open Async_kernel
open Core_kernel
open Signed
open Unsigned
open Currency
open Fold_lib
open Signature_lib
open Snark_params
open Num_util

module Segment_id = Mina_numbers.Nat.Make32 ()

module Wire_types = Mina_wire_types.Consensus_proof_of_stake

module Make_sig (A : Wire_types.Types.S) = struct
  module type S =
    Proof_of_stake_intf.Full
      with type Data.Consensus_state.Value.Stable.V3.t =
        A.Data.Consensus_state.Value.V3.t
end

module Make_str (A : Wire_types.Concrete) = struct
  module Time = Block_time
  module Run = Snark_params.Tick.Run
  module Length = Mina_numbers.Length

  module type CONTEXT = sig
    val logger : Logger.t

    val constraint_constants : Genesis_constants.Constraint_constants.t

    val consensus_constants : Constants.t
  end

  module type CONTEXT_WITH_LEDGER_SYNC = sig
    include CONTEXT

    val ledger_sync_config : Syncable_ledger.daemon_config
  end

  let make_checked t = Snark_params.Tick.Run.make_checked t

  let name = "proof_of_stake"

  let genesis_ledger_total_currency ~ledger =
    Mina_ledger.Ledger.foldi ~init:Amount.zero (Lazy.force ledger)
      ~f:(fun _addr sum (account : Mina_base.Account.t) ->
        (* only default token matters for total currency used to determine stake *)
        if Mina_base.(Token_id.equal account.token_id Token_id.default) then
          Amount.add sum (Balance.to_amount @@ account.balance)
          |> Option.value_exn ?here:None ?error:None
               ~message:"failed to calculate total currency in genesis ledger"
        else sum )

  let genesis_ledger_hash ~ledger =
    Mina_ledger.Ledger.merkle_root (Lazy.force ledger)
    |> Mina_base.Frozen_ledger_hash.of_ledger_hash

  let compute_delegatee_table keys ~iter_accounts =
    let open Mina_base in
    let outer_table = Public_key.Compressed.Table.create () in
    iter_accounts (fun i (acct : Account.t) ->
        if
          Option.is_some acct.delegate
          (* Only default tokens may delegate. *)
          && Token_id.equal acct.token_id Token_id.default
          && Public_key.Compressed.Set.mem keys (Option.value_exn acct.delegate)
        then
          Public_key.Compressed.Table.update outer_table
            (Option.value_exn acct.delegate) ~f:(function
            | None ->
                Account.Index.Table.of_alist_exn [ (i, acct) ]
            | Some table ->
                Account.Index.Table.add_exn table ~key:i ~data:acct ;
                table ) ) ;
    (* TODO: this metric tracking currently assumes that the result of
       compute_delegatee_table is called with the full set of block production
       keypairs every time the set changes, which is true right now, but this
       should be control flow should be refactored to make this clearer *)
    let num_delegators =
      Public_key.Compressed.Table.fold outer_table ~init:0
        ~f:(fun ~key:_ ~data sum -> sum + Account.Index.Table.length data)
    in
    Mina_metrics.Gauge.set Mina_metrics.Consensus.staking_keypairs
      (Float.of_int @@ Public_key.Compressed.Set.length keys) ;
    Mina_metrics.Gauge.set Mina_metrics.Consensus.stake_delegators
      (Float.of_int num_delegators) ;
    outer_table

  let compute_delegatee_table_ledger_root keys ledger =
    O1trace.sync_thread "compute_delegatee_table_ledger_root" (fun () ->
        compute_delegatee_table keys ~iter_accounts:(fun f ->
            Mina_ledger.Ledger.Any_ledger.M.iteri
              (Mina_ledger.Ledger.Root.as_unmasked ledger) ~f:(fun i acct ->
                f i acct ) ) )

  let compute_delegatee_table_ledger_any keys ledger =
    O1trace.sync_thread "compute_delegatee_table_ledger_any" (fun () ->
        compute_delegatee_table keys ~iter_accounts:(fun f ->
            Mina_ledger.Ledger.Any_ledger.M.iteri ledger ~f:(fun i acct ->
                f i acct ) ) )

  let compute_delegatee_table_genesis_ledger keys ledger =
    O1trace.sync_thread "compute_delegatee_table_genesis_ledger" (fun () ->
        compute_delegatee_table keys ~iter_accounts:(fun f ->
            Mina_ledger.Ledger.iteri ledger ~f:(fun i acct -> f i acct) ) )

  module Typ = Snark_params.Tick.Typ

  module Configuration = struct
    [%%versioned
    module Stable = struct
      module V1 = struct
        type t =
          { delta : int
          ; k : int
          ; slots_per_epoch : int
          ; slot_duration : int
          ; epoch_duration : int
          ; genesis_state_timestamp : Block_time.Stable.V1.t
          ; acceptable_network_delay : int
          }
        [@@deriving yojson, fields]

        let to_latest = Fn.id
      end
    end]

    let t ~constraint_constants ~protocol_constants =
      let constants =
        Constants.create ~constraint_constants ~protocol_constants
      in
      let of_int32 = UInt32.to_int in
      let of_span = Fn.compose Int64.to_int Block_time.Span.to_ms in
      { delta = of_int32 constants.delta
      ; k = of_int32 constants.k
      ; slots_per_epoch = of_int32 constants.slots_per_epoch
      ; slot_duration = of_span constants.slot_duration_ms
      ; epoch_duration = of_span constants.epoch_duration
      ; genesis_state_timestamp = constants.genesis_state_timestamp
      ; acceptable_network_delay = of_span constants.delta_duration
      }
  end

  module Constants = Constants
  module Genesis_epoch_data = Genesis_epoch_data

  module Data = struct
    module Epoch_seed = struct
      include Mina_base.Epoch_seed

      let initial : t = of_hash Outside_hash_image.t

      let update (seed : t) vrf_result =
        let open Random_oracle in
        hash ~init:Hash_prefix_states.epoch_seed
          [| (seed :> Tick.Field.t); vrf_result |]
        |> of_hash

      let update_var (seed : var) vrf_result =
        let open Random_oracle.Checked in
        make_checked (fun () ->
            hash ~init:Hash_prefix_states.epoch_seed
              [| var_to_hash_packed seed; vrf_result |]
            |> var_of_hash_packed )
    end

    module Epoch_and_slot = struct
      type t = Epoch.t * Slot.t [@@deriving sexp]

      let of_time_exn ~(constants : Constants.t) tm : t =
        let epoch = Epoch.of_time_exn tm ~constants in
        let time_since_epoch =
          Time.diff tm (Epoch.start_time epoch ~constants)
        in
        let slot =
          uint32_of_int64
          @@ Int64.Infix.(
               Time.Span.to_ms time_since_epoch
               / Time.Span.to_ms constants.slot_duration_ms)
        in
        (epoch, slot)
    end

    module Block_data = struct
      type t =
        { stake_proof : Stake_proof.t
        ; global_slot : Mina_numbers.Global_slot_since_hard_fork.t
        ; global_slot_since_genesis : Mina_numbers.Global_slot_since_genesis.t
        ; vrf_result : Random_oracle.Digest.t
        }

      let prover_state { stake_proof; _ } = stake_proof

      let global_slot { global_slot; _ } = global_slot

      let epoch_ledger { stake_proof; _ } = stake_proof.ledger

      let global_slot_since_genesis { global_slot_since_genesis; _ } =
        global_slot_since_genesis

      let coinbase_receiver { stake_proof; _ } =
        stake_proof.coinbase_receiver_pk
    end

    module Epoch_data_for_vrf = struct
      [%%versioned
      module Stable = struct
        [@@@no_toplevel_latest_type]

        module V3 = struct
          type t =
            { epoch_ledger : Mina_base.Epoch_ledger.Value.Stable.V1.t
            ; epoch_seed : Mina_base.Epoch_seed.Stable.V1.t
            ; epoch : Mina_numbers.Length.Stable.V1.t
            ; global_slot : Mina_numbers.Global_slot_since_hard_fork.Stable.V1.t
            ; global_slot_since_genesis :
                Mina_numbers.Global_slot_since_genesis.Stable.V1.t
            ; delegatee_table :
                Mina_base.Account.Stable.V3.t
                Mina_base.Account.Index.Stable.V1.Table.t
                Public_key.Compressed.Stable.V1.Table.t
            }
          [@@deriving sexp]

          let to_latest = Fn.id
        end
      end]

      type t = Stable.Latest.t =
        { epoch_ledger : Mina_base.Epoch_ledger.Value.t
        ; epoch_seed : Mina_base.Epoch_seed.t
        ; epoch : Mina_numbers.Length.t
        ; global_slot : Mina_numbers.Global_slot_since_hard_fork.t
        ; global_slot_since_genesis : Mina_numbers.Global_slot_since_genesis.t
        ; delegatee_table :
            Mina_base.Account.t Mina_base.Account.Index.Table.t
            Public_key.Compressed.Table.t
        }
      [@@deriving sexp]
    end

    module Slot_won = struct
      [%%versioned
      module Stable = struct
        [@@@no_toplevel_latest_type]

        module V2 = struct
          type t =
            { delegator :
                Public_key.Compressed.Stable.V1.t
                * Mina_base.Account.Index.Stable.V1.t
            ; producer : Keypair.Stable.V1.t
            ; global_slot : Mina_numbers.Global_slot_since_hard_fork.Stable.V1.t
            ; global_slot_since_genesis :
                Mina_numbers.Global_slot_since_genesis.Stable.V1.t
            ; vrf_result : Consensus_vrf.Output_hash.Stable.V1.t
            }
          [@@deriving sexp]

          let to_latest = Fn.id
        end
      end]

      type t = Stable.Latest.t =
        { delegator : Public_key.Compressed.t * Mina_base.Account.Index.t
        ; producer : Keypair.t
        ; global_slot : Mina_numbers.Global_slot_since_hard_fork.t
        ; global_slot_since_genesis : Mina_numbers.Global_slot_since_genesis.t
        ; vrf_result : Consensus_vrf.Output_hash.t
        }
      [@@deriving sexp]
    end

    module Local_state = struct
      module Snapshot = struct
        module Ledger_snapshot = struct
          type t =
<<<<<<< HEAD
            | Genesis_epoch_ledger of Mina_ledger.Ledger.t
            | Ledger_root of Mina_ledger.Ledger.Root.t

          let merkle_root = function
            | Genesis_epoch_ledger ledger ->
                Mina_ledger.Ledger.merkle_root ledger
=======
            | Genesis_epoch_ledger of Genesis_ledger.Packed.t
            | Ledger_root of Mina_ledger.Ledger.Root.t

          let merkle_root = function
            | Genesis_epoch_ledger packed ->
                Genesis_ledger.Packed.t packed
                |> Lazy.force |> Mina_ledger.Ledger.merkle_root
>>>>>>> 15caeeec
            | Ledger_root ledger ->
                Mina_ledger.Ledger.Root.merkle_root ledger

          let compute_delegatee_table keys ledger =
            match ledger with
            | Genesis_epoch_ledger ledger ->
<<<<<<< HEAD
                compute_delegatee_table_genesis_ledger keys ledger
=======
                Genesis_ledger.Packed.t ledger
                |> Lazy.force
                |> compute_delegatee_table_genesis_ledger keys
>>>>>>> 15caeeec
            | Ledger_root ledger ->
                compute_delegatee_table_ledger_root keys ledger

          let close = function
            | Genesis_epoch_ledger _ ->
                ()
            | Ledger_root ledger ->
                Mina_ledger.Ledger.Root.close ledger

          let remove ~config = function
            | Genesis_epoch_ledger _ ->
                ()
            | Ledger_root ledger ->
                Mina_ledger.Ledger.Root.close ledger ;
<<<<<<< HEAD
                Mina_stdlib_unix.File_system.rmrf location
=======
                Mina_ledger.Ledger.Root.Config.delete_backing config
>>>>>>> 15caeeec

          let ledger_subset keys ledger =
            let open Mina_ledger in
            match ledger with
            | Genesis_epoch_ledger packed ->
                let ledger = Lazy.force @@ Genesis_ledger.Packed.t packed in
                Sparse_ledger.of_ledger_subset_exn ledger keys
            | Ledger_root db_ledger ->
                let ledger = Ledger.Root.as_masked db_ledger in
                let subset_ledger =
                  Sparse_ledger.of_ledger_subset_exn ledger keys
                in
                ignore
                  ( Ledger.unregister_mask_exn ~loc:__LOC__ ledger
                    : Ledger.unattached_mask ) ;
                subset_ledger
        end

        type t =
          { ledger : Ledger_snapshot.t
          ; delegatee_table :
              Mina_base.Account.t Mina_base.Account.Index.Table.t
              Public_key.Compressed.Table.t
          }

        let delegators t key =
          Public_key.Compressed.Table.find t.delegatee_table key

        let to_yojson { ledger; delegatee_table } =
          `Assoc
            [ ( "ledger_hash"
              , Ledger_snapshot.merkle_root ledger
                |> Mina_base.Ledger_hash.to_yojson )
            ; ( "delegators"
              , `Assoc
                  ( Hashtbl.to_alist delegatee_table
                  |> List.map ~f:(fun (key, delegators) ->
                         ( Public_key.Compressed.to_string key
                         , `Assoc
                             ( Hashtbl.to_alist delegators
                             |> List.map ~f:(fun (addr, account) ->
                                    ( Int.to_string addr
                                    , Mina_base.Account.to_yojson account ) ) )
                         ) ) ) )
            ]

        let ledger t = t.ledger
      end

      module Data = struct
        type epoch_ledger_uuids =
          { staking : Uuid.t
          ; next : Uuid.t
          ; genesis_state_hash : Mina_base.State_hash.t
          }

        (* Invariant: Snapshot's delegators are taken from accounts in block_production_pubkeys *)
        type t =
          { mutable staking_epoch_snapshot : Snapshot.t
          ; mutable next_epoch_snapshot : Snapshot.t
          ; last_checked_slot_and_epoch :
              (Epoch.t * Slot.t) Public_key.Compressed.Table.t
          ; mutable last_epoch_delegatee_table :
              Mina_base.Account.t Mina_base.Account.Index.Table.t
              Public_key.Compressed.Table.t
              Option.t
          ; mutable epoch_ledger_uuids : epoch_ledger_uuids
          ; epoch_ledger_location : string
          ; epoch_ledger_backing_type :
              Mina_ledger.Ledger.Root.Config.backing_type
          }

        let to_yojson t =
          `Assoc
            [ ( "staking_epoch_snapshot"
              , [%to_yojson: Snapshot.t] t.staking_epoch_snapshot )
            ; ( "next_epoch_snapshot"
              , [%to_yojson: Snapshot.t] t.next_epoch_snapshot )
            ; ( "last_checked_slot_and_epoch"
              , `Assoc
                  ( Public_key.Compressed.Table.to_alist
                      t.last_checked_slot_and_epoch
                  |> List.map ~f:(fun (key, epoch_and_slot) ->
                         ( Public_key.Compressed.to_string key
                         , [%to_yojson: Epoch.t * Slot.t] epoch_and_slot ) ) )
              )
            ]
      end

      (* The outer ref changes whenever we swap in new staker set; all the snapshots are recomputed *)
      type t = Data.t ref [@@deriving to_yojson]

      let staking_epoch_ledger_config (t : t) =
        Mina_ledger.Ledger.Root.Config.with_directory
          ~backing_type:!t.epoch_ledger_backing_type
          ~directory_name:
            ( !t.epoch_ledger_location
            ^ Uuid.to_string !t.epoch_ledger_uuids.staking )

      let next_epoch_ledger_config (t : t) =
        Mina_ledger.Ledger.Root.Config.with_directory
          ~backing_type:!t.epoch_ledger_backing_type
          ~directory_name:
            ( !t.epoch_ledger_location
            ^ Uuid.to_string !t.epoch_ledger_uuids.next )

      let current_epoch_delegatee_table ~(local_state : t) =
        !local_state.staking_epoch_snapshot.delegatee_table

      let last_epoch_delegatee_table ~(local_state : t) =
        !local_state.last_epoch_delegatee_table

      let current_block_production_keys t =
        Public_key.Compressed.Table.keys !t.Data.last_checked_slot_and_epoch
        |> Public_key.Compressed.Set.of_list

      let make_last_checked_slot_and_epoch_table old_table new_keys ~default =
        let module Set = Public_key.Compressed.Set in
        let module Table = Public_key.Compressed.Table in
        let last_checked_slot_and_epoch = Table.create () in
        Set.iter new_keys ~f:(fun pk ->
            let data = Option.value (Table.find old_table pk) ~default in
            Table.add_exn last_checked_slot_and_epoch ~key:pk ~data ) ;
        last_checked_slot_and_epoch

      let epoch_ledger_uuids_to_yojson
          Data.{ staking; next; genesis_state_hash } =
        `Assoc
          [ ("staking", `String (Uuid.to_string staking))
          ; ("next", `String (Uuid.to_string next))
          ; ( "genesis_state_hash"
            , Mina_base.State_hash.to_yojson genesis_state_hash )
          ]

      let epoch_ledger_uuids_from_file location =
        let open Yojson.Safe.Util in
        let open Result.Let_syntax in
        let json = Yojson.Safe.from_file location in
        let uuid str =
          Result.(
            map_error
              (try_with (fun () -> Uuid.of_string str))
              ~f:(fun ex -> Exn.to_string ex))
        in
        let%bind staking = json |> member "staking" |> to_string |> uuid in
        let%bind next = json |> member "next" |> to_string |> uuid in
        let%map genesis_state_hash =
          json |> member "genesis_state_hash" |> Mina_base.State_hash.of_yojson
        in
        Data.{ staking; next; genesis_state_hash }

      let create_epoch_ledger ~config ~context:(module Context : CONTEXT)
          ~genesis_epoch_ledger =
        let open Context in
        if Mina_ledger.Ledger.Root.Config.exists_backing config then (
          [%log info]
<<<<<<< HEAD
            ~metadata:[ ("location", `String location) ]
            "Loading epoch ledger from disk: $location" ;
          Snapshot.Ledger_snapshot.Ledger_root
            (Mina_ledger.Ledger.Root.create_single ~directory_name:location
=======
            ~metadata:
              [ ("config", Mina_ledger.Ledger.Root.Config.to_yojson config) ]
            "Loading epoch ledger from disk: $config" ;
          Snapshot.Ledger_snapshot.Ledger_root
            (Mina_ledger.Ledger.Root.create ~logger ~config
>>>>>>> 15caeeec
               ~depth:constraint_constants.ledger_depth () ) )
        else Genesis_epoch_ledger genesis_epoch_ledger

      let create block_producer_pubkeys ~context:(module Context : CONTEXT)
          ~genesis_ledger ~genesis_epoch_data ~epoch_ledger_location
          ~genesis_state_hash =
        (* TODO: Pass in from above. The backing type should ultimately be based
           on the value of the HF automation flag. *)
        let epoch_ledger_backing_type =
          Mina_ledger.Ledger.Root.Config.Stable_db
        in
        let open Context in
        (* TODO: remove this duplicate of the genesis ledger *)
        let genesis_epoch_ledger_staking, genesis_epoch_ledger_next =
          Option.value_map genesis_epoch_data
            ~default:(genesis_ledger, genesis_ledger)
            ~f:(fun { Genesis_epoch_data.staking; next } ->
              ( staking.ledger
              , Option.value_map next ~default:staking.ledger ~f:(fun next ->
                    next.ledger ) ) )
        in
        let epoch_ledger_uuids_location = epoch_ledger_location ^ ".json" in
        let create_new_uuids () =
          let epoch_ledger_uuids =
            Data.
              { staking = Uuid_unix.create ()
              ; next = Uuid_unix.create ()
              ; genesis_state_hash
              }
          in
          Yojson.Safe.to_file epoch_ledger_uuids_location
            (epoch_ledger_uuids_to_yojson epoch_ledger_uuids) ;
          epoch_ledger_uuids
        in
        let ledger_config uuid =
          Mina_ledger.Ledger.Root.Config.(
            with_directory ~backing_type:epoch_ledger_backing_type
              ~directory_name:(epoch_ledger_location ^ Uuid.to_string uuid))
        in
        let epoch_ledger_uuids =
          if Sys.file_exists epoch_ledger_uuids_location then (
            let epoch_ledger_uuids =
              match
                epoch_ledger_uuids_from_file epoch_ledger_uuids_location
              with
              | Ok res ->
                  res
              | Error str ->
                  [%log error]
                    "Failed to read epoch ledger uuids from file $path: \
                     $error. Creating new uuids.."
                    ~metadata:
                      [ ("path", `String epoch_ledger_uuids_location)
                      ; ("error", `String str)
                      ] ;
                  create_new_uuids ()
            in
            (*If the genesis hash matches and both the files are present. If only one of them is present then it could be stale data and might cause the node to never be able to bootstrap*)
            if
              Mina_base.State_hash.equal epoch_ledger_uuids.genesis_state_hash
                genesis_state_hash
            then epoch_ledger_uuids
            else
              (*Clean-up outdated epoch ledgers*)
              let staking_ledger_config =
                ledger_config epoch_ledger_uuids.staking
              in
              let next_ledger_config = ledger_config epoch_ledger_uuids.next in
              [%log info]
                "Cleaning up old epoch ledgers with genesis state $state_hash \
                 with configs $staking and $next"
                ~metadata:
                  [ ( "state_hash"
                    , Mina_base.State_hash.to_yojson
                        epoch_ledger_uuids.genesis_state_hash )
                  ; ( "staking"
                    , Mina_ledger.Ledger.Root.Config.to_yojson
                        staking_ledger_config )
                  ; ( "next"
                    , Mina_ledger.Ledger.Root.Config.to_yojson
                        next_ledger_config )
                  ] ;
              Mina_ledger.Ledger.Root.Config.delete_backing
                staking_ledger_config ;
              Mina_ledger.Ledger.Root.Config.delete_backing next_ledger_config ;
              create_new_uuids () )
          else create_new_uuids ()
        in
        let staking_epoch_ledger_config =
          ledger_config epoch_ledger_uuids.staking
        in
        let staking_epoch_ledger =
          create_epoch_ledger ~config:staking_epoch_ledger_config
            ~context:(module Context)
            ~genesis_epoch_ledger:genesis_epoch_ledger_staking
        in
        let next_epoch_ledger_config = ledger_config epoch_ledger_uuids.next in
        let next_epoch_ledger =
          create_epoch_ledger ~config:next_epoch_ledger_config
            ~context:(module Context)
            ~genesis_epoch_ledger:genesis_epoch_ledger_next
        in
        ref
          { Data.staking_epoch_snapshot =
              { Snapshot.ledger = staking_epoch_ledger
              ; delegatee_table =
                  Snapshot.Ledger_snapshot.compute_delegatee_table
                    block_producer_pubkeys staking_epoch_ledger
              }
          ; next_epoch_snapshot =
              { Snapshot.ledger = next_epoch_ledger
              ; delegatee_table =
                  Snapshot.Ledger_snapshot.compute_delegatee_table
                    block_producer_pubkeys next_epoch_ledger
              }
          ; last_checked_slot_and_epoch =
              make_last_checked_slot_and_epoch_table
                (Public_key.Compressed.Table.create ())
                block_producer_pubkeys ~default:(Epoch.zero, Slot.zero)
          ; last_epoch_delegatee_table = None
          ; epoch_ledger_uuids
          ; epoch_ledger_location
          ; epoch_ledger_backing_type
          }

      let block_production_keys_swap ~(constants : Constants.t) t
          block_production_pubkeys now =
        let old : Data.t = !t in
        let s { Snapshot.ledger; delegatee_table = _ } =
          { Snapshot.ledger
          ; delegatee_table =
              Snapshot.Ledger_snapshot.compute_delegatee_table
                block_production_pubkeys ledger
          }
        in
        t :=
          { Data.staking_epoch_snapshot = s old.staking_epoch_snapshot
          ; next_epoch_snapshot =
              s old.next_epoch_snapshot
              (* assume these keys are different and therefore we haven't checked any
               * slots or epochs *)
          ; last_checked_slot_and_epoch =
              make_last_checked_slot_and_epoch_table
                !t.Data.last_checked_slot_and_epoch block_production_pubkeys
                ~default:
                  ((* TODO: Be smarter so that we don't have to look at the slot before again *)
                   let epoch, slot =
                     Epoch_and_slot.of_time_exn now ~constants
                   in
                   ( epoch
                   , UInt32.(
                       if compare slot zero > 0 then sub slot one else slot) )
                  )
          ; last_epoch_delegatee_table = None
          ; epoch_ledger_uuids = old.epoch_ledger_uuids
          ; epoch_ledger_location = old.epoch_ledger_location
          ; epoch_ledger_backing_type = old.epoch_ledger_backing_type
          }

      type snapshot_identifier = Staking_epoch_snapshot | Next_epoch_snapshot
      [@@deriving to_yojson, equal]

      let get_snapshot (t : t) id =
        match id with
        | Staking_epoch_snapshot ->
            !t.staking_epoch_snapshot
        | Next_epoch_snapshot ->
            !t.next_epoch_snapshot

      let set_snapshot (t : t) id v =
        match id with
        | Staking_epoch_snapshot ->
            !t.staking_epoch_snapshot <- v
        | Next_epoch_snapshot ->
            !t.next_epoch_snapshot <- v

      let reset_snapshot (t : t) id ledger =
        let delegatee_table =
          compute_delegatee_table_ledger_root
            (current_block_production_keys t)
            ledger
        in
        match id with
        | Staking_epoch_snapshot ->
            !t.staking_epoch_snapshot <-
              { delegatee_table
              ; ledger = Snapshot.Ledger_snapshot.Ledger_root ledger
              }
        | Next_epoch_snapshot ->
            !t.next_epoch_snapshot <-
              { delegatee_table
              ; ledger = Snapshot.Ledger_snapshot.Ledger_root ledger
              }

      let next_epoch_ledger (t : t) =
        Snapshot.ledger @@ get_snapshot t Next_epoch_snapshot

      let staking_epoch_ledger (t : t) =
        Snapshot.ledger @@ get_snapshot t Staking_epoch_snapshot

      module For_tests = struct
        type nonrec snapshot_identifier = snapshot_identifier =
          | Staking_epoch_snapshot
          | Next_epoch_snapshot

        let set_snapshot = set_snapshot

        (* if all we're testing is the ledger sync, empty delegatee table sufficient *)
        let snapshot_of_ledger (ledger : Snapshot.Ledger_snapshot.t) :
            Snapshot.t =
          { ledger; delegatee_table = Public_key.Compressed.Table.create () }
      end
    end

    module Epoch_ledger = struct
      include Mina_base.Epoch_ledger

      let genesis ~ledger =
        { Poly.hash = genesis_ledger_hash ~ledger
        ; total_currency = genesis_ledger_total_currency ~ledger
        }
    end

    module Vrf = struct
      include Consensus_vrf
      module T = Integrated

      type _ Snarky_backendless.Request.t +=
        | Winner_address :
            Mina_base.Account.Index.t Snarky_backendless.Request.t
        | Winner_pk : Public_key.Compressed.t Snarky_backendless.Request.t
        | Coinbase_receiver_pk :
            Public_key.Compressed.t Snarky_backendless.Request.t
        | Producer_private_key : Scalar.value Snarky_backendless.Request.t
        | Producer_public_key : Public_key.t Snarky_backendless.Request.t

      let%snarkydef.Snark_params.Tick get_vrf_evaluation
          ~(constraint_constants : Genesis_constants.Constraint_constants.t)
          shifted ~block_stake_winner ~block_creator ~ledger ~message =
        let open Mina_base in
        let open Snark_params.Tick in
        let%bind private_key =
          request_witness Scalar.typ (As_prover.return Producer_private_key)
        in
        let staker_addr = message.Message.delegator in
        let%bind account =
          with_label __LOC__ (fun () ->
              Frozen_ledger_hash.get ~depth:constraint_constants.ledger_depth
                ledger staker_addr )
        in
        let%bind () =
          [%with_label_ "Account is for the default token"] (fun () ->
              make_checked (fun () ->
                  Token_id.(
                    Checked.Assert.equal account.token_id
                      (Checked.constant default)) ) )
        in
        let%bind () =
          [%with_label_ "Block stake winner matches account pk"] (fun () ->
              Public_key.Compressed.Checked.Assert.equal block_stake_winner
                account.public_key )
        in
        let%bind () =
          [%with_label_ "Block creator matches delegate pk"] (fun () ->
              Public_key.Compressed.Checked.Assert.equal block_creator
                account.delegate )
        in
        let%bind delegate =
          [%with_label_ "Decompress delegate pk"] (fun () ->
              Public_key.decompress_var account.delegate )
        in
        let%map evaluation =
          with_label __LOC__ (fun () ->
              T.Checked.eval_and_check_public_key shifted ~private_key
                ~public_key:delegate message )
        in
        (evaluation, account)

      module Checked = struct
        let%snarkydef.Tick check
            ~(constraint_constants : Genesis_constants.Constraint_constants.t)
            shifted ~(epoch_ledger : Epoch_ledger.var) ~block_stake_winner
            ~block_creator ~global_slot ~seed =
          let open Snark_params.Tick in
          let%bind winner_addr =
            request_witness
              (Mina_base.Account.Index.Unpacked.typ
                 ~ledger_depth:constraint_constants.ledger_depth )
              (As_prover.return Winner_address)
          in
          let%bind result, winner_account =
            get_vrf_evaluation ~constraint_constants shifted
              ~ledger:epoch_ledger.hash ~block_stake_winner ~block_creator
              ~message:{ Message.global_slot; seed; delegator = winner_addr }
          in
          let my_stake = winner_account.balance in
          let%bind truncated_result = Output.Checked.truncate result in
          let%map satisifed =
            Threshold.Checked.is_satisfied ~my_stake
              ~total_stake:epoch_ledger.total_currency truncated_result
          in
          (satisifed, result, truncated_result, winner_account)
      end

      let eval = T.eval

      module Precomputed = struct
        let genesis_winner = Key_gen.Sample_keypairs.genesis_winner

        let genesis_stake_proof :
            genesis_epoch_ledger:Mina_ledger.Ledger.t Lazy.t -> Stake_proof.t =
         fun ~genesis_epoch_ledger ->
          let pk, sk = genesis_winner in
          let dummy_sparse_ledger =
            Mina_ledger.Sparse_ledger.of_ledger_subset_exn
              (Lazy.force genesis_epoch_ledger)
              [ Mina_base.(Account_id.create pk Token_id.default) ]
          in
          { delegator = 0
          ; delegator_pk = pk
          ; coinbase_receiver_pk = pk
          ; ledger = dummy_sparse_ledger
          ; producer_private_key = sk
          ; producer_public_key = Public_key.decompress_exn pk
          }

        let handler :
               constraint_constants:Genesis_constants.Constraint_constants.t
            -> genesis_epoch_ledger:Mina_ledger.Ledger.t Lazy.t
            -> Snark_params.Tick.Handler.t =
         fun ~constraint_constants ~genesis_epoch_ledger ->
          let pk, sk = genesis_winner in
          let dummy_sparse_ledger =
            Mina_ledger.Sparse_ledger.of_ledger_subset_exn
              (Lazy.force genesis_epoch_ledger)
              [ Mina_base.(Account_id.create pk Token_id.default) ]
          in
          let empty_pending_coinbase =
            Mina_base.Pending_coinbase.create
              ~depth:constraint_constants.pending_coinbase_depth ()
            |> Or_error.ok_exn
          in
          let ledger_handler =
            unstage (Mina_ledger.Sparse_ledger.handler dummy_sparse_ledger)
          in
          let pending_coinbase_handler =
            unstage
              (Mina_base.Pending_coinbase.handler
                 ~depth:constraint_constants.pending_coinbase_depth
                 empty_pending_coinbase ~is_new_stack:true )
          in
          let handlers =
            Snarky_backendless.Request.Handler.(
              push
                (push fail (create_single pending_coinbase_handler))
                (create_single ledger_handler))
          in
          fun (With { request; respond }) ->
            match request with
            | Winner_address ->
                respond (Provide 0)
            | Winner_pk ->
                respond (Provide pk)
            | Coinbase_receiver_pk ->
                respond (Provide pk)
            | Producer_private_key ->
                respond (Provide sk)
            | Producer_public_key ->
                respond (Provide (Public_key.decompress_exn pk))
            | _ ->
                respond
                  (Provide
                     (Option.value_exn ~message:"unhandled request"
                        (Snarky_backendless.Request.Handler.run handlers request) )
                  )
      end

      let check ~context:(module Context : CONTEXT)
          ~(global_slot : Mina_numbers.Global_slot_since_hard_fork.t) ~seed
          ~producer_private_key ~producer_public_key ~total_stake
          ~(get_delegators :
                Public_key.Compressed.t
             -> Mina_base.Account.t Mina_base.Account.Index.Table.t option ) =
        let open Context in
        let open Message in
        let open Interruptible.Let_syntax in
        let delegators =
          get_delegators producer_public_key
          |> Option.value_map ~f:Hashtbl.to_alist ~default:[]
        in
        let rec go acc = function
          | [] ->
              Interruptible.return acc
          | (delegator, (account : Mina_base.Account.t)) :: delegators ->
              let%bind () = Interruptible.return () in
              let vrf_result =
                T.eval ~constraint_constants ~private_key:producer_private_key
                  { global_slot; seed; delegator }
              in
              let truncated_vrf_result = Output.truncate vrf_result in
              [%log debug]
                "VRF result for delegator: $delegator, balance: $balance, \
                 amount: $amount, result: $result"
                ~metadata:
                  [ ( "delegator"
                    , `Int (Mina_base.Account.Index.to_int delegator) )
                  ; ( "delegator_pk"
                    , Public_key.Compressed.to_yojson account.public_key )
                  ; ("balance", `Int (Balance.to_nanomina_int account.balance))
                  ; ("amount", `Int (Amount.to_nanomina_int total_stake))
                  ; ( "result"
                    , `String
                        (* use sexp representation; int might be too small *)
                        ( Fold.string_bits truncated_vrf_result
                        |> Bignum_bigint.of_bit_fold_lsb
                        |> Bignum_bigint.sexp_of_t |> Sexp.to_string ) )
                  ] ;
              Mina_metrics.Counter.inc_one
                Mina_metrics.Consensus.vrf_evaluations ;
              if
                Threshold.is_satisfied ~my_stake:account.balance ~total_stake
                  truncated_vrf_result
              then
                let string_of_blake2 =
                  Blake2.(Fn.compose to_raw_string digest_string)
                in
                let vrf_eval = string_of_blake2 truncated_vrf_result in
                let this_vrf () =
                  go
                    (Some
                       ( `Vrf_eval vrf_eval
                       , `Vrf_output vrf_result
                       , `Delegator (account.public_key, delegator) ) )
                    delegators
                in
                match acc with
                | Some (`Vrf_eval prev_best_vrf_eval, _, _) ->
                    if String.compare prev_best_vrf_eval vrf_eval < 0 then
                      this_vrf ()
                    else go acc delegators
                | None ->
                    this_vrf ()
              else go acc delegators
        in
        go None delegators
    end

    module Optional_state_hash = struct
      [%%versioned
      module Stable = struct
        module V1 = struct
          type t = Mina_base.State_hash.Stable.V1.t option
          [@@deriving sexp, compare, hash, to_yojson]

          let to_latest = Fn.id
        end
      end]
    end

    module Epoch_data = struct
      include Mina_base.Epoch_data

      module Make (Lock_checkpoint : sig
        type t [@@deriving sexp, compare, hash, to_yojson]

        val typ : (Mina_base.State_hash.var, t) Typ.t

        val to_input :
          t -> Snark_params.Tick.Field.t Random_oracle.Input.Chunked.t

        val null : t
      end) =
      struct
        open Snark_params

        module Value = struct
          type t =
            ( Epoch_ledger.Value.t
            , Epoch_seed.t
            , Mina_base.State_hash.t
            , Lock_checkpoint.t
            , Length.t )
            Poly.t
          [@@deriving sexp, compare, hash, to_yojson]
        end

        let typ : (var, Value.t) Typ.t =
          Typ.of_hlistable
            [ Epoch_ledger.typ
            ; Epoch_seed.typ
            ; Mina_base.State_hash.typ
            ; Lock_checkpoint.typ
            ; Length.typ
            ]
            ~var_to_hlist:Poly.to_hlist ~var_of_hlist:Poly.of_hlist
            ~value_to_hlist:Poly.to_hlist ~value_of_hlist:Poly.of_hlist

        let to_input
            ({ ledger; seed; start_checkpoint; lock_checkpoint; epoch_length } :
              Value.t ) =
          let open Random_oracle.Input.Chunked in
          List.reduce_exn ~f:append
            [ field (seed :> Tick.Field.t)
            ; field (start_checkpoint :> Tick.Field.t)
            ; Length.to_input epoch_length
            ; Epoch_ledger.to_input ledger
            ; Lock_checkpoint.to_input lock_checkpoint
            ]

        let var_to_input
            ({ ledger; seed; start_checkpoint; lock_checkpoint; epoch_length } :
              var ) =
          let open Random_oracle.Input.Chunked in
          List.reduce_exn ~f:append
            [ field (Epoch_seed.var_to_hash_packed seed)
            ; field (Mina_base.State_hash.var_to_hash_packed start_checkpoint)
            ; Length.Checked.to_input epoch_length
            ; Epoch_ledger.var_to_input ledger
            ; field (Mina_base.State_hash.var_to_hash_packed lock_checkpoint)
            ]

        let genesis ~(genesis_epoch_data : Genesis_epoch_data.Data.t) =
          let ledger = Genesis_ledger.Packed.t genesis_epoch_data.ledger in
          { Poly.ledger = Epoch_ledger.genesis ~ledger
          ; seed = genesis_epoch_data.seed
          ; start_checkpoint = Mina_base.State_hash.(of_hash zero)
          ; lock_checkpoint = Lock_checkpoint.null
          ; epoch_length = Length.of_int 1
          }
      end

      module T = struct
        include Mina_base.State_hash

        let to_input (t : t) =
          Random_oracle.Input.Chunked.field (t :> Tick.Field.t)

        let null = Mina_base.State_hash.(of_hash zero)
      end

      module Staking = Make (T)
      module Next = Make (T)

      (* stable-versioned types are disallowed as functor application results
         we create them outside the results, and make sure they match the corresponding non-versioned types
      *)

      module Staking_value_versioned = struct
        module Value = struct
          module Lock_checkpoint = Mina_base.State_hash

          [%%versioned
          module Stable = struct
            module V1 = struct
              type t =
                ( Epoch_ledger.Value.Stable.V1.t
                , Epoch_seed.Stable.V1.t
                , Mina_base.State_hash.Stable.V1.t
                , Lock_checkpoint.Stable.V1.t
                , Length.Stable.V1.t )
                Poly.Stable.V1.t
              [@@deriving sexp, compare, equal, hash, yojson]

              let to_latest = Fn.id
            end
          end]

          let (_ : (Stable.Latest.t, Staking.Value.t) Type_equal.t) =
            Type_equal.T
        end
      end

      module Next_value_versioned = struct
        module Value = struct
          module Lock_checkpoint = Mina_base.State_hash

          [%%versioned
          module Stable = struct
            module V1 = struct
              type t =
                ( Epoch_ledger.Value.Stable.V1.t
                , Epoch_seed.Stable.V1.t
                , Mina_base.State_hash.Stable.V1.t
                , Lock_checkpoint.Stable.V1.t
                , Length.Stable.V1.t )
                Poly.Stable.V1.t
              [@@deriving sexp, compare, equal, hash, yojson]

              let to_latest = Fn.id
            end
          end]

          type _unused = unit constraint Stable.Latest.t = Next.Value.t
        end
      end

      let next_to_staking (next : Next.Value.t) : Staking.Value.t = next

      let update_pair
          ((staking_data, next_data) : Staking.Value.t * Next.Value.t)
          epoch_count ~prev_epoch ~next_epoch ~next_slot
          ~prev_protocol_state_hash ~producer_vrf_result ~snarked_ledger_hash
          ~genesis_ledger_hash ~total_currency ~(constants : Constants.t) =
        let next_staking_ledger =
          (*If snarked ledger hash is still the genesis ledger hash then the epoch ledger should continue to be `next_data.ledger`. This is because the epoch ledgers at genesis can be different from the genesis ledger*)
          if
            Mina_base.Frozen_ledger_hash.equal snarked_ledger_hash
              genesis_ledger_hash
          then next_data.ledger
          else { Epoch_ledger.Poly.hash = snarked_ledger_hash; total_currency }
        in
        let staking_data', next_data', epoch_count' =
          if Epoch.(next_epoch > prev_epoch) then
            ( next_to_staking next_data
            , { Poly.seed = next_data.seed
              ; ledger = next_staking_ledger
              ; start_checkpoint =
                  prev_protocol_state_hash
                  (* TODO: We need to make sure issue #2328 is properly addressed. *)
              ; lock_checkpoint = Mina_base.State_hash.(of_hash zero)
              ; epoch_length = Length.of_int 1
              }
            , Length.succ epoch_count )
          else (
            assert (Epoch.equal next_epoch prev_epoch) ;
            ( staking_data
            , Poly.
                { next_data with
                  epoch_length = Length.succ next_data.epoch_length
                }
            , epoch_count ) )
        in
        let curr_seed, curr_lock_checkpoint =
          if Slot.in_seed_update_range next_slot ~constants then
            ( Epoch_seed.update next_data'.seed producer_vrf_result
            , prev_protocol_state_hash )
          else (next_data'.seed, next_data'.lock_checkpoint)
        in
        let next_data'' =
          Poly.
            { next_data' with
              seed = curr_seed
            ; lock_checkpoint = curr_lock_checkpoint
            }
        in
        (staking_data', next_data'', epoch_count')
    end

    module Consensus_transition = struct
      module Value = Mina_numbers.Global_slot_since_hard_fork
      include Value

      type var = Checked.t

      let genesis = zero
    end

    module Consensus_time = struct
      (* since hard fork *)
      include Global_slot

      let to_string_hum = time_hum

      (* externally, we are only interested in when the slot starts *)
      let to_time ~(constants : Constants.t) t = start_time ~constants t

      (* create dummy block to split map on *)
      let get_old ~constants (t : Global_slot.t) : Global_slot.t =
        let ( `Acceptable_network_delay _
            , `Gc_width _
            , `Gc_width_epoch gc_width_epoch
            , `Gc_width_slot gc_width_slot
            , `Gc_interval _ ) =
          Constants.gc_parameters constants
        in
        let gs = of_epoch_and_slot ~constants (gc_width_epoch, gc_width_slot) in
        if Global_slot.(t < gs) then
          (* block not beyond gc_width *)
          Global_slot.zero ~constants
        else
          (* subtract epoch, slot components of gc_width *)
          Global_slot.diff ~constants t (gc_width_epoch, gc_width_slot)

      let to_uint32 t =
        Global_slot.slot_number t
        |> Mina_numbers.Global_slot_since_hard_fork.to_uint32

      let to_global_slot = slot_number

      let of_global_slot ~(constants : Constants.t) slot =
        of_slot_number ~constants slot
    end

    module Min_window_density = struct
      (* Three cases for updating the densities of sub-windows
         - same sub-window, then add 1 to the sub-window densities
         - passed a few sub_windows, but didn't skip a window, then
         assign 0 to all the skipped sub-windows, then mark next sub-window density to be 1
         - skipped more than a window, set every sub-window to be 0 and mark next sub-window density to be 1
      *)

      let update_min_window_density ~incr_window ~constants ~prev_global_slot
          ~next_global_slot ~prev_sub_window_densities ~prev_min_window_density
          =
        (* This function takes the previous window (prev_sub_window_densities) and the next_global_slot
           (e.g. the slot of the new block) and returns minimum window density and the new block's
           window (i.e. the next window).

           The current window is obtained by projecting the previous window to the next_global_slot
           as described in the Mina consensus spec.

           Next, we use the current window and prev_min_window_density to compute the minimum window density.

           Finally, we update the current window to obtain the next window that accounts for the presenence
           of the new block.  Note that we only increment the block's sub-window when the incr_window
           parameter is true, which happens when creating a new block, but not when evaluating virtual
           minimum window densities (a.k.a. the relative minimum window density) for the long-range fork rule.

           In the following code, we deal with three different windows
           * Previous window - the previous window
           (prev_global_sub_window - sub_windows_per_window, prev_global_sub_window]

           * Current window  - the projected window used to compute the minimum window density
           [next_global_sub_window - sub_windows_per_window, next_global_sub_window)

           * Next window     - the new (or virtual) block's window that is returned
           (next_global_sub_window - sub_windows_per_window, next_global_sub_window]

           All of these are derived from prev_sub_window_densities using ring-shifting and relative sub-window indexes.
        *)
        let prev_global_sub_window =
          Global_sub_window.of_global_slot ~constants prev_global_slot
        in
        let next_global_sub_window =
          Global_sub_window.of_global_slot ~constants next_global_slot
        in
        (*
          Compute the relative sub-window indexes in [0, sub_windows_per_window) needed for ring-shifting
         *)
        let prev_relative_sub_window =
          Global_sub_window.sub_window ~constants prev_global_sub_window
        in
        let next_relative_sub_window =
          Global_sub_window.sub_window ~constants next_global_sub_window
        in

        let same_sub_window =
          Global_sub_window.equal prev_global_sub_window next_global_sub_window
        in

        (* This function checks whether the current window overlaps with the previous window.
         *   N.B. this requires the precondition that next_global_sub_window >= prev_global_sub_window
         *        whenever update_min_window_density is called.
         *)
        let overlapping_window =
          Global_sub_window.(
            add prev_global_sub_window
              (constant constants.sub_windows_per_window)
            >= next_global_sub_window)
        in

        (* Compute the current window (equivalent to ring-shifting)
           If we are not in the same sub-window and the previous window
           and the current windows overlap, then we zero the densities
           between, and not including, prev and next (relative).
        *)
        let current_sub_window_densities =
          List.mapi prev_sub_window_densities ~f:(fun i density ->
              let gt_prev_sub_window =
                Sub_window.(of_int i > prev_relative_sub_window)
              in
              let lt_next_sub_window =
                Sub_window.(of_int i < next_relative_sub_window)
              in
              let within_range =
                if
                  UInt32.compare prev_relative_sub_window
                    next_relative_sub_window
                  < 0
                then gt_prev_sub_window && lt_next_sub_window
                else gt_prev_sub_window || lt_next_sub_window
              in
              if same_sub_window then density
              else if overlapping_window && not within_range then density
              else Length.zero )
        in
        let current_window_density =
          List.fold current_sub_window_densities ~init:Length.zero ~f:Length.add
        in

        (* Compute minimum window density, taking into account the grace-period *)
        let min_window_density =
          if
            same_sub_window
            || Mina_numbers.Global_slot_since_hard_fork.compare
                 (Global_slot.slot_number next_global_slot)
                 constants.grace_period_end
               < 0
          then prev_min_window_density
          else Length.min current_window_density prev_min_window_density
        in

        (* Compute the next window by mutating the current window *)
        let next_sub_window_densities =
          List.mapi current_sub_window_densities ~f:(fun i density ->
              let is_next_sub_window =
                Sub_window.(of_int i = next_relative_sub_window)
              in
              if is_next_sub_window then
                let f = if incr_window then Length.succ else Fn.id in
                if same_sub_window then f density else f Length.zero
              else density )
        in

        (* Final result is the min window density and window for the new (or virtual) block *)
        (min_window_density, next_sub_window_densities)

      module Checked = struct
        let%snarkydef.Tick update_min_window_density
            ~(constants : Constants.var) ~prev_global_slot ~next_global_slot
            ~prev_sub_window_densities ~prev_min_window_density =
          (* Please see Min_window_density.update_min_window_density for documentation *)
          let open Tick in
          let open Tick.Checked.Let_syntax in
          let%bind prev_global_sub_window =
            Global_sub_window.Checked.of_global_slot ~constants prev_global_slot
          in
          let%bind next_global_sub_window =
            Global_sub_window.Checked.of_global_slot ~constants next_global_slot
          in
          let%bind prev_relative_sub_window =
            Global_sub_window.Checked.sub_window ~constants
              prev_global_sub_window
          in
          let%bind next_relative_sub_window =
            Global_sub_window.Checked.sub_window ~constants
              next_global_sub_window
          in
          let%bind same_sub_window =
            Global_sub_window.Checked.equal prev_global_sub_window
              next_global_sub_window
          in
          let%bind overlapping_window =
            Global_sub_window.Checked.(
              let%bind x =
                add prev_global_sub_window constants.sub_windows_per_window
              in
              x >= next_global_sub_window)
          in
          let if_ cond ~then_ ~else_ =
            let%bind cond = cond and then_ = then_ and else_ = else_ in
            Length.Checked.if_ cond ~then_ ~else_
          in
          let%bind current_sub_window_densities =
            Checked.List.mapi prev_sub_window_densities ~f:(fun i density ->
                let%bind gt_prev_sub_window =
                  Sub_window.Checked.(
                    constant (UInt32.of_int i) > prev_relative_sub_window)
                in
                let%bind lt_next_sub_window =
                  Sub_window.Checked.(
                    constant (UInt32.of_int i) < next_relative_sub_window)
                in
                let%bind within_range =
                  Sub_window.Checked.(
                    let if_ cond ~then_ ~else_ =
                      let%bind cond = cond
                      and then_ = then_
                      and else_ = else_ in
                      Boolean.if_ cond ~then_ ~else_
                    in
                    if_
                      (prev_relative_sub_window < next_relative_sub_window)
                      ~then_:Boolean.(gt_prev_sub_window &&& lt_next_sub_window)
                      ~else_:Boolean.(gt_prev_sub_window ||| lt_next_sub_window))
                in
                if_
                  (Checked.return same_sub_window)
                  ~then_:(Checked.return density)
                  ~else_:
                    (if_
                       Boolean.(overlapping_window && not within_range)
                       ~then_:(Checked.return density)
                       ~else_:(Checked.return Length.Checked.zero) ) )
          in
          let%bind current_window_density =
            Checked.List.fold current_sub_window_densities
              ~init:Length.Checked.zero ~f:Length.Checked.add
          in
          let%bind min_window_density =
            let%bind in_grace_period =
              Global_slot.Checked.( < ) next_global_slot
                (Global_slot.Checked.of_slot_number ~constants
                   constants.grace_period_end )
            in
            if_
              Boolean.(same_sub_window ||| in_grace_period)
              ~then_:(Checked.return prev_min_window_density)
              ~else_:
                (Length.Checked.min current_window_density
                   prev_min_window_density )
          in
          let%bind next_sub_window_densities =
            Checked.List.mapi current_sub_window_densities ~f:(fun i density ->
                let%bind is_next_sub_window =
                  Sub_window.Checked.(
                    constant (UInt32.of_int i) = next_relative_sub_window)
                in
                if_
                  (Checked.return is_next_sub_window)
                  ~then_:
                    (if_
                       (Checked.return same_sub_window)
                       ~then_:Length.Checked.(succ density)
                       ~else_:Length.Checked.(succ zero) )
                  ~else_:(Checked.return density) )
          in
          return (min_window_density, next_sub_window_densities)
      end

      let%test_module "Min window length tests" =
        ( module struct
          (* This is the reference implementation, which is much more readable than
             the actual implementation. The reason this one is not implemented is because
             array-indexing is not supported in Snarky. We could use list-indexing, but it
             takes O(n) instead of O(1).
          *)

          let update_min_window_density_reference_implementation ~constants
              ~prev_global_slot ~next_global_slot ~prev_sub_window_densities
              ~prev_min_window_density =
            let prev_global_sub_window =
              Global_sub_window.of_global_slot ~constants prev_global_slot
            in
            let next_global_sub_window =
              Global_sub_window.of_global_slot ~constants next_global_slot
            in
            let sub_window_diff =
              UInt32.(
                to_int
                @@ min (succ constants.sub_windows_per_window)
                @@ Global_sub_window.sub next_global_sub_window
                     prev_global_sub_window)
            in
            let n = Array.length prev_sub_window_densities in
            let current_sub_window_densities =
              Array.init n ~f:(fun i ->
                  if i + sub_window_diff < n then
                    prev_sub_window_densities.(i + sub_window_diff)
                  else Length.zero )
            in
            let current_window_density =
              Array.fold current_sub_window_densities ~init:Length.zero
                ~f:Length.add
            in
            let min_window_density =
              if
                sub_window_diff = 0
                || Mina_numbers.Global_slot_since_hard_fork.compare
                     (Global_slot.slot_number next_global_slot)
                     constants.grace_period_end
                   < 0
              then prev_min_window_density
              else Length.min current_window_density prev_min_window_density
            in
            current_sub_window_densities.(n - 1) <-
              Length.succ current_sub_window_densities.(n - 1) ;
            (min_window_density, current_sub_window_densities)

          let constants = Lazy.force Constants.for_unit_tests

          (* converting the input for actual implementation to the input required by the
             reference implementation *)
          let actual_to_reference ~prev_global_slot ~prev_sub_window_densities =
            let prev_global_sub_window =
              Global_sub_window.of_global_slot ~constants prev_global_slot
            in
            let prev_relative_sub_window =
              Sub_window.to_int
              @@ Global_sub_window.sub_window ~constants prev_global_sub_window
            in
            List.to_array
            @@ List.drop prev_sub_window_densities prev_relative_sub_window
            @ List.take prev_sub_window_densities prev_relative_sub_window
            @ [ List.nth_exn prev_sub_window_densities prev_relative_sub_window
              ]

          (* slot_diff are generated in such a way so that we can test different cases
             in the update function, I use a weighted union to generate it.
             weight | range of the slot diff
             1      | [0*slots_per_sub_window, 1*slots_per_sub_window)
             1/4    | [1*slots_per_sub_window, 2*slots_per_sub_window)
             1/9    | [2*slots_per_sub_window, 3*slots_per_sub_window)
             ...
             1/n^2  | [n*slots_per_sub_window, (n+1)*slots_per_sub_window)
          *)
          let gen_slot_diff =
            let to_int = Length.to_int in
            Quickcheck.Generator.weighted_union
            @@ List.init
                 (2 * to_int constants.sub_windows_per_window)
                 ~f:(fun i ->
                   ( 1.0 /. (Float.of_int (i + 1) ** 2.)
                   , Core.Int.gen_incl
                       (i * to_int constants.slots_per_sub_window)
                       ((i + 1) * to_int constants.slots_per_sub_window) ) )

          let num_global_slots_to_test = 1

          (* generate an initial global_slot and a list of successive global_slot following
             the initial slot. The length of the list is fixed because this same list would
             also passed into a snarky computation, and the *Typ* of the list requires a
             fixed length. *)
          let gen_global_slots :
              (Global_slot.t * Global_slot.t list) Quickcheck.Generator.t =
            let open Quickcheck.Generator in
            let open Quickcheck.Generator.Let_syntax in
            let module GS = Mina_numbers.Global_slot_since_hard_fork in
            let%bind prev_global_slot = small_positive_int in
            let%bind slot_diffs =
              Core.List.gen_with_length num_global_slots_to_test gen_slot_diff
            in
            let _, global_slots =
              List.fold slot_diffs ~init:(prev_global_slot, [])
                ~f:(fun (prev_global_slot, acc) slot_diff ->
                  let next_global_slot = prev_global_slot + slot_diff in
                  (next_global_slot, next_global_slot :: acc) )
            in
            return
              ( Global_slot.of_slot_number ~constants
                  (GS.of_int prev_global_slot)
              , List.map global_slots ~f:(fun s ->
                    Global_slot.of_slot_number ~constants (GS.of_int s) )
                |> List.rev )

          let gen_length =
            Quickcheck.Generator.union
            @@ List.init (Length.to_int constants.slots_per_sub_window)
                 ~f:(fun n -> Quickcheck.Generator.return @@ Length.of_int n)

          let gen_min_window_density =
            let open Quickcheck.Generator in
            let open Quickcheck.Generator.Let_syntax in
            let%bind prev_sub_window_densities =
              list_with_length
                (Length.to_int constants.sub_windows_per_window)
                gen_length
            in
            let min_window_density =
              let initial xs = List.(rev (tl_exn (rev xs))) in
              List.fold
                (initial prev_sub_window_densities)
                ~init:Length.zero ~f:Length.add
            in
            return (min_window_density, prev_sub_window_densities)

          let gen =
            Quickcheck.Generator.tuple2 gen_global_slots gen_min_window_density

          let update_several_times ~f ~prev_global_slot ~next_global_slots
              ~prev_sub_window_densities ~prev_min_window_density ~constants =
            List.fold next_global_slots
              ~init:
                ( prev_global_slot
                , prev_sub_window_densities
                , prev_min_window_density )
              ~f:(fun
                   ( prev_global_slot
                   , prev_sub_window_densities
                   , prev_min_window_density )
                   next_global_slot
                 ->
                let min_window_density, sub_window_densities =
                  f ~constants ~prev_global_slot ~next_global_slot
                    ~prev_sub_window_densities ~prev_min_window_density
                in
                (next_global_slot, sub_window_densities, min_window_density) )

          let update_several_times_checked ~f ~prev_global_slot
              ~next_global_slots ~prev_sub_window_densities
              ~prev_min_window_density ~constants =
            let open Tick.Checked in
            let open Tick.Checked.Let_syntax in
            List.fold next_global_slots
              ~init:
                ( prev_global_slot
                , prev_sub_window_densities
                , prev_min_window_density )
              ~f:(fun
                   ( prev_global_slot
                   , prev_sub_window_densities
                   , prev_min_window_density )
                   next_global_slot
                 ->
                let%bind min_window_density, sub_window_densities =
                  f ~constants ~prev_global_slot ~next_global_slot
                    ~prev_sub_window_densities ~prev_min_window_density
                in
                return
                  (next_global_slot, sub_window_densities, min_window_density) )

          let%test_unit "the actual implementation is equivalent to the \
                         reference implementation" =
            Quickcheck.test ~trials:100 gen
              ~f:(fun
                   ( ((prev_global_slot : Global_slot.t), next_global_slots)
                   , (prev_min_window_density, prev_sub_window_densities) )
                 ->
                let _, _, min_window_density1 =
                  update_several_times
                    ~f:(update_min_window_density ~incr_window:true)
                    ~prev_global_slot ~next_global_slots
                    ~prev_sub_window_densities ~prev_min_window_density
                    ~constants
                in
                let _, _, min_window_density2 =
                  update_several_times
                    ~f:update_min_window_density_reference_implementation
                    ~prev_global_slot ~next_global_slots
                    ~prev_sub_window_densities:
                      (actual_to_reference ~prev_global_slot
                         ~prev_sub_window_densities )
                    ~prev_min_window_density ~constants
                in
                assert (Length.(equal min_window_density1 min_window_density2)) )

          let%test_unit "Inside snark computation is equivalent to outside \
                         snark computation" =
            Quickcheck.test ~trials:100 gen
              ~f:(fun (slots, min_window_densities) ->
                Test_util.test_equal
                  (Typ.tuple3
                     (Typ.tuple2 Global_slot.typ
                        (Typ.list ~length:num_global_slots_to_test
                           Global_slot.typ ) )
                     (Typ.tuple2 Length.typ
                        (Typ.list
                           ~length:
                             (Length.to_int constants.sub_windows_per_window)
                           Length.typ ) )
                     Constants.typ )
                  (Typ.tuple3 Global_slot.typ
                     (Typ.list
                        ~length:(Length.to_int constants.sub_windows_per_window)
                        Length.typ )
                     Length.typ )
                  (fun ( (prev_global_slot, next_global_slots)
                       , (prev_min_window_density, prev_sub_window_densities)
                       , constants ) ->
                    update_several_times_checked
                      ~f:Checked.update_min_window_density ~prev_global_slot
                      ~next_global_slots ~prev_sub_window_densities
                      ~prev_min_window_density ~constants )
                  (fun ( (prev_global_slot, next_global_slots)
                       , (prev_min_window_density, prev_sub_window_densities)
                       , constants ) ->
                    update_several_times
                      ~f:(update_min_window_density ~incr_window:true)
                      ~prev_global_slot ~next_global_slots
                      ~prev_sub_window_densities ~prev_min_window_density
                      ~constants )
                  (slots, min_window_densities, constants) )
        end )
    end

    (* We have a list of state hashes. When we extend the blockchain,
       we see if the **previous** state should be saved as a checkpoint.
       This is because we have convenient access to the entire previous
       protocol state hash.

       We divide the slots of an epoch into "checkpoint windows": chunks of
       size [checkpoint_window_size]. The goal is to record the first block
       in a given window as a check-point if there are any blocks in that
       window, and zero checkpoints if the window was empty.

       To that end, we store in each state a bit [checkpoint_window_filled] which
       is true iff there has already been a state in the history of the given state
       which is in the same checkpoint window as the given state.
    *)
    module Consensus_state = struct
      module Poly = struct
        [%%versioned
        module Stable = struct
          module V1 = struct
            type ( 'length
                 , 'vrf_output
                 , 'amount
                 , 'global_slot
                 , 'global_slot_since_genesis
                 , 'staking_epoch_data
                 , 'next_epoch_data
                 , 'bool
                 , 'pk )
                 t =
                  ( 'length
                  , 'vrf_output
                  , 'amount
                  , 'global_slot
                  , 'global_slot_since_genesis
                  , 'staking_epoch_data
                  , 'next_epoch_data
                  , 'bool
                  , 'pk )
                  A.Data.Consensus_state.Poly.V1.t =
              { blockchain_length : 'length
              ; epoch_count : 'length
              ; min_window_density : 'length
              ; sub_window_densities : 'length list
              ; last_vrf_output : 'vrf_output
              ; total_currency : 'amount
              ; curr_global_slot_since_hard_fork : 'global_slot
              ; global_slot_since_genesis : 'global_slot_since_genesis
              ; staking_epoch_data : 'staking_epoch_data
              ; next_epoch_data : 'next_epoch_data
              ; has_ancestor_in_same_checkpoint_window : 'bool
              ; block_stake_winner : 'pk
              ; block_creator : 'pk
              ; coinbase_receiver : 'pk
              ; supercharge_coinbase : 'bool
              }
            [@@deriving sexp, equal, compare, hash, yojson, fields, hlist]
          end
        end]
      end

      module Value = struct
        [%%versioned
        module Stable = struct
          module V3 = struct
            type t =
              ( Length.Stable.V1.t
              , Vrf.Output.Truncated.Stable.V1.t
              , Amount.Stable.V1.t
              , Global_slot.Stable.V1.t
              , Mina_numbers.Global_slot_since_genesis.Stable.V1.t
              , Epoch_data.Staking_value_versioned.Value.Stable.V1.t
              , Epoch_data.Next_value_versioned.Value.Stable.V1.t
              , bool
              , Public_key.Compressed.Stable.V1.t )
              Poly.Stable.V1.t
            [@@deriving sexp, equal, compare, hash, yojson]

            let to_latest = Fn.id
          end
        end]

        module For_tests = struct
          let with_global_slot_since_genesis (state : t) slot_number =
            let global_slot_since_genesis :
                Mina_numbers.Global_slot_since_genesis.t =
              slot_number
            in
            { state with global_slot_since_genesis }
        end
      end

      open Snark_params.Tick

      type var =
        ( Length.Checked.t
        , Vrf.Output.Truncated.var
        , Amount.var
        , Global_slot.Checked.t
        , Mina_numbers.Global_slot_since_genesis.Checked.t
        , Epoch_data.var
        , Epoch_data.var
        , Boolean.var
        , Public_key.Compressed.var )
        Poly.t

      let typ ~(constraint_constants : Genesis_constants.Constraint_constants.t)
          : (var, Value.t) Typ.t =
        let sub_windows_per_window =
          constraint_constants.sub_windows_per_window
        in
        Snark_params.Tick.Typ.of_hlistable
          [ Length.typ
          ; Length.typ
          ; Length.typ
          ; Typ.list ~length:sub_windows_per_window Length.typ
          ; Vrf.Output.Truncated.typ
          ; Amount.typ
          ; Global_slot.typ
          ; Mina_numbers.Global_slot_since_genesis.typ
          ; Epoch_data.Staking.typ
          ; Epoch_data.Next.typ
          ; Boolean.typ
          ; Public_key.Compressed.typ
          ; Public_key.Compressed.typ
          ; Public_key.Compressed.typ
          ; Boolean.typ
          ]
          ~var_to_hlist:Poly.to_hlist ~var_of_hlist:Poly.of_hlist
          ~value_to_hlist:Poly.to_hlist ~value_of_hlist:Poly.of_hlist

      let to_input
          ({ Poly.blockchain_length
           ; epoch_count
           ; min_window_density
           ; sub_window_densities
           ; last_vrf_output
           ; total_currency
           ; curr_global_slot_since_hard_fork
           ; global_slot_since_genesis
           ; staking_epoch_data
           ; next_epoch_data
           ; has_ancestor_in_same_checkpoint_window
           ; block_stake_winner
           ; block_creator
           ; coinbase_receiver
           ; supercharge_coinbase
           } :
            Value.t ) =
        let open Random_oracle.Input.Chunked in
        List.reduce_exn ~f:append
          [ Length.to_input blockchain_length
          ; Length.to_input epoch_count
          ; Length.to_input min_window_density
          ; List.reduce_exn ~f:append
              (List.map ~f:Length.to_input sub_window_densities)
          ; Vrf.Output.Truncated.to_input last_vrf_output
          ; Amount.to_input total_currency
          ; Global_slot.to_input curr_global_slot_since_hard_fork
          ; Mina_numbers.Global_slot_since_genesis.to_input
              global_slot_since_genesis
          ; packed
              ( Mina_base.Util.field_of_bool
                  has_ancestor_in_same_checkpoint_window
              , 1 )
          ; packed (Mina_base.Util.field_of_bool supercharge_coinbase, 1)
          ; Epoch_data.Staking.to_input staking_epoch_data
          ; Epoch_data.Next.to_input next_epoch_data
          ; Public_key.Compressed.to_input block_stake_winner
          ; Public_key.Compressed.to_input block_creator
          ; Public_key.Compressed.to_input coinbase_receiver
          ]

      let var_to_input
          ({ Poly.blockchain_length
           ; epoch_count
           ; min_window_density
           ; sub_window_densities
           ; last_vrf_output
           ; total_currency
           ; curr_global_slot_since_hard_fork
           ; global_slot_since_genesis
           ; staking_epoch_data
           ; next_epoch_data
           ; has_ancestor_in_same_checkpoint_window
           ; block_stake_winner
           ; block_creator
           ; coinbase_receiver
           ; supercharge_coinbase
           } :
            var ) =
        let open Random_oracle.Input.Chunked in
        List.reduce_exn ~f:append
          [ Length.Checked.to_input blockchain_length
          ; Length.Checked.to_input epoch_count
          ; Length.Checked.to_input min_window_density
          ; List.reduce_exn ~f:append
              (List.map ~f:Length.Checked.to_input sub_window_densities)
          ; Vrf.Output.Truncated.var_to_input last_vrf_output
          ; Amount.var_to_input total_currency
          ; Global_slot.Checked.to_input curr_global_slot_since_hard_fork
          ; Mina_numbers.Global_slot_since_genesis.Checked.to_input
              global_slot_since_genesis
          ; packed
              ((has_ancestor_in_same_checkpoint_window :> Tick.Field.Var.t), 1)
          ; packed ((supercharge_coinbase :> Tick.Field.Var.t), 1)
          ; Epoch_data.Staking.var_to_input staking_epoch_data
          ; Epoch_data.Next.var_to_input next_epoch_data
          ; Public_key.Compressed.Checked.to_input block_stake_winner
          ; Public_key.Compressed.Checked.to_input block_creator
          ; Public_key.Compressed.Checked.to_input coinbase_receiver
          ]

      let global_slot { Poly.curr_global_slot_since_hard_fork; _ } =
        curr_global_slot_since_hard_fork

      let checkpoint_window ~(constants : Constants.t) (slot : Global_slot.t) =
        UInt32.Infix.(
          ( Mina_numbers.Global_slot_since_hard_fork.to_uint32
          @@ Global_slot.slot_number slot )
          / constants.checkpoint_window_size_in_slots)

      let same_checkpoint_window_unchecked ~constants slot1 slot2 =
        UInt32.equal
          (checkpoint_window slot1 ~constants)
          (checkpoint_window slot2 ~constants)

      let update ~(constants : Constants.t)
          ~(previous_consensus_state : Value.t)
          ~(consensus_transition : Consensus_transition.t)
          ~(previous_protocol_state_hash : Mina_base.State_hash.t)
          ~(supply_increase : Currency.Amount.Signed.t)
          ~(snarked_ledger_hash : Mina_base.Frozen_ledger_hash.t)
          ~(genesis_ledger_hash : Mina_base.Frozen_ledger_hash.t)
          ~(producer_vrf_result : Random_oracle.Digest.t)
          ~(block_stake_winner : Public_key.Compressed.t)
          ~(block_creator : Public_key.Compressed.t)
          ~(coinbase_receiver : Public_key.Compressed.t)
          ~(supercharge_coinbase : bool) : Value.t Or_error.t =
        let open Or_error.Let_syntax in
        let prev_epoch, prev_slot =
          Global_slot.to_epoch_and_slot
            previous_consensus_state.curr_global_slot_since_hard_fork
        in
        let next_global_slot =
          Global_slot.of_slot_number consensus_transition ~constants
        in
        let next_epoch, next_slot =
          Global_slot.to_epoch_and_slot next_global_slot
        in
        let%bind slot_diff =
          Global_slot.diff_slots next_global_slot
            previous_consensus_state.curr_global_slot_since_hard_fork
          |> Option.value_map
               ~default:
                 (Or_error.errorf
                    !"Next global slot %{sexp: Global_slot.t} smaller than \
                      current global slot %{sexp: Global_slot.t}"
                    next_global_slot
                    previous_consensus_state.curr_global_slot_since_hard_fork )
               ~f:(fun diff -> Ok diff)
        in
        let%map total_currency =
          let total, `Overflow overflow =
            Amount.add_signed_flagged previous_consensus_state.total_currency
              supply_increase
          in
          if overflow then
            Or_error.errorf
              !"New total currency less than zero. supply_increase: %{sexp: \
                Amount.Signed.t} previous total currency: %{sexp: Amount.t}"
              supply_increase previous_consensus_state.total_currency
          else Ok total
        and () =
          if
            Consensus_transition.(
              equal consensus_transition Consensus_transition.genesis)
            || Global_slot.(
                 previous_consensus_state.curr_global_slot_since_hard_fork
                 < next_global_slot)
          then Ok ()
          else
            Or_error.errorf
              !"(epoch, slot) did not increase. prev=%{sexp:Epoch.t * Slot.t}, \
                next=%{sexp:Epoch.t * Slot.t}"
              (prev_epoch, prev_slot) (next_epoch, next_slot)
        in
        let staking_epoch_data, next_epoch_data, epoch_count =
          Epoch_data.update_pair ~constants
            ( previous_consensus_state.staking_epoch_data
            , previous_consensus_state.next_epoch_data )
            previous_consensus_state.epoch_count ~prev_epoch ~next_epoch
            ~next_slot ~prev_protocol_state_hash:previous_protocol_state_hash
            ~producer_vrf_result ~snarked_ledger_hash ~genesis_ledger_hash
            ~total_currency
        in
        let min_window_density, sub_window_densities =
          Min_window_density.update_min_window_density ~constants
            ~incr_window:true
            ~prev_global_slot:
              previous_consensus_state.curr_global_slot_since_hard_fork
            ~next_global_slot
            ~prev_sub_window_densities:
              previous_consensus_state.sub_window_densities
            ~prev_min_window_density:previous_consensus_state.min_window_density
        in
        { Poly.blockchain_length =
            Length.succ previous_consensus_state.blockchain_length
        ; epoch_count
        ; min_window_density
        ; sub_window_densities
        ; last_vrf_output = Vrf.Output.truncate producer_vrf_result
        ; total_currency
        ; curr_global_slot_since_hard_fork = next_global_slot
        ; global_slot_since_genesis =
            Mina_numbers.Global_slot_since_genesis.add
              previous_consensus_state.global_slot_since_genesis slot_diff
        ; staking_epoch_data
        ; next_epoch_data
        ; has_ancestor_in_same_checkpoint_window =
            same_checkpoint_window_unchecked ~constants
              (Global_slot.create ~constants ~epoch:prev_epoch ~slot:prev_slot)
              (Global_slot.create ~constants ~epoch:next_epoch ~slot:next_slot)
        ; block_stake_winner
        ; block_creator
        ; coinbase_receiver
        ; supercharge_coinbase
        }

      let same_checkpoint_window ~(constants : Constants.var)
          ~prev:(slot1 : Global_slot.Checked.t)
          ~next:(slot2 : Global_slot.Checked.t) =
        let module Slot = Mina_numbers.Global_slot_since_hard_fork in
        let slot1 : Slot.Checked.t = Global_slot.slot_number slot1 in
        let checkpoint_window_size_in_slots =
          constants.checkpoint_window_size_in_slots
        in
        let%bind _q1, r1 =
          Slot.Checked.div_mod slot1
            (Slot.Checked.Unsafe.of_field
               (Length.Checked.to_field checkpoint_window_size_in_slots) )
        in
        let next_window_start =
          Run.Field.(
            Slot.Checked.to_field slot1
            - Slot.Checked.to_field r1
            + Length.Checked.to_field checkpoint_window_size_in_slots)
        in
        Slot.Checked.( < )
          (Global_slot.slot_number slot2)
          (Slot.Checked.Unsafe.of_field next_window_start)

      let same_checkpoint_window ~constants ~prev ~next =
        same_checkpoint_window ~constants ~prev ~next

      let negative_one ~genesis_ledger
          ~(genesis_epoch_data : Genesis_epoch_data.t)
          ~(constants : Constants.t)
          ~(constraint_constants : Genesis_constants.Constraint_constants.t) =
        let max_sub_window_density = constants.slots_per_sub_window in
        let max_window_density = constants.slots_per_window in
        let blockchain_length, global_slot_since_genesis =
          match constraint_constants.fork with
          | None ->
              (Length.zero, Mina_numbers.Global_slot_since_genesis.zero)
          | Some { blockchain_length; global_slot_since_genesis; _ } ->
              (*Note: global_slot_since_genesis at fork point is the same as global_slot_since_genesis in the new genesis. This value is used to check transaction validity and existence of locked tokens.
                For reviewers, should this be incremented by 1 because it's technically a new block? we don't really know how many slots passed since the fork point*)
              (blockchain_length, global_slot_since_genesis)
        in
        let default_epoch_data =
          Genesis_epoch_data.Data.
            { ledger = genesis_ledger; seed = Epoch_seed.initial }
        in
        let genesis_epoch_data_staking, genesis_epoch_data_next =
          Option.value_map genesis_epoch_data
            ~default:(default_epoch_data, default_epoch_data) ~f:(fun data ->
              (data.staking, Option.value ~default:data.staking data.next) )
        in
        let genesis_winner_pk = fst Vrf.Precomputed.genesis_winner in
        { Poly.blockchain_length
        ; epoch_count = Length.zero
        ; min_window_density = max_window_density
        ; sub_window_densities =
            Length.zero
            :: List.init
                 (Length.to_int constants.sub_windows_per_window - 1)
                 ~f:(Fn.const max_sub_window_density)
        ; last_vrf_output = Vrf.Output.Truncated.dummy
        ; total_currency =
            genesis_ledger_total_currency
              ~ledger:(Genesis_ledger.Packed.t genesis_ledger)
        ; curr_global_slot_since_hard_fork = Global_slot.zero ~constants
        ; global_slot_since_genesis
        ; staking_epoch_data =
            Epoch_data.Staking.genesis
              ~genesis_epoch_data:genesis_epoch_data_staking
        ; next_epoch_data =
            Epoch_data.Next.genesis ~genesis_epoch_data:genesis_epoch_data_next
        ; has_ancestor_in_same_checkpoint_window = false
        ; block_stake_winner = genesis_winner_pk
        ; block_creator = genesis_winner_pk
        ; coinbase_receiver = genesis_winner_pk
        ; supercharge_coinbase = true
        }

      let create_genesis_from_transition ~negative_one_protocol_state_hash
          ~consensus_transition ~genesis_ledger
          ~(genesis_epoch_data : Genesis_epoch_data.t) ~constraint_constants
          ~constants : Value.t =
        let staking_seed =
          Option.value_map genesis_epoch_data ~default:Epoch_seed.initial
            ~f:(fun data -> data.staking.seed)
        in
        let producer_vrf_result =
          let _, sk = Vrf.Precomputed.genesis_winner in
          Vrf.eval ~constraint_constants ~private_key:sk
            { Vrf.Message.global_slot = consensus_transition
            ; seed = staking_seed
            ; delegator = 0
            }
        in
        let snarked_ledger_hash =
          Genesis_ledger.Packed.t genesis_ledger
          |> Lazy.force |> Mina_ledger.Ledger.merkle_root
          |> Mina_base.Frozen_ledger_hash.of_ledger_hash
        in
        let genesis_winner_pk = fst Vrf.Precomputed.genesis_winner in
        (* no coinbases for genesis block, so CLI flag for coinbase receiver
           not relevant
        *)
        Or_error.ok_exn
          (update ~constants ~producer_vrf_result
             ~previous_consensus_state:
               (negative_one ~genesis_ledger ~genesis_epoch_data ~constants
                  ~constraint_constants )
             ~previous_protocol_state_hash:negative_one_protocol_state_hash
             ~consensus_transition ~supply_increase:Currency.Amount.Signed.zero
             ~snarked_ledger_hash ~genesis_ledger_hash:snarked_ledger_hash
             ~block_stake_winner:genesis_winner_pk
             ~block_creator:genesis_winner_pk
             ~coinbase_receiver:genesis_winner_pk ~supercharge_coinbase:true )

      let create_genesis ~negative_one_protocol_state_hash ~genesis_ledger
          ~genesis_epoch_data ~constraint_constants ~constants : Value.t =
        create_genesis_from_transition ~negative_one_protocol_state_hash
          ~consensus_transition:Consensus_transition.genesis ~genesis_ledger
          ~genesis_epoch_data ~constraint_constants ~constants

      (* ??? do these mean, genesis-of-all-time, or genesis-at-hard-fork? *)
      (* Check that both epoch and slot are zero. *)
      let is_genesis_state (t : Value.t) =
        Mina_numbers.Global_slot_since_hard_fork.(
          equal zero
            (Global_slot.slot_number t.curr_global_slot_since_hard_fork))

      let is_genesis (global_slot : Global_slot.Checked.t) =
        let open Mina_numbers.Global_slot_since_hard_fork in
        Checked.equal (Checked.constant zero)
          (Global_slot.slot_number global_slot)

      let is_genesis_state_var (t : var) =
        is_genesis t.curr_global_slot_since_hard_fork

      let epoch_count (t : Value.t) = t.epoch_count

      let supercharge_coinbase_var (t : var) = t.supercharge_coinbase

      let supercharge_coinbase (t : Value.t) = t.supercharge_coinbase

      let compute_supercharge_coinbase ~(winner_account : Mina_base.Account.var)
          ~global_slot =
        let open Snark_params.Tick in
        let%map winner_locked =
          Mina_base.Account.Checked.has_locked_tokens ~global_slot
            winner_account
        in
        Boolean.not winner_locked

      let%snarkydef_ update_var (previous_state : var)
          (transition_data : Consensus_transition.var)
          (previous_protocol_state_hash : Mina_base.State_hash.var)
          ~(supply_increase : Currency.Amount.Signed.var)
          ~(previous_blockchain_state_ledger_hash :
             Mina_base.Frozen_ledger_hash.var ) ~genesis_ledger_hash
          ~constraint_constants
          ~(protocol_constants : Mina_base.Protocol_constants_checked.var) =
        let open Snark_params.Tick in
        let%bind constants =
          Constants.Checked.create ~constraint_constants ~protocol_constants
        in
        let { Poly.curr_global_slot_since_hard_fork = prev_global_slot; _ } =
          previous_state
        in
        let next_global_slot =
          Global_slot.Checked.of_slot_number ~constants transition_data
        in
        let%bind slot_diff =
          [%with_label_ "Next global slot is larger than previous global slot"]
            (fun () ->
              Global_slot.Checked.diff_slots next_global_slot prev_global_slot )
        in
        let%bind () =
          let%bind global_slot_increased =
            Global_slot.Checked.(prev_global_slot < next_global_slot)
          in
          let%bind is_genesis = is_genesis next_global_slot in
          Boolean.Assert.any [ global_slot_increased; is_genesis ]
        in
        let%bind next_epoch, next_slot =
          Global_slot.Checked.to_epoch_and_slot next_global_slot
        and prev_epoch, _prev_slot =
          Global_slot.Checked.to_epoch_and_slot prev_global_slot
        in
        let%bind global_slot_since_genesis =
          Mina_numbers.Global_slot_since_genesis.Checked.add
            previous_state.global_slot_since_genesis slot_diff
        in
        let%bind epoch_increased = Epoch.Checked.(prev_epoch < next_epoch) in
        let%bind staking_epoch_data =
          Epoch_data.if_ epoch_increased ~then_:previous_state.next_epoch_data
            ~else_:previous_state.staking_epoch_data
        in
        let next_slot_number = Global_slot.slot_number next_global_slot in
        let%bind block_stake_winner =
          exists Public_key.Compressed.typ
            ~request:As_prover.(return Vrf.Winner_pk)
        in
        let%bind block_creator =
          let%bind.Checked bc_compressed =
            exists Public_key.typ
              ~request:As_prover.(return Vrf.Producer_public_key)
          in
          Public_key.compress_var bc_compressed
        in
        let%bind coinbase_receiver =
          exists Public_key.Compressed.typ
            ~request:As_prover.(return Vrf.Coinbase_receiver_pk)
        in
        let%bind ( threshold_satisfied
                 , vrf_result
                 , truncated_vrf_result
                 , winner_account ) =
          let%bind (module M) = Inner_curve.Checked.Shifted.create () in
          Vrf.Checked.check ~constraint_constants
            (module M)
            ~epoch_ledger:staking_epoch_data.ledger
            ~global_slot:next_slot_number ~block_stake_winner ~block_creator
            ~seed:staking_epoch_data.seed
        in
        let%bind supercharge_coinbase =
          compute_supercharge_coinbase ~winner_account
            ~global_slot:global_slot_since_genesis
        in
        let%bind new_total_currency, `Overflow overflow =
          Currency.Amount.Checked.add_signed_flagged
            previous_state.total_currency supply_increase
        in
        let%bind () =
          [%with_label_ "Total currency is greater than or equal to zero"]
            (fun () -> Boolean.Assert.is_true (Boolean.not overflow))
        in
        let%bind has_ancestor_in_same_checkpoint_window =
          same_checkpoint_window ~constants ~prev:prev_global_slot
            ~next:next_global_slot
        in
        let%bind in_seed_update_range =
          Slot.Checked.in_seed_update_range next_slot ~constants
        in
        let%bind update_next_epoch_ledger =
          (*If snarked ledger hash is still the genesis ledger hash then the epoch ledger should continue to be `next_data.ledger`. This is because the epoch ledgers at genesis can be different from the genesis ledger*)
          let%bind snarked_ledger_is_still_genesis =
            Mina_base.Frozen_ledger_hash.equal_var genesis_ledger_hash
              previous_blockchain_state_ledger_hash
          in
          Boolean.(epoch_increased &&& not snarked_ledger_is_still_genesis)
        in
        let%bind next_epoch_data =
          let%map seed =
            let base = previous_state.next_epoch_data.seed in
            let%bind updated = Epoch_seed.update_var base vrf_result in
            Epoch_seed.if_ in_seed_update_range ~then_:updated ~else_:base
          and epoch_length =
            let open Length.Checked in
            let%bind base =
              if_ epoch_increased ~then_:zero
                ~else_:previous_state.next_epoch_data.epoch_length
            in
            succ base
          and ledger =
            Epoch_ledger.if_ update_next_epoch_ledger
              ~then_:
                { total_currency = new_total_currency
                ; hash = previous_blockchain_state_ledger_hash
                }
              ~else_:previous_state.next_epoch_data.ledger
          and start_checkpoint =
            Mina_base.State_hash.if_ epoch_increased
              ~then_:previous_protocol_state_hash
              ~else_:previous_state.next_epoch_data.start_checkpoint
          (* Want this to be the protocol state hash once we leave the seed
             update range. *)
          and lock_checkpoint =
            let%bind base =
              (* TODO: Should this be zero or some other sentinel value? *)
              Mina_base.State_hash.if_ epoch_increased
                ~then_:Mina_base.State_hash.(var_of_t (of_hash zero))
                ~else_:previous_state.next_epoch_data.lock_checkpoint
            in
            Mina_base.State_hash.if_ in_seed_update_range
              ~then_:previous_protocol_state_hash ~else_:base
          in
          { Epoch_data.Poly.seed
          ; epoch_length
          ; ledger
          ; start_checkpoint
          ; lock_checkpoint
          }
        and blockchain_length =
          Length.Checked.succ previous_state.blockchain_length
        and epoch_count =
          Length.Checked.succ_if previous_state.epoch_count epoch_increased
        and min_window_density, sub_window_densities =
          Min_window_density.Checked.update_min_window_density ~constants
            ~prev_global_slot ~next_global_slot
            ~prev_sub_window_densities:previous_state.sub_window_densities
            ~prev_min_window_density:previous_state.min_window_density
        in
        Checked.return
          ( `Success threshold_satisfied
          , { Poly.blockchain_length
            ; epoch_count
            ; min_window_density
            ; sub_window_densities
            ; last_vrf_output = truncated_vrf_result
            ; curr_global_slot_since_hard_fork = next_global_slot
            ; global_slot_since_genesis
            ; total_currency = new_total_currency
            ; staking_epoch_data
            ; next_epoch_data
            ; has_ancestor_in_same_checkpoint_window
            ; block_stake_winner
            ; block_creator
            ; coinbase_receiver
            ; supercharge_coinbase
            } )

      type display =
        { blockchain_length : int
        ; epoch_count : int
        ; curr_epoch : int
        ; curr_slot : int
        ; global_slot_since_genesis : int
        ; total_currency : int
        }
      [@@deriving yojson]

      let display (t : Value.t) =
        let epoch, slot =
          Global_slot.to_epoch_and_slot t.curr_global_slot_since_hard_fork
        in
        { blockchain_length = Length.to_int t.blockchain_length
        ; epoch_count = Length.to_int t.epoch_count
        ; curr_epoch = Segment_id.to_int epoch
        ; curr_slot = Segment_id.to_int slot
        ; global_slot_since_genesis =
            Mina_numbers.Global_slot_since_genesis.to_int
              t.global_slot_since_genesis
        ; total_currency = Amount.to_nanomina_int t.total_currency
        }

      let curr_global_slot (t : Value.t) = t.curr_global_slot_since_hard_fork

      let curr_ f = Fn.compose f curr_global_slot

      let curr_epoch_and_slot = curr_ Global_slot.to_epoch_and_slot

      let curr_epoch = curr_ Global_slot.epoch

      let curr_slot = curr_ Global_slot.slot

      let blockchain_length_var (t : var) = t.blockchain_length

      let min_window_density_var (t : var) = t.min_window_density

      let total_currency_var (t : var) = t.total_currency

      let staking_epoch_data_var (t : var) : Epoch_data.var =
        t.staking_epoch_data

      let staking_epoch_data (t : Value.t) = t.staking_epoch_data

      let next_epoch_data_var (t : var) : Epoch_data.var = t.next_epoch_data

      let next_epoch_data (t : Value.t) = t.next_epoch_data

      let coinbase_receiver_var (t : var) = t.coinbase_receiver

      let curr_global_slot_var (t : var) =
        Global_slot.slot_number t.curr_global_slot_since_hard_fork

      let curr_global_slot (t : Value.t) =
        Global_slot.slot_number t.curr_global_slot_since_hard_fork

      let consensus_time (t : Value.t) = t.curr_global_slot_since_hard_fork

      let global_slot_since_genesis_var (t : var) = t.global_slot_since_genesis

      [%%define_locally
      Poly.
        ( blockchain_length
        , min_window_density
        , sub_window_densities
        , total_currency
        , global_slot_since_genesis
        , block_stake_winner
        , last_vrf_output
        , block_creator
        , coinbase_receiver
        , has_ancestor_in_same_checkpoint_window )]

      module Unsafe = struct
        (* TODO: very unsafe, do not use unless you know what you are doing *)
        let dummy_advance (t : Value.t) ?(increase_epoch_count = false)
            ~new_global_slot_since_genesis : Value.t =
          let new_epoch_count =
            if increase_epoch_count then Length.succ t.epoch_count
            else t.epoch_count
          in
          let slot_diff =
            Option.value_exn
              (Mina_numbers.Global_slot_since_genesis.diff
                 new_global_slot_since_genesis t.global_slot_since_genesis )
          in
          { t with
            epoch_count = new_epoch_count
          ; curr_global_slot_since_hard_fork =
              Global_slot.add t.curr_global_slot_since_hard_fork slot_diff
          ; global_slot_since_genesis = new_global_slot_since_genesis
          }
      end
    end

    module Prover_state = struct
      include Stake_proof

      let genesis_data = Vrf.Precomputed.genesis_stake_proof

      let precomputed_handler = Vrf.Precomputed.handler

      let handler
          { delegator
          ; delegator_pk
          ; coinbase_receiver_pk
          ; ledger
          ; producer_private_key
          ; producer_public_key
          } ~(constraint_constants : Genesis_constants.Constraint_constants.t)
          ~pending_coinbase:
            { Mina_base.Pending_coinbase_witness.pending_coinbases
            ; is_new_stack
            } : Snark_params.Tick.Handler.t =
        let ledger_handler =
          unstage (Mina_ledger.Sparse_ledger.handler ledger)
        in
        let pending_coinbase_handler =
          unstage
            (Mina_base.Pending_coinbase.handler
               ~depth:constraint_constants.pending_coinbase_depth
               pending_coinbases ~is_new_stack )
        in
        let handlers =
          Snarky_backendless.Request.Handler.(
            push
              (push fail (create_single pending_coinbase_handler))
              (create_single ledger_handler))
        in
        fun (With { request; respond }) ->
          match request with
          | Vrf.Winner_address ->
              respond (Provide delegator)
          | Vrf.Winner_pk ->
              respond (Provide delegator_pk)
          | Vrf.Coinbase_receiver_pk ->
              respond (Provide coinbase_receiver_pk)
          | Vrf.Producer_private_key ->
              respond (Provide producer_private_key)
          | Vrf.Producer_public_key ->
              respond (Provide producer_public_key)
          | _ ->
              respond
                (Provide
                   (Option.value_exn ~message:"unhandled request"
                      (Snarky_backendless.Request.Handler.run handlers request) )
                )

      let ledger_depth { ledger; _ } = ledger.depth
    end
  end

  module Coinbase_receiver = struct
    type t = [ `Producer | `Other of Public_key.Compressed.t ]
    [@@deriving yojson]

    let resolve ~self : t -> Public_key.Compressed.t = function
      | `Producer ->
          self
      | `Other pk ->
          pk
  end

  module Hooks = struct
    open Data

    let is_genesis_epoch ~(constants : Constants.t) time =
      Epoch.(equal (of_time_exn ~constants time) zero)

    (* Select the correct epoch data to use from a consensus state for a given epoch.
     * The rule for selecting the correct epoch data changes based on whether or not
     * the consensus state we are selecting from is in the epoch we want to select.
     * There is also a special case for when the consensus state we are selecting
     * from is in the genesis epoch.
     *)
    let select_epoch_data ~(consensus_state : Consensus_state.Value.t) ~epoch =
      let curr_epoch = Consensus_state.curr_epoch consensus_state in
      (* are we in the same epoch as the consensus state? *)
      let in_same_epoch = Epoch.equal epoch curr_epoch in
      (* are we in the next epoch after the consensus state? *)
      let in_next_epoch = Epoch.equal epoch (Epoch.succ curr_epoch) in
      (* is the consensus state from the genesis epoch? *)
      let from_genesis_epoch =
        Length.equal consensus_state.epoch_count Length.zero
      in
      let in_initial_epoch = Epoch.(equal zero) epoch in
      if in_next_epoch then
        Ok (Epoch_data.next_to_staking consensus_state.next_epoch_data)
      else if in_same_epoch || (from_genesis_epoch && in_initial_epoch) then
        Ok consensus_state.staking_epoch_data
      else Error ()

    let epoch_snapshot_name = function
      | `Genesis ->
          "genesis"
      | `Curr ->
          "curr"
      | `Last ->
          "last"

    (* Select the correct epoch snapshot to use from local state for an epoch.
     * The rule for selecting the correct epoch snapshot is predicated off of
     * whether or not the first transition in the epoch in question has been
     * finalized yet, as the local state epoch snapshot pointers are not
     * updated until the consensus state reaches the root of the transition
     * frontier.This does not apply to the genesis epoch where we should always
     * take the staking epoch snapshot because epoch ledger transition will not
     * happen for genesis epoch.
     * This function does not guarantee that the selected epoch snapshot is valid
     * (i.e. it does not check that the epoch snapshot's ledger hash is the same
     * as the ledger hash specified by the epoch data).
     *)
    let select_epoch_snapshot ~(constants : Constants.t)
        ~(consensus_state : Consensus_state.Value.t) ~local_state ~epoch =
      let open Local_state in
      let open Epoch_data.Poly in
      (* are we in the next epoch after the consensus state? *)
      let in_next_epoch =
        Epoch.equal epoch
          (Epoch.succ (Consensus_state.curr_epoch consensus_state))
      in
      (* has the first transition in the epoch (other than the genesis epoch) reached finalization? *)
      let epoch_is_not_finalized =
        let is_genesis_epoch = Length.equal epoch Length.zero in
        let epoch_is_finalized =
          Length.(consensus_state.next_epoch_data.epoch_length > constants.k)
        in
        (not epoch_is_finalized) && not is_genesis_epoch
      in
      if in_next_epoch || epoch_is_not_finalized then
        (`Curr, !local_state.Data.next_epoch_snapshot)
      else (`Last, !local_state.staking_epoch_snapshot)

    let get_epoch_ledger ~constants ~(consensus_state : Consensus_state.Value.t)
        ~local_state =
      let _, snapshot =
        select_epoch_snapshot ~constants ~consensus_state
          ~epoch:(Data.Consensus_state.curr_epoch consensus_state)
          ~local_state
      in
      Data.Local_state.Snapshot.ledger snapshot

    let get_epoch_ledgers_for_finalized_frontier_block
        ~(root_consensus_state : Consensus_state.Value.t)
        ~(target_consensus_state : Consensus_state.Value.t) ~local_state =
      let root_epoch = Data.Consensus_state.curr_epoch root_consensus_state in
      let target_epoch =
        Data.Consensus_state.curr_epoch target_consensus_state
      in
      if Epoch.equal root_epoch target_epoch then
        (* If we assume that the target state is finalized, then so is the
           frontier's root state that it builds upon.
           Hence, the next epoch snapshot is also finalized, and we can return
           both ledgers.
        *)
        `Both
          ( Data.Local_state.Snapshot.ledger
              !local_state.Local_state.Data.staking_epoch_snapshot
          , Data.Local_state.Snapshot.ledger
              !local_state.Local_state.Data.next_epoch_snapshot )
      else
        (* Next epoch: the caller will need to manually compute the snarked
           ledger for the parent block at the epoch boundary.
        *)
        let num_parents =
          Length.to_int target_consensus_state.next_epoch_data.epoch_length
        in
        `Snarked_ledger
          ( Data.Local_state.Snapshot.ledger !local_state.next_epoch_snapshot
          , num_parents )

    type required_snapshot =
      { snapshot_id : Local_state.snapshot_identifier
      ; expected_root : Mina_base.Frozen_ledger_hash.t
      }
    [@@deriving to_yojson]

    type local_state_sync =
      | One of required_snapshot
      | Both of
          { next : Mina_base.Frozen_ledger_hash.t
          ; staking : Mina_base.Frozen_ledger_hash.t
          }
    [@@deriving to_yojson]

    let local_state_sync_count (s : local_state_sync) =
      match s with One _ -> 1 | Both _ -> 2

    let required_local_state_sync ~constants
        ~(consensus_state : Consensus_state.Value.t) ~local_state =
      let open Mina_base in
      let epoch = Consensus_state.curr_epoch consensus_state in
      let source, _snapshot =
        select_epoch_snapshot ~constants ~consensus_state ~local_state ~epoch
      in
      let required_snapshot_sync snapshot_id expected_root =
        Option.some_if
          (not
             (Ledger_hash.equal
                (Frozen_ledger_hash.to_ledger_hash expected_root)
                (Local_state.Snapshot.Ledger_snapshot.merkle_root
                   (Local_state.get_snapshot local_state snapshot_id).ledger ) ) )
          { snapshot_id; expected_root }
      in
      match source with
      | `Curr ->
          Option.map
            (required_snapshot_sync Next_epoch_snapshot
               consensus_state.staking_epoch_data.ledger.hash ) ~f:(fun s ->
              One s )
      | `Last -> (
          match
            ( required_snapshot_sync Next_epoch_snapshot
                consensus_state.next_epoch_data.ledger.hash
            , required_snapshot_sync Staking_epoch_snapshot
                consensus_state.staking_epoch_data.ledger.hash )
          with
          | None, None ->
              None
          | Some x, None | None, Some x ->
              Some (One x)
          | Some next, Some staking ->
              Some
                (Both
                   { next = next.expected_root
                   ; staking = staking.expected_root
                   } ) )

    let sync_local_state ~context:(module Context : CONTEXT_WITH_LEDGER_SYNC)
        ~trust_system ~local_state ~glue_sync_ledger requested_syncs =
      let open Context in
      let open Local_state in
      let open Snapshot in
      let open Deferred.Let_syntax in
      O1trace.thread "sync_local_state" (fun () ->
          [%log info]
            "Syncing local state; requesting $num_requested snapshots from \
             peers"
            ~metadata:
              [ ("num_requested", `Int (local_state_sync_count requested_syncs))
              ; ("requested_syncs", local_state_sync_to_yojson requested_syncs)
              ; ("local_state", Local_state.to_yojson local_state)
              ] ;
          let sync { snapshot_id; expected_root = target_ledger_hash } =
            (* if requested last epoch ledger is equal to the current epoch ledger
               then we don't need to sync the ledger to the peers. *)
            if
              equal_snapshot_identifier snapshot_id Staking_epoch_snapshot
              && Mina_base.(
                   Ledger_hash.equal
                     (Frozen_ledger_hash.to_ledger_hash target_ledger_hash)
                     (Local_state.Snapshot.Ledger_snapshot.merkle_root
                        !local_state.next_epoch_snapshot.ledger ))
            then (
              Local_state.Snapshot.Ledger_snapshot.remove
                !local_state.staking_epoch_snapshot.ledger
                ~config:(staking_epoch_ledger_config local_state) ;
              match !local_state.next_epoch_snapshot.ledger with
              | Local_state.Snapshot.Ledger_snapshot.Genesis_epoch_ledger _ ->
                  set_snapshot local_state Staking_epoch_snapshot
                    !local_state.next_epoch_snapshot ;
                  Deferred.Or_error.ok_unit
              | Ledger_root next_epoch_ledger ->
                  let ledger =
                    Mina_ledger.Ledger.Root.create_checkpoint next_epoch_ledger
<<<<<<< HEAD
                      ~directory_name:
                        (staking_epoch_ledger_location local_state)
=======
                      ~config:(staking_epoch_ledger_config local_state)
>>>>>>> 15caeeec
                      ()
                  in
                  set_snapshot local_state Staking_epoch_snapshot
                    { ledger = Ledger_snapshot.Ledger_root ledger
                    ; delegatee_table =
                        !local_state.next_epoch_snapshot.delegatee_table
                    } ;
                  Deferred.Or_error.ok_unit )
            else
              let ledger_hash_json =
                Mina_base.Ledger_hash.to_yojson target_ledger_hash
              in
              [%log info] "Syncing epoch ledger with hash $target_ledger_hash"
                ~metadata:[ ("target_ledger_hash", ledger_hash_json) ] ;
              (* start with an existing epoch ledger, which may be faster
                 than syncing with an empty ledger, since ledgers accumulate
                 new leaves in increasing index order
              *)
              let%bind.Deferred.Or_error root_ledger =
<<<<<<< HEAD
                let root_ledger_of_snapshot snapshot snapshot_location =
=======
                let root_ledger_of_snapshot snapshot snapshot_config =
>>>>>>> 15caeeec
                  O1trace.sync_thread "root_ledger_of_snapshot" (fun () ->
                      match snapshot.ledger with
                      | Ledger_snapshot.Ledger_root ledger ->
                          Ok ledger
<<<<<<< HEAD
                      | Ledger_snapshot.Genesis_epoch_ledger ledger ->
                          let module Ledger_transfer =
                            Mina_ledger.Ledger_transfer.Make
                              (Mina_ledger.Ledger)
                              (Mina_ledger.Ledger.Any_ledger.M)
                          in
                          let fresh_root_ledger =
                            Mina_ledger.Ledger.Root.create_single
                              ~directory_name:snapshot_location
                              ~depth:Context.constraint_constants.ledger_depth
                              ()
                          in
                          (* TODO: replace with more efficient root->root transfer *)
                          let%map.Or_error _fresh_root_ledger =
                            Ledger_transfer.transfer_accounts ~src:ledger
                              ~dest:
                                (Mina_ledger.Ledger.Root.as_unmasked
                                   fresh_root_ledger )
                          in
                          fresh_root_ledger )
=======
                      | Ledger_snapshot.Genesis_epoch_ledger packed ->
                          let fresh_root_ledger =
                            Mina_ledger.Ledger.Root.create ~logger
                              ~config:snapshot_config
                              ~depth:Context.constraint_constants.ledger_depth
                              ()
                          in
                          Genesis_ledger.Packed.populate_root packed
                            fresh_root_ledger )
>>>>>>> 15caeeec
                in
                match snapshot_id with
                | Staking_epoch_snapshot ->
                    return
                    @@ root_ledger_of_snapshot
                         !local_state.staking_epoch_snapshot
<<<<<<< HEAD
                         (staking_epoch_ledger_location local_state)
                | Next_epoch_snapshot ->
                    return
                    @@ root_ledger_of_snapshot !local_state.next_epoch_snapshot
                         (next_epoch_ledger_location local_state)
=======
                         (staking_epoch_ledger_config local_state)
                | Next_epoch_snapshot ->
                    return
                    @@ root_ledger_of_snapshot !local_state.next_epoch_snapshot
                         (next_epoch_ledger_config local_state)
>>>>>>> 15caeeec
              in
              let sync_ledger =
                Mina_ledger.Sync_ledger.Root.create
                  ~context:(module Context)
                  ~trust_system root_ledger
              in
              let query_reader =
                Mina_ledger.Sync_ledger.Root.query_reader sync_ledger
              in
              let response_writer =
                Mina_ledger.Sync_ledger.Root.answer_writer sync_ledger
              in
              glue_sync_ledger ~preferred:[] query_reader response_writer ;
              match%bind
                Mina_ledger.Sync_ledger.Root.fetch sync_ledger
                  target_ledger_hash ~data:() ~equal:(fun () () -> true)
              with
              | `Ok ledger ->
                  [%log info]
                    "Succeeded in syncing epoch ledger with hash \
                     $target_ledger_hash from peers"
                    ~metadata:[ ("target_ledger_hash", ledger_hash_json) ] ;
                  assert (
                    Mina_base.Ledger_hash.equal target_ledger_hash
                      (Mina_ledger.Ledger.Root.merkle_root ledger) ) ;
                  reset_snapshot local_state snapshot_id ledger ;
                  Deferred.Or_error.ok_unit
              | `Target_changed _ ->
                  [%log error] "Target changed when syncing epoch ledger" ;
                  return (Or_error.error_string "Epoch ledger target changed")
          in
          match requested_syncs with
          | One required_sync ->
              let open Async.Deferred.Let_syntax in
              let start = Core.Time.now () in
              let%map result = sync required_sync in
              let { snapshot_id; _ } = required_sync in
              ( match snapshot_id with
              | Staking_epoch_snapshot ->
                  Mina_metrics.(
                    Counter.inc Bootstrap.staking_epoch_ledger_sync_ms
                      Core.Time.(diff (now ()) start |> Span.to_ms))
              | Next_epoch_snapshot ->
                  Mina_metrics.(
                    Counter.inc Bootstrap.next_epoch_ledger_sync_ms
                      Core.Time.(diff (now ()) start |> Span.to_ms)) ) ;
              result
          | Both { staking; next } ->
              (*Sync staking ledger before syncing the next ledger*)
              let open Deferred.Or_error.Let_syntax in
              let start = Core.Time.now () in
              let%bind () =
                sync
                  { snapshot_id = Staking_epoch_snapshot
                  ; expected_root = staking
                  }
              in
              Mina_metrics.(
                Counter.inc Bootstrap.staking_epoch_ledger_sync_ms
                  Core.Time.(diff (now ()) start |> Span.to_ms)) ;
              let start = Core.Time.now () in
              let%map () =
                sync { snapshot_id = Next_epoch_snapshot; expected_root = next }
              in
              Mina_metrics.(
                Counter.inc Bootstrap.next_epoch_ledger_sync_ms
                  Core.Time.(diff (now ()) start |> Span.to_ms)) )

    let received_within_window ~constants (epoch, slot) ~time_received =
      let open Int64 in
      let ( < ) x y = compare x y < 0 in
      let ( >= ) x y = compare x y >= 0 in
      let time_received =
        Time.(
          of_span_since_epoch
            (Span.of_ms (Mina_stdlib.Unix_timestamp.to_int64 time_received)))
      in
      let slot_diff =
        Epoch.diff_in_slots ~constants
          (Epoch_and_slot.of_time_exn time_received ~constants)
          (epoch, slot)
      in
      if slot_diff < 0L then Error `Too_early
      else if slot_diff >= UInt32.(to_int64 (add constants.delta (of_int 1)))
      then Error (`Too_late (sub slot_diff UInt32.(to_int64 constants.delta)))
      else Ok ()

    let received_at_valid_time ~(constants : Constants.t)
        (consensus_state : Consensus_state.Value.t) ~time_received =
      received_within_window ~constants
        (Consensus_state.curr_epoch_and_slot consensus_state)
        ~time_received

    let is_short_range ~constants =
      let open Consensus_state in
      let is_pred x1 x2 = Epoch.equal (Epoch.succ x1) x2 in
      let pred_case c1 c2 =
        let e1, e2 = (curr_epoch c1, curr_epoch c2) in
        let c1_next_is_finalized =
          not (Slot.in_seed_update_range ~constants (Slot.succ (curr_slot c1)))
        in
        is_pred e1 e2 && c1_next_is_finalized
        && Mina_base.State_hash.equal c1.next_epoch_data.lock_checkpoint
             c2.staking_epoch_data.lock_checkpoint
      in
      fun c1 c2 ->
        if Epoch.equal (curr_epoch c1) (curr_epoch c2) then
          Mina_base.State_hash.equal c1.staking_epoch_data.lock_checkpoint
            c2.staking_epoch_data.lock_checkpoint
        else pred_case c1 c2 || pred_case c2 c1

    type select_status = [ `Keep | `Take ] [@@deriving equal]

    let select ~context:(module Context : CONTEXT) ~existing:existing_with_hash
        ~candidate:candidate_with_hash =
      let open Context in
      let { With_hash.hash =
              { Mina_base.State_hash.State_hashes.state_hash = existing_hash
              ; _
              }
          ; data = existing
          } =
        existing_with_hash
      in
      let { With_hash.hash =
              { Mina_base.State_hash.State_hashes.state_hash = candidate_hash
              ; _
              }
          ; data = candidate
          } =
        candidate_with_hash
      in
      let string_of_choice = function `Take -> "Take" | `Keep -> "Keep" in
      let log_result choice msg =
        [%log debug] "Select result: $choice -- $message"
          ~metadata:
            [ ("choice", `String (string_of_choice choice))
            ; ("message", `String msg)
            ]
      in
      let log_choice ~precondition_msg ~choice_msg choice =
        let choice_msg =
          match choice with
          | `Take ->
              choice_msg
          | `Keep ->
              Printf.sprintf "not (%s)" choice_msg
        in
        let msg = Printf.sprintf "(%s) && (%s)" precondition_msg choice_msg in
        log_result choice msg
      in
      [%log debug] "Selecting best consensus state"
        ~metadata:
          [ ("existing", Consensus_state.Value.to_yojson existing)
          ; ("candidate", Consensus_state.Value.to_yojson candidate)
          ] ;
      (* TODO: add fork_before_checkpoint check *)
      (* Each branch contains a precondition predicate and a choice predicate,
       * which takes the new state when true. Each predicate is also decorated
       * with a string description, used for debugging messages *)
      let less_than_or_equal_when a b ~compare ~condition =
        let c = compare a b in
        c < 0 || (c = 0 && condition)
      in
      let candidate_hash_is_bigger =
        Mina_base.State_hash.(candidate_hash > existing_hash)
      in
      let candidate_vrf_is_bigger =
        let string_of_blake2 =
          Blake2.(Fn.compose to_raw_string digest_string)
        in
        let compare_blake2 a b =
          String.compare (string_of_blake2 a) (string_of_blake2 b)
        in
        less_than_or_equal_when existing.last_vrf_output
          candidate.last_vrf_output ~compare:compare_blake2
          ~condition:candidate_hash_is_bigger
      in
      let blockchain_length_is_longer =
        less_than_or_equal_when existing.blockchain_length
          candidate.blockchain_length ~compare:Length.compare
          ~condition:candidate_vrf_is_bigger
      in
      let long_fork_chain_quality_is_better =
        (* The min window density if we imagine extending to the max slot of the two chains. *)
        (* TODO: You could argue that instead this should be imagine extending to the current consensus time. *)
        let max_slot =
          Global_slot.max candidate.curr_global_slot_since_hard_fork
            existing.curr_global_slot_since_hard_fork
        in
        let virtual_min_window_density (s : Consensus_state.Value.t) =
          if Global_slot.equal s.curr_global_slot_since_hard_fork max_slot then
            s.min_window_density
          else
            Min_window_density.update_min_window_density ~incr_window:false
              ~constants:consensus_constants
              ~prev_global_slot:s.curr_global_slot_since_hard_fork
              ~next_global_slot:max_slot
              ~prev_sub_window_densities:s.sub_window_densities
              ~prev_min_window_density:s.min_window_density
            |> fst
        in
        less_than_or_equal_when
          (virtual_min_window_density existing)
          (virtual_min_window_density candidate)
          ~compare:Length.compare ~condition:blockchain_length_is_longer
      in
      let precondition_msg, choice_msg, should_take =
        if is_short_range existing candidate ~constants:consensus_constants then
          ( "most recent finalized checkpoints are equal"
          , "candidate length is longer than existing length "
          , blockchain_length_is_longer )
        else
          ( "most recent finalized checkpoints are not equal"
          , "candidate virtual min-length is longer than existing virtual \
             min-length"
          , long_fork_chain_quality_is_better )
      in
      let choice = if should_take then `Take else `Keep in
      log_choice ~precondition_msg ~choice_msg choice ;
      choice

    let epoch_end_time = Epoch.end_time

    let get_epoch_data_for_vrf ~(constants : Constants.t) now
        (state : Consensus_state.Value.t) ~local_state ~logger :
        Epoch_data_for_vrf.t * Local_state.Snapshot.Ledger_snapshot.t =
      let curr_epoch, curr_slot =
        Epoch.epoch_and_slot_of_time_exn ~constants
          (Block_time.of_span_since_epoch (Block_time.Span.of_ms now))
      in
      let epoch, slot =
        if
          Epoch.equal curr_epoch (Consensus_state.curr_epoch state)
          && Slot.equal curr_slot (Consensus_state.curr_slot state)
        then Epoch.incr ~constants (curr_epoch, curr_slot)
        else (curr_epoch, curr_slot)
      in
      let global_slot =
        Global_slot.of_epoch_and_slot ~constants (epoch, slot)
        |> Global_slot.slot_number
      in
      [%log debug]
        "Systime: %d, epoch-slot@systime: %08d-%04d, starttime@epoch@systime: \
         %d"
        (Int64.to_int now) (Epoch.to_int epoch) (Slot.to_int slot)
        ( Int64.to_int @@ Time.Span.to_ms @@ Time.to_span_since_epoch
        @@ Epoch.start_time ~constants epoch ) ;
      [%log debug]
        !"Selecting correct epoch data from state -- epoch by time: %d, state \
          epoch: %d, state epoch count: %d"
        (Epoch.to_int epoch)
        (Epoch.to_int (Consensus_state.curr_epoch state))
        (Length.to_int state.epoch_count) ;
      let epoch_data =
        match select_epoch_data ~consensus_state:state ~epoch with
        | Ok epoch_data ->
            epoch_data
        | Error () ->
            [%log fatal]
              "An empty epoch is detected! This could be caused by the \
               following reasons: system time is out of sync with protocol \
               state time; or internet connection is down or unstable If it is \
               the first case, please setup NTP. If it is the second case, \
               please check the internet connection." ;
            exit 99
      in
      let epoch_snapshot =
        let source, snapshot =
          select_epoch_snapshot ~constants ~consensus_state:state ~local_state
            ~epoch
        in
        let snapshot_ledger_hash =
          Local_state.Snapshot.Ledger_snapshot.merkle_root snapshot.ledger
        in
        [%log debug]
          ~metadata:
            [ ( "ledger_hash"
              , Mina_base.Frozen_ledger_hash.to_yojson snapshot_ledger_hash )
            ]
          !"Using %s_epoch_snapshot root hash $ledger_hash"
          (epoch_snapshot_name source) ;
        (*TODO: uncomment after #6956 is resolved*)
        (*assert (
          Mina_base.Frozen_ledger_hash.equal snapshot_ledger_hash
          epoch_data.ledger.hash ) ;*)
        snapshot
      in
      let global_slot_since_genesis =
        let slot_diff =
          match
            Mina_numbers.Global_slot_since_hard_fork.diff global_slot
              (Consensus_state.curr_global_slot state)
          with
          | None ->
              [%log fatal]
                "Checking slot-winner for slot $slot which is older than the \
                 slot in the latest consensus state $state"
                ~metadata:
                  [ ( "slot"
                    , Mina_numbers.Global_slot_since_genesis.to_yojson
                        (Mina_numbers.Global_slot_since_genesis.of_uint32 slot)
                    )
                  ; ("state", Consensus_state.Value.to_yojson state)
                  ] ;
              failwith
                "Checking slot-winner for a slot which is older than the slot \
                 in the latest consensus state. System time might be \
                 out-of-sync"
          | Some diff ->
              diff
        in
        Mina_numbers.Global_slot_since_genesis.add
          (Consensus_state.global_slot_since_genesis state)
          slot_diff
      in
      let delegatee_table = epoch_snapshot.delegatee_table in
      ( Epoch_data_for_vrf.
          { epoch_ledger = epoch_data.ledger
          ; epoch_seed = epoch_data.seed
          ; delegatee_table
          ; epoch
          ; global_slot
          ; global_slot_since_genesis
          }
      , epoch_snapshot.ledger )

    let get_block_data ~(slot_won : Slot_won.t) ~ledger_snapshot
        ~coinbase_receiver =
      let delegator_pk, delegator_idx = slot_won.delegator in
      let producer_public_key = slot_won.producer.public_key in
      let producer_private_key = slot_won.producer.private_key in
      let producer_pk = Public_key.compress producer_public_key in
      { Block_data.stake_proof =
          { producer_private_key
          ; producer_public_key
          ; delegator = delegator_idx
          ; delegator_pk
          ; coinbase_receiver_pk =
              Coinbase_receiver.resolve ~self:producer_pk coinbase_receiver
          ; ledger =
              Local_state.Snapshot.Ledger_snapshot.ledger_subset
                [ Mina_base.(Account_id.create producer_pk Token_id.default)
                ; Mina_base.(Account_id.create delegator_pk Token_id.default)
                ]
                ledger_snapshot
          }
      ; global_slot = slot_won.global_slot
      ; global_slot_since_genesis = slot_won.global_slot_since_genesis
      ; vrf_result = slot_won.vrf_result
      }

    let frontier_root_transition (prev : Consensus_state.Value.t)
        (next : Consensus_state.Value.t) ~(local_state : Local_state.t)
        ~snarked_ledger ~genesis_ledger_hash =
      let snarked_ledger_hash =
        Mina_ledger.Ledger.Root.merkle_root snarked_ledger
      in
      if
        not
          (Epoch.equal
             (Consensus_state.curr_epoch prev)
             (Consensus_state.curr_epoch next) )
      then (
        !local_state.last_epoch_delegatee_table <-
          Some !local_state.staking_epoch_snapshot.delegatee_table ;
        Local_state.Snapshot.Ledger_snapshot.remove
          !local_state.staking_epoch_snapshot.ledger
          ~config:(Local_state.staking_epoch_ledger_config local_state) ;
        !local_state.staking_epoch_snapshot <- !local_state.next_epoch_snapshot ;
        (*If snarked ledger hash is still the genesis ledger hash then the epoch ledger should continue to be `next_data.ledger`. This is because the epoch ledgers at genesis can be different from the genesis ledger*)
        if
          not
            (Mina_base.Frozen_ledger_hash.equal snarked_ledger_hash
               genesis_ledger_hash )
        then (
          let epoch_ledger_uuids =
            Local_state.Data.
              { staking = !local_state.epoch_ledger_uuids.next
              ; next = Uuid_unix.create ()
              ; genesis_state_hash =
                  !local_state.epoch_ledger_uuids.genesis_state_hash
              }
          in
          !local_state.epoch_ledger_uuids <- epoch_ledger_uuids ;
          Yojson.Safe.to_file
            (!local_state.epoch_ledger_location ^ ".json")
            (Local_state.epoch_ledger_uuids_to_yojson epoch_ledger_uuids) ;
          !local_state.next_epoch_snapshot <-
            { ledger =
<<<<<<< HEAD
                Local_state.Snapshot.Ledger_snapshot.Ledger_root
                  (Mina_ledger.Ledger.Root.create_checkpoint snarked_ledger
=======
                (let config =
                   Mina_ledger.Ledger.Root.Config.with_directory
                     ~backing_type:!local_state.epoch_ledger_backing_type
>>>>>>> 15caeeec
                     ~directory_name:
                       ( !local_state.epoch_ledger_location
                       ^ Uuid.to_string epoch_ledger_uuids.next )
                 in
                 Local_state.Snapshot.Ledger_snapshot.Ledger_root
                   (Mina_ledger.Ledger.Root.create_checkpoint snarked_ledger
                      ~config () ) )
            ; delegatee_table =
                compute_delegatee_table_ledger_any
                  (Local_state.current_block_production_keys local_state)
                  (Mina_ledger.Ledger.Root.as_unmasked snarked_ledger)
            } ) )

    let should_bootstrap_len ~context:(module Context : CONTEXT) ~existing
        ~candidate =
      let open Context in
      let open UInt32.Infix in
      UInt32.compare (candidate - existing)
        ( (UInt32.of_int 2 * consensus_constants.k)
        + (consensus_constants.delta + UInt32.of_int 1) )
      > 0

    let should_bootstrap ~context:(module Context : CONTEXT) ~existing
        ~candidate =
      match select ~context:(module Context) ~existing ~candidate with
      | `Keep ->
          false
      | `Take ->
          should_bootstrap_len
            ~context:(module Context)
            ~existing:
              (Consensus_state.blockchain_length (With_hash.data existing))
            ~candidate:
              (Consensus_state.blockchain_length (With_hash.data candidate))

    let to_unix_timestamp recieved_time =
      recieved_time |> Time.to_span_since_epoch |> Time.Span.to_ms
      |> Mina_stdlib.Unix_timestamp.of_int64

    let%test "Receive a valid consensus_state with a bit of delay" =
      let constants = Lazy.force Constants.for_unit_tests in
      let genesis_ledger = Genesis_ledger.for_unit_tests in
      let genesis_epoch_data = Genesis_epoch_data.for_unit_tests in
      let negative_one =
        Consensus_state.negative_one ~genesis_ledger ~genesis_epoch_data
          ~constants
          ~constraint_constants:
            Genesis_constants.For_unit_tests.Constraint_constants.t
      in
      let curr_epoch, curr_slot =
        Consensus_state.curr_epoch_and_slot negative_one
      in
      let delay = UInt32.(div (add constants.delta (of_int 1)) (of_int 2)) in
      let new_slot = UInt32.Infix.(curr_slot + delay) in
      let time_received =
        Epoch.slot_start_time ~constants curr_epoch new_slot
      in
      received_at_valid_time ~constants negative_one
        ~time_received:(to_unix_timestamp time_received)
      |> Result.is_ok

    let%test "Receive an invalid consensus_state" =
      let epoch = Epoch.of_int 5 in
      let constants = Lazy.force Constants.for_unit_tests in
      let genesis_ledger = Genesis_ledger.for_unit_tests in
      let genesis_epoch_data = Genesis_epoch_data.for_unit_tests in
      let negative_one =
        Consensus_state.negative_one ~genesis_ledger ~genesis_epoch_data
          ~constants
          ~constraint_constants:
            Genesis_constants.For_unit_tests.Constraint_constants.t
      in
      let start_time = Epoch.start_time ~constants epoch in
      let ((curr_epoch, curr_slot) as curr) =
        Epoch_and_slot.of_time_exn ~constants start_time
      in
      let curr_global_slot_since_hard_fork =
        Global_slot.of_epoch_and_slot ~constants curr
      in
      let consensus_state =
        let global_slot_since_genesis =
          (* for testing, consider slot-since-hard-fork as since-genesis *)
          Global_slot.slot_number curr_global_slot_since_hard_fork
          |> Mina_numbers.Global_slot_since_hard_fork.to_uint32
          |> Mina_numbers.Global_slot_since_genesis.of_uint32
        in
        { negative_one with
          curr_global_slot_since_hard_fork
        ; global_slot_since_genesis
        }
      in
      let too_early =
        (* TODO: Does this make sense? *)
        Epoch.start_time ~constants (Consensus_state.curr_slot negative_one)
      in
      let too_late =
        let delay = UInt32.(mul (add constants.delta (of_int 1)) (of_int 2)) in
        let delayed_slot = UInt32.Infix.(curr_slot + delay) in
        Epoch.slot_start_time ~constants curr_epoch delayed_slot
      in
      let times = [ too_late; too_early ] in
      List.for_all times ~f:(fun time ->
          not
            ( received_at_valid_time ~constants consensus_state
                ~time_received:(to_unix_timestamp time)
            |> Result.is_ok ) )

    module type State_hooks_intf =
      Intf.State_hooks
        with type consensus_state := Consensus_state.Value.t
         and type consensus_state_var := Consensus_state.var
         and type consensus_transition := Consensus_transition.t
         and type block_data := Block_data.t

    module Make_state_hooks
        (Blockchain_state : Intf.Blockchain_state)
        (Protocol_state : Intf.Protocol_state
                            with type blockchain_state :=
                              Blockchain_state.Value.t
                             and type blockchain_state_var :=
                              Blockchain_state.var
                             and type consensus_state := Consensus_state.Value.t
                             and type consensus_state_var := Consensus_state.var)
        (Snark_transition : Intf.Snark_transition
                              with type blockchain_state_var :=
                                Blockchain_state.var
                               and type consensus_transition_var :=
                                Consensus_transition.var) :
      State_hooks_intf
        with type blockchain_state := Blockchain_state.Value.t
         and type protocol_state := Protocol_state.Value.t
         and type protocol_state_var := Protocol_state.var
         and type snark_transition_var := Snark_transition.var = struct
      (* TODO: only track total currency from accounts > 1% of the currency using transactions *)

      let genesis_winner = Vrf.Precomputed.genesis_winner

      let genesis_winner_account =
        Mina_base.Account.create
          (Mina_base.Account_id.create (fst genesis_winner)
             Mina_base.Token_id.default )
          (Currency.Balance.of_nanomina_int_exn 1000)

      let check_block_data ~constants ~logger (block_data : Block_data.t)
          global_slot =
        if
          not
            (Mina_numbers.Global_slot_since_hard_fork.equal
               (Global_slot.slot_number global_slot)
               block_data.global_slot )
        then
          [%log error]
            !"VRF was evaluated at (epoch, slot) %{sexp:Epoch_and_slot.t} but \
              the corresponding block was produced at a time corresponding to \
              %{sexp:Epoch_and_slot.t}. This means that generating the block \
              took more time than expected."
            (Global_slot.to_epoch_and_slot
               (Global_slot.of_slot_number ~constants block_data.global_slot) )
            (Global_slot.to_epoch_and_slot global_slot)

      let generate_transition
          ~(previous_protocol_state : Protocol_state.Value.t) ~blockchain_state
          ~current_time ~(block_data : Block_data.t) ~supercharge_coinbase
          ~snarked_ledger_hash ~genesis_ledger_hash ~supply_increase ~logger
          ~constraint_constants =
        [%log internal] "Generate_transition" ;
        let previous_consensus_state =
          Protocol_state.consensus_state previous_protocol_state
        in
        let constants =
          Constants.create ~constraint_constants
            ~protocol_constants:
              ( Protocol_state.constants previous_protocol_state
              |> Mina_base.Protocol_constants_checked.t_of_value )
        in
        (let actual_global_slot =
           let time = Time.of_span_since_epoch (Time.Span.of_ms current_time) in
           Global_slot.of_epoch_and_slot ~constants
             (Epoch_and_slot.of_time_exn ~constants time)
         in
         check_block_data ~constants ~logger block_data actual_global_slot ) ;
        let consensus_transition = block_data.global_slot in
        let previous_protocol_state_hash =
          Protocol_state.hash previous_protocol_state
        in
        let block_creator =
          block_data.stake_proof.producer_public_key |> Public_key.compress
        in
        [%log internal] "Consensus_state_update" ;
        let consensus_state =
          Or_error.ok_exn
            (Consensus_state.update ~constants ~previous_consensus_state
               ~consensus_transition
               ~producer_vrf_result:block_data.Block_data.vrf_result
               ~previous_protocol_state_hash ~supply_increase
               ~snarked_ledger_hash ~genesis_ledger_hash
               ~block_stake_winner:block_data.stake_proof.delegator_pk
               ~block_creator
               ~coinbase_receiver:block_data.stake_proof.coinbase_receiver_pk
               ~supercharge_coinbase )
        in
        [%log internal] "Consensus_state_update_done" ;
        let genesis_state_hash =
          Protocol_state.genesis_state_hash
            ~state_hash:(Some previous_protocol_state_hash)
            previous_protocol_state
        in
        let protocol_state =
          Protocol_state.create_value ~genesis_state_hash
            ~previous_state_hash:(Protocol_state.hash previous_protocol_state)
            ~blockchain_state ~consensus_state
            ~constants:(Protocol_state.constants previous_protocol_state)
        in
        [%log internal] "Generate_transition_done" ;
        (protocol_state, consensus_transition)

      include struct
        let%snarkydef.Tick next_state_checked ~constraint_constants
            ~(prev_state : Protocol_state.var)
            ~(prev_state_hash : Mina_base.State_hash.var) transition
            supply_increase =
          Consensus_state.update_var ~constraint_constants
            (Protocol_state.consensus_state prev_state)
            (Snark_transition.consensus_transition transition)
            prev_state_hash ~supply_increase
            ~previous_blockchain_state_ledger_hash:
              ( Protocol_state.blockchain_state prev_state
              |> Blockchain_state.snarked_ledger_hash )
            ~genesis_ledger_hash:
              ( Protocol_state.blockchain_state prev_state
              |> Blockchain_state.genesis_ledger_hash )
            ~protocol_constants:(Protocol_state.constants prev_state)
      end

      module For_tests = struct
        let gen_consensus_state
            ~(constraint_constants : Genesis_constants.Constraint_constants.t)
            ~constants ~(slot_advancement : int) :
            (   previous_protocol_state:
                  Protocol_state.Value.t
                  Mina_base.State_hash.With_state_hashes.t
             -> snarked_ledger_hash:Mina_base.Frozen_ledger_hash.t
             -> coinbase_receiver:Public_key.Compressed.t
             -> supercharge_coinbase:bool
             -> Consensus_state.Value.t )
            Quickcheck.Generator.t =
          let open Consensus_state in
          let genesis_ledger_hash =
            let (module L) = Genesis_ledger.for_unit_tests in
            Lazy.force L.t |> Mina_ledger.Ledger.merkle_root
            |> Mina_base.Frozen_ledger_hash.of_ledger_hash
          in
          let open Quickcheck.Let_syntax in
          let%map producer_vrf_result = Vrf.Output.gen in
          fun ~(previous_protocol_state :
                 Protocol_state.Value.t Mina_base.State_hash.With_state_hashes.t
                 ) ~(snarked_ledger_hash : Mina_base.Frozen_ledger_hash.t)
              ~coinbase_receiver ~supercharge_coinbase ->
            let prev =
              Protocol_state.consensus_state
                (With_hash.data previous_protocol_state)
            in
            let blockchain_length = Length.succ prev.blockchain_length in
            let curr_global_slot_since_hard_fork =
              Global_slot.(
                prev.curr_global_slot_since_hard_fork + slot_advancement)
            in
            let global_slot_since_genesis =
              Mina_numbers.Global_slot_since_genesis.add
                prev.global_slot_since_genesis
                (Mina_numbers.Global_slot_span.of_int slot_advancement)
            in
            let curr_epoch, curr_slot =
              Global_slot.to_epoch_and_slot curr_global_slot_since_hard_fork
            in
            let total_currency =
              Option.value_exn
                (Amount.add prev.total_currency
                   constraint_constants.coinbase_amount )
            in
            let prev_epoch, prev_slot =
              Consensus_state.curr_epoch_and_slot prev
            in
            let staking_epoch_data, next_epoch_data, epoch_count =
              Epoch_data.update_pair ~constants
                (prev.staking_epoch_data, prev.next_epoch_data)
                prev.epoch_count ~prev_epoch ~next_epoch:curr_epoch
                ~next_slot:curr_slot
                ~prev_protocol_state_hash:
                  (Mina_base.State_hash.With_state_hashes.state_hash
                     previous_protocol_state )
                ~producer_vrf_result ~snarked_ledger_hash ~genesis_ledger_hash
                ~total_currency
            in
            let min_window_density, sub_window_densities =
              Min_window_density.update_min_window_density ~constants
                ~incr_window:true
                ~prev_global_slot:prev.curr_global_slot_since_hard_fork
                ~next_global_slot:curr_global_slot_since_hard_fork
                ~prev_sub_window_densities:prev.sub_window_densities
                ~prev_min_window_density:prev.min_window_density
            in
            let genesis_winner_pk = fst Vrf.Precomputed.genesis_winner in
            { Poly.blockchain_length
            ; epoch_count
            ; min_window_density
            ; sub_window_densities
            ; last_vrf_output = Vrf.Output.truncate producer_vrf_result
            ; total_currency
            ; curr_global_slot_since_hard_fork
            ; global_slot_since_genesis
            ; staking_epoch_data
            ; next_epoch_data
            ; has_ancestor_in_same_checkpoint_window =
                same_checkpoint_window_unchecked ~constants
                  (Global_slot.create ~constants ~epoch:prev_epoch
                     ~slot:prev_slot )
                  (Global_slot.create ~constants ~epoch:curr_epoch
                     ~slot:curr_slot )
            ; block_stake_winner = genesis_winner_pk
            ; block_creator = genesis_winner_pk
            ; coinbase_receiver
            ; supercharge_coinbase
            }
      end
    end
  end

  let time_hum ~(constants : Constants.t) (now : Block_time.t) =
    let epoch, slot = Epoch.epoch_and_slot_of_time_exn ~constants now in
    Printf.sprintf "epoch=%d, slot=%d" (Epoch.to_int epoch) (Slot.to_int slot)

  let%test_module "Proof of stake tests" =
    ( module struct
      open Mina_base
      open Mina_ledger
      open Data
      open Consensus_state

      let constraint_constants =
        Genesis_constants.For_unit_tests.Constraint_constants.t

      let constants = Lazy.force Constants.for_unit_tests

      let genesis_epoch_data = Genesis_epoch_data.for_unit_tests

      module Genesis_ledger = (val Genesis_ledger.for_unit_tests)

      module Context : CONTEXT = struct
        let logger = Logger.null ()

        let constraint_constants = constraint_constants

        let consensus_constants = constants
      end

      let test_update constraint_constants =
        (* build pieces needed to apply "update" *)
        let snarked_ledger_hash =
          Frozen_ledger_hash.of_ledger_hash
            (Ledger.merkle_root (Lazy.force Genesis_ledger.t))
        in
        let previous_protocol_state_hash = State_hash.(of_hash zero) in
        let previous_consensus_state =
          Consensus_state.create_genesis
            ~negative_one_protocol_state_hash:previous_protocol_state_hash
            ~genesis_ledger:(module Genesis_ledger)
            ~genesis_epoch_data ~constraint_constants ~constants
        in
        (*If this is a fork then check blockchain length and global_slot_since_genesis have been set correctly*)
        ( match constraint_constants.fork with
        | None ->
            ()
        | Some fork ->
            assert (
              Mina_numbers.Global_slot_since_genesis.(
                equal fork.global_slot_since_genesis
                  previous_consensus_state.global_slot_since_genesis) ) ;
            assert (
              Mina_numbers.Length.(
                equal
                  (succ fork.blockchain_length)
                  previous_consensus_state.blockchain_length) ) ) ;
        let global_slot =
          Core_kernel.Time.now () |> Time.of_time
          |> Epoch_and_slot.of_time_exn ~constants
          |> Global_slot.of_epoch_and_slot ~constants
        in
        let consensus_transition : Consensus_transition.t =
          Global_slot.slot_number global_slot
        in
        let supply_increase =
          Currency.Amount.(Signed.of_unsigned (of_nanomina_int_exn 42))
        in
        (* setup ledger, needed to compute producer_vrf_result here and handler below *)
        let open Mina_base in
        (* choose largest account as most likely to produce a block *)
        let ledger_data = Lazy.force Genesis_ledger.t in
        let ledger = Ledger.Any_ledger.cast (module Ledger) ledger_data in
        let pending_coinbases =
          Pending_coinbase.create
            ~depth:constraint_constants.pending_coinbase_depth ()
          |> Or_error.ok_exn
        in
        let maybe_sk, account = Genesis_ledger.largest_account_exn () in
        let producer_private_key = Option.value_exn maybe_sk in
        let producer_public_key_compressed = Account.public_key account in
        let account_id =
          Account_id.create producer_public_key_compressed Token_id.default
        in
        let location =
          Ledger.Any_ledger.M.location_of_account ledger account_id
        in
        let delegator =
          Option.value_exn location |> Ledger.Any_ledger.M.Location.to_path_exn
          |> Ledger.Addr.to_int
        in
        let producer_vrf_result =
          let seed =
            let next_epoch, _ = Global_slot.to_epoch_and_slot global_slot in
            let prev_epoch, _ =
              Global_slot.to_epoch_and_slot
                previous_consensus_state.curr_global_slot_since_hard_fork
            in
            if UInt32.compare next_epoch prev_epoch > 0 then
              previous_consensus_state.next_epoch_data.seed
            else previous_consensus_state.staking_epoch_data.seed
          in
          Vrf.eval ~constraint_constants ~private_key:producer_private_key
            { global_slot = Global_slot.slot_number global_slot
            ; seed
            ; delegator
            }
        in
        let next_consensus_state =
          update ~constants ~previous_consensus_state ~consensus_transition
            ~previous_protocol_state_hash ~supply_increase ~snarked_ledger_hash
            ~genesis_ledger_hash:snarked_ledger_hash ~producer_vrf_result
            ~block_stake_winner:producer_public_key_compressed
            ~block_creator:producer_public_key_compressed
            ~coinbase_receiver:producer_public_key_compressed
            ~supercharge_coinbase:true
          |> Or_error.ok_exn
        in
        (*If this is a fork then check blockchain length and global_slot_since_genesis have increased correctly*)
        ( match constraint_constants.fork with
        | None ->
            ()
        | Some fork ->
            let slot_diff =
              Option.value_exn
                (Global_slot.diff_slots global_slot
                   previous_consensus_state.curr_global_slot_since_hard_fork )
            in
            assert (
              Mina_numbers.Global_slot_since_genesis.(
                equal
                  (add fork.global_slot_since_genesis slot_diff)
                  next_consensus_state.global_slot_since_genesis) ) ;
            assert (
              Mina_numbers.Length.(
                equal
                  (succ (succ fork.blockchain_length))
                  next_consensus_state.blockchain_length) ) ) ;
        (* build pieces needed to apply "update_var" *)
        let checked_computation =
          let open Snark_params.Tick in
          (* work in Checked monad *)
          let%bind previous_state =
            exists
              (typ ~constraint_constants)
              ~compute:(As_prover.return previous_consensus_state)
          in
          let%bind transition_data =
            exists Consensus_transition.typ
              ~compute:(As_prover.return consensus_transition)
          in
          let%bind previous_protocol_state_hash =
            exists State_hash.typ
              ~compute:(As_prover.return previous_protocol_state_hash)
          in
          let%bind supply_increase =
            exists Amount.Signed.typ ~compute:(As_prover.return supply_increase)
          in
          let%bind previous_blockchain_state_ledger_hash =
            exists Mina_base.Frozen_ledger_hash.typ
              ~compute:(As_prover.return snarked_ledger_hash)
          in
          let genesis_ledger_hash = previous_blockchain_state_ledger_hash in
          let%bind constants_checked =
            exists Mina_base.Protocol_constants_checked.typ
              ~compute:
                (As_prover.return
                   (Mina_base.Protocol_constants_checked.value_of_t
                      Genesis_constants.For_unit_tests.t.protocol ) )
          in
          let result =
            update_var previous_state transition_data
              previous_protocol_state_hash ~supply_increase
              ~previous_blockchain_state_ledger_hash ~genesis_ledger_hash
              ~constraint_constants ~protocol_constants:constants_checked
          in
          (* setup handler *)
          let indices =
            Ledger.Any_ledger.M.foldi ~init:[] ledger ~f:(fun i accum _acct ->
                Ledger.Any_ledger.M.Addr.to_int i :: accum )
          in
          let sparse_ledger =
            Sparse_ledger.of_ledger_index_subset_exn ledger indices
          in
          let producer_public_key =
            Public_key.decompress_exn producer_public_key_compressed
          in
          let handler =
            Prover_state.handler ~constraint_constants
              { delegator
              ; delegator_pk = producer_public_key_compressed
              ; coinbase_receiver_pk = producer_public_key_compressed
              ; ledger = sparse_ledger
              ; producer_private_key
              ; producer_public_key
              }
              ~pending_coinbase:
                { Pending_coinbase_witness.pending_coinbases
                ; is_new_stack = true
                }
          in
          let%map `Success _, var =
            Snark_params.Tick.handle (fun () -> result) handler
          in
          As_prover.read (typ ~constraint_constants) var
        in
        let checked_value =
          Or_error.ok_exn @@ Snark_params.Tick.run_and_check checked_computation
        in
        let diff =
          Sexp_diff_kernel.Algo.diff
            ~original:(Value.sexp_of_t checked_value)
            ~updated:(Value.sexp_of_t next_consensus_state)
            ()
        in
        if not (Value.equal checked_value next_consensus_state) then (
          eprintf "Different states:\n%s\n%!"
            (Sexp_diff_kernel.Display.display_with_ansi_colors
               (Sexp_diff_kernel.Display.Display_options.create
                  ~collapse_threshold:1000 Two_column )
               diff ) ;
          failwith "Test failed" )

      let%test_unit "update, update_var agree starting from same genesis state"
          =
        test_update constraint_constants

      let%test_unit "update, update_var agree starting from same genesis state \
                     after fork" =
        let constraint_constants_with_fork =
          let fork_constants =
            Some
              { Genesis_constants.Fork_constants.state_hash =
                  Result.ok_or_failwith
                    (State_hash.of_yojson
                       (`String
                         "3NL3bc213VQEFx6XTLbc3HxHqHH9ANbhHxRxSnBcRzXcKgeFA6TY"
                         ) )
              ; blockchain_length = Mina_numbers.Length.of_int 100
              ; global_slot_since_genesis =
                  Mina_numbers.Global_slot_since_genesis.of_int 200
              }
          in
          { constraint_constants with fork = fork_constants }
        in
        test_update constraint_constants_with_fork

      let%test_unit "vrf win rate" =
        let constants = Lazy.force Constants.for_unit_tests in
        let constraint_constants =
          Genesis_constants.For_unit_tests.Constraint_constants.t
        in
        let previous_protocol_state_hash =
          Mina_base.State_hash.(of_hash zero)
        in
        let previous_consensus_state =
          Consensus_state.create_genesis
            ~negative_one_protocol_state_hash:previous_protocol_state_hash
            ~genesis_ledger:(module Genesis_ledger)
            ~genesis_epoch_data ~constraint_constants ~constants
        in
        let seed = previous_consensus_state.staking_epoch_data.seed in
        let maybe_sk, account = Genesis_ledger.largest_account_exn () in
        let private_key = Option.value_exn maybe_sk in
        let public_key_compressed = Account.public_key account in
        let total_stake =
          genesis_ledger_total_currency ~ledger:Genesis_ledger.t
        in
        let block_producer_pubkeys =
          Public_key.Compressed.Set.of_list [ public_key_compressed ]
        in
        let ledger = Lazy.force Genesis_ledger.t in
        let delegatee_table =
          compute_delegatee_table_genesis_ledger block_producer_pubkeys ledger
        in
        let epoch_snapshot =
          { Local_state.Snapshot.delegatee_table
          ; ledger = Genesis_epoch_ledger (module Genesis_ledger)
          }
        in
        let balance = Balance.to_nanomina_int account.balance in
        let total_stake_int = Currency.Amount.to_nanomina_int total_stake in
        let stake_fraction =
          float_of_int balance /. float_of_int total_stake_int
        in
        let expected = stake_fraction *. 0.75 in
        let samples = 1000 in
        let check i =
          let global_slot = Mina_numbers.Global_slot_since_hard_fork.of_int i in
          let%map result =
            Interruptible.force
              (Vrf.check
                 ~context:(module Context)
                 ~global_slot ~seed ~producer_private_key:private_key
                 ~producer_public_key:public_key_compressed ~total_stake
                 ~get_delegators:
                   (Local_state.Snapshot.delegators epoch_snapshot) )
          in
          match Result.ok_exn result with Some _ -> 1 | None -> 0
        in
        let rec loop acc_count i =
          match i < samples with
          | true ->
              let%bind count = check i in
              loop (acc_count + count) (i + 1)
          | false ->
              return acc_count
        in
        let actual =
          Async.Thread_safe.block_on_async_exn (fun () -> loop 0 0)
        in
        let diff =
          Float.abs (float_of_int actual -. (expected *. float_of_int samples))
        in
        let tolerance = 100. in
        (* 100 is a reasonable choice for samples = 1000 and for very low likelihood of failure; this should be recalculated if sample count was to be adjusted *)
        let within_tolerance = Float.(diff < tolerance) in
        if not within_tolerance then
          failwithf "actual vs. expected: %d vs %f" actual expected ()

      (* Consensus selection tests. *)

      let sum_lengths = List.fold ~init:Length.zero ~f:Length.add

      let rec gen_except ~exclude ~gen ~equal =
        let open Quickcheck.Generator.Let_syntax in
        let%bind x = gen in
        if List.mem exclude x ~equal then gen_except ~exclude ~gen ~equal
        else return x

      (* This generator is quadratic, but that should be ok since the max amount we generate with it
       * is 8. *)
      let gen_unique_list amount ~gen ~equal =
        let rec loop n ls =
          let open Quickcheck.Generator.Let_syntax in
          if n <= 0 then return ls
          else
            let%bind x = gen_except ~exclude:ls ~gen ~equal in
            loop (n - 1) (x :: ls)
        in
        loop amount []

      let gen_with_hash gen =
        let open Quickcheck.Generator.Let_syntax in
        let%bind data = gen in
        let%map hash = State_hash.gen in
        { With_hash.data
        ; hash =
            { State_hash.State_hashes.state_hash = hash
            ; state_body_hash = None
            }
        }

      let gen_num_blocks_in_slots ~slot_fill_rate ~slot_fill_rate_delta n =
        let open Quickcheck.Generator.Let_syntax in
        let min_blocks =
          Float.to_int
            ( Float.of_int n
            *. Float.max (slot_fill_rate -. slot_fill_rate_delta) 0.0 )
        in
        let max_blocks =
          Float.to_int
            ( Float.of_int n
            *. Float.min (slot_fill_rate +. slot_fill_rate_delta) 1.0 )
        in
        Core.Int.gen_incl min_blocks max_blocks >>| Length.of_int

      let gen_num_blocks_in_epochs ~slot_fill_rate ~slot_fill_rate_delta n =
        gen_num_blocks_in_slots ~slot_fill_rate ~slot_fill_rate_delta
          (n * Length.to_int constants.slots_per_epoch)

      let gen_min_density_windows_from_slot_fill_rate ~slot_fill_rate
          ~slot_fill_rate_delta =
        let open Quickcheck.Generator.Let_syntax in
        let constants = Lazy.force Constants.for_unit_tests in
        let constraint_constants =
          Genesis_constants.For_unit_tests.Constraint_constants.t
        in
        let gen_sub_window_density =
          gen_num_blocks_in_slots ~slot_fill_rate ~slot_fill_rate_delta
            (Length.to_int constants.slots_per_sub_window)
        in
        let%map sub_window_densities =
          Quickcheck.Generator.list_with_length
            constraint_constants.sub_windows_per_window gen_sub_window_density
        in
        let min_window_density =
          List.fold ~init:Length.zero ~f:Length.add
            (List.take sub_window_densities
               (List.length sub_window_densities - 1) )
        in
        (min_window_density, sub_window_densities)

      (* Computes currency at height, assuming every block contains coinbase (ignoring inflation scheduling). *)
      let currency_at_height ~genesis_currency height =
        let constraint_constants =
          Genesis_constants.For_unit_tests.Constraint_constants.t
        in
        Option.value_exn
          Amount.(
            genesis_currency
            + of_nanomina_int_exn
                (height * to_nanomina_int constraint_constants.coinbase_amount))

      (* TODO: Deprecate this in favor of just returning a constant in the monad from the outside. *)
      let opt_gen opt ~gen =
        match opt with Some v -> Quickcheck.Generator.return v | None -> gen

      let gen_epoch_data ~genesis_currency ~starts_at_block_height
          ?start_checkpoint ?lock_checkpoint epoch_length :
          Epoch_data.Value.t Quickcheck.Generator.t =
        let open Quickcheck.Generator.Let_syntax in
        let height_at_end_of_epoch =
          Length.add starts_at_block_height epoch_length
        in
        let%bind ledger_hash = Frozen_ledger_hash.gen in
        let%bind seed = Epoch_seed.gen in
        let%bind start_checkpoint =
          opt_gen start_checkpoint ~gen:State_hash.gen
        in
        let%map lock_checkpoint = opt_gen lock_checkpoint ~gen:State_hash.gen in
        let ledger : Epoch_ledger.Value.t =
          { hash = ledger_hash
          ; total_currency =
              currency_at_height ~genesis_currency
                (Length.to_int height_at_end_of_epoch)
          }
        in
        { Epoch_data.Poly.ledger
        ; seed
        ; start_checkpoint
        ; lock_checkpoint
        ; epoch_length
        }

      let default_slot_fill_rate = 0.65

      let default_slot_fill_rate_delta = 0.15

      (** A root epoch of a block refers the epoch from which we can begin
         *  simulating information for that block. Because we need to simulate
         *  both the staking epoch and the next staking epoch, the root epoch
         *  is the staking epoch. The root epoch position this function generates
         *  is the epoch number of the staking epoch and the block height the
         *  staking epoch starts at (the simulation of all blocks preceeding the
         *  staking epoch).
         *)
      let gen_spot_root_epoch_position ~slot_fill_rate ~slot_fill_rate_delta =
        let open Quickcheck.Generator.Let_syntax in
        let%bind root_epoch_int = Core.Int.gen_incl 0 100 in
        let%map root_block_height =
          gen_num_blocks_in_epochs ~slot_fill_rate ~slot_fill_rate_delta
            root_epoch_int
        in
        (UInt32.of_int root_epoch_int, root_block_height)

      let gen_vrf_output =
        let open Quickcheck.Generator.Let_syntax in
        let%map output = Vrf.Output.gen in
        Vrf.Output.truncate output

      (* TODO: consider shoving this logic directly into Field.gen to avoid non-deterministic cycles *)
      let rec gen_vrf_output_gt target =
        let open Quickcheck.Generator.Let_syntax in
        let string_of_blake2 =
          Blake2.(Fn.compose to_raw_string digest_string)
        in
        let compare_blake2 a b =
          String.compare (string_of_blake2 a) (string_of_blake2 b)
        in
        let%bind output = gen_vrf_output in
        if compare_blake2 target output < 0 then return output
        else gen_vrf_output_gt target

      (** This generator generates blocks "from thin air" by simulating
         *  the properties of a chain up to a point in time. This avoids
         *  the work of computing all prior blocks in order to generate
         *  a block at some point in the chain, hence why it is coined a
         *  "spot generator".
         *
         * TODO:
         *   - special case genesis
         *   - has_ancestor_in_same_checkpoint_window
         * NOTES:
         *   - vrf outputs and ledger hashes are entirely fake
         *   - density windows are computed distinctly from block heights and epoch lengths, so some non-obvious invariants may be broken there
         *)
      let gen_spot ?root_epoch_position
          ?(slot_fill_rate = default_slot_fill_rate)
          ?(slot_fill_rate_delta = default_slot_fill_rate_delta)
          ?(genesis_currency = Currency.Amount.of_nanomina_int_exn 200_000)
          ?gen_staking_epoch_length ?gen_next_epoch_length
          ?gen_curr_epoch_position ?staking_start_checkpoint
          ?staking_lock_checkpoint ?next_start_checkpoint ?next_lock_checkpoint
          ?(gen_vrf_output = gen_vrf_output) () :
          Consensus_state.Value.t Quickcheck.Generator.t =
        let open Quickcheck.Generator.Let_syntax in
        let constants = Lazy.force Constants.for_unit_tests in
        let gen_num_blocks_in_slots =
          gen_num_blocks_in_slots ~slot_fill_rate ~slot_fill_rate_delta
        in
        let gen_num_blocks_in_epochs =
          gen_num_blocks_in_epochs ~slot_fill_rate ~slot_fill_rate_delta
        in
        (* Populate default generators. *)
        let gen_staking_epoch_length =
          Option.value gen_staking_epoch_length
            ~default:(gen_num_blocks_in_epochs 1)
        in
        let gen_next_epoch_length =
          Option.value gen_next_epoch_length
            ~default:(gen_num_blocks_in_epochs 1)
        in
        let gen_curr_epoch_position =
          let default =
            let max_epoch_slot = Length.to_int constants.slots_per_epoch - 1 in
            let%bind curr_epoch_slot =
              Core.Int.gen_incl 0 max_epoch_slot >>| UInt32.of_int
            in
            let%map curr_epoch_length =
              gen_num_blocks_in_slots (Length.to_int curr_epoch_slot)
            in
            (curr_epoch_slot, curr_epoch_length)
          in
          Option.value gen_curr_epoch_position ~default
        in
        let%bind root_epoch, root_block_height =
          match root_epoch_position with
          | Some (root_epoch, root_block_height) ->
              return (root_epoch, root_block_height)
          | None ->
              gen_spot_root_epoch_position ~slot_fill_rate ~slot_fill_rate_delta
        in
        (* Generate blockchain position and epoch lengths. *)
        (* staking_epoch == root_epoch, next_staking_epoch == root_epoch + 1 *)
        let curr_epoch = Length.add root_epoch (Length.of_int 2) in
        let%bind staking_epoch_length = gen_staking_epoch_length in
        let%bind next_staking_epoch_length = gen_next_epoch_length in
        let%bind curr_epoch_slot, curr_epoch_length = gen_curr_epoch_position in
        (* Compute state slot and length. *)
        let curr_global_slot_since_hard_fork =
          Global_slot.of_epoch_and_slot ~constants (curr_epoch, curr_epoch_slot)
        in
        let blockchain_length =
          sum_lengths
            [ root_block_height
            ; staking_epoch_length
            ; next_staking_epoch_length
            ; curr_epoch_length
            ]
        in
        (* Compute total currency for state. *)
        let total_currency =
          currency_at_height ~genesis_currency (Length.to_int blockchain_length)
        in
        (* Generate epoch data for staking and next epochs. *)
        let%bind staking_epoch_data =
          gen_epoch_data ~genesis_currency
            ~starts_at_block_height:root_block_height
            ?start_checkpoint:staking_start_checkpoint
            ?lock_checkpoint:staking_lock_checkpoint staking_epoch_length
        in
        let%bind next_staking_epoch_data =
          gen_epoch_data ~genesis_currency
            ~starts_at_block_height:
              (Length.add root_block_height staking_epoch_length)
            ?start_checkpoint:next_start_checkpoint
            ?lock_checkpoint:next_lock_checkpoint next_staking_epoch_length
        in
        (* Generate chain quality and vrf output. *)
        let%bind min_window_density, sub_window_densities =
          gen_min_density_windows_from_slot_fill_rate ~slot_fill_rate
            ~slot_fill_rate_delta
        in
        let%bind vrf_output = gen_vrf_output in
        (* Generate block reward information (unused in chain selection). *)
        let%map staker_pk = Public_key.Compressed.gen in
        { Consensus_state.Poly.blockchain_length
        ; epoch_count = curr_epoch
        ; min_window_density
        ; sub_window_densities
        ; last_vrf_output = vrf_output
        ; total_currency
        ; curr_global_slot_since_hard_fork
        ; staking_epoch_data
        ; next_epoch_data = next_staking_epoch_data
        ; global_slot_since_genesis =
            (* OK if we're in genesis "hard fork" *)
            Global_slot.slot_number curr_global_slot_since_hard_fork
            |> Mina_numbers.Global_slot_since_hard_fork.to_uint32
            |> Mina_numbers.Global_slot_since_genesis.of_uint32
            (* These values are not used in selection, so we just set them to something. *)
        ; has_ancestor_in_same_checkpoint_window = true
        ; block_stake_winner = staker_pk
        ; block_creator = staker_pk
        ; coinbase_receiver = staker_pk
        ; supercharge_coinbase = false
        }

      (** This generator generates pairs of spot blocks that share common checkpoints.
         *  The overlap of the checkpoints and the root epoch positions of the blocks
         *  that are generated can be configured independently so that this function
         *  can be used in other generators that wish to generates pairs of spot blocks
         *  with specific constraints.
         *)
      let gen_spot_pair_common_checkpoints ?blockchain_length_relativity
          ?vrf_output_relativity ~a_checkpoints ~b_checkpoints
          ?(gen_a_root_epoch_position = Quickcheck.Generator.return)
          ?(gen_b_root_epoch_position = Quickcheck.Generator.return)
          ?(min_a_curr_epoch_slot = 0) () =
        let open Quickcheck.Generator.Let_syntax in
        let slot_fill_rate = default_slot_fill_rate in
        let slot_fill_rate_delta = default_slot_fill_rate_delta in
        (* Both states will share the same root epoch position. *)
        let%bind base_root_epoch_position =
          gen_spot_root_epoch_position ~slot_fill_rate:default_slot_fill_rate
            ~slot_fill_rate_delta:default_slot_fill_rate_delta
        in
        (* Generate unique state hashes. *)
        let%bind hashes =
          gen_unique_list 2 ~gen:State_hash.gen ~equal:State_hash.equal
        in
        let[@warning "-8"] [ hash_a; hash_b ] = hashes in
        (* Generate common checkpoints. *)
        let%bind checkpoints =
          gen_unique_list 2 ~gen:State_hash.gen ~equal:State_hash.equal
        in
        let[@warning "-8"] [ start_checkpoint; lock_checkpoint ] =
          checkpoints
        in
        let%bind a, a_curr_epoch_length =
          (* If we are constraining the second state to have a greater blockchain length than the
           * first, we need to constrain the first blockchain length such that there is some room
           * leftover in the epoch for at least 1 more block to be generated. *)
          let gen_curr_epoch_position =
            let max_epoch_slot =
              match blockchain_length_relativity with
              | Some `Ascending ->
                  Length.to_int constants.slots_per_epoch - 4
              (* -1 to bring into inclusive range, -3 to provide 2 slots of fudge room *)
              | _ ->
                  Length.to_int constants.slots_per_epoch - 1
              (* -1 to bring into inclusive range *)
            in
            let%bind slot =
              Core.Int.gen_incl min_a_curr_epoch_slot max_epoch_slot
            in
            let%map length =
              gen_num_blocks_in_slots ~slot_fill_rate ~slot_fill_rate_delta slot
            in
            (Length.of_int slot, length)
          in
          let ( staking_start_checkpoint
              , staking_lock_checkpoint
              , next_start_checkpoint
              , next_lock_checkpoint ) =
            a_checkpoints start_checkpoint lock_checkpoint
          in
          let%bind root_epoch_position =
            gen_a_root_epoch_position base_root_epoch_position
          in
          let%map a =
            gen_spot ~slot_fill_rate ~slot_fill_rate_delta ~root_epoch_position
              ?staking_start_checkpoint ?staking_lock_checkpoint
              ?next_start_checkpoint ?next_lock_checkpoint
              ~gen_curr_epoch_position ()
          in
          let a_curr_epoch_length =
            let _, root_epoch_length = root_epoch_position in
            let length_till_curr_epoch =
              sum_lengths
                [ root_epoch_length
                ; a.staking_epoch_data.epoch_length
                ; a.next_epoch_data.epoch_length
                ]
            in
            Option.value_exn
              (Length.sub a.blockchain_length length_till_curr_epoch)
          in
          (a, a_curr_epoch_length)
        in
        let%map b =
          (* Handle relativity constriants for second state. *)
          let ( gen_staking_epoch_length
              , gen_next_epoch_length
              , gen_curr_epoch_position ) =
            let a_curr_epoch_slot =
              Global_slot.slot a.curr_global_slot_since_hard_fork
            in
            match blockchain_length_relativity with
            | Some `Equal ->
                ( Some (return a.staking_epoch_data.epoch_length)
                , Some (return a.next_epoch_data.epoch_length)
                , Some (return (a_curr_epoch_slot, a_curr_epoch_length)) )
            | Some `Ascending ->
                (* Generate second state position by extending the first state's position *)
                let gen_greater_position =
                  let max_epoch_slot =
                    Length.to_int constants.slots_per_epoch - 1
                  in
                  (* This invariant needs to be held for the position of `a` *)
                  assert (max_epoch_slot > Length.to_int a_curr_epoch_slot + 2) ;
                  (* To make this easier, we assume there is a next block in the slot directly preceeding the block for `a`. *)
                  let%bind added_slots =
                    Core.Int.gen_incl
                      (Length.to_int a_curr_epoch_slot + 2)
                      max_epoch_slot
                  in
                  let%map added_blocks =
                    gen_num_blocks_in_slots ~slot_fill_rate
                      ~slot_fill_rate_delta added_slots
                  in
                  let b_slot =
                    Length.add
                      (Length.add a_curr_epoch_slot (UInt32.of_int added_slots))
                      UInt32.one
                  in
                  let b_blockchain_length =
                    Length.add
                      (Length.add a_curr_epoch_length added_blocks)
                      UInt32.one
                  in
                  (b_slot, b_blockchain_length)
                in
                ( Some (return a.staking_epoch_data.epoch_length)
                , Some (return a.next_epoch_data.epoch_length)
                , Some gen_greater_position )
            | None ->
                (None, None, None)
          in
          let gen_vrf_output =
            match vrf_output_relativity with
            | Some `Equal ->
                Some (return a.last_vrf_output)
            | Some `Ascending ->
                Some (gen_vrf_output_gt a.last_vrf_output)
            | None ->
                None
          in
          let ( staking_start_checkpoint
              , staking_lock_checkpoint
              , next_start_checkpoint
              , next_lock_checkpoint ) =
            b_checkpoints start_checkpoint lock_checkpoint
          in
          let%bind root_epoch_position =
            gen_b_root_epoch_position base_root_epoch_position
          in
          gen_spot ~slot_fill_rate ~slot_fill_rate_delta ~root_epoch_position
            ?staking_start_checkpoint ?staking_lock_checkpoint
            ?next_start_checkpoint ?next_lock_checkpoint
            ?gen_staking_epoch_length ?gen_next_epoch_length
            ?gen_curr_epoch_position ?gen_vrf_output ()
        in
        ( With_hash.
            { data = a
            ; hash =
                { State_hash.State_hashes.state_hash = hash_a
                ; state_body_hash = None
                }
            }
        , With_hash.
            { data = b
            ; hash =
                { State_hash.State_hashes.state_hash = hash_b
                ; state_body_hash = None
                }
            } )

      let gen_spot_pair_short_aligned ?blockchain_length_relativity
          ?vrf_output_relativity () =
        (* Both states will share their staking epoch checkpoints. *)
        let checkpoints start lock = (Some start, Some lock, None, None) in
        gen_spot_pair_common_checkpoints ?blockchain_length_relativity
          ?vrf_output_relativity ~a_checkpoints:checkpoints
          ~b_checkpoints:checkpoints ()

      let gen_spot_pair_short_misaligned ?blockchain_length_relativity
          ?vrf_output_relativity () =
        let open Quickcheck.Generator.Let_syntax in
        let slot_fill_rate = default_slot_fill_rate in
        let slot_fill_rate_delta = default_slot_fill_rate_delta in
        let a_checkpoints start lock = (None, None, Some start, Some lock) in
        let b_checkpoints start lock = (Some start, Some lock, None, None) in
        let gen_b_root_epoch_position (a_root_epoch, a_root_length) =
          (* Compute the root epoch position of `b`. This needs to be one epoch ahead of a, so we
           * compute it by extending the root epoch position of `a` by a single epoch *)
          let b_root_epoch = UInt32.succ a_root_epoch in
          let%map added_blocks =
            gen_num_blocks_in_epochs ~slot_fill_rate ~slot_fill_rate_delta 1
          in
          let b_root_length = Length.add a_root_length added_blocks in
          (b_root_epoch, b_root_length)
        in
        (* Constrain first state to be within last 1/3rd of its epoch (ensuring it's checkpoints and seed are fixed). *)
        let min_a_curr_epoch_slot =
          (2 * (Length.to_int constants.slots_per_epoch / 3)) + 1
        in
        gen_spot_pair_common_checkpoints ?blockchain_length_relativity
          ?vrf_output_relativity ~a_checkpoints ~b_checkpoints
          ~gen_b_root_epoch_position ~min_a_curr_epoch_slot ()

      let gen_spot_pair_long =
        let open Quickcheck.Generator.Let_syntax in
        let%bind hashes =
          gen_unique_list 2 ~gen:State_hash.gen ~equal:State_hash.equal
        in
        let[@warning "-8"] [ hash_a; hash_b ] = hashes in
        let%bind checkpoints =
          gen_unique_list 8 ~gen:State_hash.gen ~equal:State_hash.equal
        in
        let[@warning "-8"] [ a_staking_start_checkpoint
                           ; a_staking_lock_checkpoint
                           ; a_next_start_checkpoint
                           ; a_next_lock_checkpoint
                           ; b_staking_start_checkpoint
                           ; b_staking_lock_checkpoint
                           ; b_next_start_checkpoint
                           ; b_next_lock_checkpoint
                           ] =
          checkpoints
        in
        let%bind a =
          gen_spot ~staking_start_checkpoint:a_staking_start_checkpoint
            ~staking_lock_checkpoint:a_staking_lock_checkpoint
            ~next_start_checkpoint:a_next_start_checkpoint
            ~next_lock_checkpoint:a_next_lock_checkpoint ()
        in
        let%map b =
          gen_spot ~staking_start_checkpoint:b_staking_start_checkpoint
            ~staking_lock_checkpoint:b_staking_lock_checkpoint
            ~next_start_checkpoint:b_next_start_checkpoint
            ~next_lock_checkpoint:b_next_lock_checkpoint ()
        in
        ( With_hash.
            { data = a
            ; hash =
                { State_hash.State_hashes.state_hash = hash_a
                ; state_body_hash = None
                }
            }
        , With_hash.
            { data = b
            ; hash =
                { State_hash.State_hashes.state_hash = hash_b
                ; state_body_hash = None
                }
            } )

      let gen_spot_pair =
        let open Quickcheck.Generator.Let_syntax in
        let%bind a, b =
          match%bind
            Quickcheck.Generator.of_list
              [ `Short_aligned; `Short_misaligned; `Long ]
          with
          | `Short_aligned ->
              gen_spot_pair_short_aligned ()
          | `Short_misaligned ->
              gen_spot_pair_short_misaligned ()
          | `Long ->
              gen_spot_pair_long
        in
        if%map Quickcheck.Generator.bool then (a, b) else (b, a)

      let assert_consensus_state_set (type t) (set : t) ~project ~assertion ~f =
        (* TODO: make output prettier *)
        if not (f set) then
          let indent_size = 2 in
          let indent = String.init indent_size ~f:(Fn.const ' ') in
          let indented_json state =
            state |> Consensus_state.Value.to_yojson
            |> Yojson.Safe.pretty_to_string |> String.split ~on:'\n'
            |> String.concat ~sep:(indent ^ "\n")
          in
          let message =
            let comparison_sep = Printf.sprintf "\n%svs\n" indent in
            let comparison =
              set |> project |> List.map ~f:indented_json
              |> String.concat ~sep:comparison_sep
            in
            Printf.sprintf "Expected pair of consensus states to be %s:\n%s"
              assertion comparison
          in
          raise (Failure message)

      let assert_consensus_state_pair =
        assert_consensus_state_set ~project:(fun (a, b) -> [ a; b ])

      let assert_hashed_consensus_state_pair =
        assert_consensus_state_set ~project:(fun (a, b) ->
            [ With_hash.data a; With_hash.data b ] )

      let assert_hashed_consensus_state_triple =
        assert_consensus_state_set ~project:(fun (a, b, c) ->
            [ With_hash.data a; With_hash.data b; With_hash.data c ] )

      let is_selected (a, b) =
        Hooks.equal_select_status `Take
          (Hooks.select ~context:(module Context) ~existing:a ~candidate:b)

      let is_not_selected (a, b) =
        Hooks.equal_select_status `Keep
          (Hooks.select ~context:(module Context) ~existing:a ~candidate:b)

      let assert_selected =
        assert_hashed_consensus_state_pair ~assertion:"trigger selection"
          ~f:is_selected

      let assert_not_selected =
        assert_hashed_consensus_state_pair ~assertion:"do not trigger selection"
          ~f:is_not_selected

      let%test_unit "generator sanity check: equal states are always in short \
                     fork range" =
        let constants = Lazy.force Constants.for_unit_tests in
        Quickcheck.test (gen_spot ()) ~f:(fun state ->
            assert_consensus_state_pair (state, state)
              ~assertion:"within long range" ~f:(fun (a, b) ->
                Hooks.is_short_range a b ~constants ) )

      let%test_unit "generator sanity check: gen_spot_pair_short_aligned \
                     always generates pairs of states in short fork range" =
        let constants = Lazy.force Constants.for_unit_tests in
        Quickcheck.test (gen_spot_pair_short_aligned ()) ~f:(fun (a, b) ->
            assert_consensus_state_pair
              (With_hash.data a, With_hash.data b)
              ~assertion:"within short range"
              ~f:(fun (a, b) -> Hooks.is_short_range a b ~constants) )

      let%test_unit "generator sanity check: gen_spot_pair_short_misaligned \
                     always generates pairs of states in short fork range" =
        let constants = Lazy.force Constants.for_unit_tests in
        Quickcheck.test (gen_spot_pair_short_misaligned ()) ~f:(fun (a, b) ->
            assert_consensus_state_pair
              (With_hash.data a, With_hash.data b)
              ~assertion:"within short range"
              ~f:(fun (a, b) -> Hooks.is_short_range a b ~constants) )

      let%test_unit "generator sanity check: gen_spot_pair_long always \
                     generates pairs of states in long fork range" =
        let constants = Lazy.force Constants.for_unit_tests in
        Quickcheck.test gen_spot_pair_long ~f:(fun (a, b) ->
            assert_consensus_state_pair
              (With_hash.data a, With_hash.data b)
              ~assertion:"within long range"
              ~f:(fun (a, b) -> not (Hooks.is_short_range ~constants a b)) )

      let%test_unit "selection case: equal states" =
        Quickcheck.test
          (Quickcheck.Generator.tuple2 State_hash.gen (gen_spot ()))
          ~f:(fun (hash, state) ->
            let hashed_state =
              { With_hash.data = state
              ; hash =
                  { State_hash.State_hashes.state_hash = hash
                  ; state_body_hash = None
                  }
              }
            in
            assert_not_selected (hashed_state, hashed_state) )

      let%test_unit "selection case: aligned checkpoints & different lengths" =
        Quickcheck.test
          (gen_spot_pair_short_aligned ~blockchain_length_relativity:`Ascending
             () )
          ~f:assert_selected

      let%test_unit "selection case: aligned checkpoints & equal lengths & \
                     different vrfs" =
        Quickcheck.test
          (gen_spot_pair_short_aligned ~blockchain_length_relativity:`Equal
             ~vrf_output_relativity:`Ascending () )
          ~f:assert_selected

      let%test_unit "selection case: aligned checkpoints & equal lengths & \
                     equal vrfs & different hashes" =
        Quickcheck.test
          (gen_spot_pair_short_aligned ~blockchain_length_relativity:`Equal
             ~vrf_output_relativity:`Equal () )
          ~f:(fun (a, b) ->
            if
              State_hash.(
                With_state_hashes.state_hash b > With_state_hashes.state_hash a)
            then assert_selected (a, b)
            else assert_selected (b, a) )

      let%test_unit "selection case: misaligned checkpoints & different lengths"
          =
        Quickcheck.test
          (gen_spot_pair_short_misaligned
             ~blockchain_length_relativity:`Ascending () )
          ~f:assert_selected

      (* TODO: This test always succeeds, but this could be a false positive as the blockchain length equality constraint
       * is broken for misaligned short forks.
       *)
      let%test_unit "selection case: misaligned checkpoints & equal lengths & \
                     different vrfs" =
        Quickcheck.test
          (gen_spot_pair_short_misaligned ~blockchain_length_relativity:`Equal
             ~vrf_output_relativity:`Ascending () )
          ~f:assert_selected

      (* TODO: This test fails because the blockchain length equality constraint is broken for misaligned short forks.
         let%test_unit "selection case: misaligned checkpoints & equal lengths & equal vrfs & different hashes" =
         Quickcheck.test
         (gen_spot_pair_short_misaligned ~blockchain_length_relativity:`Equal ~vrf_output_relativity:`Equal ())
         ~f:(fun (a, b) ->
         if State_hash.compare (With_hash.hash a) (With_hash.hash b) > 0 then
         assert_selected (a, b)
         else
         assert_selected (b, a))
      *)

      (* TODO: expand long fork generation to support relativity constraints
         let%test_unit "selection case: distinct checkpoints & different min window densities" =
         failwith "TODO"

         let%test_unit "selection case: distinct checkpoints & equal min window densities & different lengths" =
         failwith "TODO"

         let%test_unit "selection case: distinct checkpoints & equal min window densities & equal lengths & different vrfs" =
         failwith "TODO"

         let%test_unit "selection case: distinct checkpoints & equal min window densities & equal lengths & qequals vrfs & different hashes" =
         failwith "TODO"
      *)

      let%test_unit "selection invariant: candidate selections are not \
                     commutative" =
        let select existing candidate =
          Hooks.select ~context:(module Context) ~existing ~candidate
        in
        Quickcheck.test gen_spot_pair
          ~f:
            (assert_hashed_consensus_state_pair
               ~assertion:"chains do not trigger a selection cycle"
               ~f:(fun (a, b) ->
                 not
                   ([%equal: Hooks.select_status * Hooks.select_status]
                      (select a b, select b a)
                      (`Take, `Take) ) ) )

      (* We define a homogeneous binary relation for consensus states by adapting the binary chain
       * selection rule and extending it to consider equality of chains. From this, we can test
       * that this extended relations forms a non-strict partial order over the set of consensus
       * states.
       *
       * We omit partial order reflexivity and antisymmetry tests as they are merely testing properties
       * of equality related to the partial order we define from binary chain selection. Chain
       * selection, as is written, will always reject equal elements, so the only property we are
       * truly interested in it holding is transitivity (when lifted to a homogeneous binary relation).
       *
       * TODO: Improved quickcheck generator which better explores related states via our spot
       * pair generation rules. Doing this requires re-working our spot pair generators to
       * work by extending an already generated consensus state with some relative constraints.
       *)
      let%test_unit "selection invariant: partial order transitivity" =
        let select existing candidate =
          Hooks.select ~context:(module Context) ~existing ~candidate
        in
        let ( <= ) a b =
          match (select a b, select b a) with
          | `Keep, `Keep ->
              true
          | `Keep, `Take ->
              true
          | `Take, `Keep ->
              false
          | `Take, `Take ->
              assert_hashed_consensus_state_pair (a, b)
                ~assertion:"chains do not trigger a selection cycle"
                ~f:(Fn.const false) ;
              (* unreachable *)
              false
        in
        let chains_hold_transitivity (a, b, c) =
          if a <= b then if b <= c then a <= c else c <= b
          else if b <= c then if c <= a then b <= a else a <= c
          else if c <= a then if a <= b then c <= b else b <= a
          else false
        in
        let gen = gen_with_hash (gen_spot ()) in
        Quickcheck.test
          (Quickcheck.Generator.tuple3 gen gen gen)
          ~f:
            (assert_hashed_consensus_state_triple
               ~assertion:"chains hold partial order transitivity"
               ~f:chains_hold_transitivity )
    end )

  module Exported = struct
    module Global_slot = Global_slot
    module Block_data = Data.Block_data
    module Consensus_state = Data.Consensus_state
  end

  module Body_reference = Body_reference
end

include Wire_types.Make (Make_sig) (Make_str)<|MERGE_RESOLUTION|>--- conflicted
+++ resolved
@@ -276,14 +276,6 @@
       module Snapshot = struct
         module Ledger_snapshot = struct
           type t =
-<<<<<<< HEAD
-            | Genesis_epoch_ledger of Mina_ledger.Ledger.t
-            | Ledger_root of Mina_ledger.Ledger.Root.t
-
-          let merkle_root = function
-            | Genesis_epoch_ledger ledger ->
-                Mina_ledger.Ledger.merkle_root ledger
-=======
             | Genesis_epoch_ledger of Genesis_ledger.Packed.t
             | Ledger_root of Mina_ledger.Ledger.Root.t
 
@@ -291,20 +283,15 @@
             | Genesis_epoch_ledger packed ->
                 Genesis_ledger.Packed.t packed
                 |> Lazy.force |> Mina_ledger.Ledger.merkle_root
->>>>>>> 15caeeec
             | Ledger_root ledger ->
                 Mina_ledger.Ledger.Root.merkle_root ledger
 
           let compute_delegatee_table keys ledger =
             match ledger with
             | Genesis_epoch_ledger ledger ->
-<<<<<<< HEAD
-                compute_delegatee_table_genesis_ledger keys ledger
-=======
                 Genesis_ledger.Packed.t ledger
                 |> Lazy.force
                 |> compute_delegatee_table_genesis_ledger keys
->>>>>>> 15caeeec
             | Ledger_root ledger ->
                 compute_delegatee_table_ledger_root keys ledger
 
@@ -319,11 +306,7 @@
                 ()
             | Ledger_root ledger ->
                 Mina_ledger.Ledger.Root.close ledger ;
-<<<<<<< HEAD
-                Mina_stdlib_unix.File_system.rmrf location
-=======
                 Mina_ledger.Ledger.Root.Config.delete_backing config
->>>>>>> 15caeeec
 
           let ledger_subset keys ledger =
             let open Mina_ledger in
@@ -480,18 +463,11 @@
         let open Context in
         if Mina_ledger.Ledger.Root.Config.exists_backing config then (
           [%log info]
-<<<<<<< HEAD
-            ~metadata:[ ("location", `String location) ]
-            "Loading epoch ledger from disk: $location" ;
-          Snapshot.Ledger_snapshot.Ledger_root
-            (Mina_ledger.Ledger.Root.create_single ~directory_name:location
-=======
             ~metadata:
               [ ("config", Mina_ledger.Ledger.Root.Config.to_yojson config) ]
             "Loading epoch ledger from disk: $config" ;
           Snapshot.Ledger_snapshot.Ledger_root
             (Mina_ledger.Ledger.Root.create ~logger ~config
->>>>>>> 15caeeec
                ~depth:constraint_constants.ledger_depth () ) )
         else Genesis_epoch_ledger genesis_epoch_ledger
 
@@ -2669,12 +2645,7 @@
               | Ledger_root next_epoch_ledger ->
                   let ledger =
                     Mina_ledger.Ledger.Root.create_checkpoint next_epoch_ledger
-<<<<<<< HEAD
-                      ~directory_name:
-                        (staking_epoch_ledger_location local_state)
-=======
                       ~config:(staking_epoch_ledger_config local_state)
->>>>>>> 15caeeec
                       ()
                   in
                   set_snapshot local_state Staking_epoch_snapshot
@@ -2694,37 +2665,11 @@
                  new leaves in increasing index order
               *)
               let%bind.Deferred.Or_error root_ledger =
-<<<<<<< HEAD
-                let root_ledger_of_snapshot snapshot snapshot_location =
-=======
                 let root_ledger_of_snapshot snapshot snapshot_config =
->>>>>>> 15caeeec
                   O1trace.sync_thread "root_ledger_of_snapshot" (fun () ->
                       match snapshot.ledger with
                       | Ledger_snapshot.Ledger_root ledger ->
                           Ok ledger
-<<<<<<< HEAD
-                      | Ledger_snapshot.Genesis_epoch_ledger ledger ->
-                          let module Ledger_transfer =
-                            Mina_ledger.Ledger_transfer.Make
-                              (Mina_ledger.Ledger)
-                              (Mina_ledger.Ledger.Any_ledger.M)
-                          in
-                          let fresh_root_ledger =
-                            Mina_ledger.Ledger.Root.create_single
-                              ~directory_name:snapshot_location
-                              ~depth:Context.constraint_constants.ledger_depth
-                              ()
-                          in
-                          (* TODO: replace with more efficient root->root transfer *)
-                          let%map.Or_error _fresh_root_ledger =
-                            Ledger_transfer.transfer_accounts ~src:ledger
-                              ~dest:
-                                (Mina_ledger.Ledger.Root.as_unmasked
-                                   fresh_root_ledger )
-                          in
-                          fresh_root_ledger )
-=======
                       | Ledger_snapshot.Genesis_epoch_ledger packed ->
                           let fresh_root_ledger =
                             Mina_ledger.Ledger.Root.create ~logger
@@ -2734,26 +2679,17 @@
                           in
                           Genesis_ledger.Packed.populate_root packed
                             fresh_root_ledger )
->>>>>>> 15caeeec
                 in
                 match snapshot_id with
                 | Staking_epoch_snapshot ->
                     return
                     @@ root_ledger_of_snapshot
                          !local_state.staking_epoch_snapshot
-<<<<<<< HEAD
-                         (staking_epoch_ledger_location local_state)
-                | Next_epoch_snapshot ->
-                    return
-                    @@ root_ledger_of_snapshot !local_state.next_epoch_snapshot
-                         (next_epoch_ledger_location local_state)
-=======
                          (staking_epoch_ledger_config local_state)
                 | Next_epoch_snapshot ->
                     return
                     @@ root_ledger_of_snapshot !local_state.next_epoch_snapshot
                          (next_epoch_ledger_config local_state)
->>>>>>> 15caeeec
               in
               let sync_ledger =
                 Mina_ledger.Sync_ledger.Root.create
@@ -3144,14 +3080,9 @@
             (Local_state.epoch_ledger_uuids_to_yojson epoch_ledger_uuids) ;
           !local_state.next_epoch_snapshot <-
             { ledger =
-<<<<<<< HEAD
-                Local_state.Snapshot.Ledger_snapshot.Ledger_root
-                  (Mina_ledger.Ledger.Root.create_checkpoint snarked_ledger
-=======
                 (let config =
                    Mina_ledger.Ledger.Root.Config.with_directory
                      ~backing_type:!local_state.epoch_ledger_backing_type
->>>>>>> 15caeeec
                      ~directory_name:
                        ( !local_state.epoch_ledger_location
                        ^ Uuid.to_string epoch_ledger_uuids.next )
