--- conflicted
+++ resolved
@@ -1448,12 +1448,9 @@
     end
   end
 
-<<<<<<< HEAD
   [%%if
   false]
 
-=======
->>>>>>> a2237458
   module Min_window_density = struct
     (* Three cases for updating the lengths of sub_windows
        - same sub_window, then add 1 to the sub_window_densities
@@ -1693,11 +1690,8 @@
                  , Core.Int.gen_incl (i * slots_per_sub_window)
                      ((i + 1) * slots_per_sub_window) ) )
 
-<<<<<<< HEAD
-=======
         let num_global_slots_to_test = 1
 
->>>>>>> a2237458
         (* generate an initial global_slot and a list of successive global_slot following
            the initial slot. The length of the list is fixed because this same list would
            also passed into a snarky computation, and the *Typ* of the list requires a
@@ -1706,13 +1700,9 @@
           let open Quickcheck.Generator in
           let open Quickcheck.Generator.Let_syntax in
           let%bind prev_global_slot = small_positive_int in
-<<<<<<< HEAD
-          let%bind slot_diffs = Core.List.gen_with_length 5 gen_slot_diff in
-=======
           let%bind slot_diffs =
             Core.List.gen_with_length num_global_slots_to_test gen_slot_diff
           in
->>>>>>> a2237458
           let _, global_slots =
             List.fold slot_diffs ~init:(prev_global_slot, [])
               ~f:(fun (prev_global_slot, acc) slot_diff ->
@@ -1815,12 +1805,8 @@
               (Test_util.test_equal
                  (Typ.tuple2
                     (Typ.tuple2 Global_slot.typ
-<<<<<<< HEAD
-                       (Typ.list ~length:5 Global_slot.typ))
-=======
                        (Typ.list ~length:num_global_slots_to_test
                           Global_slot.typ))
->>>>>>> a2237458
                     (Typ.tuple2 Length.typ
                        (Typ.list ~length:sub_windows_per_window Length.typ)))
                  (Typ.tuple3 Global_slot.typ
@@ -1840,7 +1826,6 @@
       end )
   end
 
-<<<<<<< HEAD
   [%%else]
 
   module Min_window_density = struct
@@ -1857,8 +1842,6 @@
 
   [%%endif]
 
-=======
->>>>>>> a2237458
   (* We have a list of state hashes. When we extend the blockchain,
      we see if the **previous** state should be saved as a checkpoint.
      This is because we have convenient access to the entire previous
