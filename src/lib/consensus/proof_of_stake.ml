open Async_kernel
open Core_kernel
open Signed
open Unsigned
open Currency
open Fold_lib
open Signature_lib
open Module_version
open Snark_params
open Bitstring_lib
open Num_util
module Time = Block_time
module Run = Snark_params.Tick.Run
module Graphql_base_types = Graphql_lib.Base_types
module Length = Coda_numbers.Length

let m = Snark_params.Tick.m

let make_checked t =
  let open Snark_params.Tick in
  with_state (As_prover.return ()) (Run.make_checked t)

let name = "proof_of_stake"

let genesis_ledger_total_currency ~ledger =
  Coda_base.Ledger.to_list (Lazy.force ledger)
  |> List.fold_left ~init:Balance.zero ~f:(fun sum account ->
         Balance.add_amount sum
           (Balance.to_amount @@ account.Coda_base.Account.Poly.balance)
         |> Option.value_exn ?here:None ?error:None
              ~message:"failed to calculate total currency in genesis ledger"
     )
  |> Balance.to_amount

let genesis_ledger_hash ~ledger =
  Coda_base.Ledger.merkle_root (Lazy.force ledger)
  |> Coda_base.Frozen_ledger_hash.of_ledger_hash

let compute_delegatee_table keys ~iter_accounts =
  let open Coda_base in
  let outer_table = Public_key.Compressed.Table.create () in
  iter_accounts (fun i (acct : Account.t) ->
      if
        Public_key.Compressed.Set.mem keys acct.delegate
        (* Only default tokens may delegate. *)
        && Token_id.equal acct.token_id Token_id.default
      then
        Public_key.Compressed.Table.update outer_table acct.delegate
          ~f:(function
          | None ->
              Account.Index.Table.of_alist_exn [(i, acct)]
          | Some table ->
              Account.Index.Table.add_exn table ~key:i ~data:acct ;
              table ) ) ;
  (* TODO: this metric tracking currently assumes that the result of
     compute_delegatee_table is called with the full set of block production
     keypairs every time the set changes, which is true right now, but this
     should be control flow should be refactored to make this clearer *)
  let num_delegators =
    Public_key.Compressed.Table.fold outer_table ~init:0
      ~f:(fun ~key:_ ~data sum -> sum + Account.Index.Table.length data)
  in
  Coda_metrics.Gauge.set Coda_metrics.Consensus.staking_keypairs
    (Float.of_int @@ Public_key.Compressed.Set.length keys) ;
  Coda_metrics.Gauge.set Coda_metrics.Consensus.stake_delegators
    (Float.of_int num_delegators) ;
  outer_table

let compute_delegatee_table_sparse_ledger keys ledger =
  compute_delegatee_table keys ~iter_accounts:(fun f ->
      Coda_base.Sparse_ledger.iteri ledger ~f:(fun i acct -> f i acct) )

module Segment_id = Coda_numbers.Nat.Make32 ()

module Typ = Crypto_params.Tick0.Typ

module Configuration = struct
  [%%versioned
  module Stable = struct
    module V1 = struct
      type t =
        { delta: int
        ; k: int
        ; c: int
        ; c_times_k: int
        ; slots_per_epoch: int
        ; slot_duration: int
        ; epoch_duration: int
        ; genesis_state_timestamp: Block_time.Stable.V1.t
        ; acceptable_network_delay: int }
      [@@deriving yojson, fields]

      let to_latest = Fn.id
    end
  end]

  type t = Stable.Latest.t =
    { delta: int
    ; k: int
    ; c: int
    ; c_times_k: int
    ; slots_per_epoch: int
    ; slot_duration: int
    ; epoch_duration: int
    ; genesis_state_timestamp: Block_time.t
    ; acceptable_network_delay: int }
  [@@deriving yojson, fields]

  let t ~constraint_constants ~protocol_constants =
    let constants =
      Constants.create ~constraint_constants ~protocol_constants
    in
    let of_int32 = UInt32.to_int in
    let of_span = Fn.compose Int64.to_int Block_time.Span.to_ms in
    { delta= of_int32 constants.delta
    ; k= of_int32 constants.k
    ; c= of_int32 constants.c
    ; c_times_k= of_int32 constants.c * of_int32 constants.k
    ; slots_per_epoch= of_int32 constants.epoch_size
    ; slot_duration= of_span constants.slot_duration_ms
    ; epoch_duration= of_span constants.epoch_duration
    ; genesis_state_timestamp= constants.genesis_state_timestamp
    ; acceptable_network_delay= of_span constants.delta_duration }
end

module Constants = Constants

module Data = struct
  module Epoch_seed = struct
    include Coda_base.Data_hash.Make_full_size (struct
      let version_byte = Base58_check.Version_bytes.epoch_seed

      let description = "Epoch Seed"
    end)

    (* Data hash versioned boilerplate below *)

    [%%versioned
    module Stable = struct
      module V1 = struct
        module T = struct
          type t = Snark_params.Tick.Field.t
          [@@deriving sexp, compare, hash, version {asserted}]
        end

        include T

        let to_latest = Core.Fn.id

        [%%define_from_scope
        to_yojson, of_yojson]

        include Comparable.Make (T)
        include Hashable.Make_binable (T)
      end
    end]

    type _unused = unit constraint t = Stable.Latest.t

    let initial : t = of_hash Tick.Pedersen.zero_hash

    let update (seed : t) vrf_result =
      let open Random_oracle in
      hash ~init:Hash_prefix_states.epoch_seed
        [|(seed :> Tick.Field.t); vrf_result|]
      |> of_hash

    let update_var (seed : var) vrf_result =
      let open Random_oracle.Checked in
      make_checked (fun () ->
          hash ~init:Hash_prefix_states.epoch_seed
            [|var_to_hash_packed seed; vrf_result|]
          |> var_of_hash_packed )
  end

  module Epoch_and_slot = struct
    type t = Epoch.t * Slot.t [@@deriving eq, sexp]

    let of_time_exn ~(constants : Constants.t) tm : t =
      let epoch = Epoch.of_time_exn tm ~constants in
      let time_since_epoch =
        Time.diff tm (Epoch.start_time epoch ~constants)
      in
      let slot =
        uint32_of_int64
        @@ Int64.Infix.(
             Time.Span.to_ms time_since_epoch
             / Time.Span.to_ms constants.slot_duration_ms)
      in
      (epoch, slot)
  end

  module Block_data = struct
    type t =
      { stake_proof: Stake_proof.t
      ; global_slot: Coda_numbers.Global_slot.t
      ; vrf_result: Random_oracle.Digest.t }

    let prover_state {stake_proof; _} = stake_proof

    let global_slot {global_slot; _} = global_slot
  end

  module Local_state = struct
    module Snapshot = struct
      type t =
        { ledger: Coda_base.Sparse_ledger.t
        ; delegatee_table:
            Coda_base.Account.t Coda_base.Account.Index.Table.t
            Public_key.Compressed.Table.t }
      [@@deriving sexp]

      let delegators t key =
        Public_key.Compressed.Table.find t.delegatee_table key

      let to_yojson {ledger; delegatee_table} =
        `Assoc
          [ ( "ledger_hash"
            , Coda_base.(
                Sparse_ledger.merkle_root ledger |> Ledger_hash.to_yojson) )
          ; ( "delegators"
            , `Assoc
                ( Hashtbl.to_alist delegatee_table
                |> List.map ~f:(fun (key, delegators) ->
                       ( Public_key.Compressed.to_string key
                       , `Assoc
                           ( Hashtbl.to_alist delegators
                           |> List.map ~f:(fun (addr, account) ->
                                  ( Int.to_string addr
                                  , Coda_base.Account.to_yojson account ) ) )
                       ) ) ) ) ]

      let ledger t = t.ledger
    end

    module Data = struct
      (* Invariant: Snapshot's delegators are taken from accounts in block_production_pubkeys *)
      type t =
        { mutable staking_epoch_snapshot: Snapshot.t
        ; mutable next_epoch_snapshot: Snapshot.t
        ; last_checked_slot_and_epoch:
            (Epoch.t * Slot.t) Public_key.Compressed.Table.t
        ; genesis_epoch_snapshot: Snapshot.t
        ; mutable last_epoch_delegatee_table:
            Coda_base.Account.t Coda_base.Account.Index.Table.t
            Public_key.Compressed.Table.t
            Option.t }
      [@@deriving sexp]

      let to_yojson t =
        `Assoc
          [ ( "staking_epoch_snapshot"
            , [%to_yojson: Snapshot.t] t.staking_epoch_snapshot )
          ; ( "next_epoch_snapshot"
            , [%to_yojson: Snapshot.t] t.next_epoch_snapshot )
          ; ( "last_checked_slot_and_epoch"
            , `Assoc
                ( Public_key.Compressed.Table.to_alist
                    t.last_checked_slot_and_epoch
                |> List.map ~f:(fun (key, epoch_and_slot) ->
                       ( Public_key.Compressed.to_string key
                       , [%to_yojson: Epoch.t * Slot.t] epoch_and_slot ) ) ) )
          ; ( "genesis_epoch_snapshot"
            , [%to_yojson: Snapshot.t] t.genesis_epoch_snapshot ) ]
    end

    (* The outer ref changes whenever we swap in new staker set; all the snapshots are recomputed *)
    type t = Data.t ref [@@deriving sexp, to_yojson]

    let current_epoch_delegatee_table ~(local_state : t) =
      !local_state.staking_epoch_snapshot.delegatee_table

    let last_epoch_delegatee_table ~(local_state : t) =
      !local_state.last_epoch_delegatee_table

    let current_block_production_keys t =
      Public_key.Compressed.Table.keys !t.Data.last_checked_slot_and_epoch
      |> Public_key.Compressed.Set.of_list

    let make_last_checked_slot_and_epoch_table old_table new_keys ~default =
      let module Set = Public_key.Compressed.Set in
      let module Table = Public_key.Compressed.Table in
      let last_checked_slot_and_epoch = Table.create () in
      Set.iter new_keys ~f:(fun pk ->
          let data = Option.value (Table.find old_table pk) ~default in
          Table.add_exn last_checked_slot_and_epoch ~key:pk ~data ) ;
      last_checked_slot_and_epoch

    let create block_producer_pubkeys ~genesis_ledger =
      (* TODO: remove this duplicate of the genesis ledger *)
      let ledger =
        Coda_base.Sparse_ledger.of_any_ledger
          (Coda_base.Ledger.Any_ledger.cast
             (module Coda_base.Ledger)
             (Lazy.force genesis_ledger))
      in
      let delegatee_table =
        compute_delegatee_table_sparse_ledger block_producer_pubkeys ledger
      in
      let genesis_epoch_snapshot = {Snapshot.delegatee_table; ledger} in
      ref
        { Data.staking_epoch_snapshot= genesis_epoch_snapshot
        ; next_epoch_snapshot= genesis_epoch_snapshot
        ; genesis_epoch_snapshot
        ; last_checked_slot_and_epoch=
            make_last_checked_slot_and_epoch_table
              (Public_key.Compressed.Table.create ())
              block_producer_pubkeys ~default:(Epoch.zero, Slot.zero)
        ; last_epoch_delegatee_table= Some delegatee_table }

    let block_production_keys_swap ~(constants : Constants.t) t
        block_production_pubkeys now =
      let old : Data.t = !t in
      let s {Snapshot.ledger; delegatee_table= _} =
        { Snapshot.ledger
        ; delegatee_table=
            compute_delegatee_table_sparse_ledger block_production_pubkeys
              ledger }
      in
      t :=
        { Data.staking_epoch_snapshot= s old.staking_epoch_snapshot
        ; next_epoch_snapshot= s old.next_epoch_snapshot
        ; genesis_epoch_snapshot=
            s old.genesis_epoch_snapshot
            (* assume these keys are different and therefore we haven't checked any
         * slots or epochs *)
        ; last_checked_slot_and_epoch=
            make_last_checked_slot_and_epoch_table
              !t.Data.last_checked_slot_and_epoch block_production_pubkeys
              ~default:
                ((* TODO: Be smarter so that we don't have to look at the slot before again *)
                 let epoch, slot = Epoch_and_slot.of_time_exn now ~constants in
                 (epoch, UInt32.(if slot > zero then sub slot one else slot)))
        ; last_epoch_delegatee_table= None }

    type snapshot_identifier = Staking_epoch_snapshot | Next_epoch_snapshot
    [@@deriving to_yojson]

    let get_snapshot (t : t) id =
      match id with
      | Staking_epoch_snapshot ->
          !t.staking_epoch_snapshot
      | Next_epoch_snapshot ->
          !t.next_epoch_snapshot

    let set_snapshot (t : t) id v =
      match id with
      | Staking_epoch_snapshot ->
          !t.staking_epoch_snapshot <- v
      | Next_epoch_snapshot ->
          !t.next_epoch_snapshot <- v

    let seen_slot (t : t) epoch slot =
      let module Table = Public_key.Compressed.Table in
      let unseens =
        Table.to_alist !t.last_checked_slot_and_epoch
        |> List.filter_map ~f:(fun (pk, last_checked_epoch_and_slot) ->
               let i =
                 Tuple2.compare ~cmp1:Epoch.compare ~cmp2:Slot.compare
                   last_checked_epoch_and_slot (epoch, slot)
               in
               if i >= 0 then None
               else (
                 Table.set !t.last_checked_slot_and_epoch ~key:pk
                   ~data:(epoch, slot) ;
                 Some pk ) )
      in
      match unseens with
      | [] ->
          `All_seen
      | nel ->
          `Unseen (Public_key.Compressed.Set.of_list nel)
  end

  module Epoch_ledger = struct
    module Poly = struct
      [%%versioned
      module Stable = struct
        module V1 = struct
          type ('ledger_hash, 'amount) t =
            {hash: 'ledger_hash; total_currency: 'amount}
          [@@deriving sexp, eq, compare, hash, to_yojson]
        end
      end]

      type ('ledger_hash, 'amount) t =
            ('ledger_hash, 'amount) Stable.Latest.t =
        {hash: 'ledger_hash; total_currency: 'amount}
      [@@deriving sexp, eq, compare, hash, to_yojson]
    end

    module Value = struct
      [%%versioned
      module Stable = struct
        module V1 = struct
          type t =
            ( Coda_base.Frozen_ledger_hash.Stable.V1.t
            , Amount.Stable.V1.t )
            Poly.Stable.V1.t
          [@@deriving sexp, eq, compare, hash, to_yojson]

          let to_latest = Fn.id
        end
      end]

      type t = Stable.Latest.t [@@deriving sexp, eq, compare, hash, to_yojson]
    end

    let graphql_type () : ('ctx, Value.t option) Graphql_async.Schema.typ =
      let open Graphql_async in
      let open Schema in
      obj "epochLedger" ~fields:(fun _ ->
          [ field "hash" ~typ:(non_null string)
              ~args:Arg.[]
              ~resolve:(fun _ {Poly.hash; _} ->
                Coda_base.Frozen_ledger_hash.to_string hash )
          ; field "totalCurrency"
              ~typ:(non_null @@ Graphql_base_types.uint64 ())
              ~args:Arg.[]
              ~resolve:(fun _ {Poly.total_currency; _} ->
                Amount.to_uint64 total_currency ) ] )

    let to_input ({hash; total_currency} : Value.t) =
      let open Snark_params.Tick in
      { Random_oracle.Input.field_elements= [|(hash :> Field.t)|]
      ; bitstrings= [|Amount.to_bits total_currency|] }

    type var = (Coda_base.Frozen_ledger_hash.var, Amount.var) Poly.t

    let to_hlist {Poly.hash; total_currency} =
      Coda_base.H_list.[hash; total_currency]

    let of_hlist :
           (unit, 'ledger_hash -> 'total_currency -> unit) Coda_base.H_list.t
        -> ('ledger_hash, 'total_currency) Poly.t =
     fun Coda_base.H_list.[hash; total_currency] -> {hash; total_currency}

    let data_spec =
      Tick.Data_spec.[Coda_base.Frozen_ledger_hash.typ; Amount.typ]

    let typ : (var, Value.t) Typ.t =
      Tick.Typ.of_hlistable data_spec ~var_to_hlist:to_hlist
        ~var_of_hlist:of_hlist ~value_to_hlist:to_hlist
        ~value_of_hlist:of_hlist

    let var_to_input ({Poly.hash; total_currency} : var) =
      { Random_oracle.Input.field_elements=
          [|Coda_base.Frozen_ledger_hash.var_to_hash_packed hash|]
      ; bitstrings=
          [|Bitstring.Lsb_first.to_list (Amount.var_to_bits total_currency)|]
      }

    let if_ cond
        ~(then_ : (Coda_base.Frozen_ledger_hash.var, Amount.var) Poly.t)
        ~(else_ : (Coda_base.Frozen_ledger_hash.var, Amount.var) Poly.t) =
      let open Tick.Checked.Let_syntax in
      let%map hash =
        Coda_base.Frozen_ledger_hash.if_ cond ~then_:then_.hash
          ~else_:else_.hash
      and total_currency =
        Amount.Checked.if_ cond ~then_:then_.total_currency
          ~else_:else_.total_currency
      in
      {Poly.hash; total_currency}

    let genesis ~ledger =
      { Poly.hash= genesis_ledger_hash ~ledger
      ; total_currency= genesis_ledger_total_currency ~ledger }
  end

  module Vrf = struct
    module Scalar = struct
      type value = Tick.Inner_curve.Scalar.t

      type var = Tick.Inner_curve.Scalar.var

      let typ : (var, value) Typ.t = Tick.Inner_curve.Scalar.typ
    end

    module Group = struct
      open Tick

      type value = Inner_curve.t

      type var = Inner_curve.var

      let scale = Inner_curve.scale

      module Checked = struct
        include Inner_curve.Checked

        let scale_generator shifted s ~init =
          scale_known shifted Inner_curve.one s ~init
      end
    end

    module Message = struct
      module Global_slot = Coda_numbers.Global_slot

      type ('global_slot, 'epoch_seed, 'delegator) t =
        {global_slot: 'global_slot; seed: 'epoch_seed; delegator: 'delegator}

      type value = (Global_slot.t, Epoch_seed.t, Coda_base.Account.Index.t) t

      type var =
        ( Global_slot.Checked.t
        , Epoch_seed.var
        , Coda_base.Account.Index.Unpacked.var )
        t

      let to_input ~ledger_depth ({global_slot; seed; delegator} : value) =
        { Random_oracle.Input.field_elements= [|(seed :> Tick.field)|]
        ; bitstrings=
            [| Global_slot.Bits.to_bits global_slot
             ; Coda_base.Account.Index.to_bits ~ledger_depth delegator |] }

      let to_hlist {global_slot; seed; delegator} =
        Coda_base.H_list.[global_slot; seed; delegator]

      let of_hlist :
             ( unit
             , 'global_slot -> 'epoch_seed -> 'del -> unit )
             Coda_base.H_list.t
          -> ('global_slot, 'epoch_seed, 'del) t =
       fun Coda_base.H_list.[global_slot; seed; delegator] ->
        {global_slot; seed; delegator}

      let data_spec ~ledger_depth =
        let open Tick.Data_spec in
        [ Global_slot.typ
        ; Epoch_seed.typ
        ; Coda_base.Account.Index.Unpacked.typ ~ledger_depth ]

      let typ ~ledger_depth : (var, value) Typ.t =
        Tick.Typ.of_hlistable (data_spec ~ledger_depth) ~var_to_hlist:to_hlist
          ~var_of_hlist:of_hlist ~value_to_hlist:to_hlist
          ~value_of_hlist:of_hlist

      let hash_to_group ~ledger_depth msg =
        Group_map.to_group
          (Random_oracle.hash ~init:Coda_base.Hash_prefix.vrf_message
             (Random_oracle.pack_input (to_input ~ledger_depth msg)))
        |> Tick.Inner_curve.of_affine

      module Checked = struct
        open Tick

        let to_input ({global_slot; seed; delegator} : var) =
          let open Tick.Checked.Let_syntax in
          let%map global_slot = Global_slot.Checked.to_bits global_slot in
          let s = Bitstring_lib.Bitstring.Lsb_first.to_list in
          { Random_oracle.Input.field_elements=
              [|Epoch_seed.var_to_hash_packed seed|]
          ; bitstrings= [|s global_slot; delegator|] }

        let hash_to_group msg =
          let%bind input = to_input msg in
          Tick.make_checked (fun () ->
              Group_map.Checked.to_group
                (Random_oracle.Checked.hash
                   ~init:Coda_base.Hash_prefix.vrf_message
                   (Random_oracle.Checked.pack_input input)) )
      end

      let gen ~ledger_depth =
        let open Quickcheck.Let_syntax in
        let%map global_slot = Global_slot.gen
        and seed = Epoch_seed.gen
        and delegator = Coda_base.Account.Index.gen ~ledger_depth in
        {global_slot; seed; delegator}
    end

    module Output = struct
      module Truncated = struct
        [%%versioned
        module Stable = struct
          module V1 = struct
            type t = string [@@deriving sexp, eq, compare, hash, yojson]

            let to_latest = Fn.id
          end
        end]

        type t = Stable.Latest.t [@@deriving sexp, compare, hash, yojson]

        include Codable.Make_base58_check (struct
          type t = Stable.Latest.t [@@deriving bin_io_unversioned]

          let version_byte = Base58_check.Version_bytes.vrf_truncated_output

          let description = "Vrf Truncated Output"
        end)

        let length_in_bytes = 32

        let length_in_bits = 8 * length_in_bytes

        open Tick

        type var = Boolean.var array

        let typ : (var, t) Typ.t =
          Typ.array ~length:length_in_bits Boolean.typ
          |> Typ.transport ~there:Blake2.string_to_bits
               ~back:Blake2.bits_to_string

        let dummy = String.init length_in_bytes ~f:(fun _ -> '\000')

        let to_bits t = Fold.(to_list (string_bits t))
      end

      open Tick

      let typ = Field.typ

      let gen = Field.gen

      let truncate x =
        Random_oracle.Digest.to_bits ~length:Truncated.length_in_bits x
        |> Array.of_list |> Blake2.bits_to_string

      let hash ~ledger_depth msg g =
        let x, y = Non_zero_curve_point.of_inner_curve_exn g in
        let input =
          Random_oracle.Input.(
            append
              (Message.to_input ~ledger_depth msg)
              (field_elements [|x; y|]))
        in
        let open Random_oracle in
        hash ~init:Hash_prefix_states.vrf_output (pack_input input)

      module Checked = struct
        let truncate x =
          Tick.make_checked (fun () ->
              Random_oracle.Checked.Digest.to_bits
                ~length:Truncated.length_in_bits x
              |> Array.of_list )

        let hash msg (x, y) =
          let%bind msg = Message.Checked.to_input msg in
          let input =
            Random_oracle.Input.(append msg (field_elements [|x; y|]))
          in
          make_checked (fun () ->
              let open Random_oracle.Checked in
              hash ~init:Hash_prefix_states.vrf_output (pack_input input) )
      end

      let%test_unit "hash unchecked vs. checked equality" =
        let ledger_depth = Genesis_constants.ledger_depth_for_unit_tests in
        let gen_inner_curve_point =
          let open Quickcheck.Generator.Let_syntax in
          let%map compressed = Non_zero_curve_point.gen in
          Non_zero_curve_point.to_inner_curve compressed
        in
        let gen_message_and_curve_point =
          let open Quickcheck.Generator.Let_syntax in
          let%map msg = Message.gen ~ledger_depth
          and g = gen_inner_curve_point in
          (msg, g)
        in
        Quickcheck.test ~trials:10 gen_message_and_curve_point
          ~f:
            (Test_util.test_equal ~equal:Field.equal
               Snark_params.Tick.Typ.(
                 Message.typ ~ledger_depth * Snark_params.Tick.Inner_curve.typ)
               typ
               (fun (msg, g) -> Checked.hash msg g)
               (fun (msg, g) -> hash ~ledger_depth msg g))
    end

    module Threshold = struct
      open Bignum_bigint

      (* TEMPORARY HACK FOR TESTNETS: c should be 1 (or possibly 2) otherwise *)
      let c = `Two_to_the 1

      let base = Bignum.(one / of_int 2)

      let c_bias =
        let (`Two_to_the i) = c in
        fun xs -> List.drop xs i

      let params =
        Snarky_taylor.Exp.params ~base
          ~field_size_in_bits:Snark_params.Tick.Field.size_in_bits

      let bigint_of_uint64 = Fn.compose Bigint.of_string UInt64.to_string

      (*  Check if
          vrf_output / 2^256 <= c * my_stake / total_currency

          So that we don't have to do division we check

          vrf_output * total_currency <= c * my_stake * 2^256
      *)
      let is_satisfied ~my_stake ~total_stake vrf_output =
        let input =
          (* get first params.per_term_precision bits of top / bottom.

            This is equal to

            floor(2^params.per_term_precision * top / bottom) / 2^params.per_term_precision
          *)
          let k = params.per_term_precision in
          let top = bigint_of_uint64 (Balance.to_uint64 my_stake) in
          let bottom = bigint_of_uint64 (Amount.to_uint64 total_stake) in
          Bignum.(
            of_bigint Bignum_bigint.(shift_left top k / bottom)
            / of_bigint Bignum_bigint.(shift_left one k))
        in
        let rhs = Snarky_taylor.Exp.Unchecked.one_minus_exp params input in
        let lhs =
          let n =
            of_bits_lsb
              (c_bias (Array.to_list (Blake2.string_to_bits vrf_output)))
          in
          Bignum.(
            of_bigint n
            / of_bigint
                Bignum_bigint.(shift_left one Output.Truncated.length_in_bits))
        in
        Bignum.(lhs <= rhs)

      module Checked = struct
        let is_satisfied ~my_stake ~total_stake
            (vrf_output : Output.Truncated.var) =
          let open Snarky_integer in
          let open Snarky_taylor in
          make_checked (fun () ->
              let open Run in
              let rhs =
                Exp.one_minus_exp ~m params
                  (Floating_point.of_quotient ~m
                     ~precision:params.per_term_precision
                     ~top:(Integer.of_bits ~m (Balance.var_to_bits my_stake))
                     ~bottom:
                       (Integer.of_bits ~m (Amount.var_to_bits total_stake))
                     ~top_is_less_than_bottom:())
              in
              let vrf_output =
                Array.to_list (vrf_output :> Boolean.var array)
              in
              let lhs = c_bias vrf_output in
              Floating_point.(
                le ~m
                  (of_bits ~m lhs ~precision:Output.Truncated.length_in_bits)
                  rhs) )
      end
    end

    module T =
      Vrf_lib.Integrated.Make (Snark_params.Tick) (Scalar) (Group) (Message)
        (struct
          type value = Snark_params.Tick.Field.t

          type var = Random_oracle.Checked.Digest.t

          let hash = Output.hash

          module Checked = struct
            let hash = Output.Checked.hash
          end
        end)

    type _ Snarky.Request.t +=
      | Winner_address : Coda_base.Account.Index.t Snarky.Request.t
      | Private_key : Scalar.value Snarky.Request.t
      | Public_key : Public_key.t Snarky.Request.t

    let%snarkydef get_vrf_evaluation ~ledger_depth shifted ~ledger ~message =
      let open Coda_base in
      let open Snark_params.Tick in
      let%bind private_key =
        request_witness Scalar.typ (As_prover.return Private_key)
      in
      let%bind public_key =
        request_witness Public_key.typ (As_prover.return Public_key)
      in
      let staker_addr = message.Message.delegator in
      let%bind account =
        with_label __LOC__
          (Frozen_ledger_hash.get ~depth:ledger_depth ledger staker_addr)
      in
      let%bind () =
        [%with_label "Account is for the default token"]
          Token_id.(Checked.Assert.equal account.token_id (var_of_t default))
      in
      let%bind delegate =
        with_label __LOC__ (Public_key.decompress_var account.delegate)
      in
      let%bind () =
        with_label __LOC__ (Public_key.assert_equal public_key delegate)
      in
      let%map evaluation =
        with_label __LOC__
          (T.Checked.eval_and_check_public_key shifted ~private_key
             ~public_key:delegate message)
      in
      (evaluation, account.balance)

    module Checked = struct
      let%snarkydef check ~ledger_depth shifted
          ~(epoch_ledger : Epoch_ledger.var) ~global_slot ~seed =
        let open Snark_params.Tick in
        let%bind winner_addr =
          request_witness
            (Coda_base.Account.Index.Unpacked.typ ~ledger_depth)
            (As_prover.return Winner_address)
        in
        let%bind result, my_stake =
          get_vrf_evaluation ~ledger_depth shifted ~ledger:epoch_ledger.hash
            ~message:{Message.global_slot; seed; delegator= winner_addr}
        in
        let%bind truncated_result = Output.Checked.truncate result in
        let%map satisifed =
          Threshold.Checked.is_satisfied ~my_stake
            ~total_stake:epoch_ledger.total_currency truncated_result
        in
        (satisifed, result, truncated_result)
    end

    let eval = T.eval

    module Precomputed = struct
      let keypairs = Lazy.force Coda_base.Sample_keypairs.keypairs

      let genesis_winner = keypairs.(0)

      let handler :
             genesis_ledger:Coda_base.Ledger.t Lazy.t
          -> Snark_params.Tick.Handler.t =
       fun ~genesis_ledger ->
        let pk, sk = genesis_winner in
        let dummy_sparse_ledger =
          Coda_base.Sparse_ledger.of_ledger_subset_exn
            (Lazy.force genesis_ledger)
            [Coda_base.(Account_id.create pk Token_id.default)]
        in
        let empty_pending_coinbase =
          Coda_base.Pending_coinbase.create () |> Or_error.ok_exn
        in
        let ledger_handler =
          unstage (Coda_base.Sparse_ledger.handler dummy_sparse_ledger)
        in
        let pending_coinbase_handler =
          unstage
            (Coda_base.Pending_coinbase.handler empty_pending_coinbase
               ~is_new_stack:true)
        in
        let handlers =
          Snarky.Request.Handler.(
            push
              (push fail (create_single pending_coinbase_handler))
              (create_single ledger_handler))
        in
        fun (With {request; respond}) ->
          match request with
          | Winner_address ->
              respond (Provide 0)
          | Private_key ->
              respond (Provide sk)
          | Public_key ->
              respond (Provide (Public_key.decompress_exn pk))
          | _ ->
              respond
                (Provide
                   (Snarky.Request.Handler.run handlers
                      ["Ledger Handler"; "Pending Coinbase Handler"]
                      request))
    end

    let check ~global_slot ~seed ~private_key ~public_key
        ~public_key_compressed ~total_stake ~logger ~epoch_snapshot =
      let open Message in
      let open Local_state in
      let open Snapshot in
      with_return (fun {return} ->
          Hashtbl.iteri
            ( Snapshot.delegators epoch_snapshot public_key_compressed
            |> Option.value ~default:(Core_kernel.Int.Table.create ()) )
            ~f:(fun ~key:delegator ~data:account ->
              let vrf_result =
                T.eval ~ledger_depth:epoch_snapshot.ledger.depth ~private_key
                  {global_slot; seed; delegator}
              in
              let truncated_vrf_result = Output.truncate vrf_result in
              Logger.debug logger ~module_:__MODULE__ ~location:__LOC__
                "VRF result for delegator: $delegator, balance: $balance, \
                 amount: $amount, result: $result"
                ~metadata:
                  [ ( "delegator"
                    , `Int (Coda_base.Account.Index.to_int delegator) )
                  ; ("balance", `Int (Balance.to_int account.balance))
                  ; ("amount", `Int (Amount.to_int total_stake))
                  ; ( "result"
                    , `String
                        (* use sexp representation; int might be too small *)
                        ( Fold.string_bits truncated_vrf_result
                        |> Bignum_bigint.of_bit_fold_lsb
                        |> Bignum_bigint.sexp_of_t |> Sexp.to_string ) ) ] ;
              Coda_metrics.Counter.inc_one
                Coda_metrics.Consensus.vrf_evaluations ;
              if
                Threshold.is_satisfied ~my_stake:account.balance ~total_stake
                  truncated_vrf_result
              then
                return
                  (Some
                     { Block_data.stake_proof=
                         { private_key
                         ; public_key
                         ; delegator
                         ; ledger= epoch_snapshot.ledger }
                     ; global_slot
                     ; vrf_result }) ) ;
          None )
  end

  module Optional_state_hash = struct
    [%%versioned
    module Stable = struct
      module V1 = struct
        type t = Coda_base.State_hash.Stable.V1.t option
        [@@deriving sexp, compare, hash, to_yojson]

        let to_latest = Fn.id
      end
    end]

    type t = Stable.Latest.t [@@deriving sexp, compare, hash, to_yojson]
  end

  module Epoch_data = struct
    module Poly = struct
      [%%versioned
      module Stable = struct
        module V1 = struct
          type ( 'epoch_ledger
               , 'epoch_seed
               , 'start_checkpoint
               , 'lock_checkpoint
               , 'length )
               t =
            { ledger: 'epoch_ledger
            ; seed: 'epoch_seed
            ; start_checkpoint: 'start_checkpoint
                  (* The lock checkpoint is the hash of the latest state in the seed update range, not including
              the current state. *)
            ; lock_checkpoint: 'lock_checkpoint
            ; epoch_length: 'length }
          [@@deriving sexp, eq, compare, hash, to_yojson, fields]
        end
      end]

      type ( 'epoch_ledger
           , 'epoch_seed
           , 'start_checkpoint
           , 'lock_checkpoint
           , 'length )
           t =
            ( 'epoch_ledger
            , 'epoch_seed
            , 'start_checkpoint
            , 'lock_checkpoint
            , 'length )
            Stable.Latest.t =
        { ledger: 'epoch_ledger
        ; seed: 'epoch_seed
        ; start_checkpoint: 'start_checkpoint
        ; lock_checkpoint: 'lock_checkpoint
        ; epoch_length: 'length }
      [@@deriving sexp, compare, hash, to_yojson, fields]
    end

    type var =
      ( Epoch_ledger.var
      , Epoch_seed.var
      , Coda_base.State_hash.var
      , Coda_base.State_hash.var
      , Length.Checked.t )
      Poly.t

    let if_ cond ~(then_ : var) ~(else_ : var) =
      let open Snark_params.Tick.Checked.Let_syntax in
      let%map ledger =
        Epoch_ledger.if_ cond ~then_:then_.ledger ~else_:else_.ledger
      and seed = Epoch_seed.if_ cond ~then_:then_.seed ~else_:else_.seed
      and start_checkpoint =
        Coda_base.State_hash.if_ cond ~then_:then_.start_checkpoint
          ~else_:else_.start_checkpoint
      and lock_checkpoint =
        Coda_base.State_hash.if_ cond ~then_:then_.lock_checkpoint
          ~else_:else_.lock_checkpoint
      and epoch_length =
        Length.Checked.if_ cond ~then_:then_.epoch_length
          ~else_:else_.epoch_length
      in
      {Poly.ledger; seed; start_checkpoint; lock_checkpoint; epoch_length}

    let to_hlist
        {Poly.ledger; seed; start_checkpoint; lock_checkpoint; epoch_length} =
      Coda_base.H_list.
        [ledger; seed; start_checkpoint; lock_checkpoint; epoch_length]

    let of_hlist :
           ( unit
           ,    'ledger
             -> 'seed
             -> 'start_checkpoint
             -> 'lock_checkpoint
             -> 'length
             -> unit )
           Coda_base.H_list.t
        -> ( 'ledger
           , 'seed
           , 'start_checkpoint
           , 'lock_checkpoint
           , 'length )
           Poly.t =
     fun Coda_base.H_list.
           [ledger; seed; start_checkpoint; lock_checkpoint; epoch_length] ->
      {ledger; seed; start_checkpoint; lock_checkpoint; epoch_length}

    module Make (Lock_checkpoint : sig
      type t [@@deriving sexp, compare, hash, to_yojson]

      val typ : (Coda_base.State_hash.var, t) Typ.t

      type graphql_type

      val graphql_type : unit -> ('ctx, graphql_type) Graphql_async.Schema.typ

      val resolve : t -> graphql_type

      val to_input :
        t -> (Snark_params.Tick.Field.t, bool) Random_oracle.Input.t

      val null : t
    end) =
    struct
      open Snark_params

      module Value = struct
        type t =
          ( Epoch_ledger.Value.t
          , Epoch_seed.t
          , Coda_base.State_hash.t
          , Lock_checkpoint.t
          , Length.t )
          Poly.t
        [@@deriving sexp, compare, hash, to_yojson]
      end

      let data_spec =
        let open Tick.Data_spec in
        [ Epoch_ledger.typ
        ; Epoch_seed.typ
        ; Coda_base.State_hash.typ
        ; Lock_checkpoint.typ
        ; Length.typ ]

      let typ : (var, Value.t) Typ.t =
        Typ.of_hlistable data_spec ~var_to_hlist:to_hlist
          ~var_of_hlist:of_hlist ~value_to_hlist:to_hlist
          ~value_of_hlist:of_hlist

      let graphql_type name =
        let open Graphql_async in
        let open Schema in
        obj name ~fields:(fun _ ->
            [ field "ledger"
                ~typ:(non_null @@ Epoch_ledger.graphql_type ())
                ~args:Arg.[]
                ~resolve:(fun _ {Poly.ledger; _} -> ledger)
            ; field "seed" ~typ:(non_null string)
                ~args:Arg.[]
                ~resolve:(fun _ {Poly.seed; _} ->
                  Epoch_seed.to_base58_check seed )
            ; field "startCheckpoint" ~typ:(non_null string)
                ~args:Arg.[]
                ~resolve:(fun _ {Poly.start_checkpoint; _} ->
                  Coda_base.State_hash.to_base58_check start_checkpoint )
            ; field "lockCheckpoint"
                ~typ:(Lock_checkpoint.graphql_type ())
                ~args:Arg.[]
                ~resolve:(fun _ {Poly.lock_checkpoint; _} ->
                  Lock_checkpoint.resolve lock_checkpoint )
            ; field "epochLength"
                ~typ:(non_null @@ Graphql_base_types.uint32 ())
                ~args:Arg.[]
                ~resolve:(fun _ {Poly.epoch_length; _} ->
                  Coda_numbers.Length.to_uint32 epoch_length ) ] )

      let to_input
          ({ledger; seed; start_checkpoint; lock_checkpoint; epoch_length} :
            Value.t) =
        let input =
          { Random_oracle.Input.field_elements=
              [|(seed :> Tick.Field.t); (start_checkpoint :> Tick.Field.t)|]
          ; bitstrings= [|Length.Bits.to_bits epoch_length|] }
        in
        List.reduce_exn ~f:Random_oracle.Input.append
          [ input
          ; Epoch_ledger.to_input ledger
          ; Lock_checkpoint.to_input lock_checkpoint ]

      let var_to_input
          ({ledger; seed; start_checkpoint; lock_checkpoint; epoch_length} :
            var) =
        let open Tick in
        let%map epoch_length = Length.Checked.to_bits epoch_length in
        let open Random_oracle.Input in
        let input =
          { field_elements=
              [| Epoch_seed.var_to_hash_packed seed
               ; Coda_base.State_hash.var_to_hash_packed start_checkpoint |]
          ; bitstrings= [|Bitstring.Lsb_first.to_list epoch_length|] }
        in
        List.reduce_exn ~f:Random_oracle.Input.append
          [ input
          ; Epoch_ledger.var_to_input ledger
          ; field (Coda_base.State_hash.var_to_hash_packed lock_checkpoint) ]

      let genesis ~genesis_ledger =
        { Poly.ledger=
            Epoch_ledger.genesis ~ledger:genesis_ledger
            (* TODO: epoch_seed needs to be non-determinable by o1-labs before mainnet launch *)
        ; seed= Epoch_seed.initial
        ; start_checkpoint= Coda_base.State_hash.(of_hash zero)
        ; lock_checkpoint= Lock_checkpoint.null
        ; epoch_length= Length.of_int 1 }
    end

    module T = struct
      include Coda_base.State_hash

      let to_input (t : t) = Random_oracle.Input.field (t :> Tick.Field.t)

      let null = Coda_base.State_hash.(of_hash zero)

      open Graphql_async
      open Schema

      type graphql_type = string

      let graphql_type () = non_null string

      let resolve = to_base58_check
    end

    module Staking = Make (T)
    module Next = Make (T)

    (* stable-versioned types are disallowed as functor application results
       we create them outside the results, and make sure they match the corresponding non-versioned types
    *)

    module Staking_value_versioned = struct
      module Value = struct
        module Lock_checkpoint = Coda_base.State_hash

        [%%versioned
        module Stable = struct
          module V1 = struct
            type t =
              ( Epoch_ledger.Value.Stable.V1.t
              , Epoch_seed.Stable.V1.t
              , Coda_base.State_hash.Stable.V1.t
              , Lock_checkpoint.Stable.V1.t
              , Length.Stable.V1.t )
              Poly.Stable.V1.t
            [@@deriving sexp, compare, eq, hash, to_yojson]

            let to_latest = Fn.id
          end
        end]

        type _unused = unit constraint Stable.Latest.t = Staking.Value.t
      end
    end

    module Next_value_versioned = struct
      module Value = struct
        module Lock_checkpoint = Coda_base.State_hash

        [%%versioned
        module Stable = struct
          module V1 = struct
            type t =
              ( Epoch_ledger.Value.Stable.V1.t
              , Epoch_seed.Stable.V1.t
              , Coda_base.State_hash.Stable.V1.t
              , Lock_checkpoint.Stable.V1.t
              , Length.Stable.V1.t )
              Poly.Stable.V1.t
            [@@deriving sexp, compare, eq, hash, to_yojson]

            let to_latest = Fn.id
          end
        end]

        type _unused = unit constraint Stable.Latest.t = Next.Value.t
      end
    end

    let next_to_staking (next : Next.Value.t) : Staking.Value.t = next

    let update_pair
        ((staking_data, next_data) : Staking.Value.t * Next.Value.t)
        epoch_count ~prev_epoch ~next_epoch ~prev_slot
        ~prev_protocol_state_hash ~producer_vrf_result ~snarked_ledger_hash
        ~total_currency ~(constants : Constants.t) =
      let staking_data', next_data', epoch_count' =
        if next_epoch > prev_epoch then
          ( next_to_staking next_data
          , { Poly.seed= Epoch_seed.initial
            ; ledger=
                {Epoch_ledger.Poly.hash= snarked_ledger_hash; total_currency}
            ; start_checkpoint=
                prev_protocol_state_hash
                (* TODO: We need to make sure issue #2328 is properly addressed. *)
            ; lock_checkpoint= Coda_base.State_hash.(of_hash zero)
            ; epoch_length= Length.of_int 1 }
          , Length.succ epoch_count )
        else (
          assert (Epoch.equal next_epoch prev_epoch) ;
          ( staking_data
          , Poly.
              {next_data with epoch_length= Length.succ next_data.epoch_length}
          , epoch_count ) )
      in
      let curr_seed, curr_lock_checkpoint =
        if Slot.in_seed_update_range prev_slot ~constants then
          ( Epoch_seed.update next_data'.seed producer_vrf_result
          , prev_protocol_state_hash )
        else (next_data'.seed, next_data'.lock_checkpoint)
      in
      let next_data'' =
        Poly.
          { next_data' with
            seed= curr_seed
          ; lock_checkpoint= curr_lock_checkpoint }
      in
      (staking_data', next_data'', epoch_count')
  end

  module Consensus_transition = struct
    include Coda_numbers.Global_slot
    module Value = Coda_numbers.Global_slot

    type var = Checked.t

    let genesis = zero
  end

  module Consensus_time = struct
    include Global_slot

    let to_string_hum = time_hum

    (* externally, we are only interested in when the slot starts *)
    let to_time ~(constants : Constants.t) t = start_time ~constants t

    open UInt32
    open Infix

    (* create dummy block to split map on *)
    let get_old ~constants (t : Global_slot.t) : Global_slot.t =
      let ( `Acceptable_network_delay _
          , `Gc_width _
          , `Gc_width_epoch gc_width_epoch
          , `Gc_width_slot gc_width_slot
          , `Gc_interval _ ) =
        Constants.gc_parameters constants
      in
      let gs = of_epoch_and_slot ~constants (gc_width_epoch, gc_width_slot) in
      if Global_slot.(t < gs) then
        (* block not beyond gc_width *)
        Global_slot.zero ~constants
      else
        let open Int in
        (* subtract epoch, slot components of gc_width *)
        Global_slot.diff ~constants t (gc_width_epoch, gc_width_slot)

    let to_uint32 t = Global_slot.slot_number t
  end

  [%%if
  false]

  module Min_window_density = struct
    (* Three cases for updating the lengths of sub_windows
       - same sub_window, then add 1 to the sub_window_densities
       - passed a few sub_windows, but didn't skip a window, then
         assign 0 to all the skipped sub_window, then mark next_sub_window_length to be 1
       - skipped more than a window, set every sub_windows to be 0 and mark next_sub_window_length to be 1
     *)

    let update_min_window_density ~constants ~prev_global_slot
        ~next_global_slot ~prev_sub_window_densities ~prev_min_window_density =
      let prev_global_sub_window =
        Global_sub_window.of_global_slot ~constants prev_global_slot
      in
      let next_global_sub_window =
        Global_sub_window.of_global_slot ~constants next_global_slot
      in
      let prev_relative_sub_window =
        Global_sub_window.sub_window ~constants prev_global_sub_window
      in
      let next_relative_sub_window =
        Global_sub_window.sub_window ~constants next_global_sub_window
      in
      let same_sub_window =
        Global_sub_window.equal prev_global_sub_window next_global_sub_window
      in
      let same_window =
        Global_sub_window.(
          add prev_global_sub_window
            (constant constants.sub_windows_per_window)
          >= next_global_sub_window)
      in
      let new_sub_window_densities =
        List.mapi prev_sub_window_densities ~f:(fun i length ->
            let gt_prev_sub_window =
              Sub_window.(of_int i > prev_relative_sub_window)
            in
            let lt_next_sub_window =
              Sub_window.(of_int i < next_relative_sub_window)
            in
            let within_range =
              if prev_relative_sub_window < next_relative_sub_window then
                gt_prev_sub_window && lt_next_sub_window
              else gt_prev_sub_window || lt_next_sub_window
            in
            if same_sub_window then length
            else if same_window && not within_range then length
            else Length.zero )
      in
      let new_window_length =
        List.fold new_sub_window_densities ~init:Length.zero ~f:Length.add
      in
      let min_window_density =
        if same_sub_window then prev_min_window_density
        else Length.min new_window_length prev_min_window_density
      in
      let sub_window_densities =
        List.mapi new_sub_window_densities ~f:(fun i length ->
            let is_next_sub_window =
              Sub_window.(of_int i = next_relative_sub_window)
            in
            if is_next_sub_window then
              if same_sub_window then Length.(succ length)
              else Length.(succ zero)
            else length )
      in
      (min_window_density, sub_window_densities)

    module Checked = struct
      open Tick.Checked
      open Tick.Checked.Let_syntax

      let%snarkydef update_min_window_density ~(constants : Constants.var)
          ~prev_global_slot ~next_global_slot ~prev_sub_window_densities
          ~prev_min_window_density =
        let open Tick in
        let open Tick.Checked.Let_syntax in
        let%bind prev_global_sub_window =
          Global_sub_window.Checked.of_global_slot ~constants prev_global_slot
        in
        let%bind next_global_sub_window =
          Global_sub_window.Checked.of_global_slot ~constants next_global_slot
        in
        let%bind prev_relative_sub_window =
          Global_sub_window.Checked.sub_window ~constants
            prev_global_sub_window
        in
        let%bind next_relative_sub_window =
          Global_sub_window.Checked.sub_window ~constants
            next_global_sub_window
        in
        let%bind same_sub_window =
          Global_sub_window.Checked.equal prev_global_sub_window
            next_global_sub_window
        in
        let%bind same_window =
          Global_sub_window.Checked.(
            add prev_global_sub_window constants.sub_windows_per_window
            >= next_global_sub_window)
        in
        let if_ cond ~then_ ~else_ =
          let%bind cond = cond and then_ = then_ and else_ = else_ in
          Length.Checked.if_ cond ~then_ ~else_
        in
        let%bind new_sub_window_densities =
          Checked.List.mapi prev_sub_window_densities ~f:(fun i length ->
              let%bind gt_prev_sub_window =
                Sub_window.Checked.(
                  constant (UInt32.of_int i) > prev_relative_sub_window)
              in
              let%bind lt_next_sub_window =
                Sub_window.Checked.(
                  constant (UInt32.of_int i) < next_relative_sub_window)
              in
              let%bind within_range =
                Sub_window.Checked.(
                  let if_ cond ~then_ ~else_ =
                    let%bind cond = cond and then_ = then_ and else_ = else_ in
                    Boolean.if_ cond ~then_ ~else_
                  in
                  if_
                    (prev_relative_sub_window < next_relative_sub_window)
                    ~then_:Boolean.(gt_prev_sub_window && lt_next_sub_window)
                    ~else_:Boolean.(gt_prev_sub_window || lt_next_sub_window))
              in
              if_
                (Checked.return same_sub_window)
                ~then_:(Checked.return length)
                ~else_:
                  (if_
                     Boolean.(same_window && not within_range)
                     ~then_:(Checked.return length)
                     ~else_:(Checked.return Length.Checked.zero)) )
        in
        let%bind new_window_length =
          Checked.List.fold new_sub_window_densities ~init:Length.Checked.zero
            ~f:Length.Checked.add
        in
        let%bind min_window_density =
          if_
            (Checked.return same_sub_window)
            ~then_:(Checked.return prev_min_window_density)
            ~else_:
              (Length.Checked.min new_window_length prev_min_window_density)
        in
        let%bind sub_window_densities =
          Checked.List.mapi new_sub_window_densities ~f:(fun i length ->
              let%bind is_next_sub_window =
                Sub_window.Checked.(
                  constant (UInt32.of_int i) = next_relative_sub_window)
              in
              if_
                (Checked.return is_next_sub_window)
                ~then_:
                  (if_
                     (Checked.return same_sub_window)
                     ~then_:Length.Checked.(succ length)
                     ~else_:Length.Checked.(succ zero))
                ~else_:(Checked.return length) )
        in
        return (min_window_density, sub_window_densities)
    end

    let%test_module "Min window length tests" =
      ( module struct
        (* This is the reference implementation, which is much more readable than
           the actual implementation. The reason this one is not implemented is because
           array-indexing is not supported in Snarky. We could use list-indexing, but it
           takes O(n) instead of O(1).
         *)

        let update_min_window_density_reference_implementation ~constants
            ~prev_global_slot ~next_global_slot ~prev_sub_window_densities
            ~prev_min_window_density =
          let prev_global_sub_window =
            Global_sub_window.of_global_slot ~constants prev_global_slot
          in
          let next_global_sub_window =
            Global_sub_window.of_global_slot ~constants next_global_slot
          in
          let sub_window_diff =
            UInt32.(
              to_int
              @@ min (succ constants.sub_windows_per_window)
              @@ Global_sub_window.sub next_global_sub_window
                   prev_global_sub_window)
          in
          let n = Array.length prev_sub_window_densities in
          let new_sub_window_densities =
            Array.init n ~f:(fun i ->
                if i + sub_window_diff < n then
                  prev_sub_window_densities.(i + sub_window_diff)
                else Length.zero )
          in
          let new_window_length =
            Array.fold new_sub_window_densities ~init:Length.zero ~f:Length.add
          in
          let min_window_density =
            if sub_window_diff = 0 then prev_min_window_density
            else Length.min new_window_length prev_min_window_density
          in
          new_sub_window_densities.(n - 1)
          <- Length.succ new_sub_window_densities.(n - 1) ;
          (min_window_density, new_sub_window_densities)

        let constants = Constants.for_unit_tests

        (* converting the input for actual implementation to the input required by the
           reference implementation *)
        let actual_to_reference ~prev_global_slot ~prev_sub_window_densities =
          let prev_global_sub_window =
            Global_sub_window.of_global_slot ~constants prev_global_slot
          in
          let prev_relative_sub_window =
            Sub_window.to_int
            @@ Global_sub_window.sub_window ~constants prev_global_sub_window
          in
          List.to_array
          @@ List.drop prev_sub_window_densities prev_relative_sub_window
          @ List.take prev_sub_window_densities prev_relative_sub_window
          @ [List.nth_exn prev_sub_window_densities prev_relative_sub_window]

        (* slot_diff are generated in such a way so that we can test different cases
           in the update function, I use a weighted union to generate it.
           weight | range of the slot diff
           1      | [0*slots_per_sub_window, 1*slots_per_sub_window)
           1/4    | [1*slots_per_sub_window, 2*slots_per_sub_window)
           1/9    | [2*slots_per_sub_window, 3*slots_per_sub_window)
           ...
           1/n^2  | [n*slots_per_sub_window, (n+1)*slots_per_sub_window)
         *)
        let gen_slot_diff =
          let open Quickcheck.Generator in
          let to_int = Length.to_int in
          Quickcheck.Generator.weighted_union
          @@ List.init
               (2 * to_int constants.sub_windows_per_window)
               ~f:(fun i ->
                 ( 1.0 /. (Float.of_int (i + 1) ** 2.)
                 , Core.Int.gen_incl
                     (i * to_int constants.slots_per_sub_window)
                     ((i + 1) * to_int constants.slots_per_sub_window) ) )

        let num_global_slots_to_test = 1

        (* generate an initial global_slot and a list of successive global_slot following
           the initial slot. The length of the list is fixed because this same list would
           also passed into a snarky computation, and the *Typ* of the list requires a
           fixed length. *)
        let gen_global_slots :
            (Global_slot.t * Global_slot.t list) Quickcheck.Generator.t =
          let open Quickcheck.Generator in
          let open Quickcheck.Generator.Let_syntax in
          let module GS = Coda_numbers.Global_slot in
          let%bind prev_global_slot = small_positive_int in
          let%bind slot_diffs =
            Core.List.gen_with_length num_global_slots_to_test gen_slot_diff
          in
          let _, global_slots =
            List.fold slot_diffs ~init:(prev_global_slot, [])
              ~f:(fun (prev_global_slot, acc) slot_diff ->
                let next_global_slot = prev_global_slot + slot_diff in
                (next_global_slot, next_global_slot :: acc) )
          in
          return
            ( Global_slot.of_slot_number ~constants (GS.of_int prev_global_slot)
            , List.map global_slots ~f:(fun s ->
                  Global_slot.of_slot_number ~constants (GS.of_int s) )
              |> List.rev )

        let gen_length =
          Quickcheck.Generator.union
          @@ List.init (Length.to_int constants.slots_per_sub_window)
               ~f:(fun n -> Quickcheck.Generator.return @@ Length.of_int n)

        let gen_min_window_density =
          let open Quickcheck.Generator in
          let open Quickcheck.Generator.Let_syntax in
          let%bind prev_sub_window_densities =
            list_with_length
              (Length.to_int constants.sub_windows_per_window)
              gen_length
          in
          let min_window_density =
            let initial xs = List.(rev (tl_exn (rev xs))) in
            List.fold
              (initial prev_sub_window_densities)
              ~init:Length.zero ~f:Length.add
          in
          return (min_window_density, prev_sub_window_densities)

        let gen =
          Quickcheck.Generator.tuple2 gen_global_slots gen_min_window_density

        let update_several_times ~f ~prev_global_slot ~next_global_slots
            ~prev_sub_window_densities ~prev_min_window_density ~constants =
          List.fold next_global_slots
            ~init:
              ( prev_global_slot
              , prev_sub_window_densities
              , prev_min_window_density )
            ~f:(fun ( prev_global_slot
                    , prev_sub_window_densities
                    , prev_min_window_density )
               next_global_slot
               ->
              let min_window_density, sub_window_densities =
                f ~constants ~prev_global_slot ~next_global_slot
                  ~prev_sub_window_densities ~prev_min_window_density
              in
              (next_global_slot, sub_window_densities, min_window_density) )

        let update_several_times_checked ~f ~prev_global_slot
            ~next_global_slots ~prev_sub_window_densities
            ~prev_min_window_density ~constants =
          let open Tick.Checked in
          let open Tick.Checked.Let_syntax in
          List.fold next_global_slots
            ~init:
              ( prev_global_slot
              , prev_sub_window_densities
              , prev_min_window_density )
            ~f:(fun ( prev_global_slot
                    , prev_sub_window_densities
                    , prev_min_window_density )
               next_global_slot
               ->
              let%bind min_window_density, sub_window_densities =
                f ~constants ~prev_global_slot ~next_global_slot
                  ~prev_sub_window_densities ~prev_min_window_density
              in
              return
                (next_global_slot, sub_window_densities, min_window_density) )

        let%test_unit "the actual implementation is equivalent to the \
                       reference implementation" =
          Quickcheck.test ~trials:100 gen
            ~f:(fun ( ((prev_global_slot : Global_slot.t), next_global_slots)
                    , (prev_min_window_density, prev_sub_window_densities) )
               ->
              let _, _, min_window_density1 =
                update_several_times ~f:update_min_window_density
                  ~prev_global_slot ~next_global_slots
                  ~prev_sub_window_densities ~prev_min_window_density
                  ~constants
              in
              let _, _, min_window_density2 =
                update_several_times
                  ~f:update_min_window_density_reference_implementation
                  ~prev_global_slot ~next_global_slots
                  ~prev_sub_window_densities:
                    (actual_to_reference ~prev_global_slot
                       ~prev_sub_window_densities)
                  ~prev_min_window_density ~constants
              in
              assert (Length.(equal min_window_density1 min_window_density2))
          )

        let%test_unit "Inside snark computation is equivalent to outside \
                       snark computation" =
          Quickcheck.test ~trials:100 gen
            ~f:(fun (slots, min_window_densities) ->
              Test_util.test_equal
                (Typ.tuple3
                   (Typ.tuple2 Global_slot.typ
                      (Typ.list ~length:num_global_slots_to_test
                         Global_slot.typ))
                   (Typ.tuple2 Length.typ
                      (Typ.list
                         ~length:
                           (Length.to_int constants.sub_windows_per_window)
                         Length.typ))
                   Constants.typ)
                (Typ.tuple3 Global_slot.typ
                   (Typ.list
                      ~length:(Length.to_int constants.sub_windows_per_window)
                      Length.typ)
                   Length.typ)
                (fun ( (prev_global_slot, next_global_slots)
                     , (prev_min_window_density, prev_sub_window_densities)
                     , constants ) ->
                  update_several_times_checked
                    ~f:Checked.update_min_window_density ~prev_global_slot
                    ~next_global_slots ~prev_sub_window_densities
                    ~prev_min_window_density ~constants )
                (fun ( (prev_global_slot, next_global_slots)
                     , (prev_min_window_density, prev_sub_window_densities)
                     , constants ) ->
                  update_several_times ~f:update_min_window_density
                    ~prev_global_slot ~next_global_slots
                    ~prev_sub_window_densities ~prev_min_window_density
                    ~constants )
                (slots, min_window_densities, constants) )
      end )
  end

  [%%else]

  module Min_window_density = struct
    let update_min_window_density ~constants ~prev_global_slot
        ~next_global_slot ~prev_sub_window_densities ~prev_min_window_density =
      (prev_min_window_density, prev_sub_window_densities)

    module Checked = struct
      let update_min_window_density ~constants ~prev_global_slot
          ~next_global_slot ~prev_sub_window_densities ~prev_min_window_density
          =
        Tick.Checked.return (prev_min_window_density, prev_sub_window_densities)
    end
  end

  [%%endif]

  (* We have a list of state hashes. When we extend the blockchain,
     we see if the **previous** state should be saved as a checkpoint.
     This is because we have convenient access to the entire previous
     protocol state hash.

     We divide the slots of an epoch into "checkpoint windows": chunks of
     size [checkpoint_window_size]. The goal is to record the first block
     in a given window as a check-point if there are any blocks in that
     window, and zero checkpoints if the window was empty.

     To that end, we store in each state a bit [checkpoint_window_filled] which
     is true iff there has already been a state in the history of the given state
     which is in the same checkpoint window as the given state.
  *)
  module Consensus_state = struct
    module Poly = struct
      [%%versioned
      module Stable = struct
        module V1 = struct
          type ( 'length
               , 'vrf_output
               , 'amount
               , 'global_slot
               , 'staking_epoch_data
               , 'next_epoch_data
               , 'bool )
               t =
            { blockchain_length: 'length
            ; epoch_count: 'length
            ; min_window_density: 'length
            ; sub_window_densities: 'length list
            ; last_vrf_output: 'vrf_output
            ; total_currency: 'amount
            ; curr_global_slot: 'global_slot
            ; staking_epoch_data: 'staking_epoch_data
            ; next_epoch_data: 'next_epoch_data
            ; has_ancestor_in_same_checkpoint_window: 'bool }
          [@@deriving
            sexp, bin_io, eq, compare, hash, to_yojson, version, fields]
        end
      end]

      type ( 'length
           , 'vrf_output
           , 'amount
           , 'global_slot
           , 'staking_epoch_data
           , 'next_epoch_data
           , 'bool )
           t =
            ( 'length
            , 'vrf_output
            , 'amount
            , 'global_slot
            , 'staking_epoch_data
            , 'next_epoch_data
            , 'bool )
            Stable.Latest.t =
        { blockchain_length: 'length
        ; epoch_count: 'length
        ; min_window_density: 'length
        ; sub_window_densities: 'length list
        ; last_vrf_output: 'vrf_output
        ; total_currency: 'amount
        ; curr_global_slot: 'global_slot
        ; staking_epoch_data: 'staking_epoch_data
        ; next_epoch_data: 'next_epoch_data
        ; has_ancestor_in_same_checkpoint_window: 'bool }
      [@@deriving sexp, compare, hash, to_yojson, fields]
    end

    module Value = struct
      [%%versioned
      module Stable = struct
        module V1 = struct
          type t =
            ( Length.Stable.V1.t
            , Vrf.Output.Truncated.Stable.V1.t
            , Amount.Stable.V1.t
            , Global_slot.Stable.V1.t
            , Epoch_data.Staking_value_versioned.Value.Stable.V1.t
            , Epoch_data.Next_value_versioned.Value.Stable.V1.t
            , bool )
            Poly.Stable.V1.t
          [@@deriving sexp, eq, compare, hash]

          let to_latest = Fn.id

          let to_yojson t =
            `Assoc
              [ ("blockchain_length", Length.to_yojson t.Poly.blockchain_length)
              ; ("epoch_count", Length.to_yojson t.epoch_count)
              ; ("min_window_density", Length.to_yojson t.min_window_density)
              ; ( "sub_window_densities"
                , `List (List.map ~f:Length.to_yojson t.sub_window_densities)
                )
              ; ("last_vrf_output", `String "<opaque>")
              ; ("total_currency", Amount.to_yojson t.total_currency)
              ; ("curr_global_slot", Global_slot.to_yojson t.curr_global_slot)
              ; ( "staking_epoch_data"
                , Epoch_data.Staking.Value.to_yojson t.staking_epoch_data )
              ; ( "next_epoch_data"
                , Epoch_data.Next.Value.to_yojson t.next_epoch_data )
              ; ( "has_ancestor_in_same_checkpoint_window"
                , `Bool t.has_ancestor_in_same_checkpoint_window ) ]
        end
      end]

      type t = Stable.Latest.t [@@deriving sexp, eq, compare, hash]

      let to_yojson = Stable.Latest.to_yojson
    end

    open Snark_params.Tick

    type var =
      ( Length.Checked.t
      , Vrf.Output.Truncated.var
      , Amount.var
      , Global_slot.Checked.t
      , Epoch_data.var
      , Epoch_data.var
      , Boolean.var )
      Poly.t

    let to_hlist
        { Poly.blockchain_length
        ; epoch_count
        ; min_window_density
        ; sub_window_densities
        ; last_vrf_output
        ; total_currency
        ; curr_global_slot
        ; staking_epoch_data
        ; next_epoch_data
        ; has_ancestor_in_same_checkpoint_window } =
      let open Coda_base.H_list in
      [ blockchain_length
      ; epoch_count
      ; min_window_density
      ; sub_window_densities
      ; last_vrf_output
      ; total_currency
      ; curr_global_slot
      ; staking_epoch_data
      ; next_epoch_data
      ; has_ancestor_in_same_checkpoint_window ]

    let of_hlist :
           ( unit
           ,    'length
             -> 'length
             -> 'length
             -> 'length list
             -> 'vrf_output
             -> 'amount
             -> 'global_slot
             -> 'staking_epoch_data
             -> 'next_epoch_data
             -> 'bool
             -> unit )
           Coda_base.H_list.t
        -> ( 'length
           , 'vrf_output
           , 'amount
           , 'global_slot
           , 'staking_epoch_data
           , 'next_epoch_data
           , 'bool )
           Poly.t =
     fun Coda_base.H_list.
           [ blockchain_length
           ; epoch_count
           ; min_window_density
           ; sub_window_densities
           ; last_vrf_output
           ; total_currency
           ; curr_global_slot
           ; staking_epoch_data
           ; next_epoch_data
           ; has_ancestor_in_same_checkpoint_window ] ->
      { blockchain_length
      ; epoch_count
      ; min_window_density
      ; sub_window_densities
      ; last_vrf_output
      ; total_currency
      ; curr_global_slot
      ; staking_epoch_data
      ; next_epoch_data
      ; has_ancestor_in_same_checkpoint_window }

    let data_spec
        ~(constraint_constants : Genesis_constants.Constraint_constants.t) =
      let open Snark_params.Tick.Data_spec in
      let sub_windows_per_window = constraint_constants.c in
      [ Length.typ
      ; Length.typ
      ; Length.typ
      ; Typ.list ~length:sub_windows_per_window Length.typ
      ; Vrf.Output.Truncated.typ
      ; Amount.typ
      ; Global_slot.typ
      ; Epoch_data.Staking.typ
      ; Epoch_data.Next.typ
      ; Boolean.typ ]

    let typ ~constraint_constants : (var, Value.t) Typ.t =
      Snark_params.Tick.Typ.of_hlistable
        (data_spec ~constraint_constants)
        ~var_to_hlist:to_hlist ~var_of_hlist:of_hlist ~value_to_hlist:to_hlist
        ~value_of_hlist:of_hlist

    let to_input
        ({ Poly.blockchain_length
         ; epoch_count
         ; min_window_density
         ; sub_window_densities
         ; last_vrf_output
         ; total_currency
         ; curr_global_slot
         ; staking_epoch_data
         ; next_epoch_data
         ; has_ancestor_in_same_checkpoint_window } :
          Value.t) =
      let input =
        { Random_oracle.Input.bitstrings=
            [| Length.Bits.to_bits blockchain_length
             ; Length.Bits.to_bits epoch_count
             ; Length.Bits.to_bits min_window_density
             ; List.concat_map ~f:Length.Bits.to_bits sub_window_densities
             ; Vrf.Output.Truncated.to_bits last_vrf_output
             ; Amount.to_bits total_currency
             ; Global_slot.to_bits curr_global_slot
             ; [has_ancestor_in_same_checkpoint_window] |]
        ; field_elements= [||] }
      in
      List.reduce_exn ~f:Random_oracle.Input.append
        [ input
        ; Epoch_data.Staking.to_input staking_epoch_data
        ; Epoch_data.Next.to_input next_epoch_data ]

    let var_to_input
        ({ Poly.blockchain_length
         ; epoch_count
         ; min_window_density
         ; sub_window_densities
         ; last_vrf_output
         ; total_currency
         ; curr_global_slot
         ; staking_epoch_data
         ; next_epoch_data
         ; has_ancestor_in_same_checkpoint_window } :
          var) =
      let open Tick.Checked.Let_syntax in
      let%map input =
        let bs = Bitstring.Lsb_first.to_list in
        let up k x = k x >>| Bitstring.Lsb_first.to_list in
        let length = up Length.Checked.to_bits in
        let%map blockchain_length = length blockchain_length
        and epoch_count = length epoch_count
        and min_window_density = length min_window_density
        and curr_global_slot = up Global_slot.Checked.to_bits curr_global_slot
        and sub_window_densities =
          Checked.List.fold sub_window_densities ~init:[] ~f:(fun acc l ->
              let%map res = length l in
              List.append acc res )
        in
        { Random_oracle.Input.bitstrings=
            [| blockchain_length
             ; epoch_count
             ; min_window_density
             ; sub_window_densities
             ; Array.to_list last_vrf_output
             ; bs (Amount.var_to_bits total_currency)
             ; curr_global_slot
             ; [has_ancestor_in_same_checkpoint_window] |]
        ; field_elements= [||] }
      and staking_epoch_data =
        Epoch_data.Staking.var_to_input staking_epoch_data
      and next_epoch_data = Epoch_data.Next.var_to_input next_epoch_data in
      List.reduce_exn ~f:Random_oracle.Input.append
        [input; staking_epoch_data; next_epoch_data]

    let global_slot {Poly.curr_global_slot; _} = curr_global_slot

    let checkpoint_window ~(constants : Constants.t) (slot : Global_slot.t) =
      UInt32.Infix.(
        Global_slot.slot_number slot
        / constants.checkpoint_window_size_in_slots)

    let same_checkpoint_window_unchecked ~constants slot1 slot2 =
      UInt32.Infix.(
        checkpoint_window slot1 ~constants = checkpoint_window slot2 ~constants)

    let time_hum (t : Value.t) =
      let epoch, slot = Global_slot.to_epoch_and_slot t.curr_global_slot in
      sprintf "epoch=%d, slot=%d" (Epoch.to_int epoch) (Slot.to_int slot)

    let update ~(constants : Constants.t) ~(previous_consensus_state : Value.t)
        ~(consensus_transition : Consensus_transition.t)
        ~(previous_protocol_state_hash : Coda_base.State_hash.t)
        ~(supply_increase : Currency.Amount.t)
        ~(snarked_ledger_hash : Coda_base.Frozen_ledger_hash.t)
        ~(producer_vrf_result : Random_oracle.Digest.t) : Value.t Or_error.t =
      let open Or_error.Let_syntax in
      let prev_epoch, prev_slot =
        Global_slot.to_epoch_and_slot previous_consensus_state.curr_global_slot
      in
      let next_global_slot =
        Global_slot.of_slot_number consensus_transition ~constants
      in
      let next_epoch, next_slot =
        Global_slot.to_epoch_and_slot next_global_slot
      in
      let%map total_currency =
        Amount.add previous_consensus_state.total_currency supply_increase
        |> Option.map ~f:Or_error.return
        |> Option.value
             ~default:(Or_error.error_string "failed to add total_currency")
      and () =
        if
          Consensus_transition.(
            equal consensus_transition Consensus_transition.genesis)
          || Global_slot.(
               previous_consensus_state.curr_global_slot < next_global_slot)
        then Ok ()
        else
          Or_error.errorf
            !"(epoch, slot) did not increase. prev=%{sexp:Epoch.t * Slot.t}, \
              next=%{sexp:Epoch.t * Slot.t}"
            (prev_epoch, prev_slot) (next_epoch, next_slot)
      in
      let staking_epoch_data, next_epoch_data, epoch_count =
        Epoch_data.update_pair ~constants
          ( previous_consensus_state.staking_epoch_data
          , previous_consensus_state.next_epoch_data )
          previous_consensus_state.epoch_count ~prev_epoch ~next_epoch
          ~prev_slot ~prev_protocol_state_hash:previous_protocol_state_hash
          ~producer_vrf_result ~snarked_ledger_hash ~total_currency
      in
      let min_window_density, sub_window_densities =
        Min_window_density.update_min_window_density ~constants
          ~prev_global_slot:previous_consensus_state.curr_global_slot
          ~next_global_slot
          ~prev_sub_window_densities:
            previous_consensus_state.sub_window_densities
          ~prev_min_window_density:previous_consensus_state.min_window_density
      in
      { Poly.blockchain_length=
          Length.succ previous_consensus_state.blockchain_length
      ; epoch_count
      ; min_window_density
      ; sub_window_densities
      ; last_vrf_output= Vrf.Output.truncate producer_vrf_result
      ; total_currency
      ; curr_global_slot= next_global_slot
      ; staking_epoch_data
      ; next_epoch_data
      ; has_ancestor_in_same_checkpoint_window=
          same_checkpoint_window_unchecked ~constants
            (Global_slot.create ~constants ~epoch:prev_epoch ~slot:prev_slot)
            (Global_slot.create ~constants ~epoch:next_epoch ~slot:next_slot)
      }

    let same_checkpoint_window ~(constants : Constants.var)
        ~prev:(slot1 : Global_slot.Checked.t)
        ~next:(slot2 : Global_slot.Checked.t) =
      let open Snarky_integer in
      let open Run in
      let module Slot = Coda_numbers.Global_slot in
      let slot1 = Slot.Checked.to_integer (Global_slot.slot_number slot1) in
      let checkpoint_window_size_in_slots =
        Length.Checked.to_integer constants.checkpoint_window_size_in_slots
      in
      let _q1, r1 = Integer.div_mod ~m slot1 checkpoint_window_size_in_slots in
      let next_window_start =
        Field.(
          Integer.to_field slot1 - Integer.to_field r1
          + Integer.to_field checkpoint_window_size_in_slots)
      in
      (Field.compare ~bit_length:Slot.length_in_bits
         ( Global_slot.slot_number slot2
         |> Slot.Checked.to_integer |> Integer.to_field )
         next_window_start)
        .less

    let same_checkpoint_window ~constants ~prev ~next =
      make_checked (fun () -> same_checkpoint_window ~constants ~prev ~next)

    let negative_one ~genesis_ledger ~constraint_constants
        ~(protocol_constants : Genesis_constants.Protocol.t) =
      let constants =
        Constants.create ~constraint_constants ~protocol_constants
      in
      let max_sub_window_density = constants.slots_per_sub_window in
      let max_window_density = constants.slots_per_window in
      { Poly.blockchain_length= Length.zero
      ; epoch_count= Length.zero
      ; min_window_density= max_window_density
      ; sub_window_densities=
          Length.zero
          :: List.init
               (Length.to_int constants.sub_windows_per_window - 1)
               ~f:(Fn.const max_sub_window_density)
      ; last_vrf_output= Vrf.Output.Truncated.dummy
      ; total_currency= genesis_ledger_total_currency ~ledger:genesis_ledger
      ; curr_global_slot= Global_slot.zero ~constants
      ; staking_epoch_data= Epoch_data.Staking.genesis ~genesis_ledger
      ; next_epoch_data= Epoch_data.Next.genesis ~genesis_ledger
      ; has_ancestor_in_same_checkpoint_window= false }

    let create_genesis_from_transition ~negative_one_protocol_state_hash
        ~consensus_transition ~genesis_ledger ~constraint_constants
        ~protocol_constants : Value.t =
      let producer_vrf_result =
        let _, sk = Vrf.Precomputed.genesis_winner in
        Vrf.eval
          ~ledger_depth:(Coda_base.Ledger.depth @@ Lazy.force genesis_ledger)
          ~private_key:sk
          { Vrf.Message.global_slot= consensus_transition
          ; seed= Epoch_seed.initial
          ; delegator= 0 }
      in
      let snarked_ledger_hash =
        Lazy.force genesis_ledger |> Coda_base.Ledger.merkle_root
        |> Coda_base.Frozen_ledger_hash.of_ledger_hash
      in
      Or_error.ok_exn
        (update
           ~constants:
             (Constants.create ~constraint_constants ~protocol_constants)
           ~producer_vrf_result
           ~previous_consensus_state:
             (negative_one ~genesis_ledger ~constraint_constants
                ~protocol_constants)
           ~previous_protocol_state_hash:negative_one_protocol_state_hash
           ~consensus_transition ~supply_increase:Currency.Amount.zero
           ~snarked_ledger_hash)

    let create_genesis ~negative_one_protocol_state_hash ~genesis_ledger
        ~constraint_constants ~protocol_constants : Value.t =
      create_genesis_from_transition ~negative_one_protocol_state_hash
        ~consensus_transition:Consensus_transition.genesis ~genesis_ledger
        ~constraint_constants ~protocol_constants

    (* Check that both epoch and slot are zero.
    *)
    let is_genesis_state (t : Value.t) =
      Coda_numbers.Global_slot.(
        equal zero (Global_slot.slot_number t.curr_global_slot))

    let is_genesis (global_slot : Global_slot.Checked.t) =
      let open Coda_numbers.Global_slot in
      Checked.equal (Checked.constant zero)
        (Global_slot.slot_number global_slot)

    let is_genesis_state_var (t : var) = is_genesis t.curr_global_slot

    let%snarkydef update_var ~ledger_depth (previous_state : var)
        (transition_data : Consensus_transition.var)
        (previous_protocol_state_hash : Coda_base.State_hash.var)
        ~(supply_increase : Currency.Amount.var)
        ~(previous_blockchain_state_ledger_hash :
           Coda_base.Frozen_ledger_hash.var) ~constraint_constants
        ~(protocol_constants : Coda_base.Protocol_constants_checked.var) =
      let open Snark_params.Tick in
      let%bind constants =
        Constants.Checked.create ~constraint_constants ~protocol_constants
      in
      let {Poly.curr_global_slot= prev_global_slot; _} = previous_state in
      let next_global_slot =
        Global_slot.Checked.of_slot_number ~constants transition_data
      in
      let%bind () =
        let%bind global_slot_increased =
          Global_slot.Checked.(prev_global_slot < next_global_slot)
        in
        let%bind is_genesis = is_genesis next_global_slot in
        Boolean.Assert.any [global_slot_increased; is_genesis]
      in
      let%bind next_epoch, _next_slot =
        Global_slot.Checked.to_epoch_and_slot next_global_slot
      and prev_epoch, prev_slot =
        Global_slot.Checked.to_epoch_and_slot prev_global_slot
      in
      let%bind epoch_increased = Epoch.Checked.(prev_epoch < next_epoch) in
      let%bind staking_epoch_data =
        Epoch_data.if_ epoch_increased ~then_:previous_state.next_epoch_data
          ~else_:previous_state.staking_epoch_data
      in
      let%bind threshold_satisfied, vrf_result, truncated_vrf_result =
        let%bind (module M) = Inner_curve.Checked.Shifted.create () in
        Vrf.Checked.check ~ledger_depth
          (module M)
          ~epoch_ledger:staking_epoch_data.ledger
          ~global_slot:(Global_slot.slot_number next_global_slot)
          ~seed:staking_epoch_data.seed
      in
      let%bind new_total_currency =
        Currency.Amount.Checked.add previous_state.total_currency
          supply_increase
      in
      let%bind has_ancestor_in_same_checkpoint_window =
        same_checkpoint_window ~constants ~prev:prev_global_slot
          ~next:next_global_slot
      in
      let%bind in_seed_update_range =
        Slot.Checked.in_seed_update_range prev_slot ~constants
      in
      let%bind next_epoch_data =
        let%map seed =
          let%bind base =
            Epoch_seed.if_ epoch_increased
              ~then_:Epoch_seed.(var_of_t initial)
              ~else_:previous_state.next_epoch_data.seed
          in
          let%bind updated = Epoch_seed.update_var base vrf_result in
          Epoch_seed.if_ in_seed_update_range ~then_:updated ~else_:base
        and epoch_length =
          let open Length.Checked in
          let%bind base =
            if_ epoch_increased ~then_:zero
              ~else_:previous_state.next_epoch_data.epoch_length
          in
          succ base
        and ledger =
          Epoch_ledger.if_ epoch_increased
            ~then_:
              { total_currency= new_total_currency
              ; hash= previous_blockchain_state_ledger_hash }
            ~else_:previous_state.next_epoch_data.ledger
        and start_checkpoint =
          Coda_base.State_hash.if_ epoch_increased
            ~then_:previous_protocol_state_hash
            ~else_:previous_state.next_epoch_data.start_checkpoint
        (* Want this to be the protocol state hash once we leave the seed
           update range. *)
        and lock_checkpoint =
          let%bind base =
            (* TODO: Should this be zero or some other sentinel value? *)
            Coda_base.State_hash.if_ epoch_increased
              ~then_:Coda_base.State_hash.(var_of_t (of_hash zero))
              ~else_:previous_state.next_epoch_data.lock_checkpoint
          in
          Coda_base.State_hash.if_ in_seed_update_range
            ~then_:previous_protocol_state_hash ~else_:base
        in
        { Epoch_data.Poly.seed
        ; epoch_length
        ; ledger
        ; start_checkpoint
        ; lock_checkpoint }
      and blockchain_length =
        Length.Checked.succ previous_state.blockchain_length
      (* TODO: keep track of total_currency in transaction snark. The current_slot
       * implementation would allow an adversary to make then total_currency incorrect by
       * not adding the coinbase to their account. *)
      and new_total_currency =
        Amount.Checked.add previous_state.total_currency supply_increase
      and epoch_count =
        Length.Checked.succ_if previous_state.epoch_count epoch_increased
      and min_window_density, sub_window_densities =
        Min_window_density.Checked.update_min_window_density ~constants
          ~prev_global_slot ~next_global_slot
          ~prev_sub_window_densities:previous_state.sub_window_densities
          ~prev_min_window_density:previous_state.min_window_density
      in
      Checked.return
        ( `Success threshold_satisfied
        , { Poly.blockchain_length
          ; epoch_count
          ; min_window_density
          ; sub_window_densities
          ; last_vrf_output= truncated_vrf_result
          ; curr_global_slot= next_global_slot
          ; total_currency= new_total_currency
          ; staking_epoch_data
          ; next_epoch_data
          ; has_ancestor_in_same_checkpoint_window } )

    let to_lite = None

    type display =
      { blockchain_length: int
      ; epoch_count: int
      ; curr_epoch: int
      ; curr_slot: int
      ; total_currency: int }
    [@@deriving yojson]

    let display (t : Value.t) =
      let epoch, slot = Global_slot.to_epoch_and_slot t.curr_global_slot in
      { blockchain_length= Length.to_int t.blockchain_length
      ; epoch_count= Length.to_int t.epoch_count
      ; curr_epoch= Segment_id.to_int epoch
      ; curr_slot= Segment_id.to_int slot
      ; total_currency= Amount.to_int t.total_currency }

    let curr_global_slot (t : Value.t) = t.curr_global_slot

    let curr_ f = Fn.compose f curr_global_slot

    let curr_epoch_and_slot = curr_ Global_slot.to_epoch_and_slot

    let curr_epoch = curr_ Global_slot.epoch

    let curr_slot = curr_ Global_slot.slot

    let consensus_time (t : Value.t) = t.curr_global_slot

    [%%define_locally
    Poly.
      ( blockchain_length
      , epoch_count
      , min_window_density
      , last_vrf_output
      , total_currency
      , staking_epoch_data
      , next_epoch_data
      , has_ancestor_in_same_checkpoint_window )]

    module Unsafe = struct
      (* TODO: very unsafe, do not use unless you know what you are doing *)
      let dummy_advance (t : Value.t) ?(increase_epoch_count = false)
          ~new_global_slot : Value.t =
        let new_epoch_count =
          if increase_epoch_count then Length.succ t.epoch_count
          else t.epoch_count
        in
        {t with epoch_count= new_epoch_count; curr_global_slot= new_global_slot}
    end

    let graphql_type () : ('ctx, Value.t option) Graphql_async.Schema.typ =
      let open Graphql_async in
      let open Schema in
      let uint32, uint64 =
        (Graphql_base_types.uint32 (), Graphql_base_types.uint64 ())
      in
      obj "ConsensusState" ~fields:(fun _ ->
          [ field "blockchainLength" ~typ:(non_null uint32)
              ~doc:"Length of the blockchain at this block"
              ~deprecated:(Deprecated (Some "use blockHeight instead"))
              ~args:Arg.[]
              ~resolve:(fun _ {Poly.blockchain_length; _} ->
                Coda_numbers.Length.to_uint32 blockchain_length )
          ; field "blockHeight" ~typ:(non_null uint32)
              ~doc:"Height of the blockchain at this block"
              ~args:Arg.[]
              ~resolve:(fun _ {Poly.blockchain_length; _} ->
                Coda_numbers.Length.to_uint32 blockchain_length )
          ; field "epochCount" ~typ:(non_null uint32)
              ~args:Arg.[]
              ~resolve:(fun _ {Poly.epoch_count; _} ->
                Coda_numbers.Length.to_uint32 epoch_count )
          ; field "minWindowDensity" ~typ:(non_null uint32)
              ~args:Arg.[]
              ~resolve:(fun _ {Poly.min_window_density; _} ->
                Coda_numbers.Length.to_uint32 min_window_density )
          ; field "lastVrfOutput" ~typ:(non_null string)
              ~args:Arg.[]
              ~resolve:
                (fun (_ : 'ctx resolve_info) {Poly.last_vrf_output; _} ->
                Vrf.Output.Truncated.to_base58_check last_vrf_output )
          ; field "totalCurrency"
              ~doc:"Total currency in circulation at this block"
              ~typ:(non_null uint64)
              ~args:Arg.[]
              ~resolve:(fun _ {Poly.total_currency; _} ->
                Amount.to_uint64 total_currency )
          ; field "stakingEpochData"
              ~typ:
                (non_null @@ Epoch_data.Staking.graphql_type "StakingEpochData")
              ~args:Arg.[]
              ~resolve:
                (fun (_ : 'ctx resolve_info) {Poly.staking_epoch_data; _} ->
                staking_epoch_data )
          ; field "nextEpochData"
              ~typ:(non_null @@ Epoch_data.Next.graphql_type "NextEpochData")
              ~args:Arg.[]
              ~resolve:
                (fun (_ : 'ctx resolve_info) {Poly.next_epoch_data; _} ->
                next_epoch_data )
          ; field "hasAncestorInSameCheckpointWindow" ~typ:(non_null bool)
              ~args:Arg.[]
              ~resolve:
                (fun _ {Poly.has_ancestor_in_same_checkpoint_window; _} ->
                has_ancestor_in_same_checkpoint_window )
          ; field "slot" ~doc:"Slot in which this block was created"
              ~typ:(non_null uint32)
              ~args:Arg.[]
              ~resolve:(fun _ {Poly.curr_global_slot; _} ->
                Global_slot.slot curr_global_slot )
          ; field "epoch" ~doc:"Epoch in which this block was created"
              ~typ:(non_null uint32)
              ~args:Arg.[]
              ~resolve:(fun _ {Poly.curr_global_slot; _} ->
                Global_slot.epoch curr_global_slot ) ] )
  end

  module Prover_state = struct
    include Stake_proof

    let precomputed_handler = Vrf.Precomputed.handler

    let handler {delegator; ledger; private_key; public_key}
        ~pending_coinbase:{ Coda_base.Pending_coinbase_witness.pending_coinbases
                          ; is_new_stack } : Snark_params.Tick.Handler.t =
      let ledger_handler = unstage (Coda_base.Sparse_ledger.handler ledger) in
      let pending_coinbase_handler =
        unstage
          (Coda_base.Pending_coinbase.handler pending_coinbases ~is_new_stack)
      in
      let handlers =
        Snarky.Request.Handler.(
          push
            (push fail (create_single pending_coinbase_handler))
            (create_single ledger_handler))
      in
      fun (With {request; respond}) ->
        match request with
        | Vrf.Winner_address ->
            respond (Provide delegator)
        | Vrf.Private_key ->
            respond (Provide private_key)
        | Vrf.Public_key ->
            respond (Provide public_key)
        | _ ->
            respond
              (Provide
                 (Snarky.Request.Handler.run handlers
                    ["Ledger Handler"; "Pending Coinbase Handler"]
                    request))

    let ledger_depth {ledger; _} = ledger.depth
  end
end

module Hooks = struct
  open Data

  module Rpcs = struct
    open Async

    module Get_epoch_ledger = struct
      module Master = struct
        let name = "get_epoch_ledger"

        module T = struct
          type query = Coda_base.Ledger_hash.t

          type response = (Coda_base.Sparse_ledger.t, string) Result.t
        end

        module Caller = T
        module Callee = T
      end

      include Master.T
      module M = Versioned_rpc.Both_convert.Plain.Make (Master)
      include M

      include Perf_histograms.Rpc.Plain.Extend (struct
        include M
        include Master
      end)

      module V1 = struct
        module T = struct
          type query = Coda_base.Ledger_hash.Stable.V1.t
          [@@deriving bin_io, version {rpc}]

          type response =
            ( Coda_base.Sparse_ledger.Stable.V1.t
            , string )
            Core_kernel.Result.Stable.V1.t
          [@@deriving bin_io, version {rpc}]

          let query_of_caller_model = Fn.id

          let callee_model_of_query = Fn.id

          let response_of_callee_model = Fn.id

          let caller_model_of_response = Fn.id
        end

        module T' =
          Perf_histograms.Rpc.Plain.Decorate_bin_io (struct
              include M
              include Master
            end)
            (T)

        include T'
        include Register (T')
      end

      let implementation ~logger ~local_state ~genesis_ledger_hash conn
          ~version:_ ledger_hash =
        let open Coda_base in
        let open Local_state in
        let open Snapshot in
        Deferred.create (fun ivar ->
            Logger.info logger ~module_:__MODULE__ ~location:__LOC__
              ~metadata:
                [ ("peer", Network_peer.Peer.to_yojson conn)
                ; ("ledger_hash", Coda_base.Ledger_hash.to_yojson ledger_hash)
                ]
              "Serving epoch ledger query with hash $ledger_hash from $peer" ;
            let response =
              if
                Ledger_hash.equal ledger_hash
                  (Frozen_ledger_hash.to_ledger_hash genesis_ledger_hash)
              then Error "refusing to serve genesis epoch ledger"
              else
                let candidate_snapshots =
                  [ !local_state.Data.staking_epoch_snapshot
                  ; !local_state.Data.next_epoch_snapshot ]
                in
                List.find_map candidate_snapshots ~f:(fun snapshot ->
                    if
                      Ledger_hash.equal ledger_hash
                        (Sparse_ledger.merkle_root snapshot.ledger)
                    then Some snapshot.ledger
                    else None )
                |> Result.of_option ~error:"epoch ledger not found"
            in
            Result.iter_error response ~f:(fun err ->
                Logger.info logger ~module_:__MODULE__ ~location:__LOC__
                  ~metadata:
                    [ ("peer", Network_peer.Peer.to_yojson conn)
                    ; ("error", `String err)
                    ; ( "ledger_hash"
                      , Coda_base.Ledger_hash.to_yojson ledger_hash ) ]
                  "Failed to serve epoch ledger query with hash $ledger_hash \
                   from $peer: $error" ) ;
            Ivar.fill ivar response )
    end

    open Coda_base.Rpc_intf

    type ('query, 'response) rpc =
      | Get_epoch_ledger
          : (Get_epoch_ledger.query, Get_epoch_ledger.response) rpc

    type rpc_handler =
      | Rpc_handler : ('q, 'r) rpc * ('q, 'r) rpc_fn -> rpc_handler

    type query =
      { query:
          'q 'r.    Network_peer.Peer.t -> ('q, 'r) rpc -> 'q
          -> 'r Coda_base.Rpc_intf.rpc_response Deferred.t }

    let implementation_of_rpc : type q r.
        (q, r) rpc -> (q, r) rpc_implementation = function
      | Get_epoch_ledger ->
          (module Get_epoch_ledger)

    let match_handler : type q r.
        rpc_handler -> (q, r) rpc -> do_:((q, r) rpc_fn -> 'a) -> 'a option =
     fun handler rpc ~do_ ->
      match (rpc, handler) with
      | Get_epoch_ledger, Rpc_handler (Get_epoch_ledger, f) ->
          Some (do_ f)

    let rpc_handlers ~logger ~local_state ~genesis_ledger_hash =
      [ Rpc_handler
          ( Get_epoch_ledger
          , Get_epoch_ledger.implementation ~logger ~local_state
              ~genesis_ledger_hash ) ]
  end

  let is_genesis_epoch ~(constants : Constants.t) time =
    Epoch.(equal (of_time_exn ~constants time) zero)

  (* Select the correct epoch data to use from a consensus state for a given epoch.
   * The rule for selecting the correct epoch data changes based on whether or not
   * the consensus state we are selecting from is in the epoch we want to select.
   * There is also a special case for when the consensus state we are selecting
   * from is in the genesis epoch.
  *)
  let select_epoch_data ~(consensus_state : Consensus_state.Value.t) ~epoch =
    let curr_epoch = Consensus_state.curr_epoch consensus_state in
    (* are we in the same epoch as the consensus state? *)
    let in_same_epoch = Epoch.equal epoch curr_epoch in
    (* are we in the next epoch after the consensus state? *)
    let in_next_epoch = Epoch.equal epoch (Epoch.succ curr_epoch) in
    (* is the consensus state from the genesis epoch? *)
    let from_genesis_epoch =
      Length.equal consensus_state.epoch_count Length.zero
    in
    if in_next_epoch then
      Ok (Epoch_data.next_to_staking consensus_state.next_epoch_data)
    else if in_same_epoch || from_genesis_epoch then
      Ok consensus_state.staking_epoch_data
    else Error ()

  let epoch_snapshot_name = function
    | `Genesis ->
        "genesis"
    | `Curr ->
        "curr"
    | `Last ->
        "last"

  (* Select the correct epoch snapshot to use from local state for an epoch.
   * The rule for selecting the correct epoch snapshot is predicated off of
   * whether or not the first transition in the epoch in question has been
   * finalized yet, as the local state epoch snapshot pointers are not
   * updated until the consensus state reaches the root of the transition frontier.
   * This function does not guarantee that the selected epoch snapshot is valid
   * (i.e. it does not check that the epoch snapshot's ledger hash is the same
   * as the ledger hash specified by the epoch data).
  *)
  let select_epoch_snapshot ~(constants : Constants.t)
      ~(consensus_state : Consensus_state.Value.t) ~local_state ~epoch =
    let open Local_state in
    let open Epoch_data.Poly in
    (* are we in the next epoch after the consensus state? *)
    let in_next_epoch =
      Epoch.equal epoch
        (Epoch.succ (Consensus_state.curr_epoch consensus_state))
    in
    (* has the first transition in the epoch reached finalization? *)
    let epoch_is_finalized =
      consensus_state.next_epoch_data.epoch_length > constants.k
    in
    if in_next_epoch || not epoch_is_finalized then
      (`Curr, !local_state.Data.next_epoch_snapshot)
    else (`Last, !local_state.staking_epoch_snapshot)

  let get_epoch_ledger ~constants ~(consensus_state : Consensus_state.Value.t)
      ~local_state =
    let _, snapshot =
      select_epoch_snapshot ~constants ~consensus_state
        ~epoch:(Data.Consensus_state.curr_epoch consensus_state)
        ~local_state
    in
    Data.Local_state.Snapshot.ledger snapshot

  type local_state_sync =
    { snapshot_id: Local_state.snapshot_identifier
    ; expected_root: Coda_base.Frozen_ledger_hash.t }
  [@@deriving to_yojson]

  let required_local_state_sync ~constants
      ~(consensus_state : Consensus_state.Value.t) ~local_state =
    let open Coda_base in
    let epoch = Consensus_state.curr_epoch consensus_state in
    let source, _snapshot =
      select_epoch_snapshot ~constants ~consensus_state ~local_state ~epoch
    in
    let required_snapshot_sync snapshot_id expected_root =
      Option.some_if
        (not
           (Ledger_hash.equal
              (Frozen_ledger_hash.to_ledger_hash expected_root)
              (Sparse_ledger.merkle_root
                 (Local_state.get_snapshot local_state snapshot_id).ledger)))
        {snapshot_id; expected_root}
    in
    match source with
    | `Curr ->
        Option.map
          (required_snapshot_sync Next_epoch_snapshot
             consensus_state.staking_epoch_data.ledger.hash)
          ~f:Non_empty_list.singleton
    | `Last -> (
      match
        Core.List.filter_map
          [ required_snapshot_sync Next_epoch_snapshot
              consensus_state.next_epoch_data.ledger.hash
          ; required_snapshot_sync Staking_epoch_snapshot
              consensus_state.staking_epoch_data.ledger.hash ]
          ~f:Fn.id
      with
      | [] ->
          None
      | ls ->
          Non_empty_list.of_list_opt ls )

  let sync_local_state ~logger ~trust_system ~local_state ~random_peers
      ~(query_peer : Rpcs.query) requested_syncs =
    let open Local_state in
    let open Snapshot in
    let open Deferred.Let_syntax in
    let requested_syncs = Non_empty_list.to_list requested_syncs in
    Logger.info logger
      "Syncing local state; requesting $num_requested snapshots from peers"
      ~location:__LOC__ ~module_:__MODULE__
      ~metadata:
        [ ("num_requested", `Int (List.length requested_syncs))
        ; ( "requested_syncs"
          , `List (List.map requested_syncs ~f:local_state_sync_to_yojson) )
        ; ("local_state", Local_state.to_yojson local_state) ] ;
    let sync {snapshot_id; expected_root= target_ledger_hash} =
      (* if requested last epoch ledger is equal to the current epoch ledger
         then we don't need make a rpc call to the peers. *)
      if
        snapshot_id = Staking_epoch_snapshot
        && Coda_base.(
             Ledger_hash.equal
               (Frozen_ledger_hash.to_ledger_hash target_ledger_hash)
               (Sparse_ledger.merkle_root
                  !local_state.next_epoch_snapshot.ledger))
      then (
        set_snapshot local_state Staking_epoch_snapshot
          { ledger= !local_state.next_epoch_snapshot.ledger
          ; delegatee_table= !local_state.next_epoch_snapshot.delegatee_table
          } ;
        return true )
      else
        let%bind peers = random_peers 3 in
        Deferred.List.exists peers ~f:(fun peer ->
            match%bind
              query_peer.query peer Rpcs.Get_epoch_ledger
                (Coda_base.Frozen_ledger_hash.to_ledger_hash target_ledger_hash)
            with
            | Connected {data= Ok (Ok snapshot_ledger); _} ->
                let%bind () =
                  Trust_system.(
                    record trust_system logger peer.host
                      Actions.(Epoch_ledger_provided, None))
                in
                let delegatee_table =
                  compute_delegatee_table_sparse_ledger
                    (Local_state.current_block_production_keys local_state)
                    snapshot_ledger
                in
                set_snapshot local_state snapshot_id
                  {ledger= snapshot_ledger; delegatee_table} ;
                return true
            | Connected {data= Ok (Error err); _} ->
                (* TODO figure out punishments here. *)
                Logger.faulty_peer_without_punishment logger
                  ~module_:__MODULE__ ~location:__LOC__
                  ~metadata:
                    [ ("peer", Network_peer.Peer.to_yojson peer)
                    ; ("error", `String err) ]
                  "Peer $peer failed to serve requested epoch ledger: $error" ;
                return false
            | Connected {data= Error err; _} ->
                Logger.faulty_peer_without_punishment logger
                  ~module_:__MODULE__ ~location:__LOC__
                  ~metadata:
                    [ ("peer", Network_peer.Peer.to_yojson peer)
                    ; ("error", `String (Error.to_string_mach err)) ]
                  "Peer $peer failed to serve requested epoch ledger: $error" ;
                return false
            | Failed_to_connect err ->
                Logger.faulty_peer_without_punishment logger
                  ~module_:__MODULE__ ~location:__LOC__
                  ~metadata:
                    [ ("peer", Network_peer.Peer.to_yojson peer)
                    ; ("error", `String (Error.to_string_hum err)) ]
                  "Failed to connect to $peer to retrieve epoch ledger: $error" ;
                return false )
    in
    if%map Deferred.List.for_all requested_syncs ~f:sync then Ok ()
    else Error (Error.of_string "failed to synchronize epoch ledger")

  let received_within_window ~constants (epoch, slot) ~time_received =
    let open Time in
    let open Int64 in
    let ( < ) x y = Pervasives.(compare x y < 0) in
    let ( >= ) x y = Pervasives.(compare x y >= 0) in
    let time_received =
      of_span_since_epoch (Span.of_ms (Unix_timestamp.to_int64 time_received))
    in
    let slot_diff =
      Epoch.diff_in_slots ~constants
        (Epoch_and_slot.of_time_exn time_received ~constants)
        (epoch, slot)
    in
    if slot_diff < 0L then Error `Too_early
    else if slot_diff >= UInt32.to_int64 constants.delta then
      Error (`Too_late (sub slot_diff (UInt32.to_int64 constants.delta)))
    else Ok ()

  let received_at_valid_time ~(constants : Constants.t)
      (consensus_state : Consensus_state.Value.t) ~time_received =
    received_within_window ~constants
      (Consensus_state.curr_epoch_and_slot consensus_state)
      ~time_received

  let select ~existing ~candidate ~logger =
    let string_of_choice = function `Take -> "Take" | `Keep -> "Keep" in
    let log_result choice msg =
      Logger.debug logger ~module_:__MODULE__ ~location:__LOC__
        "Select result: $choice -- $message"
        ~metadata:
          [ ("choice", `String (string_of_choice choice))
          ; ("message", `String msg) ]
    in
    let log_choice ~precondition_msg ~choice_msg choice =
      let choice_msg =
        match choice with
        | `Take ->
            choice_msg
        | `Keep ->
            Printf.sprintf "not (%s)" choice_msg
      in
      let msg = Printf.sprintf "(%s) && (%s)" precondition_msg choice_msg in
      log_result choice msg
    in
    Logger.debug logger ~module_:__MODULE__ ~location:__LOC__
      "Selecting best consensus state"
      ~metadata:
        [ ("existing", Consensus_state.Value.to_yojson existing)
        ; ("candidate", Consensus_state.Value.to_yojson candidate) ] ;
    (* TODO: add fork_before_checkpoint check *)
    (* Each branch contains a precondition predicate and a choice predicate,
     * which takes the new state when true. Each predicate is also decorated
     * with a string description, used for debugging messages *)
    let candidate_vrf_is_bigger =
      let d x = Blake2.(to_raw_string (digest_string x)) in
      String.( > ) (d candidate.last_vrf_output) (d existing.last_vrf_output)
    in
    let ( << ) a b =
      let c = Length.compare a b in
      c < 0 || (c = 0 && candidate_vrf_is_bigger)
    in
    let ( = ) = Coda_base.State_hash.equal in
    let branches =
      [ ( ( lazy
              ( existing.staking_epoch_data.lock_checkpoint
              = candidate.staking_epoch_data.lock_checkpoint )
          , "last epoch lock checkpoints are equal" )
        , ( lazy (existing.blockchain_length << candidate.blockchain_length)
          , "candidate is longer than existing" ) )
      ; ( ( lazy
              ( existing.staking_epoch_data.start_checkpoint
              = candidate.staking_epoch_data.start_checkpoint )
          , "last epoch start checkpoints are equal" )
        , ( lazy
              ( existing.staking_epoch_data.epoch_length
              << candidate.staking_epoch_data.epoch_length )
          , "candidate last epoch is longer than existing last epoch" ) )
        (* these two could be condensed into one entry *)
      ; ( ( lazy
              ( existing.next_epoch_data.lock_checkpoint
              = candidate.staking_epoch_data.lock_checkpoint )
          , "candidate last epoch lock checkpoint is equal to existing \
             current epoch lock checkpoint" )
        , ( lazy (existing.blockchain_length << candidate.blockchain_length)
          , "candidate is longer than existing" ) )
      ; ( ( lazy
              ( candidate.next_epoch_data.lock_checkpoint
              = existing.staking_epoch_data.lock_checkpoint )
          , "candidate current epoch lock checkpoint is equal to existing \
             last epoch lock checkpoint" )
        , ( lazy (existing.blockchain_length << candidate.blockchain_length)
          , "candidate is longer than existing" ) )
      ; ( ( lazy
              ( existing.next_epoch_data.start_checkpoint
              = candidate.staking_epoch_data.start_checkpoint )
          , "candidate last epoch start checkpoint is equal to existing \
             current epoch start checkpoint" )
        , ( lazy
              ( existing.next_epoch_data.epoch_length
              << candidate.staking_epoch_data.epoch_length )
          , "candidate last epoch is longer than existing current epoch" ) )
      ; ( ( lazy
              ( existing.staking_epoch_data.start_checkpoint
              = candidate.next_epoch_data.start_checkpoint )
          , "candidate current epoch start checkpoint is equal to existing \
             last epoch start checkpoint" )
        , ( lazy
              ( existing.staking_epoch_data.epoch_length
              << candidate.next_epoch_data.epoch_length )
          , "candidate current epoch is longer than existing last epoch" ) ) ]
    in
    let precondition_msg, choice_msg, should_take =
      List.find_map branches
        ~f:(fun ((precondition, precondition_msg), (choice, choice_msg)) ->
          Option.some_if (Lazy.force precondition)
            (precondition_msg, choice_msg, choice) )
      |> Option.value
           ~default:
             ( "default case"
             , "candidate virtual min-length is longer than existing virtual \
                min-length"
             , lazy
                 (let newest_epoch =
                    Epoch.max
                      (Consensus_state.curr_epoch existing)
                      (Consensus_state.curr_epoch candidate)
                  in
                  let virtual_min_length (s : Consensus_state.Value.t) =
                    let curr_epoch = Consensus_state.curr_epoch s in
                    if Epoch.(succ curr_epoch < newest_epoch) then Length.zero
                      (* There is a gap of an entire epoch *)
                    else if Epoch.(succ curr_epoch = newest_epoch) then
                      Length.(
                        min s.min_window_density s.next_epoch_data.epoch_length)
                      (* Imagine the latest epoch was padded out with zeros to reach the newest_epoch *)
                    else s.min_window_density
                  in
                  Length.(
                    virtual_min_length existing < virtual_min_length candidate))
             )
    in
    let choice = if Lazy.force should_take then `Take else `Keep in
    log_choice ~precondition_msg ~choice_msg choice ;
    choice

  type block_producer_timing =
    [ `Check_again of Unix_timestamp.t
    | `Produce_now of Signature_lib.Keypair.t * Block_data.t
    | `Produce of Unix_timestamp.t * Signature_lib.Keypair.t * Block_data.t ]

  let next_producer_timing ~(constants : Constants.t) now
      (state : Consensus_state.Value.t) ~local_state ~keypairs ~logger =
    let info_if_producing =
      if Keypair.And_compressed_pk.Set.is_empty keypairs then Logger.debug
      else Logger.info
    in
    info_if_producing logger ~module_:__MODULE__ ~location:__LOC__
      "Determining next slot to produce block" ;
    let curr_epoch, curr_slot =
      Epoch.epoch_and_slot_of_time_exn ~constants
        (Block_time.of_span_since_epoch (Block_time.Span.of_ms now))
    in
    let epoch, slot =
      if
        Epoch.equal curr_epoch (Consensus_state.curr_epoch state)
        && Slot.equal curr_slot (Consensus_state.curr_slot state)
      then Epoch.incr ~constants (curr_epoch, curr_slot)
      else (curr_epoch, curr_slot)
    in
    Logger.debug logger ~module_:__MODULE__ ~location:__LOC__
      "Systime: %d, epoch-slot@systime: %08d-%04d, starttime@epoch@systime: %d"
      (Int64.to_int now) (Epoch.to_int epoch) (Slot.to_int slot)
      ( Int64.to_int @@ Time.Span.to_ms @@ Time.to_span_since_epoch
      @@ Epoch.start_time ~constants epoch ) ;
    let next_slot =
      Logger.debug logger ~module_:__MODULE__ ~location:__LOC__
        !"Selecting correct epoch data from state -- epoch by time: %d, state \
          epoch: %d, state epoch count: %d"
        (Epoch.to_int epoch)
        (Epoch.to_int (Consensus_state.curr_epoch state))
        (Length.to_int state.epoch_count) ;
      let epoch_data =
        match select_epoch_data ~consensus_state:state ~epoch with
        | Ok epoch_data ->
            epoch_data
        | Error () ->
            Logger.fatal logger ~module_:__MODULE__ ~location:__LOC__
              "An empty epoch is detected! This could be caused by the \
               following reasons: system time is out of sync with protocol \
               state time; or internet connection is down or unstable; or the \
               testnet has crashed. If it is the first case, please setup \
               NTP. If it is the second case, please check the internet \
               connection. If it is the last case, in our current version of \
               testnet this is unrecoverable, but we will fix it in future \
               versions once the planned change to consensus is finished." ;
            exit 99
      in
      let total_stake = epoch_data.ledger.total_currency in
      let epoch_snapshot =
        let source, snapshot =
          select_epoch_snapshot ~constants ~consensus_state:state ~local_state
            ~epoch
        in
        Logger.debug logger ~module_:__MODULE__ ~location:__LOC__
          !"Using %s_epoch_snapshot root hash %{sexp:Coda_base.Ledger_hash.t}"
          (epoch_snapshot_name source)
          (Coda_base.Sparse_ledger.merkle_root snapshot.ledger) ;
        snapshot
      in
      let block_data unseen_pks slot =
        (* Try vrfs for all keypairs that are unseen within this slot until one wins or all lose *)
        (* TODO: Don't do this, and instead pick the one that has the highest
         * chance of winning. See #2573 *)
        Keypair.And_compressed_pk.Set.fold_until keypairs ~init:()
          ~f:(fun () (keypair, public_key_compressed) ->
            if
              not
              @@ Public_key.Compressed.Set.mem unseen_pks public_key_compressed
            then Continue_or_stop.Continue ()
            else
              let global_slot =
                Global_slot.of_epoch_and_slot ~constants (epoch, slot)
              in
              Logger.info logger ~module_:__MODULE__ ~location:__LOC__
                "Checking VRF evaluations at epoch: $epoch, slot: $slot"
                ~metadata:
                  [ ("epoch", `Int (Epoch.to_int epoch))
                  ; ("slot", `Int (Slot.to_int slot)) ] ;
              match
                Vrf.check
                  ~global_slot:(Global_slot.slot_number global_slot)
                  ~seed:epoch_data.seed ~epoch_snapshot
                  ~private_key:keypair.private_key
                  ~public_key:keypair.public_key ~public_key_compressed
                  ~total_stake ~logger
              with
              | None ->
                  Continue_or_stop.Continue ()
              | Some data ->
                  Continue_or_stop.Stop (Some (keypair, data)) )
          ~finish:(fun () -> None)
      in
      let rec find_winning_slot (slot : Slot.t) =
        if slot >= constants.epoch_size then None
        else
          match Local_state.seen_slot local_state epoch slot with
          | `All_seen ->
              find_winning_slot (Slot.succ slot)
          | `Unseen pks -> (
            match block_data pks slot with
            | None ->
                find_winning_slot (Slot.succ slot)
            | Some (keypair, data) ->
                Some (slot, keypair, data) )
      in
      find_winning_slot slot
    in
    let ms_since_epoch = Fn.compose Time.Span.to_ms Time.to_span_since_epoch in
    match next_slot with
    | Some (next_slot, keypair, data) ->
        info_if_producing logger ~module_:__MODULE__ ~location:__LOC__
          "Producing block in %d slots"
          (Slot.to_int next_slot - Slot.to_int slot) ;
        if Slot.equal curr_slot next_slot then `Produce_now (keypair, data)
        else
          `Produce
            ( Epoch.slot_start_time ~constants epoch next_slot
              |> Time.to_span_since_epoch |> Time.Span.to_ms
            , keypair
            , data )
    | None ->
        let epoch_end_time =
          Epoch.end_time ~constants epoch |> ms_since_epoch
        in
        info_if_producing logger ~module_:__MODULE__ ~location:__LOC__
          "No slots won in this epoch. Waiting for next epoch to check again, \
           @%d"
          (Int64.to_int epoch_end_time) ;
        `Check_again epoch_end_time

  let frontier_root_transition (prev : Consensus_state.Value.t)
      (next : Consensus_state.Value.t) ~local_state ~snarked_ledger =
    if
      not
        (Epoch.equal
           (Consensus_state.curr_epoch prev)
           (Consensus_state.curr_epoch next))
    then (
      let delegatee_table =
        compute_delegatee_table
          (Local_state.current_block_production_keys local_state)
          ~iter_accounts:(fun f ->
            Coda_base.Ledger.Any_ledger.M.iteri snarked_ledger ~f )
      in
      let ledger = Coda_base.Sparse_ledger.of_any_ledger snarked_ledger in
      let epoch_snapshot = {Local_state.Snapshot.delegatee_table; ledger} in
      !local_state.last_epoch_delegatee_table
      <- Some !local_state.staking_epoch_snapshot.delegatee_table ;
      !local_state.staking_epoch_snapshot <- !local_state.next_epoch_snapshot ;
      !local_state.next_epoch_snapshot <- epoch_snapshot )

  let should_bootstrap_len ~(constants : Constants.t) ~existing ~candidate =
    let open UInt32.Infix in
    candidate - existing > (UInt32.of_int 2 * constants.k) + constants.delta

  let should_bootstrap ~(constants : Constants.t) ~existing ~candidate ~logger
      =
    match select ~existing ~candidate ~logger with
    | `Keep ->
        false
    | `Take ->
        should_bootstrap_len ~constants
          ~existing:(Consensus_state.blockchain_length existing)
          ~candidate:(Consensus_state.blockchain_length candidate)

  let%test "should_bootstrap is sane" =
    (* Even when consensus constants are of prod sizes, candidate should still trigger a bootstrap *)
    should_bootstrap_len ~constants:Constants.for_unit_tests
      ~existing:Length.zero
      ~candidate:(Length.of_int 100_000_000)

  let to_unix_timestamp recieved_time =
    recieved_time |> Time.to_span_since_epoch |> Time.Span.to_ms
    |> Unix_timestamp.of_int64

  let%test "Receive a valid consensus_state with a bit of delay" =
    let constraint_constants =
      Genesis_constants.Constraint_constants.for_unit_tests
    in
    let protocol_constants = Genesis_constants.for_unit_tests.protocol in
    let curr_epoch, curr_slot =
      Consensus_state.curr_epoch_and_slot
        (Consensus_state.negative_one ~genesis_ledger:Test_genesis_ledger.t
           ~constraint_constants ~protocol_constants)
    in
    let constants = Constants.for_unit_tests in
    let delay = UInt32.(div constants.delta (of_int 2)) in
    let new_slot = UInt32.Infix.(curr_slot + delay) in
    let time_received = Epoch.slot_start_time ~constants curr_epoch new_slot in
    received_at_valid_time ~constants
      (Consensus_state.negative_one ~genesis_ledger:Test_genesis_ledger.t
         ~constraint_constants ~protocol_constants)
      ~time_received:(to_unix_timestamp time_received)
    |> Result.is_ok

  let%test "Receive an invalid consensus_state" =
    let epoch = Epoch.of_int 5 in
    let constants = Constants.for_unit_tests in
    let constraint_constants =
      Genesis_constants.Constraint_constants.for_unit_tests
    in
    let protocol_constants = Genesis_constants.for_unit_tests.protocol in
    let start_time = Epoch.start_time ~constants epoch in
    let ((curr_epoch, curr_slot) as curr) =
      Epoch_and_slot.of_time_exn ~constants start_time
    in
    let consensus_state =
      { (Consensus_state.negative_one ~genesis_ledger:Test_genesis_ledger.t
           ~constraint_constants ~protocol_constants)
        with
        curr_global_slot= Global_slot.of_epoch_and_slot ~constants curr }
    in
    let too_early =
      (* TODO: Does this make sense? *)
      Epoch.start_time ~constants
        (Consensus_state.curr_slot
           (Consensus_state.negative_one ~genesis_ledger:Test_genesis_ledger.t
              ~constraint_constants ~protocol_constants))
    in
    let too_late =
      let delay = UInt32.(mul constants.delta (of_int 2)) in
      let delayed_slot = UInt32.Infix.(curr_slot + delay) in
      Epoch.slot_start_time ~constants curr_epoch delayed_slot
    in
    let times = [too_late; too_early] in
    List.for_all times ~f:(fun time ->
        not
          ( received_at_valid_time ~constants consensus_state
              ~time_received:(to_unix_timestamp time)
          |> Result.is_ok ) )

  module type State_hooks_intf =
    Intf.State_hooks
    with type consensus_state := Consensus_state.Value.t
     and type consensus_state_var := Consensus_state.var
     and type consensus_transition := Consensus_transition.t
     and type block_data := Block_data.t

  module Make_state_hooks
      (Blockchain_state : Intf.Blockchain_state)
      (Protocol_state : Intf.Protocol_state
                        with type blockchain_state := Blockchain_state.Value.t
                         and type blockchain_state_var := Blockchain_state.var
                         and type consensus_state := Consensus_state.Value.t
                         and type consensus_state_var := Consensus_state.var)
      (Snark_transition : Intf.Snark_transition
                          with type blockchain_state_var :=
                                      Blockchain_state.var
                           and type consensus_transition_var :=
                                      Consensus_transition.var) :
    State_hooks_intf
    with type blockchain_state := Blockchain_state.Value.t
     and type protocol_state := Protocol_state.Value.t
     and type protocol_state_var := Protocol_state.var
     and type snark_transition_var := Snark_transition.var = struct
    (* TODO: only track total currency from accounts > 1% of the currency using transactions *)

    let genesis_winner = Vrf.Precomputed.genesis_winner

    let check_block_data ~constants ~logger (block_data : Block_data.t)
        global_slot =
      if
        not
          (Coda_numbers.Global_slot.equal
             (Global_slot.slot_number global_slot)
             block_data.global_slot)
      then
        Logger.error ~module_:__MODULE__ ~location:__LOC__ logger
          !"VRF was evaluated at (epoch, slot) %{sexp:Epoch_and_slot.t} but \
            the corresponding block was produced at a time corresponding to \
            %{sexp:Epoch_and_slot.t}. This means that generating the block \
            took more time than expected."
          (Global_slot.to_epoch_and_slot
             (Global_slot.of_slot_number ~constants block_data.global_slot))
          (Global_slot.to_epoch_and_slot global_slot)

    let generate_transition ~(previous_protocol_state : Protocol_state.Value.t)
        ~blockchain_state ~current_time ~(block_data : Block_data.t)
        ~transactions:_ ~snarked_ledger_hash ~supply_increase ~logger
        ~constraint_constants =
      let previous_consensus_state =
        Protocol_state.consensus_state previous_protocol_state
      in
      let constants =
        Constants.create ~constraint_constants
          ~protocol_constants:
            ( Protocol_state.constants previous_protocol_state
            |> Coda_base.Protocol_constants_checked.t_of_value )
      in
      (let actual_global_slot =
         let time = Time.of_span_since_epoch (Time.Span.of_ms current_time) in
         Global_slot.of_epoch_and_slot ~constants
           (Epoch_and_slot.of_time_exn ~constants time)
       in
       check_block_data ~constants ~logger block_data actual_global_slot) ;
      let consensus_transition = block_data.global_slot in
      let previous_protocol_state_hash =
        Protocol_state.hash previous_protocol_state
      in
      let consensus_state =
        Or_error.ok_exn
          (Consensus_state.update ~constants ~previous_consensus_state
             ~consensus_transition
             ~producer_vrf_result:block_data.Block_data.vrf_result
             ~previous_protocol_state_hash ~supply_increase
             ~snarked_ledger_hash)
      in
      let genesis_state_hash =
        Protocol_state.genesis_state_hash
          ~state_hash:(Some previous_protocol_state_hash)
          previous_protocol_state
      in
      let protocol_state =
        Protocol_state.create_value ~genesis_state_hash
          ~previous_state_hash:(Protocol_state.hash previous_protocol_state)
          ~blockchain_state ~consensus_state
          ~constants:(Protocol_state.constants previous_protocol_state)
      in
      (protocol_state, consensus_transition)

    include struct
<<<<<<< HEAD
      let%snarkydef next_state_checked ~ledger_depth
          ~(prev_state : Protocol_state.var)
          ~(prev_state_hash : Coda_base.State_hash.var) transition
          supply_increase =
        Consensus_state.update_var ~ledger_depth
=======
      let%snarkydef next_state_checked ~constraint_constants
          ~(prev_state : Protocol_state.var)
          ~(prev_state_hash : Coda_base.State_hash.var) transition
          supply_increase =
        Consensus_state.update_var ~constraint_constants
>>>>>>> dc89aaa2
          (Protocol_state.consensus_state prev_state)
          (Snark_transition.consensus_transition transition)
          prev_state_hash ~supply_increase
          ~previous_blockchain_state_ledger_hash:
            ( Protocol_state.blockchain_state prev_state
            |> Blockchain_state.snarked_ledger_hash )
          ~protocol_constants:(Protocol_state.constants prev_state)
    end

    module For_tests = struct
      let gen_consensus_state
          ~(gen_slot_advancement : int Quickcheck.Generator.t) :
          (   previous_protocol_state:( Protocol_state.Value.t
                                      , Coda_base.State_hash.t )
                                      With_hash.t
           -> snarked_ledger_hash:Coda_base.Frozen_ledger_hash.t
           -> Consensus_state.Value.t)
          Quickcheck.Generator.t =
        let open Consensus_state in
        let open Quickcheck.Let_syntax in
        let%bind slot_advancement = gen_slot_advancement in
        let%map producer_vrf_result = Vrf.Output.gen in
        fun ~(previous_protocol_state :
               (Protocol_state.Value.t, Coda_base.State_hash.t) With_hash.t)
            ~(snarked_ledger_hash : Coda_base.Frozen_ledger_hash.t) ->
          let prev =
            Protocol_state.consensus_state
              (With_hash.data previous_protocol_state)
          in
          let blockchain_length = Length.succ prev.blockchain_length in
          let curr_global_slot =
            Global_slot.(prev.curr_global_slot + slot_advancement)
          in
          let constants = Constants.for_unit_tests in
          let curr_epoch, curr_slot =
            Global_slot.to_epoch_and_slot curr_global_slot
          in
          let total_currency =
            Option.value_exn
              (Amount.add prev.total_currency Coda_compile_config.coinbase)
          in
          let prev_epoch, prev_slot =
            Consensus_state.curr_epoch_and_slot prev
          in
          let staking_epoch_data, next_epoch_data, epoch_count =
            Epoch_data.update_pair ~constants
              (prev.staking_epoch_data, prev.next_epoch_data)
              prev.epoch_count ~prev_epoch ~next_epoch:curr_epoch ~prev_slot
              ~prev_protocol_state_hash:
                (With_hash.hash previous_protocol_state)
              ~producer_vrf_result ~snarked_ledger_hash ~total_currency
          in
          let min_window_density, sub_window_densities =
            Min_window_density.update_min_window_density ~constants
              ~prev_global_slot:prev.curr_global_slot
              ~next_global_slot:curr_global_slot
              ~prev_sub_window_densities:prev.sub_window_densities
              ~prev_min_window_density:prev.min_window_density
          in
          { Poly.blockchain_length
          ; epoch_count
          ; min_window_density
          ; sub_window_densities
          ; last_vrf_output= Vrf.Output.truncate producer_vrf_result
          ; total_currency
          ; curr_global_slot
          ; staking_epoch_data
          ; next_epoch_data
          ; has_ancestor_in_same_checkpoint_window=
              same_checkpoint_window_unchecked ~constants
                (Global_slot.create ~constants ~epoch:prev_epoch
                   ~slot:prev_slot)
                (Global_slot.create ~constants ~epoch:curr_epoch
                   ~slot:curr_slot) }
    end
  end
end

let time_hum ~(constants : Constants.t) (now : Block_time.t) =
  let epoch, slot = Epoch.epoch_and_slot_of_time_exn ~constants now in
  Printf.sprintf "epoch=%d, slot=%d" (Epoch.to_int epoch) (Slot.to_int slot)

let%test_module "Proof of stake tests" =
  ( module struct
    open Coda_base
    open Data
    open Consensus_state

    let ledger_depth = Genesis_constants.ledger_depth_for_unit_tests

    let%test_unit "update, update_var agree starting from same genesis state" =
      (* build pieces needed to apply "update" *)
      let snarked_ledger_hash =
        Frozen_ledger_hash.of_ledger_hash
          (Ledger.merkle_root (Lazy.force Test_genesis_ledger.t))
      in
      let previous_protocol_state_hash = State_hash.(of_hash zero) in
      let constraint_constants =
        Genesis_constants.Constraint_constants.for_unit_tests
      in
      let previous_consensus_state =
        Consensus_state.create_genesis
          ~negative_one_protocol_state_hash:previous_protocol_state_hash
          ~genesis_ledger:Test_genesis_ledger.t ~constraint_constants
          ~protocol_constants:Genesis_constants.for_unit_tests.protocol
      in
      let constants = Constants.for_unit_tests in
      let global_slot =
        Core_kernel.Time.now () |> Time.of_time
        |> Epoch_and_slot.of_time_exn ~constants
        |> Global_slot.of_epoch_and_slot ~constants
      in
      let consensus_transition : Consensus_transition.t =
        Global_slot.slot_number global_slot
      in
      let supply_increase = Currency.Amount.of_int 42 in
      (* setup ledger, needed to compute producer_vrf_result here and handler below *)
      let open Coda_base in
      (* choose largest account as most likely to produce a block *)
      let ledger_data = Lazy.force Test_genesis_ledger.t in
      let ledger = Ledger.Any_ledger.cast (module Ledger) ledger_data in
      let pending_coinbases = Pending_coinbase.create () |> Or_error.ok_exn in
      let maybe_sk, account = Test_genesis_ledger.largest_account_exn () in
      let private_key = Option.value_exn maybe_sk in
      let public_key_compressed = Account.public_key account in
      let account_id =
        Account_id.create public_key_compressed Token_id.default
      in
      let location =
        Ledger.Any_ledger.M.location_of_account ledger account_id
      in
      let delegator =
        Option.value_exn location |> Ledger.Any_ledger.M.Location.to_path_exn
        |> Ledger.Addr.to_int
      in
      let producer_vrf_result =
        let seed =
          let next_epoch, _ = Global_slot.to_epoch_and_slot global_slot in
          let prev_epoch, _ =
            Global_slot.to_epoch_and_slot
              previous_consensus_state.curr_global_slot
          in
          if next_epoch > prev_epoch then
            previous_consensus_state.next_epoch_data.seed
          else previous_consensus_state.staking_epoch_data.seed
        in
        Vrf.eval ~ledger_depth ~private_key
          {global_slot= Global_slot.slot_number global_slot; seed; delegator}
      in
      let next_consensus_state =
        update ~constants ~previous_consensus_state ~consensus_transition
          ~previous_protocol_state_hash ~supply_increase ~snarked_ledger_hash
          ~producer_vrf_result
        |> Or_error.ok_exn
      in
      (* build pieces needed to apply "update_var" *)
      let checked_computation =
        let open Snark_params.Tick in
        (* work in Checked monad *)
        let%bind previous_state =
          exists
            (typ ~constraint_constants)
            ~compute:(As_prover.return previous_consensus_state)
        in
        let%bind transition_data =
          exists Consensus_transition.typ
            ~compute:(As_prover.return consensus_transition)
        in
        let%bind previous_protocol_state_hash =
          exists State_hash.typ
            ~compute:(As_prover.return previous_protocol_state_hash)
        in
        let%bind supply_increase =
          exists Amount.typ ~compute:(As_prover.return supply_increase)
        in
        let%bind previous_blockchain_state_ledger_hash =
          exists Coda_base.Frozen_ledger_hash.typ
            ~compute:(As_prover.return snarked_ledger_hash)
        in
        let%bind constants_checked =
          exists Coda_base.Protocol_constants_checked.typ
            ~compute:
              (As_prover.return
                 (Coda_base.Protocol_constants_checked.value_of_t
                    Genesis_constants.for_unit_tests.protocol))
        in
        let result =
          update_var ~ledger_depth previous_state transition_data
            previous_protocol_state_hash ~supply_increase
            ~previous_blockchain_state_ledger_hash ~constraint_constants
            ~protocol_constants:constants_checked
        in
        (* setup handler *)
        let indices =
          Ledger.Any_ledger.M.foldi ~init:[] ledger ~f:(fun i accum _acct ->
              Ledger.Any_ledger.M.Addr.to_int i :: accum )
        in
        let sparse_ledger =
          Sparse_ledger.of_ledger_index_subset_exn ledger indices
        in
        let public_key = Public_key.decompress_exn public_key_compressed in
        let handler =
          Prover_state.handler
            {delegator; ledger= sparse_ledger; private_key; public_key}
            ~pending_coinbase:
              {Pending_coinbase_witness.pending_coinbases; is_new_stack= true}
        in
        let%map `Success _, var = Snark_params.Tick.handle result handler in
        As_prover.read (typ ~constraint_constants) var
      in
      let (), checked_value =
        Or_error.ok_exn
        @@ Snark_params.Tick.run_and_check checked_computation ()
      in
      let diff =
        Sexp_diff_kernel.Algo.diff
          ~original:(Value.sexp_of_t checked_value)
          ~updated:(Value.sexp_of_t next_consensus_state)
          ()
      in
      if not (Value.equal checked_value next_consensus_state) then (
        eprintf "Different states:\n%s\n%!"
          (Sexp_diff_kernel.Display.display_with_ansi_colors
             ~display_options:
               (Sexp_diff_kernel.Display.Display_options.create
                  ~collapse_threshold:1000 ())
             diff) ;
        failwith "Test failed" )
  end )

module Exported = struct
  module Global_slot = Global_slot
  module Block_data = Data.Block_data
  module Consensus_state = Data.Consensus_state
end<|MERGE_RESOLUTION|>--- conflicted
+++ resolved
@@ -508,11 +508,15 @@
         , Coda_base.Account.Index.Unpacked.var )
         t
 
-      let to_input ~ledger_depth ({global_slot; seed; delegator} : value) =
+      let to_input
+          ~(constraint_constants : Genesis_constants.Constraint_constants.t)
+          ({global_slot; seed; delegator} : value) =
         { Random_oracle.Input.field_elements= [|(seed :> Tick.field)|]
         ; bitstrings=
             [| Global_slot.Bits.to_bits global_slot
-             ; Coda_base.Account.Index.to_bits ~ledger_depth delegator |] }
+             ; Coda_base.Account.Index.to_bits
+                 ~ledger_depth:constraint_constants.ledger_depth delegator |]
+        }
 
       let to_hlist {global_slot; seed; delegator} =
         Coda_base.H_list.[global_slot; seed; delegator]
@@ -525,21 +529,24 @@
        fun Coda_base.H_list.[global_slot; seed; delegator] ->
         {global_slot; seed; delegator}
 
-      let data_spec ~ledger_depth =
+      let data_spec
+          ~(constraint_constants : Genesis_constants.Constraint_constants.t) =
         let open Tick.Data_spec in
         [ Global_slot.typ
         ; Epoch_seed.typ
-        ; Coda_base.Account.Index.Unpacked.typ ~ledger_depth ]
-
-      let typ ~ledger_depth : (var, value) Typ.t =
-        Tick.Typ.of_hlistable (data_spec ~ledger_depth) ~var_to_hlist:to_hlist
-          ~var_of_hlist:of_hlist ~value_to_hlist:to_hlist
-          ~value_of_hlist:of_hlist
-
-      let hash_to_group ~ledger_depth msg =
+        ; Coda_base.Account.Index.Unpacked.typ
+            ~ledger_depth:constraint_constants.ledger_depth ]
+
+      let typ ~constraint_constants : (var, value) Typ.t =
+        Tick.Typ.of_hlistable
+          (data_spec ~constraint_constants)
+          ~var_to_hlist:to_hlist ~var_of_hlist:of_hlist
+          ~value_to_hlist:to_hlist ~value_of_hlist:of_hlist
+
+      let hash_to_group ~constraint_constants msg =
         Group_map.to_group
           (Random_oracle.hash ~init:Coda_base.Hash_prefix.vrf_message
-             (Random_oracle.pack_input (to_input ~ledger_depth msg)))
+             (Random_oracle.pack_input (to_input ~constraint_constants msg)))
         |> Tick.Inner_curve.of_affine
 
       module Checked = struct
@@ -562,11 +569,15 @@
                    (Random_oracle.Checked.pack_input input)) )
       end
 
-      let gen ~ledger_depth =
+      let gen
+          ~(constraint_constants : Genesis_constants.Constraint_constants.t) =
         let open Quickcheck.Let_syntax in
         let%map global_slot = Global_slot.gen
         and seed = Epoch_seed.gen
-        and delegator = Coda_base.Account.Index.gen ~ledger_depth in
+        and delegator =
+          Coda_base.Account.Index.gen
+            ~ledger_depth:constraint_constants.ledger_depth
+        in
         {global_slot; seed; delegator}
     end
 
@@ -619,12 +630,12 @@
         Random_oracle.Digest.to_bits ~length:Truncated.length_in_bits x
         |> Array.of_list |> Blake2.bits_to_string
 
-      let hash ~ledger_depth msg g =
+      let hash ~constraint_constants msg g =
         let x, y = Non_zero_curve_point.of_inner_curve_exn g in
         let input =
           Random_oracle.Input.(
             append
-              (Message.to_input ~ledger_depth msg)
+              (Message.to_input ~constraint_constants msg)
               (field_elements [|x; y|]))
         in
         let open Random_oracle in
@@ -648,7 +659,9 @@
       end
 
       let%test_unit "hash unchecked vs. checked equality" =
-        let ledger_depth = Genesis_constants.ledger_depth_for_unit_tests in
+        let constraint_constants =
+          Genesis_constants.Constraint_constants.for_unit_tests
+        in
         let gen_inner_curve_point =
           let open Quickcheck.Generator.Let_syntax in
           let%map compressed = Non_zero_curve_point.gen in
@@ -656,7 +669,7 @@
         in
         let gen_message_and_curve_point =
           let open Quickcheck.Generator.Let_syntax in
-          let%map msg = Message.gen ~ledger_depth
+          let%map msg = Message.gen ~constraint_constants
           and g = gen_inner_curve_point in
           (msg, g)
         in
@@ -664,10 +677,11 @@
           ~f:
             (Test_util.test_equal ~equal:Field.equal
                Snark_params.Tick.Typ.(
-                 Message.typ ~ledger_depth * Snark_params.Tick.Inner_curve.typ)
+                 Message.typ ~constraint_constants
+                 * Snark_params.Tick.Inner_curve.typ)
                typ
                (fun (msg, g) -> Checked.hash msg g)
-               (fun (msg, g) -> hash ~ledger_depth msg g))
+               (fun (msg, g) -> hash ~constraint_constants msg g))
     end
 
     module Threshold = struct
@@ -769,7 +783,9 @@
       | Private_key : Scalar.value Snarky.Request.t
       | Public_key : Public_key.t Snarky.Request.t
 
-    let%snarkydef get_vrf_evaluation ~ledger_depth shifted ~ledger ~message =
+    let%snarkydef get_vrf_evaluation
+        ~(constraint_constants : Genesis_constants.Constraint_constants.t)
+        shifted ~ledger ~message =
       let open Coda_base in
       let open Snark_params.Tick in
       let%bind private_key =
@@ -781,7 +797,8 @@
       let staker_addr = message.Message.delegator in
       let%bind account =
         with_label __LOC__
-          (Frozen_ledger_hash.get ~depth:ledger_depth ledger staker_addr)
+          (Frozen_ledger_hash.get ~depth:constraint_constants.ledger_depth
+             ledger staker_addr)
       in
       let%bind () =
         [%with_label "Account is for the default token"]
@@ -801,16 +818,19 @@
       (evaluation, account.balance)
 
     module Checked = struct
-      let%snarkydef check ~ledger_depth shifted
-          ~(epoch_ledger : Epoch_ledger.var) ~global_slot ~seed =
+      let%snarkydef check
+          ~(constraint_constants : Genesis_constants.Constraint_constants.t)
+          shifted ~(epoch_ledger : Epoch_ledger.var) ~global_slot ~seed =
         let open Snark_params.Tick in
         let%bind winner_addr =
           request_witness
-            (Coda_base.Account.Index.Unpacked.typ ~ledger_depth)
+            (Coda_base.Account.Index.Unpacked.typ
+               ~ledger_depth:constraint_constants.ledger_depth)
             (As_prover.return Winner_address)
         in
         let%bind result, my_stake =
-          get_vrf_evaluation ~ledger_depth shifted ~ledger:epoch_ledger.hash
+          get_vrf_evaluation ~constraint_constants shifted
+            ~ledger:epoch_ledger.hash
             ~message:{Message.global_slot; seed; delegator= winner_addr}
         in
         let%bind truncated_result = Output.Checked.truncate result in
@@ -871,7 +891,7 @@
                       request))
     end
 
-    let check ~global_slot ~seed ~private_key ~public_key
+    let check ~constraint_constants ~global_slot ~seed ~private_key ~public_key
         ~public_key_compressed ~total_stake ~logger ~epoch_snapshot =
       let open Message in
       let open Local_state in
@@ -882,7 +902,7 @@
             |> Option.value ~default:(Core_kernel.Int.Table.create ()) )
             ~f:(fun ~key:delegator ~data:account ->
               let vrf_result =
-                T.eval ~ledger_depth:epoch_snapshot.ledger.depth ~private_key
+                T.eval ~constraint_constants ~private_key
                   {global_slot; seed; delegator}
               in
               let truncated_vrf_result = Output.truncate vrf_result in
@@ -2119,9 +2139,7 @@
         ~protocol_constants : Value.t =
       let producer_vrf_result =
         let _, sk = Vrf.Precomputed.genesis_winner in
-        Vrf.eval
-          ~ledger_depth:(Coda_base.Ledger.depth @@ Lazy.force genesis_ledger)
-          ~private_key:sk
+        Vrf.eval ~constraint_constants ~private_key:sk
           { Vrf.Message.global_slot= consensus_transition
           ; seed= Epoch_seed.initial
           ; delegator= 0 }
@@ -2161,7 +2179,7 @@
 
     let is_genesis_state_var (t : var) = is_genesis t.curr_global_slot
 
-    let%snarkydef update_var ~ledger_depth (previous_state : var)
+    let%snarkydef update_var (previous_state : var)
         (transition_data : Consensus_transition.var)
         (previous_protocol_state_hash : Coda_base.State_hash.var)
         ~(supply_increase : Currency.Amount.var)
@@ -2195,7 +2213,7 @@
       in
       let%bind threshold_satisfied, vrf_result, truncated_vrf_result =
         let%bind (module M) = Inner_curve.Checked.Shifted.create () in
-        Vrf.Checked.check ~ledger_depth
+        Vrf.Checked.check ~constraint_constants
           (module M)
           ~epoch_ledger:staking_epoch_data.ledger
           ~global_slot:(Global_slot.slot_number next_global_slot)
@@ -2914,7 +2932,7 @@
     | `Produce_now of Signature_lib.Keypair.t * Block_data.t
     | `Produce of Unix_timestamp.t * Signature_lib.Keypair.t * Block_data.t ]
 
-  let next_producer_timing ~(constants : Constants.t) now
+  let next_producer_timing ~constraint_constants ~(constants : Constants.t) now
       (state : Consensus_state.Value.t) ~local_state ~keypairs ~logger =
     let info_if_producing =
       if Keypair.And_compressed_pk.Set.is_empty keypairs then Logger.debug
@@ -2993,7 +3011,7 @@
                   [ ("epoch", `Int (Epoch.to_int epoch))
                   ; ("slot", `Int (Slot.to_int slot)) ] ;
               match
-                Vrf.check
+                Vrf.check ~constraint_constants
                   ~global_slot:(Global_slot.slot_number global_slot)
                   ~seed:epoch_data.seed ~epoch_snapshot
                   ~private_key:keypair.private_key
@@ -3235,19 +3253,11 @@
       (protocol_state, consensus_transition)
 
     include struct
-<<<<<<< HEAD
-      let%snarkydef next_state_checked ~ledger_depth
-          ~(prev_state : Protocol_state.var)
-          ~(prev_state_hash : Coda_base.State_hash.var) transition
-          supply_increase =
-        Consensus_state.update_var ~ledger_depth
-=======
       let%snarkydef next_state_checked ~constraint_constants
           ~(prev_state : Protocol_state.var)
           ~(prev_state_hash : Coda_base.State_hash.var) transition
           supply_increase =
         Consensus_state.update_var ~constraint_constants
->>>>>>> dc89aaa2
           (Protocol_state.consensus_state prev_state)
           (Snark_transition.consensus_transition transition)
           prev_state_hash ~supply_increase
@@ -3336,7 +3346,10 @@
     open Data
     open Consensus_state
 
-    let ledger_depth = Genesis_constants.ledger_depth_for_unit_tests
+    let constraint_constants =
+      Genesis_constants.Constraint_constants.for_unit_tests
+
+    let ledger_depth = constraint_constants.ledger_depth
 
     let%test_unit "update, update_var agree starting from same genesis state" =
       (* build pieces needed to apply "update" *)
@@ -3345,9 +3358,6 @@
           (Ledger.merkle_root (Lazy.force Test_genesis_ledger.t))
       in
       let previous_protocol_state_hash = State_hash.(of_hash zero) in
-      let constraint_constants =
-        Genesis_constants.Constraint_constants.for_unit_tests
-      in
       let previous_consensus_state =
         Consensus_state.create_genesis
           ~negative_one_protocol_state_hash:previous_protocol_state_hash
@@ -3394,7 +3404,7 @@
             previous_consensus_state.next_epoch_data.seed
           else previous_consensus_state.staking_epoch_data.seed
         in
-        Vrf.eval ~ledger_depth ~private_key
+        Vrf.eval ~constraint_constants ~private_key
           {global_slot= Global_slot.slot_number global_slot; seed; delegator}
       in
       let next_consensus_state =
@@ -3435,7 +3445,7 @@
                     Genesis_constants.for_unit_tests.protocol))
         in
         let result =
-          update_var ~ledger_depth previous_state transition_data
+          update_var previous_state transition_data
             previous_protocol_state_hash ~supply_increase
             ~previous_blockchain_state_ledger_hash ~constraint_constants
             ~protocol_constants:constants_checked
