open Async_kernel
open Core_kernel
open Signed
open Unsigned
open Currency
open Fold_lib
open Signature_lib
open Module_version
open Snark_params
open Bitstring_lib
open Num_util
module Time = Block_time
module Run = Snark_params.Tick.Run
module Graphql_base_types = Graphql_lib.Base_types
module Length = Coda_numbers.Length

let m = Snark_params.Tick.m

let make_checked t =
  let open Snark_params.Tick in
  with_state (As_prover.return ()) (Run.make_checked t)

let name = "proof_of_stake"

let genesis_ledger_total_currency ~ledger =
  Coda_base.Ledger.to_list (Lazy.force ledger)
  |> List.fold_left ~init:Balance.zero ~f:(fun sum account ->
         Balance.add_amount sum
           (Balance.to_amount @@ account.Coda_base.Account.Poly.balance)
         |> Option.value_exn ?here:None ?error:None
              ~message:"failed to calculate total currency in genesis ledger"
     )
  |> Balance.to_amount

let genesis_ledger_hash ~ledger =
  Coda_base.Ledger.merkle_root (Lazy.force ledger)
  |> Coda_base.Frozen_ledger_hash.of_ledger_hash

let compute_delegatee_table keys ~iter_accounts =
  let open Coda_base in
  let outer_table = Public_key.Compressed.Table.create () in
  iter_accounts (fun i (acct : Account.t) ->
      if
        Public_key.Compressed.Set.mem keys acct.delegate
        (* Only default tokens may delegate. *)
        && Token_id.equal acct.token_id Token_id.default
      then
        Public_key.Compressed.Table.update outer_table acct.delegate
          ~f:(function
          | None ->
              Account.Index.Table.of_alist_exn [(i, acct)]
          | Some table ->
              Account.Index.Table.add_exn table ~key:i ~data:acct ;
              table ) ) ;
  (* TODO: this metric tracking currently assumes that the result of
     compute_delegatee_table is called with the full set of block production
     keypairs every time the set changes, which is true right now, but this
     should be control flow should be refactored to make this clearer *)
  let num_delegators =
    Public_key.Compressed.Table.fold outer_table ~init:0
      ~f:(fun ~key:_ ~data sum -> sum + Account.Index.Table.length data)
  in
  Coda_metrics.Gauge.set Coda_metrics.Consensus.staking_keypairs
    (Float.of_int @@ Public_key.Compressed.Set.length keys) ;
  Coda_metrics.Gauge.set Coda_metrics.Consensus.stake_delegators
    (Float.of_int num_delegators) ;
  outer_table

let compute_delegatee_table_sparse_ledger keys ledger =
  compute_delegatee_table keys ~iter_accounts:(fun f ->
      Coda_base.Sparse_ledger.iteri ledger ~f:(fun i acct -> f i acct) )

module Segment_id = Coda_numbers.Nat.Make32 ()

<<<<<<< HEAD
module Typ = Snark_params.Tick.Typ
module Constants = Constants

let epoch_size = UInt32.to_int Constants.Epoch.size
=======
module Typ = Crypto_params.Tick0.Typ
>>>>>>> 9a3593c5

module Configuration = struct
  [%%versioned
  module Stable = struct
    module V1 = struct
      type t =
        { delta: int
        ; k: int
        ; c: int
        ; c_times_k: int
        ; slots_per_epoch: int
        ; slot_duration: int
        ; epoch_duration: int
        ; genesis_state_timestamp: Block_time.Stable.V1.t
        ; acceptable_network_delay: int }
      [@@deriving yojson, fields]

      let to_latest = Fn.id
    end
  end]

  type t = Stable.Latest.t =
    { delta: int
    ; k: int
    ; c: int
    ; c_times_k: int
    ; slots_per_epoch: int
    ; slot_duration: int
    ; epoch_duration: int
    ; genesis_state_timestamp: Block_time.t
    ; acceptable_network_delay: int }
  [@@deriving yojson, fields]

  let t ~protocol_constants =
    let constants = Constants.create ~protocol_constants in
    let of_int32 = UInt32.to_int in
    let of_span = Fn.compose Int64.to_int Block_time.Span.to_ms in
    { delta= of_int32 constants.delta
    ; k= of_int32 constants.k
    ; c= of_int32 constants.c
    ; c_times_k= of_int32 constants.c * of_int32 constants.k
    ; slots_per_epoch= of_int32 constants.epoch_size
    ; slot_duration= of_span constants.slot_duration_ms
    ; epoch_duration= of_span constants.epoch_duration
    ; genesis_state_timestamp= constants.genesis_state_timestamp
    ; acceptable_network_delay= of_span constants.delta_duration }
end

module Constants = Constants

module Data = struct
  module Epoch_seed = struct
    include Coda_base.Data_hash.Make_full_size (struct
      let version_byte = Base58_check.Version_bytes.epoch_seed

      let description = "Epoch Seed"
    end)

<<<<<<< HEAD
    let initial : t = of_hash Snark_params.Tick.Field.zero
=======
    (* Data hash versioned boilerplate below *)

    [%%versioned
    module Stable = struct
      module V1 = struct
        module T = struct
          type t = Snark_params.Tick.Field.t
          [@@deriving sexp, compare, hash, version {asserted}]
        end

        include T

        let to_latest = Core.Fn.id

        [%%define_from_scope
        to_yojson, of_yojson]

        include Comparable.Make (T)
        include Hashable.Make_binable (T)
      end
    end]

    type _unused = unit constraint t = Stable.Latest.t

    let initial : t = of_hash Tick.Pedersen.zero_hash
>>>>>>> 9a3593c5

    let update (seed : t) vrf_result =
      let open Random_oracle in
      hash ~init:Hash_prefix_states.epoch_seed
        [|(seed :> Tick.Field.t); vrf_result|]
      |> of_hash

    let update_var (seed : var) vrf_result =
      let open Random_oracle.Checked in
      make_checked (fun () ->
          hash ~init:Hash_prefix_states.epoch_seed
            [|var_to_hash_packed seed; vrf_result|]
          |> var_of_hash_packed )
  end

  module Epoch_and_slot = struct
    type t = Epoch.t * Slot.t [@@deriving eq, sexp]

    let of_time_exn ~(constants : Constants.t) tm : t =
      let epoch = Epoch.of_time_exn tm ~constants in
      let time_since_epoch =
        Time.diff tm (Epoch.start_time epoch ~constants)
      in
      let slot =
        uint32_of_int64
        @@ Int64.Infix.(
             Time.Span.to_ms time_since_epoch
             / Time.Span.to_ms constants.slot_duration_ms)
      in
      (epoch, slot)
  end

  module Block_data = struct
    type t =
      { stake_proof: Stake_proof.t
      ; global_slot: Coda_numbers.Global_slot.t
      ; vrf_result: Random_oracle.Digest.t }

    let prover_state {stake_proof; _} = stake_proof

    let global_slot {global_slot; _} = global_slot
  end

  module Local_state = struct
    module Snapshot = struct
      type t =
        { ledger: Coda_base.Sparse_ledger.t
        ; delegatee_table:
            Coda_base.Account.t Coda_base.Account.Index.Table.t
            Public_key.Compressed.Table.t }
      [@@deriving sexp]

      let delegators t key =
        Public_key.Compressed.Table.find t.delegatee_table key

      let to_yojson {ledger; delegatee_table} =
        `Assoc
          [ ( "ledger_hash"
            , Coda_base.(
                Sparse_ledger.merkle_root ledger |> Ledger_hash.to_yojson) )
          ; ( "delegators"
            , `Assoc
                ( Hashtbl.to_alist delegatee_table
                |> List.map ~f:(fun (key, delegators) ->
                       ( Public_key.Compressed.to_string key
                       , `Assoc
                           ( Hashtbl.to_alist delegators
                           |> List.map ~f:(fun (addr, account) ->
                                  ( Int.to_string addr
                                  , Coda_base.Account.to_yojson account ) ) )
                       ) ) ) ) ]

      let ledger t = t.ledger
    end

    module Data = struct
      (* Invariant: Snapshot's delegators are taken from accounts in block_production_pubkeys *)
      type t =
        { mutable staking_epoch_snapshot: Snapshot.t
        ; mutable next_epoch_snapshot: Snapshot.t
        ; last_checked_slot_and_epoch:
            (Epoch.t * Slot.t) Public_key.Compressed.Table.t
        ; genesis_epoch_snapshot: Snapshot.t
        ; mutable last_epoch_delegatee_table:
            Coda_base.Account.t Coda_base.Account.Index.Table.t
            Public_key.Compressed.Table.t
            Option.t }
      [@@deriving sexp]

      let to_yojson t =
        `Assoc
          [ ( "staking_epoch_snapshot"
            , [%to_yojson: Snapshot.t] t.staking_epoch_snapshot )
          ; ( "next_epoch_snapshot"
            , [%to_yojson: Snapshot.t] t.next_epoch_snapshot )
          ; ( "last_checked_slot_and_epoch"
            , `Assoc
                ( Public_key.Compressed.Table.to_alist
                    t.last_checked_slot_and_epoch
                |> List.map ~f:(fun (key, epoch_and_slot) ->
                       ( Public_key.Compressed.to_string key
                       , [%to_yojson: Epoch.t * Slot.t] epoch_and_slot ) ) ) )
          ; ( "genesis_epoch_snapshot"
            , [%to_yojson: Snapshot.t] t.genesis_epoch_snapshot ) ]
    end

    (* The outer ref changes whenever we swap in new staker set; all the snapshots are recomputed *)
    type t = Data.t ref [@@deriving sexp, to_yojson]

    let current_epoch_delegatee_table ~(local_state : t) =
      !local_state.staking_epoch_snapshot.delegatee_table

    let last_epoch_delegatee_table ~(local_state : t) =
      !local_state.last_epoch_delegatee_table

    let current_block_production_keys t =
      Public_key.Compressed.Table.keys !t.Data.last_checked_slot_and_epoch
      |> Public_key.Compressed.Set.of_list

    let make_last_checked_slot_and_epoch_table old_table new_keys ~default =
      let module Set = Public_key.Compressed.Set in
      let module Table = Public_key.Compressed.Table in
      let last_checked_slot_and_epoch = Table.create () in
      Set.iter new_keys ~f:(fun pk ->
          let data = Option.value (Table.find old_table pk) ~default in
          Table.add_exn last_checked_slot_and_epoch ~key:pk ~data ) ;
      last_checked_slot_and_epoch

    let create block_producer_pubkeys ~genesis_ledger =
      (* TODO: remove this duplicate of the genesis ledger *)
      let ledger =
        Coda_base.Sparse_ledger.of_any_ledger
          (Coda_base.Ledger.Any_ledger.cast
             (module Coda_base.Ledger)
             (Lazy.force genesis_ledger))
      in
      let delegatee_table =
        compute_delegatee_table_sparse_ledger block_producer_pubkeys ledger
      in
      let genesis_epoch_snapshot = {Snapshot.delegatee_table; ledger} in
      ref
        { Data.staking_epoch_snapshot= genesis_epoch_snapshot
        ; next_epoch_snapshot= genesis_epoch_snapshot
        ; genesis_epoch_snapshot
        ; last_checked_slot_and_epoch=
            make_last_checked_slot_and_epoch_table
              (Public_key.Compressed.Table.create ())
              block_producer_pubkeys ~default:(Epoch.zero, Slot.zero)
        ; last_epoch_delegatee_table= Some delegatee_table }

    let block_production_keys_swap ~(constants : Constants.t) t
        block_production_pubkeys now =
      let old : Data.t = !t in
      let s {Snapshot.ledger; delegatee_table= _} =
        { Snapshot.ledger
        ; delegatee_table=
            compute_delegatee_table_sparse_ledger block_production_pubkeys
              ledger }
      in
      t :=
        { Data.staking_epoch_snapshot= s old.staking_epoch_snapshot
        ; next_epoch_snapshot= s old.next_epoch_snapshot
        ; genesis_epoch_snapshot=
            s old.genesis_epoch_snapshot
            (* assume these keys are different and therefore we haven't checked any
         * slots or epochs *)
        ; last_checked_slot_and_epoch=
            make_last_checked_slot_and_epoch_table
              !t.Data.last_checked_slot_and_epoch block_production_pubkeys
              ~default:
                ((* TODO: Be smarter so that we don't have to look at the slot before again *)
                 let epoch, slot = Epoch_and_slot.of_time_exn now ~constants in
                 (epoch, UInt32.(if slot > zero then sub slot one else slot)))
        ; last_epoch_delegatee_table= None }

    type snapshot_identifier = Staking_epoch_snapshot | Next_epoch_snapshot
    [@@deriving to_yojson]

    let get_snapshot (t : t) id =
      match id with
      | Staking_epoch_snapshot ->
          !t.staking_epoch_snapshot
      | Next_epoch_snapshot ->
          !t.next_epoch_snapshot

    let set_snapshot (t : t) id v =
      match id with
      | Staking_epoch_snapshot ->
          !t.staking_epoch_snapshot <- v
      | Next_epoch_snapshot ->
          !t.next_epoch_snapshot <- v

    let seen_slot (t : t) epoch slot =
      let module Table = Public_key.Compressed.Table in
      let unseens =
        Table.to_alist !t.last_checked_slot_and_epoch
        |> List.filter_map ~f:(fun (pk, last_checked_epoch_and_slot) ->
               let i =
                 Tuple2.compare ~cmp1:Epoch.compare ~cmp2:Slot.compare
                   last_checked_epoch_and_slot (epoch, slot)
               in
               if i >= 0 then None
               else (
                 Table.set !t.last_checked_slot_and_epoch ~key:pk
                   ~data:(epoch, slot) ;
                 Some pk ) )
      in
      match unseens with
      | [] ->
          `All_seen
      | nel ->
          `Unseen (Public_key.Compressed.Set.of_list nel)
  end

  module Epoch_ledger = struct
    module Poly = struct
      [%%versioned
      module Stable = struct
        module V1 = struct
          type ('ledger_hash, 'amount) t =
            {hash: 'ledger_hash; total_currency: 'amount}
          [@@deriving sexp, eq, compare, hash, to_yojson]
        end
      end]

      type ('ledger_hash, 'amount) t =
            ('ledger_hash, 'amount) Stable.Latest.t =
        {hash: 'ledger_hash; total_currency: 'amount}
      [@@deriving sexp, eq, compare, hash, to_yojson]
    end

    module Value = struct
      [%%versioned
      module Stable = struct
        module V1 = struct
          type t =
            ( Coda_base.Frozen_ledger_hash.Stable.V1.t
            , Amount.Stable.V1.t )
            Poly.Stable.V1.t
          [@@deriving sexp, eq, compare, hash, to_yojson]

          let to_latest = Fn.id
        end
      end]

      type t = Stable.Latest.t [@@deriving sexp, eq, compare, hash, to_yojson]
    end

    let graphql_type () : ('ctx, Value.t option) Graphql_async.Schema.typ =
      let open Graphql_async in
      let open Schema in
      obj "epochLedger" ~fields:(fun _ ->
          [ field "hash" ~typ:(non_null string)
              ~args:Arg.[]
              ~resolve:(fun _ {Poly.hash; _} ->
                Coda_base.Frozen_ledger_hash.to_string hash )
          ; field "totalCurrency"
              ~typ:(non_null @@ Graphql_base_types.uint64 ())
              ~args:Arg.[]
              ~resolve:(fun _ {Poly.total_currency; _} ->
                Amount.to_uint64 total_currency ) ] )

    let to_input ({hash; total_currency} : Value.t) =
      let open Snark_params.Tick in
      { Random_oracle.Input.field_elements= [|(hash :> Field.t)|]
      ; bitstrings= [|Amount.to_bits total_currency|] }

    type var = (Coda_base.Frozen_ledger_hash.var, Amount.var) Poly.t

    let to_hlist {Poly.hash; total_currency} =
      Coda_base.H_list.[hash; total_currency]

    let of_hlist :
           (unit, 'ledger_hash -> 'total_currency -> unit) Coda_base.H_list.t
        -> ('ledger_hash, 'total_currency) Poly.t =
     fun Coda_base.H_list.[hash; total_currency] -> {hash; total_currency}

    let data_spec =
      Tick.Data_spec.[Coda_base.Frozen_ledger_hash.typ; Amount.typ]

    let typ : (var, Value.t) Typ.t =
      Tick.Typ.of_hlistable data_spec ~var_to_hlist:to_hlist
        ~var_of_hlist:of_hlist ~value_to_hlist:to_hlist
        ~value_of_hlist:of_hlist

    let var_to_input ({Poly.hash; total_currency} : var) =
      { Random_oracle.Input.field_elements=
          [|Coda_base.Frozen_ledger_hash.var_to_hash_packed hash|]
      ; bitstrings=
          [|Bitstring.Lsb_first.to_list (Amount.var_to_bits total_currency)|]
      }

    let if_ cond
        ~(then_ : (Coda_base.Frozen_ledger_hash.var, Amount.var) Poly.t)
        ~(else_ : (Coda_base.Frozen_ledger_hash.var, Amount.var) Poly.t) =
      let open Tick.Checked.Let_syntax in
      let%map hash =
        Coda_base.Frozen_ledger_hash.if_ cond ~then_:then_.hash
          ~else_:else_.hash
      and total_currency =
        Amount.Checked.if_ cond ~then_:then_.total_currency
          ~else_:else_.total_currency
      in
      {Poly.hash; total_currency}

    let genesis ~ledger =
      { Poly.hash= genesis_ledger_hash ~ledger
      ; total_currency= genesis_ledger_total_currency ~ledger }
  end

  module Vrf = struct
    module Scalar = struct
      type value = Tick.Inner_curve.Scalar.t

      type var = Tick.Inner_curve.Scalar.var

      let typ : (var, value) Typ.t = Tick.Inner_curve.Scalar.typ
    end

    module Group = struct
      open Tick

      type value = Inner_curve.t

      type var = Inner_curve.var

      let scale = Inner_curve.scale

      module Checked = struct
        include Inner_curve.Checked

        let scale_generator shifted s ~init =
          scale_known shifted Inner_curve.one s ~init
      end
    end

    module Message = struct
      module Global_slot = Coda_numbers.Global_slot

      type ('global_slot, 'epoch_seed, 'delegator) t =
        {global_slot: 'global_slot; seed: 'epoch_seed; delegator: 'delegator}
      [@@deriving sexp]

      type value = (Global_slot.t, Epoch_seed.t, Coda_base.Account.Index.t) t
      [@@deriving sexp]

      type var =
        ( Global_slot.Checked.t
        , Epoch_seed.var
        , Coda_base.Account.Index.Unpacked.var )
        t

      let to_input ({global_slot; seed; delegator} : value) =
        { Random_oracle.Input.field_elements= [|(seed :> Tick.field)|]
        ; bitstrings=
            [| Global_slot.Bits.to_bits global_slot
             ; Coda_base.Account.Index.to_bits delegator |] }

      let to_hlist {global_slot; seed; delegator} =
        Coda_base.H_list.[global_slot; seed; delegator]

      let of_hlist :
             ( unit
             , 'global_slot -> 'epoch_seed -> 'del -> unit )
             Coda_base.H_list.t
          -> ('global_slot, 'epoch_seed, 'del) t =
       fun Coda_base.H_list.[global_slot; seed; delegator] ->
        {global_slot; seed; delegator}

      let data_spec =
        let open Tick.Data_spec in
        [Global_slot.typ; Epoch_seed.typ; Coda_base.Account.Index.Unpacked.typ]

      let typ : (var, value) Typ.t =
        Tick.Typ.of_hlistable data_spec ~var_to_hlist:to_hlist
          ~var_of_hlist:of_hlist ~value_to_hlist:to_hlist
          ~value_of_hlist:of_hlist

      let hash_to_group msg =
        Random_oracle.hash ~init:Coda_base.Hash_prefix.vrf_message
          (Random_oracle.pack_input (to_input msg))
        |> Group_map.to_group |> Tick.Inner_curve.of_affine

      module Checked = struct
        open Tick

        let to_input ({global_slot; seed; delegator} : var) =
          let open Tick.Checked.Let_syntax in
          let%map global_slot = Global_slot.Checked.to_bits global_slot in
          let s = Bitstring_lib.Bitstring.Lsb_first.to_list in
          { Random_oracle.Input.field_elements=
              [|Epoch_seed.var_to_hash_packed seed|]
          ; bitstrings= [|s global_slot; delegator|] }

        let hash_to_group msg =
          let%bind input = to_input msg in
          Tick.make_checked (fun () ->
              Random_oracle.Checked.hash
                ~init:Coda_base.Hash_prefix.vrf_message
                (Random_oracle.Checked.pack_input input)
              |> Group_map.Checked.to_group )
      end

      let gen =
        let open Quickcheck.Let_syntax in
        let%map global_slot = Global_slot.gen
        and seed = Epoch_seed.gen
        and delegator = Coda_base.Account.Index.gen in
        {global_slot; seed; delegator}
    end

    module Output = struct
      module Truncated = struct
        [%%versioned
        module Stable = struct
          module V1 = struct
            type t = string [@@deriving sexp, eq, compare, hash, yojson]

            let to_latest = Fn.id
          end
        end]

        type t = Stable.Latest.t [@@deriving sexp, compare, hash, yojson]

        include Codable.Make_base58_check (struct
          type t = Stable.Latest.t [@@deriving bin_io_unversioned]

          let version_byte = Base58_check.Version_bytes.vrf_truncated_output

          let description = "Vrf Truncated Output"
        end)

        let length_in_bytes = 32

        let length_in_bits = 8 * length_in_bytes

        open Tick

        type var = Boolean.var array

        let typ : (var, t) Typ.t =
          Typ.array ~length:length_in_bits Boolean.typ
          |> Typ.transport ~there:Blake2.string_to_bits
               ~back:Blake2.bits_to_string

        let dummy = String.init length_in_bytes ~f:(fun _ -> '\000')

        let to_bits t = Fold.(to_list (string_bits t))
      end

      open Tick

      let typ = Field.typ

      let gen = Field.gen

      let truncate x =
        Random_oracle.Digest.to_bits ~length:Truncated.length_in_bits x
        |> Array.of_list |> Blake2.bits_to_string

      let hash msg g =
        let x, y = Non_zero_curve_point.of_inner_curve_exn g in
        let input =
          Random_oracle.Input.(
            append (Message.to_input msg) (field_elements [|x; y|]))
        in
        let open Random_oracle in
        hash ~init:Hash_prefix_states.vrf_output (pack_input input)

      module Checked = struct
        let truncate x =
          Tick.make_checked (fun () ->
              Random_oracle.Checked.Digest.to_bits
                ~length:Truncated.length_in_bits x
              |> Array.of_list )

        let hash msg (x, y) =
          let%bind msg = Message.Checked.to_input msg in
          let input =
            Random_oracle.Input.(append msg (field_elements [|x; y|]))
          in
          make_checked (fun () ->
              let open Random_oracle.Checked in
              hash ~init:Hash_prefix_states.vrf_output (pack_input input) )
      end

      let%test_unit "hash unchecked vs. checked equality" =
        let gen_inner_curve_point =
          let open Quickcheck.Generator.Let_syntax in
          let%map compressed = Non_zero_curve_point.gen in
          Non_zero_curve_point.to_inner_curve compressed
        in
        let gen_message_and_curve_point =
          let open Quickcheck.Generator.Let_syntax in
          let%map msg = Message.gen and g = gen_inner_curve_point in
          (msg, g)
        in
        Quickcheck.test ~trials:10 gen_message_and_curve_point
          ~f:
            (Test_util.test_equal ~equal:Field.equal
               Snark_params.Tick.Typ.(
                 Message.typ * Snark_params.Tick.Inner_curve.typ)
               typ
               (fun (msg, g) -> Checked.hash msg g)
               (fun (msg, g) -> hash msg g))
    end

    module Threshold = struct
      open Bignum_bigint

      (* TEMPORARY HACK FOR TESTNETS: c should be 1 (or possibly 2) otherwise *)
      let c = `Two_to_the 1

      let base = Bignum.(one / of_int 2)

      let c_bias =
        let (`Two_to_the i) = c in
        fun xs -> List.drop xs i

      let params =
        Snarky_taylor.Exp.params ~base
          ~field_size_in_bits:Snark_params.Tick.Field.size_in_bits

      let bigint_of_uint64 = Fn.compose Bigint.of_string UInt64.to_string

      (*  Check if
          vrf_output / 2^256 <= c * my_stake / total_currency

          So that we don't have to do division we check

          vrf_output * total_currency <= c * my_stake * 2^256
      *)
      let is_satisfied ~my_stake ~total_stake vrf_output =
        let input =
          (* get first params.per_term_precision bits of top / bottom.

            This is equal to

            floor(2^params.per_term_precision * top / bottom) / 2^params.per_term_precision
          *)
          let k = params.per_term_precision in
          let top = bigint_of_uint64 (Balance.to_uint64 my_stake) in
          let bottom = bigint_of_uint64 (Amount.to_uint64 total_stake) in
          Bignum.(
            of_bigint Bignum_bigint.(shift_left top k / bottom)
            / of_bigint Bignum_bigint.(shift_left one k))
        in
        let rhs = Snarky_taylor.Exp.Unchecked.one_minus_exp params input in
        let lhs =
          let n =
            of_bits_lsb
              (c_bias (Array.to_list (Blake2.string_to_bits vrf_output)))
          in
          Bignum.(
            of_bigint n
            / of_bigint
                Bignum_bigint.(shift_left one Output.Truncated.length_in_bits))
        in
        Bignum.(lhs <= rhs)

      module Checked = struct
        let is_satisfied ~my_stake ~total_stake
            (vrf_output : Output.Truncated.var) =
          let open Snarky_integer in
          let open Snarky_taylor in
          make_checked (fun () ->
              let open Run in
              let rhs =
                Exp.one_minus_exp ~m params
                  (Floating_point.of_quotient ~m
                     ~precision:params.per_term_precision
                     ~top:(Integer.of_bits ~m (Balance.var_to_bits my_stake))
                     ~bottom:
                       (Integer.of_bits ~m (Amount.var_to_bits total_stake))
                     ~top_is_less_than_bottom:())
              in
              let vrf_output =
                Array.to_list (vrf_output :> Boolean.var array)
              in
              let lhs = c_bias vrf_output in
              Floating_point.(
                le ~m
                  (of_bits ~m lhs ~precision:Output.Truncated.length_in_bits)
                  rhs) )
      end
    end

    module T =
      Vrf_lib.Integrated.Make (Tick) (Scalar) (Group) (Message)
        (struct
          type value = Snark_params.Tick.Field.t

          type var = Random_oracle.Checked.Digest.t

          let hash = Output.hash

          module Checked = struct
            let hash = Output.Checked.hash
          end
        end)

    type _ Snarky.Request.t +=
      | Winner_address : Coda_base.Account.Index.t Snarky.Request.t
      | Private_key : Scalar.value Snarky.Request.t
      | Public_key : Public_key.t Snarky.Request.t

    let%snarkydef get_vrf_evaluation shifted ~ledger ~message =
      let open Coda_base in
      let open Snark_params.Tick in
      let%bind private_key =
        request_witness Scalar.typ (As_prover.return Private_key)
      in
      let%bind public_key =
        request_witness Public_key.typ (As_prover.return Public_key)
      in
      let staker_addr = message.Message.delegator in
      let%bind account =
        with_label __LOC__ (Frozen_ledger_hash.get ledger staker_addr)
      in
      let%bind () =
        [%with_label "Account is for the default token"]
          Token_id.(Checked.Assert.equal account.token_id (var_of_t default))
      in
      let%bind delegate =
        with_label __LOC__ (Public_key.decompress_var account.delegate)
      in
      let%bind () =
        with_label __LOC__ (Public_key.assert_equal public_key delegate)
      in
      let%map evaluation =
        with_label __LOC__
          (T.Checked.eval_and_check_public_key shifted ~private_key
             ~public_key:delegate message)
      in
      (evaluation, account.balance)

    module Checked = struct
      let%snarkydef check shifted ~(epoch_ledger : Epoch_ledger.var)
          ~global_slot ~seed =
        let open Snark_params.Tick in
        let%bind winner_addr =
          request_witness Coda_base.Account.Index.Unpacked.typ
            (As_prover.return Winner_address)
        in
        let%bind result, my_stake =
          get_vrf_evaluation shifted ~ledger:epoch_ledger.hash
            ~message:{Message.global_slot; seed; delegator= winner_addr}
        in
        let%bind truncated_result = Output.Checked.truncate result in
        let%map satisifed =
          Threshold.Checked.is_satisfied ~my_stake
            ~total_stake:epoch_ledger.total_currency truncated_result
        in
        (satisifed, result, truncated_result)
    end

    let eval = T.eval

    module Precomputed = struct
      let keypairs = Lazy.force Coda_base.Sample_keypairs.keypairs

      let genesis_winner = keypairs.(0)

      let handler :
             genesis_ledger:Coda_base.Ledger.t Lazy.t
          -> Snark_params.Tick.Handler.t =
       fun ~genesis_ledger ->
        let pk, sk = genesis_winner in
        let dummy_sparse_ledger =
          Coda_base.Sparse_ledger.of_ledger_subset_exn
            (Lazy.force genesis_ledger)
            [Coda_base.(Account_id.create pk Token_id.default)]
        in
        let empty_pending_coinbase =
          Coda_base.Pending_coinbase.create () |> Or_error.ok_exn
        in
        let ledger_handler =
          unstage (Coda_base.Sparse_ledger.handler dummy_sparse_ledger)
        in
        let pending_coinbase_handler =
          unstage
            (Coda_base.Pending_coinbase.handler empty_pending_coinbase
               ~is_new_stack:true)
        in
        let handlers =
          Snarky.Request.Handler.(
            push
              (push fail (create_single pending_coinbase_handler))
              (create_single ledger_handler))
        in
        fun (With {request; respond}) ->
          match request with
          | Winner_address ->
              respond (Provide 0)
          | Private_key ->
              respond (Provide sk)
          | Public_key ->
              respond (Provide (Public_key.decompress_exn pk))
          | _ ->
              respond
                (Provide
                   (Snarky.Request.Handler.run handlers
                      ["Ledger Handler"; "Pending Coinbase Handler"]
                      request))
    end

    let check ~global_slot ~seed ~private_key ~public_key
        ~public_key_compressed ~total_stake ~logger ~epoch_snapshot =
      let open Message in
      let open Local_state in
      let open Snapshot in
      with_return (fun {return} ->
          Hashtbl.iteri
            ( Snapshot.delegators epoch_snapshot public_key_compressed
            |> Option.value ~default:(Core_kernel.Int.Table.create ()) )
            ~f:(fun ~key:delegator ~data:account ->
              let vrf_result =
                T.eval ~private_key {global_slot; seed; delegator}
              in
              let truncated_vrf_result = Output.truncate vrf_result in
              Logger.debug logger ~module_:__MODULE__ ~location:__LOC__
                "VRF result for delegator: $delegator, balance: $balance, \
                 amount: $amount, result: $result"
                ~metadata:
                  [ ( "delegator"
                    , `Int (Coda_base.Account.Index.to_int delegator) )
                  ; ("balance", `Int (Balance.to_int account.balance))
                  ; ("amount", `Int (Amount.to_int total_stake))
                  ; ( "result"
                    , `String
                        (* use sexp representation; int might be too small *)
                        ( Fold.string_bits truncated_vrf_result
                        |> Bignum_bigint.of_bit_fold_lsb
                        |> Bignum_bigint.sexp_of_t |> Sexp.to_string ) ) ] ;
              Coda_metrics.Counter.inc_one
                Coda_metrics.Consensus.vrf_evaluations ;
              if
                Threshold.is_satisfied ~my_stake:account.balance ~total_stake
                  truncated_vrf_result
              then
                return
                  (Some
                     { Block_data.stake_proof=
                         { private_key
                         ; public_key
                         ; delegator
                         ; ledger= epoch_snapshot.ledger }
                     ; global_slot
                     ; vrf_result }) ) ;
          None )
  end

  module Optional_state_hash = struct
    [%%versioned
    module Stable = struct
      module V1 = struct
        type t = Coda_base.State_hash.Stable.V1.t option
        [@@deriving sexp, compare, hash, to_yojson]

        let to_latest = Fn.id
      end
    end]

    type t = Stable.Latest.t [@@deriving sexp, compare, hash, to_yojson]
  end

  module Epoch_data = struct
    module Poly = struct
      [%%versioned
      module Stable = struct
        module V1 = struct
          type ( 'epoch_ledger
               , 'epoch_seed
               , 'start_checkpoint
               , 'lock_checkpoint
               , 'length )
               t =
            { ledger: 'epoch_ledger
            ; seed: 'epoch_seed
            ; start_checkpoint: 'start_checkpoint
                  (* The lock checkpoint is the hash of the latest state in the seed update range, not including
              the current state. *)
            ; lock_checkpoint: 'lock_checkpoint
            ; epoch_length: 'length }
          [@@deriving sexp, eq, compare, hash, to_yojson, fields]
        end
      end]

      type ( 'epoch_ledger
           , 'epoch_seed
           , 'start_checkpoint
           , 'lock_checkpoint
           , 'length )
           t =
            ( 'epoch_ledger
            , 'epoch_seed
            , 'start_checkpoint
            , 'lock_checkpoint
            , 'length )
            Stable.Latest.t =
        { ledger: 'epoch_ledger
        ; seed: 'epoch_seed
        ; start_checkpoint: 'start_checkpoint
        ; lock_checkpoint: 'lock_checkpoint
        ; epoch_length: 'length }
      [@@deriving sexp, compare, hash, to_yojson, fields]
    end

    type var =
      ( Epoch_ledger.var
      , Epoch_seed.var
      , Coda_base.State_hash.var
      , Coda_base.State_hash.var
      , Length.Checked.t )
      Poly.t

    let if_ cond ~(then_ : var) ~(else_ : var) =
      let open Snark_params.Tick.Checked.Let_syntax in
      let%map ledger =
        Epoch_ledger.if_ cond ~then_:then_.ledger ~else_:else_.ledger
      and seed = Epoch_seed.if_ cond ~then_:then_.seed ~else_:else_.seed
      and start_checkpoint =
        Coda_base.State_hash.if_ cond ~then_:then_.start_checkpoint
          ~else_:else_.start_checkpoint
      and lock_checkpoint =
        Coda_base.State_hash.if_ cond ~then_:then_.lock_checkpoint
          ~else_:else_.lock_checkpoint
      and epoch_length =
        Length.Checked.if_ cond ~then_:then_.epoch_length
          ~else_:else_.epoch_length
      in
      {Poly.ledger; seed; start_checkpoint; lock_checkpoint; epoch_length}

    let to_hlist
        {Poly.ledger; seed; start_checkpoint; lock_checkpoint; epoch_length} =
      Coda_base.H_list.
        [ledger; seed; start_checkpoint; lock_checkpoint; epoch_length]

    let of_hlist :
           ( unit
           ,    'ledger
             -> 'seed
             -> 'start_checkpoint
             -> 'lock_checkpoint
             -> 'length
             -> unit )
           Coda_base.H_list.t
        -> ( 'ledger
           , 'seed
           , 'start_checkpoint
           , 'lock_checkpoint
           , 'length )
           Poly.t =
     fun Coda_base.H_list.
           [ledger; seed; start_checkpoint; lock_checkpoint; epoch_length] ->
      {ledger; seed; start_checkpoint; lock_checkpoint; epoch_length}

    module Make (Lock_checkpoint : sig
      type t [@@deriving sexp, compare, hash, to_yojson]

      val typ : (Coda_base.State_hash.var, t) Typ.t

      type graphql_type

      val graphql_type : unit -> ('ctx, graphql_type) Graphql_async.Schema.typ

      val resolve : t -> graphql_type

      val to_input :
        t -> (Snark_params.Tick.Field.t, bool) Random_oracle.Input.t

      val null : t
    end) =
    struct
      open Snark_params

      module Value = struct
        type t =
          ( Epoch_ledger.Value.t
          , Epoch_seed.t
          , Coda_base.State_hash.t
          , Lock_checkpoint.t
          , Length.t )
          Poly.t
        [@@deriving sexp, compare, hash, to_yojson]
      end

      let data_spec =
        let open Tick.Data_spec in
        [ Epoch_ledger.typ
        ; Epoch_seed.typ
        ; Coda_base.State_hash.typ
        ; Lock_checkpoint.typ
        ; Length.typ ]

      let typ : (var, Value.t) Typ.t =
        Typ.of_hlistable data_spec ~var_to_hlist:to_hlist
          ~var_of_hlist:of_hlist ~value_to_hlist:to_hlist
          ~value_of_hlist:of_hlist

      let graphql_type name =
        let open Graphql_async in
        let open Schema in
        obj name ~fields:(fun _ ->
            [ field "ledger"
                ~typ:(non_null @@ Epoch_ledger.graphql_type ())
                ~args:Arg.[]
                ~resolve:(fun _ {Poly.ledger; _} -> ledger)
            ; field "seed" ~typ:(non_null string)
                ~args:Arg.[]
                ~resolve:(fun _ {Poly.seed; _} ->
                  Epoch_seed.to_base58_check seed )
            ; field "startCheckpoint" ~typ:(non_null string)
                ~args:Arg.[]
                ~resolve:(fun _ {Poly.start_checkpoint; _} ->
                  Coda_base.State_hash.to_base58_check start_checkpoint )
            ; field "lockCheckpoint"
                ~typ:(Lock_checkpoint.graphql_type ())
                ~args:Arg.[]
                ~resolve:(fun _ {Poly.lock_checkpoint; _} ->
                  Lock_checkpoint.resolve lock_checkpoint )
            ; field "epochLength"
                ~typ:(non_null @@ Graphql_base_types.uint32 ())
                ~args:Arg.[]
                ~resolve:(fun _ {Poly.epoch_length; _} ->
                  Coda_numbers.Length.to_uint32 epoch_length ) ] )

      let to_input
          ({ledger; seed; start_checkpoint; lock_checkpoint; epoch_length} :
            Value.t) =
        let input =
          { Random_oracle.Input.field_elements=
              [|(seed :> Tick.Field.t); (start_checkpoint :> Tick.Field.t)|]
          ; bitstrings= [|Length.Bits.to_bits epoch_length|] }
        in
        List.reduce_exn ~f:Random_oracle.Input.append
          [ input
          ; Epoch_ledger.to_input ledger
          ; Lock_checkpoint.to_input lock_checkpoint ]

      let var_to_input
          ({ledger; seed; start_checkpoint; lock_checkpoint; epoch_length} :
            var) =
        let open Tick in
        let%map epoch_length = Length.Checked.to_bits epoch_length in
        let open Random_oracle.Input in
        let input =
          { field_elements=
              [| Epoch_seed.var_to_hash_packed seed
               ; Coda_base.State_hash.var_to_hash_packed start_checkpoint |]
          ; bitstrings= [|Bitstring.Lsb_first.to_list epoch_length|] }
        in
        List.reduce_exn ~f:Random_oracle.Input.append
          [ input
          ; Epoch_ledger.var_to_input ledger
          ; field (Coda_base.State_hash.var_to_hash_packed lock_checkpoint) ]

      let genesis ~genesis_ledger =
        { Poly.ledger=
            Epoch_ledger.genesis ~ledger:genesis_ledger
            (* TODO: epoch_seed needs to be non-determinable by o1-labs before mainnet launch *)
        ; seed= Epoch_seed.initial
        ; start_checkpoint= Coda_base.State_hash.(of_hash zero)
        ; lock_checkpoint= Lock_checkpoint.null
        ; epoch_length= Length.of_int 1 }
    end

    module T = struct
      include Coda_base.State_hash

      let to_input (t : t) = Random_oracle.Input.field (t :> Tick.Field.t)

      let null = Coda_base.State_hash.(of_hash zero)

      open Graphql_async
      open Schema

      type graphql_type = string

      let graphql_type () = non_null string

      let resolve = to_base58_check
    end

    module Staking = Make (T)
    module Next = Make (T)

    (* stable-versioned types are disallowed as functor application results
       we create them outside the results, and make sure they match the corresponding non-versioned types
    *)

    module Staking_value_versioned = struct
      module Value = struct
        module Lock_checkpoint = Coda_base.State_hash

        [%%versioned
        module Stable = struct
          module V1 = struct
            type t =
              ( Epoch_ledger.Value.Stable.V1.t
              , Epoch_seed.Stable.V1.t
              , Coda_base.State_hash.Stable.V1.t
              , Lock_checkpoint.Stable.V1.t
              , Length.Stable.V1.t )
              Poly.Stable.V1.t
            [@@deriving sexp, compare, eq, hash, to_yojson]

            let to_latest = Fn.id
          end
        end]

        type _unused = unit constraint Stable.Latest.t = Staking.Value.t
      end
    end

    module Next_value_versioned = struct
      module Value = struct
        module Lock_checkpoint = Coda_base.State_hash

        [%%versioned
        module Stable = struct
          module V1 = struct
            type t =
              ( Epoch_ledger.Value.Stable.V1.t
              , Epoch_seed.Stable.V1.t
              , Coda_base.State_hash.Stable.V1.t
              , Lock_checkpoint.Stable.V1.t
              , Length.Stable.V1.t )
              Poly.Stable.V1.t
            [@@deriving sexp, compare, eq, hash, to_yojson]

            let to_latest = Fn.id
          end
        end]

        type _unused = unit constraint Stable.Latest.t = Next.Value.t
      end
    end

    let next_to_staking (next : Next.Value.t) : Staking.Value.t = next

    let update_pair
        ((staking_data, next_data) : Staking.Value.t * Next.Value.t)
        epoch_count ~prev_epoch ~next_epoch ~prev_slot
        ~prev_protocol_state_hash ~producer_vrf_result ~snarked_ledger_hash
        ~total_currency ~(constants : Constants.t) =
      let staking_data', next_data', epoch_count' =
        if next_epoch > prev_epoch then
          ( next_to_staking next_data
          , { Poly.seed= Epoch_seed.initial
            ; ledger=
                {Epoch_ledger.Poly.hash= snarked_ledger_hash; total_currency}
            ; start_checkpoint=
                prev_protocol_state_hash
                (* TODO: We need to make sure issue #2328 is properly addressed. *)
            ; lock_checkpoint= Coda_base.State_hash.(of_hash zero)
            ; epoch_length= Length.of_int 1 }
          , Length.succ epoch_count )
        else (
          assert (Epoch.equal next_epoch prev_epoch) ;
          ( staking_data
          , Poly.
              {next_data with epoch_length= Length.succ next_data.epoch_length}
          , epoch_count ) )
      in
      let curr_seed, curr_lock_checkpoint =
        if Slot.in_seed_update_range prev_slot ~constants then
          ( Epoch_seed.update next_data'.seed producer_vrf_result
          , prev_protocol_state_hash )
        else (next_data'.seed, next_data'.lock_checkpoint)
      in
      let next_data'' =
        Poly.
          { next_data' with
            seed= curr_seed
          ; lock_checkpoint= curr_lock_checkpoint }
      in
      (staking_data', next_data'', epoch_count')
  end

  module Consensus_transition = struct
    include Coda_numbers.Global_slot
    module Value = Coda_numbers.Global_slot

    type var = Checked.t

    let genesis = zero
  end

  module Consensus_time = struct
    include Global_slot

    let to_string_hum = time_hum

    (* externally, we are only interested in when the slot starts *)
    let to_time ~(constants : Constants.t) t = start_time ~constants t

    open UInt32
    open Infix

    (* create dummy block to split map on *)
    let get_old ~constants (t : Global_slot.t) : Global_slot.t =
      let ( `Acceptable_network_delay _
          , `Gc_width _
          , `Gc_width_epoch gc_width_epoch
          , `Gc_width_slot gc_width_slot
          , `Gc_interval _ ) =
        Constants.gc_parameters constants
      in
      let gs = of_epoch_and_slot ~constants (gc_width_epoch, gc_width_slot) in
      if Global_slot.(t < gs) then
        (* block not beyond gc_width *)
        Global_slot.zero ~constants
      else
        let open Int in
        (* subtract epoch, slot components of gc_width *)
        Global_slot.diff ~constants t (gc_width_epoch, gc_width_slot)

    let to_uint32 t = Global_slot.slot_number t
  end

  [%%if
  false]

  module Min_window_density = struct
    (* Three cases for updating the lengths of sub_windows
       - same sub_window, then add 1 to the sub_window_densities
       - passed a few sub_windows, but didn't skip a window, then
         assign 0 to all the skipped sub_window, then mark next_sub_window_length to be 1
       - skipped more than a window, set every sub_windows to be 0 and mark next_sub_window_length to be 1
     *)

    let update_min_window_density ~constants ~prev_global_slot
        ~next_global_slot ~prev_sub_window_densities ~prev_min_window_density =
      let prev_global_sub_window =
        Global_sub_window.of_global_slot ~constants prev_global_slot
      in
      let next_global_sub_window =
        Global_sub_window.of_global_slot ~constants next_global_slot
      in
      let prev_relative_sub_window =
        Global_sub_window.sub_window ~constants prev_global_sub_window
      in
      let next_relative_sub_window =
        Global_sub_window.sub_window ~constants next_global_sub_window
      in
      let same_sub_window =
        Global_sub_window.equal prev_global_sub_window next_global_sub_window
      in
      let same_window =
        Global_sub_window.(
          add prev_global_sub_window
            (constant constants.sub_windows_per_window)
          >= next_global_sub_window)
      in
      let new_sub_window_densities =
        List.mapi prev_sub_window_densities ~f:(fun i length ->
            let gt_prev_sub_window =
              Sub_window.(of_int i > prev_relative_sub_window)
            in
            let lt_next_sub_window =
              Sub_window.(of_int i < next_relative_sub_window)
            in
            let within_range =
              if prev_relative_sub_window < next_relative_sub_window then
                gt_prev_sub_window && lt_next_sub_window
              else gt_prev_sub_window || lt_next_sub_window
            in
            if same_sub_window then length
            else if same_window && not within_range then length
            else Length.zero )
      in
      let new_window_length =
        List.fold new_sub_window_densities ~init:Length.zero ~f:Length.add
      in
      let min_window_density =
        if same_sub_window then prev_min_window_density
        else Length.min new_window_length prev_min_window_density
      in
      let sub_window_densities =
        List.mapi new_sub_window_densities ~f:(fun i length ->
            let is_next_sub_window =
              Sub_window.(of_int i = next_relative_sub_window)
            in
            if is_next_sub_window then
              if same_sub_window then Length.(succ length)
              else Length.(succ zero)
            else length )
      in
      (min_window_density, sub_window_densities)

    module Checked = struct
      open Tick.Checked
      open Tick.Checked.Let_syntax

      let%snarkydef update_min_window_density ~(constants : Constants.var)
          ~prev_global_slot ~next_global_slot ~prev_sub_window_densities
          ~prev_min_window_density =
        let open Tick in
        let open Tick.Checked.Let_syntax in
        let%bind prev_global_sub_window =
          Global_sub_window.Checked.of_global_slot ~constants prev_global_slot
        in
        let%bind next_global_sub_window =
          Global_sub_window.Checked.of_global_slot ~constants next_global_slot
        in
        let%bind prev_relative_sub_window =
          Global_sub_window.Checked.sub_window ~constants
            prev_global_sub_window
        in
        let%bind next_relative_sub_window =
          Global_sub_window.Checked.sub_window ~constants
            next_global_sub_window
        in
        let%bind same_sub_window =
          Global_sub_window.Checked.equal prev_global_sub_window
            next_global_sub_window
        in
        let%bind same_window =
          Global_sub_window.Checked.(
            add prev_global_sub_window constants.sub_windows_per_window
            >= next_global_sub_window)
        in
        let if_ cond ~then_ ~else_ =
          let%bind cond = cond and then_ = then_ and else_ = else_ in
          Length.Checked.if_ cond ~then_ ~else_
        in
        let%bind new_sub_window_densities =
          Checked.List.mapi prev_sub_window_densities ~f:(fun i length ->
              let%bind gt_prev_sub_window =
                Sub_window.Checked.(
                  constant (UInt32.of_int i) > prev_relative_sub_window)
              in
              let%bind lt_next_sub_window =
                Sub_window.Checked.(
                  constant (UInt32.of_int i) < next_relative_sub_window)
              in
              let%bind within_range =
                Sub_window.Checked.(
                  let if_ cond ~then_ ~else_ =
                    let%bind cond = cond and then_ = then_ and else_ = else_ in
                    Boolean.if_ cond ~then_ ~else_
                  in
                  if_
                    (prev_relative_sub_window < next_relative_sub_window)
                    ~then_:Boolean.(gt_prev_sub_window && lt_next_sub_window)
                    ~else_:Boolean.(gt_prev_sub_window || lt_next_sub_window))
              in
              if_
                (Checked.return same_sub_window)
                ~then_:(Checked.return length)
                ~else_:
                  (if_
                     Boolean.(same_window && not within_range)
                     ~then_:(Checked.return length)
                     ~else_:(Checked.return Length.Checked.zero)) )
        in
        let%bind new_window_length =
          Checked.List.fold new_sub_window_densities ~init:Length.Checked.zero
            ~f:Length.Checked.add
        in
        let%bind min_window_density =
          if_
            (Checked.return same_sub_window)
            ~then_:(Checked.return prev_min_window_density)
            ~else_:
              (Length.Checked.min new_window_length prev_min_window_density)
        in
        let%bind sub_window_densities =
          Checked.List.mapi new_sub_window_densities ~f:(fun i length ->
              let%bind is_next_sub_window =
                Sub_window.Checked.(
                  constant (UInt32.of_int i) = next_relative_sub_window)
              in
              if_
                (Checked.return is_next_sub_window)
                ~then_:
                  (if_
                     (Checked.return same_sub_window)
                     ~then_:Length.Checked.(succ length)
                     ~else_:Length.Checked.(succ zero))
                ~else_:(Checked.return length) )
        in
        return (min_window_density, sub_window_densities)
    end

    let%test_module "Min window length tests" =
      ( module struct
        (* This is the reference implementation, which is much more readable than
           the actual implementation. The reason this one is not implemented is because
           array-indexing is not supported in Snarky. We could use list-indexing, but it
           takes O(n) instead of O(1).
         *)

        let update_min_window_density_reference_implementation ~constants
            ~prev_global_slot ~next_global_slot ~prev_sub_window_densities
            ~prev_min_window_density =
          let prev_global_sub_window =
            Global_sub_window.of_global_slot ~constants prev_global_slot
          in
          let next_global_sub_window =
            Global_sub_window.of_global_slot ~constants next_global_slot
          in
          let sub_window_diff =
            UInt32.(
              to_int
              @@ min (succ constants.sub_windows_per_window)
              @@ Global_sub_window.sub next_global_sub_window
                   prev_global_sub_window)
          in
          let n = Array.length prev_sub_window_densities in
          let new_sub_window_densities =
            Array.init n ~f:(fun i ->
                if i + sub_window_diff < n then
                  prev_sub_window_densities.(i + sub_window_diff)
                else Length.zero )
          in
          let new_window_length =
            Array.fold new_sub_window_densities ~init:Length.zero ~f:Length.add
          in
          let min_window_density =
            if sub_window_diff = 0 then prev_min_window_density
            else Length.min new_window_length prev_min_window_density
          in
          new_sub_window_densities.(n - 1)
          <- Length.succ new_sub_window_densities.(n - 1) ;
          (min_window_density, new_sub_window_densities)

        let constants = Constants.for_unit_tests

        (* converting the input for actual implementation to the input required by the
           reference implementation *)
        let actual_to_reference ~prev_global_slot ~prev_sub_window_densities =
          let prev_global_sub_window =
            Global_sub_window.of_global_slot ~constants prev_global_slot
          in
          let prev_relative_sub_window =
            Sub_window.to_int
            @@ Global_sub_window.sub_window ~constants prev_global_sub_window
          in
          List.to_array
          @@ List.drop prev_sub_window_densities prev_relative_sub_window
          @ List.take prev_sub_window_densities prev_relative_sub_window
          @ [List.nth_exn prev_sub_window_densities prev_relative_sub_window]

        (* slot_diff are generated in such a way so that we can test different cases
           in the update function, I use a weighted union to generate it.
           weight | range of the slot diff
           1      | [0*slots_per_sub_window, 1*slots_per_sub_window)
           1/4    | [1*slots_per_sub_window, 2*slots_per_sub_window)
           1/9    | [2*slots_per_sub_window, 3*slots_per_sub_window)
           ...
           1/n^2  | [n*slots_per_sub_window, (n+1)*slots_per_sub_window)
         *)
        let gen_slot_diff =
          let open Quickcheck.Generator in
          let to_int = Length.to_int in
          Quickcheck.Generator.weighted_union
          @@ List.init
               (2 * to_int constants.sub_windows_per_window)
               ~f:(fun i ->
                 ( 1.0 /. (Float.of_int (i + 1) ** 2.)
                 , Core.Int.gen_incl
                     (i * to_int constants.slots_per_sub_window)
                     ((i + 1) * to_int constants.slots_per_sub_window) ) )

        let num_global_slots_to_test = 1

        (* generate an initial global_slot and a list of successive global_slot following
           the initial slot. The length of the list is fixed because this same list would
           also passed into a snarky computation, and the *Typ* of the list requires a
           fixed length. *)
        let gen_global_slots :
            (Global_slot.t * Global_slot.t list) Quickcheck.Generator.t =
          let open Quickcheck.Generator in
          let open Quickcheck.Generator.Let_syntax in
          let module GS = Coda_numbers.Global_slot in
          let%bind prev_global_slot = small_positive_int in
          let%bind slot_diffs =
            Core.List.gen_with_length num_global_slots_to_test gen_slot_diff
          in
          let _, global_slots =
            List.fold slot_diffs ~init:(prev_global_slot, [])
              ~f:(fun (prev_global_slot, acc) slot_diff ->
                let next_global_slot = prev_global_slot + slot_diff in
                (next_global_slot, next_global_slot :: acc) )
          in
          return
            ( Global_slot.of_slot_number ~constants (GS.of_int prev_global_slot)
            , List.map global_slots ~f:(fun s ->
                  Global_slot.of_slot_number ~constants (GS.of_int s) )
              |> List.rev )

        let gen_length =
          Quickcheck.Generator.union
          @@ List.init (Length.to_int constants.slots_per_sub_window)
               ~f:(fun n -> Quickcheck.Generator.return @@ Length.of_int n)

        let gen_min_window_density =
          let open Quickcheck.Generator in
          let open Quickcheck.Generator.Let_syntax in
          let%bind prev_sub_window_densities =
            list_with_length
              (Length.to_int constants.sub_windows_per_window)
              gen_length
          in
          let min_window_density =
            let initial xs = List.(rev (tl_exn (rev xs))) in
            List.fold
              (initial prev_sub_window_densities)
              ~init:Length.zero ~f:Length.add
          in
          return (min_window_density, prev_sub_window_densities)

        let gen =
          Quickcheck.Generator.tuple2 gen_global_slots gen_min_window_density

        let update_several_times ~f ~prev_global_slot ~next_global_slots
            ~prev_sub_window_densities ~prev_min_window_density ~constants =
          List.fold next_global_slots
            ~init:
              ( prev_global_slot
              , prev_sub_window_densities
              , prev_min_window_density )
            ~f:(fun ( prev_global_slot
                    , prev_sub_window_densities
                    , prev_min_window_density )
               next_global_slot
               ->
              let min_window_density, sub_window_densities =
                f ~constants ~prev_global_slot ~next_global_slot
                  ~prev_sub_window_densities ~prev_min_window_density
              in
              (next_global_slot, sub_window_densities, min_window_density) )

        let update_several_times_checked ~f ~prev_global_slot
            ~next_global_slots ~prev_sub_window_densities
            ~prev_min_window_density ~constants =
          let open Tick.Checked in
          let open Tick.Checked.Let_syntax in
          List.fold next_global_slots
            ~init:
              ( prev_global_slot
              , prev_sub_window_densities
              , prev_min_window_density )
            ~f:(fun ( prev_global_slot
                    , prev_sub_window_densities
                    , prev_min_window_density )
               next_global_slot
               ->
              let%bind min_window_density, sub_window_densities =
                f ~constants ~prev_global_slot ~next_global_slot
                  ~prev_sub_window_densities ~prev_min_window_density
              in
              return
                (next_global_slot, sub_window_densities, min_window_density) )

        let%test_unit "the actual implementation is equivalent to the \
                       reference implementation" =
          Quickcheck.test ~trials:100 gen
            ~f:(fun ( ((prev_global_slot : Global_slot.t), next_global_slots)
                    , (prev_min_window_density, prev_sub_window_densities) )
               ->
              let _, _, min_window_density1 =
                update_several_times ~f:update_min_window_density
                  ~prev_global_slot ~next_global_slots
                  ~prev_sub_window_densities ~prev_min_window_density
                  ~constants
              in
              let _, _, min_window_density2 =
                update_several_times
                  ~f:update_min_window_density_reference_implementation
                  ~prev_global_slot ~next_global_slots
                  ~prev_sub_window_densities:
                    (actual_to_reference ~prev_global_slot
                       ~prev_sub_window_densities)
                  ~prev_min_window_density ~constants
              in
              assert (Length.(equal min_window_density1 min_window_density2))
          )

        let%test_unit "Inside snark computation is equivalent to outside \
                       snark computation" =
          Quickcheck.test ~trials:100 gen
            ~f:(fun (slots, min_window_densities) ->
              Test_util.test_equal
                (Typ.tuple3
                   (Typ.tuple2 Global_slot.typ
                      (Typ.list ~length:num_global_slots_to_test
                         Global_slot.typ))
                   (Typ.tuple2 Length.typ
                      (Typ.list
                         ~length:
                           (Length.to_int constants.sub_windows_per_window)
                         Length.typ))
                   Constants.typ)
                (Typ.tuple3 Global_slot.typ
                   (Typ.list
                      ~length:(Length.to_int constants.sub_windows_per_window)
                      Length.typ)
                   Length.typ)
                (fun ( (prev_global_slot, next_global_slots)
                     , (prev_min_window_density, prev_sub_window_densities)
                     , constants ) ->
                  update_several_times_checked
                    ~f:Checked.update_min_window_density ~prev_global_slot
                    ~next_global_slots ~prev_sub_window_densities
                    ~prev_min_window_density ~constants )
                (fun ( (prev_global_slot, next_global_slots)
                     , (prev_min_window_density, prev_sub_window_densities)
                     , constants ) ->
                  update_several_times ~f:update_min_window_density
                    ~prev_global_slot ~next_global_slots
                    ~prev_sub_window_densities ~prev_min_window_density
                    ~constants )
                (slots, min_window_densities, constants) )
      end )
  end

  [%%else]

  module Min_window_density = struct
    let update_min_window_density ~constants ~prev_global_slot
        ~next_global_slot ~prev_sub_window_densities ~prev_min_window_density =
      (prev_min_window_density, prev_sub_window_densities)

    module Checked = struct
      let update_min_window_density ~constants ~prev_global_slot
          ~next_global_slot ~prev_sub_window_densities ~prev_min_window_density
          =
        Tick.Checked.return (prev_min_window_density, prev_sub_window_densities)
    end
  end

  [%%endif]

  (* We have a list of state hashes. When we extend the blockchain,
     we see if the **previous** state should be saved as a checkpoint.
     This is because we have convenient access to the entire previous
     protocol state hash.

     We divide the slots of an epoch into "checkpoint windows": chunks of
     size [checkpoint_window_size]. The goal is to record the first block
     in a given window as a check-point if there are any blocks in that
     window, and zero checkpoints if the window was empty.

     To that end, we store in each state a bit [checkpoint_window_filled] which
     is true iff there has already been a state in the history of the given state
     which is in the same checkpoint window as the given state.
  *)
  module Consensus_state = struct
    module Poly = struct
      [%%versioned
      module Stable = struct
        module V1 = struct
          type ( 'length
               , 'vrf_output
               , 'amount
               , 'global_slot
               , 'staking_epoch_data
               , 'next_epoch_data
               , 'bool )
               t =
            { blockchain_length: 'length
            ; epoch_count: 'length
            ; min_window_density: 'length
            ; sub_window_densities: 'length list
            ; last_vrf_output: 'vrf_output
            ; total_currency: 'amount
            ; curr_global_slot: 'global_slot
            ; staking_epoch_data: 'staking_epoch_data
            ; next_epoch_data: 'next_epoch_data
            ; has_ancestor_in_same_checkpoint_window: 'bool }
          [@@deriving
            sexp, bin_io, eq, compare, hash, to_yojson, version, fields]
        end
      end]

      type ( 'length
           , 'vrf_output
           , 'amount
           , 'global_slot
           , 'staking_epoch_data
           , 'next_epoch_data
           , 'bool )
           t =
            ( 'length
            , 'vrf_output
            , 'amount
            , 'global_slot
            , 'staking_epoch_data
            , 'next_epoch_data
            , 'bool )
            Stable.Latest.t =
        { blockchain_length: 'length
        ; epoch_count: 'length
        ; min_window_density: 'length
        ; sub_window_densities: 'length list
        ; last_vrf_output: 'vrf_output
        ; total_currency: 'amount
        ; curr_global_slot: 'global_slot
        ; staking_epoch_data: 'staking_epoch_data
        ; next_epoch_data: 'next_epoch_data
        ; has_ancestor_in_same_checkpoint_window: 'bool }
      [@@deriving sexp, compare, hash, to_yojson, fields]
    end

    module Value = struct
      [%%versioned
      module Stable = struct
        module V1 = struct
          type t =
            ( Length.Stable.V1.t
            , Vrf.Output.Truncated.Stable.V1.t
            , Amount.Stable.V1.t
            , Global_slot.Stable.V1.t
            , Epoch_data.Staking_value_versioned.Value.Stable.V1.t
            , Epoch_data.Next_value_versioned.Value.Stable.V1.t
            , bool )
            Poly.Stable.V1.t
          [@@deriving sexp, eq, compare, hash]

          let to_latest = Fn.id

          let to_yojson t =
            `Assoc
              [ ("blockchain_length", Length.to_yojson t.Poly.blockchain_length)
              ; ("epoch_count", Length.to_yojson t.epoch_count)
              ; ("min_window_density", Length.to_yojson t.min_window_density)
              ; ( "sub_window_densities"
                , `List (List.map ~f:Length.to_yojson t.sub_window_densities)
                )
              ; ("last_vrf_output", `String "<opaque>")
              ; ("total_currency", Amount.to_yojson t.total_currency)
              ; ("curr_global_slot", Global_slot.to_yojson t.curr_global_slot)
              ; ( "staking_epoch_data"
                , Epoch_data.Staking.Value.to_yojson t.staking_epoch_data )
              ; ( "next_epoch_data"
                , Epoch_data.Next.Value.to_yojson t.next_epoch_data )
              ; ( "has_ancestor_in_same_checkpoint_window"
                , `Bool t.has_ancestor_in_same_checkpoint_window ) ]
        end
      end]

      type t = Stable.Latest.t [@@deriving sexp, eq, compare, hash]

      let to_yojson = Stable.Latest.to_yojson
    end

    open Snark_params.Tick

    type var =
      ( Length.Checked.t
      , Vrf.Output.Truncated.var
      , Amount.var
      , Global_slot.Checked.t
      , Epoch_data.var
      , Epoch_data.var
      , Boolean.var )
      Poly.t

    let to_hlist
        { Poly.blockchain_length
        ; epoch_count
        ; min_window_density
        ; sub_window_densities
        ; last_vrf_output
        ; total_currency
        ; curr_global_slot
        ; staking_epoch_data
        ; next_epoch_data
        ; has_ancestor_in_same_checkpoint_window } =
      let open Coda_base.H_list in
      [ blockchain_length
      ; epoch_count
      ; min_window_density
      ; sub_window_densities
      ; last_vrf_output
      ; total_currency
      ; curr_global_slot
      ; staking_epoch_data
      ; next_epoch_data
      ; has_ancestor_in_same_checkpoint_window ]

    let of_hlist :
           ( unit
           ,    'length
             -> 'length
             -> 'length
             -> 'length list
             -> 'vrf_output
             -> 'amount
             -> 'global_slot
             -> 'staking_epoch_data
             -> 'next_epoch_data
             -> 'bool
             -> unit )
           Coda_base.H_list.t
        -> ( 'length
           , 'vrf_output
           , 'amount
           , 'global_slot
           , 'staking_epoch_data
           , 'next_epoch_data
           , 'bool )
           Poly.t =
     fun Coda_base.H_list.
           [ blockchain_length
           ; epoch_count
           ; min_window_density
           ; sub_window_densities
           ; last_vrf_output
           ; total_currency
           ; curr_global_slot
           ; staking_epoch_data
           ; next_epoch_data
           ; has_ancestor_in_same_checkpoint_window ] ->
      { blockchain_length
      ; epoch_count
      ; min_window_density
      ; sub_window_densities
      ; last_vrf_output
      ; total_currency
      ; curr_global_slot
      ; staking_epoch_data
      ; next_epoch_data
      ; has_ancestor_in_same_checkpoint_window }

    let data_spec =
      let open Snark_params.Tick.Data_spec in
      let sub_windows_per_window = Coda_compile_config.c in
      [ Length.typ
      ; Length.typ
      ; Length.typ
      ; Typ.list ~length:sub_windows_per_window Length.typ
      ; Vrf.Output.Truncated.typ
      ; Amount.typ
      ; Global_slot.typ
      ; Epoch_data.Staking.typ
      ; Epoch_data.Next.typ
      ; Boolean.typ ]

    let typ : (var, Value.t) Typ.t =
      Snark_params.Tick.Typ.of_hlistable data_spec ~var_to_hlist:to_hlist
        ~var_of_hlist:of_hlist ~value_to_hlist:to_hlist
        ~value_of_hlist:of_hlist

    let to_input
        ({ Poly.blockchain_length
         ; epoch_count
         ; min_window_density
         ; sub_window_densities
         ; last_vrf_output
         ; total_currency
         ; curr_global_slot
         ; staking_epoch_data
         ; next_epoch_data
         ; has_ancestor_in_same_checkpoint_window } :
          Value.t) =
      let input =
        { Random_oracle.Input.bitstrings=
            [| Length.Bits.to_bits blockchain_length
             ; Length.Bits.to_bits epoch_count
             ; Length.Bits.to_bits min_window_density
             ; List.concat_map ~f:Length.Bits.to_bits sub_window_densities
             ; Vrf.Output.Truncated.to_bits last_vrf_output
             ; Amount.to_bits total_currency
             ; Global_slot.to_bits curr_global_slot
             ; [has_ancestor_in_same_checkpoint_window] |]
        ; field_elements= [||] }
      in
      List.reduce_exn ~f:Random_oracle.Input.append
        [ input
        ; Epoch_data.Staking.to_input staking_epoch_data
        ; Epoch_data.Next.to_input next_epoch_data ]

    let var_to_input
        ({ Poly.blockchain_length
         ; epoch_count
         ; min_window_density
         ; sub_window_densities
         ; last_vrf_output
         ; total_currency
         ; curr_global_slot
         ; staking_epoch_data
         ; next_epoch_data
         ; has_ancestor_in_same_checkpoint_window } :
          var) =
      let open Tick.Checked.Let_syntax in
      let%map input =
        let bs = Bitstring.Lsb_first.to_list in
        let up k x = k x >>| Bitstring.Lsb_first.to_list in
        let length = up Length.Checked.to_bits in
        let%map blockchain_length = length blockchain_length
        and epoch_count = length epoch_count
        and min_window_density = length min_window_density
        and curr_global_slot = up Global_slot.Checked.to_bits curr_global_slot
        and sub_window_densities =
          Checked.List.fold sub_window_densities ~init:[] ~f:(fun acc l ->
              let%map res = length l in
              List.append acc res )
        in
        { Random_oracle.Input.bitstrings=
            [| blockchain_length
             ; epoch_count
             ; min_window_density
             ; sub_window_densities
             ; Array.to_list last_vrf_output
             ; bs (Amount.var_to_bits total_currency)
             ; curr_global_slot
             ; [has_ancestor_in_same_checkpoint_window] |]
        ; field_elements= [||] }
      and staking_epoch_data =
        Epoch_data.Staking.var_to_input staking_epoch_data
      and next_epoch_data = Epoch_data.Next.var_to_input next_epoch_data in
      List.reduce_exn ~f:Random_oracle.Input.append
        [input; staking_epoch_data; next_epoch_data]

    let global_slot {Poly.curr_global_slot; _} = curr_global_slot

    let checkpoint_window ~(constants : Constants.t) (slot : Global_slot.t) =
      UInt32.Infix.(
        Global_slot.slot_number slot
        / constants.checkpoint_window_size_in_slots)

    let same_checkpoint_window_unchecked ~constants slot1 slot2 =
      UInt32.Infix.(
        checkpoint_window slot1 ~constants = checkpoint_window slot2 ~constants)

    let time_hum (t : Value.t) =
      let epoch, slot = Global_slot.to_epoch_and_slot t.curr_global_slot in
      sprintf "epoch=%d, slot=%d" (Epoch.to_int epoch) (Slot.to_int slot)

    let update ~(constants : Constants.t) ~(previous_consensus_state : Value.t)
        ~(consensus_transition : Consensus_transition.t)
        ~(previous_protocol_state_hash : Coda_base.State_hash.t)
        ~(supply_increase : Currency.Amount.t)
        ~(snarked_ledger_hash : Coda_base.Frozen_ledger_hash.t)
        ~(producer_vrf_result : Random_oracle.Digest.t) : Value.t Or_error.t =
      let open Or_error.Let_syntax in
      let prev_epoch, prev_slot =
        Global_slot.to_epoch_and_slot previous_consensus_state.curr_global_slot
      in
      let next_global_slot =
        Global_slot.of_slot_number consensus_transition ~constants
      in
      let next_epoch, next_slot =
        Global_slot.to_epoch_and_slot next_global_slot
      in
      let%map total_currency =
        Amount.add previous_consensus_state.total_currency supply_increase
        |> Option.map ~f:Or_error.return
        |> Option.value
             ~default:(Or_error.error_string "failed to add total_currency")
      and () =
        if
          Consensus_transition.(
            equal consensus_transition Consensus_transition.genesis)
          || Global_slot.(
               previous_consensus_state.curr_global_slot < next_global_slot)
        then Ok ()
        else
          Or_error.errorf
            !"(epoch, slot) did not increase. prev=%{sexp:Epoch.t * Slot.t}, \
              next=%{sexp:Epoch.t * Slot.t}"
            (prev_epoch, prev_slot) (next_epoch, next_slot)
      in
      let staking_epoch_data, next_epoch_data, epoch_count =
        Epoch_data.update_pair ~constants
          ( previous_consensus_state.staking_epoch_data
          , previous_consensus_state.next_epoch_data )
          previous_consensus_state.epoch_count ~prev_epoch ~next_epoch
          ~prev_slot ~prev_protocol_state_hash:previous_protocol_state_hash
          ~producer_vrf_result ~snarked_ledger_hash ~total_currency
      in
      let min_window_density, sub_window_densities =
        Min_window_density.update_min_window_density ~constants
          ~prev_global_slot:previous_consensus_state.curr_global_slot
          ~next_global_slot
          ~prev_sub_window_densities:
            previous_consensus_state.sub_window_densities
          ~prev_min_window_density:previous_consensus_state.min_window_density
      in
      { Poly.blockchain_length=
          Length.succ previous_consensus_state.blockchain_length
      ; epoch_count
      ; min_window_density
      ; sub_window_densities
      ; last_vrf_output= Vrf.Output.truncate producer_vrf_result
      ; total_currency
      ; curr_global_slot= next_global_slot
      ; staking_epoch_data
      ; next_epoch_data
      ; has_ancestor_in_same_checkpoint_window=
          same_checkpoint_window_unchecked ~constants
            (Global_slot.create ~constants ~epoch:prev_epoch ~slot:prev_slot)
            (Global_slot.create ~constants ~epoch:next_epoch ~slot:next_slot)
      }

    let same_checkpoint_window ~(constants : Constants.var)
        ~prev:(slot1 : Global_slot.Checked.t)
        ~next:(slot2 : Global_slot.Checked.t) =
      let open Snarky_integer in
      let open Run in
      let module Slot = Coda_numbers.Global_slot in
      let slot1 = Slot.Checked.to_integer (Global_slot.slot_number slot1) in
      let checkpoint_window_size_in_slots =
        Length.Checked.to_integer constants.checkpoint_window_size_in_slots
      in
      let _q1, r1 = Integer.div_mod ~m slot1 checkpoint_window_size_in_slots in
      let next_window_start =
        Field.(
          Integer.to_field slot1 - Integer.to_field r1
          + Integer.to_field checkpoint_window_size_in_slots)
      in
      (Field.compare ~bit_length:Slot.length_in_bits
         ( Global_slot.slot_number slot2
         |> Slot.Checked.to_integer |> Integer.to_field )
         next_window_start)
        .less

    let same_checkpoint_window ~constants ~prev ~next =
      make_checked (fun () -> same_checkpoint_window ~constants ~prev ~next)

    let negative_one ~genesis_ledger
        ~(protocol_constants : Genesis_constants.Protocol.t) =
      let constants = Constants.create ~protocol_constants in
      let max_sub_window_density = constants.slots_per_sub_window in
      let max_window_density = constants.slots_per_window in
      { Poly.blockchain_length= Length.zero
      ; epoch_count= Length.zero
      ; min_window_density= max_window_density
      ; sub_window_densities=
          Length.zero
          :: List.init
               (Length.to_int constants.sub_windows_per_window - 1)
               ~f:(Fn.const max_sub_window_density)
      ; last_vrf_output= Vrf.Output.Truncated.dummy
      ; total_currency= genesis_ledger_total_currency ~ledger:genesis_ledger
      ; curr_global_slot= Global_slot.zero ~constants
      ; staking_epoch_data= Epoch_data.Staking.genesis ~genesis_ledger
      ; next_epoch_data= Epoch_data.Next.genesis ~genesis_ledger
      ; has_ancestor_in_same_checkpoint_window= false }

    let create_genesis_from_transition ~negative_one_protocol_state_hash
        ~consensus_transition ~genesis_ledger ~protocol_constants : Value.t =
      let producer_vrf_result =
        let _, sk = Vrf.Precomputed.genesis_winner in
        Vrf.eval ~private_key:sk
          { Vrf.Message.global_slot= consensus_transition
          ; seed= Epoch_seed.initial
          ; delegator= 0 }
      in
      let snarked_ledger_hash =
        Lazy.force genesis_ledger |> Coda_base.Ledger.merkle_root
        |> Coda_base.Frozen_ledger_hash.of_ledger_hash
      in
      Or_error.ok_exn
        (update
           ~constants:(Constants.create ~protocol_constants)
           ~producer_vrf_result
           ~previous_consensus_state:
             (negative_one ~genesis_ledger ~protocol_constants)
           ~previous_protocol_state_hash:negative_one_protocol_state_hash
           ~consensus_transition ~supply_increase:Currency.Amount.zero
           ~snarked_ledger_hash)

    let create_genesis ~negative_one_protocol_state_hash ~genesis_ledger
        ~protocol_constants : Value.t =
      create_genesis_from_transition ~negative_one_protocol_state_hash
        ~consensus_transition:Consensus_transition.genesis ~genesis_ledger
        ~protocol_constants

    (* Check that both epoch and slot are zero.
    *)
    let is_genesis_state (t : Value.t) =
      Coda_numbers.Global_slot.(
        equal zero (Global_slot.slot_number t.curr_global_slot))

    let is_genesis (global_slot : Global_slot.Checked.t) =
      let open Coda_numbers.Global_slot in
      Checked.equal (Checked.constant zero)
        (Global_slot.slot_number global_slot)

    let is_genesis_state_var (t : var) = is_genesis t.curr_global_slot

    let%snarkydef update_var (previous_state : var)
        (transition_data : Consensus_transition.var)
        (previous_protocol_state_hash : Coda_base.State_hash.var)
        ~(supply_increase : Currency.Amount.var)
        ~(previous_blockchain_state_ledger_hash :
           Coda_base.Frozen_ledger_hash.var)
        ~(protocol_constants : Coda_base.Protocol_constants_checked.var) =
      let open Snark_params.Tick in
      let%bind constants = Constants.Checked.create protocol_constants in
      let {Poly.curr_global_slot= prev_global_slot; _} = previous_state in
      let next_global_slot =
        Global_slot.Checked.of_slot_number ~constants transition_data
      in
      let%bind () =
        let%bind global_slot_increased =
          Global_slot.Checked.(prev_global_slot < next_global_slot)
        in
        let%bind is_genesis = is_genesis next_global_slot in
        Boolean.Assert.any [global_slot_increased; is_genesis]
      in
      let%bind next_epoch, _next_slot =
        Global_slot.Checked.to_epoch_and_slot next_global_slot
      and prev_epoch, prev_slot =
        Global_slot.Checked.to_epoch_and_slot prev_global_slot
      in
      let%bind epoch_increased = Epoch.Checked.(prev_epoch < next_epoch) in
      let%bind staking_epoch_data =
        Epoch_data.if_ epoch_increased ~then_:previous_state.next_epoch_data
          ~else_:previous_state.staking_epoch_data
      in
      let%bind threshold_satisfied, vrf_result, truncated_vrf_result =
        let%bind (module M) = Inner_curve.Checked.Shifted.create () in
        Vrf.Checked.check
          (module M)
          ~epoch_ledger:staking_epoch_data.ledger
          ~global_slot:(Global_slot.slot_number next_global_slot)
          ~seed:staking_epoch_data.seed
      in
      let%bind new_total_currency =
        Currency.Amount.Checked.add previous_state.total_currency
          supply_increase
      in
      let%bind has_ancestor_in_same_checkpoint_window =
        same_checkpoint_window ~constants ~prev:prev_global_slot
          ~next:next_global_slot
      in
      let%bind in_seed_update_range =
        Slot.Checked.in_seed_update_range prev_slot ~constants
      in
      let%bind next_epoch_data =
        let%map seed =
          let%bind base =
            Epoch_seed.if_ epoch_increased
              ~then_:Epoch_seed.(var_of_t initial)
              ~else_:previous_state.next_epoch_data.seed
          in
          let%bind updated = Epoch_seed.update_var base vrf_result in
          Epoch_seed.if_ in_seed_update_range ~then_:updated ~else_:base
        and epoch_length =
          let open Length.Checked in
          let%bind base =
            if_ epoch_increased ~then_:zero
              ~else_:previous_state.next_epoch_data.epoch_length
          in
          succ base
        and ledger =
          Epoch_ledger.if_ epoch_increased
            ~then_:
              { total_currency= new_total_currency
              ; hash= previous_blockchain_state_ledger_hash }
            ~else_:previous_state.next_epoch_data.ledger
        and start_checkpoint =
          Coda_base.State_hash.if_ epoch_increased
            ~then_:previous_protocol_state_hash
            ~else_:previous_state.next_epoch_data.start_checkpoint
        (* Want this to be the protocol state hash once we leave the seed
           update range. *)
        and lock_checkpoint =
          let%bind base =
            (* TODO: Should this be zero or some other sentinel value? *)
            Coda_base.State_hash.if_ epoch_increased
              ~then_:Coda_base.State_hash.(var_of_t (of_hash zero))
              ~else_:previous_state.next_epoch_data.lock_checkpoint
          in
          Coda_base.State_hash.if_ in_seed_update_range
            ~then_:previous_protocol_state_hash ~else_:base
        in
        { Epoch_data.Poly.seed
        ; epoch_length
        ; ledger
        ; start_checkpoint
        ; lock_checkpoint }
      and blockchain_length =
        Length.Checked.succ previous_state.blockchain_length
      (* TODO: keep track of total_currency in transaction snark. The current_slot
       * implementation would allow an adversary to make then total_currency incorrect by
       * not adding the coinbase to their account. *)
      and new_total_currency =
        Amount.Checked.add previous_state.total_currency supply_increase
      and epoch_count =
        Length.Checked.succ_if previous_state.epoch_count epoch_increased
      and min_window_density, sub_window_densities =
        Min_window_density.Checked.update_min_window_density ~constants
          ~prev_global_slot ~next_global_slot
          ~prev_sub_window_densities:previous_state.sub_window_densities
          ~prev_min_window_density:previous_state.min_window_density
      in
      Checked.return
        ( `Success threshold_satisfied
        , { Poly.blockchain_length
          ; epoch_count
          ; min_window_density
          ; sub_window_densities
          ; last_vrf_output= truncated_vrf_result
          ; curr_global_slot= next_global_slot
          ; total_currency= new_total_currency
          ; staking_epoch_data
          ; next_epoch_data
          ; has_ancestor_in_same_checkpoint_window } )

    let to_lite = None

    type display =
      { blockchain_length: int
      ; epoch_count: int
      ; curr_epoch: int
      ; curr_slot: int
      ; total_currency: int }
    [@@deriving yojson]

    let display (t : Value.t) =
      let epoch, slot = Global_slot.to_epoch_and_slot t.curr_global_slot in
      { blockchain_length= Length.to_int t.blockchain_length
      ; epoch_count= Length.to_int t.epoch_count
      ; curr_epoch= Segment_id.to_int epoch
      ; curr_slot= Segment_id.to_int slot
      ; total_currency= Amount.to_int t.total_currency }

    let curr_global_slot (t : Value.t) = t.curr_global_slot

    let curr_ f = Fn.compose f curr_global_slot

    let curr_epoch_and_slot = curr_ Global_slot.to_epoch_and_slot

    let curr_epoch = curr_ Global_slot.epoch

    let curr_slot = curr_ Global_slot.slot

    let consensus_time (t : Value.t) = t.curr_global_slot

    [%%define_locally
    Poly.
      ( blockchain_length
      , epoch_count
      , min_window_density
      , last_vrf_output
      , total_currency
      , staking_epoch_data
      , next_epoch_data
      , has_ancestor_in_same_checkpoint_window )]

    module Unsafe = struct
      (* TODO: very unsafe, do not use unless you know what you are doing *)
      let dummy_advance (t : Value.t) ?(increase_epoch_count = false)
          ~new_global_slot : Value.t =
        let new_epoch_count =
          if increase_epoch_count then Length.succ t.epoch_count
          else t.epoch_count
        in
        {t with epoch_count= new_epoch_count; curr_global_slot= new_global_slot}
    end

    let graphql_type () : ('ctx, Value.t option) Graphql_async.Schema.typ =
      let open Graphql_async in
      let open Schema in
      let uint32, uint64 =
        (Graphql_base_types.uint32 (), Graphql_base_types.uint64 ())
      in
      obj "ConsensusState" ~fields:(fun _ ->
          [ field "blockchainLength" ~typ:(non_null uint32)
              ~doc:"Length of the blockchain at this block"
              ~deprecated:(Deprecated (Some "use blockHeight instead"))
              ~args:Arg.[]
              ~resolve:(fun _ {Poly.blockchain_length; _} ->
                Coda_numbers.Length.to_uint32 blockchain_length )
          ; field "blockHeight" ~typ:(non_null uint32)
              ~doc:"Height of the blockchain at this block"
              ~args:Arg.[]
              ~resolve:(fun _ {Poly.blockchain_length; _} ->
                Coda_numbers.Length.to_uint32 blockchain_length )
          ; field "epochCount" ~typ:(non_null uint32)
              ~args:Arg.[]
              ~resolve:(fun _ {Poly.epoch_count; _} ->
                Coda_numbers.Length.to_uint32 epoch_count )
          ; field "minWindowDensity" ~typ:(non_null uint32)
              ~args:Arg.[]
              ~resolve:(fun _ {Poly.min_window_density; _} ->
                Coda_numbers.Length.to_uint32 min_window_density )
          ; field "lastVrfOutput" ~typ:(non_null string)
              ~args:Arg.[]
              ~resolve:
                (fun (_ : 'ctx resolve_info) {Poly.last_vrf_output; _} ->
                Vrf.Output.Truncated.to_base58_check last_vrf_output )
          ; field "totalCurrency"
              ~doc:"Total currency in circulation at this block"
              ~typ:(non_null uint64)
              ~args:Arg.[]
              ~resolve:(fun _ {Poly.total_currency; _} ->
                Amount.to_uint64 total_currency )
          ; field "stakingEpochData"
              ~typ:
                (non_null @@ Epoch_data.Staking.graphql_type "StakingEpochData")
              ~args:Arg.[]
              ~resolve:
                (fun (_ : 'ctx resolve_info) {Poly.staking_epoch_data; _} ->
                staking_epoch_data )
          ; field "nextEpochData"
              ~typ:(non_null @@ Epoch_data.Next.graphql_type "NextEpochData")
              ~args:Arg.[]
              ~resolve:
                (fun (_ : 'ctx resolve_info) {Poly.next_epoch_data; _} ->
                next_epoch_data )
          ; field "hasAncestorInSameCheckpointWindow" ~typ:(non_null bool)
              ~args:Arg.[]
              ~resolve:
                (fun _ {Poly.has_ancestor_in_same_checkpoint_window; _} ->
                has_ancestor_in_same_checkpoint_window )
          ; field "slot" ~doc:"Slot in which this block was created"
              ~typ:(non_null uint32)
              ~args:Arg.[]
              ~resolve:(fun _ {Poly.curr_global_slot; _} ->
                Global_slot.slot curr_global_slot )
          ; field "epoch" ~doc:"Epoch in which this block was created"
              ~typ:(non_null uint32)
              ~args:Arg.[]
              ~resolve:(fun _ {Poly.curr_global_slot; _} ->
                Global_slot.epoch curr_global_slot ) ] )
  end

  module Prover_state = struct
    include Stake_proof

    let precomputed_handler = Vrf.Precomputed.handler

    let handler {delegator; ledger; private_key; public_key}
        ~pending_coinbase:{ Coda_base.Pending_coinbase_witness.pending_coinbases
                          ; is_new_stack } : Snark_params.Tick.Handler.t =
      let ledger_handler = unstage (Coda_base.Sparse_ledger.handler ledger) in
      let pending_coinbase_handler =
        unstage
          (Coda_base.Pending_coinbase.handler pending_coinbases ~is_new_stack)
      in
      let handlers =
        Snarky.Request.Handler.(
          push
            (push fail (create_single pending_coinbase_handler))
            (create_single ledger_handler))
      in
      fun (With {request; respond}) ->
        match request with
        | Vrf.Winner_address ->
            respond (Provide delegator)
        | Vrf.Private_key ->
            respond (Provide private_key)
        | Vrf.Public_key ->
            respond (Provide public_key)
        | _ ->
            respond
              (Provide
                 (Snarky.Request.Handler.run handlers
                    ["Ledger Handler"; "Pending Coinbase Handler"]
                    request))
  end
end

module Hooks = struct
  open Data

  module Rpcs = struct
    open Async

    module Get_epoch_ledger = struct
      module Master = struct
        let name = "get_epoch_ledger"

        module T = struct
          type query = Coda_base.Ledger_hash.t

          type response = (Coda_base.Sparse_ledger.t, string) Result.t
        end

        module Caller = T
        module Callee = T
      end

      include Master.T
      module M = Versioned_rpc.Both_convert.Plain.Make (Master)
      include M

      include Perf_histograms.Rpc.Plain.Extend (struct
        include M
        include Master
      end)

      module V1 = struct
        module T = struct
          type query = Coda_base.Ledger_hash.Stable.V1.t
          [@@deriving bin_io, version {rpc}]

          type response =
            ( Coda_base.Sparse_ledger.Stable.V1.t
            , string )
            Core_kernel.Result.Stable.V1.t
          [@@deriving bin_io, version {rpc}]

          let query_of_caller_model = Fn.id

          let callee_model_of_query = Fn.id

          let response_of_callee_model = Fn.id

          let caller_model_of_response = Fn.id
        end

        module T' =
          Perf_histograms.Rpc.Plain.Decorate_bin_io (struct
              include M
              include Master
            end)
            (T)

        include T'
        include Register (T')
      end

      let implementation ~logger ~local_state ~genesis_ledger_hash conn
          ~version:_ ledger_hash =
        let open Coda_base in
        let open Local_state in
        let open Snapshot in
        Deferred.create (fun ivar ->
            Logger.info logger ~module_:__MODULE__ ~location:__LOC__
              ~metadata:
                [ ("peer", Network_peer.Peer.to_yojson conn)
                ; ("ledger_hash", Coda_base.Ledger_hash.to_yojson ledger_hash)
                ]
              "Serving epoch ledger query with hash $ledger_hash from $peer" ;
            let response =
              if
                Ledger_hash.equal ledger_hash
                  (Frozen_ledger_hash.to_ledger_hash genesis_ledger_hash)
              then Error "refusing to serve genesis epoch ledger"
              else
                let candidate_snapshots =
                  [ !local_state.Data.staking_epoch_snapshot
                  ; !local_state.Data.next_epoch_snapshot ]
                in
                List.find_map candidate_snapshots ~f:(fun snapshot ->
                    if
                      Ledger_hash.equal ledger_hash
                        (Sparse_ledger.merkle_root snapshot.ledger)
                    then Some snapshot.ledger
                    else None )
                |> Result.of_option ~error:"epoch ledger not found"
            in
            Result.iter_error response ~f:(fun err ->
                Logger.info logger ~module_:__MODULE__ ~location:__LOC__
                  ~metadata:
                    [ ("peer", Network_peer.Peer.to_yojson conn)
                    ; ("error", `String err)
                    ; ( "ledger_hash"
                      , Coda_base.Ledger_hash.to_yojson ledger_hash ) ]
                  "Failed to serve epoch ledger query with hash $ledger_hash \
                   from $peer: $error" ) ;
            Ivar.fill ivar response )
    end

    open Coda_base.Rpc_intf

    type ('query, 'response) rpc =
      | Get_epoch_ledger
          : (Get_epoch_ledger.query, Get_epoch_ledger.response) rpc

    type rpc_handler =
      | Rpc_handler : ('q, 'r) rpc * ('q, 'r) rpc_fn -> rpc_handler

    type query =
      { query:
          'q 'r.    Network_peer.Peer.t -> ('q, 'r) rpc -> 'q
          -> 'r Coda_base.Rpc_intf.rpc_response Deferred.t }

    let implementation_of_rpc : type q r.
        (q, r) rpc -> (q, r) rpc_implementation = function
      | Get_epoch_ledger ->
          (module Get_epoch_ledger)

    let match_handler : type q r.
        rpc_handler -> (q, r) rpc -> do_:((q, r) rpc_fn -> 'a) -> 'a option =
     fun handler rpc ~do_ ->
      match (rpc, handler) with
      | Get_epoch_ledger, Rpc_handler (Get_epoch_ledger, f) ->
          Some (do_ f)

    let rpc_handlers ~logger ~local_state ~genesis_ledger_hash =
      [ Rpc_handler
          ( Get_epoch_ledger
          , Get_epoch_ledger.implementation ~logger ~local_state
              ~genesis_ledger_hash ) ]
  end

  let is_genesis_epoch ~(constants : Constants.t) time =
    Epoch.(equal (of_time_exn ~constants time) zero)

  (* Select the correct epoch data to use from a consensus state for a given epoch.
   * The rule for selecting the correct epoch data changes based on whether or not
   * the consensus state we are selecting from is in the epoch we want to select.
   * There is also a special case for when the consensus state we are selecting
   * from is in the genesis epoch.
  *)
  let select_epoch_data ~(consensus_state : Consensus_state.Value.t) ~epoch =
    let curr_epoch = Consensus_state.curr_epoch consensus_state in
    (* are we in the same epoch as the consensus state? *)
    let in_same_epoch = Epoch.equal epoch curr_epoch in
    (* are we in the next epoch after the consensus state? *)
    let in_next_epoch = Epoch.equal epoch (Epoch.succ curr_epoch) in
    (* is the consensus state from the genesis epoch? *)
    let from_genesis_epoch =
      Length.equal consensus_state.epoch_count Length.zero
    in
    if in_next_epoch then
      Ok (Epoch_data.next_to_staking consensus_state.next_epoch_data)
    else if in_same_epoch || from_genesis_epoch then
      Ok consensus_state.staking_epoch_data
    else Error ()

  let epoch_snapshot_name = function
    | `Genesis ->
        "genesis"
    | `Curr ->
        "curr"
    | `Last ->
        "last"

  (* Select the correct epoch snapshot to use from local state for an epoch.
   * The rule for selecting the correct epoch snapshot is predicated off of
   * whether or not the first transition in the epoch in question has been
   * finalized yet, as the local state epoch snapshot pointers are not
   * updated until the consensus state reaches the root of the transition frontier.
   * This function does not guarantee that the selected epoch snapshot is valid
   * (i.e. it does not check that the epoch snapshot's ledger hash is the same
   * as the ledger hash specified by the epoch data).
  *)
  let select_epoch_snapshot ~(constants : Constants.t)
      ~(consensus_state : Consensus_state.Value.t) ~local_state ~epoch =
    let open Local_state in
    let open Epoch_data.Poly in
    (* are we in the next epoch after the consensus state? *)
    let in_next_epoch =
      Epoch.equal epoch
        (Epoch.succ (Consensus_state.curr_epoch consensus_state))
    in
    (* has the first transition in the epoch reached finalization? *)
    let epoch_is_finalized =
      consensus_state.next_epoch_data.epoch_length > constants.k
    in
    if in_next_epoch || not epoch_is_finalized then
      (`Curr, !local_state.Data.next_epoch_snapshot)
    else (`Last, !local_state.staking_epoch_snapshot)

  let get_epoch_ledger ~constants ~(consensus_state : Consensus_state.Value.t)
      ~local_state =
    let _, snapshot =
      select_epoch_snapshot ~constants ~consensus_state
        ~epoch:(Data.Consensus_state.curr_epoch consensus_state)
        ~local_state
    in
    Data.Local_state.Snapshot.ledger snapshot

  type local_state_sync =
    { snapshot_id: Local_state.snapshot_identifier
    ; expected_root: Coda_base.Frozen_ledger_hash.t }
  [@@deriving to_yojson]

  let required_local_state_sync ~constants
      ~(consensus_state : Consensus_state.Value.t) ~local_state =
    let open Coda_base in
    let epoch = Consensus_state.curr_epoch consensus_state in
    let source, _snapshot =
      select_epoch_snapshot ~constants ~consensus_state ~local_state ~epoch
    in
    let required_snapshot_sync snapshot_id expected_root =
      Option.some_if
        (not
           (Ledger_hash.equal
              (Frozen_ledger_hash.to_ledger_hash expected_root)
              (Sparse_ledger.merkle_root
                 (Local_state.get_snapshot local_state snapshot_id).ledger)))
        {snapshot_id; expected_root}
    in
    match source with
    | `Curr ->
        Option.map
          (required_snapshot_sync Next_epoch_snapshot
             consensus_state.staking_epoch_data.ledger.hash)
          ~f:Non_empty_list.singleton
    | `Last -> (
      match
        Core.List.filter_map
          [ required_snapshot_sync Next_epoch_snapshot
              consensus_state.next_epoch_data.ledger.hash
          ; required_snapshot_sync Staking_epoch_snapshot
              consensus_state.staking_epoch_data.ledger.hash ]
          ~f:Fn.id
      with
      | [] ->
          None
      | ls ->
          Non_empty_list.of_list_opt ls )

  let sync_local_state ~logger ~trust_system ~local_state ~random_peers
      ~(query_peer : Rpcs.query) requested_syncs =
    let open Local_state in
    let open Snapshot in
    let open Deferred.Let_syntax in
    let requested_syncs = Non_empty_list.to_list requested_syncs in
    Logger.info logger
      "Syncing local state; requesting $num_requested snapshots from peers"
      ~location:__LOC__ ~module_:__MODULE__
      ~metadata:
        [ ("num_requested", `Int (List.length requested_syncs))
        ; ( "requested_syncs"
          , `List (List.map requested_syncs ~f:local_state_sync_to_yojson) )
        ; ("local_state", Local_state.to_yojson local_state) ] ;
    let sync {snapshot_id; expected_root= target_ledger_hash} =
      (* if requested last epoch ledger is equal to the current epoch ledger
         then we don't need make a rpc call to the peers. *)
      if
        snapshot_id = Staking_epoch_snapshot
        && Coda_base.(
             Ledger_hash.equal
               (Frozen_ledger_hash.to_ledger_hash target_ledger_hash)
               (Sparse_ledger.merkle_root
                  !local_state.next_epoch_snapshot.ledger))
      then (
        set_snapshot local_state Staking_epoch_snapshot
          { ledger= !local_state.next_epoch_snapshot.ledger
          ; delegatee_table= !local_state.next_epoch_snapshot.delegatee_table
          } ;
        return true )
      else
        let%bind peers = random_peers 3 in
        Deferred.List.exists peers ~f:(fun peer ->
            match%bind
              query_peer.query peer Rpcs.Get_epoch_ledger
                (Coda_base.Frozen_ledger_hash.to_ledger_hash target_ledger_hash)
            with
            | Connected {data= Ok (Ok snapshot_ledger); _} ->
                let%bind () =
                  Trust_system.(
                    record trust_system logger peer.host
                      Actions.(Epoch_ledger_provided, None))
                in
                let delegatee_table =
                  compute_delegatee_table_sparse_ledger
                    (Local_state.current_block_production_keys local_state)
                    snapshot_ledger
                in
                set_snapshot local_state snapshot_id
                  {ledger= snapshot_ledger; delegatee_table} ;
                return true
            | Connected {data= Ok (Error err); _} ->
                (* TODO figure out punishments here. *)
                Logger.faulty_peer_without_punishment logger
                  ~module_:__MODULE__ ~location:__LOC__
                  ~metadata:
                    [ ("peer", Network_peer.Peer.to_yojson peer)
                    ; ("error", `String err) ]
                  "Peer $peer failed to serve requested epoch ledger: $error" ;
                return false
            | Connected {data= Error err; _} ->
                Logger.faulty_peer_without_punishment logger
                  ~module_:__MODULE__ ~location:__LOC__
                  ~metadata:
                    [ ("peer", Network_peer.Peer.to_yojson peer)
                    ; ("error", `String (Error.to_string_mach err)) ]
                  "Peer $peer failed to serve requested epoch ledger: $error" ;
                return false
            | Failed_to_connect err ->
                Logger.faulty_peer_without_punishment logger
                  ~module_:__MODULE__ ~location:__LOC__
                  ~metadata:
                    [ ("peer", Network_peer.Peer.to_yojson peer)
                    ; ("error", `String (Error.to_string_hum err)) ]
                  "Failed to connect to $peer to retrieve epoch ledger: $error" ;
                return false )
    in
    if%map Deferred.List.for_all requested_syncs ~f:sync then Ok ()
    else Error (Error.of_string "failed to synchronize epoch ledger")

  let received_within_window ~constants (epoch, slot) ~time_received =
    let open Time in
    let open Int64 in
    let ( < ) x y = Pervasives.(compare x y < 0) in
    let ( >= ) x y = Pervasives.(compare x y >= 0) in
    let time_received =
      of_span_since_epoch (Span.of_ms (Unix_timestamp.to_int64 time_received))
    in
    let slot_diff =
      Epoch.diff_in_slots ~constants
        (Epoch_and_slot.of_time_exn time_received ~constants)
        (epoch, slot)
    in
    if slot_diff < 0L then Error `Too_early
    else if slot_diff >= UInt32.to_int64 constants.delta then
      Error (`Too_late (sub slot_diff (UInt32.to_int64 constants.delta)))
    else Ok ()

  let received_at_valid_time ~(constants : Constants.t)
      (consensus_state : Consensus_state.Value.t) ~time_received =
    received_within_window ~constants
      (Consensus_state.curr_epoch_and_slot consensus_state)
      ~time_received

  let select ~existing ~candidate ~logger =
    let string_of_choice = function `Take -> "Take" | `Keep -> "Keep" in
    let log_result choice msg =
      Logger.debug logger ~module_:__MODULE__ ~location:__LOC__
        "Select result: $choice -- $message"
        ~metadata:
          [ ("choice", `String (string_of_choice choice))
          ; ("message", `String msg) ]
    in
    let log_choice ~precondition_msg ~choice_msg choice =
      let choice_msg =
        match choice with
        | `Take ->
            choice_msg
        | `Keep ->
            Printf.sprintf "not (%s)" choice_msg
      in
      let msg = Printf.sprintf "(%s) && (%s)" precondition_msg choice_msg in
      log_result choice msg
    in
    Logger.debug logger ~module_:__MODULE__ ~location:__LOC__
      "Selecting best consensus state"
      ~metadata:
        [ ("existing", Consensus_state.Value.to_yojson existing)
        ; ("candidate", Consensus_state.Value.to_yojson candidate) ] ;
    (* TODO: add fork_before_checkpoint check *)
    (* Each branch contains a precondition predicate and a choice predicate,
     * which takes the new state when true. Each predicate is also decorated
     * with a string description, used for debugging messages *)
    let candidate_vrf_is_bigger =
      let d x = Blake2.(to_raw_string (digest_string x)) in
      String.( > ) (d candidate.last_vrf_output) (d existing.last_vrf_output)
    in
    let ( << ) a b =
      let c = Length.compare a b in
      c < 0 || (c = 0 && candidate_vrf_is_bigger)
    in
    let ( = ) = Coda_base.State_hash.equal in
    let branches =
      [ ( ( lazy
              ( existing.staking_epoch_data.lock_checkpoint
              = candidate.staking_epoch_data.lock_checkpoint )
          , "last epoch lock checkpoints are equal" )
        , ( lazy (existing.blockchain_length << candidate.blockchain_length)
          , "candidate is longer than existing" ) )
      ; ( ( lazy
              ( existing.staking_epoch_data.start_checkpoint
              = candidate.staking_epoch_data.start_checkpoint )
          , "last epoch start checkpoints are equal" )
        , ( lazy
              ( existing.staking_epoch_data.epoch_length
              << candidate.staking_epoch_data.epoch_length )
          , "candidate last epoch is longer than existing last epoch" ) )
        (* these two could be condensed into one entry *)
      ; ( ( lazy
              ( existing.next_epoch_data.lock_checkpoint
              = candidate.staking_epoch_data.lock_checkpoint )
          , "candidate last epoch lock checkpoint is equal to existing \
             current epoch lock checkpoint" )
        , ( lazy (existing.blockchain_length << candidate.blockchain_length)
          , "candidate is longer than existing" ) )
      ; ( ( lazy
              ( candidate.next_epoch_data.lock_checkpoint
              = existing.staking_epoch_data.lock_checkpoint )
          , "candidate current epoch lock checkpoint is equal to existing \
             last epoch lock checkpoint" )
        , ( lazy (existing.blockchain_length << candidate.blockchain_length)
          , "candidate is longer than existing" ) )
      ; ( ( lazy
              ( existing.next_epoch_data.start_checkpoint
              = candidate.staking_epoch_data.start_checkpoint )
          , "candidate last epoch start checkpoint is equal to existing \
             current epoch start checkpoint" )
        , ( lazy
              ( existing.next_epoch_data.epoch_length
              << candidate.staking_epoch_data.epoch_length )
          , "candidate last epoch is longer than existing current epoch" ) )
      ; ( ( lazy
              ( existing.staking_epoch_data.start_checkpoint
              = candidate.next_epoch_data.start_checkpoint )
          , "candidate current epoch start checkpoint is equal to existing \
             last epoch start checkpoint" )
        , ( lazy
              ( existing.staking_epoch_data.epoch_length
              << candidate.next_epoch_data.epoch_length )
          , "candidate current epoch is longer than existing last epoch" ) ) ]
    in
    let precondition_msg, choice_msg, should_take =
      List.find_map branches
        ~f:(fun ((precondition, precondition_msg), (choice, choice_msg)) ->
          Option.some_if (Lazy.force precondition)
            (precondition_msg, choice_msg, choice) )
      |> Option.value
           ~default:
             ( "default case"
             , "candidate virtual min-length is longer than existing virtual \
                min-length"
             , lazy
                 (let newest_epoch =
                    Epoch.max
                      (Consensus_state.curr_epoch existing)
                      (Consensus_state.curr_epoch candidate)
                  in
                  let virtual_min_length (s : Consensus_state.Value.t) =
                    let curr_epoch = Consensus_state.curr_epoch s in
                    if Epoch.(succ curr_epoch < newest_epoch) then Length.zero
                      (* There is a gap of an entire epoch *)
                    else if Epoch.(succ curr_epoch = newest_epoch) then
                      Length.(
                        min s.min_window_density s.next_epoch_data.epoch_length)
                      (* Imagine the latest epoch was padded out with zeros to reach the newest_epoch *)
                    else s.min_window_density
                  in
                  Length.(
                    virtual_min_length existing < virtual_min_length candidate))
             )
    in
    let choice = if Lazy.force should_take then `Take else `Keep in
    log_choice ~precondition_msg ~choice_msg choice ;
    choice

  type block_producer_timing =
    [ `Check_again of Unix_timestamp.t
    | `Produce_now of Signature_lib.Keypair.t * Block_data.t
    | `Produce of Unix_timestamp.t * Signature_lib.Keypair.t * Block_data.t ]

  let next_producer_timing ~(constants : Constants.t) now
      (state : Consensus_state.Value.t) ~local_state ~keypairs ~logger =
    let info_if_producing =
      if Keypair.And_compressed_pk.Set.is_empty keypairs then Logger.debug
      else Logger.info
    in
    info_if_producing logger ~module_:__MODULE__ ~location:__LOC__
      "Determining next slot to produce block" ;
    let curr_epoch, curr_slot =
      Epoch.epoch_and_slot_of_time_exn ~constants
        (Block_time.of_span_since_epoch (Block_time.Span.of_ms now))
    in
    let epoch, slot =
      if
        Epoch.equal curr_epoch (Consensus_state.curr_epoch state)
        && Slot.equal curr_slot (Consensus_state.curr_slot state)
      then Epoch.incr ~constants (curr_epoch, curr_slot)
      else (curr_epoch, curr_slot)
    in
    Logger.debug logger ~module_:__MODULE__ ~location:__LOC__
      "Systime: %d, epoch-slot@systime: %08d-%04d, starttime@epoch@systime: %d"
      (Int64.to_int now) (Epoch.to_int epoch) (Slot.to_int slot)
      ( Int64.to_int @@ Time.Span.to_ms @@ Time.to_span_since_epoch
      @@ Epoch.start_time ~constants epoch ) ;
    let next_slot =
      Logger.debug logger ~module_:__MODULE__ ~location:__LOC__
        !"Selecting correct epoch data from state -- epoch by time: %d, state \
          epoch: %d, state epoch count: %d"
        (Epoch.to_int epoch)
        (Epoch.to_int (Consensus_state.curr_epoch state))
        (Length.to_int state.epoch_count) ;
      let epoch_data =
        match select_epoch_data ~consensus_state:state ~epoch with
        | Ok epoch_data ->
            epoch_data
        | Error () ->
            Logger.fatal logger ~module_:__MODULE__ ~location:__LOC__
              "An empty epoch is detected! This could be caused by the \
               following reasons: system time is out of sync with protocol \
               state time; or internet connection is down or unstable; or the \
               testnet has crashed. If it is the first case, please setup \
               NTP. If it is the second case, please check the internet \
               connection. If it is the last case, in our current version of \
               testnet this is unrecoverable, but we will fix it in future \
               versions once the planned change to consensus is finished." ;
            exit 99
      in
      let total_stake = epoch_data.ledger.total_currency in
      let epoch_snapshot =
        let source, snapshot =
          select_epoch_snapshot ~constants ~consensus_state:state ~local_state
            ~epoch
        in
        Logger.debug logger ~module_:__MODULE__ ~location:__LOC__
          !"Using %s_epoch_snapshot root hash %{sexp:Coda_base.Ledger_hash.t}"
          (epoch_snapshot_name source)
          (Coda_base.Sparse_ledger.merkle_root snapshot.ledger) ;
        snapshot
      in
      let block_data unseen_pks slot =
        (* Try vrfs for all keypairs that are unseen within this slot until one wins or all lose *)
        (* TODO: Don't do this, and instead pick the one that has the highest
         * chance of winning. See #2573 *)
        Keypair.And_compressed_pk.Set.fold_until keypairs ~init:()
          ~f:(fun () (keypair, public_key_compressed) ->
            if
              not
              @@ Public_key.Compressed.Set.mem unseen_pks public_key_compressed
            then Continue_or_stop.Continue ()
            else
              let global_slot =
                Global_slot.of_epoch_and_slot ~constants (epoch, slot)
              in
              Logger.info logger ~module_:__MODULE__ ~location:__LOC__
                "Checking VRF evaluations at epoch: $epoch, slot: $slot"
                ~metadata:
                  [ ("epoch", `Int (Epoch.to_int epoch))
                  ; ("slot", `Int (Slot.to_int slot)) ] ;
              match
                Vrf.check
                  ~global_slot:(Global_slot.slot_number global_slot)
                  ~seed:epoch_data.seed ~epoch_snapshot
                  ~private_key:keypair.private_key
                  ~public_key:keypair.public_key ~public_key_compressed
                  ~total_stake ~logger
              with
              | None ->
                  Continue_or_stop.Continue ()
              | Some data ->
                  Continue_or_stop.Stop (Some (keypair, data)) )
          ~finish:(fun () -> None)
      in
      let rec find_winning_slot (slot : Slot.t) =
        if slot >= constants.epoch_size then None
        else
          match Local_state.seen_slot local_state epoch slot with
          | `All_seen ->
              find_winning_slot (Slot.succ slot)
          | `Unseen pks -> (
            match block_data pks slot with
            | None ->
                find_winning_slot (Slot.succ slot)
            | Some (keypair, data) ->
                Some (slot, keypair, data) )
      in
      find_winning_slot slot
    in
    let ms_since_epoch = Fn.compose Time.Span.to_ms Time.to_span_since_epoch in
    match next_slot with
    | Some (next_slot, keypair, data) ->
        info_if_producing logger ~module_:__MODULE__ ~location:__LOC__
          "Producing block in %d slots"
          (Slot.to_int next_slot - Slot.to_int slot) ;
        if Slot.equal curr_slot next_slot then `Produce_now (keypair, data)
        else
          `Produce
            ( Epoch.slot_start_time ~constants epoch next_slot
              |> Time.to_span_since_epoch |> Time.Span.to_ms
            , keypair
            , data )
    | None ->
        let epoch_end_time =
          Epoch.end_time ~constants epoch |> ms_since_epoch
        in
        info_if_producing logger ~module_:__MODULE__ ~location:__LOC__
          "No slots won in this epoch. Waiting for next epoch to check again, \
           @%d"
          (Int64.to_int epoch_end_time) ;
        `Check_again epoch_end_time

  let frontier_root_transition (prev : Consensus_state.Value.t)
      (next : Consensus_state.Value.t) ~local_state ~snarked_ledger =
    if
      not
        (Epoch.equal
           (Consensus_state.curr_epoch prev)
           (Consensus_state.curr_epoch next))
    then (
      let delegatee_table =
        compute_delegatee_table
          (Local_state.current_block_production_keys local_state)
          ~iter_accounts:(fun f ->
            Coda_base.Ledger.Any_ledger.M.iteri snarked_ledger ~f )
      in
      let ledger = Coda_base.Sparse_ledger.of_any_ledger snarked_ledger in
      let epoch_snapshot = {Local_state.Snapshot.delegatee_table; ledger} in
      !local_state.last_epoch_delegatee_table
      <- Some !local_state.staking_epoch_snapshot.delegatee_table ;
      !local_state.staking_epoch_snapshot <- !local_state.next_epoch_snapshot ;
      !local_state.next_epoch_snapshot <- epoch_snapshot )

  let should_bootstrap_len ~(constants : Constants.t) ~existing ~candidate =
    let open UInt32.Infix in
    candidate - existing > (UInt32.of_int 2 * constants.k) + constants.delta

  let should_bootstrap ~(constants : Constants.t) ~existing ~candidate ~logger
      =
    match select ~existing ~candidate ~logger with
    | `Keep ->
        false
    | `Take ->
        should_bootstrap_len ~constants
          ~existing:(Consensus_state.blockchain_length existing)
          ~candidate:(Consensus_state.blockchain_length candidate)

  let%test "should_bootstrap is sane" =
    (* Even when consensus constants are of prod sizes, candidate should still trigger a bootstrap *)
    should_bootstrap_len ~constants:Constants.for_unit_tests
      ~existing:Length.zero
      ~candidate:(Length.of_int 100_000_000)

  let to_unix_timestamp recieved_time =
    recieved_time |> Time.to_span_since_epoch |> Time.Span.to_ms
    |> Unix_timestamp.of_int64

  let%test "Receive a valid consensus_state with a bit of delay" =
    let curr_epoch, curr_slot =
      Consensus_state.curr_epoch_and_slot
        (Consensus_state.negative_one ~genesis_ledger:Test_genesis_ledger.t
           ~protocol_constants:Genesis_constants.for_unit_tests.protocol)
    in
    let constants = Constants.for_unit_tests in
    let delay = UInt32.(div constants.delta (of_int 2)) in
    let new_slot = UInt32.Infix.(curr_slot + delay) in
    let time_received = Epoch.slot_start_time ~constants curr_epoch new_slot in
    received_at_valid_time ~constants
      (Consensus_state.negative_one ~genesis_ledger:Test_genesis_ledger.t
         ~protocol_constants:Genesis_constants.for_unit_tests.protocol)
      ~time_received:(to_unix_timestamp time_received)
    |> Result.is_ok

  let%test "Receive an invalid consensus_state" =
    let epoch = Epoch.of_int 5 in
    let constants = Constants.for_unit_tests in
    let protocol_constants = Genesis_constants.for_unit_tests.protocol in
    let start_time = Epoch.start_time ~constants epoch in
    let ((curr_epoch, curr_slot) as curr) =
      Epoch_and_slot.of_time_exn ~constants start_time
    in
    let consensus_state =
      { (Consensus_state.negative_one ~genesis_ledger:Test_genesis_ledger.t
           ~protocol_constants)
        with
        curr_global_slot= Global_slot.of_epoch_and_slot ~constants curr }
    in
    let too_early =
      (* TODO: Does this make sense? *)
      Epoch.start_time ~constants
        (Consensus_state.curr_slot
           (Consensus_state.negative_one ~genesis_ledger:Test_genesis_ledger.t
              ~protocol_constants))
    in
    let too_late =
      let delay = UInt32.(mul constants.delta (of_int 2)) in
      let delayed_slot = UInt32.Infix.(curr_slot + delay) in
      Epoch.slot_start_time ~constants curr_epoch delayed_slot
    in
    let times = [too_late; too_early] in
    List.for_all times ~f:(fun time ->
        not
          ( received_at_valid_time ~constants consensus_state
              ~time_received:(to_unix_timestamp time)
          |> Result.is_ok ) )

  module type State_hooks_intf =
    Intf.State_hooks
    with type consensus_state := Consensus_state.Value.t
     and type consensus_state_var := Consensus_state.var
     and type consensus_transition := Consensus_transition.t
     and type block_data := Block_data.t

  module Make_state_hooks
      (Blockchain_state : Intf.Blockchain_state)
      (Protocol_state : Intf.Protocol_state
                        with type blockchain_state := Blockchain_state.Value.t
                         and type blockchain_state_var := Blockchain_state.var
                         and type consensus_state := Consensus_state.Value.t
                         and type consensus_state_var := Consensus_state.var)
      (Snark_transition : Intf.Snark_transition
                          with type blockchain_state_var :=
                                      Blockchain_state.var
                           and type consensus_transition_var :=
                                      Consensus_transition.var) :
    State_hooks_intf
    with type blockchain_state := Blockchain_state.Value.t
     and type protocol_state := Protocol_state.Value.t
     and type protocol_state_var := Protocol_state.var
     and type snark_transition_var := Snark_transition.var = struct
    (* TODO: only track total currency from accounts > 1% of the currency using transactions *)

    let genesis_winner = Vrf.Precomputed.genesis_winner

    let check_block_data ~constants ~logger (block_data : Block_data.t)
        global_slot =
      if
        not
          (Coda_numbers.Global_slot.equal
             (Global_slot.slot_number global_slot)
             block_data.global_slot)
      then
        Logger.error ~module_:__MODULE__ ~location:__LOC__ logger
          !"VRF was evaluated at (epoch, slot) %{sexp:Epoch_and_slot.t} but \
            the corresponding block was produced at a time corresponding to \
            %{sexp:Epoch_and_slot.t}. This means that generating the block \
            took more time than expected."
          (Global_slot.to_epoch_and_slot
             (Global_slot.of_slot_number ~constants block_data.global_slot))
          (Global_slot.to_epoch_and_slot global_slot)

    let generate_transition ~(previous_protocol_state : Protocol_state.Value.t)
        ~blockchain_state ~current_time ~(block_data : Block_data.t)
        ~transactions:_ ~snarked_ledger_hash ~supply_increase ~logger =
      let previous_consensus_state =
        Protocol_state.consensus_state previous_protocol_state
      in
      let constants =
        Constants.create
          ~protocol_constants:
            ( Protocol_state.constants previous_protocol_state
            |> Coda_base.Protocol_constants_checked.t_of_value )
      in
      (let actual_global_slot =
         let time = Time.of_span_since_epoch (Time.Span.of_ms current_time) in
         Global_slot.of_epoch_and_slot ~constants
           (Epoch_and_slot.of_time_exn ~constants time)
       in
       check_block_data ~constants ~logger block_data actual_global_slot) ;
      let consensus_transition = block_data.global_slot in
      let previous_protocol_state_hash =
        Protocol_state.hash previous_protocol_state
      in
      let consensus_state =
        Or_error.ok_exn
          (Consensus_state.update ~constants ~previous_consensus_state
             ~consensus_transition
             ~producer_vrf_result:block_data.Block_data.vrf_result
             ~previous_protocol_state_hash ~supply_increase
             ~snarked_ledger_hash)
      in
      let genesis_state_hash =
        Protocol_state.genesis_state_hash
          ~state_hash:(Some previous_protocol_state_hash)
          previous_protocol_state
      in
      let protocol_state =
        Protocol_state.create_value ~genesis_state_hash
          ~previous_state_hash:(Protocol_state.hash previous_protocol_state)
          ~blockchain_state ~consensus_state
          ~constants:(Protocol_state.constants previous_protocol_state)
      in
      (protocol_state, consensus_transition)

    include struct
      let%snarkydef next_state_checked ~(prev_state : Protocol_state.var)
          ~(prev_state_hash : Coda_base.State_hash.var) transition
          supply_increase =
        Consensus_state.update_var
          (Protocol_state.consensus_state prev_state)
          (Snark_transition.consensus_transition transition)
          prev_state_hash ~supply_increase
          ~previous_blockchain_state_ledger_hash:
            ( Protocol_state.blockchain_state prev_state
            |> Blockchain_state.snarked_ledger_hash )
          ~protocol_constants:(Protocol_state.constants prev_state)
    end

    module For_tests = struct
      let gen_consensus_state
          ~(gen_slot_advancement : int Quickcheck.Generator.t) :
          (   previous_protocol_state:( Protocol_state.Value.t
                                      , Coda_base.State_hash.t )
                                      With_hash.t
           -> snarked_ledger_hash:Coda_base.Frozen_ledger_hash.t
           -> Consensus_state.Value.t)
          Quickcheck.Generator.t =
        let open Consensus_state in
        let open Quickcheck.Let_syntax in
        let%bind slot_advancement = gen_slot_advancement in
        let%map producer_vrf_result = Vrf.Output.gen in
        fun ~(previous_protocol_state :
               (Protocol_state.Value.t, Coda_base.State_hash.t) With_hash.t)
            ~(snarked_ledger_hash : Coda_base.Frozen_ledger_hash.t) ->
          let prev =
            Protocol_state.consensus_state
              (With_hash.data previous_protocol_state)
          in
          let blockchain_length = Length.succ prev.blockchain_length in
          let curr_global_slot =
            Global_slot.(prev.curr_global_slot + slot_advancement)
          in
          let constants = Constants.for_unit_tests in
          let curr_epoch, curr_slot =
            Global_slot.to_epoch_and_slot curr_global_slot
          in
          let total_currency =
            Option.value_exn
              (Amount.add prev.total_currency Coda_compile_config.coinbase)
          in
          let prev_epoch, prev_slot =
            Consensus_state.curr_epoch_and_slot prev
          in
          let staking_epoch_data, next_epoch_data, epoch_count =
            Epoch_data.update_pair ~constants
              (prev.staking_epoch_data, prev.next_epoch_data)
              prev.epoch_count ~prev_epoch ~next_epoch:curr_epoch ~prev_slot
              ~prev_protocol_state_hash:
                (With_hash.hash previous_protocol_state)
              ~producer_vrf_result ~snarked_ledger_hash ~total_currency
          in
          let min_window_density, sub_window_densities =
            Min_window_density.update_min_window_density ~constants
              ~prev_global_slot:prev.curr_global_slot
              ~next_global_slot:curr_global_slot
              ~prev_sub_window_densities:prev.sub_window_densities
              ~prev_min_window_density:prev.min_window_density
          in
          { Poly.blockchain_length
          ; epoch_count
          ; min_window_density
          ; sub_window_densities
          ; last_vrf_output= Vrf.Output.truncate producer_vrf_result
          ; total_currency
          ; curr_global_slot
          ; staking_epoch_data
          ; next_epoch_data
          ; has_ancestor_in_same_checkpoint_window=
              same_checkpoint_window_unchecked ~constants
                (Global_slot.create ~constants ~epoch:prev_epoch
                   ~slot:prev_slot)
                (Global_slot.create ~constants ~epoch:curr_epoch
                   ~slot:curr_slot) }
    end
  end
end

let time_hum ~(constants : Constants.t) (now : Block_time.t) =
  let epoch, slot = Epoch.epoch_and_slot_of_time_exn ~constants now in
  Printf.sprintf "epoch=%d, slot=%d" (Epoch.to_int epoch) (Slot.to_int slot)

let%test_module "Proof of stake tests" =
  ( module struct
    open Coda_base
    open Data
    open Consensus_state

    let%test_unit "update, update_var agree starting from same genesis state" =
      (* build pieces needed to apply "update" *)
      let snarked_ledger_hash =
        Frozen_ledger_hash.of_ledger_hash
          (Ledger.merkle_root (Lazy.force Test_genesis_ledger.t))
      in
      let previous_protocol_state_hash = State_hash.(of_hash zero) in
      let previous_consensus_state =
        Consensus_state.create_genesis
          ~negative_one_protocol_state_hash:previous_protocol_state_hash
          ~genesis_ledger:Test_genesis_ledger.t
          ~protocol_constants:Genesis_constants.for_unit_tests.protocol
      in
      let constants = Constants.for_unit_tests in
      let global_slot =
        Core_kernel.Time.now () |> Time.of_time
        |> Epoch_and_slot.of_time_exn ~constants
        |> Global_slot.of_epoch_and_slot ~constants
      in
      let consensus_transition : Consensus_transition.t =
        Global_slot.slot_number global_slot
      in
      let supply_increase = Currency.Amount.of_int 42 in
      (* setup ledger, needed to compute producer_vrf_result here and handler below *)
      let open Coda_base in
      (* choose largest account as most likely to produce a block *)
      let ledger_data = Lazy.force Test_genesis_ledger.t in
      let ledger = Ledger.Any_ledger.cast (module Ledger) ledger_data in
      let pending_coinbases = Pending_coinbase.create () |> Or_error.ok_exn in
      let maybe_sk, account = Test_genesis_ledger.largest_account_exn () in
      let private_key = Option.value_exn maybe_sk in
      let public_key_compressed = Account.public_key account in
      let account_id =
        Account_id.create public_key_compressed Token_id.default
      in
      let location =
        Ledger.Any_ledger.M.location_of_account ledger account_id
      in
      let delegator =
        Option.value_exn location |> Ledger.Any_ledger.M.Location.to_path_exn
        |> Ledger.Addr.to_int
      in
      let producer_vrf_result =
        let seed =
          let next_epoch, _ = Global_slot.to_epoch_and_slot global_slot in
          let prev_epoch, _ =
            Global_slot.to_epoch_and_slot
              previous_consensus_state.curr_global_slot
          in
          if next_epoch > prev_epoch then
            previous_consensus_state.next_epoch_data.seed
          else previous_consensus_state.staking_epoch_data.seed
        in
        Vrf.eval ~private_key
          {global_slot= Global_slot.slot_number global_slot; seed; delegator}
      in
      let next_consensus_state =
        update ~constants ~previous_consensus_state ~consensus_transition
          ~previous_protocol_state_hash ~supply_increase ~snarked_ledger_hash
          ~producer_vrf_result
        |> Or_error.ok_exn
      in
      (* build pieces needed to apply "update_var" *)
      let checked_computation =
        let open Snark_params.Tick in
        (* work in Checked monad *)
        let%bind previous_state =
          exists typ ~compute:(As_prover.return previous_consensus_state)
        in
        let%bind transition_data =
          exists Consensus_transition.typ
            ~compute:(As_prover.return consensus_transition)
        in
        let%bind previous_protocol_state_hash =
          exists State_hash.typ
            ~compute:(As_prover.return previous_protocol_state_hash)
        in
        let%bind supply_increase =
          exists Amount.typ ~compute:(As_prover.return supply_increase)
        in
        let%bind previous_blockchain_state_ledger_hash =
          exists Coda_base.Frozen_ledger_hash.typ
            ~compute:(As_prover.return snarked_ledger_hash)
        in
        let%bind constants_checked =
          exists Coda_base.Protocol_constants_checked.typ
            ~compute:
              (As_prover.return
                 (Coda_base.Protocol_constants_checked.value_of_t
                    Genesis_constants.for_unit_tests.protocol))
        in
        let result =
          update_var previous_state transition_data
            previous_protocol_state_hash ~supply_increase
            ~previous_blockchain_state_ledger_hash
            ~protocol_constants:constants_checked
        in
        (* setup handler *)
        let indices =
          Ledger.Any_ledger.M.foldi ~init:[] ledger ~f:(fun i accum _acct ->
              Ledger.Any_ledger.M.Addr.to_int i :: accum )
        in
        let sparse_ledger =
          Sparse_ledger.of_ledger_index_subset_exn ledger indices
        in
        let public_key = Public_key.decompress_exn public_key_compressed in
        let handler =
          Prover_state.handler
            {delegator; ledger= sparse_ledger; private_key; public_key}
            ~pending_coinbase:
              {Pending_coinbase_witness.pending_coinbases; is_new_stack= true}
        in
        let%map `Success _, var = Snark_params.Tick.handle result handler in
        As_prover.read typ var
      in
      let (), checked_value =
        Or_error.ok_exn
        @@ Snark_params.Tick.run_and_check checked_computation ()
      in
      let diff =
        Sexp_diff_kernel.Algo.diff
          ~original:(Value.sexp_of_t checked_value)
          ~updated:(Value.sexp_of_t next_consensus_state)
          ()
      in
      if not (Value.equal checked_value next_consensus_state) then (
        eprintf "Different states:\n%s\n%!"
          (Sexp_diff_kernel.Display.display_with_ansi_colors
             ~display_options:
               (Sexp_diff_kernel.Display.Display_options.create
                  ~collapse_threshold:1000 ())
             diff) ;
        failwith "Test failed" )
  end )

module Exported = struct
  module Global_slot = Global_slot
  module Block_data = Data.Block_data
  module Consensus_state = Data.Consensus_state
end<|MERGE_RESOLUTION|>--- conflicted
+++ resolved
@@ -72,14 +72,7 @@
 
 module Segment_id = Coda_numbers.Nat.Make32 ()
 
-<<<<<<< HEAD
 module Typ = Snark_params.Tick.Typ
-module Constants = Constants
-
-let epoch_size = UInt32.to_int Constants.Epoch.size
-=======
-module Typ = Crypto_params.Tick0.Typ
->>>>>>> 9a3593c5
 
 module Configuration = struct
   [%%versioned
@@ -138,9 +131,6 @@
       let description = "Epoch Seed"
     end)
 
-<<<<<<< HEAD
-    let initial : t = of_hash Snark_params.Tick.Field.zero
-=======
     (* Data hash versioned boilerplate below *)
 
     [%%versioned
@@ -165,8 +155,7 @@
 
     type _unused = unit constraint t = Stable.Latest.t
 
-    let initial : t = of_hash Tick.Pedersen.zero_hash
->>>>>>> 9a3593c5
+    let initial : t = of_hash Snark_params.Tick.Field.zero
 
     let update (seed : t) vrf_result =
       let open Random_oracle in
