open Async_kernel
open Core_kernel
open Signed
open Unsigned
open Currency
open Fold_lib
open Signature_lib
open Snark_params
open Num_util

module Segment_id = Mina_numbers.Nat.Make32 ()

module Wire_types = Mina_wire_types.Consensus_proof_of_stake

module Make_sig (A : Wire_types.Types.S) = struct
  module type S =
    Proof_of_stake_intf.Full
      with type Data.Consensus_state.Value.Stable.V2.t =
        A.Data.Consensus_state.Value.V2.t
end

module Make_str (A : Wire_types.Concrete) = struct
  module Time = Block_time
  module Run = Snark_params.Tick.Run
  module Length = Mina_numbers.Length

  module type CONTEXT = sig
    val logger : Logger.t

    val constraint_constants : Genesis_constants.Constraint_constants.t

    val consensus_constants : Constants.t
  end

  let make_checked t = Snark_params.Tick.Run.make_checked t

  let name = "proof_of_stake"

  let genesis_ledger_total_currency ~ledger =
    Mina_ledger.Ledger.foldi ~init:Amount.zero (Lazy.force ledger)
      ~f:(fun _addr sum (account : Mina_base.Account.t) ->
        (* only default token matters for total currency used to determine stake *)
        if Mina_base.(Token_id.equal account.token_id Token_id.default) then
          Amount.add sum (Balance.to_amount @@ account.balance)
          |> Option.value_exn ?here:None ?error:None
               ~message:"failed to calculate total currency in genesis ledger"
        else sum )

  let genesis_ledger_hash ~ledger =
    Mina_ledger.Ledger.merkle_root (Lazy.force ledger)
    |> Mina_base.Frozen_ledger_hash.of_ledger_hash

  let compute_delegatee_table keys ~iter_accounts =
    let open Mina_base in
    let outer_table = Public_key.Compressed.Table.create () in
    iter_accounts (fun i (acct : Account.t) ->
        if
          Option.is_some acct.delegate
          (* Only default tokens may delegate. *)
          && Token_id.equal acct.token_id Token_id.default
          && Public_key.Compressed.Set.mem keys (Option.value_exn acct.delegate)
        then
          Public_key.Compressed.Table.update outer_table
            (Option.value_exn acct.delegate) ~f:(function
            | None ->
                Account.Index.Table.of_alist_exn [ (i, acct) ]
            | Some table ->
                Account.Index.Table.add_exn table ~key:i ~data:acct ;
                table ) ) ;
    (* TODO: this metric tracking currently assumes that the result of
       compute_delegatee_table is called with the full set of block production
       keypairs every time the set changes, which is true right now, but this
       should be control flow should be refactored to make this clearer *)
    let num_delegators =
      Public_key.Compressed.Table.fold outer_table ~init:0
        ~f:(fun ~key:_ ~data sum -> sum + Account.Index.Table.length data)
    in
    Mina_metrics.Gauge.set Mina_metrics.Consensus.staking_keypairs
      (Float.of_int @@ Public_key.Compressed.Set.length keys) ;
    Mina_metrics.Gauge.set Mina_metrics.Consensus.stake_delegators
      (Float.of_int num_delegators) ;
    outer_table

  let compute_delegatee_table_ledger_db keys ledger =
    O1trace.sync_thread "compute_delegatee_table_ledger_db" (fun () ->
        compute_delegatee_table keys ~iter_accounts:(fun f ->
            Mina_ledger.Ledger.Db.iteri ledger ~f:(fun i acct -> f i acct) ) )

  let compute_delegatee_table_genesis_ledger keys ledger =
    O1trace.sync_thread "compute_delegatee_table_genesis_ledger" (fun () ->
        compute_delegatee_table keys ~iter_accounts:(fun f ->
            Mina_ledger.Ledger.iteri ledger ~f:(fun i acct -> f i acct) ) )

  module Typ = Snark_params.Tick.Typ

  module Configuration = struct
    [%%versioned
    module Stable = struct
      module V1 = struct
        type t =
          { delta : int
          ; k : int
          ; slots_per_epoch : int
          ; slot_duration : int
          ; epoch_duration : int
          ; genesis_state_timestamp : Block_time.Stable.V1.t
          ; acceptable_network_delay : int
          }
        [@@deriving yojson, fields]

        let to_latest = Fn.id
      end
    end]

    let t ~constraint_constants ~protocol_constants =
      let constants =
        Constants.create ~constraint_constants ~protocol_constants
      in
      let of_int32 = UInt32.to_int in
      let of_span = Fn.compose Int64.to_int Block_time.Span.to_ms in
      { delta = of_int32 constants.delta
      ; k = of_int32 constants.k
      ; slots_per_epoch = of_int32 constants.slots_per_epoch
      ; slot_duration = of_span constants.slot_duration_ms
      ; epoch_duration = of_span constants.epoch_duration
      ; genesis_state_timestamp = constants.genesis_state_timestamp
      ; acceptable_network_delay = of_span constants.delta_duration
      }
  end

  module Constants = Constants
  module Genesis_epoch_data = Genesis_epoch_data

  module Data = struct
    module Epoch_seed = struct
      include Mina_base.Epoch_seed

      let initial : t = of_hash Outside_hash_image.t

      let update (seed : t) vrf_result =
        let open Random_oracle in
        hash ~init:Hash_prefix_states.epoch_seed
          [| (seed :> Tick.Field.t); vrf_result |]
        |> of_hash

      let update_var (seed : var) vrf_result =
        let open Random_oracle.Checked in
        make_checked (fun () ->
            hash ~init:Hash_prefix_states.epoch_seed
              [| var_to_hash_packed seed; vrf_result |]
            |> var_of_hash_packed )
    end

    module Epoch_and_slot = struct
      type t = Epoch.t * Slot.t [@@deriving sexp]

      let of_time_exn ~(constants : Constants.t) tm : t =
        let epoch = Epoch.of_time_exn tm ~constants in
        let time_since_epoch =
          Time.diff tm (Epoch.start_time epoch ~constants)
        in
        let slot =
          uint32_of_int64
          @@ Int64.Infix.(
               Time.Span.to_ms time_since_epoch
               / Time.Span.to_ms constants.slot_duration_ms)
        in
        (epoch, slot)
    end

    module Block_data = struct
      type t =
        { stake_proof : Stake_proof.t
        ; global_slot : Mina_numbers.Global_slot_since_hard_fork.t
        ; global_slot_since_genesis : Mina_numbers.Global_slot_since_genesis.t
        ; vrf_result : Random_oracle.Digest.t
        }

      let prover_state { stake_proof; _ } = stake_proof

      let global_slot { global_slot; _ } = global_slot

      let epoch_ledger { stake_proof; _ } = stake_proof.ledger

      let global_slot_since_genesis { global_slot_since_genesis; _ } =
        global_slot_since_genesis

      let coinbase_receiver { stake_proof; _ } =
        stake_proof.coinbase_receiver_pk
    end

    module Epoch_data_for_vrf = struct
      [%%versioned
      module Stable = struct
        [@@@no_toplevel_latest_type]

        module V2 = struct
          type t =
            { epoch_ledger : Mina_base.Epoch_ledger.Value.Stable.V1.t
            ; epoch_seed : Mina_base.Epoch_seed.Stable.V1.t
            ; epoch : Mina_numbers.Length.Stable.V1.t
            ; global_slot : Mina_numbers.Global_slot_since_hard_fork.Stable.V1.t
            ; global_slot_since_genesis :
                Mina_numbers.Global_slot_since_genesis.Stable.V1.t
            ; delegatee_table :
                Mina_base.Account.Stable.V2.t
                Mina_base.Account.Index.Stable.V1.Table.t
                Public_key.Compressed.Stable.V1.Table.t
            }
          [@@deriving sexp]

          let to_latest = Fn.id
        end
      end]

      type t = Stable.Latest.t =
        { epoch_ledger : Mina_base.Epoch_ledger.Value.t
        ; epoch_seed : Mina_base.Epoch_seed.t
        ; epoch : Mina_numbers.Length.t
        ; global_slot : Mina_numbers.Global_slot_since_hard_fork.t
        ; global_slot_since_genesis : Mina_numbers.Global_slot_since_genesis.t
        ; delegatee_table :
            Mina_base.Account.t Mina_base.Account.Index.Table.t
            Public_key.Compressed.Table.t
        }
      [@@deriving sexp]
    end

    module Slot_won = struct
      [%%versioned
      module Stable = struct
        [@@@no_toplevel_latest_type]

        module V2 = struct
          type t =
            { delegator :
                Public_key.Compressed.Stable.V1.t
                * Mina_base.Account.Index.Stable.V1.t
            ; producer : Keypair.Stable.V1.t
            ; global_slot : Mina_numbers.Global_slot_since_hard_fork.Stable.V1.t
            ; global_slot_since_genesis :
                Mina_numbers.Global_slot_since_genesis.Stable.V1.t
            ; vrf_result : Consensus_vrf.Output_hash.Stable.V1.t
            }
          [@@deriving sexp]

          let to_latest = Fn.id
        end
      end]

      type t = Stable.Latest.t =
        { delegator : Public_key.Compressed.t * Mina_base.Account.Index.t
        ; producer : Keypair.t
        ; global_slot : Mina_numbers.Global_slot_since_hard_fork.t
        ; global_slot_since_genesis : Mina_numbers.Global_slot_since_genesis.t
        ; vrf_result : Consensus_vrf.Output_hash.t
        }
      [@@deriving sexp]
    end

    module Local_state = struct
      module Snapshot = struct
        module Ledger_snapshot = struct
          type t =
            | Genesis_epoch_ledger of Mina_ledger.Ledger.t
            | Ledger_db of Mina_ledger.Ledger.Db.t

          let merkle_root = function
            | Genesis_epoch_ledger ledger ->
                Mina_ledger.Ledger.merkle_root ledger
            | Ledger_db ledger ->
                Mina_ledger.Ledger.Db.merkle_root ledger

          let compute_delegatee_table keys ledger =
            match ledger with
            | Genesis_epoch_ledger ledger ->
                compute_delegatee_table_genesis_ledger keys ledger
            | Ledger_db ledger ->
                compute_delegatee_table_ledger_db keys ledger

          let close = function
            | Genesis_epoch_ledger _ ->
                ()
            | Ledger_db ledger ->
                Mina_ledger.Ledger.Db.close ledger

          let remove ~location = function
            | Genesis_epoch_ledger _ ->
                ()
            | Ledger_db ledger ->
                Mina_ledger.Ledger.Db.close ledger ;
                File_system.rmrf location

          let ledger_subset keys ledger =
            let open Mina_ledger in
            match ledger with
            | Genesis_epoch_ledger ledger ->
                Sparse_ledger.of_ledger_subset_exn ledger keys
            | Ledger_db db_ledger ->
                let ledger = Ledger.of_database db_ledger in
                let subset_ledger =
                  Sparse_ledger.of_ledger_subset_exn ledger keys
                in
                ignore
                  ( Ledger.unregister_mask_exn ~loc:__LOC__ ledger
                    : Ledger.unattached_mask ) ;
                subset_ledger
        end

        type t =
          { ledger : Ledger_snapshot.t
          ; delegatee_table :
              Mina_base.Account.t Mina_base.Account.Index.Table.t
              Public_key.Compressed.Table.t
          }

        let delegators t key =
          Public_key.Compressed.Table.find t.delegatee_table key

        let to_yojson { ledger; delegatee_table } =
          `Assoc
            [ ( "ledger_hash"
              , Ledger_snapshot.merkle_root ledger
                |> Mina_base.Ledger_hash.to_yojson )
            ; ( "delegators"
              , `Assoc
                  ( Hashtbl.to_alist delegatee_table
                  |> List.map ~f:(fun (key, delegators) ->
                         ( Public_key.Compressed.to_string key
                         , `Assoc
                             ( Hashtbl.to_alist delegators
                             |> List.map ~f:(fun (addr, account) ->
                                    ( Int.to_string addr
                                    , Mina_base.Account.to_yojson account ) ) )
                         ) ) ) )
            ]

        let ledger t = t.ledger
      end

      module Data = struct
        type epoch_ledger_uuids =
          { staking : Uuid.t
          ; next : Uuid.t
          ; genesis_state_hash : Mina_base.State_hash.t
          }

        (* Invariant: Snapshot's delegators are taken from accounts in block_production_pubkeys *)
        type t =
          { mutable staking_epoch_snapshot : Snapshot.t
          ; mutable next_epoch_snapshot : Snapshot.t
          ; last_checked_slot_and_epoch :
              (Epoch.t * Slot.t) Public_key.Compressed.Table.t
          ; mutable last_epoch_delegatee_table :
              Mina_base.Account.t Mina_base.Account.Index.Table.t
              Public_key.Compressed.Table.t
              Option.t
          ; mutable epoch_ledger_uuids : epoch_ledger_uuids
          ; epoch_ledger_location : string
          }

        let to_yojson t =
          `Assoc
            [ ( "staking_epoch_snapshot"
              , [%to_yojson: Snapshot.t] t.staking_epoch_snapshot )
            ; ( "next_epoch_snapshot"
              , [%to_yojson: Snapshot.t] t.next_epoch_snapshot )
            ; ( "last_checked_slot_and_epoch"
              , `Assoc
                  ( Public_key.Compressed.Table.to_alist
                      t.last_checked_slot_and_epoch
                  |> List.map ~f:(fun (key, epoch_and_slot) ->
                         ( Public_key.Compressed.to_string key
                         , [%to_yojson: Epoch.t * Slot.t] epoch_and_slot ) ) )
              )
            ]
      end

      (* The outer ref changes whenever we swap in new staker set; all the snapshots are recomputed *)
      type t = Data.t ref [@@deriving to_yojson]

      let staking_epoch_ledger_location (t : t) =
        !t.epoch_ledger_location ^ Uuid.to_string !t.epoch_ledger_uuids.staking

      let next_epoch_ledger_location (t : t) =
        !t.epoch_ledger_location ^ Uuid.to_string !t.epoch_ledger_uuids.next

      let current_epoch_delegatee_table ~(local_state : t) =
        !local_state.staking_epoch_snapshot.delegatee_table

      let last_epoch_delegatee_table ~(local_state : t) =
        !local_state.last_epoch_delegatee_table

      let current_block_production_keys t =
        Public_key.Compressed.Table.keys !t.Data.last_checked_slot_and_epoch
        |> Public_key.Compressed.Set.of_list

      let make_last_checked_slot_and_epoch_table old_table new_keys ~default =
        let module Set = Public_key.Compressed.Set in
        let module Table = Public_key.Compressed.Table in
        let last_checked_slot_and_epoch = Table.create () in
        Set.iter new_keys ~f:(fun pk ->
            let data = Option.value (Table.find old_table pk) ~default in
            Table.add_exn last_checked_slot_and_epoch ~key:pk ~data ) ;
        last_checked_slot_and_epoch

      let epoch_ledger_uuids_to_yojson
          Data.{ staking; next; genesis_state_hash } =
        `Assoc
          [ ("staking", `String (Uuid.to_string staking))
          ; ("next", `String (Uuid.to_string next))
          ; ( "genesis_state_hash"
            , Mina_base.State_hash.to_yojson genesis_state_hash )
          ]

      let epoch_ledger_uuids_from_file location =
        let open Yojson.Safe.Util in
        let open Result.Let_syntax in
        let json = Yojson.Safe.from_file location in
        let uuid str =
          Result.(
            map_error
              (try_with (fun () -> Uuid.of_string str))
              ~f:(fun ex -> Exn.to_string ex))
        in
        let%bind staking = json |> member "staking" |> to_string |> uuid in
        let%bind next = json |> member "next" |> to_string |> uuid in
        let%map genesis_state_hash =
          json |> member "genesis_state_hash" |> Mina_base.State_hash.of_yojson
        in
        Data.{ staking; next; genesis_state_hash }

      let create_epoch_ledger ~location ~context:(module Context : CONTEXT)
          ~genesis_epoch_ledger =
        let open Context in
        if Sys.file_exists location then (
          [%log info]
            ~metadata:[ ("location", `String location) ]
            "Loading epoch ledger from disk: $location" ;
          Snapshot.Ledger_snapshot.Ledger_db
            (Mina_ledger.Ledger.Db.create ~directory_name:location
               ~depth:constraint_constants.ledger_depth () ) )
        else Genesis_epoch_ledger (Lazy.force genesis_epoch_ledger)

      let create block_producer_pubkeys ~context:(module Context : CONTEXT)
          ~genesis_ledger ~genesis_epoch_data ~epoch_ledger_location
          ~genesis_state_hash =
        let open Context in
        (* TODO: remove this duplicate of the genesis ledger *)
        let genesis_epoch_ledger_staking, genesis_epoch_ledger_next =
          Option.value_map genesis_epoch_data
            ~default:(genesis_ledger, genesis_ledger)
            ~f:(fun { Genesis_epoch_data.staking; next } ->
              ( staking.ledger
              , Option.value_map next ~default:staking.ledger ~f:(fun next ->
                    next.ledger ) ) )
        in
        let epoch_ledger_uuids_location = epoch_ledger_location ^ ".json" in
        let create_new_uuids () =
          let epoch_ledger_uuids =
            Data.
              { staking = Uuid_unix.create ()
              ; next = Uuid_unix.create ()
              ; genesis_state_hash
              }
          in
          Yojson.Safe.to_file epoch_ledger_uuids_location
            (epoch_ledger_uuids_to_yojson epoch_ledger_uuids) ;
          epoch_ledger_uuids
        in
        let ledger_location uuid =
          epoch_ledger_location ^ Uuid.to_string uuid
        in
        let epoch_ledger_uuids =
          if Sys.file_exists epoch_ledger_uuids_location then (
            let epoch_ledger_uuids =
              match
                epoch_ledger_uuids_from_file epoch_ledger_uuids_location
              with
              | Ok res ->
                  res
              | Error str ->
                  [%log error]
                    "Failed to read epoch ledger uuids from file $path: \
                     $error. Creating new uuids.."
                    ~metadata:
                      [ ("path", `String epoch_ledger_uuids_location)
                      ; ("error", `String str)
                      ] ;
                  create_new_uuids ()
            in
            (*If the genesis hash matches and both the files are present. If only one of them is present then it could be stale data and might cause the node to never be able to bootstrap*)
            if
              Mina_base.State_hash.equal epoch_ledger_uuids.genesis_state_hash
                genesis_state_hash
            then epoch_ledger_uuids
            else
              (*Clean-up outdated epoch ledgers*)
              let staking_ledger_location =
                ledger_location epoch_ledger_uuids.staking
              in
              let next_ledger_location =
                ledger_location epoch_ledger_uuids.next
              in
              [%log info]
                "Cleaning up old epoch ledgers with genesis state $state_hash \
                 at locations $staking and $next"
                ~metadata:
                  [ ( "state_hash"
                    , Mina_base.State_hash.to_yojson
                        epoch_ledger_uuids.genesis_state_hash )
                  ; ("staking", `String staking_ledger_location)
                  ; ("next", `String next_ledger_location)
                  ] ;
              File_system.rmrf staking_ledger_location ;
              File_system.rmrf next_ledger_location ;
              create_new_uuids () )
          else create_new_uuids ()
        in
        let staking_epoch_ledger_location =
          ledger_location epoch_ledger_uuids.staking
        in
        let staking_epoch_ledger =
          create_epoch_ledger ~location:staking_epoch_ledger_location
            ~context:(module Context)
            ~genesis_epoch_ledger:genesis_epoch_ledger_staking
        in
        let next_epoch_ledger_location =
          ledger_location epoch_ledger_uuids.next
        in
        let next_epoch_ledger =
          create_epoch_ledger ~location:next_epoch_ledger_location
            ~context:(module Context)
            ~genesis_epoch_ledger:genesis_epoch_ledger_next
        in
        ref
          { Data.staking_epoch_snapshot =
              { Snapshot.ledger = staking_epoch_ledger
              ; delegatee_table =
                  Snapshot.Ledger_snapshot.compute_delegatee_table
                    block_producer_pubkeys staking_epoch_ledger
              }
          ; next_epoch_snapshot =
              { Snapshot.ledger = next_epoch_ledger
              ; delegatee_table =
                  Snapshot.Ledger_snapshot.compute_delegatee_table
                    block_producer_pubkeys next_epoch_ledger
              }
          ; last_checked_slot_and_epoch =
              make_last_checked_slot_and_epoch_table
                (Public_key.Compressed.Table.create ())
                block_producer_pubkeys ~default:(Epoch.zero, Slot.zero)
          ; last_epoch_delegatee_table = None
          ; epoch_ledger_uuids
          ; epoch_ledger_location
          }

      let block_production_keys_swap ~(constants : Constants.t) t
          block_production_pubkeys now =
        let old : Data.t = !t in
        let s { Snapshot.ledger; delegatee_table = _ } =
          { Snapshot.ledger
          ; delegatee_table =
              Snapshot.Ledger_snapshot.compute_delegatee_table
                block_production_pubkeys ledger
          }
        in
        t :=
          { Data.staking_epoch_snapshot = s old.staking_epoch_snapshot
          ; next_epoch_snapshot =
              s old.next_epoch_snapshot
              (* assume these keys are different and therefore we haven't checked any
               * slots or epochs *)
          ; last_checked_slot_and_epoch =
              make_last_checked_slot_and_epoch_table
                !t.Data.last_checked_slot_and_epoch block_production_pubkeys
                ~default:
                  ((* TODO: Be smarter so that we don't have to look at the slot before again *)
                   let epoch, slot =
                     Epoch_and_slot.of_time_exn now ~constants
                   in
                   ( epoch
                   , UInt32.(
                       if compare slot zero > 0 then sub slot one else slot) )
                  )
          ; last_epoch_delegatee_table = None
          ; epoch_ledger_uuids = old.epoch_ledger_uuids
          ; epoch_ledger_location = old.epoch_ledger_location
          }

      type snapshot_identifier = Staking_epoch_snapshot | Next_epoch_snapshot
      [@@deriving to_yojson, equal]

      let get_snapshot (t : t) id =
        match id with
        | Staking_epoch_snapshot ->
            !t.staking_epoch_snapshot
        | Next_epoch_snapshot ->
            !t.next_epoch_snapshot

      let set_snapshot (t : t) id v =
        match id with
        | Staking_epoch_snapshot ->
            !t.staking_epoch_snapshot <- v
        | Next_epoch_snapshot ->
            !t.next_epoch_snapshot <- v

      let reset_snapshot (t : t) id ledger =
        let delegatee_table =
          compute_delegatee_table_ledger_db
            (current_block_production_keys t)
            ledger
        in
        match id with
        | Staking_epoch_snapshot ->
            !t.staking_epoch_snapshot <-
              { delegatee_table
              ; ledger = Snapshot.Ledger_snapshot.Ledger_db ledger
              }
        | Next_epoch_snapshot ->
            !t.next_epoch_snapshot <-
              { delegatee_table
              ; ledger = Snapshot.Ledger_snapshot.Ledger_db ledger
              }

      let next_epoch_ledger (t : t) =
        Snapshot.ledger @@ get_snapshot t Next_epoch_snapshot

      let staking_epoch_ledger (t : t) =
        Snapshot.ledger @@ get_snapshot t Staking_epoch_snapshot

      let _seen_slot (t : t) epoch slot =
        let module Table = Public_key.Compressed.Table in
        let unseens =
          Table.to_alist !t.last_checked_slot_and_epoch
          |> List.filter_map ~f:(fun (pk, last_checked_epoch_and_slot) ->
                 let i =
                   Tuple2.compare ~cmp1:Epoch.compare ~cmp2:Slot.compare
                     last_checked_epoch_and_slot (epoch, slot)
                 in
                 if i > 0 then None
                 else if i = 0 then
                   (*vrf evaluation was stopped at this point because it was either the end of the epoch or the key won this slot; re-check this slot when staking keys are reset so that we don't skip producing block. This will not occur in the normal flow because [slot] will be greater than the last-checked-slot*)
                   Some pk
                 else (
                   Table.set !t.last_checked_slot_and_epoch ~key:pk
                     ~data:(epoch, slot) ;
                   Some pk ) )
        in
        match unseens with
        | [] ->
            `All_seen
        | nel ->
            `Unseen (Public_key.Compressed.Set.of_list nel)

      module For_tests = struct
        type nonrec snapshot_identifier = snapshot_identifier =
          | Staking_epoch_snapshot
          | Next_epoch_snapshot

        let set_snapshot = set_snapshot

        (* if all we're testing is the ledger sync, empty delegatee table sufficient *)
        let snapshot_of_ledger (ledger : Snapshot.Ledger_snapshot.t) :
            Snapshot.t =
          { ledger; delegatee_table = Public_key.Compressed.Table.create () }
      end
    end

    module Epoch_ledger = struct
      include Mina_base.Epoch_ledger

      let genesis ~ledger =
        { Poly.hash = genesis_ledger_hash ~ledger
        ; total_currency = genesis_ledger_total_currency ~ledger
        }

      let graphql_type () : ('ctx, Value.t option) Graphql_async.Schema.typ =
        let open Graphql_async in
        let open Schema in
        obj "epochLedger" ~fields:(fun _ ->
            [ field "hash"
                ~typ:
                  (non_null @@ Mina_base_unix.Graphql_scalars.LedgerHash.typ ())
                ~args:Arg.[]
                ~resolve:(fun _ { Poly.hash; _ } -> hash)
            ; field "totalCurrency"
                ~typ:(non_null @@ Currency_unix.Graphql_scalars.Amount.typ ())
                ~args:Arg.[]
                ~resolve:(fun _ { Poly.total_currency; _ } -> total_currency)
            ] )
    end

    module Vrf = struct
      include Consensus_vrf
      module T = Integrated

      type _ Snarky_backendless.Request.t +=
        | Winner_address :
            Mina_base.Account.Index.t Snarky_backendless.Request.t
        | Winner_pk : Public_key.Compressed.t Snarky_backendless.Request.t
        | Coinbase_receiver_pk :
            Public_key.Compressed.t Snarky_backendless.Request.t
        | Producer_private_key : Scalar.value Snarky_backendless.Request.t
        | Producer_public_key : Public_key.t Snarky_backendless.Request.t

      let%snarkydef.Snark_params.Tick get_vrf_evaluation
          ~(constraint_constants : Genesis_constants.Constraint_constants.t)
          shifted ~block_stake_winner ~block_creator ~ledger ~message =
        let open Mina_base in
        let open Snark_params.Tick in
        let%bind private_key =
          request_witness Scalar.typ (As_prover.return Producer_private_key)
        in
        let staker_addr = message.Message.delegator in
        let%bind account =
          with_label __LOC__ (fun () ->
              Frozen_ledger_hash.get ~depth:constraint_constants.ledger_depth
                ledger staker_addr )
        in
        let%bind () =
          [%with_label_ "Account is for the default token"] (fun () ->
              make_checked (fun () ->
                  Token_id.(
                    Checked.Assert.equal account.token_id
                      (Checked.constant default)) ) )
        in
        let%bind () =
          [%with_label_ "Block stake winner matches account pk"] (fun () ->
              Public_key.Compressed.Checked.Assert.equal block_stake_winner
                account.public_key )
        in
        let%bind () =
          [%with_label_ "Block creator matches delegate pk"] (fun () ->
              Public_key.Compressed.Checked.Assert.equal block_creator
                account.delegate )
        in
        let%bind delegate =
          [%with_label_ "Decompress delegate pk"] (fun () ->
              Public_key.decompress_var account.delegate )
        in
        let%map evaluation =
          with_label __LOC__ (fun () ->
              T.Checked.eval_and_check_public_key shifted ~private_key
                ~public_key:delegate message )
        in
        (evaluation, account)

      module Checked = struct
        let%snarkydef.Tick check
            ~(constraint_constants : Genesis_constants.Constraint_constants.t)
            shifted ~(epoch_ledger : Epoch_ledger.var) ~block_stake_winner
            ~block_creator ~global_slot ~seed =
          let open Snark_params.Tick in
          let%bind winner_addr =
            request_witness
              (Mina_base.Account.Index.Unpacked.typ
                 ~ledger_depth:constraint_constants.ledger_depth )
              (As_prover.return Winner_address)
          in
          let%bind result, winner_account =
            get_vrf_evaluation ~constraint_constants shifted
              ~ledger:epoch_ledger.hash ~block_stake_winner ~block_creator
              ~message:{ Message.global_slot; seed; delegator = winner_addr }
          in
          let my_stake = winner_account.balance in
          let%bind truncated_result = Output.Checked.truncate result in
          let%map satisifed =
            Threshold.Checked.is_satisfied ~my_stake
              ~total_stake:epoch_ledger.total_currency truncated_result
          in
          (satisifed, result, truncated_result, winner_account)
      end

      let eval = T.eval

      module Precomputed = struct
        let keypairs = Lazy.force Key_gen.Sample_keypairs.keypairs

        let genesis_winner = keypairs.(0)

        let genesis_stake_proof :
            genesis_epoch_ledger:Mina_ledger.Ledger.t Lazy.t -> Stake_proof.t =
         fun ~genesis_epoch_ledger ->
          let pk, sk = genesis_winner in
          let dummy_sparse_ledger =
            Mina_ledger.Sparse_ledger.of_ledger_subset_exn
              (Lazy.force genesis_epoch_ledger)
              [ Mina_base.(Account_id.create pk Token_id.default) ]
          in
          { delegator = 0
          ; delegator_pk = pk
          ; coinbase_receiver_pk = pk
          ; ledger = dummy_sparse_ledger
          ; producer_private_key = sk
          ; producer_public_key = Public_key.decompress_exn pk
          }

        let handler :
               constraint_constants:Genesis_constants.Constraint_constants.t
            -> genesis_epoch_ledger:Mina_ledger.Ledger.t Lazy.t
            -> Snark_params.Tick.Handler.t =
         fun ~constraint_constants ~genesis_epoch_ledger ->
          let pk, sk = genesis_winner in
          let dummy_sparse_ledger =
            Mina_ledger.Sparse_ledger.of_ledger_subset_exn
              (Lazy.force genesis_epoch_ledger)
              [ Mina_base.(Account_id.create pk Token_id.default) ]
          in
          let empty_pending_coinbase =
            Mina_base.Pending_coinbase.create
              ~depth:constraint_constants.pending_coinbase_depth ()
            |> Or_error.ok_exn
          in
          let ledger_handler =
            unstage (Mina_ledger.Sparse_ledger.handler dummy_sparse_ledger)
          in
          let pending_coinbase_handler =
            unstage
              (Mina_base.Pending_coinbase.handler
                 ~depth:constraint_constants.pending_coinbase_depth
                 empty_pending_coinbase ~is_new_stack:true )
          in
          let handlers =
            Snarky_backendless.Request.Handler.(
              push
                (push fail (create_single pending_coinbase_handler))
                (create_single ledger_handler))
          in
          fun (With { request; respond }) ->
            match request with
            | Winner_address ->
                respond (Provide 0)
            | Winner_pk ->
                respond (Provide pk)
            | Coinbase_receiver_pk ->
                respond (Provide pk)
            | Producer_private_key ->
                respond (Provide sk)
            | Producer_public_key ->
                respond (Provide (Public_key.decompress_exn pk))
            | _ ->
                respond
                  (Provide
                     (Snarky_backendless.Request.Handler.run handlers
                        [ "Ledger Handler"; "Pending Coinbase Handler" ]
                        request ) )
      end

      let check ~context:(module Context : CONTEXT)
          ~(global_slot : Mina_numbers.Global_slot_since_hard_fork.t) ~seed
          ~producer_private_key ~producer_public_key ~total_stake
          ~(get_delegators :
                Public_key.Compressed.t
             -> Mina_base.Account.t Mina_base.Account.Index.Table.t option ) =
        let open Context in
        let open Message in
        let open Interruptible.Let_syntax in
        let delegators =
          get_delegators producer_public_key
          |> Option.value_map ~f:Hashtbl.to_alist ~default:[]
        in
        let rec go acc = function
          | [] ->
              Interruptible.return acc
          | (delegator, (account : Mina_base.Account.t)) :: delegators ->
              let%bind () = Interruptible.return () in
              let vrf_result =
                T.eval ~constraint_constants ~private_key:producer_private_key
                  { global_slot; seed; delegator }
              in
              let truncated_vrf_result = Output.truncate vrf_result in
              [%log debug]
                "VRF result for delegator: $delegator, balance: $balance, \
                 amount: $amount, result: $result"
                ~metadata:
                  [ ( "delegator"
                    , `Int (Mina_base.Account.Index.to_int delegator) )
                  ; ( "delegator_pk"
                    , Public_key.Compressed.to_yojson account.public_key )
                  ; ("balance", `Int (Balance.to_nanomina_int account.balance))
                  ; ("amount", `Int (Amount.to_nanomina_int total_stake))
                  ; ( "result"
                    , `String
                        (* use sexp representation; int might be too small *)
                        ( Fold.string_bits truncated_vrf_result
                        |> Bignum_bigint.of_bit_fold_lsb
                        |> Bignum_bigint.sexp_of_t |> Sexp.to_string ) )
                  ] ;
              Mina_metrics.Counter.inc_one
                Mina_metrics.Consensus.vrf_evaluations ;
              if
                Threshold.is_satisfied ~my_stake:account.balance ~total_stake
                  truncated_vrf_result
              then
                let string_of_blake2 =
                  Blake2.(Fn.compose to_raw_string digest_string)
                in
                let vrf_eval = string_of_blake2 truncated_vrf_result in
                let this_vrf () =
                  go
                    (Some
                       ( `Vrf_eval vrf_eval
                       , `Vrf_output vrf_result
                       , `Delegator (account.public_key, delegator) ) )
                    delegators
                in
                match acc with
                | Some (`Vrf_eval prev_best_vrf_eval, _, _) ->
                    if String.compare prev_best_vrf_eval vrf_eval < 0 then
                      this_vrf ()
                    else go acc delegators
                | None ->
                    this_vrf ()
              else go acc delegators
        in
        go None delegators
    end

    module Optional_state_hash = struct
      [%%versioned
      module Stable = struct
        module V1 = struct
          type t = Mina_base.State_hash.Stable.V1.t option
          [@@deriving sexp, compare, hash, to_yojson]

          let to_latest = Fn.id
        end
      end]
    end

    module Epoch_data = struct
      include Mina_base.Epoch_data

      module Make (Lock_checkpoint : sig
        type t [@@deriving sexp, compare, hash, to_yojson]

        val typ : (Mina_base.State_hash.var, t) Typ.t

        type graphql_type

        val graphql_type : unit -> ('ctx, graphql_type) Graphql_async.Schema.typ

        val resolve : t -> graphql_type

        val to_input :
          t -> Snark_params.Tick.Field.t Random_oracle.Input.Chunked.t

        val null : t
      end) =
      struct
        open Snark_params

        module Value = struct
          type t =
            ( Epoch_ledger.Value.t
            , Epoch_seed.t
            , Mina_base.State_hash.t
            , Lock_checkpoint.t
            , Length.t )
            Poly.t
          [@@deriving sexp, compare, hash, to_yojson]
        end

        let typ : (var, Value.t) Typ.t =
          Typ.of_hlistable
            [ Epoch_ledger.typ
            ; Epoch_seed.typ
            ; Mina_base.State_hash.typ
            ; Lock_checkpoint.typ
            ; Length.typ
            ]
            ~var_to_hlist:Poly.to_hlist ~var_of_hlist:Poly.of_hlist
            ~value_to_hlist:Poly.to_hlist ~value_of_hlist:Poly.of_hlist

        let graphql_type name =
          let open Graphql_async in
          let open Schema in
          obj name ~fields:(fun _ ->
              [ field "ledger"
                  ~typ:(non_null @@ Epoch_ledger.graphql_type ())
                  ~args:Arg.[]
                  ~resolve:(fun _ { Poly.ledger; _ } -> ledger)
              ; field "seed"
                  ~typ:
                    (non_null @@ Mina_base_unix.Graphql_scalars.EpochSeed.typ ())
                  ~args:Arg.[]
                  ~resolve:(fun _ { Poly.seed; _ } -> seed)
              ; field "startCheckpoint"
                  ~typ:
                    (non_null @@ Mina_base_unix.Graphql_scalars.StateHash.typ ())
                  ~args:Arg.[]
                  ~resolve:(fun _ { Poly.start_checkpoint; _ } ->
                    start_checkpoint )
              ; field "lockCheckpoint"
                  ~typ:(Lock_checkpoint.graphql_type ())
                  ~args:Arg.[]
                  ~resolve:(fun _ { Poly.lock_checkpoint; _ } ->
                    Lock_checkpoint.resolve lock_checkpoint )
              ; field "epochLength"
                  ~typ:
                    (non_null @@ Mina_numbers_unix.Graphql_scalars.Length.typ ())
                  ~args:Arg.[]
                  ~resolve:(fun _ { Poly.epoch_length; _ } -> epoch_length)
              ] )

        let to_input
            ({ ledger; seed; start_checkpoint; lock_checkpoint; epoch_length } :
              Value.t ) =
          let open Random_oracle.Input.Chunked in
          List.reduce_exn ~f:append
            [ field (seed :> Tick.Field.t)
            ; field (start_checkpoint :> Tick.Field.t)
            ; Length.to_input epoch_length
            ; Epoch_ledger.to_input ledger
            ; Lock_checkpoint.to_input lock_checkpoint
            ]

        let var_to_input
            ({ ledger; seed; start_checkpoint; lock_checkpoint; epoch_length } :
              var ) =
          let open Random_oracle.Input.Chunked in
          List.reduce_exn ~f:append
            [ field (Epoch_seed.var_to_hash_packed seed)
            ; field (Mina_base.State_hash.var_to_hash_packed start_checkpoint)
            ; Length.Checked.to_input epoch_length
            ; Epoch_ledger.var_to_input ledger
            ; field (Mina_base.State_hash.var_to_hash_packed lock_checkpoint)
            ]

        let genesis ~(genesis_epoch_data : Genesis_epoch_data.Data.t) =
          { Poly.ledger = Epoch_ledger.genesis ~ledger:genesis_epoch_data.ledger
          ; seed = genesis_epoch_data.seed
          ; start_checkpoint = Mina_base.State_hash.(of_hash zero)
          ; lock_checkpoint = Lock_checkpoint.null
          ; epoch_length = Length.of_int 1
          }
      end

      module T = struct
        include Mina_base.State_hash

        let to_input (t : t) =
          Random_oracle.Input.Chunked.field (t :> Tick.Field.t)

        let null = Mina_base.State_hash.(of_hash zero)

        open Graphql_async
        open Schema

        type graphql_type = string

        let graphql_type () = non_null string

        let resolve = to_base58_check
      end

      module Staking = Make (T)
      module Next = Make (T)

      (* stable-versioned types are disallowed as functor application results
         we create them outside the results, and make sure they match the corresponding non-versioned types
      *)

      module Staking_value_versioned = struct
        module Value = struct
          module Lock_checkpoint = Mina_base.State_hash

          [%%versioned
          module Stable = struct
            module V1 = struct
              type t =
                ( Epoch_ledger.Value.Stable.V1.t
                , Epoch_seed.Stable.V1.t
                , Mina_base.State_hash.Stable.V1.t
                , Lock_checkpoint.Stable.V1.t
                , Length.Stable.V1.t )
                Poly.Stable.V1.t
              [@@deriving sexp, compare, equal, hash, yojson]

              let to_latest = Fn.id
            end
          end]

          let (_ : (Stable.Latest.t, Staking.Value.t) Type_equal.t) =
            Type_equal.T
        end
      end

      module Next_value_versioned = struct
        module Value = struct
          module Lock_checkpoint = Mina_base.State_hash

          [%%versioned
          module Stable = struct
            module V1 = struct
              type t =
                ( Epoch_ledger.Value.Stable.V1.t
                , Epoch_seed.Stable.V1.t
                , Mina_base.State_hash.Stable.V1.t
                , Lock_checkpoint.Stable.V1.t
                , Length.Stable.V1.t )
                Poly.Stable.V1.t
              [@@deriving sexp, compare, equal, hash, yojson]

              let to_latest = Fn.id
            end
          end]

          type _unused = unit constraint Stable.Latest.t = Next.Value.t
        end
      end

      let next_to_staking (next : Next.Value.t) : Staking.Value.t = next

      let update_pair
          ((staking_data, next_data) : Staking.Value.t * Next.Value.t)
          epoch_count ~prev_epoch ~next_epoch ~next_slot
          ~prev_protocol_state_hash ~producer_vrf_result ~snarked_ledger_hash
          ~genesis_ledger_hash ~total_currency ~(constants : Constants.t) =
        let next_staking_ledger =
          (*If snarked ledger hash is still the genesis ledger hash then the epoch ledger should continue to be `next_data.ledger`. This is because the epoch ledgers at genesis can be different from the genesis ledger*)
          if
            Mina_base.Frozen_ledger_hash.equal snarked_ledger_hash
              genesis_ledger_hash
          then next_data.ledger
          else { Epoch_ledger.Poly.hash = snarked_ledger_hash; total_currency }
        in
        let staking_data', next_data', epoch_count' =
          if Epoch.(next_epoch > prev_epoch) then
            ( next_to_staking next_data
            , { Poly.seed = next_data.seed
              ; ledger = next_staking_ledger
              ; start_checkpoint =
                  prev_protocol_state_hash
                  (* TODO: We need to make sure issue #2328 is properly addressed. *)
              ; lock_checkpoint = Mina_base.State_hash.(of_hash zero)
              ; epoch_length = Length.of_int 1
              }
            , Length.succ epoch_count )
          else (
            assert (Epoch.equal next_epoch prev_epoch) ;
            ( staking_data
            , Poly.
                { next_data with
                  epoch_length = Length.succ next_data.epoch_length
                }
            , epoch_count ) )
        in
        let curr_seed, curr_lock_checkpoint =
          if Slot.in_seed_update_range next_slot ~constants then
            ( Epoch_seed.update next_data'.seed producer_vrf_result
            , prev_protocol_state_hash )
          else (next_data'.seed, next_data'.lock_checkpoint)
        in
        let next_data'' =
          Poly.
            { next_data' with
              seed = curr_seed
            ; lock_checkpoint = curr_lock_checkpoint
            }
        in
        (staking_data', next_data'', epoch_count')
    end

    module Consensus_transition = struct
      module Value = Mina_numbers.Global_slot_since_hard_fork
      include Value

      type var = Checked.t

      let genesis = zero
    end

    module Consensus_time = struct
      (* since hard fork *)
      include Global_slot

      let to_string_hum = time_hum

      (* externally, we are only interested in when the slot starts *)
      let to_time ~(constants : Constants.t) t = start_time ~constants t

      (* create dummy block to split map on *)
      let get_old ~constants (t : Global_slot.t) : Global_slot.t =
        let ( `Acceptable_network_delay _
            , `Gc_width _
            , `Gc_width_epoch gc_width_epoch
            , `Gc_width_slot gc_width_slot
            , `Gc_interval _ ) =
          Constants.gc_parameters constants
        in
        let gs = of_epoch_and_slot ~constants (gc_width_epoch, gc_width_slot) in
        if Global_slot.(t < gs) then
          (* block not beyond gc_width *)
          Global_slot.zero ~constants
        else
          (* subtract epoch, slot components of gc_width *)
          Global_slot.diff ~constants t (gc_width_epoch, gc_width_slot)

      let to_uint32 t =
        Global_slot.slot_number t
        |> Mina_numbers.Global_slot_since_hard_fork.to_uint32

      let to_global_slot = slot_number

      let of_global_slot ~(constants : Constants.t) slot =
        of_slot_number ~constants slot
    end

    [%%if true]

    module Min_window_density = struct
      (* Three cases for updating the densities of sub-windows
         - same sub-window, then add 1 to the sub-window densities
         - passed a few sub_windows, but didn't skip a window, then
         assign 0 to all the skipped sub-windows, then mark next sub-window density to be 1
         - skipped more than a window, set every sub-window to be 0 and mark next sub-window density to be 1
      *)

      let update_min_window_density ~incr_window ~constants ~prev_global_slot
          ~next_global_slot ~prev_sub_window_densities ~prev_min_window_density
          =
        (* This function takes the previous window (prev_sub_window_densities) and the next_global_slot
           (e.g. the slot of the new block) and returns minimum window density and the new block's
           window (i.e. the next window).

           The current window is obtained by projecting the previous window to the next_global_slot
           as described in the Mina consensus spec.

           Next, we use the current window and prev_min_window_density to compute the minimum window density.

           Finally, we update the current window to obtain the next window that accounts for the presenence
           of the new block.  Note that we only increment the block's sub-window when the incr_window
           parameter is true, which happens when creating a new block, but not when evaluating virtual
           minimum window densities (a.k.a. the relative minimum window density) for the long-range fork rule.

           In the following code, we deal with three different windows
           * Previous window - the previous window
           (prev_global_sub_window - sub_windows_per_window, prev_global_sub_window]

           * Current window  - the projected window used to compute the minimum window density
           [next_global_sub_window - sub_windows_per_window, next_global_sub_window)

           * Next window     - the new (or virtual) block's window that is returned
           (next_global_sub_window - sub_windows_per_window, next_global_sub_window]

           All of these are derived from prev_sub_window_densities using ring-shifting and relative sub-window indexes.
        *)
        let prev_global_sub_window =
          Global_sub_window.of_global_slot ~constants prev_global_slot
        in
        let next_global_sub_window =
          Global_sub_window.of_global_slot ~constants next_global_slot
        in
<<<<<<< HEAD

=======
>>>>>>> 55d8a449
        (*
          Compute the relative sub-window indexes in [0, sub_windows_per_window) needed for ring-shifting
         *)
        let prev_relative_sub_window =
          Global_sub_window.sub_window ~constants prev_global_sub_window
        in
        let next_relative_sub_window =
          Global_sub_window.sub_window ~constants next_global_sub_window
        in

        let same_sub_window =
          Global_sub_window.equal prev_global_sub_window next_global_sub_window
        in

        (* This function checks whether the current window overlaps with the previous window.
         *   N.B. this requires the precondition that next_global_sub_window >= prev_global_sub_window
         *        whenever update_min_window_density is called.
         *)
        let overlapping_window =
          Global_sub_window.(
            add prev_global_sub_window
              (constant constants.sub_windows_per_window)
            >= next_global_sub_window)
        in

        (* Compute the current window (equivalent to ring-shifting)
           If we are not in the same sub-window and the previous window
           and the current windows overlap, then we zero the densities
           between, and not including, prev and next (relative).
        *)
        let current_sub_window_densities =
          List.mapi prev_sub_window_densities ~f:(fun i density ->
              let gt_prev_sub_window =
                Sub_window.(of_int i > prev_relative_sub_window)
              in
              let lt_next_sub_window =
                Sub_window.(of_int i < next_relative_sub_window)
              in
              let within_range =
                if
                  UInt32.compare prev_relative_sub_window
                    next_relative_sub_window
                  < 0
                then gt_prev_sub_window && lt_next_sub_window
                else gt_prev_sub_window || lt_next_sub_window
              in
              if same_sub_window then density
              else if overlapping_window && not within_range then density
              else Length.zero )
        in
        let current_window_density =
          List.fold current_sub_window_densities ~init:Length.zero ~f:Length.add
        in

        (* Compute minimum window density, taking into account the grace-period *)
        let min_window_density =
          if
            same_sub_window
<<<<<<< HEAD
            || UInt32.compare
                 ( Mina_numbers.Global_slot_since_hard_fork.to_uint32
                 @@ Global_slot.slot_number next_global_slot )
=======
            || Mina_numbers.Global_slot_since_hard_fork.compare
                 (Global_slot.slot_number next_global_slot)
>>>>>>> 55d8a449
                 constants.grace_period_end
               < 0
          then prev_min_window_density
          else Length.min current_window_density prev_min_window_density
        in

        (* Compute the next window by mutating the current window *)
        let next_sub_window_densities =
          List.mapi current_sub_window_densities ~f:(fun i density ->
              let is_next_sub_window =
                Sub_window.(of_int i = next_relative_sub_window)
              in
              if is_next_sub_window then
                let f = if incr_window then Length.succ else Fn.id in
                if same_sub_window then f density else f Length.zero
              else density )
        in

        (* Final result is the min window density and window for the new (or virtual) block *)
        (min_window_density, next_sub_window_densities)

      module Checked = struct
        let%snarkydef.Tick update_min_window_density
            ~(constants : Constants.var) ~prev_global_slot ~next_global_slot
            ~prev_sub_window_densities ~prev_min_window_density =
          (* Please see Min_window_density.update_min_window_density for documentation *)
          let open Tick in
          let open Tick.Checked.Let_syntax in
          let%bind prev_global_sub_window =
            Global_sub_window.Checked.of_global_slot ~constants prev_global_slot
          in
          let%bind next_global_sub_window =
            Global_sub_window.Checked.of_global_slot ~constants next_global_slot
          in
          let%bind prev_relative_sub_window =
            Global_sub_window.Checked.sub_window ~constants
              prev_global_sub_window
          in
          let%bind next_relative_sub_window =
            Global_sub_window.Checked.sub_window ~constants
              next_global_sub_window
          in
          let%bind same_sub_window =
            Global_sub_window.Checked.equal prev_global_sub_window
              next_global_sub_window
          in
          let%bind overlapping_window =
            Global_sub_window.Checked.(
              let%bind x =
                add prev_global_sub_window constants.sub_windows_per_window
              in
              x >= next_global_sub_window)
          in
          let if_ cond ~then_ ~else_ =
            let%bind cond = cond and then_ = then_ and else_ = else_ in
            Length.Checked.if_ cond ~then_ ~else_
          in
          let%bind current_sub_window_densities =
            Checked.List.mapi prev_sub_window_densities ~f:(fun i density ->
                let%bind gt_prev_sub_window =
                  Sub_window.Checked.(
                    constant (UInt32.of_int i) > prev_relative_sub_window)
                in
                let%bind lt_next_sub_window =
                  Sub_window.Checked.(
                    constant (UInt32.of_int i) < next_relative_sub_window)
                in
                let%bind within_range =
                  Sub_window.Checked.(
                    let if_ cond ~then_ ~else_ =
                      let%bind cond = cond
                      and then_ = then_
                      and else_ = else_ in
                      Boolean.if_ cond ~then_ ~else_
                    in
                    if_
                      (prev_relative_sub_window < next_relative_sub_window)
                      ~then_:Boolean.(gt_prev_sub_window &&& lt_next_sub_window)
                      ~else_:Boolean.(gt_prev_sub_window ||| lt_next_sub_window))
                in
                if_
                  (Checked.return same_sub_window)
                  ~then_:(Checked.return density)
                  ~else_:
                    (if_
                       Boolean.(overlapping_window && not within_range)
                       ~then_:(Checked.return density)
                       ~else_:(Checked.return Length.Checked.zero) ) )
          in
          let%bind current_window_density =
            Checked.List.fold current_sub_window_densities
              ~init:Length.Checked.zero ~f:Length.Checked.add
          in
          let%bind min_window_density =
            let%bind in_grace_period =
              Global_slot.Checked.( < ) next_global_slot
                (Global_slot.Checked.of_slot_number ~constants
<<<<<<< HEAD
                   (Mina_numbers.Global_slot_since_hard_fork.Checked.Unsafe
                    .of_field
                      (Length.Checked.to_field constants.grace_period_end) ) )
=======
                   constants.grace_period_end )
>>>>>>> 55d8a449
            in
            if_
              Boolean.(same_sub_window ||| in_grace_period)
              ~then_:(Checked.return prev_min_window_density)
              ~else_:
                (Length.Checked.min current_window_density
                   prev_min_window_density )
          in
          let%bind next_sub_window_densities =
            Checked.List.mapi current_sub_window_densities ~f:(fun i density ->
                let%bind is_next_sub_window =
                  Sub_window.Checked.(
                    constant (UInt32.of_int i) = next_relative_sub_window)
                in
                if_
                  (Checked.return is_next_sub_window)
                  ~then_:
                    (if_
                       (Checked.return same_sub_window)
                       ~then_:Length.Checked.(succ density)
                       ~else_:Length.Checked.(succ zero) )
                  ~else_:(Checked.return density) )
          in
          return (min_window_density, next_sub_window_densities)
      end

      let%test_module "Min window length tests" =
        ( module struct
          (* This is the reference implementation, which is much more readable than
             the actual implementation. The reason this one is not implemented is because
             array-indexing is not supported in Snarky. We could use list-indexing, but it
             takes O(n) instead of O(1).
          *)

          let update_min_window_density_reference_implementation ~constants
              ~prev_global_slot ~next_global_slot ~prev_sub_window_densities
              ~prev_min_window_density =
            let prev_global_sub_window =
              Global_sub_window.of_global_slot ~constants prev_global_slot
            in
            let next_global_sub_window =
              Global_sub_window.of_global_slot ~constants next_global_slot
            in
            let sub_window_diff =
              UInt32.(
                to_int
                @@ min (succ constants.sub_windows_per_window)
                @@ Global_sub_window.sub next_global_sub_window
                     prev_global_sub_window)
            in
            let n = Array.length prev_sub_window_densities in
            let current_sub_window_densities =
              Array.init n ~f:(fun i ->
                  if i + sub_window_diff < n then
                    prev_sub_window_densities.(i + sub_window_diff)
                  else Length.zero )
            in
            let current_window_density =
              Array.fold current_sub_window_densities ~init:Length.zero
                ~f:Length.add
            in
            let min_window_density =
              if
                sub_window_diff = 0
<<<<<<< HEAD
                || UInt32.compare
                     ( Mina_numbers.Global_slot_since_hard_fork.to_uint32
                     @@ Global_slot.slot_number next_global_slot )
=======
                || Mina_numbers.Global_slot_since_hard_fork.compare
                     (Global_slot.slot_number next_global_slot)
>>>>>>> 55d8a449
                     constants.grace_period_end
                   < 0
              then prev_min_window_density
              else Length.min current_window_density prev_min_window_density
            in
            current_sub_window_densities.(n - 1) <-
              Length.succ current_sub_window_densities.(n - 1) ;
            (min_window_density, current_sub_window_densities)

          let constants = Lazy.force Constants.for_unit_tests

          (* converting the input for actual implementation to the input required by the
             reference implementation *)
          let actual_to_reference ~prev_global_slot ~prev_sub_window_densities =
            let prev_global_sub_window =
              Global_sub_window.of_global_slot ~constants prev_global_slot
            in
            let prev_relative_sub_window =
              Sub_window.to_int
              @@ Global_sub_window.sub_window ~constants prev_global_sub_window
            in
            List.to_array
            @@ List.drop prev_sub_window_densities prev_relative_sub_window
            @ List.take prev_sub_window_densities prev_relative_sub_window
            @ [ List.nth_exn prev_sub_window_densities prev_relative_sub_window
              ]

          (* slot_diff are generated in such a way so that we can test different cases
             in the update function, I use a weighted union to generate it.
             weight | range of the slot diff
             1      | [0*slots_per_sub_window, 1*slots_per_sub_window)
             1/4    | [1*slots_per_sub_window, 2*slots_per_sub_window)
             1/9    | [2*slots_per_sub_window, 3*slots_per_sub_window)
             ...
             1/n^2  | [n*slots_per_sub_window, (n+1)*slots_per_sub_window)
          *)
          let gen_slot_diff =
            let to_int = Length.to_int in
            Quickcheck.Generator.weighted_union
            @@ List.init
                 (2 * to_int constants.sub_windows_per_window)
                 ~f:(fun i ->
                   ( 1.0 /. (Float.of_int (i + 1) ** 2.)
                   , Core.Int.gen_incl
                       (i * to_int constants.slots_per_sub_window)
                       ((i + 1) * to_int constants.slots_per_sub_window) ) )

          let num_global_slots_to_test = 1

          (* generate an initial global_slot and a list of successive global_slot following
             the initial slot. The length of the list is fixed because this same list would
             also passed into a snarky computation, and the *Typ* of the list requires a
             fixed length. *)
          let gen_global_slots :
              (Global_slot.t * Global_slot.t list) Quickcheck.Generator.t =
            let open Quickcheck.Generator in
            let open Quickcheck.Generator.Let_syntax in
            let module GS = Mina_numbers.Global_slot_since_hard_fork in
            let%bind prev_global_slot = small_positive_int in
            let%bind slot_diffs =
              Core.List.gen_with_length num_global_slots_to_test gen_slot_diff
            in
            let _, global_slots =
              List.fold slot_diffs ~init:(prev_global_slot, [])
                ~f:(fun (prev_global_slot, acc) slot_diff ->
                  let next_global_slot = prev_global_slot + slot_diff in
                  (next_global_slot, next_global_slot :: acc) )
            in
            return
              ( Global_slot.of_slot_number ~constants
                  (GS.of_int prev_global_slot)
              , List.map global_slots ~f:(fun s ->
                    Global_slot.of_slot_number ~constants (GS.of_int s) )
                |> List.rev )

          let gen_length =
            Quickcheck.Generator.union
            @@ List.init (Length.to_int constants.slots_per_sub_window)
                 ~f:(fun n -> Quickcheck.Generator.return @@ Length.of_int n)

          let gen_min_window_density =
            let open Quickcheck.Generator in
            let open Quickcheck.Generator.Let_syntax in
            let%bind prev_sub_window_densities =
              list_with_length
                (Length.to_int constants.sub_windows_per_window)
                gen_length
            in
            let min_window_density =
              let initial xs = List.(rev (tl_exn (rev xs))) in
              List.fold
                (initial prev_sub_window_densities)
                ~init:Length.zero ~f:Length.add
            in
            return (min_window_density, prev_sub_window_densities)

          let gen =
            Quickcheck.Generator.tuple2 gen_global_slots gen_min_window_density

          let update_several_times ~f ~prev_global_slot ~next_global_slots
              ~prev_sub_window_densities ~prev_min_window_density ~constants =
            List.fold next_global_slots
              ~init:
                ( prev_global_slot
                , prev_sub_window_densities
                , prev_min_window_density )
              ~f:(fun
                   ( prev_global_slot
                   , prev_sub_window_densities
                   , prev_min_window_density )
                   next_global_slot
                 ->
                let min_window_density, sub_window_densities =
                  f ~constants ~prev_global_slot ~next_global_slot
                    ~prev_sub_window_densities ~prev_min_window_density
                in
                (next_global_slot, sub_window_densities, min_window_density) )

          let update_several_times_checked ~f ~prev_global_slot
              ~next_global_slots ~prev_sub_window_densities
              ~prev_min_window_density ~constants =
            let open Tick.Checked in
            let open Tick.Checked.Let_syntax in
            List.fold next_global_slots
              ~init:
                ( prev_global_slot
                , prev_sub_window_densities
                , prev_min_window_density )
              ~f:(fun
                   ( prev_global_slot
                   , prev_sub_window_densities
                   , prev_min_window_density )
                   next_global_slot
                 ->
                let%bind min_window_density, sub_window_densities =
                  f ~constants ~prev_global_slot ~next_global_slot
                    ~prev_sub_window_densities ~prev_min_window_density
                in
                return
                  (next_global_slot, sub_window_densities, min_window_density) )

          let%test_unit "the actual implementation is equivalent to the \
                         reference implementation" =
            Quickcheck.test ~trials:100 gen
              ~f:(fun
                   ( ((prev_global_slot : Global_slot.t), next_global_slots)
                   , (prev_min_window_density, prev_sub_window_densities) )
                 ->
                let _, _, min_window_density1 =
                  update_several_times
                    ~f:(update_min_window_density ~incr_window:true)
                    ~prev_global_slot ~next_global_slots
                    ~prev_sub_window_densities ~prev_min_window_density
                    ~constants
                in
                let _, _, min_window_density2 =
                  update_several_times
                    ~f:update_min_window_density_reference_implementation
                    ~prev_global_slot ~next_global_slots
                    ~prev_sub_window_densities:
                      (actual_to_reference ~prev_global_slot
                         ~prev_sub_window_densities )
                    ~prev_min_window_density ~constants
                in
                assert (Length.(equal min_window_density1 min_window_density2)) )

          let%test_unit "Inside snark computation is equivalent to outside \
                         snark computation" =
            Quickcheck.test ~trials:100 gen
              ~f:(fun (slots, min_window_densities) ->
                Test_util.test_equal
                  (Typ.tuple3
                     (Typ.tuple2 Global_slot.typ
                        (Typ.list ~length:num_global_slots_to_test
                           Global_slot.typ ) )
                     (Typ.tuple2 Length.typ
                        (Typ.list
                           ~length:
                             (Length.to_int constants.sub_windows_per_window)
                           Length.typ ) )
                     Constants.typ )
                  (Typ.tuple3 Global_slot.typ
                     (Typ.list
                        ~length:(Length.to_int constants.sub_windows_per_window)
                        Length.typ )
                     Length.typ )
                  (fun ( (prev_global_slot, next_global_slots)
                       , (prev_min_window_density, prev_sub_window_densities)
                       , constants ) ->
                    update_several_times_checked
                      ~f:Checked.update_min_window_density ~prev_global_slot
                      ~next_global_slots ~prev_sub_window_densities
                      ~prev_min_window_density ~constants )
                  (fun ( (prev_global_slot, next_global_slots)
                       , (prev_min_window_density, prev_sub_window_densities)
                       , constants ) ->
                    update_several_times
                      ~f:(update_min_window_density ~incr_window:true)
                      ~prev_global_slot ~next_global_slots
                      ~prev_sub_window_densities ~prev_min_window_density
                      ~constants )
                  (slots, min_window_densities, constants) )
        end )
    end

    [%%else]

    module Min_window_density = struct
      let update_min_window_density ~constants:_ ~prev_global_slot:_
          ~next_global_slot:_ ~prev_sub_window_densities
          ~prev_min_window_density =
        (prev_min_window_density, prev_sub_window_densities)

      module Checked = struct
        let update_min_window_density ~constants:_ ~prev_global_slot:_
            ~next_global_slot:_ ~prev_sub_window_densities
            ~prev_min_window_density =
          Tick.Checked.return
            (prev_min_window_density, prev_sub_window_densities)
      end
    end

    [%%endif]

    (* We have a list of state hashes. When we extend the blockchain,
       we see if the **previous** state should be saved as a checkpoint.
       This is because we have convenient access to the entire previous
       protocol state hash.

       We divide the slots of an epoch into "checkpoint windows": chunks of
       size [checkpoint_window_size]. The goal is to record the first block
       in a given window as a check-point if there are any blocks in that
       window, and zero checkpoints if the window was empty.

       To that end, we store in each state a bit [checkpoint_window_filled] which
       is true iff there has already been a state in the history of the given state
       which is in the same checkpoint window as the given state.
    *)
    module Consensus_state = struct
      module Poly = struct
        [%%versioned
        module Stable = struct
          module V1 = struct
            type ( 'length
                 , 'vrf_output
                 , 'amount
                 , 'global_slot
                 , 'global_slot_since_genesis
                 , 'staking_epoch_data
                 , 'next_epoch_data
                 , 'bool
                 , 'pk )
                 t =
                  ( 'length
                  , 'vrf_output
                  , 'amount
                  , 'global_slot
                  , 'global_slot_since_genesis
                  , 'staking_epoch_data
                  , 'next_epoch_data
                  , 'bool
                  , 'pk )
                  A.Data.Consensus_state.Poly.V1.t =
              { blockchain_length : 'length
              ; epoch_count : 'length
              ; min_window_density : 'length
              ; sub_window_densities : 'length list
              ; last_vrf_output : 'vrf_output
              ; total_currency : 'amount
<<<<<<< HEAD
              ; curr_global_slot : 'global_slot
=======
              ; curr_global_slot_since_hard_fork : 'global_slot
>>>>>>> 55d8a449
              ; global_slot_since_genesis : 'global_slot_since_genesis
              ; staking_epoch_data : 'staking_epoch_data
              ; next_epoch_data : 'next_epoch_data
              ; has_ancestor_in_same_checkpoint_window : 'bool
              ; block_stake_winner : 'pk
              ; block_creator : 'pk
              ; coinbase_receiver : 'pk
              ; supercharge_coinbase : 'bool
              }
            [@@deriving sexp, equal, compare, hash, yojson, fields, hlist]
          end
        end]
      end

      module Value = struct
        [%%versioned
        module Stable = struct
          module V2 = struct
            type t =
              ( Length.Stable.V1.t
              , Vrf.Output.Truncated.Stable.V1.t
              , Amount.Stable.V1.t
              , Global_slot.Stable.V1.t
              , Mina_numbers.Global_slot_since_genesis.Stable.V1.t
              , Epoch_data.Staking_value_versioned.Value.Stable.V1.t
              , Epoch_data.Next_value_versioned.Value.Stable.V1.t
              , bool
              , Public_key.Compressed.Stable.V1.t )
              Poly.Stable.V1.t
            [@@deriving sexp, equal, compare, hash, yojson]

            let to_latest = Fn.id
          end
        end]

        module For_tests = struct
          let with_global_slot_since_genesis (state : t) slot_number =
            let global_slot_since_genesis :
                Mina_numbers.Global_slot_since_genesis.t =
              slot_number
            in
            { state with global_slot_since_genesis }
        end
      end

      open Snark_params.Tick

      type var =
        ( Length.Checked.t
        , Vrf.Output.Truncated.var
        , Amount.var
        , Global_slot.Checked.t
        , Mina_numbers.Global_slot_since_genesis.Checked.t
        , Epoch_data.var
        , Epoch_data.var
        , Boolean.var
        , Public_key.Compressed.var )
        Poly.t

      let typ ~(constraint_constants : Genesis_constants.Constraint_constants.t)
          : (var, Value.t) Typ.t =
        let sub_windows_per_window =
          constraint_constants.sub_windows_per_window
        in
        Snark_params.Tick.Typ.of_hlistable
          [ Length.typ
          ; Length.typ
          ; Length.typ
          ; Typ.list ~length:sub_windows_per_window Length.typ
          ; Vrf.Output.Truncated.typ
          ; Amount.typ
          ; Global_slot.typ
          ; Mina_numbers.Global_slot_since_genesis.typ
          ; Epoch_data.Staking.typ
          ; Epoch_data.Next.typ
          ; Boolean.typ
          ; Public_key.Compressed.typ
          ; Public_key.Compressed.typ
          ; Public_key.Compressed.typ
          ; Boolean.typ
          ]
          ~var_to_hlist:Poly.to_hlist ~var_of_hlist:Poly.of_hlist
          ~value_to_hlist:Poly.to_hlist ~value_of_hlist:Poly.of_hlist

      let to_input
          ({ Poly.blockchain_length
           ; epoch_count
           ; min_window_density
           ; sub_window_densities
           ; last_vrf_output
           ; total_currency
<<<<<<< HEAD
           ; curr_global_slot
=======
           ; curr_global_slot_since_hard_fork
>>>>>>> 55d8a449
           ; global_slot_since_genesis
           ; staking_epoch_data
           ; next_epoch_data
           ; has_ancestor_in_same_checkpoint_window
           ; block_stake_winner
           ; block_creator
           ; coinbase_receiver
           ; supercharge_coinbase
           } :
            Value.t ) =
        let open Random_oracle.Input.Chunked in
        List.reduce_exn ~f:append
          [ Length.to_input blockchain_length
          ; Length.to_input epoch_count
          ; Length.to_input min_window_density
          ; List.reduce_exn ~f:append
              (List.map ~f:Length.to_input sub_window_densities)
          ; Vrf.Output.Truncated.to_input last_vrf_output
          ; Amount.to_input total_currency
<<<<<<< HEAD
          ; Global_slot.to_input curr_global_slot
=======
          ; Global_slot.to_input curr_global_slot_since_hard_fork
>>>>>>> 55d8a449
          ; Mina_numbers.Global_slot_since_genesis.to_input
              global_slot_since_genesis
          ; packed
              ( Mina_base.Util.field_of_bool
                  has_ancestor_in_same_checkpoint_window
              , 1 )
          ; packed (Mina_base.Util.field_of_bool supercharge_coinbase, 1)
          ; Epoch_data.Staking.to_input staking_epoch_data
          ; Epoch_data.Next.to_input next_epoch_data
          ; Public_key.Compressed.to_input block_stake_winner
          ; Public_key.Compressed.to_input block_creator
          ; Public_key.Compressed.to_input coinbase_receiver
          ]

      let var_to_input
          ({ Poly.blockchain_length
           ; epoch_count
           ; min_window_density
           ; sub_window_densities
           ; last_vrf_output
           ; total_currency
<<<<<<< HEAD
           ; curr_global_slot
=======
           ; curr_global_slot_since_hard_fork
>>>>>>> 55d8a449
           ; global_slot_since_genesis
           ; staking_epoch_data
           ; next_epoch_data
           ; has_ancestor_in_same_checkpoint_window
           ; block_stake_winner
           ; block_creator
           ; coinbase_receiver
           ; supercharge_coinbase
           } :
            var ) =
        let open Random_oracle.Input.Chunked in
        List.reduce_exn ~f:append
          [ Length.Checked.to_input blockchain_length
          ; Length.Checked.to_input epoch_count
          ; Length.Checked.to_input min_window_density
          ; List.reduce_exn ~f:append
              (List.map ~f:Length.Checked.to_input sub_window_densities)
          ; Vrf.Output.Truncated.var_to_input last_vrf_output
          ; Amount.var_to_input total_currency
<<<<<<< HEAD
          ; Global_slot.Checked.to_input curr_global_slot
=======
          ; Global_slot.Checked.to_input curr_global_slot_since_hard_fork
>>>>>>> 55d8a449
          ; Mina_numbers.Global_slot_since_genesis.Checked.to_input
              global_slot_since_genesis
          ; packed
              ((has_ancestor_in_same_checkpoint_window :> Tick.Field.Var.t), 1)
          ; packed ((supercharge_coinbase :> Tick.Field.Var.t), 1)
          ; Epoch_data.Staking.var_to_input staking_epoch_data
          ; Epoch_data.Next.var_to_input next_epoch_data
          ; Public_key.Compressed.Checked.to_input block_stake_winner
          ; Public_key.Compressed.Checked.to_input block_creator
          ; Public_key.Compressed.Checked.to_input coinbase_receiver
          ]

<<<<<<< HEAD
      let global_slot { Poly.curr_global_slot; _ } = curr_global_slot
=======
      let global_slot { Poly.curr_global_slot_since_hard_fork; _ } =
        curr_global_slot_since_hard_fork
>>>>>>> 55d8a449

      let checkpoint_window ~(constants : Constants.t) (slot : Global_slot.t) =
        UInt32.Infix.(
          ( Mina_numbers.Global_slot_since_hard_fork.to_uint32
          @@ Global_slot.slot_number slot )
          / constants.checkpoint_window_size_in_slots)

      let same_checkpoint_window_unchecked ~constants slot1 slot2 =
        UInt32.equal
          (checkpoint_window slot1 ~constants)
          (checkpoint_window slot2 ~constants)

      let update ~(constants : Constants.t)
          ~(previous_consensus_state : Value.t)
          ~(consensus_transition : Consensus_transition.t)
          ~(previous_protocol_state_hash : Mina_base.State_hash.t)
          ~(supply_increase : Currency.Amount.Signed.t)
          ~(snarked_ledger_hash : Mina_base.Frozen_ledger_hash.t)
          ~(genesis_ledger_hash : Mina_base.Frozen_ledger_hash.t)
          ~(producer_vrf_result : Random_oracle.Digest.t)
          ~(block_stake_winner : Public_key.Compressed.t)
          ~(block_creator : Public_key.Compressed.t)
          ~(coinbase_receiver : Public_key.Compressed.t)
          ~(supercharge_coinbase : bool) : Value.t Or_error.t =
        let open Or_error.Let_syntax in
        let prev_epoch, prev_slot =
          Global_slot.to_epoch_and_slot
<<<<<<< HEAD
            previous_consensus_state.curr_global_slot
=======
            previous_consensus_state.curr_global_slot_since_hard_fork
>>>>>>> 55d8a449
        in
        let next_global_slot =
          Global_slot.of_slot_number consensus_transition ~constants
        in
        let next_epoch, next_slot =
          Global_slot.to_epoch_and_slot next_global_slot
        in
        let%bind slot_diff =
          Global_slot.diff_slots next_global_slot
<<<<<<< HEAD
            previous_consensus_state.curr_global_slot
=======
            previous_consensus_state.curr_global_slot_since_hard_fork
>>>>>>> 55d8a449
          |> Option.value_map
               ~default:
                 (Or_error.errorf
                    !"Next global slot %{sexp: Global_slot.t} smaller than \
                      current global slot %{sexp: Global_slot.t}"
<<<<<<< HEAD
                    next_global_slot previous_consensus_state.curr_global_slot )
=======
                    next_global_slot
                    previous_consensus_state.curr_global_slot_since_hard_fork )
>>>>>>> 55d8a449
               ~f:(fun diff -> Ok diff)
        in
        let%map total_currency =
          let total, `Overflow overflow =
            Amount.add_signed_flagged previous_consensus_state.total_currency
              supply_increase
          in
          if overflow then
            Or_error.errorf
              !"New total currency less than zero. supply_increase: %{sexp: \
                Amount.Signed.t} previous total currency: %{sexp: Amount.t}"
              supply_increase previous_consensus_state.total_currency
          else Ok total
        and () =
          if
            Consensus_transition.(
              equal consensus_transition Consensus_transition.genesis)
            || Global_slot.(
<<<<<<< HEAD
                 previous_consensus_state.curr_global_slot < next_global_slot)
=======
                 previous_consensus_state.curr_global_slot_since_hard_fork
                 < next_global_slot)
>>>>>>> 55d8a449
          then Ok ()
          else
            Or_error.errorf
              !"(epoch, slot) did not increase. prev=%{sexp:Epoch.t * Slot.t}, \
                next=%{sexp:Epoch.t * Slot.t}"
              (prev_epoch, prev_slot) (next_epoch, next_slot)
        in
        let staking_epoch_data, next_epoch_data, epoch_count =
          Epoch_data.update_pair ~constants
            ( previous_consensus_state.staking_epoch_data
            , previous_consensus_state.next_epoch_data )
            previous_consensus_state.epoch_count ~prev_epoch ~next_epoch
            ~next_slot ~prev_protocol_state_hash:previous_protocol_state_hash
            ~producer_vrf_result ~snarked_ledger_hash ~genesis_ledger_hash
            ~total_currency
        in
        let min_window_density, sub_window_densities =
          Min_window_density.update_min_window_density ~constants
            ~incr_window:true
<<<<<<< HEAD
            ~prev_global_slot:previous_consensus_state.curr_global_slot
=======
            ~prev_global_slot:
              previous_consensus_state.curr_global_slot_since_hard_fork
>>>>>>> 55d8a449
            ~next_global_slot
            ~prev_sub_window_densities:
              previous_consensus_state.sub_window_densities
            ~prev_min_window_density:previous_consensus_state.min_window_density
        in
        { Poly.blockchain_length =
            Length.succ previous_consensus_state.blockchain_length
        ; epoch_count
        ; min_window_density
        ; sub_window_densities
        ; last_vrf_output = Vrf.Output.truncate producer_vrf_result
        ; total_currency
<<<<<<< HEAD
        ; curr_global_slot = next_global_slot
=======
        ; curr_global_slot_since_hard_fork = next_global_slot
>>>>>>> 55d8a449
        ; global_slot_since_genesis =
            Mina_numbers.Global_slot_since_genesis.add
              previous_consensus_state.global_slot_since_genesis slot_diff
        ; staking_epoch_data
        ; next_epoch_data
        ; has_ancestor_in_same_checkpoint_window =
            same_checkpoint_window_unchecked ~constants
              (Global_slot.create ~constants ~epoch:prev_epoch ~slot:prev_slot)
              (Global_slot.create ~constants ~epoch:next_epoch ~slot:next_slot)
        ; block_stake_winner
        ; block_creator
        ; coinbase_receiver
        ; supercharge_coinbase
        }

      let same_checkpoint_window ~(constants : Constants.var)
          ~prev:(slot1 : Global_slot.Checked.t)
          ~next:(slot2 : Global_slot.Checked.t) =
        let module Slot = Mina_numbers.Global_slot_since_hard_fork in
        let slot1 : Slot.Checked.t = Global_slot.slot_number slot1 in
        let checkpoint_window_size_in_slots =
          constants.checkpoint_window_size_in_slots
        in
        let%bind _q1, r1 =
          Slot.Checked.div_mod slot1
            (Slot.Checked.Unsafe.of_field
               (Length.Checked.to_field checkpoint_window_size_in_slots) )
        in
        let next_window_start =
          Run.Field.(
            Slot.Checked.to_field slot1
            - Slot.Checked.to_field r1
            + Length.Checked.to_field checkpoint_window_size_in_slots)
        in
        Slot.Checked.( < )
          (Global_slot.slot_number slot2)
          (Slot.Checked.Unsafe.of_field next_window_start)

      let same_checkpoint_window ~constants ~prev ~next =
        same_checkpoint_window ~constants ~prev ~next

      let negative_one ~genesis_ledger
          ~(genesis_epoch_data : Genesis_epoch_data.t)
          ~(constants : Constants.t)
          ~(constraint_constants : Genesis_constants.Constraint_constants.t) =
        let max_sub_window_density = constants.slots_per_sub_window in
        let max_window_density = constants.slots_per_window in
        let blockchain_length, global_slot_since_genesis =
          match constraint_constants.fork with
          | None ->
              (Length.zero, Mina_numbers.Global_slot_since_genesis.zero)
          | Some { previous_length; genesis_slot; _ } ->
              (*Note: global_slot_since_genesis at fork point is the same as global_slot_since_genesis in the new genesis. This value is used to check transaction validity and existence of locked tokens.
                For reviewers, should this be incremented by 1 because it's technically a new block? we don't really know how many slots passed since the fork point*)
              (previous_length, genesis_slot)
        in
        let default_epoch_data =
          Genesis_epoch_data.Data.
            { ledger = genesis_ledger; seed = Epoch_seed.initial }
        in
        let genesis_epoch_data_staking, genesis_epoch_data_next =
          Option.value_map genesis_epoch_data
            ~default:(default_epoch_data, default_epoch_data) ~f:(fun data ->
              (data.staking, Option.value ~default:data.staking data.next) )
        in
        let genesis_winner_pk = fst Vrf.Precomputed.genesis_winner in
        { Poly.blockchain_length
        ; epoch_count = Length.zero
        ; min_window_density = max_window_density
        ; sub_window_densities =
            Length.zero
            :: List.init
                 (Length.to_int constants.sub_windows_per_window - 1)
                 ~f:(Fn.const max_sub_window_density)
        ; last_vrf_output = Vrf.Output.Truncated.dummy
        ; total_currency = genesis_ledger_total_currency ~ledger:genesis_ledger
<<<<<<< HEAD
        ; curr_global_slot = Global_slot.zero ~constants
=======
        ; curr_global_slot_since_hard_fork = Global_slot.zero ~constants
>>>>>>> 55d8a449
        ; global_slot_since_genesis
        ; staking_epoch_data =
            Epoch_data.Staking.genesis
              ~genesis_epoch_data:genesis_epoch_data_staking
        ; next_epoch_data =
            Epoch_data.Next.genesis ~genesis_epoch_data:genesis_epoch_data_next
        ; has_ancestor_in_same_checkpoint_window = false
        ; block_stake_winner = genesis_winner_pk
        ; block_creator = genesis_winner_pk
        ; coinbase_receiver = genesis_winner_pk
        ; supercharge_coinbase = true
        }

      let create_genesis_from_transition ~negative_one_protocol_state_hash
          ~consensus_transition ~genesis_ledger
          ~(genesis_epoch_data : Genesis_epoch_data.t) ~constraint_constants
          ~constants : Value.t =
        let staking_seed =
          Option.value_map genesis_epoch_data ~default:Epoch_seed.initial
            ~f:(fun data -> data.staking.seed)
        in
        let producer_vrf_result =
          let _, sk = Vrf.Precomputed.genesis_winner in
          Vrf.eval ~constraint_constants ~private_key:sk
            { Vrf.Message.global_slot = consensus_transition
            ; seed = staking_seed
            ; delegator = 0
            }
        in
        let snarked_ledger_hash =
          Lazy.force genesis_ledger |> Mina_ledger.Ledger.merkle_root
          |> Mina_base.Frozen_ledger_hash.of_ledger_hash
        in
        let genesis_winner_pk = fst Vrf.Precomputed.genesis_winner in
        (* no coinbases for genesis block, so CLI flag for coinbase receiver
           not relevant
        *)
        Or_error.ok_exn
          (update ~constants ~producer_vrf_result
             ~previous_consensus_state:
               (negative_one ~genesis_ledger ~genesis_epoch_data ~constants
                  ~constraint_constants )
             ~previous_protocol_state_hash:negative_one_protocol_state_hash
             ~consensus_transition ~supply_increase:Currency.Amount.Signed.zero
             ~snarked_ledger_hash ~genesis_ledger_hash:snarked_ledger_hash
             ~block_stake_winner:genesis_winner_pk
             ~block_creator:genesis_winner_pk
             ~coinbase_receiver:genesis_winner_pk ~supercharge_coinbase:true )

      let create_genesis ~negative_one_protocol_state_hash ~genesis_ledger
          ~genesis_epoch_data ~constraint_constants ~constants : Value.t =
        create_genesis_from_transition ~negative_one_protocol_state_hash
          ~consensus_transition:Consensus_transition.genesis ~genesis_ledger
          ~genesis_epoch_data ~constraint_constants ~constants

      (* ??? do these mean, genesis-of-all-time, or genesis-at-hard-fork? *)
      (* Check that both epoch and slot are zero. *)
      let is_genesis_state (t : Value.t) =
        Mina_numbers.Global_slot_since_hard_fork.(
<<<<<<< HEAD
          equal zero (Global_slot.slot_number t.curr_global_slot))
=======
          equal zero
            (Global_slot.slot_number t.curr_global_slot_since_hard_fork))
>>>>>>> 55d8a449

      let is_genesis (global_slot : Global_slot.Checked.t) =
        let open Mina_numbers.Global_slot_since_hard_fork in
        Checked.equal (Checked.constant zero)
          (Global_slot.slot_number global_slot)

<<<<<<< HEAD
      let is_genesis_state_var (t : var) = is_genesis t.curr_global_slot
=======
      let is_genesis_state_var (t : var) =
        is_genesis t.curr_global_slot_since_hard_fork
>>>>>>> 55d8a449

      let epoch_count (t : Value.t) = t.epoch_count

      let supercharge_coinbase_var (t : var) = t.supercharge_coinbase

      let supercharge_coinbase (t : Value.t) = t.supercharge_coinbase

      let compute_supercharge_coinbase ~(winner_account : Mina_base.Account.var)
          ~global_slot =
        let open Snark_params.Tick in
        let%map winner_locked =
          Mina_base.Account.Checked.has_locked_tokens ~global_slot
            winner_account
        in
        Boolean.not winner_locked

      let%snarkydef_ update_var (previous_state : var)
          (transition_data : Consensus_transition.var)
          (previous_protocol_state_hash : Mina_base.State_hash.var)
          ~(supply_increase : Currency.Amount.Signed.var)
          ~(previous_blockchain_state_ledger_hash :
             Mina_base.Frozen_ledger_hash.var ) ~genesis_ledger_hash
          ~constraint_constants
          ~(protocol_constants : Mina_base.Protocol_constants_checked.var) =
        let open Snark_params.Tick in
        let%bind constants =
          Constants.Checked.create ~constraint_constants ~protocol_constants
        in
<<<<<<< HEAD
        let { Poly.curr_global_slot = prev_global_slot; _ } = previous_state in
=======
        let { Poly.curr_global_slot_since_hard_fork = prev_global_slot; _ } =
          previous_state
        in
>>>>>>> 55d8a449
        let next_global_slot =
          Global_slot.Checked.of_slot_number ~constants transition_data
        in
        let%bind slot_diff =
          [%with_label_ "Next global slot is less than previous global slot"]
            (fun () ->
              Global_slot.Checked.diff_slots next_global_slot prev_global_slot )
        in
        let%bind () =
          let%bind global_slot_increased =
            Global_slot.Checked.(prev_global_slot < next_global_slot)
          in
          let%bind is_genesis = is_genesis next_global_slot in
          Boolean.Assert.any [ global_slot_increased; is_genesis ]
        in
        let%bind next_epoch, next_slot =
          Global_slot.Checked.to_epoch_and_slot next_global_slot
        and prev_epoch, _prev_slot =
          Global_slot.Checked.to_epoch_and_slot prev_global_slot
        in
        let%bind global_slot_since_genesis =
          Mina_numbers.Global_slot_since_genesis.Checked.add
            previous_state.global_slot_since_genesis slot_diff
        in
        let%bind epoch_increased = Epoch.Checked.(prev_epoch < next_epoch) in
        let%bind staking_epoch_data =
          Epoch_data.if_ epoch_increased ~then_:previous_state.next_epoch_data
            ~else_:previous_state.staking_epoch_data
        in
        let next_slot_number = Global_slot.slot_number next_global_slot in
        let%bind block_stake_winner =
          exists Public_key.Compressed.typ
            ~request:As_prover.(return Vrf.Winner_pk)
        in
        let%bind block_creator =
          let%bind.Checked bc_compressed =
            exists Public_key.typ
              ~request:As_prover.(return Vrf.Producer_public_key)
          in
          Public_key.compress_var bc_compressed
        in
        let%bind coinbase_receiver =
          exists Public_key.Compressed.typ
            ~request:As_prover.(return Vrf.Coinbase_receiver_pk)
        in
        let%bind ( threshold_satisfied
                 , vrf_result
                 , truncated_vrf_result
                 , winner_account ) =
          let%bind (module M) = Inner_curve.Checked.Shifted.create () in
          Vrf.Checked.check ~constraint_constants
            (module M)
            ~epoch_ledger:staking_epoch_data.ledger
            ~global_slot:next_slot_number ~block_stake_winner ~block_creator
            ~seed:staking_epoch_data.seed
        in
        let%bind supercharge_coinbase =
          compute_supercharge_coinbase ~winner_account
            ~global_slot:global_slot_since_genesis
        in
        let%bind new_total_currency, `Overflow overflow =
          Currency.Amount.Checked.add_signed_flagged
            previous_state.total_currency supply_increase
        in
        let%bind () =
          [%with_label_ "Total currency is greater than or equal to zero"]
            (fun () -> Boolean.Assert.is_true (Boolean.not overflow))
        in
        let%bind has_ancestor_in_same_checkpoint_window =
          same_checkpoint_window ~constants ~prev:prev_global_slot
            ~next:next_global_slot
        in
        let%bind in_seed_update_range =
          Slot.Checked.in_seed_update_range next_slot ~constants
        in
        let%bind update_next_epoch_ledger =
          (*If snarked ledger hash is still the genesis ledger hash then the epoch ledger should continue to be `next_data.ledger`. This is because the epoch ledgers at genesis can be different from the genesis ledger*)
          let%bind snarked_ledger_is_still_genesis =
            Mina_base.Frozen_ledger_hash.equal_var genesis_ledger_hash
              previous_blockchain_state_ledger_hash
          in
          Boolean.(epoch_increased &&& not snarked_ledger_is_still_genesis)
        in
        let%bind next_epoch_data =
          let%map seed =
            let base = previous_state.next_epoch_data.seed in
            let%bind updated = Epoch_seed.update_var base vrf_result in
            Epoch_seed.if_ in_seed_update_range ~then_:updated ~else_:base
          and epoch_length =
            let open Length.Checked in
            let%bind base =
              if_ epoch_increased ~then_:zero
                ~else_:previous_state.next_epoch_data.epoch_length
            in
            succ base
          and ledger =
            Epoch_ledger.if_ update_next_epoch_ledger
              ~then_:
                { total_currency = new_total_currency
                ; hash = previous_blockchain_state_ledger_hash
                }
              ~else_:previous_state.next_epoch_data.ledger
          and start_checkpoint =
            Mina_base.State_hash.if_ epoch_increased
              ~then_:previous_protocol_state_hash
              ~else_:previous_state.next_epoch_data.start_checkpoint
          (* Want this to be the protocol state hash once we leave the seed
             update range. *)
          and lock_checkpoint =
            let%bind base =
              (* TODO: Should this be zero or some other sentinel value? *)
              Mina_base.State_hash.if_ epoch_increased
                ~then_:Mina_base.State_hash.(var_of_t (of_hash zero))
                ~else_:previous_state.next_epoch_data.lock_checkpoint
            in
            Mina_base.State_hash.if_ in_seed_update_range
              ~then_:previous_protocol_state_hash ~else_:base
          in
          { Epoch_data.Poly.seed
          ; epoch_length
          ; ledger
          ; start_checkpoint
          ; lock_checkpoint
          }
        and blockchain_length =
          Length.Checked.succ previous_state.blockchain_length
        and epoch_count =
          Length.Checked.succ_if previous_state.epoch_count epoch_increased
        and min_window_density, sub_window_densities =
          Min_window_density.Checked.update_min_window_density ~constants
            ~prev_global_slot ~next_global_slot
            ~prev_sub_window_densities:previous_state.sub_window_densities
            ~prev_min_window_density:previous_state.min_window_density
        in
        Checked.return
          ( `Success threshold_satisfied
          , { Poly.blockchain_length
            ; epoch_count
            ; min_window_density
            ; sub_window_densities
            ; last_vrf_output = truncated_vrf_result
<<<<<<< HEAD
            ; curr_global_slot = next_global_slot
=======
            ; curr_global_slot_since_hard_fork = next_global_slot
>>>>>>> 55d8a449
            ; global_slot_since_genesis
            ; total_currency = new_total_currency
            ; staking_epoch_data
            ; next_epoch_data
            ; has_ancestor_in_same_checkpoint_window
            ; block_stake_winner
            ; block_creator
            ; coinbase_receiver
            ; supercharge_coinbase
            } )

      type display =
        { blockchain_length : int
        ; epoch_count : int
        ; curr_epoch : int
        ; curr_slot : int
        ; global_slot_since_genesis : int
        ; total_currency : int
<<<<<<< HEAD
        }
      [@@deriving yojson]

      let display (t : Value.t) =
        let epoch, slot = Global_slot.to_epoch_and_slot t.curr_global_slot in
        { blockchain_length = Length.to_int t.blockchain_length
        ; epoch_count = Length.to_int t.epoch_count
        ; curr_epoch = Segment_id.to_int epoch
        ; curr_slot = Segment_id.to_int slot
        ; global_slot_since_genesis =
            Mina_numbers.Global_slot_since_genesis.to_int
              t.global_slot_since_genesis
        ; total_currency = Amount.to_nanomina_int t.total_currency
        }

      let curr_global_slot (t : Value.t) = t.curr_global_slot

      let curr_ f = Fn.compose f curr_global_slot

      let curr_epoch_and_slot = curr_ Global_slot.to_epoch_and_slot

      let curr_epoch = curr_ Global_slot.epoch

      let curr_slot = curr_ Global_slot.slot

      let blockchain_length_var (t : var) = t.blockchain_length

      let min_window_density_var (t : var) = t.min_window_density

      let total_currency_var (t : var) = t.total_currency

      let staking_epoch_data_var (t : var) : Epoch_data.var =
        t.staking_epoch_data

      let staking_epoch_data (t : Value.t) = t.staking_epoch_data

      let next_epoch_data_var (t : var) : Epoch_data.var = t.next_epoch_data

      let next_epoch_data (t : Value.t) = t.next_epoch_data

      let coinbase_receiver_var (t : var) = t.coinbase_receiver

      let curr_global_slot_var (t : var) =
        Global_slot.slot_number t.curr_global_slot

      let curr_global_slot (t : Value.t) =
        Global_slot.slot_number t.curr_global_slot

      let consensus_time (t : Value.t) = t.curr_global_slot

      let global_slot_since_genesis_var (t : var) = t.global_slot_since_genesis

      [%%define_locally
      Poly.
        ( blockchain_length
        , min_window_density
        , sub_window_densities
        , total_currency
        , global_slot_since_genesis
        , block_stake_winner
        , last_vrf_output
        , block_creator
        , coinbase_receiver )]

      module Unsafe = struct
        (* TODO: very unsafe, do not use unless you know what you are doing *)
        let dummy_advance (t : Value.t) ?(increase_epoch_count = false)
            ~new_global_slot_since_genesis : Value.t =
          let new_epoch_count =
            if increase_epoch_count then Length.succ t.epoch_count
            else t.epoch_count
          in
          let slot_diff =
            Option.value_exn
              (Mina_numbers.Global_slot_since_genesis.diff
                 new_global_slot_since_genesis t.global_slot_since_genesis )
          in
          { t with
            epoch_count = new_epoch_count
          ; curr_global_slot = Global_slot.add t.curr_global_slot slot_diff
          ; global_slot_since_genesis = new_global_slot_since_genesis
          }
      end

      let graphql_type () : ('ctx, Value.t option) Graphql_async.Schema.typ =
        let open Graphql_async in
        let open Signature_lib_unix.Graphql_scalars in
        let public_key = PublicKey.typ () in
        let open Schema in
        let length = Mina_numbers_unix.Graphql_scalars.Length.typ () in
        let amount = Currency_unix.Graphql_scalars.Amount.typ () in
        obj "ConsensusState" ~fields:(fun _ ->
            [ field "blockchainLength" ~typ:(non_null length)
                ~doc:"Length of the blockchain at this block"
                ~deprecated:(Deprecated (Some "use blockHeight instead"))
                ~args:Arg.[]
                ~resolve:(fun _ { Poly.blockchain_length; _ } ->
                  blockchain_length )
            ; field "blockHeight" ~typ:(non_null length)
                ~doc:"Height of the blockchain at this block"
                ~args:Arg.[]
                ~resolve:(fun _ { Poly.blockchain_length; _ } ->
                  blockchain_length )
            ; field "epochCount" ~typ:(non_null length)
                ~args:Arg.[]
                ~resolve:(fun _ { Poly.epoch_count; _ } -> epoch_count)
            ; field "minWindowDensity" ~typ:(non_null length)
                ~args:Arg.[]
                ~resolve:(fun _ { Poly.min_window_density; _ } ->
                  min_window_density )
            ; field "lastVrfOutput" ~typ:(non_null string)
                ~args:Arg.[]
                ~resolve:(fun (_ : 'ctx resolve_info)
                              { Poly.last_vrf_output; _ } ->
                  Vrf.Output.Truncated.to_base58_check last_vrf_output )
            ; field "totalCurrency"
                ~doc:"Total currency in circulation at this block"
                ~typ:(non_null amount)
                ~args:Arg.[]
                ~resolve:(fun _ { Poly.total_currency; _ } -> total_currency)
            ; field "stakingEpochData"
                ~typ:
                  ( non_null
                  @@ Epoch_data.Staking.graphql_type "StakingEpochData" )
                ~args:Arg.[]
                ~resolve:(fun (_ : 'ctx resolve_info)
                              { Poly.staking_epoch_data; _ } ->
                  staking_epoch_data )
            ; field "nextEpochData"
                ~typ:(non_null @@ Epoch_data.Next.graphql_type "NextEpochData")
                ~args:Arg.[]
                ~resolve:(fun (_ : 'ctx resolve_info)
                              { Poly.next_epoch_data; _ } -> next_epoch_data )
            ; field "hasAncestorInSameCheckpointWindow" ~typ:(non_null bool)
                ~args:Arg.[]
                ~resolve:(fun _
                              { Poly.has_ancestor_in_same_checkpoint_window; _ } ->
                  has_ancestor_in_same_checkpoint_window )
            ; field "slot" ~doc:"Slot in which this block was created"
                ~typ:(non_null @@ Graphql_scalars.Slot.typ ())
                ~args:Arg.[]
                ~resolve:(fun _ { Poly.curr_global_slot; _ } ->
                  Global_slot.slot curr_global_slot )
            ; field "slotSinceGenesis"
                ~doc:"Slot since genesis (across all hard-forks)"
                ~typ:
                  ( non_null
                  @@ Mina_numbers_unix.Graphql_scalars.GlobalSlotSinceGenesis
                     .typ () )
                ~args:Arg.[]
                ~resolve:(fun _ { Poly.global_slot_since_genesis; _ } ->
                  global_slot_since_genesis )
            ; field "epoch" ~doc:"Epoch in which this block was created"
                ~typ:(non_null @@ Graphql_scalars.Epoch.typ ())
                ~args:Arg.[]
                ~resolve:(fun _ { Poly.curr_global_slot; _ } ->
                  Global_slot.epoch curr_global_slot )
            ; field "superchargedCoinbase" ~typ:(non_null bool)
                ~doc:
                  "Whether or not this coinbase was \"supercharged\", ie. \
                   created by an account that has no locked tokens"
                ~args:Arg.[]
                ~resolve:(fun _ { Poly.supercharge_coinbase; _ } ->
                  supercharge_coinbase )
            ; field "blockStakeWinner" ~typ:(non_null public_key)
                ~doc:
                  "The public key that is responsible for winning this block \
                   (including delegations)"
                ~args:Arg.[]
                ~resolve:(fun _ { Poly.block_stake_winner; _ } ->
                  block_stake_winner )
            ; field "blockCreator" ~typ:(non_null public_key)
                ~doc:"The block producer public key that created this block"
                ~args:Arg.[]
                ~resolve:(fun _ { Poly.block_creator; _ } -> block_creator)
            ; field "coinbaseReceiever" ~typ:(non_null public_key)
                ~args:Arg.[]
                ~resolve:(fun _ { Poly.coinbase_receiver; _ } ->
                  coinbase_receiver )
            ] )
    end

    module Prover_state = struct
      include Stake_proof

      let genesis_data = Vrf.Precomputed.genesis_stake_proof

      let precomputed_handler = Vrf.Precomputed.handler

      let handler
          { delegator
          ; delegator_pk
          ; coinbase_receiver_pk
          ; ledger
          ; producer_private_key
          ; producer_public_key
          } ~(constraint_constants : Genesis_constants.Constraint_constants.t)
          ~pending_coinbase:
            { Mina_base.Pending_coinbase_witness.pending_coinbases
            ; is_new_stack
            } : Snark_params.Tick.Handler.t =
        let ledger_handler =
          unstage (Mina_ledger.Sparse_ledger.handler ledger)
        in
        let pending_coinbase_handler =
          unstage
            (Mina_base.Pending_coinbase.handler
               ~depth:constraint_constants.pending_coinbase_depth
               pending_coinbases ~is_new_stack )
        in
        let handlers =
          Snarky_backendless.Request.Handler.(
            push
              (push fail (create_single pending_coinbase_handler))
              (create_single ledger_handler))
        in
        fun (With { request; respond }) ->
          match request with
          | Vrf.Winner_address ->
              respond (Provide delegator)
          | Vrf.Winner_pk ->
              respond (Provide delegator_pk)
          | Vrf.Coinbase_receiver_pk ->
              respond (Provide coinbase_receiver_pk)
          | Vrf.Producer_private_key ->
              respond (Provide producer_private_key)
          | Vrf.Producer_public_key ->
              respond (Provide producer_public_key)
          | _ ->
              respond
                (Provide
                   (Snarky_backendless.Request.Handler.run handlers
                      [ "Ledger Handler"; "Pending Coinbase Handler" ]
                      request ) )

      let ledger_depth { ledger; _ } = ledger.depth
    end
  end

  module Coinbase_receiver = struct
    type t = [ `Producer | `Other of Public_key.Compressed.t ]
    [@@deriving yojson]

    let resolve ~self : t -> Public_key.Compressed.t = function
      | `Producer ->
          self
      | `Other pk ->
          pk
  end

  module Hooks = struct
    open Data

    let is_genesis_epoch ~(constants : Constants.t) time =
      Epoch.(equal (of_time_exn ~constants time) zero)

    (* Select the correct epoch data to use from a consensus state for a given epoch.
     * The rule for selecting the correct epoch data changes based on whether or not
     * the consensus state we are selecting from is in the epoch we want to select.
     * There is also a special case for when the consensus state we are selecting
     * from is in the genesis epoch.
     *)
    let select_epoch_data ~(consensus_state : Consensus_state.Value.t) ~epoch =
      let curr_epoch = Consensus_state.curr_epoch consensus_state in
      (* are we in the same epoch as the consensus state? *)
      let in_same_epoch = Epoch.equal epoch curr_epoch in
      (* are we in the next epoch after the consensus state? *)
      let in_next_epoch = Epoch.equal epoch (Epoch.succ curr_epoch) in
      (* is the consensus state from the genesis epoch? *)
      let from_genesis_epoch =
        Length.equal consensus_state.epoch_count Length.zero
      in
      let in_initial_epoch = Epoch.(equal zero) epoch in
      if in_next_epoch then
        Ok (Epoch_data.next_to_staking consensus_state.next_epoch_data)
      else if in_same_epoch || (from_genesis_epoch && in_initial_epoch) then
        Ok consensus_state.staking_epoch_data
      else Error ()

    let epoch_snapshot_name = function
      | `Genesis ->
          "genesis"
      | `Curr ->
          "curr"
      | `Last ->
          "last"

    (* Select the correct epoch snapshot to use from local state for an epoch.
     * The rule for selecting the correct epoch snapshot is predicated off of
     * whether or not the first transition in the epoch in question has been
     * finalized yet, as the local state epoch snapshot pointers are not
     * updated until the consensus state reaches the root of the transition
     * frontier.This does not apply to the genesis epoch where we should always
     * take the staking epoch snapshot because epoch ledger transition will not
     * happen for genesis epoch.
     * This function does not guarantee that the selected epoch snapshot is valid
     * (i.e. it does not check that the epoch snapshot's ledger hash is the same
     * as the ledger hash specified by the epoch data).
     *)
    let select_epoch_snapshot ~(constants : Constants.t)
        ~(consensus_state : Consensus_state.Value.t) ~local_state ~epoch =
      let open Local_state in
      let open Epoch_data.Poly in
      (* are we in the next epoch after the consensus state? *)
      let in_next_epoch =
        Epoch.equal epoch
          (Epoch.succ (Consensus_state.curr_epoch consensus_state))
      in
      (* has the first transition in the epoch (other than the genesis epoch) reached finalization? *)
      let epoch_is_not_finalized =
        let is_genesis_epoch = Length.equal epoch Length.zero in
        let epoch_is_finalized =
          Length.(consensus_state.next_epoch_data.epoch_length > constants.k)
        in
        (not epoch_is_finalized) && not is_genesis_epoch
      in
      if in_next_epoch || epoch_is_not_finalized then
        (`Curr, !local_state.Data.next_epoch_snapshot)
      else (`Last, !local_state.staking_epoch_snapshot)

    let get_epoch_ledger ~constants ~(consensus_state : Consensus_state.Value.t)
        ~local_state =
      let _, snapshot =
        select_epoch_snapshot ~constants ~consensus_state
          ~epoch:(Data.Consensus_state.curr_epoch consensus_state)
          ~local_state
      in
      Data.Local_state.Snapshot.ledger snapshot

    type required_snapshot =
      { snapshot_id : Local_state.snapshot_identifier
      ; expected_root : Mina_base.Frozen_ledger_hash.t
      }
    [@@deriving to_yojson]

    type local_state_sync =
      | One of required_snapshot
      | Both of
          { next : Mina_base.Frozen_ledger_hash.t
          ; staking : Mina_base.Frozen_ledger_hash.t
          }
    [@@deriving to_yojson]

    let local_state_sync_count (s : local_state_sync) =
      match s with One _ -> 1 | Both _ -> 2

    let required_local_state_sync ~constants
        ~(consensus_state : Consensus_state.Value.t) ~local_state =
      let open Mina_base in
      let epoch = Consensus_state.curr_epoch consensus_state in
      let source, _snapshot =
        select_epoch_snapshot ~constants ~consensus_state ~local_state ~epoch
      in
      let required_snapshot_sync snapshot_id expected_root =
        Option.some_if
          (not
             (Ledger_hash.equal
                (Frozen_ledger_hash.to_ledger_hash expected_root)
                (Local_state.Snapshot.Ledger_snapshot.merkle_root
                   (Local_state.get_snapshot local_state snapshot_id).ledger ) ) )
          { snapshot_id; expected_root }
      in
      match source with
      | `Curr ->
          Option.map
            (required_snapshot_sync Next_epoch_snapshot
               consensus_state.staking_epoch_data.ledger.hash ) ~f:(fun s ->
              One s )
      | `Last -> (
          match
            ( required_snapshot_sync Next_epoch_snapshot
                consensus_state.next_epoch_data.ledger.hash
            , required_snapshot_sync Staking_epoch_snapshot
                consensus_state.staking_epoch_data.ledger.hash )
          with
          | None, None ->
              None
          | Some x, None | None, Some x ->
              Some (One x)
          | Some next, Some staking ->
              Some
                (Both
                   { next = next.expected_root
                   ; staking = staking.expected_root
                   } ) )

    let sync_local_state ~context:(module Context : CONTEXT) ~trust_system
        ~local_state ~glue_sync_ledger requested_syncs =
      let open Context in
      let open Local_state in
      let open Snapshot in
      let open Deferred.Let_syntax in
      O1trace.thread "sync_local_state" (fun () ->
          [%log info]
            "Syncing local state; requesting $num_requested snapshots from \
             peers"
            ~metadata:
              [ ("num_requested", `Int (local_state_sync_count requested_syncs))
              ; ("requested_syncs", local_state_sync_to_yojson requested_syncs)
              ; ("local_state", Local_state.to_yojson local_state)
              ] ;
          let sync { snapshot_id; expected_root = target_ledger_hash } =
            (* if requested last epoch ledger is equal to the current epoch ledger
               then we don't need to sync the ledger to the peers. *)
            if
              equal_snapshot_identifier snapshot_id Staking_epoch_snapshot
              && Mina_base.(
                   Ledger_hash.equal
                     (Frozen_ledger_hash.to_ledger_hash target_ledger_hash)
                     (Local_state.Snapshot.Ledger_snapshot.merkle_root
                        !local_state.next_epoch_snapshot.ledger ))
            then (
              Local_state.Snapshot.Ledger_snapshot.remove
                !local_state.staking_epoch_snapshot.ledger
                ~location:(staking_epoch_ledger_location local_state) ;
              match !local_state.next_epoch_snapshot.ledger with
              | Local_state.Snapshot.Ledger_snapshot.Genesis_epoch_ledger _ ->
                  set_snapshot local_state Staking_epoch_snapshot
                    !local_state.next_epoch_snapshot ;
                  Deferred.Or_error.ok_unit
              | Ledger_db next_epoch_ledger ->
                  let ledger =
                    Mina_ledger.Ledger.Db.create_checkpoint next_epoch_ledger
                      ~directory_name:
                        (staking_epoch_ledger_location local_state)
                      ()
                  in
                  set_snapshot local_state Staking_epoch_snapshot
                    { ledger = Ledger_snapshot.Ledger_db ledger
                    ; delegatee_table =
                        !local_state.next_epoch_snapshot.delegatee_table
                    } ;
                  Deferred.Or_error.ok_unit )
            else
              let ledger_hash_json =
                Mina_base.Ledger_hash.to_yojson target_ledger_hash
              in
              [%log info] "Syncing epoch ledger with hash $target_ledger_hash"
                ~metadata:[ ("target_ledger_hash", ledger_hash_json) ] ;
              (* start with an existing epoch ledger, which may be faster
                 than syncing with an empty ledger, since ledgers accumulate
                 new leaves in increasing index order
              *)
              let%bind.Deferred.Or_error db_ledger =
                let db_ledger_of_snapshot snapshot snapshot_location =
                  O1trace.sync_thread "db_ledger_of_snapshot" (fun () ->
                      match snapshot.ledger with
                      | Ledger_snapshot.Ledger_db ledger ->
                          Ok ledger
                      | Ledger_snapshot.Genesis_epoch_ledger ledger ->
                          let module Ledger_transfer =
                            Mina_ledger.Ledger_transfer.Make
                              (Mina_ledger.Ledger)
                              (Mina_ledger.Ledger.Db)
                          in
                          let fresh_db_ledger =
                            Mina_ledger.Ledger.Db.create
                              ~directory_name:snapshot_location
                              ~depth:Context.constraint_constants.ledger_depth
                              ()
                          in
                          Ledger_transfer.transfer_accounts ~src:ledger
                            ~dest:fresh_db_ledger )
                in
                match snapshot_id with
                | Staking_epoch_snapshot ->
                    return
                    @@ db_ledger_of_snapshot !local_state.staking_epoch_snapshot
                         (staking_epoch_ledger_location local_state)
                | Next_epoch_snapshot ->
                    return
                    @@ db_ledger_of_snapshot !local_state.next_epoch_snapshot
                         (next_epoch_ledger_location local_state)
              in
              let sync_ledger =
                Mina_ledger.Sync_ledger.Db.create ~logger ~trust_system
                  db_ledger
              in
              let query_reader =
                Mina_ledger.Sync_ledger.Db.query_reader sync_ledger
              in
              let response_writer =
                Mina_ledger.Sync_ledger.Db.answer_writer sync_ledger
              in
              glue_sync_ledger ~preferred:[] query_reader response_writer ;
              match%bind
                Mina_ledger.Sync_ledger.Db.fetch sync_ledger target_ledger_hash
                  ~data:() ~equal:(fun () () -> true)
              with
              | `Ok ledger ->
                  [%log info]
                    "Succeeded in syncing epoch ledger with hash \
                     $target_ledger_hash from peers"
                    ~metadata:[ ("target_ledger_hash", ledger_hash_json) ] ;
                  assert (
                    Mina_base.Ledger_hash.equal target_ledger_hash
                      (Mina_ledger.Ledger.Db.merkle_root ledger) ) ;
                  reset_snapshot local_state snapshot_id ledger ;
                  Deferred.Or_error.ok_unit
              | `Target_changed _ ->
                  [%log error] "Target changed when syncing epoch ledger" ;
                  return (Or_error.error_string "Epoch ledger target changed")
          in
          match requested_syncs with
          | One required_sync ->
              let open Async.Deferred.Let_syntax in
              let start = Core.Time.now () in
              let%map result = sync required_sync in
              let { snapshot_id; _ } = required_sync in
              ( match snapshot_id with
              | Staking_epoch_snapshot ->
                  Mina_metrics.(
                    Counter.inc Bootstrap.staking_epoch_ledger_sync_ms
                      Core.Time.(diff (now ()) start |> Span.to_ms))
              | Next_epoch_snapshot ->
                  Mina_metrics.(
                    Counter.inc Bootstrap.next_epoch_ledger_sync_ms
                      Core.Time.(diff (now ()) start |> Span.to_ms)) ) ;
              result
          | Both { staking; next } ->
              (*Sync staking ledger before syncing the next ledger*)
              let open Deferred.Or_error.Let_syntax in
              let start = Core.Time.now () in
              let%bind () =
                sync
                  { snapshot_id = Staking_epoch_snapshot
                  ; expected_root = staking
                  }
              in
              Mina_metrics.(
                Counter.inc Bootstrap.staking_epoch_ledger_sync_ms
                  Core.Time.(diff (now ()) start |> Span.to_ms)) ;
              let start = Core.Time.now () in
              let%map () =
                sync { snapshot_id = Next_epoch_snapshot; expected_root = next }
              in
              Mina_metrics.(
                Counter.inc Bootstrap.next_epoch_ledger_sync_ms
                  Core.Time.(diff (now ()) start |> Span.to_ms)) )

    let received_within_window ~constants (epoch, slot) ~time_received =
      let open Int64 in
      let ( < ) x y = compare x y < 0 in
      let ( >= ) x y = compare x y >= 0 in
      let time_received =
        Time.(
          of_span_since_epoch
            (Span.of_ms (Unix_timestamp.to_int64 time_received)))
      in
      let slot_diff =
        Epoch.diff_in_slots ~constants
          (Epoch_and_slot.of_time_exn time_received ~constants)
          (epoch, slot)
      in
      if slot_diff < 0L then Error `Too_early
      else if slot_diff >= UInt32.(to_int64 (add constants.delta (of_int 1)))
      then Error (`Too_late (sub slot_diff UInt32.(to_int64 constants.delta)))
      else Ok ()

    let received_at_valid_time ~(constants : Constants.t)
        (consensus_state : Consensus_state.Value.t) ~time_received =
      received_within_window ~constants
        (Consensus_state.curr_epoch_and_slot consensus_state)
        ~time_received

    let is_short_range ~constants =
      let open Consensus_state in
      let is_pred x1 x2 = Epoch.equal (Epoch.succ x1) x2 in
      let pred_case c1 c2 =
        let e1, e2 = (curr_epoch c1, curr_epoch c2) in
        let c1_next_is_finalized =
          not (Slot.in_seed_update_range ~constants (Slot.succ (curr_slot c1)))
        in
        is_pred e1 e2 && c1_next_is_finalized
        && Mina_base.State_hash.equal c1.next_epoch_data.lock_checkpoint
             c2.staking_epoch_data.lock_checkpoint
      in
      fun c1 c2 ->
        if Epoch.equal (curr_epoch c1) (curr_epoch c2) then
          Mina_base.State_hash.equal c1.staking_epoch_data.lock_checkpoint
            c2.staking_epoch_data.lock_checkpoint
        else pred_case c1 c2 || pred_case c2 c1

    type select_status = [ `Keep | `Take ] [@@deriving equal]

    let select ~context:(module Context : CONTEXT) ~existing:existing_with_hash
        ~candidate:candidate_with_hash =
      let open Context in
      let { With_hash.hash =
              { Mina_base.State_hash.State_hashes.state_hash = existing_hash
              ; _
              }
          ; data = existing
          } =
        existing_with_hash
      in
      let { With_hash.hash =
              { Mina_base.State_hash.State_hashes.state_hash = candidate_hash
              ; _
              }
          ; data = candidate
          } =
        candidate_with_hash
      in
      let string_of_choice = function `Take -> "Take" | `Keep -> "Keep" in
      let log_result choice msg =
        [%log debug] "Select result: $choice -- $message"
          ~metadata:
            [ ("choice", `String (string_of_choice choice))
            ; ("message", `String msg)
            ]
      in
      let log_choice ~precondition_msg ~choice_msg choice =
        let choice_msg =
          match choice with
          | `Take ->
              choice_msg
          | `Keep ->
              Printf.sprintf "not (%s)" choice_msg
        in
        let msg = Printf.sprintf "(%s) && (%s)" precondition_msg choice_msg in
        log_result choice msg
      in
      [%log debug] "Selecting best consensus state"
        ~metadata:
          [ ("existing", Consensus_state.Value.to_yojson existing)
          ; ("candidate", Consensus_state.Value.to_yojson candidate)
          ] ;
      (* TODO: add fork_before_checkpoint check *)
      (* Each branch contains a precondition predicate and a choice predicate,
       * which takes the new state when true. Each predicate is also decorated
       * with a string description, used for debugging messages *)
      let less_than_or_equal_when a b ~compare ~condition =
        let c = compare a b in
        c < 0 || (c = 0 && condition)
      in
      let candidate_hash_is_bigger =
        Mina_base.State_hash.(candidate_hash > existing_hash)
      in
      let candidate_vrf_is_bigger =
        let string_of_blake2 =
          Blake2.(Fn.compose to_raw_string digest_string)
        in
        let compare_blake2 a b =
          String.compare (string_of_blake2 a) (string_of_blake2 b)
        in
        less_than_or_equal_when existing.last_vrf_output
          candidate.last_vrf_output ~compare:compare_blake2
          ~condition:candidate_hash_is_bigger
      in
      let blockchain_length_is_longer =
        less_than_or_equal_when existing.blockchain_length
          candidate.blockchain_length ~compare:Length.compare
          ~condition:candidate_vrf_is_bigger
      in
      let long_fork_chain_quality_is_better =
        (* The min window density if we imagine extending to the max slot of the two chains. *)
        (* TODO: You could argue that instead this should be imagine extending to the current consensus time. *)
        let max_slot =
          Global_slot.max candidate.curr_global_slot existing.curr_global_slot
        in
        let virtual_min_window_density (s : Consensus_state.Value.t) =
          if Global_slot.equal s.curr_global_slot max_slot then
            s.min_window_density
          else
            Min_window_density.update_min_window_density ~incr_window:false
              ~constants:consensus_constants
              ~prev_global_slot:s.curr_global_slot ~next_global_slot:max_slot
              ~prev_sub_window_densities:s.sub_window_densities
              ~prev_min_window_density:s.min_window_density
            |> fst
        in
        less_than_or_equal_when
          (virtual_min_window_density existing)
          (virtual_min_window_density candidate)
          ~compare:Length.compare ~condition:blockchain_length_is_longer
      in
      let precondition_msg, choice_msg, should_take =
        if is_short_range existing candidate ~constants:consensus_constants then
          ( "most recent finalized checkpoints are equal"
          , "candidate length is longer than existing length "
          , blockchain_length_is_longer )
        else
          ( "most recent finalized checkpoints are not equal"
          , "candidate virtual min-length is longer than existing virtual \
             min-length"
          , long_fork_chain_quality_is_better )
      in
      let choice = if should_take then `Take else `Keep in
      log_choice ~precondition_msg ~choice_msg choice ;
      choice

    let epoch_end_time = Epoch.end_time

    let get_epoch_data_for_vrf ~(constants : Constants.t) now
        (state : Consensus_state.Value.t) ~local_state ~logger :
        Epoch_data_for_vrf.t * Local_state.Snapshot.Ledger_snapshot.t =
      let curr_epoch, curr_slot =
        Epoch.epoch_and_slot_of_time_exn ~constants
          (Block_time.of_span_since_epoch (Block_time.Span.of_ms now))
      in
      let epoch, slot =
        if
          Epoch.equal curr_epoch (Consensus_state.curr_epoch state)
          && Slot.equal curr_slot (Consensus_state.curr_slot state)
        then Epoch.incr ~constants (curr_epoch, curr_slot)
        else (curr_epoch, curr_slot)
      in
      let global_slot =
        Global_slot.of_epoch_and_slot ~constants (epoch, slot)
        |> Global_slot.slot_number
      in
      [%log debug]
        "Systime: %d, epoch-slot@systime: %08d-%04d, starttime@epoch@systime: \
         %d"
        (Int64.to_int now) (Epoch.to_int epoch) (Slot.to_int slot)
        ( Int64.to_int @@ Time.Span.to_ms @@ Time.to_span_since_epoch
        @@ Epoch.start_time ~constants epoch ) ;
      [%log debug]
        !"Selecting correct epoch data from state -- epoch by time: %d, state \
          epoch: %d, state epoch count: %d"
        (Epoch.to_int epoch)
        (Epoch.to_int (Consensus_state.curr_epoch state))
        (Length.to_int state.epoch_count) ;
      let epoch_data =
        match select_epoch_data ~consensus_state:state ~epoch with
        | Ok epoch_data ->
            epoch_data
        | Error () ->
            [%log fatal]
              "An empty epoch is detected! This could be caused by the \
               following reasons: system time is out of sync with protocol \
               state time; or internet connection is down or unstable If it is \
               the first case, please setup NTP. If it is the second case, \
               please check the internet connection." ;
            exit 99
      in
      let epoch_snapshot =
        let source, snapshot =
          select_epoch_snapshot ~constants ~consensus_state:state ~local_state
            ~epoch
        in
        let snapshot_ledger_hash =
          Local_state.Snapshot.Ledger_snapshot.merkle_root snapshot.ledger
        in
        [%log debug]
          ~metadata:
            [ ( "ledger_hash"
              , Mina_base.Frozen_ledger_hash.to_yojson snapshot_ledger_hash )
            ]
          !"Using %s_epoch_snapshot root hash $ledger_hash"
          (epoch_snapshot_name source) ;
        (*TODO: uncomment after #6956 is resolved*)
        (*assert (
          Mina_base.Frozen_ledger_hash.equal snapshot_ledger_hash
          epoch_data.ledger.hash ) ;*)
        snapshot
      in
      let global_slot_since_genesis =
        let slot_diff =
          match
            Mina_numbers.Global_slot_since_hard_fork.diff global_slot
              (Consensus_state.curr_global_slot state)
          with
          | None ->
              [%log fatal]
                "Checking slot-winner for slot $slot which is older than the \
                 slot in the latest consensus state $state"
                ~metadata:
                  [ ( "slot"
                    , Mina_numbers.Global_slot_since_genesis.to_yojson
                        (Mina_numbers.Global_slot_since_genesis.of_uint32 slot)
                    )
                  ; ("state", Consensus_state.Value.to_yojson state)
                  ] ;
              failwith
                "Checking slot-winner for a slot which is older than the slot \
                 in the latest consensus state. System time might be \
                 out-of-sync"
          | Some diff ->
              diff
        in
        Mina_numbers.Global_slot_since_genesis.add
          (Consensus_state.global_slot_since_genesis state)
          slot_diff
      in
      let delegatee_table = epoch_snapshot.delegatee_table in
      ( Epoch_data_for_vrf.
          { epoch_ledger = epoch_data.ledger
          ; epoch_seed = epoch_data.seed
          ; delegatee_table
          ; epoch
          ; global_slot
          ; global_slot_since_genesis
          }
      , epoch_snapshot.ledger )

    let get_block_data ~(slot_won : Slot_won.t) ~ledger_snapshot
        ~coinbase_receiver =
      let delegator_pk, delegator_idx = slot_won.delegator in
      let producer_public_key = slot_won.producer.public_key in
      let producer_private_key = slot_won.producer.private_key in
      let producer_pk = Public_key.compress producer_public_key in
      { Block_data.stake_proof =
          { producer_private_key
          ; producer_public_key
          ; delegator = delegator_idx
          ; delegator_pk
          ; coinbase_receiver_pk =
              Coinbase_receiver.resolve ~self:producer_pk coinbase_receiver
          ; ledger =
              Local_state.Snapshot.Ledger_snapshot.ledger_subset
                [ Mina_base.(Account_id.create producer_pk Token_id.default)
                ; Mina_base.(Account_id.create delegator_pk Token_id.default)
                ]
                ledger_snapshot
          }
      ; global_slot = slot_won.global_slot
      ; global_slot_since_genesis = slot_won.global_slot_since_genesis
      ; vrf_result = slot_won.vrf_result
      }

    let frontier_root_transition (prev : Consensus_state.Value.t)
        (next : Consensus_state.Value.t) ~(local_state : Local_state.t)
        ~snarked_ledger ~genesis_ledger_hash =
      let snarked_ledger_hash =
        Mina_ledger.Ledger.Db.merkle_root snarked_ledger
      in
      if
        not
          (Epoch.equal
             (Consensus_state.curr_epoch prev)
             (Consensus_state.curr_epoch next) )
      then (
        !local_state.last_epoch_delegatee_table <-
          Some !local_state.staking_epoch_snapshot.delegatee_table ;
        Local_state.Snapshot.Ledger_snapshot.remove
          !local_state.staking_epoch_snapshot.ledger
          ~location:(Local_state.staking_epoch_ledger_location local_state) ;
        !local_state.staking_epoch_snapshot <- !local_state.next_epoch_snapshot ;
        (*If snarked ledger hash is still the genesis ledger hash then the epoch ledger should continue to be `next_data.ledger`. This is because the epoch ledgers at genesis can be different from the genesis ledger*)
        if
          not
            (Mina_base.Frozen_ledger_hash.equal snarked_ledger_hash
               genesis_ledger_hash )
        then (
          let epoch_ledger_uuids =
            Local_state.Data.
              { staking = !local_state.epoch_ledger_uuids.next
              ; next = Uuid_unix.create ()
              ; genesis_state_hash =
                  !local_state.epoch_ledger_uuids.genesis_state_hash
              }
          in
          !local_state.epoch_ledger_uuids <- epoch_ledger_uuids ;
          Yojson.Safe.to_file
            (!local_state.epoch_ledger_location ^ ".json")
            (Local_state.epoch_ledger_uuids_to_yojson epoch_ledger_uuids) ;
          !local_state.next_epoch_snapshot <-
            { ledger =
                Local_state.Snapshot.Ledger_snapshot.Ledger_db
                  (Mina_ledger.Ledger.Db.create_checkpoint snarked_ledger
                     ~directory_name:
                       ( !local_state.epoch_ledger_location
                       ^ Uuid.to_string epoch_ledger_uuids.next )
                     () )
            ; delegatee_table =
                compute_delegatee_table_ledger_db
                  (Local_state.current_block_production_keys local_state)
                  snarked_ledger
            } ) )

    let should_bootstrap_len ~context:(module Context : CONTEXT) ~existing
        ~candidate =
      let open Context in
      let open UInt32.Infix in
      UInt32.compare (candidate - existing)
        ( (UInt32.of_int 2 * consensus_constants.k)
        + (consensus_constants.delta + UInt32.of_int 1) )
      > 0

    let should_bootstrap ~context:(module Context : CONTEXT) ~existing
        ~candidate =
      match select ~context:(module Context) ~existing ~candidate with
      | `Keep ->
          false
      | `Take ->
          should_bootstrap_len
            ~context:(module Context)
            ~existing:
              (Consensus_state.blockchain_length (With_hash.data existing))
            ~candidate:
              (Consensus_state.blockchain_length (With_hash.data candidate))

    let%test "should_bootstrap is sane" =
      let module Context = struct
        let logger = Logger.create ()

        let constraint_constants =
          Genesis_constants.Constraint_constants.for_unit_tests

        let consensus_constants = Lazy.force Constants.for_unit_tests
      end in
      (* Even when consensus constants are of prod sizes, candidate should still trigger a bootstrap *)
      should_bootstrap_len
        ~context:(module Context)
        ~existing:Length.zero
        ~candidate:(Length.of_int 100_000_000)

    let to_unix_timestamp recieved_time =
      recieved_time |> Time.to_span_since_epoch |> Time.Span.to_ms
      |> Unix_timestamp.of_int64

    let%test "Receive a valid consensus_state with a bit of delay" =
      let constants = Lazy.force Constants.for_unit_tests in
      let genesis_ledger = Genesis_ledger.(Packed.t for_unit_tests) in
      let genesis_epoch_data = Genesis_epoch_data.for_unit_tests in
      let negative_one =
        Consensus_state.negative_one ~genesis_ledger ~genesis_epoch_data
          ~constants
          ~constraint_constants:
            Genesis_constants.Constraint_constants.for_unit_tests
      in
      let curr_epoch, curr_slot =
        Consensus_state.curr_epoch_and_slot negative_one
      in
      let delay = UInt32.(div (add constants.delta (of_int 1)) (of_int 2)) in
      let new_slot = UInt32.Infix.(curr_slot + delay) in
      let time_received =
        Epoch.slot_start_time ~constants curr_epoch new_slot
      in
      received_at_valid_time ~constants negative_one
        ~time_received:(to_unix_timestamp time_received)
      |> Result.is_ok

    let%test "Receive an invalid consensus_state" =
      let epoch = Epoch.of_int 5 in
      let constants = Lazy.force Constants.for_unit_tests in
      let genesis_ledger = Genesis_ledger.(Packed.t for_unit_tests) in
      let genesis_epoch_data = Genesis_epoch_data.for_unit_tests in
      let negative_one =
        Consensus_state.negative_one ~genesis_ledger ~genesis_epoch_data
          ~constants
          ~constraint_constants:
            Genesis_constants.Constraint_constants.for_unit_tests
      in
      let start_time = Epoch.start_time ~constants epoch in
      let ((curr_epoch, curr_slot) as curr) =
        Epoch_and_slot.of_time_exn ~constants start_time
      in
      let curr_global_slot = Global_slot.of_epoch_and_slot ~constants curr in
      let consensus_state =
        let global_slot_since_genesis =
          (* for testing, consider slot-since-hard-fork as since-genesis *)
          Global_slot.slot_number curr_global_slot
          |> Mina_numbers.Global_slot_since_hard_fork.to_uint32
          |> Mina_numbers.Global_slot_since_genesis.of_uint32
        in
        { negative_one with curr_global_slot; global_slot_since_genesis }
      in
      let too_early =
        (* TODO: Does this make sense? *)
        Epoch.start_time ~constants (Consensus_state.curr_slot negative_one)
      in
      let too_late =
        let delay = UInt32.(mul (add constants.delta (of_int 1)) (of_int 2)) in
        let delayed_slot = UInt32.Infix.(curr_slot + delay) in
        Epoch.slot_start_time ~constants curr_epoch delayed_slot
      in
      let times = [ too_late; too_early ] in
      List.for_all times ~f:(fun time ->
          not
            ( received_at_valid_time ~constants consensus_state
                ~time_received:(to_unix_timestamp time)
            |> Result.is_ok ) )

    module type State_hooks_intf =
      Intf.State_hooks
        with type consensus_state := Consensus_state.Value.t
         and type consensus_state_var := Consensus_state.var
         and type consensus_transition := Consensus_transition.t
         and type block_data := Block_data.t

    module Make_state_hooks
        (Blockchain_state : Intf.Blockchain_state)
        (Protocol_state : Intf.Protocol_state
                            with type blockchain_state :=
                              Blockchain_state.Value.t
                             and type blockchain_state_var :=
                              Blockchain_state.var
                             and type consensus_state := Consensus_state.Value.t
                             and type consensus_state_var := Consensus_state.var)
        (Snark_transition : Intf.Snark_transition
                              with type blockchain_state_var :=
                                Blockchain_state.var
                               and type consensus_transition_var :=
                                Consensus_transition.var) :
      State_hooks_intf
        with type blockchain_state := Blockchain_state.Value.t
         and type protocol_state := Protocol_state.Value.t
         and type protocol_state_var := Protocol_state.var
         and type snark_transition_var := Snark_transition.var = struct
      (* TODO: only track total currency from accounts > 1% of the currency using transactions *)

      let genesis_winner = Vrf.Precomputed.genesis_winner

      let genesis_winner_account =
        Mina_base.Account.create
          (Mina_base.Account_id.create (fst genesis_winner)
             Mina_base.Token_id.default )
          (Currency.Balance.of_nanomina_int_exn 1000)

      let check_block_data ~constants ~logger (block_data : Block_data.t)
          global_slot =
        if
          not
            (Mina_numbers.Global_slot_since_hard_fork.equal
               (Global_slot.slot_number global_slot)
               block_data.global_slot )
        then
          [%log error]
            !"VRF was evaluated at (epoch, slot) %{sexp:Epoch_and_slot.t} but \
              the corresponding block was produced at a time corresponding to \
              %{sexp:Epoch_and_slot.t}. This means that generating the block \
              took more time than expected."
            (Global_slot.to_epoch_and_slot
               (Global_slot.of_slot_number ~constants block_data.global_slot) )
            (Global_slot.to_epoch_and_slot global_slot)

      let generate_transition
          ~(previous_protocol_state : Protocol_state.Value.t) ~blockchain_state
          ~current_time ~(block_data : Block_data.t) ~supercharge_coinbase
          ~snarked_ledger_hash ~genesis_ledger_hash ~supply_increase ~logger
          ~constraint_constants =
        [%log internal] "Generate_transition" ;
        let previous_consensus_state =
          Protocol_state.consensus_state previous_protocol_state
        in
        let constants =
          Constants.create ~constraint_constants
            ~protocol_constants:
              ( Protocol_state.constants previous_protocol_state
              |> Mina_base.Protocol_constants_checked.t_of_value )
        in
        (let actual_global_slot =
           let time = Time.of_span_since_epoch (Time.Span.of_ms current_time) in
           Global_slot.of_epoch_and_slot ~constants
             (Epoch_and_slot.of_time_exn ~constants time)
         in
         check_block_data ~constants ~logger block_data actual_global_slot ) ;
        let consensus_transition = block_data.global_slot in
        let previous_protocol_state_hash =
          Protocol_state.hash previous_protocol_state
        in
        let block_creator =
          block_data.stake_proof.producer_public_key |> Public_key.compress
        in
        [%log internal] "Consensus_state_update" ;
        let consensus_state =
          Or_error.ok_exn
            (Consensus_state.update ~constants ~previous_consensus_state
               ~consensus_transition
               ~producer_vrf_result:block_data.Block_data.vrf_result
               ~previous_protocol_state_hash ~supply_increase
               ~snarked_ledger_hash ~genesis_ledger_hash
               ~block_stake_winner:block_data.stake_proof.delegator_pk
               ~block_creator
               ~coinbase_receiver:block_data.stake_proof.coinbase_receiver_pk
               ~supercharge_coinbase )
        in
        [%log internal] "Consensus_state_update_done" ;
        let genesis_state_hash =
          Protocol_state.genesis_state_hash
            ~state_hash:(Some previous_protocol_state_hash)
            previous_protocol_state
        in
        let protocol_state =
          Protocol_state.create_value ~genesis_state_hash
            ~previous_state_hash:(Protocol_state.hash previous_protocol_state)
            ~blockchain_state ~consensus_state
            ~constants:(Protocol_state.constants previous_protocol_state)
        in
        [%log internal] "Generate_transition_done" ;
        (protocol_state, consensus_transition)

      include struct
        let%snarkydef.Tick next_state_checked ~constraint_constants
            ~(prev_state : Protocol_state.var)
            ~(prev_state_hash : Mina_base.State_hash.var) transition
            supply_increase =
          Consensus_state.update_var ~constraint_constants
            (Protocol_state.consensus_state prev_state)
            (Snark_transition.consensus_transition transition)
            prev_state_hash ~supply_increase
            ~previous_blockchain_state_ledger_hash:
              ( Protocol_state.blockchain_state prev_state
              |> Blockchain_state.snarked_ledger_hash )
            ~genesis_ledger_hash:
              ( Protocol_state.blockchain_state prev_state
              |> Blockchain_state.genesis_ledger_hash )
            ~protocol_constants:(Protocol_state.constants prev_state)
      end

      module For_tests = struct
        let gen_consensus_state
            ~(constraint_constants : Genesis_constants.Constraint_constants.t)
            ~constants ~(gen_slot_advancement : int Quickcheck.Generator.t) :
            (   previous_protocol_state:
                  Protocol_state.Value.t
                  Mina_base.State_hash.With_state_hashes.t
             -> snarked_ledger_hash:Mina_base.Frozen_ledger_hash.t
             -> coinbase_receiver:Public_key.Compressed.t
             -> supercharge_coinbase:bool
             -> Consensus_state.Value.t )
            Quickcheck.Generator.t =
          let open Consensus_state in
          let genesis_ledger_hash =
            let (module L) = Genesis_ledger.for_unit_tests in
            Lazy.force L.t |> Mina_ledger.Ledger.merkle_root
            |> Mina_base.Frozen_ledger_hash.of_ledger_hash
          in
          let open Quickcheck.Let_syntax in
          let%bind slot_advancement = gen_slot_advancement in
          let%map producer_vrf_result = Vrf.Output.gen in
          fun ~(previous_protocol_state :
                 Protocol_state.Value.t Mina_base.State_hash.With_state_hashes.t
                 ) ~(snarked_ledger_hash : Mina_base.Frozen_ledger_hash.t)
              ~coinbase_receiver ~supercharge_coinbase ->
            let prev =
              Protocol_state.consensus_state
                (With_hash.data previous_protocol_state)
            in
            let blockchain_length = Length.succ prev.blockchain_length in
            let curr_global_slot =
              Global_slot.(prev.curr_global_slot + slot_advancement)
            in
            let global_slot_since_genesis =
              Mina_numbers.Global_slot_since_genesis.add
                prev.global_slot_since_genesis
                (Mina_numbers.Global_slot_span.of_int slot_advancement)
            in
            let curr_epoch, curr_slot =
              Global_slot.to_epoch_and_slot curr_global_slot
            in
            let total_currency =
              Option.value_exn
                (Amount.add prev.total_currency
                   constraint_constants.coinbase_amount )
            in
            let prev_epoch, prev_slot =
              Consensus_state.curr_epoch_and_slot prev
            in
            let staking_epoch_data, next_epoch_data, epoch_count =
              Epoch_data.update_pair ~constants
                (prev.staking_epoch_data, prev.next_epoch_data)
                prev.epoch_count ~prev_epoch ~next_epoch:curr_epoch
                ~next_slot:curr_slot
                ~prev_protocol_state_hash:
                  (Mina_base.State_hash.With_state_hashes.state_hash
                     previous_protocol_state )
                ~producer_vrf_result ~snarked_ledger_hash ~genesis_ledger_hash
                ~total_currency
            in
            let min_window_density, sub_window_densities =
              Min_window_density.update_min_window_density ~constants
                ~incr_window:true ~prev_global_slot:prev.curr_global_slot
                ~next_global_slot:curr_global_slot
                ~prev_sub_window_densities:prev.sub_window_densities
                ~prev_min_window_density:prev.min_window_density
            in
            let genesis_winner_pk = fst Vrf.Precomputed.genesis_winner in
            { Poly.blockchain_length
            ; epoch_count
            ; min_window_density
            ; sub_window_densities
            ; last_vrf_output = Vrf.Output.truncate producer_vrf_result
            ; total_currency
            ; curr_global_slot
            ; global_slot_since_genesis
            ; staking_epoch_data
            ; next_epoch_data
            ; has_ancestor_in_same_checkpoint_window =
                same_checkpoint_window_unchecked ~constants
                  (Global_slot.create ~constants ~epoch:prev_epoch
                     ~slot:prev_slot )
                  (Global_slot.create ~constants ~epoch:curr_epoch
                     ~slot:curr_slot )
            ; block_stake_winner = genesis_winner_pk
            ; block_creator = genesis_winner_pk
            ; coinbase_receiver
            ; supercharge_coinbase
            }
      end
    end
  end

  let time_hum ~(constants : Constants.t) (now : Block_time.t) =
    let epoch, slot = Epoch.epoch_and_slot_of_time_exn ~constants now in
    Printf.sprintf "epoch=%d, slot=%d" (Epoch.to_int epoch) (Slot.to_int slot)

  let%test_module "Proof of stake tests" =
    ( module struct
      open Mina_base
      open Mina_ledger
      open Data
      open Consensus_state

      let constraint_constants =
        Genesis_constants.Constraint_constants.for_unit_tests

      let constants = Lazy.force Constants.for_unit_tests

      let genesis_epoch_data = Genesis_epoch_data.for_unit_tests

      module Genesis_ledger = (val Genesis_ledger.for_unit_tests)

      module Context : CONTEXT = struct
        let logger = Logger.null ()

        let constraint_constants = constraint_constants

        let consensus_constants = constants
      end

=======
        }
      [@@deriving yojson]

      let display (t : Value.t) =
        let epoch, slot =
          Global_slot.to_epoch_and_slot t.curr_global_slot_since_hard_fork
        in
        { blockchain_length = Length.to_int t.blockchain_length
        ; epoch_count = Length.to_int t.epoch_count
        ; curr_epoch = Segment_id.to_int epoch
        ; curr_slot = Segment_id.to_int slot
        ; global_slot_since_genesis =
            Mina_numbers.Global_slot_since_genesis.to_int
              t.global_slot_since_genesis
        ; total_currency = Amount.to_nanomina_int t.total_currency
        }

      let curr_global_slot (t : Value.t) = t.curr_global_slot_since_hard_fork

      let curr_ f = Fn.compose f curr_global_slot

      let curr_epoch_and_slot = curr_ Global_slot.to_epoch_and_slot

      let curr_epoch = curr_ Global_slot.epoch

      let curr_slot = curr_ Global_slot.slot

      let blockchain_length_var (t : var) = t.blockchain_length

      let min_window_density_var (t : var) = t.min_window_density

      let total_currency_var (t : var) = t.total_currency

      let staking_epoch_data_var (t : var) : Epoch_data.var =
        t.staking_epoch_data

      let staking_epoch_data (t : Value.t) = t.staking_epoch_data

      let next_epoch_data_var (t : var) : Epoch_data.var = t.next_epoch_data

      let next_epoch_data (t : Value.t) = t.next_epoch_data

      let coinbase_receiver_var (t : var) = t.coinbase_receiver

      let curr_global_slot_var (t : var) =
        Global_slot.slot_number t.curr_global_slot_since_hard_fork

      let curr_global_slot (t : Value.t) =
        Global_slot.slot_number t.curr_global_slot_since_hard_fork

      let consensus_time (t : Value.t) = t.curr_global_slot_since_hard_fork

      let global_slot_since_genesis_var (t : var) = t.global_slot_since_genesis

      [%%define_locally
      Poly.
        ( blockchain_length
        , min_window_density
        , sub_window_densities
        , total_currency
        , global_slot_since_genesis
        , block_stake_winner
        , last_vrf_output
        , block_creator
        , coinbase_receiver )]

      module Unsafe = struct
        (* TODO: very unsafe, do not use unless you know what you are doing *)
        let dummy_advance (t : Value.t) ?(increase_epoch_count = false)
            ~new_global_slot_since_genesis : Value.t =
          let new_epoch_count =
            if increase_epoch_count then Length.succ t.epoch_count
            else t.epoch_count
          in
          let slot_diff =
            Option.value_exn
              (Mina_numbers.Global_slot_since_genesis.diff
                 new_global_slot_since_genesis t.global_slot_since_genesis )
          in
          { t with
            epoch_count = new_epoch_count
          ; curr_global_slot_since_hard_fork =
              Global_slot.add t.curr_global_slot_since_hard_fork slot_diff
          ; global_slot_since_genesis = new_global_slot_since_genesis
          }
      end

      let graphql_type () : ('ctx, Value.t option) Graphql_async.Schema.typ =
        let open Graphql_async in
        let open Signature_lib_unix.Graphql_scalars in
        let public_key = PublicKey.typ () in
        let open Schema in
        let length = Mina_numbers_unix.Graphql_scalars.Length.typ () in
        let amount = Currency_unix.Graphql_scalars.Amount.typ () in
        obj "ConsensusState" ~fields:(fun _ ->
            [ field "blockchainLength" ~typ:(non_null length)
                ~doc:"Length of the blockchain at this block"
                ~deprecated:(Deprecated (Some "use blockHeight instead"))
                ~args:Arg.[]
                ~resolve:(fun _ { Poly.blockchain_length; _ } ->
                  blockchain_length )
            ; field "blockHeight" ~typ:(non_null length)
                ~doc:"Height of the blockchain at this block"
                ~args:Arg.[]
                ~resolve:(fun _ { Poly.blockchain_length; _ } ->
                  blockchain_length )
            ; field "epochCount" ~typ:(non_null length)
                ~args:Arg.[]
                ~resolve:(fun _ { Poly.epoch_count; _ } -> epoch_count)
            ; field "minWindowDensity" ~typ:(non_null length)
                ~args:Arg.[]
                ~resolve:(fun _ { Poly.min_window_density; _ } ->
                  min_window_density )
            ; field "lastVrfOutput" ~typ:(non_null string)
                ~args:Arg.[]
                ~resolve:(fun (_ : 'ctx resolve_info)
                              { Poly.last_vrf_output; _ } ->
                  Vrf.Output.Truncated.to_base58_check last_vrf_output )
            ; field "totalCurrency"
                ~doc:"Total currency in circulation at this block"
                ~typ:(non_null amount)
                ~args:Arg.[]
                ~resolve:(fun _ { Poly.total_currency; _ } -> total_currency)
            ; field "stakingEpochData"
                ~typ:
                  ( non_null
                  @@ Epoch_data.Staking.graphql_type "StakingEpochData" )
                ~args:Arg.[]
                ~resolve:(fun (_ : 'ctx resolve_info)
                              { Poly.staking_epoch_data; _ } ->
                  staking_epoch_data )
            ; field "nextEpochData"
                ~typ:(non_null @@ Epoch_data.Next.graphql_type "NextEpochData")
                ~args:Arg.[]
                ~resolve:(fun (_ : 'ctx resolve_info)
                              { Poly.next_epoch_data; _ } -> next_epoch_data )
            ; field "hasAncestorInSameCheckpointWindow" ~typ:(non_null bool)
                ~args:Arg.[]
                ~resolve:(fun _
                              { Poly.has_ancestor_in_same_checkpoint_window; _ } ->
                  has_ancestor_in_same_checkpoint_window )
            ; field "slot" ~doc:"Slot in which this block was created"
                ~typ:(non_null @@ Graphql_scalars.Slot.typ ())
                ~args:Arg.[]
                ~resolve:(fun _ { Poly.curr_global_slot_since_hard_fork; _ } ->
                  Global_slot.slot curr_global_slot_since_hard_fork )
            ; field "slotSinceGenesis"
                ~doc:"Slot since genesis (across all hard-forks)"
                ~typ:
                  ( non_null
                  @@ Mina_numbers_unix.Graphql_scalars.GlobalSlotSinceGenesis
                     .typ () )
                ~args:Arg.[]
                ~resolve:(fun _ { Poly.global_slot_since_genesis; _ } ->
                  global_slot_since_genesis )
            ; field "epoch" ~doc:"Epoch in which this block was created"
                ~typ:(non_null @@ Graphql_scalars.Epoch.typ ())
                ~args:Arg.[]
                ~resolve:(fun _ { Poly.curr_global_slot_since_hard_fork; _ } ->
                  Global_slot.epoch curr_global_slot_since_hard_fork )
            ; field "superchargedCoinbase" ~typ:(non_null bool)
                ~doc:
                  "Whether or not this coinbase was \"supercharged\", ie. \
                   created by an account that has no locked tokens"
                ~args:Arg.[]
                ~resolve:(fun _ { Poly.supercharge_coinbase; _ } ->
                  supercharge_coinbase )
            ; field "blockStakeWinner" ~typ:(non_null public_key)
                ~doc:
                  "The public key that is responsible for winning this block \
                   (including delegations)"
                ~args:Arg.[]
                ~resolve:(fun _ { Poly.block_stake_winner; _ } ->
                  block_stake_winner )
            ; field "blockCreator" ~typ:(non_null public_key)
                ~doc:"The block producer public key that created this block"
                ~args:Arg.[]
                ~resolve:(fun _ { Poly.block_creator; _ } -> block_creator)
            ; field "coinbaseReceiever" ~typ:(non_null public_key)
                ~args:Arg.[]
                ~resolve:(fun _ { Poly.coinbase_receiver; _ } ->
                  coinbase_receiver )
            ] )
    end

    module Prover_state = struct
      include Stake_proof

      let genesis_data = Vrf.Precomputed.genesis_stake_proof

      let precomputed_handler = Vrf.Precomputed.handler

      let handler
          { delegator
          ; delegator_pk
          ; coinbase_receiver_pk
          ; ledger
          ; producer_private_key
          ; producer_public_key
          } ~(constraint_constants : Genesis_constants.Constraint_constants.t)
          ~pending_coinbase:
            { Mina_base.Pending_coinbase_witness.pending_coinbases
            ; is_new_stack
            } : Snark_params.Tick.Handler.t =
        let ledger_handler =
          unstage (Mina_ledger.Sparse_ledger.handler ledger)
        in
        let pending_coinbase_handler =
          unstage
            (Mina_base.Pending_coinbase.handler
               ~depth:constraint_constants.pending_coinbase_depth
               pending_coinbases ~is_new_stack )
        in
        let handlers =
          Snarky_backendless.Request.Handler.(
            push
              (push fail (create_single pending_coinbase_handler))
              (create_single ledger_handler))
        in
        fun (With { request; respond }) ->
          match request with
          | Vrf.Winner_address ->
              respond (Provide delegator)
          | Vrf.Winner_pk ->
              respond (Provide delegator_pk)
          | Vrf.Coinbase_receiver_pk ->
              respond (Provide coinbase_receiver_pk)
          | Vrf.Producer_private_key ->
              respond (Provide producer_private_key)
          | Vrf.Producer_public_key ->
              respond (Provide producer_public_key)
          | _ ->
              respond
                (Provide
                   (Snarky_backendless.Request.Handler.run handlers
                      [ "Ledger Handler"; "Pending Coinbase Handler" ]
                      request ) )

      let ledger_depth { ledger; _ } = ledger.depth
    end
  end

  module Coinbase_receiver = struct
    type t = [ `Producer | `Other of Public_key.Compressed.t ]
    [@@deriving yojson]

    let resolve ~self : t -> Public_key.Compressed.t = function
      | `Producer ->
          self
      | `Other pk ->
          pk
  end

  module Hooks = struct
    open Data

    let is_genesis_epoch ~(constants : Constants.t) time =
      Epoch.(equal (of_time_exn ~constants time) zero)

    (* Select the correct epoch data to use from a consensus state for a given epoch.
     * The rule for selecting the correct epoch data changes based on whether or not
     * the consensus state we are selecting from is in the epoch we want to select.
     * There is also a special case for when the consensus state we are selecting
     * from is in the genesis epoch.
     *)
    let select_epoch_data ~(consensus_state : Consensus_state.Value.t) ~epoch =
      let curr_epoch = Consensus_state.curr_epoch consensus_state in
      (* are we in the same epoch as the consensus state? *)
      let in_same_epoch = Epoch.equal epoch curr_epoch in
      (* are we in the next epoch after the consensus state? *)
      let in_next_epoch = Epoch.equal epoch (Epoch.succ curr_epoch) in
      (* is the consensus state from the genesis epoch? *)
      let from_genesis_epoch =
        Length.equal consensus_state.epoch_count Length.zero
      in
      let in_initial_epoch = Epoch.(equal zero) epoch in
      if in_next_epoch then
        Ok (Epoch_data.next_to_staking consensus_state.next_epoch_data)
      else if in_same_epoch || (from_genesis_epoch && in_initial_epoch) then
        Ok consensus_state.staking_epoch_data
      else Error ()

    let epoch_snapshot_name = function
      | `Genesis ->
          "genesis"
      | `Curr ->
          "curr"
      | `Last ->
          "last"

    (* Select the correct epoch snapshot to use from local state for an epoch.
     * The rule for selecting the correct epoch snapshot is predicated off of
     * whether or not the first transition in the epoch in question has been
     * finalized yet, as the local state epoch snapshot pointers are not
     * updated until the consensus state reaches the root of the transition
     * frontier.This does not apply to the genesis epoch where we should always
     * take the staking epoch snapshot because epoch ledger transition will not
     * happen for genesis epoch.
     * This function does not guarantee that the selected epoch snapshot is valid
     * (i.e. it does not check that the epoch snapshot's ledger hash is the same
     * as the ledger hash specified by the epoch data).
     *)
    let select_epoch_snapshot ~(constants : Constants.t)
        ~(consensus_state : Consensus_state.Value.t) ~local_state ~epoch =
      let open Local_state in
      let open Epoch_data.Poly in
      (* are we in the next epoch after the consensus state? *)
      let in_next_epoch =
        Epoch.equal epoch
          (Epoch.succ (Consensus_state.curr_epoch consensus_state))
      in
      (* has the first transition in the epoch (other than the genesis epoch) reached finalization? *)
      let epoch_is_not_finalized =
        let is_genesis_epoch = Length.equal epoch Length.zero in
        let epoch_is_finalized =
          Length.(consensus_state.next_epoch_data.epoch_length > constants.k)
        in
        (not epoch_is_finalized) && not is_genesis_epoch
      in
      if in_next_epoch || epoch_is_not_finalized then
        (`Curr, !local_state.Data.next_epoch_snapshot)
      else (`Last, !local_state.staking_epoch_snapshot)

    let get_epoch_ledger ~constants ~(consensus_state : Consensus_state.Value.t)
        ~local_state =
      let _, snapshot =
        select_epoch_snapshot ~constants ~consensus_state
          ~epoch:(Data.Consensus_state.curr_epoch consensus_state)
          ~local_state
      in
      Data.Local_state.Snapshot.ledger snapshot

    type required_snapshot =
      { snapshot_id : Local_state.snapshot_identifier
      ; expected_root : Mina_base.Frozen_ledger_hash.t
      }
    [@@deriving to_yojson]

    type local_state_sync =
      | One of required_snapshot
      | Both of
          { next : Mina_base.Frozen_ledger_hash.t
          ; staking : Mina_base.Frozen_ledger_hash.t
          }
    [@@deriving to_yojson]

    let local_state_sync_count (s : local_state_sync) =
      match s with One _ -> 1 | Both _ -> 2

    let required_local_state_sync ~constants
        ~(consensus_state : Consensus_state.Value.t) ~local_state =
      let open Mina_base in
      let epoch = Consensus_state.curr_epoch consensus_state in
      let source, _snapshot =
        select_epoch_snapshot ~constants ~consensus_state ~local_state ~epoch
      in
      let required_snapshot_sync snapshot_id expected_root =
        Option.some_if
          (not
             (Ledger_hash.equal
                (Frozen_ledger_hash.to_ledger_hash expected_root)
                (Local_state.Snapshot.Ledger_snapshot.merkle_root
                   (Local_state.get_snapshot local_state snapshot_id).ledger ) ) )
          { snapshot_id; expected_root }
      in
      match source with
      | `Curr ->
          Option.map
            (required_snapshot_sync Next_epoch_snapshot
               consensus_state.staking_epoch_data.ledger.hash ) ~f:(fun s ->
              One s )
      | `Last -> (
          match
            ( required_snapshot_sync Next_epoch_snapshot
                consensus_state.next_epoch_data.ledger.hash
            , required_snapshot_sync Staking_epoch_snapshot
                consensus_state.staking_epoch_data.ledger.hash )
          with
          | None, None ->
              None
          | Some x, None | None, Some x ->
              Some (One x)
          | Some next, Some staking ->
              Some
                (Both
                   { next = next.expected_root
                   ; staking = staking.expected_root
                   } ) )

    let sync_local_state ~context:(module Context : CONTEXT) ~trust_system
        ~local_state ~glue_sync_ledger requested_syncs =
      let open Context in
      let open Local_state in
      let open Snapshot in
      let open Deferred.Let_syntax in
      O1trace.thread "sync_local_state" (fun () ->
          [%log info]
            "Syncing local state; requesting $num_requested snapshots from \
             peers"
            ~metadata:
              [ ("num_requested", `Int (local_state_sync_count requested_syncs))
              ; ("requested_syncs", local_state_sync_to_yojson requested_syncs)
              ; ("local_state", Local_state.to_yojson local_state)
              ] ;
          let sync { snapshot_id; expected_root = target_ledger_hash } =
            (* if requested last epoch ledger is equal to the current epoch ledger
               then we don't need to sync the ledger to the peers. *)
            if
              equal_snapshot_identifier snapshot_id Staking_epoch_snapshot
              && Mina_base.(
                   Ledger_hash.equal
                     (Frozen_ledger_hash.to_ledger_hash target_ledger_hash)
                     (Local_state.Snapshot.Ledger_snapshot.merkle_root
                        !local_state.next_epoch_snapshot.ledger ))
            then (
              Local_state.Snapshot.Ledger_snapshot.remove
                !local_state.staking_epoch_snapshot.ledger
                ~location:(staking_epoch_ledger_location local_state) ;
              match !local_state.next_epoch_snapshot.ledger with
              | Local_state.Snapshot.Ledger_snapshot.Genesis_epoch_ledger _ ->
                  set_snapshot local_state Staking_epoch_snapshot
                    !local_state.next_epoch_snapshot ;
                  Deferred.Or_error.ok_unit
              | Ledger_db next_epoch_ledger ->
                  let ledger =
                    Mina_ledger.Ledger.Db.create_checkpoint next_epoch_ledger
                      ~directory_name:
                        (staking_epoch_ledger_location local_state)
                      ()
                  in
                  set_snapshot local_state Staking_epoch_snapshot
                    { ledger = Ledger_snapshot.Ledger_db ledger
                    ; delegatee_table =
                        !local_state.next_epoch_snapshot.delegatee_table
                    } ;
                  Deferred.Or_error.ok_unit )
            else
              let ledger_hash_json =
                Mina_base.Ledger_hash.to_yojson target_ledger_hash
              in
              [%log info] "Syncing epoch ledger with hash $target_ledger_hash"
                ~metadata:[ ("target_ledger_hash", ledger_hash_json) ] ;
              (* start with an existing epoch ledger, which may be faster
                 than syncing with an empty ledger, since ledgers accumulate
                 new leaves in increasing index order
              *)
              let%bind.Deferred.Or_error db_ledger =
                let db_ledger_of_snapshot snapshot snapshot_location =
                  O1trace.sync_thread "db_ledger_of_snapshot" (fun () ->
                      match snapshot.ledger with
                      | Ledger_snapshot.Ledger_db ledger ->
                          Ok ledger
                      | Ledger_snapshot.Genesis_epoch_ledger ledger ->
                          let module Ledger_transfer =
                            Mina_ledger.Ledger_transfer.Make
                              (Mina_ledger.Ledger)
                              (Mina_ledger.Ledger.Db)
                          in
                          let fresh_db_ledger =
                            Mina_ledger.Ledger.Db.create
                              ~directory_name:snapshot_location
                              ~depth:Context.constraint_constants.ledger_depth
                              ()
                          in
                          Ledger_transfer.transfer_accounts ~src:ledger
                            ~dest:fresh_db_ledger )
                in
                match snapshot_id with
                | Staking_epoch_snapshot ->
                    return
                    @@ db_ledger_of_snapshot !local_state.staking_epoch_snapshot
                         (staking_epoch_ledger_location local_state)
                | Next_epoch_snapshot ->
                    return
                    @@ db_ledger_of_snapshot !local_state.next_epoch_snapshot
                         (next_epoch_ledger_location local_state)
              in
              let sync_ledger =
                Mina_ledger.Sync_ledger.Db.create ~logger ~trust_system
                  db_ledger
              in
              let query_reader =
                Mina_ledger.Sync_ledger.Db.query_reader sync_ledger
              in
              let response_writer =
                Mina_ledger.Sync_ledger.Db.answer_writer sync_ledger
              in
              glue_sync_ledger ~preferred:[] query_reader response_writer ;
              match%bind
                Mina_ledger.Sync_ledger.Db.fetch sync_ledger target_ledger_hash
                  ~data:() ~equal:(fun () () -> true)
              with
              | `Ok ledger ->
                  [%log info]
                    "Succeeded in syncing epoch ledger with hash \
                     $target_ledger_hash from peers"
                    ~metadata:[ ("target_ledger_hash", ledger_hash_json) ] ;
                  assert (
                    Mina_base.Ledger_hash.equal target_ledger_hash
                      (Mina_ledger.Ledger.Db.merkle_root ledger) ) ;
                  reset_snapshot local_state snapshot_id ledger ;
                  Deferred.Or_error.ok_unit
              | `Target_changed _ ->
                  [%log error] "Target changed when syncing epoch ledger" ;
                  return (Or_error.error_string "Epoch ledger target changed")
          in
          match requested_syncs with
          | One required_sync ->
              let open Async.Deferred.Let_syntax in
              let start = Core.Time.now () in
              let%map result = sync required_sync in
              let { snapshot_id; _ } = required_sync in
              ( match snapshot_id with
              | Staking_epoch_snapshot ->
                  Mina_metrics.(
                    Counter.inc Bootstrap.staking_epoch_ledger_sync_ms
                      Core.Time.(diff (now ()) start |> Span.to_ms))
              | Next_epoch_snapshot ->
                  Mina_metrics.(
                    Counter.inc Bootstrap.next_epoch_ledger_sync_ms
                      Core.Time.(diff (now ()) start |> Span.to_ms)) ) ;
              result
          | Both { staking; next } ->
              (*Sync staking ledger before syncing the next ledger*)
              let open Deferred.Or_error.Let_syntax in
              let start = Core.Time.now () in
              let%bind () =
                sync
                  { snapshot_id = Staking_epoch_snapshot
                  ; expected_root = staking
                  }
              in
              Mina_metrics.(
                Counter.inc Bootstrap.staking_epoch_ledger_sync_ms
                  Core.Time.(diff (now ()) start |> Span.to_ms)) ;
              let start = Core.Time.now () in
              let%map () =
                sync { snapshot_id = Next_epoch_snapshot; expected_root = next }
              in
              Mina_metrics.(
                Counter.inc Bootstrap.next_epoch_ledger_sync_ms
                  Core.Time.(diff (now ()) start |> Span.to_ms)) )

    let received_within_window ~constants (epoch, slot) ~time_received =
      let open Int64 in
      let ( < ) x y = compare x y < 0 in
      let ( >= ) x y = compare x y >= 0 in
      let time_received =
        Time.(
          of_span_since_epoch
            (Span.of_ms (Unix_timestamp.to_int64 time_received)))
      in
      let slot_diff =
        Epoch.diff_in_slots ~constants
          (Epoch_and_slot.of_time_exn time_received ~constants)
          (epoch, slot)
      in
      if slot_diff < 0L then Error `Too_early
      else if slot_diff >= UInt32.(to_int64 (add constants.delta (of_int 1)))
      then Error (`Too_late (sub slot_diff UInt32.(to_int64 constants.delta)))
      else Ok ()

    let received_at_valid_time ~(constants : Constants.t)
        (consensus_state : Consensus_state.Value.t) ~time_received =
      received_within_window ~constants
        (Consensus_state.curr_epoch_and_slot consensus_state)
        ~time_received

    let is_short_range ~constants =
      let open Consensus_state in
      let is_pred x1 x2 = Epoch.equal (Epoch.succ x1) x2 in
      let pred_case c1 c2 =
        let e1, e2 = (curr_epoch c1, curr_epoch c2) in
        let c1_next_is_finalized =
          not (Slot.in_seed_update_range ~constants (Slot.succ (curr_slot c1)))
        in
        is_pred e1 e2 && c1_next_is_finalized
        && Mina_base.State_hash.equal c1.next_epoch_data.lock_checkpoint
             c2.staking_epoch_data.lock_checkpoint
      in
      fun c1 c2 ->
        if Epoch.equal (curr_epoch c1) (curr_epoch c2) then
          Mina_base.State_hash.equal c1.staking_epoch_data.lock_checkpoint
            c2.staking_epoch_data.lock_checkpoint
        else pred_case c1 c2 || pred_case c2 c1

    type select_status = [ `Keep | `Take ] [@@deriving equal]

    let select ~context:(module Context : CONTEXT) ~existing:existing_with_hash
        ~candidate:candidate_with_hash =
      let open Context in
      let { With_hash.hash =
              { Mina_base.State_hash.State_hashes.state_hash = existing_hash
              ; _
              }
          ; data = existing
          } =
        existing_with_hash
      in
      let { With_hash.hash =
              { Mina_base.State_hash.State_hashes.state_hash = candidate_hash
              ; _
              }
          ; data = candidate
          } =
        candidate_with_hash
      in
      let string_of_choice = function `Take -> "Take" | `Keep -> "Keep" in
      let log_result choice msg =
        [%log debug] "Select result: $choice -- $message"
          ~metadata:
            [ ("choice", `String (string_of_choice choice))
            ; ("message", `String msg)
            ]
      in
      let log_choice ~precondition_msg ~choice_msg choice =
        let choice_msg =
          match choice with
          | `Take ->
              choice_msg
          | `Keep ->
              Printf.sprintf "not (%s)" choice_msg
        in
        let msg = Printf.sprintf "(%s) && (%s)" precondition_msg choice_msg in
        log_result choice msg
      in
      [%log debug] "Selecting best consensus state"
        ~metadata:
          [ ("existing", Consensus_state.Value.to_yojson existing)
          ; ("candidate", Consensus_state.Value.to_yojson candidate)
          ] ;
      (* TODO: add fork_before_checkpoint check *)
      (* Each branch contains a precondition predicate and a choice predicate,
       * which takes the new state when true. Each predicate is also decorated
       * with a string description, used for debugging messages *)
      let less_than_or_equal_when a b ~compare ~condition =
        let c = compare a b in
        c < 0 || (c = 0 && condition)
      in
      let candidate_hash_is_bigger =
        Mina_base.State_hash.(candidate_hash > existing_hash)
      in
      let candidate_vrf_is_bigger =
        let string_of_blake2 =
          Blake2.(Fn.compose to_raw_string digest_string)
        in
        let compare_blake2 a b =
          String.compare (string_of_blake2 a) (string_of_blake2 b)
        in
        less_than_or_equal_when existing.last_vrf_output
          candidate.last_vrf_output ~compare:compare_blake2
          ~condition:candidate_hash_is_bigger
      in
      let blockchain_length_is_longer =
        less_than_or_equal_when existing.blockchain_length
          candidate.blockchain_length ~compare:Length.compare
          ~condition:candidate_vrf_is_bigger
      in
      let long_fork_chain_quality_is_better =
        (* The min window density if we imagine extending to the max slot of the two chains. *)
        (* TODO: You could argue that instead this should be imagine extending to the current consensus time. *)
        let max_slot =
          Global_slot.max candidate.curr_global_slot_since_hard_fork
            existing.curr_global_slot_since_hard_fork
        in
        let virtual_min_window_density (s : Consensus_state.Value.t) =
          if Global_slot.equal s.curr_global_slot_since_hard_fork max_slot then
            s.min_window_density
          else
            Min_window_density.update_min_window_density ~incr_window:false
              ~constants:consensus_constants
              ~prev_global_slot:s.curr_global_slot_since_hard_fork
              ~next_global_slot:max_slot
              ~prev_sub_window_densities:s.sub_window_densities
              ~prev_min_window_density:s.min_window_density
            |> fst
        in
        less_than_or_equal_when
          (virtual_min_window_density existing)
          (virtual_min_window_density candidate)
          ~compare:Length.compare ~condition:blockchain_length_is_longer
      in
      let precondition_msg, choice_msg, should_take =
        if is_short_range existing candidate ~constants:consensus_constants then
          ( "most recent finalized checkpoints are equal"
          , "candidate length is longer than existing length "
          , blockchain_length_is_longer )
        else
          ( "most recent finalized checkpoints are not equal"
          , "candidate virtual min-length is longer than existing virtual \
             min-length"
          , long_fork_chain_quality_is_better )
      in
      let choice = if should_take then `Take else `Keep in
      log_choice ~precondition_msg ~choice_msg choice ;
      choice

    let epoch_end_time = Epoch.end_time

    let get_epoch_data_for_vrf ~(constants : Constants.t) now
        (state : Consensus_state.Value.t) ~local_state ~logger :
        Epoch_data_for_vrf.t * Local_state.Snapshot.Ledger_snapshot.t =
      let curr_epoch, curr_slot =
        Epoch.epoch_and_slot_of_time_exn ~constants
          (Block_time.of_span_since_epoch (Block_time.Span.of_ms now))
      in
      let epoch, slot =
        if
          Epoch.equal curr_epoch (Consensus_state.curr_epoch state)
          && Slot.equal curr_slot (Consensus_state.curr_slot state)
        then Epoch.incr ~constants (curr_epoch, curr_slot)
        else (curr_epoch, curr_slot)
      in
      let global_slot =
        Global_slot.of_epoch_and_slot ~constants (epoch, slot)
        |> Global_slot.slot_number
      in
      [%log debug]
        "Systime: %d, epoch-slot@systime: %08d-%04d, starttime@epoch@systime: \
         %d"
        (Int64.to_int now) (Epoch.to_int epoch) (Slot.to_int slot)
        ( Int64.to_int @@ Time.Span.to_ms @@ Time.to_span_since_epoch
        @@ Epoch.start_time ~constants epoch ) ;
      [%log debug]
        !"Selecting correct epoch data from state -- epoch by time: %d, state \
          epoch: %d, state epoch count: %d"
        (Epoch.to_int epoch)
        (Epoch.to_int (Consensus_state.curr_epoch state))
        (Length.to_int state.epoch_count) ;
      let epoch_data =
        match select_epoch_data ~consensus_state:state ~epoch with
        | Ok epoch_data ->
            epoch_data
        | Error () ->
            [%log fatal]
              "An empty epoch is detected! This could be caused by the \
               following reasons: system time is out of sync with protocol \
               state time; or internet connection is down or unstable If it is \
               the first case, please setup NTP. If it is the second case, \
               please check the internet connection." ;
            exit 99
      in
      let epoch_snapshot =
        let source, snapshot =
          select_epoch_snapshot ~constants ~consensus_state:state ~local_state
            ~epoch
        in
        let snapshot_ledger_hash =
          Local_state.Snapshot.Ledger_snapshot.merkle_root snapshot.ledger
        in
        [%log debug]
          ~metadata:
            [ ( "ledger_hash"
              , Mina_base.Frozen_ledger_hash.to_yojson snapshot_ledger_hash )
            ]
          !"Using %s_epoch_snapshot root hash $ledger_hash"
          (epoch_snapshot_name source) ;
        (*TODO: uncomment after #6956 is resolved*)
        (*assert (
          Mina_base.Frozen_ledger_hash.equal snapshot_ledger_hash
          epoch_data.ledger.hash ) ;*)
        snapshot
      in
      let global_slot_since_genesis =
        let slot_diff =
          match
            Mina_numbers.Global_slot_since_hard_fork.diff global_slot
              (Consensus_state.curr_global_slot state)
          with
          | None ->
              [%log fatal]
                "Checking slot-winner for slot $slot which is older than the \
                 slot in the latest consensus state $state"
                ~metadata:
                  [ ( "slot"
                    , Mina_numbers.Global_slot_since_genesis.to_yojson
                        (Mina_numbers.Global_slot_since_genesis.of_uint32 slot)
                    )
                  ; ("state", Consensus_state.Value.to_yojson state)
                  ] ;
              failwith
                "Checking slot-winner for a slot which is older than the slot \
                 in the latest consensus state. System time might be \
                 out-of-sync"
          | Some diff ->
              diff
        in
        Mina_numbers.Global_slot_since_genesis.add
          (Consensus_state.global_slot_since_genesis state)
          slot_diff
      in
      let delegatee_table = epoch_snapshot.delegatee_table in
      ( Epoch_data_for_vrf.
          { epoch_ledger = epoch_data.ledger
          ; epoch_seed = epoch_data.seed
          ; delegatee_table
          ; epoch
          ; global_slot
          ; global_slot_since_genesis
          }
      , epoch_snapshot.ledger )

    let get_block_data ~(slot_won : Slot_won.t) ~ledger_snapshot
        ~coinbase_receiver =
      let delegator_pk, delegator_idx = slot_won.delegator in
      let producer_public_key = slot_won.producer.public_key in
      let producer_private_key = slot_won.producer.private_key in
      let producer_pk = Public_key.compress producer_public_key in
      { Block_data.stake_proof =
          { producer_private_key
          ; producer_public_key
          ; delegator = delegator_idx
          ; delegator_pk
          ; coinbase_receiver_pk =
              Coinbase_receiver.resolve ~self:producer_pk coinbase_receiver
          ; ledger =
              Local_state.Snapshot.Ledger_snapshot.ledger_subset
                [ Mina_base.(Account_id.create producer_pk Token_id.default)
                ; Mina_base.(Account_id.create delegator_pk Token_id.default)
                ]
                ledger_snapshot
          }
      ; global_slot = slot_won.global_slot
      ; global_slot_since_genesis = slot_won.global_slot_since_genesis
      ; vrf_result = slot_won.vrf_result
      }

    let frontier_root_transition (prev : Consensus_state.Value.t)
        (next : Consensus_state.Value.t) ~(local_state : Local_state.t)
        ~snarked_ledger ~genesis_ledger_hash =
      let snarked_ledger_hash =
        Mina_ledger.Ledger.Db.merkle_root snarked_ledger
      in
      if
        not
          (Epoch.equal
             (Consensus_state.curr_epoch prev)
             (Consensus_state.curr_epoch next) )
      then (
        !local_state.last_epoch_delegatee_table <-
          Some !local_state.staking_epoch_snapshot.delegatee_table ;
        Local_state.Snapshot.Ledger_snapshot.remove
          !local_state.staking_epoch_snapshot.ledger
          ~location:(Local_state.staking_epoch_ledger_location local_state) ;
        !local_state.staking_epoch_snapshot <- !local_state.next_epoch_snapshot ;
        (*If snarked ledger hash is still the genesis ledger hash then the epoch ledger should continue to be `next_data.ledger`. This is because the epoch ledgers at genesis can be different from the genesis ledger*)
        if
          not
            (Mina_base.Frozen_ledger_hash.equal snarked_ledger_hash
               genesis_ledger_hash )
        then (
          let epoch_ledger_uuids =
            Local_state.Data.
              { staking = !local_state.epoch_ledger_uuids.next
              ; next = Uuid_unix.create ()
              ; genesis_state_hash =
                  !local_state.epoch_ledger_uuids.genesis_state_hash
              }
          in
          !local_state.epoch_ledger_uuids <- epoch_ledger_uuids ;
          Yojson.Safe.to_file
            (!local_state.epoch_ledger_location ^ ".json")
            (Local_state.epoch_ledger_uuids_to_yojson epoch_ledger_uuids) ;
          !local_state.next_epoch_snapshot <-
            { ledger =
                Local_state.Snapshot.Ledger_snapshot.Ledger_db
                  (Mina_ledger.Ledger.Db.create_checkpoint snarked_ledger
                     ~directory_name:
                       ( !local_state.epoch_ledger_location
                       ^ Uuid.to_string epoch_ledger_uuids.next )
                     () )
            ; delegatee_table =
                compute_delegatee_table_ledger_db
                  (Local_state.current_block_production_keys local_state)
                  snarked_ledger
            } ) )

    let should_bootstrap_len ~context:(module Context : CONTEXT) ~existing
        ~candidate =
      let open Context in
      let open UInt32.Infix in
      UInt32.compare (candidate - existing)
        ( (UInt32.of_int 2 * consensus_constants.k)
        + (consensus_constants.delta + UInt32.of_int 1) )
      > 0

    let should_bootstrap ~context:(module Context : CONTEXT) ~existing
        ~candidate =
      match select ~context:(module Context) ~existing ~candidate with
      | `Keep ->
          false
      | `Take ->
          should_bootstrap_len
            ~context:(module Context)
            ~existing:
              (Consensus_state.blockchain_length (With_hash.data existing))
            ~candidate:
              (Consensus_state.blockchain_length (With_hash.data candidate))

    let%test "should_bootstrap is sane" =
      let module Context = struct
        let logger = Logger.create ()

        let constraint_constants =
          Genesis_constants.Constraint_constants.for_unit_tests

        let consensus_constants = Lazy.force Constants.for_unit_tests
      end in
      (* Even when consensus constants are of prod sizes, candidate should still trigger a bootstrap *)
      should_bootstrap_len
        ~context:(module Context)
        ~existing:Length.zero
        ~candidate:(Length.of_int 100_000_000)

    let to_unix_timestamp recieved_time =
      recieved_time |> Time.to_span_since_epoch |> Time.Span.to_ms
      |> Unix_timestamp.of_int64

    let%test "Receive a valid consensus_state with a bit of delay" =
      let constants = Lazy.force Constants.for_unit_tests in
      let genesis_ledger = Genesis_ledger.(Packed.t for_unit_tests) in
      let genesis_epoch_data = Genesis_epoch_data.for_unit_tests in
      let negative_one =
        Consensus_state.negative_one ~genesis_ledger ~genesis_epoch_data
          ~constants
          ~constraint_constants:
            Genesis_constants.Constraint_constants.for_unit_tests
      in
      let curr_epoch, curr_slot =
        Consensus_state.curr_epoch_and_slot negative_one
      in
      let delay = UInt32.(div (add constants.delta (of_int 1)) (of_int 2)) in
      let new_slot = UInt32.Infix.(curr_slot + delay) in
      let time_received =
        Epoch.slot_start_time ~constants curr_epoch new_slot
      in
      received_at_valid_time ~constants negative_one
        ~time_received:(to_unix_timestamp time_received)
      |> Result.is_ok

    let%test "Receive an invalid consensus_state" =
      let epoch = Epoch.of_int 5 in
      let constants = Lazy.force Constants.for_unit_tests in
      let genesis_ledger = Genesis_ledger.(Packed.t for_unit_tests) in
      let genesis_epoch_data = Genesis_epoch_data.for_unit_tests in
      let negative_one =
        Consensus_state.negative_one ~genesis_ledger ~genesis_epoch_data
          ~constants
          ~constraint_constants:
            Genesis_constants.Constraint_constants.for_unit_tests
      in
      let start_time = Epoch.start_time ~constants epoch in
      let ((curr_epoch, curr_slot) as curr) =
        Epoch_and_slot.of_time_exn ~constants start_time
      in
      let curr_global_slot_since_hard_fork =
        Global_slot.of_epoch_and_slot ~constants curr
      in
      let consensus_state =
        let global_slot_since_genesis =
          (* for testing, consider slot-since-hard-fork as since-genesis *)
          Global_slot.slot_number curr_global_slot_since_hard_fork
          |> Mina_numbers.Global_slot_since_hard_fork.to_uint32
          |> Mina_numbers.Global_slot_since_genesis.of_uint32
        in
        { negative_one with
          curr_global_slot_since_hard_fork
        ; global_slot_since_genesis
        }
      in
      let too_early =
        (* TODO: Does this make sense? *)
        Epoch.start_time ~constants (Consensus_state.curr_slot negative_one)
      in
      let too_late =
        let delay = UInt32.(mul (add constants.delta (of_int 1)) (of_int 2)) in
        let delayed_slot = UInt32.Infix.(curr_slot + delay) in
        Epoch.slot_start_time ~constants curr_epoch delayed_slot
      in
      let times = [ too_late; too_early ] in
      List.for_all times ~f:(fun time ->
          not
            ( received_at_valid_time ~constants consensus_state
                ~time_received:(to_unix_timestamp time)
            |> Result.is_ok ) )

    module type State_hooks_intf =
      Intf.State_hooks
        with type consensus_state := Consensus_state.Value.t
         and type consensus_state_var := Consensus_state.var
         and type consensus_transition := Consensus_transition.t
         and type block_data := Block_data.t

    module Make_state_hooks
        (Blockchain_state : Intf.Blockchain_state)
        (Protocol_state : Intf.Protocol_state
                            with type blockchain_state :=
                              Blockchain_state.Value.t
                             and type blockchain_state_var :=
                              Blockchain_state.var
                             and type consensus_state := Consensus_state.Value.t
                             and type consensus_state_var := Consensus_state.var)
        (Snark_transition : Intf.Snark_transition
                              with type blockchain_state_var :=
                                Blockchain_state.var
                               and type consensus_transition_var :=
                                Consensus_transition.var) :
      State_hooks_intf
        with type blockchain_state := Blockchain_state.Value.t
         and type protocol_state := Protocol_state.Value.t
         and type protocol_state_var := Protocol_state.var
         and type snark_transition_var := Snark_transition.var = struct
      (* TODO: only track total currency from accounts > 1% of the currency using transactions *)

      let genesis_winner = Vrf.Precomputed.genesis_winner

      let genesis_winner_account =
        Mina_base.Account.create
          (Mina_base.Account_id.create (fst genesis_winner)
             Mina_base.Token_id.default )
          (Currency.Balance.of_nanomina_int_exn 1000)

      let check_block_data ~constants ~logger (block_data : Block_data.t)
          global_slot =
        if
          not
            (Mina_numbers.Global_slot_since_hard_fork.equal
               (Global_slot.slot_number global_slot)
               block_data.global_slot )
        then
          [%log error]
            !"VRF was evaluated at (epoch, slot) %{sexp:Epoch_and_slot.t} but \
              the corresponding block was produced at a time corresponding to \
              %{sexp:Epoch_and_slot.t}. This means that generating the block \
              took more time than expected."
            (Global_slot.to_epoch_and_slot
               (Global_slot.of_slot_number ~constants block_data.global_slot) )
            (Global_slot.to_epoch_and_slot global_slot)

      let generate_transition
          ~(previous_protocol_state : Protocol_state.Value.t) ~blockchain_state
          ~current_time ~(block_data : Block_data.t) ~supercharge_coinbase
          ~snarked_ledger_hash ~genesis_ledger_hash ~supply_increase ~logger
          ~constraint_constants =
        [%log internal] "Generate_transition" ;
        let previous_consensus_state =
          Protocol_state.consensus_state previous_protocol_state
        in
        let constants =
          Constants.create ~constraint_constants
            ~protocol_constants:
              ( Protocol_state.constants previous_protocol_state
              |> Mina_base.Protocol_constants_checked.t_of_value )
        in
        (let actual_global_slot =
           let time = Time.of_span_since_epoch (Time.Span.of_ms current_time) in
           Global_slot.of_epoch_and_slot ~constants
             (Epoch_and_slot.of_time_exn ~constants time)
         in
         check_block_data ~constants ~logger block_data actual_global_slot ) ;
        let consensus_transition = block_data.global_slot in
        let previous_protocol_state_hash =
          Protocol_state.hash previous_protocol_state
        in
        let block_creator =
          block_data.stake_proof.producer_public_key |> Public_key.compress
        in
        [%log internal] "Consensus_state_update" ;
        let consensus_state =
          Or_error.ok_exn
            (Consensus_state.update ~constants ~previous_consensus_state
               ~consensus_transition
               ~producer_vrf_result:block_data.Block_data.vrf_result
               ~previous_protocol_state_hash ~supply_increase
               ~snarked_ledger_hash ~genesis_ledger_hash
               ~block_stake_winner:block_data.stake_proof.delegator_pk
               ~block_creator
               ~coinbase_receiver:block_data.stake_proof.coinbase_receiver_pk
               ~supercharge_coinbase )
        in
        [%log internal] "Consensus_state_update_done" ;
        let genesis_state_hash =
          Protocol_state.genesis_state_hash
            ~state_hash:(Some previous_protocol_state_hash)
            previous_protocol_state
        in
        let protocol_state =
          Protocol_state.create_value ~genesis_state_hash
            ~previous_state_hash:(Protocol_state.hash previous_protocol_state)
            ~blockchain_state ~consensus_state
            ~constants:(Protocol_state.constants previous_protocol_state)
        in
        [%log internal] "Generate_transition_done" ;
        (protocol_state, consensus_transition)

      include struct
        let%snarkydef.Tick next_state_checked ~constraint_constants
            ~(prev_state : Protocol_state.var)
            ~(prev_state_hash : Mina_base.State_hash.var) transition
            supply_increase =
          Consensus_state.update_var ~constraint_constants
            (Protocol_state.consensus_state prev_state)
            (Snark_transition.consensus_transition transition)
            prev_state_hash ~supply_increase
            ~previous_blockchain_state_ledger_hash:
              ( Protocol_state.blockchain_state prev_state
              |> Blockchain_state.snarked_ledger_hash )
            ~genesis_ledger_hash:
              ( Protocol_state.blockchain_state prev_state
              |> Blockchain_state.genesis_ledger_hash )
            ~protocol_constants:(Protocol_state.constants prev_state)
      end

      module For_tests = struct
        let gen_consensus_state
            ~(constraint_constants : Genesis_constants.Constraint_constants.t)
            ~constants ~(gen_slot_advancement : int Quickcheck.Generator.t) :
            (   previous_protocol_state:
                  Protocol_state.Value.t
                  Mina_base.State_hash.With_state_hashes.t
             -> snarked_ledger_hash:Mina_base.Frozen_ledger_hash.t
             -> coinbase_receiver:Public_key.Compressed.t
             -> supercharge_coinbase:bool
             -> Consensus_state.Value.t )
            Quickcheck.Generator.t =
          let open Consensus_state in
          let genesis_ledger_hash =
            let (module L) = Genesis_ledger.for_unit_tests in
            Lazy.force L.t |> Mina_ledger.Ledger.merkle_root
            |> Mina_base.Frozen_ledger_hash.of_ledger_hash
          in
          let open Quickcheck.Let_syntax in
          let%bind slot_advancement = gen_slot_advancement in
          let%map producer_vrf_result = Vrf.Output.gen in
          fun ~(previous_protocol_state :
                 Protocol_state.Value.t Mina_base.State_hash.With_state_hashes.t
                 ) ~(snarked_ledger_hash : Mina_base.Frozen_ledger_hash.t)
              ~coinbase_receiver ~supercharge_coinbase ->
            let prev =
              Protocol_state.consensus_state
                (With_hash.data previous_protocol_state)
            in
            let blockchain_length = Length.succ prev.blockchain_length in
            let curr_global_slot_since_hard_fork =
              Global_slot.(
                prev.curr_global_slot_since_hard_fork + slot_advancement)
            in
            let global_slot_since_genesis =
              Mina_numbers.Global_slot_since_genesis.add
                prev.global_slot_since_genesis
                (Mina_numbers.Global_slot_span.of_int slot_advancement)
            in
            let curr_epoch, curr_slot =
              Global_slot.to_epoch_and_slot curr_global_slot_since_hard_fork
            in
            let total_currency =
              Option.value_exn
                (Amount.add prev.total_currency
                   constraint_constants.coinbase_amount )
            in
            let prev_epoch, prev_slot =
              Consensus_state.curr_epoch_and_slot prev
            in
            let staking_epoch_data, next_epoch_data, epoch_count =
              Epoch_data.update_pair ~constants
                (prev.staking_epoch_data, prev.next_epoch_data)
                prev.epoch_count ~prev_epoch ~next_epoch:curr_epoch
                ~next_slot:curr_slot
                ~prev_protocol_state_hash:
                  (Mina_base.State_hash.With_state_hashes.state_hash
                     previous_protocol_state )
                ~producer_vrf_result ~snarked_ledger_hash ~genesis_ledger_hash
                ~total_currency
            in
            let min_window_density, sub_window_densities =
              Min_window_density.update_min_window_density ~constants
                ~incr_window:true
                ~prev_global_slot:prev.curr_global_slot_since_hard_fork
                ~next_global_slot:curr_global_slot_since_hard_fork
                ~prev_sub_window_densities:prev.sub_window_densities
                ~prev_min_window_density:prev.min_window_density
            in
            let genesis_winner_pk = fst Vrf.Precomputed.genesis_winner in
            { Poly.blockchain_length
            ; epoch_count
            ; min_window_density
            ; sub_window_densities
            ; last_vrf_output = Vrf.Output.truncate producer_vrf_result
            ; total_currency
            ; curr_global_slot_since_hard_fork
            ; global_slot_since_genesis
            ; staking_epoch_data
            ; next_epoch_data
            ; has_ancestor_in_same_checkpoint_window =
                same_checkpoint_window_unchecked ~constants
                  (Global_slot.create ~constants ~epoch:prev_epoch
                     ~slot:prev_slot )
                  (Global_slot.create ~constants ~epoch:curr_epoch
                     ~slot:curr_slot )
            ; block_stake_winner = genesis_winner_pk
            ; block_creator = genesis_winner_pk
            ; coinbase_receiver
            ; supercharge_coinbase
            }
      end
    end
  end

  let time_hum ~(constants : Constants.t) (now : Block_time.t) =
    let epoch, slot = Epoch.epoch_and_slot_of_time_exn ~constants now in
    Printf.sprintf "epoch=%d, slot=%d" (Epoch.to_int epoch) (Slot.to_int slot)

  let%test_module "Proof of stake tests" =
    ( module struct
      open Mina_base
      open Mina_ledger
      open Data
      open Consensus_state

      let constraint_constants =
        Genesis_constants.Constraint_constants.for_unit_tests

      let constants = Lazy.force Constants.for_unit_tests

      let genesis_epoch_data = Genesis_epoch_data.for_unit_tests

      module Genesis_ledger = (val Genesis_ledger.for_unit_tests)

      module Context : CONTEXT = struct
        let logger = Logger.null ()

        let constraint_constants = constraint_constants

        let consensus_constants = constants
      end

>>>>>>> 55d8a449
      let test_update constraint_constants =
        (* build pieces needed to apply "update" *)
        let snarked_ledger_hash =
          Frozen_ledger_hash.of_ledger_hash
            (Ledger.merkle_root (Lazy.force Genesis_ledger.t))
        in
        let previous_protocol_state_hash = State_hash.(of_hash zero) in
        let previous_consensus_state =
          Consensus_state.create_genesis
            ~negative_one_protocol_state_hash:previous_protocol_state_hash
            ~genesis_ledger:Genesis_ledger.t ~genesis_epoch_data
            ~constraint_constants ~constants
        in
        (*If this is a fork then check blockchain length and global_slot_since_genesis have been set correctly*)
        ( match constraint_constants.fork with
        | None ->
            ()
        | Some fork ->
            assert (
              Mina_numbers.Global_slot_since_genesis.(
                equal fork.genesis_slot
                  previous_consensus_state.global_slot_since_genesis) ) ;
            assert (
              Mina_numbers.Length.(
                equal
                  (succ fork.previous_length)
                  previous_consensus_state.blockchain_length) ) ) ;
        let global_slot =
          Core_kernel.Time.now () |> Time.of_time
          |> Epoch_and_slot.of_time_exn ~constants
          |> Global_slot.of_epoch_and_slot ~constants
        in
        let consensus_transition : Consensus_transition.t =
          Global_slot.slot_number global_slot
        in
        let supply_increase =
          Currency.Amount.(Signed.of_unsigned (of_nanomina_int_exn 42))
        in
        (* setup ledger, needed to compute producer_vrf_result here and handler below *)
        let open Mina_base in
        (* choose largest account as most likely to produce a block *)
        let ledger_data = Lazy.force Genesis_ledger.t in
        let ledger = Ledger.Any_ledger.cast (module Ledger) ledger_data in
        let pending_coinbases =
          Pending_coinbase.create
            ~depth:constraint_constants.pending_coinbase_depth ()
          |> Or_error.ok_exn
        in
        let maybe_sk, account = Genesis_ledger.largest_account_exn () in
        let producer_private_key = Option.value_exn maybe_sk in
        let producer_public_key_compressed = Account.public_key account in
        let account_id =
          Account_id.create producer_public_key_compressed Token_id.default
        in
        let location =
          Ledger.Any_ledger.M.location_of_account ledger account_id
        in
        let delegator =
          Option.value_exn location |> Ledger.Any_ledger.M.Location.to_path_exn
          |> Ledger.Addr.to_int
        in
        let producer_vrf_result =
          let seed =
            let next_epoch, _ = Global_slot.to_epoch_and_slot global_slot in
            let prev_epoch, _ =
              Global_slot.to_epoch_and_slot
<<<<<<< HEAD
                previous_consensus_state.curr_global_slot
=======
                previous_consensus_state.curr_global_slot_since_hard_fork
>>>>>>> 55d8a449
            in
            if UInt32.compare next_epoch prev_epoch > 0 then
              previous_consensus_state.next_epoch_data.seed
            else previous_consensus_state.staking_epoch_data.seed
          in
          Vrf.eval ~constraint_constants ~private_key:producer_private_key
            { global_slot = Global_slot.slot_number global_slot
            ; seed
            ; delegator
            }
        in
        let next_consensus_state =
          update ~constants ~previous_consensus_state ~consensus_transition
            ~previous_protocol_state_hash ~supply_increase ~snarked_ledger_hash
            ~genesis_ledger_hash:snarked_ledger_hash ~producer_vrf_result
            ~block_stake_winner:producer_public_key_compressed
            ~block_creator:producer_public_key_compressed
            ~coinbase_receiver:producer_public_key_compressed
            ~supercharge_coinbase:true
          |> Or_error.ok_exn
        in
        (*If this is a fork then check blockchain length and global_slot_since_genesis have increased correctly*)
        ( match constraint_constants.fork with
        | None ->
            ()
        | Some fork ->
            let slot_diff =
              Option.value_exn
                (Global_slot.diff_slots global_slot
<<<<<<< HEAD
                   previous_consensus_state.curr_global_slot )
=======
                   previous_consensus_state.curr_global_slot_since_hard_fork )
>>>>>>> 55d8a449
            in
            assert (
              Mina_numbers.Global_slot_since_genesis.(
                equal
                  (add fork.genesis_slot slot_diff)
                  next_consensus_state.global_slot_since_genesis) ) ;
            assert (
              Mina_numbers.Length.(
                equal
                  (succ (succ fork.previous_length))
                  next_consensus_state.blockchain_length) ) ) ;
        (* build pieces needed to apply "update_var" *)
        let checked_computation =
          let open Snark_params.Tick in
          (* work in Checked monad *)
          let%bind previous_state =
            exists
              (typ ~constraint_constants)
              ~compute:(As_prover.return previous_consensus_state)
          in
          let%bind transition_data =
            exists Consensus_transition.typ
              ~compute:(As_prover.return consensus_transition)
          in
          let%bind previous_protocol_state_hash =
            exists State_hash.typ
              ~compute:(As_prover.return previous_protocol_state_hash)
          in
          let%bind supply_increase =
            exists Amount.Signed.typ ~compute:(As_prover.return supply_increase)
          in
          let%bind previous_blockchain_state_ledger_hash =
            exists Mina_base.Frozen_ledger_hash.typ
              ~compute:(As_prover.return snarked_ledger_hash)
          in
          let genesis_ledger_hash = previous_blockchain_state_ledger_hash in
          let%bind constants_checked =
            exists Mina_base.Protocol_constants_checked.typ
              ~compute:
                (As_prover.return
                   (Mina_base.Protocol_constants_checked.value_of_t
                      Genesis_constants.for_unit_tests.protocol ) )
          in
          let result =
            update_var previous_state transition_data
              previous_protocol_state_hash ~supply_increase
              ~previous_blockchain_state_ledger_hash ~genesis_ledger_hash
              ~constraint_constants ~protocol_constants:constants_checked
          in
          (* setup handler *)
          let indices =
            Ledger.Any_ledger.M.foldi ~init:[] ledger ~f:(fun i accum _acct ->
                Ledger.Any_ledger.M.Addr.to_int i :: accum )
          in
          let sparse_ledger =
            Sparse_ledger.of_ledger_index_subset_exn ledger indices
          in
          let producer_public_key =
            Public_key.decompress_exn producer_public_key_compressed
          in
          let handler =
            Prover_state.handler ~constraint_constants
              { delegator
              ; delegator_pk = producer_public_key_compressed
              ; coinbase_receiver_pk = producer_public_key_compressed
              ; ledger = sparse_ledger
              ; producer_private_key
              ; producer_public_key
              }
              ~pending_coinbase:
                { Pending_coinbase_witness.pending_coinbases
                ; is_new_stack = true
                }
          in
          let%map `Success _, var =
            Snark_params.Tick.handle (fun () -> result) handler
          in
          As_prover.read (typ ~constraint_constants) var
        in
        let checked_value =
          Or_error.ok_exn @@ Snark_params.Tick.run_and_check checked_computation
        in
        let diff =
          Sexp_diff_kernel.Algo.diff
            ~original:(Value.sexp_of_t checked_value)
            ~updated:(Value.sexp_of_t next_consensus_state)
            ()
        in
        if not (Value.equal checked_value next_consensus_state) then (
          eprintf "Different states:\n%s\n%!"
            (Sexp_diff_kernel.Display.display_with_ansi_colors
               (Sexp_diff_kernel.Display.Display_options.create
                  ~collapse_threshold:1000 Two_column )
               diff ) ;
          failwith "Test failed" )

      let%test_unit "update, update_var agree starting from same genesis state"
          =
        test_update constraint_constants

      let%test_unit "update, update_var agree starting from same genesis state \
                     after fork" =
        let constraint_constants_with_fork =
          let fork_constants =
            Some
              { Genesis_constants.Fork_constants.previous_state_hash =
                  Result.ok_or_failwith
                    (State_hash.of_yojson
                       (`String
                         "3NL3bc213VQEFx6XTLbc3HxHqHH9ANbhHxRxSnBcRzXcKgeFA6TY"
                         ) )
              ; previous_length = Mina_numbers.Length.of_int 100
              ; genesis_slot = Mina_numbers.Global_slot_since_genesis.of_int 200
              }
          in
          { constraint_constants with fork = fork_constants }
        in
        test_update constraint_constants_with_fork

      let%test_unit "vrf win rate" =
        let constants = Lazy.force Constants.for_unit_tests in
        let constraint_constants =
          Genesis_constants.Constraint_constants.for_unit_tests
        in
        let previous_protocol_state_hash =
          Mina_base.State_hash.(of_hash zero)
        in
        let previous_consensus_state =
          Consensus_state.create_genesis
            ~negative_one_protocol_state_hash:previous_protocol_state_hash
            ~genesis_ledger:Genesis_ledger.t ~genesis_epoch_data
            ~constraint_constants ~constants
        in
        let seed = previous_consensus_state.staking_epoch_data.seed in
        let maybe_sk, account = Genesis_ledger.largest_account_exn () in
        let private_key = Option.value_exn maybe_sk in
        let public_key_compressed = Account.public_key account in
        let total_stake =
          genesis_ledger_total_currency ~ledger:Genesis_ledger.t
        in
        let block_producer_pubkeys =
          Public_key.Compressed.Set.of_list [ public_key_compressed ]
        in
        let ledger = Lazy.force Genesis_ledger.t in
        let delegatee_table =
          compute_delegatee_table_genesis_ledger block_producer_pubkeys ledger
        in
        let epoch_snapshot =
          { Local_state.Snapshot.delegatee_table
          ; ledger = Genesis_epoch_ledger ledger
          }
        in
        let balance = Balance.to_nanomina_int account.balance in
        let total_stake_int = Currency.Amount.to_nanomina_int total_stake in
        let stake_fraction =
          float_of_int balance /. float_of_int total_stake_int
        in
        let expected = stake_fraction *. 0.75 in
        let samples = 1000 in
        let check i =
          let global_slot = Mina_numbers.Global_slot_since_hard_fork.of_int i in
          let%map result =
            Interruptible.force
              (Vrf.check
                 ~context:(module Context)
                 ~global_slot ~seed ~producer_private_key:private_key
                 ~producer_public_key:public_key_compressed ~total_stake
                 ~get_delegators:
                   (Local_state.Snapshot.delegators epoch_snapshot) )
          in
          match Result.ok_exn result with Some _ -> 1 | None -> 0
        in
        let rec loop acc_count i =
          match i < samples with
          | true ->
              let%bind count = check i in
              loop (acc_count + count) (i + 1)
          | false ->
              return acc_count
        in
        let actual =
          Async.Thread_safe.block_on_async_exn (fun () -> loop 0 0)
        in
        let diff =
          Float.abs (float_of_int actual -. (expected *. float_of_int samples))
        in
        let tolerance = 100. in
        (* 100 is a reasonable choice for samples = 1000 and for very low likelihood of failure; this should be recalculated if sample count was to be adjusted *)
        let within_tolerance = Float.(diff < tolerance) in
        if not within_tolerance then
          failwithf "actual vs. expected: %d vs %f" actual expected ()

      (* Consensus selection tests. *)

      let sum_lengths = List.fold ~init:Length.zero ~f:Length.add

      let rec gen_except ~exclude ~gen ~equal =
        let open Quickcheck.Generator.Let_syntax in
        let%bind x = gen in
        if List.mem exclude x ~equal then gen_except ~exclude ~gen ~equal
        else return x

      (* This generator is quadratic, but that should be ok since the max amount we generate with it
       * is 8. *)
      let gen_unique_list amount ~gen ~equal =
        let rec loop n ls =
          let open Quickcheck.Generator.Let_syntax in
          if n <= 0 then return ls
          else
            let%bind x = gen_except ~exclude:ls ~gen ~equal in
            loop (n - 1) (x :: ls)
        in
        loop amount []

      let gen_with_hash gen =
        let open Quickcheck.Generator.Let_syntax in
        let%bind data = gen in
        let%map hash = State_hash.gen in
        { With_hash.data
        ; hash =
            { State_hash.State_hashes.state_hash = hash
            ; state_body_hash = None
            }
        }

      let gen_num_blocks_in_slots ~slot_fill_rate ~slot_fill_rate_delta n =
        let open Quickcheck.Generator.Let_syntax in
        let min_blocks =
          Float.to_int
            ( Float.of_int n
            *. Float.max (slot_fill_rate -. slot_fill_rate_delta) 0.0 )
        in
        let max_blocks =
          Float.to_int
            ( Float.of_int n
            *. Float.min (slot_fill_rate +. slot_fill_rate_delta) 1.0 )
        in
        Core.Int.gen_incl min_blocks max_blocks >>| Length.of_int

      let gen_num_blocks_in_epochs ~slot_fill_rate ~slot_fill_rate_delta n =
        gen_num_blocks_in_slots ~slot_fill_rate ~slot_fill_rate_delta
          (n * Length.to_int constants.slots_per_epoch)

      let gen_min_density_windows_from_slot_fill_rate ~slot_fill_rate
          ~slot_fill_rate_delta =
        let open Quickcheck.Generator.Let_syntax in
        let constants = Lazy.force Constants.for_unit_tests in
        let constraint_constants =
          Genesis_constants.Constraint_constants.for_unit_tests
        in
        let gen_sub_window_density =
          gen_num_blocks_in_slots ~slot_fill_rate ~slot_fill_rate_delta
            (Length.to_int constants.slots_per_sub_window)
        in
        let%map sub_window_densities =
          Quickcheck.Generator.list_with_length
            constraint_constants.sub_windows_per_window gen_sub_window_density
        in
        let min_window_density =
          List.fold ~init:Length.zero ~f:Length.add
            (List.take sub_window_densities
               (List.length sub_window_densities - 1) )
        in
        (min_window_density, sub_window_densities)

      (* Computes currency at height, assuming every block contains coinbase (ignoring inflation scheduling). *)
      let currency_at_height ~genesis_currency height =
        let constraint_constants =
          Genesis_constants.Constraint_constants.for_unit_tests
        in
        Option.value_exn
          Amount.(
            genesis_currency
            + of_nanomina_int_exn
                (height * to_nanomina_int constraint_constants.coinbase_amount))

      (* TODO: Deprecate this in favor of just returning a constant in the monad from the outside. *)
      let opt_gen opt ~gen =
        match opt with Some v -> Quickcheck.Generator.return v | None -> gen

      let gen_epoch_data ~genesis_currency ~starts_at_block_height
          ?start_checkpoint ?lock_checkpoint epoch_length :
          Epoch_data.Value.t Quickcheck.Generator.t =
        let open Quickcheck.Generator.Let_syntax in
        let height_at_end_of_epoch =
          Length.add starts_at_block_height epoch_length
        in
        let%bind ledger_hash = Frozen_ledger_hash.gen in
        let%bind seed = Epoch_seed.gen in
        let%bind start_checkpoint =
          opt_gen start_checkpoint ~gen:State_hash.gen
        in
        let%map lock_checkpoint = opt_gen lock_checkpoint ~gen:State_hash.gen in
        let ledger : Epoch_ledger.Value.t =
          { hash = ledger_hash
          ; total_currency =
              currency_at_height ~genesis_currency
                (Length.to_int height_at_end_of_epoch)
          }
        in
        { Epoch_data.Poly.ledger
        ; seed
        ; start_checkpoint
        ; lock_checkpoint
        ; epoch_length
        }
<<<<<<< HEAD

      let default_slot_fill_rate = 0.65

      let default_slot_fill_rate_delta = 0.15

=======

      let default_slot_fill_rate = 0.65

      let default_slot_fill_rate_delta = 0.15

>>>>>>> 55d8a449
      (** A root epoch of a block refers the epoch from which we can begin
         *  simulating information for that block. Because we need to simulate
         *  both the staking epoch and the next staking epoch, the root epoch
         *  is the staking epoch. The root epoch position this function generates
         *  is the epoch number of the staking epoch and the block height the
         *  staking epoch starts at (the simulation of all blocks preceeding the
         *  staking epoch).
         *)
      let gen_spot_root_epoch_position ~slot_fill_rate ~slot_fill_rate_delta =
        let open Quickcheck.Generator.Let_syntax in
        let%bind root_epoch_int = Core.Int.gen_incl 0 100 in
        let%map root_block_height =
          gen_num_blocks_in_epochs ~slot_fill_rate ~slot_fill_rate_delta
            root_epoch_int
        in
        (UInt32.of_int root_epoch_int, root_block_height)

      let gen_vrf_output =
        let open Quickcheck.Generator.Let_syntax in
        let%map output = Vrf.Output.gen in
        Vrf.Output.truncate output

      (* TODO: consider shoving this logic directly into Field.gen to avoid non-deterministic cycles *)
      let rec gen_vrf_output_gt target =
        let open Quickcheck.Generator.Let_syntax in
        let string_of_blake2 =
          Blake2.(Fn.compose to_raw_string digest_string)
        in
        let compare_blake2 a b =
          String.compare (string_of_blake2 a) (string_of_blake2 b)
        in
        let%bind output = gen_vrf_output in
        if compare_blake2 target output < 0 then return output
        else gen_vrf_output_gt target

      (** This generator generates blocks "from thin air" by simulating
         *  the properties of a chain up to a point in time. This avoids
         *  the work of computing all prior blocks in order to generate
         *  a block at some point in the chain, hence why it is coined a
         *  "spot generator".
         *
         * TODO:
         *   - special case genesis
         *   - has_ancestor_in_same_checkpoint_window
         * NOTES:
         *   - vrf outputs and ledger hashes are entirely fake
         *   - density windows are computed distinctly from block heights and epoch lengths, so some non-obvious invariants may be broken there
         *)
      let gen_spot ?root_epoch_position
          ?(slot_fill_rate = default_slot_fill_rate)
          ?(slot_fill_rate_delta = default_slot_fill_rate_delta)
          ?(genesis_currency = Currency.Amount.of_nanomina_int_exn 200_000)
          ?gen_staking_epoch_length ?gen_next_epoch_length
          ?gen_curr_epoch_position ?staking_start_checkpoint
          ?staking_lock_checkpoint ?next_start_checkpoint ?next_lock_checkpoint
          ?(gen_vrf_output = gen_vrf_output) () :
          Consensus_state.Value.t Quickcheck.Generator.t =
        let open Quickcheck.Generator.Let_syntax in
        let constants = Lazy.force Constants.for_unit_tests in
        let gen_num_blocks_in_slots =
          gen_num_blocks_in_slots ~slot_fill_rate ~slot_fill_rate_delta
        in
        let gen_num_blocks_in_epochs =
          gen_num_blocks_in_epochs ~slot_fill_rate ~slot_fill_rate_delta
        in
        (* Populate default generators. *)
        let gen_staking_epoch_length =
          Option.value gen_staking_epoch_length
            ~default:(gen_num_blocks_in_epochs 1)
        in
        let gen_next_epoch_length =
          Option.value gen_next_epoch_length
            ~default:(gen_num_blocks_in_epochs 1)
        in
        let gen_curr_epoch_position =
          let default =
            let max_epoch_slot = Length.to_int constants.slots_per_epoch - 1 in
            let%bind curr_epoch_slot =
              Core.Int.gen_incl 0 max_epoch_slot >>| UInt32.of_int
            in
            let%map curr_epoch_length =
              gen_num_blocks_in_slots (Length.to_int curr_epoch_slot)
            in
            (curr_epoch_slot, curr_epoch_length)
          in
          Option.value gen_curr_epoch_position ~default
        in
        let%bind root_epoch, root_block_height =
          match root_epoch_position with
          | Some (root_epoch, root_block_height) ->
              return (root_epoch, root_block_height)
          | None ->
              gen_spot_root_epoch_position ~slot_fill_rate ~slot_fill_rate_delta
        in
        (* Generate blockchain position and epoch lengths. *)
        (* staking_epoch == root_epoch, next_staking_epoch == root_epoch + 1 *)
        let curr_epoch = Length.add root_epoch (Length.of_int 2) in
        let%bind staking_epoch_length = gen_staking_epoch_length in
        let%bind next_staking_epoch_length = gen_next_epoch_length in
        let%bind curr_epoch_slot, curr_epoch_length = gen_curr_epoch_position in
        (* Compute state slot and length. *)
<<<<<<< HEAD
        let curr_global_slot =
=======
        let curr_global_slot_since_hard_fork =
>>>>>>> 55d8a449
          Global_slot.of_epoch_and_slot ~constants (curr_epoch, curr_epoch_slot)
        in
        let blockchain_length =
          sum_lengths
            [ root_block_height
            ; staking_epoch_length
            ; next_staking_epoch_length
            ; curr_epoch_length
            ]
        in
        (* Compute total currency for state. *)
        let total_currency =
          currency_at_height ~genesis_currency (Length.to_int blockchain_length)
        in
        (* Generate epoch data for staking and next epochs. *)
        let%bind staking_epoch_data =
          gen_epoch_data ~genesis_currency
            ~starts_at_block_height:root_block_height
            ?start_checkpoint:staking_start_checkpoint
            ?lock_checkpoint:staking_lock_checkpoint staking_epoch_length
        in
        let%bind next_staking_epoch_data =
          gen_epoch_data ~genesis_currency
            ~starts_at_block_height:
              (Length.add root_block_height staking_epoch_length)
            ?start_checkpoint:next_start_checkpoint
            ?lock_checkpoint:next_lock_checkpoint next_staking_epoch_length
        in
        (* Generate chain quality and vrf output. *)
        let%bind min_window_density, sub_window_densities =
          gen_min_density_windows_from_slot_fill_rate ~slot_fill_rate
            ~slot_fill_rate_delta
        in
        let%bind vrf_output = gen_vrf_output in
        (* Generate block reward information (unused in chain selection). *)
        let%map staker_pk = Public_key.Compressed.gen in
        { Consensus_state.Poly.blockchain_length
        ; epoch_count = curr_epoch
        ; min_window_density
        ; sub_window_densities
        ; last_vrf_output = vrf_output
        ; total_currency
<<<<<<< HEAD
        ; curr_global_slot
=======
        ; curr_global_slot_since_hard_fork
>>>>>>> 55d8a449
        ; staking_epoch_data
        ; next_epoch_data = next_staking_epoch_data
        ; global_slot_since_genesis =
            (* OK if we're in genesis "hard fork" *)
<<<<<<< HEAD
            Global_slot.slot_number curr_global_slot
=======
            Global_slot.slot_number curr_global_slot_since_hard_fork
>>>>>>> 55d8a449
            |> Mina_numbers.Global_slot_since_hard_fork.to_uint32
            |> Mina_numbers.Global_slot_since_genesis.of_uint32
            (* These values are not used in selection, so we just set them to something. *)
        ; has_ancestor_in_same_checkpoint_window = true
        ; block_stake_winner = staker_pk
        ; block_creator = staker_pk
        ; coinbase_receiver = staker_pk
        ; supercharge_coinbase = false
        }

      (** This generator generates pairs of spot blocks that share common checkpoints.
         *  The overlap of the checkpoints and the root epoch positions of the blocks
         *  that are generated can be configured independently so that this function
         *  can be used in other generators that wish to generates pairs of spot blocks
         *  with specific constraints.
         *)
      let gen_spot_pair_common_checkpoints ?blockchain_length_relativity
          ?vrf_output_relativity ~a_checkpoints ~b_checkpoints
          ?(gen_a_root_epoch_position = Quickcheck.Generator.return)
          ?(gen_b_root_epoch_position = Quickcheck.Generator.return)
          ?(min_a_curr_epoch_slot = 0) () =
        let open Quickcheck.Generator.Let_syntax in
        let slot_fill_rate = default_slot_fill_rate in
        let slot_fill_rate_delta = default_slot_fill_rate_delta in
        (* Both states will share the same root epoch position. *)
        let%bind base_root_epoch_position =
          gen_spot_root_epoch_position ~slot_fill_rate:default_slot_fill_rate
            ~slot_fill_rate_delta:default_slot_fill_rate_delta
        in
        (* Generate unique state hashes. *)
        let%bind hashes =
          gen_unique_list 2 ~gen:State_hash.gen ~equal:State_hash.equal
        in
        let[@warning "-8"] [ hash_a; hash_b ] = hashes in
        (* Generate common checkpoints. *)
        let%bind checkpoints =
          gen_unique_list 2 ~gen:State_hash.gen ~equal:State_hash.equal
        in
        let[@warning "-8"] [ start_checkpoint; lock_checkpoint ] =
          checkpoints
        in
        let%bind a, a_curr_epoch_length =
          (* If we are constraining the second state to have a greater blockchain length than the
           * first, we need to constrain the first blockchain length such that there is some room
           * leftover in the epoch for at least 1 more block to be generated. *)
          let gen_curr_epoch_position =
            let max_epoch_slot =
              match blockchain_length_relativity with
              | Some `Ascending ->
                  Length.to_int constants.slots_per_epoch - 4
              (* -1 to bring into inclusive range, -3 to provide 2 slots of fudge room *)
              | _ ->
                  Length.to_int constants.slots_per_epoch - 1
              (* -1 to bring into inclusive range *)
            in
            let%bind slot =
              Core.Int.gen_incl min_a_curr_epoch_slot max_epoch_slot
            in
            let%map length =
              gen_num_blocks_in_slots ~slot_fill_rate ~slot_fill_rate_delta slot
            in
            (Length.of_int slot, length)
          in
          let ( staking_start_checkpoint
              , staking_lock_checkpoint
              , next_start_checkpoint
              , next_lock_checkpoint ) =
            a_checkpoints start_checkpoint lock_checkpoint
          in
          let%bind root_epoch_position =
            gen_a_root_epoch_position base_root_epoch_position
<<<<<<< HEAD
          in
          let%map a =
            gen_spot ~slot_fill_rate ~slot_fill_rate_delta ~root_epoch_position
              ?staking_start_checkpoint ?staking_lock_checkpoint
              ?next_start_checkpoint ?next_lock_checkpoint
              ~gen_curr_epoch_position ()
          in
          let a_curr_epoch_length =
            let _, root_epoch_length = root_epoch_position in
            let length_till_curr_epoch =
              sum_lengths
                [ root_epoch_length
                ; a.staking_epoch_data.epoch_length
                ; a.next_epoch_data.epoch_length
                ]
            in
            Option.value_exn
              (Length.sub a.blockchain_length length_till_curr_epoch)
          in
=======
          in
          let%map a =
            gen_spot ~slot_fill_rate ~slot_fill_rate_delta ~root_epoch_position
              ?staking_start_checkpoint ?staking_lock_checkpoint
              ?next_start_checkpoint ?next_lock_checkpoint
              ~gen_curr_epoch_position ()
          in
          let a_curr_epoch_length =
            let _, root_epoch_length = root_epoch_position in
            let length_till_curr_epoch =
              sum_lengths
                [ root_epoch_length
                ; a.staking_epoch_data.epoch_length
                ; a.next_epoch_data.epoch_length
                ]
            in
            Option.value_exn
              (Length.sub a.blockchain_length length_till_curr_epoch)
          in
>>>>>>> 55d8a449
          (a, a_curr_epoch_length)
        in
        let%map b =
          (* Handle relativity constriants for second state. *)
          let ( gen_staking_epoch_length
              , gen_next_epoch_length
              , gen_curr_epoch_position ) =
<<<<<<< HEAD
            let a_curr_epoch_slot = Global_slot.slot a.curr_global_slot in
=======
            let a_curr_epoch_slot =
              Global_slot.slot a.curr_global_slot_since_hard_fork
            in
>>>>>>> 55d8a449
            match blockchain_length_relativity with
            | Some `Equal ->
                ( Some (return a.staking_epoch_data.epoch_length)
                , Some (return a.next_epoch_data.epoch_length)
                , Some (return (a_curr_epoch_slot, a_curr_epoch_length)) )
            | Some `Ascending ->
                (* Generate second state position by extending the first state's position *)
                let gen_greater_position =
                  let max_epoch_slot =
                    Length.to_int constants.slots_per_epoch - 1
                  in
                  (* This invariant needs to be held for the position of `a` *)
                  assert (max_epoch_slot > Length.to_int a_curr_epoch_slot + 2) ;
                  (* To make this easier, we assume there is a next block in the slot directly preceeding the block for `a`. *)
                  let%bind added_slots =
                    Core.Int.gen_incl
                      (Length.to_int a_curr_epoch_slot + 2)
                      max_epoch_slot
                  in
                  let%map added_blocks =
                    gen_num_blocks_in_slots ~slot_fill_rate
                      ~slot_fill_rate_delta added_slots
                  in
                  let b_slot =
                    Length.add
                      (Length.add a_curr_epoch_slot (UInt32.of_int added_slots))
                      UInt32.one
                  in
                  let b_blockchain_length =
                    Length.add
                      (Length.add a_curr_epoch_length added_blocks)
                      UInt32.one
                  in
                  (b_slot, b_blockchain_length)
                in
                ( Some (return a.staking_epoch_data.epoch_length)
                , Some (return a.next_epoch_data.epoch_length)
                , Some gen_greater_position )
            | None ->
                (None, None, None)
          in
          let gen_vrf_output =
            match vrf_output_relativity with
            | Some `Equal ->
                Some (return a.last_vrf_output)
            | Some `Ascending ->
                Some (gen_vrf_output_gt a.last_vrf_output)
            | None ->
                None
          in
          let ( staking_start_checkpoint
              , staking_lock_checkpoint
              , next_start_checkpoint
              , next_lock_checkpoint ) =
            b_checkpoints start_checkpoint lock_checkpoint
          in
          let%bind root_epoch_position =
            gen_b_root_epoch_position base_root_epoch_position
          in
          gen_spot ~slot_fill_rate ~slot_fill_rate_delta ~root_epoch_position
            ?staking_start_checkpoint ?staking_lock_checkpoint
            ?next_start_checkpoint ?next_lock_checkpoint
            ?gen_staking_epoch_length ?gen_next_epoch_length
            ?gen_curr_epoch_position ?gen_vrf_output ()
        in
        ( With_hash.
            { data = a
            ; hash =
                { State_hash.State_hashes.state_hash = hash_a
                ; state_body_hash = None
                }
            }
        , With_hash.
            { data = b
            ; hash =
                { State_hash.State_hashes.state_hash = hash_b
                ; state_body_hash = None
                }
            } )

      let gen_spot_pair_short_aligned ?blockchain_length_relativity
          ?vrf_output_relativity () =
        (* Both states will share their staking epoch checkpoints. *)
        let checkpoints start lock = (Some start, Some lock, None, None) in
        gen_spot_pair_common_checkpoints ?blockchain_length_relativity
          ?vrf_output_relativity ~a_checkpoints:checkpoints
          ~b_checkpoints:checkpoints ()

      let gen_spot_pair_short_misaligned ?blockchain_length_relativity
          ?vrf_output_relativity () =
        let open Quickcheck.Generator.Let_syntax in
        let slot_fill_rate = default_slot_fill_rate in
        let slot_fill_rate_delta = default_slot_fill_rate_delta in
        let a_checkpoints start lock = (None, None, Some start, Some lock) in
        let b_checkpoints start lock = (Some start, Some lock, None, None) in
        let gen_b_root_epoch_position (a_root_epoch, a_root_length) =
          (* Compute the root epoch position of `b`. This needs to be one epoch ahead of a, so we
           * compute it by extending the root epoch position of `a` by a single epoch *)
          let b_root_epoch = UInt32.succ a_root_epoch in
          let%map added_blocks =
            gen_num_blocks_in_epochs ~slot_fill_rate ~slot_fill_rate_delta 1
          in
          let b_root_length = Length.add a_root_length added_blocks in
          (b_root_epoch, b_root_length)
        in
        (* Constrain first state to be within last 1/3rd of its epoch (ensuring it's checkpoints and seed are fixed). *)
        let min_a_curr_epoch_slot =
          (2 * (Length.to_int constants.slots_per_epoch / 3)) + 1
        in
        gen_spot_pair_common_checkpoints ?blockchain_length_relativity
          ?vrf_output_relativity ~a_checkpoints ~b_checkpoints
          ~gen_b_root_epoch_position ~min_a_curr_epoch_slot ()

      let gen_spot_pair_long =
        let open Quickcheck.Generator.Let_syntax in
        let%bind hashes =
          gen_unique_list 2 ~gen:State_hash.gen ~equal:State_hash.equal
        in
        let[@warning "-8"] [ hash_a; hash_b ] = hashes in
        let%bind checkpoints =
          gen_unique_list 8 ~gen:State_hash.gen ~equal:State_hash.equal
        in
        let[@warning "-8"] [ a_staking_start_checkpoint
                           ; a_staking_lock_checkpoint
                           ; a_next_start_checkpoint
                           ; a_next_lock_checkpoint
                           ; b_staking_start_checkpoint
                           ; b_staking_lock_checkpoint
                           ; b_next_start_checkpoint
                           ; b_next_lock_checkpoint
                           ] =
          checkpoints
        in
        let%bind a =
          gen_spot ~staking_start_checkpoint:a_staking_start_checkpoint
            ~staking_lock_checkpoint:a_staking_lock_checkpoint
            ~next_start_checkpoint:a_next_start_checkpoint
            ~next_lock_checkpoint:a_next_lock_checkpoint ()
        in
        let%map b =
          gen_spot ~staking_start_checkpoint:b_staking_start_checkpoint
            ~staking_lock_checkpoint:b_staking_lock_checkpoint
            ~next_start_checkpoint:b_next_start_checkpoint
            ~next_lock_checkpoint:b_next_lock_checkpoint ()
        in
        ( With_hash.
            { data = a
            ; hash =
                { State_hash.State_hashes.state_hash = hash_a
                ; state_body_hash = None
                }
            }
        , With_hash.
            { data = b
            ; hash =
                { State_hash.State_hashes.state_hash = hash_b
                ; state_body_hash = None
                }
            } )

      let gen_spot_pair =
        let open Quickcheck.Generator.Let_syntax in
        let%bind a, b =
          match%bind
            Quickcheck.Generator.of_list
              [ `Short_aligned; `Short_misaligned; `Long ]
          with
          | `Short_aligned ->
              gen_spot_pair_short_aligned ()
          | `Short_misaligned ->
              gen_spot_pair_short_misaligned ()
          | `Long ->
              gen_spot_pair_long
        in
        if%map Quickcheck.Generator.bool then (a, b) else (b, a)

      let assert_consensus_state_set (type t) (set : t) ~project ~assertion ~f =
        (* TODO: make output prettier *)
        if not (f set) then
          let indent_size = 2 in
          let indent = String.init indent_size ~f:(Fn.const ' ') in
          let indented_json state =
            state |> Consensus_state.Value.to_yojson
            |> Yojson.Safe.pretty_to_string |> String.split ~on:'\n'
            |> String.concat ~sep:(indent ^ "\n")
          in
          let message =
            let comparison_sep = Printf.sprintf "\n%svs\n" indent in
            let comparison =
              set |> project |> List.map ~f:indented_json
              |> String.concat ~sep:comparison_sep
            in
            Printf.sprintf "Expected pair of consensus states to be %s:\n%s"
              assertion comparison
          in
          raise (Failure message)

      let assert_consensus_state_pair =
        assert_consensus_state_set ~project:(fun (a, b) -> [ a; b ])

      let assert_hashed_consensus_state_pair =
        assert_consensus_state_set ~project:(fun (a, b) ->
            [ With_hash.data a; With_hash.data b ] )

      let assert_hashed_consensus_state_triple =
        assert_consensus_state_set ~project:(fun (a, b, c) ->
            [ With_hash.data a; With_hash.data b; With_hash.data c ] )

      let is_selected (a, b) =
        Hooks.equal_select_status `Take
          (Hooks.select ~context:(module Context) ~existing:a ~candidate:b)

      let is_not_selected (a, b) =
        Hooks.equal_select_status `Keep
          (Hooks.select ~context:(module Context) ~existing:a ~candidate:b)

      let assert_selected =
        assert_hashed_consensus_state_pair ~assertion:"trigger selection"
          ~f:is_selected

      let assert_not_selected =
        assert_hashed_consensus_state_pair ~assertion:"do not trigger selection"
          ~f:is_not_selected

      let%test_unit "generator sanity check: equal states are always in short \
                     fork range" =
        let constants = Lazy.force Constants.for_unit_tests in
        Quickcheck.test (gen_spot ()) ~f:(fun state ->
            assert_consensus_state_pair (state, state)
              ~assertion:"within long range" ~f:(fun (a, b) ->
                Hooks.is_short_range a b ~constants ) )

      let%test_unit "generator sanity check: gen_spot_pair_short_aligned \
                     always generates pairs of states in short fork range" =
        let constants = Lazy.force Constants.for_unit_tests in
        Quickcheck.test (gen_spot_pair_short_aligned ()) ~f:(fun (a, b) ->
            assert_consensus_state_pair
              (With_hash.data a, With_hash.data b)
              ~assertion:"within short range"
              ~f:(fun (a, b) -> Hooks.is_short_range a b ~constants) )

      let%test_unit "generator sanity check: gen_spot_pair_short_misaligned \
                     always generates pairs of states in short fork range" =
        let constants = Lazy.force Constants.for_unit_tests in
        Quickcheck.test (gen_spot_pair_short_misaligned ()) ~f:(fun (a, b) ->
            assert_consensus_state_pair
              (With_hash.data a, With_hash.data b)
              ~assertion:"within short range"
              ~f:(fun (a, b) -> Hooks.is_short_range a b ~constants) )

      let%test_unit "generator sanity check: gen_spot_pair_long always \
                     generates pairs of states in long fork range" =
        let constants = Lazy.force Constants.for_unit_tests in
        Quickcheck.test gen_spot_pair_long ~f:(fun (a, b) ->
            assert_consensus_state_pair
              (With_hash.data a, With_hash.data b)
              ~assertion:"within long range"
              ~f:(fun (a, b) -> not (Hooks.is_short_range ~constants a b)) )

      let%test_unit "selection case: equal states" =
        Quickcheck.test
          (Quickcheck.Generator.tuple2 State_hash.gen (gen_spot ()))
          ~f:(fun (hash, state) ->
            let hashed_state =
              { With_hash.data = state
              ; hash =
                  { State_hash.State_hashes.state_hash = hash
                  ; state_body_hash = None
                  }
              }
            in
            assert_not_selected (hashed_state, hashed_state) )

      let%test_unit "selection case: aligned checkpoints & different lengths" =
        Quickcheck.test
          (gen_spot_pair_short_aligned ~blockchain_length_relativity:`Ascending
             () )
          ~f:assert_selected

      let%test_unit "selection case: aligned checkpoints & equal lengths & \
                     different vrfs" =
        Quickcheck.test
          (gen_spot_pair_short_aligned ~blockchain_length_relativity:`Equal
             ~vrf_output_relativity:`Ascending () )
          ~f:assert_selected

      let%test_unit "selection case: aligned checkpoints & equal lengths & \
                     equal vrfs & different hashes" =
        Quickcheck.test
          (gen_spot_pair_short_aligned ~blockchain_length_relativity:`Equal
             ~vrf_output_relativity:`Equal () )
          ~f:(fun (a, b) ->
            if
              State_hash.(
                With_state_hashes.state_hash b > With_state_hashes.state_hash a)
            then assert_selected (a, b)
            else assert_selected (b, a) )

      let%test_unit "selection case: misaligned checkpoints & different lengths"
          =
        Quickcheck.test
          (gen_spot_pair_short_misaligned
             ~blockchain_length_relativity:`Ascending () )
          ~f:assert_selected

      (* TODO: This test always succeeds, but this could be a false positive as the blockchain length equality constraint
       * is broken for misaligned short forks.
       *)
      let%test_unit "selection case: misaligned checkpoints & equal lengths & \
                     different vrfs" =
        Quickcheck.test
          (gen_spot_pair_short_misaligned ~blockchain_length_relativity:`Equal
             ~vrf_output_relativity:`Ascending () )
          ~f:assert_selected

      (* TODO: This test fails because the blockchain length equality constraint is broken for misaligned short forks.
         let%test_unit "selection case: misaligned checkpoints & equal lengths & equal vrfs & different hashes" =
         Quickcheck.test
         (gen_spot_pair_short_misaligned ~blockchain_length_relativity:`Equal ~vrf_output_relativity:`Equal ())
         ~f:(fun (a, b) ->
         if State_hash.compare (With_hash.hash a) (With_hash.hash b) > 0 then
         assert_selected (a, b)
         else
         assert_selected (b, a))
      *)

      (* TODO: expand long fork generation to support relativity constraints
         let%test_unit "selection case: distinct checkpoints & different min window densities" =
         failwith "TODO"

         let%test_unit "selection case: distinct checkpoints & equal min window densities & different lengths" =
         failwith "TODO"

         let%test_unit "selection case: distinct checkpoints & equal min window densities & equal lengths & different vrfs" =
         failwith "TODO"

         let%test_unit "selection case: distinct checkpoints & equal min window densities & equal lengths & qequals vrfs & different hashes" =
         failwith "TODO"
      *)

      let%test_unit "selection invariant: candidate selections are not \
                     commutative" =
        let select existing candidate =
          Hooks.select ~context:(module Context) ~existing ~candidate
        in
        Quickcheck.test gen_spot_pair
          ~f:
            (assert_hashed_consensus_state_pair
               ~assertion:"chains do not trigger a selection cycle"
               ~f:(fun (a, b) ->
                 not
                   ([%equal: Hooks.select_status * Hooks.select_status]
                      (select a b, select b a)
                      (`Take, `Take) ) ) )

      (* We define a homogeneous binary relation for consensus states by adapting the binary chain
       * selection rule and extending it to consider equality of chains. From this, we can test
       * that this extended relations forms a non-strict partial order over the set of consensus
       * states.
       *
       * We omit partial order reflexivity and antisymmetry tests as they are merely testing properties
       * of equality related to the partial order we define from binary chain selection. Chain
       * selection, as is written, will always reject equal elements, so the only property we are
       * truly interested in it holding is transitivity (when lifted to a homogeneous binary relation).
       *
       * TODO: Improved quickcheck generator which better explores related states via our spot
       * pair generation rules. Doing this requires re-working our spot pair generators to
       * work by extending an already generated consensus state with some relative constraints.
       *)
      let%test_unit "selection invariant: partial order transitivity" =
        let select existing candidate =
          Hooks.select ~context:(module Context) ~existing ~candidate
        in
        let ( <= ) a b =
          match (select a b, select b a) with
          | `Keep, `Keep ->
              true
          | `Keep, `Take ->
              true
          | `Take, `Keep ->
              false
          | `Take, `Take ->
              assert_hashed_consensus_state_pair (a, b)
                ~assertion:"chains do not trigger a selection cycle"
                ~f:(Fn.const false) ;
              (* unreachable *)
              false
        in
        let chains_hold_transitivity (a, b, c) =
          if a <= b then if b <= c then a <= c else c <= b
          else if b <= c then if c <= a then b <= a else a <= c
          else if c <= a then if a <= b then c <= b else b <= a
          else false
        in
        let gen = gen_with_hash (gen_spot ()) in
        Quickcheck.test
          (Quickcheck.Generator.tuple3 gen gen gen)
          ~f:
            (assert_hashed_consensus_state_triple
               ~assertion:"chains hold partial order transitivity"
               ~f:chains_hold_transitivity )
    end )

  module Exported = struct
    module Global_slot = Global_slot
    module Block_data = Data.Block_data
    module Consensus_state = Data.Consensus_state
  end

  module Body_reference = Body_reference
end

include Wire_types.Make (Make_sig) (Make_str)<|MERGE_RESOLUTION|>--- conflicted
+++ resolved
@@ -1253,10 +1253,6 @@
         let next_global_sub_window =
           Global_sub_window.of_global_slot ~constants next_global_slot
         in
-<<<<<<< HEAD
-
-=======
->>>>>>> 55d8a449
         (*
           Compute the relative sub-window indexes in [0, sub_windows_per_window) needed for ring-shifting
          *)
@@ -1315,14 +1311,8 @@
         let min_window_density =
           if
             same_sub_window
-<<<<<<< HEAD
-            || UInt32.compare
-                 ( Mina_numbers.Global_slot_since_hard_fork.to_uint32
-                 @@ Global_slot.slot_number next_global_slot )
-=======
             || Mina_numbers.Global_slot_since_hard_fork.compare
                  (Global_slot.slot_number next_global_slot)
->>>>>>> 55d8a449
                  constants.grace_period_end
                < 0
           then prev_min_window_density
@@ -1420,13 +1410,7 @@
             let%bind in_grace_period =
               Global_slot.Checked.( < ) next_global_slot
                 (Global_slot.Checked.of_slot_number ~constants
-<<<<<<< HEAD
-                   (Mina_numbers.Global_slot_since_hard_fork.Checked.Unsafe
-                    .of_field
-                      (Length.Checked.to_field constants.grace_period_end) ) )
-=======
                    constants.grace_period_end )
->>>>>>> 55d8a449
             in
             if_
               Boolean.(same_sub_window ||| in_grace_period)
@@ -1491,14 +1475,8 @@
             let min_window_density =
               if
                 sub_window_diff = 0
-<<<<<<< HEAD
-                || UInt32.compare
-                     ( Mina_numbers.Global_slot_since_hard_fork.to_uint32
-                     @@ Global_slot.slot_number next_global_slot )
-=======
                 || Mina_numbers.Global_slot_since_hard_fork.compare
                      (Global_slot.slot_number next_global_slot)
->>>>>>> 55d8a449
                      constants.grace_period_end
                    < 0
               then prev_min_window_density
@@ -1768,11 +1746,7 @@
               ; sub_window_densities : 'length list
               ; last_vrf_output : 'vrf_output
               ; total_currency : 'amount
-<<<<<<< HEAD
-              ; curr_global_slot : 'global_slot
-=======
               ; curr_global_slot_since_hard_fork : 'global_slot
->>>>>>> 55d8a449
               ; global_slot_since_genesis : 'global_slot_since_genesis
               ; staking_epoch_data : 'staking_epoch_data
               ; next_epoch_data : 'next_epoch_data
@@ -1864,11 +1838,7 @@
            ; sub_window_densities
            ; last_vrf_output
            ; total_currency
-<<<<<<< HEAD
-           ; curr_global_slot
-=======
            ; curr_global_slot_since_hard_fork
->>>>>>> 55d8a449
            ; global_slot_since_genesis
            ; staking_epoch_data
            ; next_epoch_data
@@ -1888,11 +1858,7 @@
               (List.map ~f:Length.to_input sub_window_densities)
           ; Vrf.Output.Truncated.to_input last_vrf_output
           ; Amount.to_input total_currency
-<<<<<<< HEAD
-          ; Global_slot.to_input curr_global_slot
-=======
           ; Global_slot.to_input curr_global_slot_since_hard_fork
->>>>>>> 55d8a449
           ; Mina_numbers.Global_slot_since_genesis.to_input
               global_slot_since_genesis
           ; packed
@@ -1914,11 +1880,7 @@
            ; sub_window_densities
            ; last_vrf_output
            ; total_currency
-<<<<<<< HEAD
-           ; curr_global_slot
-=======
            ; curr_global_slot_since_hard_fork
->>>>>>> 55d8a449
            ; global_slot_since_genesis
            ; staking_epoch_data
            ; next_epoch_data
@@ -1938,11 +1900,7 @@
               (List.map ~f:Length.Checked.to_input sub_window_densities)
           ; Vrf.Output.Truncated.var_to_input last_vrf_output
           ; Amount.var_to_input total_currency
-<<<<<<< HEAD
-          ; Global_slot.Checked.to_input curr_global_slot
-=======
           ; Global_slot.Checked.to_input curr_global_slot_since_hard_fork
->>>>>>> 55d8a449
           ; Mina_numbers.Global_slot_since_genesis.Checked.to_input
               global_slot_since_genesis
           ; packed
@@ -1955,12 +1913,8 @@
           ; Public_key.Compressed.Checked.to_input coinbase_receiver
           ]
 
-<<<<<<< HEAD
-      let global_slot { Poly.curr_global_slot; _ } = curr_global_slot
-=======
       let global_slot { Poly.curr_global_slot_since_hard_fork; _ } =
         curr_global_slot_since_hard_fork
->>>>>>> 55d8a449
 
       let checkpoint_window ~(constants : Constants.t) (slot : Global_slot.t) =
         UInt32.Infix.(
@@ -1988,11 +1942,7 @@
         let open Or_error.Let_syntax in
         let prev_epoch, prev_slot =
           Global_slot.to_epoch_and_slot
-<<<<<<< HEAD
-            previous_consensus_state.curr_global_slot
-=======
             previous_consensus_state.curr_global_slot_since_hard_fork
->>>>>>> 55d8a449
         in
         let next_global_slot =
           Global_slot.of_slot_number consensus_transition ~constants
@@ -2002,22 +1952,14 @@
         in
         let%bind slot_diff =
           Global_slot.diff_slots next_global_slot
-<<<<<<< HEAD
-            previous_consensus_state.curr_global_slot
-=======
             previous_consensus_state.curr_global_slot_since_hard_fork
->>>>>>> 55d8a449
           |> Option.value_map
                ~default:
                  (Or_error.errorf
                     !"Next global slot %{sexp: Global_slot.t} smaller than \
                       current global slot %{sexp: Global_slot.t}"
-<<<<<<< HEAD
-                    next_global_slot previous_consensus_state.curr_global_slot )
-=======
                     next_global_slot
                     previous_consensus_state.curr_global_slot_since_hard_fork )
->>>>>>> 55d8a449
                ~f:(fun diff -> Ok diff)
         in
         let%map total_currency =
@@ -2036,12 +1978,8 @@
             Consensus_transition.(
               equal consensus_transition Consensus_transition.genesis)
             || Global_slot.(
-<<<<<<< HEAD
-                 previous_consensus_state.curr_global_slot < next_global_slot)
-=======
                  previous_consensus_state.curr_global_slot_since_hard_fork
                  < next_global_slot)
->>>>>>> 55d8a449
           then Ok ()
           else
             Or_error.errorf
@@ -2061,12 +1999,8 @@
         let min_window_density, sub_window_densities =
           Min_window_density.update_min_window_density ~constants
             ~incr_window:true
-<<<<<<< HEAD
-            ~prev_global_slot:previous_consensus_state.curr_global_slot
-=======
             ~prev_global_slot:
               previous_consensus_state.curr_global_slot_since_hard_fork
->>>>>>> 55d8a449
             ~next_global_slot
             ~prev_sub_window_densities:
               previous_consensus_state.sub_window_densities
@@ -2079,11 +2013,7 @@
         ; sub_window_densities
         ; last_vrf_output = Vrf.Output.truncate producer_vrf_result
         ; total_currency
-<<<<<<< HEAD
-        ; curr_global_slot = next_global_slot
-=======
         ; curr_global_slot_since_hard_fork = next_global_slot
->>>>>>> 55d8a449
         ; global_slot_since_genesis =
             Mina_numbers.Global_slot_since_genesis.add
               previous_consensus_state.global_slot_since_genesis slot_diff
@@ -2160,11 +2090,7 @@
                  ~f:(Fn.const max_sub_window_density)
         ; last_vrf_output = Vrf.Output.Truncated.dummy
         ; total_currency = genesis_ledger_total_currency ~ledger:genesis_ledger
-<<<<<<< HEAD
-        ; curr_global_slot = Global_slot.zero ~constants
-=======
         ; curr_global_slot_since_hard_fork = Global_slot.zero ~constants
->>>>>>> 55d8a449
         ; global_slot_since_genesis
         ; staking_epoch_data =
             Epoch_data.Staking.genesis
@@ -2224,24 +2150,16 @@
       (* Check that both epoch and slot are zero. *)
       let is_genesis_state (t : Value.t) =
         Mina_numbers.Global_slot_since_hard_fork.(
-<<<<<<< HEAD
-          equal zero (Global_slot.slot_number t.curr_global_slot))
-=======
           equal zero
             (Global_slot.slot_number t.curr_global_slot_since_hard_fork))
->>>>>>> 55d8a449
 
       let is_genesis (global_slot : Global_slot.Checked.t) =
         let open Mina_numbers.Global_slot_since_hard_fork in
         Checked.equal (Checked.constant zero)
           (Global_slot.slot_number global_slot)
 
-<<<<<<< HEAD
-      let is_genesis_state_var (t : var) = is_genesis t.curr_global_slot
-=======
       let is_genesis_state_var (t : var) =
         is_genesis t.curr_global_slot_since_hard_fork
->>>>>>> 55d8a449
 
       let epoch_count (t : Value.t) = t.epoch_count
 
@@ -2270,13 +2188,9 @@
         let%bind constants =
           Constants.Checked.create ~constraint_constants ~protocol_constants
         in
-<<<<<<< HEAD
-        let { Poly.curr_global_slot = prev_global_slot; _ } = previous_state in
-=======
         let { Poly.curr_global_slot_since_hard_fork = prev_global_slot; _ } =
           previous_state
         in
->>>>>>> 55d8a449
         let next_global_slot =
           Global_slot.Checked.of_slot_number ~constants transition_data
         in
@@ -2418,11 +2332,7 @@
             ; min_window_density
             ; sub_window_densities
             ; last_vrf_output = truncated_vrf_result
-<<<<<<< HEAD
-            ; curr_global_slot = next_global_slot
-=======
             ; curr_global_slot_since_hard_fork = next_global_slot
->>>>>>> 55d8a449
             ; global_slot_since_genesis
             ; total_currency = new_total_currency
             ; staking_epoch_data
@@ -2441,12 +2351,13 @@
         ; curr_slot : int
         ; global_slot_since_genesis : int
         ; total_currency : int
-<<<<<<< HEAD
         }
       [@@deriving yojson]
 
       let display (t : Value.t) =
-        let epoch, slot = Global_slot.to_epoch_and_slot t.curr_global_slot in
+        let epoch, slot =
+          Global_slot.to_epoch_and_slot t.curr_global_slot_since_hard_fork
+        in
         { blockchain_length = Length.to_int t.blockchain_length
         ; epoch_count = Length.to_int t.epoch_count
         ; curr_epoch = Segment_id.to_int epoch
@@ -2457,7 +2368,7 @@
         ; total_currency = Amount.to_nanomina_int t.total_currency
         }
 
-      let curr_global_slot (t : Value.t) = t.curr_global_slot
+      let curr_global_slot (t : Value.t) = t.curr_global_slot_since_hard_fork
 
       let curr_ f = Fn.compose f curr_global_slot
 
@@ -2485,12 +2396,12 @@
       let coinbase_receiver_var (t : var) = t.coinbase_receiver
 
       let curr_global_slot_var (t : var) =
-        Global_slot.slot_number t.curr_global_slot
+        Global_slot.slot_number t.curr_global_slot_since_hard_fork
 
       let curr_global_slot (t : Value.t) =
-        Global_slot.slot_number t.curr_global_slot
-
-      let consensus_time (t : Value.t) = t.curr_global_slot
+        Global_slot.slot_number t.curr_global_slot_since_hard_fork
+
+      let consensus_time (t : Value.t) = t.curr_global_slot_since_hard_fork
 
       let global_slot_since_genesis_var (t : var) = t.global_slot_since_genesis
 
@@ -2521,7 +2432,8 @@
           in
           { t with
             epoch_count = new_epoch_count
-          ; curr_global_slot = Global_slot.add t.curr_global_slot slot_diff
+          ; curr_global_slot_since_hard_fork =
+              Global_slot.add t.curr_global_slot_since_hard_fork slot_diff
           ; global_slot_since_genesis = new_global_slot_since_genesis
           }
       end
@@ -2583,8 +2495,8 @@
             ; field "slot" ~doc:"Slot in which this block was created"
                 ~typ:(non_null @@ Graphql_scalars.Slot.typ ())
                 ~args:Arg.[]
-                ~resolve:(fun _ { Poly.curr_global_slot; _ } ->
-                  Global_slot.slot curr_global_slot )
+                ~resolve:(fun _ { Poly.curr_global_slot_since_hard_fork; _ } ->
+                  Global_slot.slot curr_global_slot_since_hard_fork )
             ; field "slotSinceGenesis"
                 ~doc:"Slot since genesis (across all hard-forks)"
                 ~typ:
@@ -2597,8 +2509,8 @@
             ; field "epoch" ~doc:"Epoch in which this block was created"
                 ~typ:(non_null @@ Graphql_scalars.Epoch.typ ())
                 ~args:Arg.[]
-                ~resolve:(fun _ { Poly.curr_global_slot; _ } ->
-                  Global_slot.epoch curr_global_slot )
+                ~resolve:(fun _ { Poly.curr_global_slot_since_hard_fork; _ } ->
+                  Global_slot.epoch curr_global_slot_since_hard_fork )
             ; field "superchargedCoinbase" ~typ:(non_null bool)
                 ~doc:
                   "Whether or not this coinbase was \"supercharged\", ie. \
@@ -3101,1234 +3013,6 @@
         (* The min window density if we imagine extending to the max slot of the two chains. *)
         (* TODO: You could argue that instead this should be imagine extending to the current consensus time. *)
         let max_slot =
-          Global_slot.max candidate.curr_global_slot existing.curr_global_slot
-        in
-        let virtual_min_window_density (s : Consensus_state.Value.t) =
-          if Global_slot.equal s.curr_global_slot max_slot then
-            s.min_window_density
-          else
-            Min_window_density.update_min_window_density ~incr_window:false
-              ~constants:consensus_constants
-              ~prev_global_slot:s.curr_global_slot ~next_global_slot:max_slot
-              ~prev_sub_window_densities:s.sub_window_densities
-              ~prev_min_window_density:s.min_window_density
-            |> fst
-        in
-        less_than_or_equal_when
-          (virtual_min_window_density existing)
-          (virtual_min_window_density candidate)
-          ~compare:Length.compare ~condition:blockchain_length_is_longer
-      in
-      let precondition_msg, choice_msg, should_take =
-        if is_short_range existing candidate ~constants:consensus_constants then
-          ( "most recent finalized checkpoints are equal"
-          , "candidate length is longer than existing length "
-          , blockchain_length_is_longer )
-        else
-          ( "most recent finalized checkpoints are not equal"
-          , "candidate virtual min-length is longer than existing virtual \
-             min-length"
-          , long_fork_chain_quality_is_better )
-      in
-      let choice = if should_take then `Take else `Keep in
-      log_choice ~precondition_msg ~choice_msg choice ;
-      choice
-
-    let epoch_end_time = Epoch.end_time
-
-    let get_epoch_data_for_vrf ~(constants : Constants.t) now
-        (state : Consensus_state.Value.t) ~local_state ~logger :
-        Epoch_data_for_vrf.t * Local_state.Snapshot.Ledger_snapshot.t =
-      let curr_epoch, curr_slot =
-        Epoch.epoch_and_slot_of_time_exn ~constants
-          (Block_time.of_span_since_epoch (Block_time.Span.of_ms now))
-      in
-      let epoch, slot =
-        if
-          Epoch.equal curr_epoch (Consensus_state.curr_epoch state)
-          && Slot.equal curr_slot (Consensus_state.curr_slot state)
-        then Epoch.incr ~constants (curr_epoch, curr_slot)
-        else (curr_epoch, curr_slot)
-      in
-      let global_slot =
-        Global_slot.of_epoch_and_slot ~constants (epoch, slot)
-        |> Global_slot.slot_number
-      in
-      [%log debug]
-        "Systime: %d, epoch-slot@systime: %08d-%04d, starttime@epoch@systime: \
-         %d"
-        (Int64.to_int now) (Epoch.to_int epoch) (Slot.to_int slot)
-        ( Int64.to_int @@ Time.Span.to_ms @@ Time.to_span_since_epoch
-        @@ Epoch.start_time ~constants epoch ) ;
-      [%log debug]
-        !"Selecting correct epoch data from state -- epoch by time: %d, state \
-          epoch: %d, state epoch count: %d"
-        (Epoch.to_int epoch)
-        (Epoch.to_int (Consensus_state.curr_epoch state))
-        (Length.to_int state.epoch_count) ;
-      let epoch_data =
-        match select_epoch_data ~consensus_state:state ~epoch with
-        | Ok epoch_data ->
-            epoch_data
-        | Error () ->
-            [%log fatal]
-              "An empty epoch is detected! This could be caused by the \
-               following reasons: system time is out of sync with protocol \
-               state time; or internet connection is down or unstable If it is \
-               the first case, please setup NTP. If it is the second case, \
-               please check the internet connection." ;
-            exit 99
-      in
-      let epoch_snapshot =
-        let source, snapshot =
-          select_epoch_snapshot ~constants ~consensus_state:state ~local_state
-            ~epoch
-        in
-        let snapshot_ledger_hash =
-          Local_state.Snapshot.Ledger_snapshot.merkle_root snapshot.ledger
-        in
-        [%log debug]
-          ~metadata:
-            [ ( "ledger_hash"
-              , Mina_base.Frozen_ledger_hash.to_yojson snapshot_ledger_hash )
-            ]
-          !"Using %s_epoch_snapshot root hash $ledger_hash"
-          (epoch_snapshot_name source) ;
-        (*TODO: uncomment after #6956 is resolved*)
-        (*assert (
-          Mina_base.Frozen_ledger_hash.equal snapshot_ledger_hash
-          epoch_data.ledger.hash ) ;*)
-        snapshot
-      in
-      let global_slot_since_genesis =
-        let slot_diff =
-          match
-            Mina_numbers.Global_slot_since_hard_fork.diff global_slot
-              (Consensus_state.curr_global_slot state)
-          with
-          | None ->
-              [%log fatal]
-                "Checking slot-winner for slot $slot which is older than the \
-                 slot in the latest consensus state $state"
-                ~metadata:
-                  [ ( "slot"
-                    , Mina_numbers.Global_slot_since_genesis.to_yojson
-                        (Mina_numbers.Global_slot_since_genesis.of_uint32 slot)
-                    )
-                  ; ("state", Consensus_state.Value.to_yojson state)
-                  ] ;
-              failwith
-                "Checking slot-winner for a slot which is older than the slot \
-                 in the latest consensus state. System time might be \
-                 out-of-sync"
-          | Some diff ->
-              diff
-        in
-        Mina_numbers.Global_slot_since_genesis.add
-          (Consensus_state.global_slot_since_genesis state)
-          slot_diff
-      in
-      let delegatee_table = epoch_snapshot.delegatee_table in
-      ( Epoch_data_for_vrf.
-          { epoch_ledger = epoch_data.ledger
-          ; epoch_seed = epoch_data.seed
-          ; delegatee_table
-          ; epoch
-          ; global_slot
-          ; global_slot_since_genesis
-          }
-      , epoch_snapshot.ledger )
-
-    let get_block_data ~(slot_won : Slot_won.t) ~ledger_snapshot
-        ~coinbase_receiver =
-      let delegator_pk, delegator_idx = slot_won.delegator in
-      let producer_public_key = slot_won.producer.public_key in
-      let producer_private_key = slot_won.producer.private_key in
-      let producer_pk = Public_key.compress producer_public_key in
-      { Block_data.stake_proof =
-          { producer_private_key
-          ; producer_public_key
-          ; delegator = delegator_idx
-          ; delegator_pk
-          ; coinbase_receiver_pk =
-              Coinbase_receiver.resolve ~self:producer_pk coinbase_receiver
-          ; ledger =
-              Local_state.Snapshot.Ledger_snapshot.ledger_subset
-                [ Mina_base.(Account_id.create producer_pk Token_id.default)
-                ; Mina_base.(Account_id.create delegator_pk Token_id.default)
-                ]
-                ledger_snapshot
-          }
-      ; global_slot = slot_won.global_slot
-      ; global_slot_since_genesis = slot_won.global_slot_since_genesis
-      ; vrf_result = slot_won.vrf_result
-      }
-
-    let frontier_root_transition (prev : Consensus_state.Value.t)
-        (next : Consensus_state.Value.t) ~(local_state : Local_state.t)
-        ~snarked_ledger ~genesis_ledger_hash =
-      let snarked_ledger_hash =
-        Mina_ledger.Ledger.Db.merkle_root snarked_ledger
-      in
-      if
-        not
-          (Epoch.equal
-             (Consensus_state.curr_epoch prev)
-             (Consensus_state.curr_epoch next) )
-      then (
-        !local_state.last_epoch_delegatee_table <-
-          Some !local_state.staking_epoch_snapshot.delegatee_table ;
-        Local_state.Snapshot.Ledger_snapshot.remove
-          !local_state.staking_epoch_snapshot.ledger
-          ~location:(Local_state.staking_epoch_ledger_location local_state) ;
-        !local_state.staking_epoch_snapshot <- !local_state.next_epoch_snapshot ;
-        (*If snarked ledger hash is still the genesis ledger hash then the epoch ledger should continue to be `next_data.ledger`. This is because the epoch ledgers at genesis can be different from the genesis ledger*)
-        if
-          not
-            (Mina_base.Frozen_ledger_hash.equal snarked_ledger_hash
-               genesis_ledger_hash )
-        then (
-          let epoch_ledger_uuids =
-            Local_state.Data.
-              { staking = !local_state.epoch_ledger_uuids.next
-              ; next = Uuid_unix.create ()
-              ; genesis_state_hash =
-                  !local_state.epoch_ledger_uuids.genesis_state_hash
-              }
-          in
-          !local_state.epoch_ledger_uuids <- epoch_ledger_uuids ;
-          Yojson.Safe.to_file
-            (!local_state.epoch_ledger_location ^ ".json")
-            (Local_state.epoch_ledger_uuids_to_yojson epoch_ledger_uuids) ;
-          !local_state.next_epoch_snapshot <-
-            { ledger =
-                Local_state.Snapshot.Ledger_snapshot.Ledger_db
-                  (Mina_ledger.Ledger.Db.create_checkpoint snarked_ledger
-                     ~directory_name:
-                       ( !local_state.epoch_ledger_location
-                       ^ Uuid.to_string epoch_ledger_uuids.next )
-                     () )
-            ; delegatee_table =
-                compute_delegatee_table_ledger_db
-                  (Local_state.current_block_production_keys local_state)
-                  snarked_ledger
-            } ) )
-
-    let should_bootstrap_len ~context:(module Context : CONTEXT) ~existing
-        ~candidate =
-      let open Context in
-      let open UInt32.Infix in
-      UInt32.compare (candidate - existing)
-        ( (UInt32.of_int 2 * consensus_constants.k)
-        + (consensus_constants.delta + UInt32.of_int 1) )
-      > 0
-
-    let should_bootstrap ~context:(module Context : CONTEXT) ~existing
-        ~candidate =
-      match select ~context:(module Context) ~existing ~candidate with
-      | `Keep ->
-          false
-      | `Take ->
-          should_bootstrap_len
-            ~context:(module Context)
-            ~existing:
-              (Consensus_state.blockchain_length (With_hash.data existing))
-            ~candidate:
-              (Consensus_state.blockchain_length (With_hash.data candidate))
-
-    let%test "should_bootstrap is sane" =
-      let module Context = struct
-        let logger = Logger.create ()
-
-        let constraint_constants =
-          Genesis_constants.Constraint_constants.for_unit_tests
-
-        let consensus_constants = Lazy.force Constants.for_unit_tests
-      end in
-      (* Even when consensus constants are of prod sizes, candidate should still trigger a bootstrap *)
-      should_bootstrap_len
-        ~context:(module Context)
-        ~existing:Length.zero
-        ~candidate:(Length.of_int 100_000_000)
-
-    let to_unix_timestamp recieved_time =
-      recieved_time |> Time.to_span_since_epoch |> Time.Span.to_ms
-      |> Unix_timestamp.of_int64
-
-    let%test "Receive a valid consensus_state with a bit of delay" =
-      let constants = Lazy.force Constants.for_unit_tests in
-      let genesis_ledger = Genesis_ledger.(Packed.t for_unit_tests) in
-      let genesis_epoch_data = Genesis_epoch_data.for_unit_tests in
-      let negative_one =
-        Consensus_state.negative_one ~genesis_ledger ~genesis_epoch_data
-          ~constants
-          ~constraint_constants:
-            Genesis_constants.Constraint_constants.for_unit_tests
-      in
-      let curr_epoch, curr_slot =
-        Consensus_state.curr_epoch_and_slot negative_one
-      in
-      let delay = UInt32.(div (add constants.delta (of_int 1)) (of_int 2)) in
-      let new_slot = UInt32.Infix.(curr_slot + delay) in
-      let time_received =
-        Epoch.slot_start_time ~constants curr_epoch new_slot
-      in
-      received_at_valid_time ~constants negative_one
-        ~time_received:(to_unix_timestamp time_received)
-      |> Result.is_ok
-
-    let%test "Receive an invalid consensus_state" =
-      let epoch = Epoch.of_int 5 in
-      let constants = Lazy.force Constants.for_unit_tests in
-      let genesis_ledger = Genesis_ledger.(Packed.t for_unit_tests) in
-      let genesis_epoch_data = Genesis_epoch_data.for_unit_tests in
-      let negative_one =
-        Consensus_state.negative_one ~genesis_ledger ~genesis_epoch_data
-          ~constants
-          ~constraint_constants:
-            Genesis_constants.Constraint_constants.for_unit_tests
-      in
-      let start_time = Epoch.start_time ~constants epoch in
-      let ((curr_epoch, curr_slot) as curr) =
-        Epoch_and_slot.of_time_exn ~constants start_time
-      in
-      let curr_global_slot = Global_slot.of_epoch_and_slot ~constants curr in
-      let consensus_state =
-        let global_slot_since_genesis =
-          (* for testing, consider slot-since-hard-fork as since-genesis *)
-          Global_slot.slot_number curr_global_slot
-          |> Mina_numbers.Global_slot_since_hard_fork.to_uint32
-          |> Mina_numbers.Global_slot_since_genesis.of_uint32
-        in
-        { negative_one with curr_global_slot; global_slot_since_genesis }
-      in
-      let too_early =
-        (* TODO: Does this make sense? *)
-        Epoch.start_time ~constants (Consensus_state.curr_slot negative_one)
-      in
-      let too_late =
-        let delay = UInt32.(mul (add constants.delta (of_int 1)) (of_int 2)) in
-        let delayed_slot = UInt32.Infix.(curr_slot + delay) in
-        Epoch.slot_start_time ~constants curr_epoch delayed_slot
-      in
-      let times = [ too_late; too_early ] in
-      List.for_all times ~f:(fun time ->
-          not
-            ( received_at_valid_time ~constants consensus_state
-                ~time_received:(to_unix_timestamp time)
-            |> Result.is_ok ) )
-
-    module type State_hooks_intf =
-      Intf.State_hooks
-        with type consensus_state := Consensus_state.Value.t
-         and type consensus_state_var := Consensus_state.var
-         and type consensus_transition := Consensus_transition.t
-         and type block_data := Block_data.t
-
-    module Make_state_hooks
-        (Blockchain_state : Intf.Blockchain_state)
-        (Protocol_state : Intf.Protocol_state
-                            with type blockchain_state :=
-                              Blockchain_state.Value.t
-                             and type blockchain_state_var :=
-                              Blockchain_state.var
-                             and type consensus_state := Consensus_state.Value.t
-                             and type consensus_state_var := Consensus_state.var)
-        (Snark_transition : Intf.Snark_transition
-                              with type blockchain_state_var :=
-                                Blockchain_state.var
-                               and type consensus_transition_var :=
-                                Consensus_transition.var) :
-      State_hooks_intf
-        with type blockchain_state := Blockchain_state.Value.t
-         and type protocol_state := Protocol_state.Value.t
-         and type protocol_state_var := Protocol_state.var
-         and type snark_transition_var := Snark_transition.var = struct
-      (* TODO: only track total currency from accounts > 1% of the currency using transactions *)
-
-      let genesis_winner = Vrf.Precomputed.genesis_winner
-
-      let genesis_winner_account =
-        Mina_base.Account.create
-          (Mina_base.Account_id.create (fst genesis_winner)
-             Mina_base.Token_id.default )
-          (Currency.Balance.of_nanomina_int_exn 1000)
-
-      let check_block_data ~constants ~logger (block_data : Block_data.t)
-          global_slot =
-        if
-          not
-            (Mina_numbers.Global_slot_since_hard_fork.equal
-               (Global_slot.slot_number global_slot)
-               block_data.global_slot )
-        then
-          [%log error]
-            !"VRF was evaluated at (epoch, slot) %{sexp:Epoch_and_slot.t} but \
-              the corresponding block was produced at a time corresponding to \
-              %{sexp:Epoch_and_slot.t}. This means that generating the block \
-              took more time than expected."
-            (Global_slot.to_epoch_and_slot
-               (Global_slot.of_slot_number ~constants block_data.global_slot) )
-            (Global_slot.to_epoch_and_slot global_slot)
-
-      let generate_transition
-          ~(previous_protocol_state : Protocol_state.Value.t) ~blockchain_state
-          ~current_time ~(block_data : Block_data.t) ~supercharge_coinbase
-          ~snarked_ledger_hash ~genesis_ledger_hash ~supply_increase ~logger
-          ~constraint_constants =
-        [%log internal] "Generate_transition" ;
-        let previous_consensus_state =
-          Protocol_state.consensus_state previous_protocol_state
-        in
-        let constants =
-          Constants.create ~constraint_constants
-            ~protocol_constants:
-              ( Protocol_state.constants previous_protocol_state
-              |> Mina_base.Protocol_constants_checked.t_of_value )
-        in
-        (let actual_global_slot =
-           let time = Time.of_span_since_epoch (Time.Span.of_ms current_time) in
-           Global_slot.of_epoch_and_slot ~constants
-             (Epoch_and_slot.of_time_exn ~constants time)
-         in
-         check_block_data ~constants ~logger block_data actual_global_slot ) ;
-        let consensus_transition = block_data.global_slot in
-        let previous_protocol_state_hash =
-          Protocol_state.hash previous_protocol_state
-        in
-        let block_creator =
-          block_data.stake_proof.producer_public_key |> Public_key.compress
-        in
-        [%log internal] "Consensus_state_update" ;
-        let consensus_state =
-          Or_error.ok_exn
-            (Consensus_state.update ~constants ~previous_consensus_state
-               ~consensus_transition
-               ~producer_vrf_result:block_data.Block_data.vrf_result
-               ~previous_protocol_state_hash ~supply_increase
-               ~snarked_ledger_hash ~genesis_ledger_hash
-               ~block_stake_winner:block_data.stake_proof.delegator_pk
-               ~block_creator
-               ~coinbase_receiver:block_data.stake_proof.coinbase_receiver_pk
-               ~supercharge_coinbase )
-        in
-        [%log internal] "Consensus_state_update_done" ;
-        let genesis_state_hash =
-          Protocol_state.genesis_state_hash
-            ~state_hash:(Some previous_protocol_state_hash)
-            previous_protocol_state
-        in
-        let protocol_state =
-          Protocol_state.create_value ~genesis_state_hash
-            ~previous_state_hash:(Protocol_state.hash previous_protocol_state)
-            ~blockchain_state ~consensus_state
-            ~constants:(Protocol_state.constants previous_protocol_state)
-        in
-        [%log internal] "Generate_transition_done" ;
-        (protocol_state, consensus_transition)
-
-      include struct
-        let%snarkydef.Tick next_state_checked ~constraint_constants
-            ~(prev_state : Protocol_state.var)
-            ~(prev_state_hash : Mina_base.State_hash.var) transition
-            supply_increase =
-          Consensus_state.update_var ~constraint_constants
-            (Protocol_state.consensus_state prev_state)
-            (Snark_transition.consensus_transition transition)
-            prev_state_hash ~supply_increase
-            ~previous_blockchain_state_ledger_hash:
-              ( Protocol_state.blockchain_state prev_state
-              |> Blockchain_state.snarked_ledger_hash )
-            ~genesis_ledger_hash:
-              ( Protocol_state.blockchain_state prev_state
-              |> Blockchain_state.genesis_ledger_hash )
-            ~protocol_constants:(Protocol_state.constants prev_state)
-      end
-
-      module For_tests = struct
-        let gen_consensus_state
-            ~(constraint_constants : Genesis_constants.Constraint_constants.t)
-            ~constants ~(gen_slot_advancement : int Quickcheck.Generator.t) :
-            (   previous_protocol_state:
-                  Protocol_state.Value.t
-                  Mina_base.State_hash.With_state_hashes.t
-             -> snarked_ledger_hash:Mina_base.Frozen_ledger_hash.t
-             -> coinbase_receiver:Public_key.Compressed.t
-             -> supercharge_coinbase:bool
-             -> Consensus_state.Value.t )
-            Quickcheck.Generator.t =
-          let open Consensus_state in
-          let genesis_ledger_hash =
-            let (module L) = Genesis_ledger.for_unit_tests in
-            Lazy.force L.t |> Mina_ledger.Ledger.merkle_root
-            |> Mina_base.Frozen_ledger_hash.of_ledger_hash
-          in
-          let open Quickcheck.Let_syntax in
-          let%bind slot_advancement = gen_slot_advancement in
-          let%map producer_vrf_result = Vrf.Output.gen in
-          fun ~(previous_protocol_state :
-                 Protocol_state.Value.t Mina_base.State_hash.With_state_hashes.t
-                 ) ~(snarked_ledger_hash : Mina_base.Frozen_ledger_hash.t)
-              ~coinbase_receiver ~supercharge_coinbase ->
-            let prev =
-              Protocol_state.consensus_state
-                (With_hash.data previous_protocol_state)
-            in
-            let blockchain_length = Length.succ prev.blockchain_length in
-            let curr_global_slot =
-              Global_slot.(prev.curr_global_slot + slot_advancement)
-            in
-            let global_slot_since_genesis =
-              Mina_numbers.Global_slot_since_genesis.add
-                prev.global_slot_since_genesis
-                (Mina_numbers.Global_slot_span.of_int slot_advancement)
-            in
-            let curr_epoch, curr_slot =
-              Global_slot.to_epoch_and_slot curr_global_slot
-            in
-            let total_currency =
-              Option.value_exn
-                (Amount.add prev.total_currency
-                   constraint_constants.coinbase_amount )
-            in
-            let prev_epoch, prev_slot =
-              Consensus_state.curr_epoch_and_slot prev
-            in
-            let staking_epoch_data, next_epoch_data, epoch_count =
-              Epoch_data.update_pair ~constants
-                (prev.staking_epoch_data, prev.next_epoch_data)
-                prev.epoch_count ~prev_epoch ~next_epoch:curr_epoch
-                ~next_slot:curr_slot
-                ~prev_protocol_state_hash:
-                  (Mina_base.State_hash.With_state_hashes.state_hash
-                     previous_protocol_state )
-                ~producer_vrf_result ~snarked_ledger_hash ~genesis_ledger_hash
-                ~total_currency
-            in
-            let min_window_density, sub_window_densities =
-              Min_window_density.update_min_window_density ~constants
-                ~incr_window:true ~prev_global_slot:prev.curr_global_slot
-                ~next_global_slot:curr_global_slot
-                ~prev_sub_window_densities:prev.sub_window_densities
-                ~prev_min_window_density:prev.min_window_density
-            in
-            let genesis_winner_pk = fst Vrf.Precomputed.genesis_winner in
-            { Poly.blockchain_length
-            ; epoch_count
-            ; min_window_density
-            ; sub_window_densities
-            ; last_vrf_output = Vrf.Output.truncate producer_vrf_result
-            ; total_currency
-            ; curr_global_slot
-            ; global_slot_since_genesis
-            ; staking_epoch_data
-            ; next_epoch_data
-            ; has_ancestor_in_same_checkpoint_window =
-                same_checkpoint_window_unchecked ~constants
-                  (Global_slot.create ~constants ~epoch:prev_epoch
-                     ~slot:prev_slot )
-                  (Global_slot.create ~constants ~epoch:curr_epoch
-                     ~slot:curr_slot )
-            ; block_stake_winner = genesis_winner_pk
-            ; block_creator = genesis_winner_pk
-            ; coinbase_receiver
-            ; supercharge_coinbase
-            }
-      end
-    end
-  end
-
-  let time_hum ~(constants : Constants.t) (now : Block_time.t) =
-    let epoch, slot = Epoch.epoch_and_slot_of_time_exn ~constants now in
-    Printf.sprintf "epoch=%d, slot=%d" (Epoch.to_int epoch) (Slot.to_int slot)
-
-  let%test_module "Proof of stake tests" =
-    ( module struct
-      open Mina_base
-      open Mina_ledger
-      open Data
-      open Consensus_state
-
-      let constraint_constants =
-        Genesis_constants.Constraint_constants.for_unit_tests
-
-      let constants = Lazy.force Constants.for_unit_tests
-
-      let genesis_epoch_data = Genesis_epoch_data.for_unit_tests
-
-      module Genesis_ledger = (val Genesis_ledger.for_unit_tests)
-
-      module Context : CONTEXT = struct
-        let logger = Logger.null ()
-
-        let constraint_constants = constraint_constants
-
-        let consensus_constants = constants
-      end
-
-=======
-        }
-      [@@deriving yojson]
-
-      let display (t : Value.t) =
-        let epoch, slot =
-          Global_slot.to_epoch_and_slot t.curr_global_slot_since_hard_fork
-        in
-        { blockchain_length = Length.to_int t.blockchain_length
-        ; epoch_count = Length.to_int t.epoch_count
-        ; curr_epoch = Segment_id.to_int epoch
-        ; curr_slot = Segment_id.to_int slot
-        ; global_slot_since_genesis =
-            Mina_numbers.Global_slot_since_genesis.to_int
-              t.global_slot_since_genesis
-        ; total_currency = Amount.to_nanomina_int t.total_currency
-        }
-
-      let curr_global_slot (t : Value.t) = t.curr_global_slot_since_hard_fork
-
-      let curr_ f = Fn.compose f curr_global_slot
-
-      let curr_epoch_and_slot = curr_ Global_slot.to_epoch_and_slot
-
-      let curr_epoch = curr_ Global_slot.epoch
-
-      let curr_slot = curr_ Global_slot.slot
-
-      let blockchain_length_var (t : var) = t.blockchain_length
-
-      let min_window_density_var (t : var) = t.min_window_density
-
-      let total_currency_var (t : var) = t.total_currency
-
-      let staking_epoch_data_var (t : var) : Epoch_data.var =
-        t.staking_epoch_data
-
-      let staking_epoch_data (t : Value.t) = t.staking_epoch_data
-
-      let next_epoch_data_var (t : var) : Epoch_data.var = t.next_epoch_data
-
-      let next_epoch_data (t : Value.t) = t.next_epoch_data
-
-      let coinbase_receiver_var (t : var) = t.coinbase_receiver
-
-      let curr_global_slot_var (t : var) =
-        Global_slot.slot_number t.curr_global_slot_since_hard_fork
-
-      let curr_global_slot (t : Value.t) =
-        Global_slot.slot_number t.curr_global_slot_since_hard_fork
-
-      let consensus_time (t : Value.t) = t.curr_global_slot_since_hard_fork
-
-      let global_slot_since_genesis_var (t : var) = t.global_slot_since_genesis
-
-      [%%define_locally
-      Poly.
-        ( blockchain_length
-        , min_window_density
-        , sub_window_densities
-        , total_currency
-        , global_slot_since_genesis
-        , block_stake_winner
-        , last_vrf_output
-        , block_creator
-        , coinbase_receiver )]
-
-      module Unsafe = struct
-        (* TODO: very unsafe, do not use unless you know what you are doing *)
-        let dummy_advance (t : Value.t) ?(increase_epoch_count = false)
-            ~new_global_slot_since_genesis : Value.t =
-          let new_epoch_count =
-            if increase_epoch_count then Length.succ t.epoch_count
-            else t.epoch_count
-          in
-          let slot_diff =
-            Option.value_exn
-              (Mina_numbers.Global_slot_since_genesis.diff
-                 new_global_slot_since_genesis t.global_slot_since_genesis )
-          in
-          { t with
-            epoch_count = new_epoch_count
-          ; curr_global_slot_since_hard_fork =
-              Global_slot.add t.curr_global_slot_since_hard_fork slot_diff
-          ; global_slot_since_genesis = new_global_slot_since_genesis
-          }
-      end
-
-      let graphql_type () : ('ctx, Value.t option) Graphql_async.Schema.typ =
-        let open Graphql_async in
-        let open Signature_lib_unix.Graphql_scalars in
-        let public_key = PublicKey.typ () in
-        let open Schema in
-        let length = Mina_numbers_unix.Graphql_scalars.Length.typ () in
-        let amount = Currency_unix.Graphql_scalars.Amount.typ () in
-        obj "ConsensusState" ~fields:(fun _ ->
-            [ field "blockchainLength" ~typ:(non_null length)
-                ~doc:"Length of the blockchain at this block"
-                ~deprecated:(Deprecated (Some "use blockHeight instead"))
-                ~args:Arg.[]
-                ~resolve:(fun _ { Poly.blockchain_length; _ } ->
-                  blockchain_length )
-            ; field "blockHeight" ~typ:(non_null length)
-                ~doc:"Height of the blockchain at this block"
-                ~args:Arg.[]
-                ~resolve:(fun _ { Poly.blockchain_length; _ } ->
-                  blockchain_length )
-            ; field "epochCount" ~typ:(non_null length)
-                ~args:Arg.[]
-                ~resolve:(fun _ { Poly.epoch_count; _ } -> epoch_count)
-            ; field "minWindowDensity" ~typ:(non_null length)
-                ~args:Arg.[]
-                ~resolve:(fun _ { Poly.min_window_density; _ } ->
-                  min_window_density )
-            ; field "lastVrfOutput" ~typ:(non_null string)
-                ~args:Arg.[]
-                ~resolve:(fun (_ : 'ctx resolve_info)
-                              { Poly.last_vrf_output; _ } ->
-                  Vrf.Output.Truncated.to_base58_check last_vrf_output )
-            ; field "totalCurrency"
-                ~doc:"Total currency in circulation at this block"
-                ~typ:(non_null amount)
-                ~args:Arg.[]
-                ~resolve:(fun _ { Poly.total_currency; _ } -> total_currency)
-            ; field "stakingEpochData"
-                ~typ:
-                  ( non_null
-                  @@ Epoch_data.Staking.graphql_type "StakingEpochData" )
-                ~args:Arg.[]
-                ~resolve:(fun (_ : 'ctx resolve_info)
-                              { Poly.staking_epoch_data; _ } ->
-                  staking_epoch_data )
-            ; field "nextEpochData"
-                ~typ:(non_null @@ Epoch_data.Next.graphql_type "NextEpochData")
-                ~args:Arg.[]
-                ~resolve:(fun (_ : 'ctx resolve_info)
-                              { Poly.next_epoch_data; _ } -> next_epoch_data )
-            ; field "hasAncestorInSameCheckpointWindow" ~typ:(non_null bool)
-                ~args:Arg.[]
-                ~resolve:(fun _
-                              { Poly.has_ancestor_in_same_checkpoint_window; _ } ->
-                  has_ancestor_in_same_checkpoint_window )
-            ; field "slot" ~doc:"Slot in which this block was created"
-                ~typ:(non_null @@ Graphql_scalars.Slot.typ ())
-                ~args:Arg.[]
-                ~resolve:(fun _ { Poly.curr_global_slot_since_hard_fork; _ } ->
-                  Global_slot.slot curr_global_slot_since_hard_fork )
-            ; field "slotSinceGenesis"
-                ~doc:"Slot since genesis (across all hard-forks)"
-                ~typ:
-                  ( non_null
-                  @@ Mina_numbers_unix.Graphql_scalars.GlobalSlotSinceGenesis
-                     .typ () )
-                ~args:Arg.[]
-                ~resolve:(fun _ { Poly.global_slot_since_genesis; _ } ->
-                  global_slot_since_genesis )
-            ; field "epoch" ~doc:"Epoch in which this block was created"
-                ~typ:(non_null @@ Graphql_scalars.Epoch.typ ())
-                ~args:Arg.[]
-                ~resolve:(fun _ { Poly.curr_global_slot_since_hard_fork; _ } ->
-                  Global_slot.epoch curr_global_slot_since_hard_fork )
-            ; field "superchargedCoinbase" ~typ:(non_null bool)
-                ~doc:
-                  "Whether or not this coinbase was \"supercharged\", ie. \
-                   created by an account that has no locked tokens"
-                ~args:Arg.[]
-                ~resolve:(fun _ { Poly.supercharge_coinbase; _ } ->
-                  supercharge_coinbase )
-            ; field "blockStakeWinner" ~typ:(non_null public_key)
-                ~doc:
-                  "The public key that is responsible for winning this block \
-                   (including delegations)"
-                ~args:Arg.[]
-                ~resolve:(fun _ { Poly.block_stake_winner; _ } ->
-                  block_stake_winner )
-            ; field "blockCreator" ~typ:(non_null public_key)
-                ~doc:"The block producer public key that created this block"
-                ~args:Arg.[]
-                ~resolve:(fun _ { Poly.block_creator; _ } -> block_creator)
-            ; field "coinbaseReceiever" ~typ:(non_null public_key)
-                ~args:Arg.[]
-                ~resolve:(fun _ { Poly.coinbase_receiver; _ } ->
-                  coinbase_receiver )
-            ] )
-    end
-
-    module Prover_state = struct
-      include Stake_proof
-
-      let genesis_data = Vrf.Precomputed.genesis_stake_proof
-
-      let precomputed_handler = Vrf.Precomputed.handler
-
-      let handler
-          { delegator
-          ; delegator_pk
-          ; coinbase_receiver_pk
-          ; ledger
-          ; producer_private_key
-          ; producer_public_key
-          } ~(constraint_constants : Genesis_constants.Constraint_constants.t)
-          ~pending_coinbase:
-            { Mina_base.Pending_coinbase_witness.pending_coinbases
-            ; is_new_stack
-            } : Snark_params.Tick.Handler.t =
-        let ledger_handler =
-          unstage (Mina_ledger.Sparse_ledger.handler ledger)
-        in
-        let pending_coinbase_handler =
-          unstage
-            (Mina_base.Pending_coinbase.handler
-               ~depth:constraint_constants.pending_coinbase_depth
-               pending_coinbases ~is_new_stack )
-        in
-        let handlers =
-          Snarky_backendless.Request.Handler.(
-            push
-              (push fail (create_single pending_coinbase_handler))
-              (create_single ledger_handler))
-        in
-        fun (With { request; respond }) ->
-          match request with
-          | Vrf.Winner_address ->
-              respond (Provide delegator)
-          | Vrf.Winner_pk ->
-              respond (Provide delegator_pk)
-          | Vrf.Coinbase_receiver_pk ->
-              respond (Provide coinbase_receiver_pk)
-          | Vrf.Producer_private_key ->
-              respond (Provide producer_private_key)
-          | Vrf.Producer_public_key ->
-              respond (Provide producer_public_key)
-          | _ ->
-              respond
-                (Provide
-                   (Snarky_backendless.Request.Handler.run handlers
-                      [ "Ledger Handler"; "Pending Coinbase Handler" ]
-                      request ) )
-
-      let ledger_depth { ledger; _ } = ledger.depth
-    end
-  end
-
-  module Coinbase_receiver = struct
-    type t = [ `Producer | `Other of Public_key.Compressed.t ]
-    [@@deriving yojson]
-
-    let resolve ~self : t -> Public_key.Compressed.t = function
-      | `Producer ->
-          self
-      | `Other pk ->
-          pk
-  end
-
-  module Hooks = struct
-    open Data
-
-    let is_genesis_epoch ~(constants : Constants.t) time =
-      Epoch.(equal (of_time_exn ~constants time) zero)
-
-    (* Select the correct epoch data to use from a consensus state for a given epoch.
-     * The rule for selecting the correct epoch data changes based on whether or not
-     * the consensus state we are selecting from is in the epoch we want to select.
-     * There is also a special case for when the consensus state we are selecting
-     * from is in the genesis epoch.
-     *)
-    let select_epoch_data ~(consensus_state : Consensus_state.Value.t) ~epoch =
-      let curr_epoch = Consensus_state.curr_epoch consensus_state in
-      (* are we in the same epoch as the consensus state? *)
-      let in_same_epoch = Epoch.equal epoch curr_epoch in
-      (* are we in the next epoch after the consensus state? *)
-      let in_next_epoch = Epoch.equal epoch (Epoch.succ curr_epoch) in
-      (* is the consensus state from the genesis epoch? *)
-      let from_genesis_epoch =
-        Length.equal consensus_state.epoch_count Length.zero
-      in
-      let in_initial_epoch = Epoch.(equal zero) epoch in
-      if in_next_epoch then
-        Ok (Epoch_data.next_to_staking consensus_state.next_epoch_data)
-      else if in_same_epoch || (from_genesis_epoch && in_initial_epoch) then
-        Ok consensus_state.staking_epoch_data
-      else Error ()
-
-    let epoch_snapshot_name = function
-      | `Genesis ->
-          "genesis"
-      | `Curr ->
-          "curr"
-      | `Last ->
-          "last"
-
-    (* Select the correct epoch snapshot to use from local state for an epoch.
-     * The rule for selecting the correct epoch snapshot is predicated off of
-     * whether or not the first transition in the epoch in question has been
-     * finalized yet, as the local state epoch snapshot pointers are not
-     * updated until the consensus state reaches the root of the transition
-     * frontier.This does not apply to the genesis epoch where we should always
-     * take the staking epoch snapshot because epoch ledger transition will not
-     * happen for genesis epoch.
-     * This function does not guarantee that the selected epoch snapshot is valid
-     * (i.e. it does not check that the epoch snapshot's ledger hash is the same
-     * as the ledger hash specified by the epoch data).
-     *)
-    let select_epoch_snapshot ~(constants : Constants.t)
-        ~(consensus_state : Consensus_state.Value.t) ~local_state ~epoch =
-      let open Local_state in
-      let open Epoch_data.Poly in
-      (* are we in the next epoch after the consensus state? *)
-      let in_next_epoch =
-        Epoch.equal epoch
-          (Epoch.succ (Consensus_state.curr_epoch consensus_state))
-      in
-      (* has the first transition in the epoch (other than the genesis epoch) reached finalization? *)
-      let epoch_is_not_finalized =
-        let is_genesis_epoch = Length.equal epoch Length.zero in
-        let epoch_is_finalized =
-          Length.(consensus_state.next_epoch_data.epoch_length > constants.k)
-        in
-        (not epoch_is_finalized) && not is_genesis_epoch
-      in
-      if in_next_epoch || epoch_is_not_finalized then
-        (`Curr, !local_state.Data.next_epoch_snapshot)
-      else (`Last, !local_state.staking_epoch_snapshot)
-
-    let get_epoch_ledger ~constants ~(consensus_state : Consensus_state.Value.t)
-        ~local_state =
-      let _, snapshot =
-        select_epoch_snapshot ~constants ~consensus_state
-          ~epoch:(Data.Consensus_state.curr_epoch consensus_state)
-          ~local_state
-      in
-      Data.Local_state.Snapshot.ledger snapshot
-
-    type required_snapshot =
-      { snapshot_id : Local_state.snapshot_identifier
-      ; expected_root : Mina_base.Frozen_ledger_hash.t
-      }
-    [@@deriving to_yojson]
-
-    type local_state_sync =
-      | One of required_snapshot
-      | Both of
-          { next : Mina_base.Frozen_ledger_hash.t
-          ; staking : Mina_base.Frozen_ledger_hash.t
-          }
-    [@@deriving to_yojson]
-
-    let local_state_sync_count (s : local_state_sync) =
-      match s with One _ -> 1 | Both _ -> 2
-
-    let required_local_state_sync ~constants
-        ~(consensus_state : Consensus_state.Value.t) ~local_state =
-      let open Mina_base in
-      let epoch = Consensus_state.curr_epoch consensus_state in
-      let source, _snapshot =
-        select_epoch_snapshot ~constants ~consensus_state ~local_state ~epoch
-      in
-      let required_snapshot_sync snapshot_id expected_root =
-        Option.some_if
-          (not
-             (Ledger_hash.equal
-                (Frozen_ledger_hash.to_ledger_hash expected_root)
-                (Local_state.Snapshot.Ledger_snapshot.merkle_root
-                   (Local_state.get_snapshot local_state snapshot_id).ledger ) ) )
-          { snapshot_id; expected_root }
-      in
-      match source with
-      | `Curr ->
-          Option.map
-            (required_snapshot_sync Next_epoch_snapshot
-               consensus_state.staking_epoch_data.ledger.hash ) ~f:(fun s ->
-              One s )
-      | `Last -> (
-          match
-            ( required_snapshot_sync Next_epoch_snapshot
-                consensus_state.next_epoch_data.ledger.hash
-            , required_snapshot_sync Staking_epoch_snapshot
-                consensus_state.staking_epoch_data.ledger.hash )
-          with
-          | None, None ->
-              None
-          | Some x, None | None, Some x ->
-              Some (One x)
-          | Some next, Some staking ->
-              Some
-                (Both
-                   { next = next.expected_root
-                   ; staking = staking.expected_root
-                   } ) )
-
-    let sync_local_state ~context:(module Context : CONTEXT) ~trust_system
-        ~local_state ~glue_sync_ledger requested_syncs =
-      let open Context in
-      let open Local_state in
-      let open Snapshot in
-      let open Deferred.Let_syntax in
-      O1trace.thread "sync_local_state" (fun () ->
-          [%log info]
-            "Syncing local state; requesting $num_requested snapshots from \
-             peers"
-            ~metadata:
-              [ ("num_requested", `Int (local_state_sync_count requested_syncs))
-              ; ("requested_syncs", local_state_sync_to_yojson requested_syncs)
-              ; ("local_state", Local_state.to_yojson local_state)
-              ] ;
-          let sync { snapshot_id; expected_root = target_ledger_hash } =
-            (* if requested last epoch ledger is equal to the current epoch ledger
-               then we don't need to sync the ledger to the peers. *)
-            if
-              equal_snapshot_identifier snapshot_id Staking_epoch_snapshot
-              && Mina_base.(
-                   Ledger_hash.equal
-                     (Frozen_ledger_hash.to_ledger_hash target_ledger_hash)
-                     (Local_state.Snapshot.Ledger_snapshot.merkle_root
-                        !local_state.next_epoch_snapshot.ledger ))
-            then (
-              Local_state.Snapshot.Ledger_snapshot.remove
-                !local_state.staking_epoch_snapshot.ledger
-                ~location:(staking_epoch_ledger_location local_state) ;
-              match !local_state.next_epoch_snapshot.ledger with
-              | Local_state.Snapshot.Ledger_snapshot.Genesis_epoch_ledger _ ->
-                  set_snapshot local_state Staking_epoch_snapshot
-                    !local_state.next_epoch_snapshot ;
-                  Deferred.Or_error.ok_unit
-              | Ledger_db next_epoch_ledger ->
-                  let ledger =
-                    Mina_ledger.Ledger.Db.create_checkpoint next_epoch_ledger
-                      ~directory_name:
-                        (staking_epoch_ledger_location local_state)
-                      ()
-                  in
-                  set_snapshot local_state Staking_epoch_snapshot
-                    { ledger = Ledger_snapshot.Ledger_db ledger
-                    ; delegatee_table =
-                        !local_state.next_epoch_snapshot.delegatee_table
-                    } ;
-                  Deferred.Or_error.ok_unit )
-            else
-              let ledger_hash_json =
-                Mina_base.Ledger_hash.to_yojson target_ledger_hash
-              in
-              [%log info] "Syncing epoch ledger with hash $target_ledger_hash"
-                ~metadata:[ ("target_ledger_hash", ledger_hash_json) ] ;
-              (* start with an existing epoch ledger, which may be faster
-                 than syncing with an empty ledger, since ledgers accumulate
-                 new leaves in increasing index order
-              *)
-              let%bind.Deferred.Or_error db_ledger =
-                let db_ledger_of_snapshot snapshot snapshot_location =
-                  O1trace.sync_thread "db_ledger_of_snapshot" (fun () ->
-                      match snapshot.ledger with
-                      | Ledger_snapshot.Ledger_db ledger ->
-                          Ok ledger
-                      | Ledger_snapshot.Genesis_epoch_ledger ledger ->
-                          let module Ledger_transfer =
-                            Mina_ledger.Ledger_transfer.Make
-                              (Mina_ledger.Ledger)
-                              (Mina_ledger.Ledger.Db)
-                          in
-                          let fresh_db_ledger =
-                            Mina_ledger.Ledger.Db.create
-                              ~directory_name:snapshot_location
-                              ~depth:Context.constraint_constants.ledger_depth
-                              ()
-                          in
-                          Ledger_transfer.transfer_accounts ~src:ledger
-                            ~dest:fresh_db_ledger )
-                in
-                match snapshot_id with
-                | Staking_epoch_snapshot ->
-                    return
-                    @@ db_ledger_of_snapshot !local_state.staking_epoch_snapshot
-                         (staking_epoch_ledger_location local_state)
-                | Next_epoch_snapshot ->
-                    return
-                    @@ db_ledger_of_snapshot !local_state.next_epoch_snapshot
-                         (next_epoch_ledger_location local_state)
-              in
-              let sync_ledger =
-                Mina_ledger.Sync_ledger.Db.create ~logger ~trust_system
-                  db_ledger
-              in
-              let query_reader =
-                Mina_ledger.Sync_ledger.Db.query_reader sync_ledger
-              in
-              let response_writer =
-                Mina_ledger.Sync_ledger.Db.answer_writer sync_ledger
-              in
-              glue_sync_ledger ~preferred:[] query_reader response_writer ;
-              match%bind
-                Mina_ledger.Sync_ledger.Db.fetch sync_ledger target_ledger_hash
-                  ~data:() ~equal:(fun () () -> true)
-              with
-              | `Ok ledger ->
-                  [%log info]
-                    "Succeeded in syncing epoch ledger with hash \
-                     $target_ledger_hash from peers"
-                    ~metadata:[ ("target_ledger_hash", ledger_hash_json) ] ;
-                  assert (
-                    Mina_base.Ledger_hash.equal target_ledger_hash
-                      (Mina_ledger.Ledger.Db.merkle_root ledger) ) ;
-                  reset_snapshot local_state snapshot_id ledger ;
-                  Deferred.Or_error.ok_unit
-              | `Target_changed _ ->
-                  [%log error] "Target changed when syncing epoch ledger" ;
-                  return (Or_error.error_string "Epoch ledger target changed")
-          in
-          match requested_syncs with
-          | One required_sync ->
-              let open Async.Deferred.Let_syntax in
-              let start = Core.Time.now () in
-              let%map result = sync required_sync in
-              let { snapshot_id; _ } = required_sync in
-              ( match snapshot_id with
-              | Staking_epoch_snapshot ->
-                  Mina_metrics.(
-                    Counter.inc Bootstrap.staking_epoch_ledger_sync_ms
-                      Core.Time.(diff (now ()) start |> Span.to_ms))
-              | Next_epoch_snapshot ->
-                  Mina_metrics.(
-                    Counter.inc Bootstrap.next_epoch_ledger_sync_ms
-                      Core.Time.(diff (now ()) start |> Span.to_ms)) ) ;
-              result
-          | Both { staking; next } ->
-              (*Sync staking ledger before syncing the next ledger*)
-              let open Deferred.Or_error.Let_syntax in
-              let start = Core.Time.now () in
-              let%bind () =
-                sync
-                  { snapshot_id = Staking_epoch_snapshot
-                  ; expected_root = staking
-                  }
-              in
-              Mina_metrics.(
-                Counter.inc Bootstrap.staking_epoch_ledger_sync_ms
-                  Core.Time.(diff (now ()) start |> Span.to_ms)) ;
-              let start = Core.Time.now () in
-              let%map () =
-                sync { snapshot_id = Next_epoch_snapshot; expected_root = next }
-              in
-              Mina_metrics.(
-                Counter.inc Bootstrap.next_epoch_ledger_sync_ms
-                  Core.Time.(diff (now ()) start |> Span.to_ms)) )
-
-    let received_within_window ~constants (epoch, slot) ~time_received =
-      let open Int64 in
-      let ( < ) x y = compare x y < 0 in
-      let ( >= ) x y = compare x y >= 0 in
-      let time_received =
-        Time.(
-          of_span_since_epoch
-            (Span.of_ms (Unix_timestamp.to_int64 time_received)))
-      in
-      let slot_diff =
-        Epoch.diff_in_slots ~constants
-          (Epoch_and_slot.of_time_exn time_received ~constants)
-          (epoch, slot)
-      in
-      if slot_diff < 0L then Error `Too_early
-      else if slot_diff >= UInt32.(to_int64 (add constants.delta (of_int 1)))
-      then Error (`Too_late (sub slot_diff UInt32.(to_int64 constants.delta)))
-      else Ok ()
-
-    let received_at_valid_time ~(constants : Constants.t)
-        (consensus_state : Consensus_state.Value.t) ~time_received =
-      received_within_window ~constants
-        (Consensus_state.curr_epoch_and_slot consensus_state)
-        ~time_received
-
-    let is_short_range ~constants =
-      let open Consensus_state in
-      let is_pred x1 x2 = Epoch.equal (Epoch.succ x1) x2 in
-      let pred_case c1 c2 =
-        let e1, e2 = (curr_epoch c1, curr_epoch c2) in
-        let c1_next_is_finalized =
-          not (Slot.in_seed_update_range ~constants (Slot.succ (curr_slot c1)))
-        in
-        is_pred e1 e2 && c1_next_is_finalized
-        && Mina_base.State_hash.equal c1.next_epoch_data.lock_checkpoint
-             c2.staking_epoch_data.lock_checkpoint
-      in
-      fun c1 c2 ->
-        if Epoch.equal (curr_epoch c1) (curr_epoch c2) then
-          Mina_base.State_hash.equal c1.staking_epoch_data.lock_checkpoint
-            c2.staking_epoch_data.lock_checkpoint
-        else pred_case c1 c2 || pred_case c2 c1
-
-    type select_status = [ `Keep | `Take ] [@@deriving equal]
-
-    let select ~context:(module Context : CONTEXT) ~existing:existing_with_hash
-        ~candidate:candidate_with_hash =
-      let open Context in
-      let { With_hash.hash =
-              { Mina_base.State_hash.State_hashes.state_hash = existing_hash
-              ; _
-              }
-          ; data = existing
-          } =
-        existing_with_hash
-      in
-      let { With_hash.hash =
-              { Mina_base.State_hash.State_hashes.state_hash = candidate_hash
-              ; _
-              }
-          ; data = candidate
-          } =
-        candidate_with_hash
-      in
-      let string_of_choice = function `Take -> "Take" | `Keep -> "Keep" in
-      let log_result choice msg =
-        [%log debug] "Select result: $choice -- $message"
-          ~metadata:
-            [ ("choice", `String (string_of_choice choice))
-            ; ("message", `String msg)
-            ]
-      in
-      let log_choice ~precondition_msg ~choice_msg choice =
-        let choice_msg =
-          match choice with
-          | `Take ->
-              choice_msg
-          | `Keep ->
-              Printf.sprintf "not (%s)" choice_msg
-        in
-        let msg = Printf.sprintf "(%s) && (%s)" precondition_msg choice_msg in
-        log_result choice msg
-      in
-      [%log debug] "Selecting best consensus state"
-        ~metadata:
-          [ ("existing", Consensus_state.Value.to_yojson existing)
-          ; ("candidate", Consensus_state.Value.to_yojson candidate)
-          ] ;
-      (* TODO: add fork_before_checkpoint check *)
-      (* Each branch contains a precondition predicate and a choice predicate,
-       * which takes the new state when true. Each predicate is also decorated
-       * with a string description, used for debugging messages *)
-      let less_than_or_equal_when a b ~compare ~condition =
-        let c = compare a b in
-        c < 0 || (c = 0 && condition)
-      in
-      let candidate_hash_is_bigger =
-        Mina_base.State_hash.(candidate_hash > existing_hash)
-      in
-      let candidate_vrf_is_bigger =
-        let string_of_blake2 =
-          Blake2.(Fn.compose to_raw_string digest_string)
-        in
-        let compare_blake2 a b =
-          String.compare (string_of_blake2 a) (string_of_blake2 b)
-        in
-        less_than_or_equal_when existing.last_vrf_output
-          candidate.last_vrf_output ~compare:compare_blake2
-          ~condition:candidate_hash_is_bigger
-      in
-      let blockchain_length_is_longer =
-        less_than_or_equal_when existing.blockchain_length
-          candidate.blockchain_length ~compare:Length.compare
-          ~condition:candidate_vrf_is_bigger
-      in
-      let long_fork_chain_quality_is_better =
-        (* The min window density if we imagine extending to the max slot of the two chains. *)
-        (* TODO: You could argue that instead this should be imagine extending to the current consensus time. *)
-        let max_slot =
           Global_slot.max candidate.curr_global_slot_since_hard_fork
             existing.curr_global_slot_since_hard_fork
         in
@@ -4903,7 +3587,6 @@
         let consensus_constants = constants
       end
 
->>>>>>> 55d8a449
       let test_update constraint_constants =
         (* build pieces needed to apply "update" *)
         let snarked_ledger_hash =
@@ -4970,11 +3653,7 @@
             let next_epoch, _ = Global_slot.to_epoch_and_slot global_slot in
             let prev_epoch, _ =
               Global_slot.to_epoch_and_slot
-<<<<<<< HEAD
-                previous_consensus_state.curr_global_slot
-=======
                 previous_consensus_state.curr_global_slot_since_hard_fork
->>>>>>> 55d8a449
             in
             if UInt32.compare next_epoch prev_epoch > 0 then
               previous_consensus_state.next_epoch_data.seed
@@ -5004,11 +3683,7 @@
             let slot_diff =
               Option.value_exn
                 (Global_slot.diff_slots global_slot
-<<<<<<< HEAD
-                   previous_consensus_state.curr_global_slot )
-=======
                    previous_consensus_state.curr_global_slot_since_hard_fork )
->>>>>>> 55d8a449
             in
             assert (
               Mina_numbers.Global_slot_since_genesis.(
@@ -5315,19 +3990,11 @@
         ; lock_checkpoint
         ; epoch_length
         }
-<<<<<<< HEAD
 
       let default_slot_fill_rate = 0.65
 
       let default_slot_fill_rate_delta = 0.15
 
-=======
-
-      let default_slot_fill_rate = 0.65
-
-      let default_slot_fill_rate_delta = 0.15
-
->>>>>>> 55d8a449
       (** A root epoch of a block refers the epoch from which we can begin
          *  simulating information for that block. Because we need to simulate
          *  both the staking epoch and the next staking epoch, the root epoch
@@ -5429,11 +4096,7 @@
         let%bind next_staking_epoch_length = gen_next_epoch_length in
         let%bind curr_epoch_slot, curr_epoch_length = gen_curr_epoch_position in
         (* Compute state slot and length. *)
-<<<<<<< HEAD
-        let curr_global_slot =
-=======
         let curr_global_slot_since_hard_fork =
->>>>>>> 55d8a449
           Global_slot.of_epoch_and_slot ~constants (curr_epoch, curr_epoch_slot)
         in
         let blockchain_length =
@@ -5476,20 +4139,12 @@
         ; sub_window_densities
         ; last_vrf_output = vrf_output
         ; total_currency
-<<<<<<< HEAD
-        ; curr_global_slot
-=======
         ; curr_global_slot_since_hard_fork
->>>>>>> 55d8a449
         ; staking_epoch_data
         ; next_epoch_data = next_staking_epoch_data
         ; global_slot_since_genesis =
             (* OK if we're in genesis "hard fork" *)
-<<<<<<< HEAD
-            Global_slot.slot_number curr_global_slot
-=======
             Global_slot.slot_number curr_global_slot_since_hard_fork
->>>>>>> 55d8a449
             |> Mina_numbers.Global_slot_since_hard_fork.to_uint32
             |> Mina_numbers.Global_slot_since_genesis.of_uint32
             (* These values are not used in selection, so we just set them to something. *)
@@ -5561,7 +4216,6 @@
           in
           let%bind root_epoch_position =
             gen_a_root_epoch_position base_root_epoch_position
-<<<<<<< HEAD
           in
           let%map a =
             gen_spot ~slot_fill_rate ~slot_fill_rate_delta ~root_epoch_position
@@ -5581,27 +4235,6 @@
             Option.value_exn
               (Length.sub a.blockchain_length length_till_curr_epoch)
           in
-=======
-          in
-          let%map a =
-            gen_spot ~slot_fill_rate ~slot_fill_rate_delta ~root_epoch_position
-              ?staking_start_checkpoint ?staking_lock_checkpoint
-              ?next_start_checkpoint ?next_lock_checkpoint
-              ~gen_curr_epoch_position ()
-          in
-          let a_curr_epoch_length =
-            let _, root_epoch_length = root_epoch_position in
-            let length_till_curr_epoch =
-              sum_lengths
-                [ root_epoch_length
-                ; a.staking_epoch_data.epoch_length
-                ; a.next_epoch_data.epoch_length
-                ]
-            in
-            Option.value_exn
-              (Length.sub a.blockchain_length length_till_curr_epoch)
-          in
->>>>>>> 55d8a449
           (a, a_curr_epoch_length)
         in
         let%map b =
@@ -5609,13 +4242,9 @@
           let ( gen_staking_epoch_length
               , gen_next_epoch_length
               , gen_curr_epoch_position ) =
-<<<<<<< HEAD
-            let a_curr_epoch_slot = Global_slot.slot a.curr_global_slot in
-=======
             let a_curr_epoch_slot =
               Global_slot.slot a.curr_global_slot_since_hard_fork
             in
->>>>>>> 55d8a449
             match blockchain_length_relativity with
             | Some `Equal ->
                 ( Some (return a.staking_epoch_data.epoch_length)
