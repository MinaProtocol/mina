--- conflicted
+++ resolved
@@ -401,15 +401,7 @@
 
       let of_uint64_exn = Fn.compose of_int64_exn UInt64.to_int64
 
-<<<<<<< HEAD
       let c = of_int 1
-=======
-      let create ~owned_stake ~total_stake =
-        let owned_stake = Balance.to_uint64 owned_stake in
-        let total_stake = Amount.to_uint64 total_stake in
-        let stake_ratio = of_uint64_exn (UInt64.div owned_stake total_stake) in
-        stake_ratio * pow (of_int 2) (of_int 256)
->>>>>>> eeafd619
 
       (*  Check if
           vrf_output / 2^256 <= c * my_stake / total_currency
@@ -419,7 +411,8 @@
           vrf_output * total_currency <= c * my_stake * 2^256
       *)
       let is_satisfied ~my_stake ~total_stake vrf_output =
-        of_bits_lsb vrf_output * of_uint64_exn (Amount.to_uint64 total_stake)
+        of_bit_fold_lsb (Sha256.Digest.fold_bits vrf_output)
+        * of_uint64_exn (Amount.to_uint64 total_stake)
         <= shift_left (c * of_uint64_exn (Balance.to_uint64 my_stake)) 256
     end
 
@@ -431,17 +424,15 @@
         ~total_stake ~logger =
       let open Message in
       let result = eval ~private_key {epoch; slot; seed; lock_checkpoint} in
-      let threshold = Threshold.create ~owned_stake ~total_stake in
       Logger.info logger
         !"Checking vrf at %d:%d - owned_stake: %d, total_stake: %d, \
-          evaluation: %{sexp: Output.value}, threshold: %{sexp: Threshold.t}"
+          evaluation: %{sexp: Output.value}"
         (Epoch.to_int epoch) (Epoch.Slot.to_int slot)
         (Balance.to_int owned_stake)
         (Amount.to_int total_stake)
-        result threshold ;
+        result ;
       Option.some_if
-        (Threshold.satisfies threshold
-           (Sha256_lib.Sha256.Digest.to_bits result))
+        (Threshold.is_satisfied ~my_stake:owned_stake ~total_stake result)
         result
   end
 
@@ -998,17 +989,6 @@
       Epoch_ledger.get_stake previous_consensus_state.last_epoch_data.ledger
         ~logger ~public_key:keypair.public_key ~local_state
     in
-<<<<<<< HEAD
-    let proposer_vrf_result =
-      Vrf.eval ~private_key:keypair.private_key vrf_message
-    in
-    let%map () =
-      if
-        Vrf.Threshold.is_satisfied ~my_stake:my_currency
-          ~total_stake:total_currency proposer_vrf_result
-      then Some ()
-      else None
-=======
     let%map proposer_vrf_result =
       Vrf.check ~epoch ~slot
         ~seed:previous_consensus_state.last_epoch_data.seed
@@ -1016,7 +996,6 @@
           previous_consensus_state.last_epoch_data.lock_checkpoint
         ~private_key:keypair.private_key ~owned_stake:proposer_stake
         ~total_stake ~logger
->>>>>>> eeafd619
     in
     let consensus_transition_data =
       Consensus_transition_data.{epoch; slot; proposer_vrf_result}
