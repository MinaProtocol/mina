open Async_kernel
open Core_kernel
open Signed
open Unsigned
open Coda_numbers
open Currency
open Fold_lib
open Signature_lib
open Module_version
module Time = Coda_base.Block_time

let name = "proof_of_stake"

let uint32_of_int64 x = x |> Int64.to_int64 |> UInt32.of_int64

let int64_of_uint32 x = x |> UInt32.to_int64 |> Int64.of_int64

let genesis_ledger_total_currency =
  Coda_base.Ledger.to_list Genesis_ledger.t
  |> List.fold_left ~init:Balance.zero ~f:(fun sum account ->
         Balance.add_amount sum
           (Balance.to_amount @@ account.Coda_base.Account.Poly.balance)
         |> Option.value_exn ?here:None ?error:None
              ~message:"failed to calculate total currency in genesis ledger"
     )
  |> Balance.to_amount

let genesis_ledger_hash =
  Coda_base.Ledger.merkle_root Genesis_ledger.t
  |> Coda_base.Frozen_ledger_hash.of_ledger_hash

let compute_delegators self_pk ~iter_accounts =
  let open Coda_base in
  let t = Account.Index.Table.create () in
  let matches_pubkey pubkey = Public_key.Compressed.equal self_pk pubkey in
  iter_accounts (fun i (acct : Account.t) ->
      if matches_pubkey acct.delegate then
        Hashtbl.add t ~key:i ~data:acct.balance |> ignore ) ;
  t

module Segment_id = Nat.Make32 ()

module Typ = Crypto_params.Tick0.Typ

module Constants = struct
  include Constants

  module Slot = struct
    (* let duration = Constants.block_window_duration *)

    let duration_ms = Int64.of_int block_window_duration_ms
  end

  module Epoch = struct
    (** Number of slots =24k in ouroboros praos *)
    let size = UInt32.of_int (3 * c * k)

    (** Amount of time in total for an epoch *)
    let duration =
      Time.Span.of_ms Int64.Infix.(Slot.duration_ms * int64_of_uint32 size)
  end

  module Checkpoint_window = struct
    let per_year = 12

    let slots_per_year =
      let one_year_ms =
        Core.Time.Span.(to_ms (of_day 365.)) |> Float.to_int |> Int.to_int64
      in
      Int64.Infix.(one_year_ms / Slot.duration_ms) |> Int64.to_int

    let size_in_slots =
      assert (slots_per_year mod per_year = 0) ;
      slots_per_year / per_year

    (* Number of bits required to represent a number
       < size_in_slots *)
    (* let per_window_index_size_in_bits = Core.Int.ceil_log2 size_in_slots *)
  end

  (** The duration of delta *)
  let delta_duration =
    Time.Span.of_ms (Int64.of_int (Int64.to_int Slot.duration_ms * delta))
end

module Configuration = struct
  type t =
    { delta: int
    ; k: int
    ; c: int
    ; c_times_k: int
    ; slots_per_epoch: int
    ; slot_duration: int
    ; epoch_duration: int
    ; acceptable_network_delay: int }
  [@@deriving yojson, bin_io]

  let t =
    let open Constants in
    { delta
    ; k
    ; c
    ; c_times_k= c * k
    ; slots_per_epoch= UInt32.to_int Epoch.size
    ; slot_duration= Int64.to_int Slot.duration_ms
    ; epoch_duration= Int64.to_int (Time.Span.to_ms Epoch.duration)
    ; acceptable_network_delay= Int64.to_int (Time.Span.to_ms delta_duration)
    }
end

module Data = struct
  module Epoch_seed = struct
    include Coda_base.Data_hash.Make_full_size ()

    let initial : t = of_hash Snark_params.Tick.Pedersen.zero_hash

    let fold_vrf_result seed vrf_result =
      Fold.(fold seed +> Random_oracle.Digest.fold vrf_result)

    let update seed vrf_result =
      let open Snark_params.Tick in
      of_hash
        (Pedersen.digest_fold Coda_base.Hash_prefix.epoch_seed
           (fold_vrf_result seed vrf_result))

    let update_var (seed : var) (vrf_result : Random_oracle.Digest.Checked.t) :
        (var, _) Snark_params.Tick.Checked.t =
      let open Snark_params.Tick in
      let%bind seed_triples = var_to_triples seed in
      let%map hash =
        Pedersen.Checked.digest_triples ~init:Coda_base.Hash_prefix.epoch_seed
          (seed_triples @ Random_oracle.Digest.Checked.to_triples vrf_result)
      in
      var_of_hash_packed hash
  end

  module Proposal_data = struct
    type t =
      { stake_proof: Coda_base.Stake_proof.Stable.V1.t
      ; vrf_result: Random_oracle.Digest.Stable.V1.t }

    let prover_state {stake_proof; _} = stake_proof
  end

  module Epoch = struct
    include Segment_id

    let of_time_exn t : t =
      if Time.(t < Constants.genesis_state_timestamp) then
        raise
          (Invalid_argument
             "Epoch.of_time: time is earlier than genesis block timestamp") ;
      let time_since_genesis = Time.diff t Constants.genesis_state_timestamp in
      uint32_of_int64
        Int64.Infix.(
          Time.Span.to_ms time_since_genesis
          / Time.Span.to_ms Constants.Epoch.duration)

    let start_time (epoch : t) =
      let ms =
        let open Int64.Infix in
        Time.Span.to_ms
          (Time.to_span_since_epoch Constants.genesis_state_timestamp)
        + (int64_of_uint32 epoch * Time.Span.to_ms Constants.Epoch.duration)
      in
      Time.of_span_since_epoch (Time.Span.of_ms ms)

    let end_time (epoch : t) =
      Time.add (start_time epoch) Constants.Epoch.duration

    module Slot = struct
      include Segment_id

      (*
      let after_lock_checkpoint (slot : t) =
        let ck = Constants.(c * k |> UInt32.of_int) in
        let open UInt32.Infix in
        ck * UInt32.of_int 2 < slot
      *)

      let in_seed_update_range (slot : t) =
        let ck = Constants.(c * k |> UInt32.of_int) in
        let open UInt32.Infix in
        ck <= slot && slot < ck * UInt32.of_int 2

      let in_seed_update_range_var (slot : Unpacked.var) =
        let open Snark_params.Tick in
        let open Snark_params.Tick.Let_syntax in
        let uint32_msb x =
          List.init 32 ~f:(fun i ->
              UInt32.Infix.((x lsr Int.sub 31 i) land UInt32.one = UInt32.one)
          )
          |> Bitstring_lib.Bitstring.Msb_first.of_list
        in
        let ( < ) = Bitstring_checked.lt_value in
        let ck = Constants.(c * k) |> UInt32.of_int in
        let ck_bitstring = uint32_msb ck
        and ck_times_2 = uint32_msb UInt32.(Infix.(of_int 2 * ck)) in
        let slot_msb =
          Bitstring_lib.Bitstring.Msb_first.of_lsb_first
            (Unpacked.var_to_bits slot)
        in
        let%bind slot_gte_ck = slot_msb < ck_bitstring >>| Boolean.not
        and slot_lt_ck_times_2 = slot_msb < ck_times_2 in
        Boolean.(slot_gte_ck && slot_lt_ck_times_2)

      let gen =
        let open Quickcheck.Let_syntax in
        Core.Int.gen_incl 0 (Constants.(c * k) * 3) >>| UInt32.of_int

      let%test_unit "in_seed_update_range unchecked vs. checked equality" =
        let test =
          Test_util.test_equal Unpacked.typ Snark_params.Tick.Boolean.typ
            in_seed_update_range_var in_seed_update_range
        in
        let x = Constants.(c * k) in
        let examples =
          List.map ~f:UInt32.of_int
            [x; x - 1; x + 1; x * 2; (x * 2) - 1; (x * 2) + 1]
        in
        Quickcheck.test ~trials:100 ~examples gen ~f:test
    end

    let slot_start_time (epoch : t) (slot : Slot.t) =
      Time.add (start_time epoch)
        (Time.Span.of_ms
           Int64.Infix.(int64_of_uint32 slot * Constants.Slot.duration_ms))

    (*
    let slot_end_time (epoch : t) (slot : Slot.t) =
      Time.add (slot_start_time epoch slot) Constants.Slot.duration
    *)

    let epoch_and_slot_of_time_exn tm : t * Slot.t =
      let epoch = of_time_exn tm in
      let time_since_epoch = Time.diff tm (start_time epoch) in
      let slot =
        uint32_of_int64
        @@ Int64.Infix.(
             Time.Span.to_ms time_since_epoch / Constants.Slot.duration_ms)
      in
      (epoch, slot)

    let diff_in_slots ((epoch, slot) : t * Slot.t)
        ((epoch', slot') : t * Slot.t) : int64 =
      let ( < ) x y = Pervasives.(Int64.compare x y < 0) in
      let ( > ) x y = Pervasives.(Int64.compare x y > 0) in
      let open Int64.Infix in
      let of_uint32 = UInt32.to_int64 in
      let epoch, slot = (of_uint32 epoch, of_uint32 slot) in
      let epoch', slot' = (of_uint32 epoch', of_uint32 slot') in
      let epoch_size = of_uint32 Constants.Epoch.size in
      let epoch_diff = epoch - epoch' in
      if epoch_diff > 0L then
        ((epoch_diff - 1L) * epoch_size) + slot + (epoch_size - slot')
      else if epoch_diff < 0L then
        ((epoch_diff + 1L) * epoch_size) - (epoch_size - slot) - slot'
      else slot - slot'

    let%test_unit "test diff_in_slots" =
      let open Int64.Infix in
      let ( !^ ) = UInt32.of_int in
      let ( !@ ) = Fn.compose ( !^ ) Int64.to_int in
      let epoch_size = UInt32.to_int64 Constants.Epoch.size in
      [%test_eq: int64] (diff_in_slots (!^0, !^5) (!^0, !^0)) 5L ;
      [%test_eq: int64] (diff_in_slots (!^3, !^23) (!^3, !^20)) 3L ;
      [%test_eq: int64] (diff_in_slots (!^4, !^4) (!^3, !^0)) (epoch_size + 4L) ;
      [%test_eq: int64]
        (diff_in_slots (!^5, !^2) (!^4, !@(epoch_size - 3L)))
        5L ;
      [%test_eq: int64]
        (diff_in_slots (!^6, !^42) (!^2, !^16))
        ((epoch_size * 3L) + 42L + (epoch_size - 16L)) ;
      [%test_eq: int64]
        (diff_in_slots (!^2, !@(epoch_size - 1L)) (!^3, !^4))
        (0L - 5L) ;
      [%test_eq: int64]
        (diff_in_slots (!^1, !^3) (!^7, !^27))
        (0L - ((epoch_size * 5L) + (epoch_size - 3L) + 27L))

    let incr ((epoch, slot) : t * Slot.t) =
      let open UInt32 in
      if Slot.equal slot (sub Constants.Epoch.size one) then
        (add epoch one, zero)
      else (epoch, add slot one)
  end

  module Local_state = struct
    module Snapshot = struct
      type t =
        { ledger: Coda_base.Sparse_ledger.t
        ; delegators: Currency.Balance.t Coda_base.Account.Index.Table.t }
      [@@deriving sexp]

      let to_yojson {ledger; delegators} =
        `Assoc
          [ ( "ledger_hash"
            , Coda_base.(
                Sparse_ledger.merkle_root ledger |> Ledger_hash.to_yojson) )
          ; ( "delegators"
            , `Assoc
                ( Hashtbl.to_alist delegators
                |> List.map ~f:(fun (account, balance) ->
                       ( Int.to_string account
                       , `Int (Currency.Balance.to_int balance) ) ) ) ) ]
    end

    type t =
      { mutable last_epoch_snapshot: Snapshot.t
      ; mutable curr_epoch_snapshot: Snapshot.t
      ; mutable last_checked_slot_and_epoch: Epoch.t * Epoch.Slot.t
      ; genesis_epoch_snapshot: Snapshot.t
      ; proposer_public_key: Public_key.Compressed.t option }
    [@@deriving sexp, to_yojson]

    let create proposer_public_key =
      let delegators =
        Option.value_map ~default:(Core.Int.Table.create ~size:0 ())
          proposer_public_key ~f:(fun key ->
            compute_delegators key ~iter_accounts:(fun f ->
                let open Coda_base in
                Ledger.foldi ~init:() Genesis_ledger.t ~f:(fun i () acct ->
                    f (Ledger.Addr.to_int i) acct ) ) )
      in
      (* TODO: remove this duplicate of the genesis ledger *)
      let ledger =
        Coda_base.Sparse_ledger.of_any_ledger
          (Coda_base.Ledger.Any_ledger.cast
             (module Coda_base.Ledger)
             Genesis_ledger.t)
      in
      let genesis_epoch_snapshot = Snapshot.{delegators; ledger} in
      { last_epoch_snapshot= genesis_epoch_snapshot
      ; curr_epoch_snapshot= genesis_epoch_snapshot
      ; genesis_epoch_snapshot
      ; last_checked_slot_and_epoch= (Epoch.zero, Epoch.Slot.zero)
      ; proposer_public_key }

    type snapshot_identifier = Last_epoch_snapshot | Curr_epoch_snapshot
    [@@deriving to_yojson, eq]

    let get_snapshot t id =
      match id with
      | Last_epoch_snapshot ->
          t.last_epoch_snapshot
      | Curr_epoch_snapshot ->
          t.curr_epoch_snapshot

    let set_snapshot t id v =
      match id with
      | Last_epoch_snapshot ->
          t.last_epoch_snapshot <- v
      | Curr_epoch_snapshot ->
          t.curr_epoch_snapshot <- v

    let seen_slot t epoch slot =
      match
        Tuple2.compare ~cmp1:Epoch.compare ~cmp2:Epoch.Slot.compare
          t.last_checked_slot_and_epoch (epoch, slot)
      with
      | i when i >= 0 ->
          `Seen
      | i when i < 0 ->
          t.last_checked_slot_and_epoch <- (epoch, slot) ;
          `Unseen
      | _ ->
          failwith "forall x : int. x >= 0 || x < 0 is impossibly false"
  end

  module Epoch_ledger = struct
    module Poly = struct
      module Stable = struct
        module V1 = struct
          module T = struct
            type ('ledger_hash, 'amount) t =
              {hash: 'ledger_hash; total_currency: 'amount}
            [@@deriving sexp, bin_io, eq, compare, hash, to_yojson, version]
          end

          include T
        end

        module Latest = V1
      end

      type ('ledger_hash, 'amount) t =
            ('ledger_hash, 'amount) Stable.Latest.t =
        {hash: 'ledger_hash; total_currency: 'amount}
      [@@deriving sexp, compare, hash, to_yojson]
    end

    module Value = struct
      module Stable = struct
        module V1 = struct
          module T = struct
            type t =
              ( Coda_base.Frozen_ledger_hash.Stable.V1.t
              , Amount.Stable.V1.t )
              Poly.Stable.V1.t
            [@@deriving sexp, bin_io, eq, compare, hash, to_yojson, version]
          end

          include T
          include Module_version.Registration.Make_latest_version (T)
        end

        module Latest = V1

        module Module_decl = struct
          let name = "epoch_ledger_data_proof_of_stake"

          type latest = Latest.t
        end

        module Registrar = Module_version.Registration.Make (Module_decl)
        module Registered_V1 = Registrar.Register (V1)
      end

      type t = Stable.Latest.t [@@deriving sexp, compare, hash, to_yojson]
    end

    type var = (Coda_base.Frozen_ledger_hash.var, Amount.var) Poly.t

    let to_hlist {Poly.hash; total_currency} =
      Coda_base.H_list.[hash; total_currency]

    let of_hlist :
           (unit, 'ledger_hash -> 'total_currency -> unit) Coda_base.H_list.t
        -> ('ledger_hash, 'total_currency) Poly.t =
     fun Coda_base.H_list.[hash; total_currency] -> {hash; total_currency}

    let data_spec =
      Snark_params.Tick.Data_spec.
        [Coda_base.Frozen_ledger_hash.typ; Amount.typ]

    let typ : (var, Value.t) Typ.t =
      Snark_params.Tick.Typ.of_hlistable data_spec ~var_to_hlist:to_hlist
        ~var_of_hlist:of_hlist ~value_to_hlist:to_hlist
        ~value_of_hlist:of_hlist

    let var_to_triples {Poly.hash; total_currency} =
      let open Snark_params.Tick.Checked.Let_syntax in
      let%map hash_triples =
        Coda_base.Frozen_ledger_hash.var_to_triples hash
      in
      hash_triples @ Amount.var_to_triples total_currency

    let fold {Poly.hash; total_currency} =
      let open Fold in
      Coda_base.Frozen_ledger_hash.fold hash +> Amount.fold total_currency

    let length_in_triples =
      Coda_base.Frozen_ledger_hash.length_in_triples + Amount.length_in_triples

    let if_ cond
        ~(then_ : (Coda_base.Frozen_ledger_hash.var, Amount.var) Poly.t)
        ~(else_ : (Coda_base.Frozen_ledger_hash.var, Amount.var) Poly.t) =
      let open Snark_params.Tick.Checked.Let_syntax in
      let%map hash =
        Coda_base.Frozen_ledger_hash.if_ cond ~then_:then_.hash
          ~else_:else_.hash
      and total_currency =
        Amount.Checked.if_ cond ~then_:then_.total_currency
          ~else_:else_.total_currency
      in
      {Poly.hash; total_currency}

    let genesis =
      { Poly.hash= genesis_ledger_hash
      ; total_currency= genesis_ledger_total_currency }
  end

  module Vrf = struct
    module Scalar = struct
      type value = Snark_params.Tick.Inner_curve.Scalar.t

      type var = Snark_params.Tick.Inner_curve.Scalar.var

      let typ : (var, value) Typ.t = Snark_params.Tick.Inner_curve.Scalar.typ
    end

    module Group = struct
      open Snark_params.Tick

      type value = Inner_curve.t

      type var = Inner_curve.var

      let scale = Inner_curve.scale

      module Checked = struct
        include Inner_curve.Checked

        let scale_generator shifted s ~init =
          scale_known shifted Inner_curve.one s ~init
      end
    end

    module Message = struct
      type ('epoch, 'slot, 'epoch_seed, 'delegator) t =
        {epoch: 'epoch; slot: 'slot; seed: 'epoch_seed; delegator: 'delegator}

      type value =
        (Epoch.t, Epoch.Slot.t, Epoch_seed.t, Coda_base.Account.Index.t) t

      type var =
        ( Epoch.Unpacked.var
        , Epoch.Slot.Unpacked.var
        , Epoch_seed.var
        , Coda_base.Account.Index.Unpacked.var )
        t

      let to_hlist {epoch; slot; seed; delegator} =
        Coda_base.H_list.[epoch; slot; seed; delegator]

      let of_hlist :
             ( unit
             , 'epoch -> 'slot -> 'epoch_seed -> 'del -> unit )
             Coda_base.H_list.t
          -> ('epoch, 'slot, 'epoch_seed, 'del) t =
       fun Coda_base.H_list.[epoch; slot; seed; delegator] ->
        {epoch; slot; seed; delegator}

      let data_spec =
        let open Snark_params.Tick.Data_spec in
        [ Epoch.Unpacked.typ
        ; Epoch.Slot.Unpacked.typ
        ; Epoch_seed.typ
        ; Coda_base.Account.Index.Unpacked.typ ]

      let typ : (var, value) Typ.t =
        Snark_params.Tick.Typ.of_hlistable data_spec ~var_to_hlist:to_hlist
          ~var_of_hlist:of_hlist ~value_to_hlist:to_hlist
          ~value_of_hlist:of_hlist

      let fold {epoch; slot; seed; delegator} =
        let open Fold in
        Epoch.fold epoch +> Epoch.Slot.fold slot +> Epoch_seed.fold seed
        +> Coda_base.Account.Index.fold delegator

      let hash_to_group msg =
        let msg_hash_state =
          Snark_params.Tick.Pedersen.hash_fold
            Coda_base.Hash_prefix.vrf_message (fold msg)
        in
        msg_hash_state.acc

      module Checked = struct
        let var_to_triples {epoch; slot; seed; delegator} =
          let open Snark_params.Tick.Checked.Let_syntax in
          let%map seed_triples = Epoch_seed.var_to_triples seed in
          Epoch.Unpacked.var_to_triples epoch
          @ Epoch.Slot.Unpacked.var_to_triples slot
          @ seed_triples
          @ Coda_base.Account.Index.Unpacked.var_to_triples delegator

        let hash_to_group msg =
          let open Snark_params.Tick in
          let open Snark_params.Tick.Checked.Let_syntax in
          let%bind msg_triples = var_to_triples msg in
          Pedersen.Checked.hash_triples ~init:Coda_base.Hash_prefix.vrf_message
            msg_triples
      end

      let gen =
        let open Quickcheck.Let_syntax in
        let%map epoch = Epoch.gen
        and slot = Epoch.Slot.gen
        and seed = Epoch_seed.gen
        and delegator = Coda_base.Account.Index.gen in
        {epoch; slot; seed; delegator}
    end

    module Output = struct
      module Stable = struct
        module V1 = struct
          module T = struct
            type t = Random_oracle.Digest.Stable.V1.t
            [@@deriving sexp, bin_io, eq, compare, hash, yojson, version]
          end

          include T
          include Registration.Make_latest_version (T)
        end

        module Latest = V1

        module Module_decl = struct
          let name = "random_oracle_digest"

          type latest = Latest.t
        end

        module Registrar = Registration.Make (Module_decl)
        module Registered_V1 = Registrar.Register (V1)
      end

      type t = Stable.Latest.t [@@deriving sexp, compare, hash, yojson]

      type var = Random_oracle.Digest.Checked.t

      let typ : (var, t) Typ.t = Random_oracle.Digest.typ

      let fold = Random_oracle.Digest.fold

      let length_in_triples = Random_oracle.Digest.length_in_triples

      let gen = Random_oracle.Digest.gen

      let to_string (t : t) = (t :> string)

      type value = t [@@deriving sexp]

      let dummy = Random_oracle.digest_string ""

      let hash msg g =
        let open Fold in
        let compressed_g =
          Non_zero_curve_point.(g |> of_inner_curve_exn |> compress)
        in
        let digest =
          Snark_params.Tick.Pedersen.digest_fold
            Coda_base.Hash_prefix.vrf_output
            ( Message.fold msg
            +> Non_zero_curve_point.Compressed.fold compressed_g )
        in
        Random_oracle.digest_field digest

      module Checked = struct
        include Random_oracle.Digest.Checked

        let hash msg g =
          let open Snark_params.Tick.Checked.Let_syntax in
          let%bind msg_triples = Message.Checked.var_to_triples msg in
          let%bind g_triples =
            Non_zero_curve_point.(compress_var g >>= Compressed.var_to_triples)
          in
          let%bind pedersen_digest =
            Snark_params.Tick.Pedersen.Checked.digest_triples
              ~init:Coda_base.Hash_prefix.vrf_output (msg_triples @ g_triples)
          in
          Random_oracle.Checked.digest_field pedersen_digest
      end

      let%test_unit "hash unchecked vs. checked equality" =
        let gen_inner_curve_point =
          let open Quickcheck.Generator.Let_syntax in
          let%map compressed = Non_zero_curve_point.gen in
          Non_zero_curve_point.to_inner_curve compressed
        in
        let gen_message_and_curve_point =
          let open Quickcheck.Generator.Let_syntax in
          let%map msg = Message.gen and g = gen_inner_curve_point in
          (msg, g)
        in
        Quickcheck.test ~trials:10 gen_message_and_curve_point
          ~f:
            (Test_util.test_equal ~equal:Random_oracle.Digest.equal
               Snark_params.Tick.Typ.(
                 Message.typ * Snark_params.Tick.Inner_curve.typ)
               Random_oracle.Digest.typ
               (fun (msg, g) -> Checked.hash msg g)
               (fun (msg, g) -> hash msg g))
    end

    module Threshold = struct
      open Bignum_bigint

      let of_uint64_exn = Fn.compose of_int64_exn UInt64.to_int64

      (* TEMPORARY HACK FOR TESTNETS: c should be 1 otherwise *)
      let c_int = 2

      let c = of_int c_int

      (*  Check if
          vrf_output / 2^256 <= c * my_stake / total_currency

          So that we don't have to do division we check

          vrf_output * total_currency <= c * my_stake * 2^256
      *)
      let is_satisfied ~my_stake ~total_stake vrf_output =
        of_bit_fold_lsb (Random_oracle.Digest.fold_bits vrf_output)
        * of_uint64_exn (Amount.to_uint64 total_stake)
        <= shift_left
             (c * of_uint64_exn (Balance.to_uint64 my_stake))
             Random_oracle.Digest.length_in_bits

      module Checked = struct
        (* This version can't be used right now because the field is too small. *)
        let _is_satisfied ~my_stake ~total_stake vrf_output =
          let open Snark_params.Tick in
          let open Number in
          let%bind lhs =
            of_bits vrf_output * Amount.var_to_number total_stake
          in
          let%bind rhs =
            let%bind x =
              (* someday: This should really just be a scalar multiply... *)
              constant (Field.of_int c_int) * Amount.var_to_number my_stake
            in
            mul_pow_2 x (`Two_to_the Random_oracle.Digest.length_in_bits)
          in
          lhs <= rhs

        (* It was somewhat involved to implement that check with the small field, so
           we've stubbed it out for now. *)
        let is_satisfied ~my_stake:_ ~total_stake:_ _vrf_output =
          let () = assert Coda_base.Insecure.vrf_threshold_check in
          Snark_params.Tick.(Checked.return Boolean.true_)
      end
    end

    module T =
      Vrf_lib.Integrated.Make (Snark_params.Tick) (Scalar) (Group) (Message)
        (Output)

    type _ Snarky.Request.t +=
      | Winner_address : Coda_base.Account.Index.t Snarky.Request.t
      | Private_key : Scalar.value Snarky.Request.t
      | Public_key : Public_key.t Snarky.Request.t

    let%snarkydef get_vrf_evaluation shifted ~ledger ~message =
      let open Coda_base in
      let open Snark_params.Tick in
      let%bind private_key =
        request_witness Scalar.typ (As_prover.return Private_key)
      in
      let%bind public_key =
        request_witness Public_key.typ (As_prover.return Public_key)
      in
      let staker_addr = message.Message.delegator in
      let%bind account =
        with_label __LOC__ (Frozen_ledger_hash.get ledger staker_addr)
      in
      let%bind delegate =
        with_label __LOC__ (Public_key.decompress_var account.delegate)
      in
      let%bind () =
        with_label __LOC__ (Public_key.assert_equal public_key delegate)
      in
      let%map evaluation =
        with_label __LOC__
          (T.Checked.eval_and_check_public_key shifted ~private_key
             ~public_key:delegate message)
      in
      (evaluation, account.balance)

    module Checked = struct
      let%snarkydef check shifted ~(epoch_ledger : Epoch_ledger.var) ~epoch
          ~slot ~seed =
        let open Snark_params.Tick in
        let%bind winner_addr =
          request_witness Coda_base.Account.Index.Unpacked.typ
            (As_prover.return Winner_address)
        in
        let%bind result, my_stake =
          get_vrf_evaluation shifted ~ledger:epoch_ledger.hash
            ~message:{Message.epoch; slot; seed; delegator= winner_addr}
        in
        let%map satisifed =
          Threshold.Checked.is_satisfied ~my_stake
            ~total_stake:epoch_ledger.total_currency result
        in
        (satisifed, result)
    end

    let eval = T.eval

    module Precomputed = struct
      let handler : Snark_params.Tick.Handler.t =
        let pk, sk = Coda_base.Sample_keypairs.keypairs.(0) in
        let dummy_sparse_ledger =
          Coda_base.Sparse_ledger.of_ledger_subset_exn Genesis_ledger.t [pk]
        in
        let empty_pending_coinbase =
          Coda_base.Pending_coinbase.create () |> Or_error.ok_exn
        in
        let ledger_handler =
          unstage (Coda_base.Sparse_ledger.handler dummy_sparse_ledger)
        in
        let pending_coinbase_handler =
          unstage
            (Coda_base.Pending_coinbase.handler empty_pending_coinbase
               ~is_new_stack:false)
        in
        let handlers =
          Snarky.Request.Handler.(
            push
              (push fail (create_single pending_coinbase_handler))
              (create_single ledger_handler))
        in
        fun (With {request; respond}) ->
          match request with
          | Winner_address ->
              respond (Provide 0)
          | Private_key ->
              respond (Provide sk)
          | Public_key ->
              respond (Provide (Public_key.decompress_exn pk))
          | _ ->
              respond
                (Provide
                   (Snarky.Request.Handler.run handlers
                      ["Ledger Handler"; "Pending Coinbase Handler"]
                      request))

      let vrf_output =
        let _, sk = Coda_base.Sample_keypairs.keypairs.(0) in
        eval ~private_key:sk
          { Message.epoch= Epoch.zero
          ; slot= Epoch.Slot.zero
          ; seed= Epoch_seed.initial
          ; delegator= 0 }
    end

    let check ~epoch ~slot ~seed ~private_key ~public_key ~total_stake ~logger
        ~epoch_snapshot =
      let open Message in
      let open Local_state in
      let open Snapshot in
      Logger.info logger ~module_:__MODULE__ ~location:__LOC__
        "Checking vrf evaluations at %d:%d" (Epoch.to_int epoch)
        (Epoch.Slot.to_int slot) ;
      with_return (fun {return} ->
          Hashtbl.iteri epoch_snapshot.delegators
            ~f:(fun ~key:delegator ~data:balance ->
              let vrf_result =
                T.eval ~private_key {epoch; slot; seed; delegator}
              in
              Logger.info logger ~module_:__MODULE__ ~location:__LOC__
                !"vrf result for %d: %d/%d -> %{sexp: Bignum_bigint.t}"
                (Coda_base.Account.Index.to_int delegator)
                (Balance.to_int balance)
                (Amount.to_int total_stake)
                (Bignum_bigint.of_bit_fold_lsb
                   (Random_oracle.Digest.fold_bits vrf_result)) ;
              if
                Threshold.is_satisfied ~my_stake:balance ~total_stake
                  vrf_result
              then
                return
                  (Some
                     { Proposal_data.stake_proof=
                         { private_key
                         ; public_key
                         ; delegator
                         ; ledger= epoch_snapshot.ledger }
                     ; vrf_result }) ) ;
          None )
  end

  module Optional_state_hash = struct
    module Stable = struct
      module V1 = struct
        module T = struct
          type t = Coda_base.State_hash.Stable.V1.t option
          [@@deriving
            sexp, bin_io, eq, compare, hash, to_yojson, version {unnumbered}]
        end

        include T
      end

      module Latest = V1
    end

    type t = Stable.Latest.t [@@deriving sexp, compare, hash, to_yojson]

    type var = Coda_base.State_hash.var

    type value = t

    open Snark_params.Tick

    let typ : (var, value) Typ.t =
      let there = function
        | None ->
            Coda_base.State_hash.(of_hash zero)
        | Some h ->
            h
      in
      let back h =
        if Coda_base.State_hash.(equal h (of_hash zero)) then None else Some h
      in
      Typ.transport Coda_base.State_hash.typ ~there ~back

    let fold =
      Fn.compose Coda_base.State_hash.fold
        (Option.value ~default:Coda_base.State_hash.(of_hash zero))
  end

  module Epoch_data = struct
    module Poly = struct
      module Stable = struct
        module V1 = struct
          module T = struct
            type ( 'epoch_ledger
                 , 'epoch_seed
                 , 'start_checkpoint
                 , 'lock_checkpoint
                 , 'length )
                 t =
              { ledger: 'epoch_ledger
              ; seed: 'epoch_seed
              ; start_checkpoint: 'start_checkpoint
              ; lock_checkpoint: 'lock_checkpoint
              ; length: 'length }
            [@@deriving sexp, bin_io, eq, compare, hash, to_yojson, version]
          end

          include T
        end

        module Latest = V1
      end

      type ( 'epoch_ledger
           , 'epoch_seed
           , 'start_checkpoint
           , 'lock_checkpoint
           , 'length )
           t =
            ( 'epoch_ledger
            , 'epoch_seed
            , 'start_checkpoint
            , 'lock_checkpoint
            , 'length )
            Stable.Latest.t =
        { ledger: 'epoch_ledger
        ; seed: 'epoch_seed
        ; start_checkpoint: 'start_checkpoint
        ; lock_checkpoint: 'lock_checkpoint
        ; length: 'length }
      [@@deriving sexp, compare, hash, to_yojson]
    end

    type var =
      ( Epoch_ledger.var
      , Epoch_seed.var
      , Coda_base.State_hash.var
      , Coda_base.State_hash.var
      , Length.Unpacked.var )
      Poly.t

    let var_to_triples
        {Poly.ledger; seed; start_checkpoint; lock_checkpoint; length} =
      let open Snark_params.Tick.Checked.Let_syntax in
      let%map ledger_triples = Epoch_ledger.var_to_triples ledger
      and seed_triples = Epoch_seed.var_to_triples seed
      and start_checkpoint_triples =
        Coda_base.State_hash.var_to_triples start_checkpoint
      and lock_checkpoint_triples =
        Coda_base.State_hash.var_to_triples lock_checkpoint
      in
      ledger_triples @ seed_triples @ start_checkpoint_triples
      @ lock_checkpoint_triples
      @ Length.Unpacked.var_to_triples length

    let length_in_triples =
      Epoch_ledger.length_in_triples + Epoch_seed.length_in_triples
      + Coda_base.State_hash.length_in_triples
      + Coda_base.State_hash.length_in_triples + Length.length_in_triples

    let if_ cond
        ~(then_ :
           ( Epoch_ledger.var
           , Epoch_seed.var
           , Coda_base.State_hash.var
           , Coda_base.State_hash.var
           , Length.Unpacked.var )
           Poly.t)
        ~(else_ :
           ( Epoch_ledger.var
           , Epoch_seed.var
           , Coda_base.State_hash.var
           , Coda_base.State_hash.var
           , Length.Unpacked.var )
           Poly.t) =
      let open Snark_params.Tick.Checked.Let_syntax in
      let%map ledger =
        Epoch_ledger.if_ cond ~then_:then_.ledger ~else_:else_.ledger
      and seed = Epoch_seed.if_ cond ~then_:then_.seed ~else_:else_.seed
      and start_checkpoint =
        Coda_base.State_hash.if_ cond ~then_:then_.start_checkpoint
          ~else_:else_.start_checkpoint
      and lock_checkpoint =
        Coda_base.State_hash.if_ cond ~then_:then_.lock_checkpoint
          ~else_:else_.lock_checkpoint
      and length = Length.if_ cond ~then_:then_.length ~else_:else_.length in
      {Poly.ledger; seed; start_checkpoint; lock_checkpoint; length}

    let to_hlist {Poly.ledger; seed; start_checkpoint; lock_checkpoint; length}
        =
      Coda_base.H_list.
        [ledger; seed; start_checkpoint; lock_checkpoint; length]

    let of_hlist :
           ( unit
           ,    'ledger
             -> 'seed
             -> 'start_checkpoint
             -> 'lock_checkpoint
             -> 'length
             -> unit )
           Coda_base.H_list.t
        -> ( 'ledger
           , 'seed
           , 'start_checkpoint
           , 'lock_checkpoint
           , 'length )
           Poly.t =
     fun Coda_base.H_list.
           [ledger; seed; start_checkpoint; lock_checkpoint; length] ->
      {ledger; seed; start_checkpoint; lock_checkpoint; length}

    module Make (Lock_checkpoint : sig
      module Stable : sig
        module V1 : sig
          type t
          [@@deriving sexp, bin_io, eq, compare, hash, to_yojson, version]
        end

        module Latest : sig
          type t [@@deriving sexp, bin_io, compare, hash, to_yojson, version]
        end
      end

      type t = Stable.Latest.t

      val typ : (Coda_base.State_hash.var, t) Typ.t

      val fold : t -> bool Tuple_lib.Triple.t Fold.t

      val null : t
    end) =
    struct
      module Value = struct
        module Stable = struct
          module V1 = struct
            module T = struct
              type t =
                ( Epoch_ledger.Value.Stable.V1.t
                , Epoch_seed.Stable.V1.t
                , Coda_base.State_hash.Stable.V1.t
                , Lock_checkpoint.Stable.V1.t
                , Length.Stable.V1.t )
                Poly.Stable.V1.t
              [@@deriving sexp, bin_io, eq, compare, hash, to_yojson, version]
            end

            include T
            include Module_version.Registration.Make_latest_version (T)
          end

          module Latest = V1

          module Module_decl = struct
            let name = "epoch_data_proof_of_stake"

            type latest = Latest.t
          end

          module Registrar = Module_version.Registration.Make (Module_decl)
          module Registered_V1 = Registrar.Register (V1)
        end

        type t =
          ( Epoch_ledger.Value.Stable.Latest.t
          , Epoch_seed.Stable.Latest.t
          , Coda_base.State_hash.Stable.Latest.t
          , Lock_checkpoint.Stable.Latest.t
          , Length.Stable.Latest.t )
          Poly.t
        [@@deriving sexp, compare, hash, to_yojson]
      end

      let data_spec =
        let open Snark_params.Tick.Data_spec in
        [ Epoch_ledger.typ
        ; Epoch_seed.typ
        ; Coda_base.State_hash.typ
        ; Lock_checkpoint.typ
        ; Length.Unpacked.typ ]

      let typ : (var, Value.t) Typ.t =
        Snark_params.Tick.Typ.of_hlistable data_spec ~var_to_hlist:to_hlist
          ~var_of_hlist:of_hlist ~value_to_hlist:to_hlist
          ~value_of_hlist:of_hlist

      let fold {Poly.ledger; seed; start_checkpoint; lock_checkpoint; length} =
        let open Fold in
        Epoch_ledger.fold ledger +> Epoch_seed.fold seed
        +> Coda_base.State_hash.fold start_checkpoint
        +> Lock_checkpoint.fold lock_checkpoint
        +> Length.fold length

      let genesis =
        { Poly.ledger=
            Epoch_ledger.genesis
            (* TODO: epoch_seed needs to be non-determinable by o1-labs before mainnet launch *)
        ; seed= Epoch_seed.initial
        ; start_checkpoint= Coda_base.State_hash.(of_hash zero)
        ; lock_checkpoint= Lock_checkpoint.null
        ; length= Length.of_int 1 }
    end

    module Last = Make (struct
      include Coda_base.State_hash

      let null = Coda_base.State_hash.(of_hash zero)
    end)

    module Curr = Make (struct
      include Optional_state_hash

      let null = None
    end)

    let curr_to_last curr =
      Poly.
        { curr with
          lock_checkpoint=
            (* TODO: This is just a hack to make code compatible with old
                     implementation. We should change it once Issue #2328
                     is properly addressed. *)
            Option.value curr.lock_checkpoint
              ~default:Coda_base.State_hash.(of_hash zero) }

    let update_pair ((last_data, curr_data) : Last.Value.t * Curr.Value.t)
        epoch_length ~prev_epoch ~next_epoch ~prev_slot
        ~prev_protocol_state_hash ~proposer_vrf_result ~snarked_ledger_hash
        ~total_currency =
      let last_data, curr_data, epoch_length =
        if next_epoch > prev_epoch then
          ( curr_to_last curr_data
          , { Poly.seed= Epoch_seed.initial
            ; ledger=
                {Epoch_ledger.Poly.hash= snarked_ledger_hash; total_currency}
            ; start_checkpoint= prev_protocol_state_hash
            ; lock_checkpoint= None
            ; length= Length.of_int 1 }
          , Length.succ epoch_length )
        else (
          assert (Epoch.equal next_epoch prev_epoch) ;
          ( last_data
          , Poly.{curr_data with length= Length.succ curr_data.length}
          , epoch_length ) )
      in
      let curr_seed, curr_lock_checkpoint =
        if Epoch.Slot.in_seed_update_range prev_slot then
          ( Epoch_seed.update curr_data.seed proposer_vrf_result
          , Some prev_protocol_state_hash )
        else (curr_data.seed, curr_data.lock_checkpoint)
      in
      let curr_data =
        Poly.
          { curr_data with
            seed= curr_seed
          ; lock_checkpoint= curr_lock_checkpoint }
      in
      (last_data, curr_data, epoch_length)
  end

  module Consensus_transition = struct
    module Poly = struct
      module Stable = struct
        module V1 = struct
          module T = struct
            type ('epoch, 'slot) t = {epoch: 'epoch; slot: 'slot}
            [@@deriving sexp, bin_io, compare, version]
          end

          include T
        end

        module Latest = V1
      end

      type ('epoch, 'slot) t = ('epoch, 'slot) Stable.Latest.t =
        {epoch: 'epoch; slot: 'slot}
      [@@deriving sexp, compare]
    end

    module Value = struct
      module Stable = struct
        module V1 = struct
          module T = struct
            type t =
              (Epoch.Stable.V1.t, Epoch.Slot.Stable.V1.t) Poly.Stable.V1.t
            [@@deriving sexp, bin_io, compare, version]
          end

          include T
          include Module_version.Registration.Make_latest_version (T)
        end

        module Latest = V1

        module Module_decl = struct
          let name = "consensus_transition_proof_of_stake"

          type latest = Latest.t
        end

        module Registrar = Module_version.Registration.Make (Module_decl)
        module Registered_V1 = Registrar.Register (V1)
      end

      type t = Stable.Latest.t [@@deriving sexp, compare]
    end

    type var = (Epoch.Unpacked.var, Epoch.Slot.Unpacked.var) Poly.t

    let genesis = {Poly.epoch= Epoch.zero; slot= Epoch.Slot.zero}

    let to_hlist {Poly.epoch; slot} = Coda_base.H_list.[epoch; slot]

    let of_hlist :
           (unit, 'epoch -> 'slot -> unit) Coda_base.H_list.t
        -> ('epoch, 'slot) Poly.t =
     fun Coda_base.H_list.[epoch; slot] -> {Poly.epoch; slot}

    let data_spec =
      let open Snark_params.Tick.Data_spec in
      [Epoch.Unpacked.typ; Epoch.Slot.Unpacked.typ]

    let typ : (var, Value.t) Typ.t =
      Snark_params.Tick.Typ.of_hlistable data_spec ~var_to_hlist:to_hlist
        ~var_of_hlist:of_hlist ~value_to_hlist:to_hlist
        ~value_of_hlist:of_hlist
  end

  module Global_slot = struct
    open Snark_params.Tick

    include Nat.Make32 ()

    (* Make sure this optimization makes sense versus using
       an (epoch, slot) pair *)
    let () =
      assert (
        Core.Int.(
          1 + length_in_triples
          (* Cost of creating/unpacking *)
          + (5 * length_in_triples)
          (* Cost of hashing *)
          < 5 * (Epoch.length_in_triples + Epoch.Slot.length_in_triples)) )

    let create ~(epoch : Epoch.t) ~(slot : Epoch.Slot.t) =
      of_int
        ( Epoch.Slot.to_int slot
        + (UInt32.to_int Constants.Epoch.size * Epoch.to_int epoch) )

    module Checked = struct
      (* TODO: It's possible to share this hash computation with
         the hashing of the state. Might be worth doing. *)
      let create ~(epoch : Epoch.Unpacked.var)
          ~(slot : Epoch.Slot.Unpacked.var) =
        var_of_field_unsafe
          Field.Var.(
            add
              (Epoch.Slot.pack_var slot :> t)
              (scale
                 (Epoch.pack_var epoch :> t)
                 (Field.of_int (UInt32.to_int Constants.Epoch.size))))

      let to_integer (t : Packed.var) =
        Snarky_taylor.Integer.create
          ~value:(t :> Field.Var.t)
          ~upper_bound:(Bignum_bigint.of_int (1 lsl length_in_bits))
    end
  end

  module Checkpoints = struct
    module Hash = Coda_base.Data_hash.Make_full_size ()

    let merge (s : Coda_base.State_hash.t) (h : Hash.t) =
      Snark_params.Tick.Pedersen.digest_fold
        Coda_base.Hash_prefix.checkpoint_list
        Fold.(Coda_base.State_hash.fold s +> Hash.fold h)
      |> Hash.of_hash

    let length = Constants.Checkpoint_window.per_year

    module Repr = struct
      module Stable = struct
        module V1 = struct
          module T = struct
            type t =
              { (* TODO: Make a nice way to force this to have bounded (or fixed) size for
                   bin_io reasons *)
                prefix:
                  Coda_base.State_hash.Stable.V1.t Core.Fqueue.Stable.V1.t
              ; tail: Hash.Stable.V1.t }
            [@@deriving sexp, bin_io, compare, version {unnumbered}]

            let digest ({prefix; tail} : t) =
              let rec go acc p =
                match Fqueue.dequeue p with
                | None ->
                    acc
                | Some (h, p) ->
                    go (merge h acc) p
              in
              go tail prefix
          end

          include T

          module Yojson = struct
            type t =
              { prefix: Coda_base.State_hash.Stable.V1.t list
              ; tail: Hash.Stable.V1.t }
            [@@deriving to_yojson]
          end

          let to_yojson ({prefix; tail} : t) =
            Yojson.to_yojson {prefix= Fqueue.to_list prefix; tail}
        end

        module Latest = V1
      end

      type t = Stable.Latest.t =
        {prefix: Coda_base.State_hash.t Fqueue.t; tail: Hash.t}
      [@@deriving sexp, hash, compare]

      let to_yojson = Stable.V1.to_yojson
    end

    module Stable = struct
      module V1 = struct
        module T = struct
          type t = (Repr.Stable.V1.t, Hash.Stable.V1.t) With_hash.Stable.V1.t
          [@@deriving sexp, version, to_yojson]

          let compare (t1 : t) (t2 : t) = Hash.compare t1.hash t2.hash

          let equal (t1 : t) (t2 : t) = Hash.equal t1.hash t2.hash

          let hash_fold_t s (t : t) = Hash.hash_fold_t s t.hash

          let to_repr (t : t) = t.data

          let of_repr r =
            {With_hash.Stable.V1.data= r; hash= Repr.Stable.V1.digest r}

          include Binable.Of_binable
                    (Repr.Stable.V1)
                    (struct
                      type nonrec t = t

                      let to_binable = to_repr

                      let of_binable = of_repr
                    end)
        end

        include T
        include Registration.Make_latest_version (T)
      end

      module Latest = V1

      module Module_decl = struct
        let name = "checkpoints_proof_of_stake"

        type latest = Latest.t
      end

      module Registrar = Registration.Make (Module_decl)
      module Registered_V1 = Registrar.Register (V1)
    end

    type t = (Repr.t, Hash.t) With_hash.t [@@deriving sexp, to_yojson]

    let empty : t =
      let dummy = Hash.of_hash Snark_params.Tick.Field.zero in
      {hash= dummy; data= {prefix= Fqueue.empty; tail= dummy}}

    let cons sh (t : t) : t =
      (* This kind of defeats the purpose of having a queue, but oh well. *)
      let n = Fqueue.length t.data.prefix in
      let hash = merge sh t.hash in
      let {Repr.prefix; tail} = t.data in
      if n < length then {hash; data= {prefix= Fqueue.enqueue prefix sh; tail}}
      else
        let sh0, prefix = Fqueue.dequeue_exn prefix in
        {hash; data= {prefix= Fqueue.enqueue prefix sh; tail= merge sh0 tail}}

    type var = Hash.var

    let typ =
      Typ.transport Hash.typ
        ~there:(fun (t : t) -> t.hash)
        ~back:(fun hash -> {hash; data= {prefix= Fqueue.empty; tail= hash}})

    module Checked = struct
      let if_ = Hash.if_

      let cons sh t =
        let open Snark_params.Tick in
        let open Checked in
        let%bind sh = Coda_base.State_hash.var_to_triples sh
        and t = Hash.var_to_triples t in
        Pedersen.Checked.digest_triples
          ~init:Coda_base.Hash_prefix.checkpoint_list (sh @ t)
        >>| Hash.var_of_hash_packed
    end
  end

  (* We have a list of state hashes. When we extend the blockchain,
     we see if the **previous** state should be saved as a checkpoint.
     This is because we have convenient access to the entire previous
     protocol state hash.

     We divide the slots of an epoch into "checkpoint windows": chunks of
     size [checkpoint_window_size]. The goal is to record the first block
     in a given window as a check-point if there are any blocks in that
     window, and zero checkpoints if the window was empty.

     To that end, we store in each state a bit [checkpoint_window_filled] which
     is true iff there has already been a state in the history of the given state
     which is in the same checkpoint window as the given state.
  *)
  module Consensus_state = struct
    module Poly = struct
      module Stable = struct
        module V1 = struct
          module T = struct
            type ( 'length
                 , 'vrf_output
                 , 'amount
                 , 'epoch
                 , 'slot
                 , 'last_epoch_data
                 , 'curr_epoch_data
                 , 'bool
                 , 'checkpoints )
                 t =
              { length: 'length
              ; epoch_length: 'length
              ; min_length_of_epoch: 'length
              ; last_vrf_output: 'vrf_output
              ; total_currency: 'amount
              ; curr_epoch: 'epoch
              ; curr_slot: 'slot
              ; last_epoch_data: 'last_epoch_data
              ; curr_epoch_data: 'curr_epoch_data
              ; has_ancestor_in_same_checkpoint_window: 'bool
              ; checkpoints: 'checkpoints }
            [@@deriving sexp, bin_io, eq, compare, hash, to_yojson, version]
          end

          include T
        end

        module Latest = V1
      end

      type ( 'length
           , 'vrf_output
           , 'amount
           , 'epoch
           , 'slot
           , 'last_epoch_data
           , 'curr_epoch_data
           , 'bool
           , 'checkpoints )
           t =
            ( 'length
            , 'vrf_output
            , 'amount
            , 'epoch
            , 'slot
            , 'last_epoch_data
            , 'curr_epoch_data
            , 'bool
            , 'checkpoints )
            Stable.Latest.t =
        { length: 'length
        ; epoch_length: 'length
        ; min_length_of_epoch: 'length
        ; last_vrf_output: 'vrf_output
        ; total_currency: 'amount
        ; curr_epoch: 'epoch
        ; curr_slot: 'slot
        ; last_epoch_data: 'last_epoch_data
        ; curr_epoch_data: 'curr_epoch_data
        ; has_ancestor_in_same_checkpoint_window: 'bool
        ; checkpoints: 'checkpoints }
      [@@deriving sexp, compare, hash, to_yojson]
    end

    module Value = struct
      module Stable = struct
        module V1 = struct
          module T = struct
            type t =
              ( Length.Stable.V1.t
              , Vrf.Output.Stable.V1.t
              , Amount.Stable.V1.t
              , Epoch.Stable.V1.t
              , Epoch.Slot.Stable.V1.t
              , Epoch_data.Last.Value.Stable.V1.t
              , Epoch_data.Curr.Value.Stable.V1.t
              , bool
              , Checkpoints.Stable.V1.t )
              Poly.Stable.V1.t
            [@@deriving sexp, bin_io, eq, compare, hash, version, to_yojson]
          end

          include T
          include Registration.Make_latest_version (T)
        end

        module Latest = V1

        module Module_decl = struct
          let name = "consensus_state_proof_of_stake"

          type latest = Latest.t
        end

        module Registrar = Registration.Make (Module_decl)
        module Registered_V1 = Registrar.Register (V1)
      end

      type t = Stable.Latest.t (* bin_io omitted intentionally *)
      [@@deriving sexp, eq, compare, hash, to_yojson]
    end

    open Snark_params.Tick

    type var =
      ( Length.Unpacked.var
      , Vrf.Output.var
      , Amount.var
      , Epoch.Unpacked.var
      , Epoch.Slot.Unpacked.var
      , Epoch_data.var
      , Epoch_data.var
      , Boolean.var
      , Checkpoints.var )
      Poly.t

    let to_hlist
        { Poly.length
        ; epoch_length
        ; min_length_of_epoch
        ; last_vrf_output
        ; total_currency
        ; curr_epoch
        ; curr_slot
        ; last_epoch_data
        ; curr_epoch_data
        ; has_ancestor_in_same_checkpoint_window
        ; checkpoints } =
      let open Coda_base.H_list in
      [ length
      ; epoch_length
      ; min_length_of_epoch
      ; last_vrf_output
      ; total_currency
      ; curr_epoch
      ; curr_slot
      ; last_epoch_data
      ; curr_epoch_data
      ; has_ancestor_in_same_checkpoint_window
      ; checkpoints ]

    let of_hlist :
           ( unit
           ,    'length
             -> 'length
             -> 'length
             -> 'vrf_output
             -> 'amount
             -> 'epoch
             -> 'slot
             -> 'last_epoch_data
             -> 'curr_epoch_data
             -> 'bool
             -> 'checkpoints
             -> unit )
           Coda_base.H_list.t
        -> ( 'length
           , 'vrf_output
           , 'amount
           , 'epoch
           , 'slot
           , 'last_epoch_data
           , 'curr_epoch_data
           , 'bool
           , 'checkpoints )
           Poly.t =
     fun Coda_base.H_list.
           [ length
           ; epoch_length
           ; min_length_of_epoch
           ; last_vrf_output
           ; total_currency
           ; curr_epoch
           ; curr_slot
           ; last_epoch_data
           ; curr_epoch_data
           ; has_ancestor_in_same_checkpoint_window
           ; checkpoints ] ->
      { length
      ; epoch_length
      ; min_length_of_epoch
      ; last_vrf_output
      ; total_currency
      ; curr_epoch
      ; curr_slot
      ; last_epoch_data
      ; curr_epoch_data
      ; has_ancestor_in_same_checkpoint_window
      ; checkpoints }

    let data_spec =
      let open Snark_params.Tick.Data_spec in
      [ Length.Unpacked.typ
      ; Length.Unpacked.typ
      ; Length.Unpacked.typ
      ; Vrf.Output.typ
      ; Amount.typ
      ; Epoch.Unpacked.typ
      ; Epoch.Slot.Unpacked.typ
      ; Epoch_data.Last.typ
      ; Epoch_data.Curr.typ
      ; Boolean.typ
      ; Checkpoints.typ ]

    let typ : (var, Value.t) Typ.t =
      Snark_params.Tick.Typ.of_hlistable data_spec ~var_to_hlist:to_hlist
        ~var_of_hlist:of_hlist ~value_to_hlist:to_hlist
        ~value_of_hlist:of_hlist

    let var_to_triples
        { Poly.length
        ; epoch_length
        ; last_vrf_output
        ; total_currency
        ; curr_epoch
        ; curr_slot
        ; last_epoch_data
        ; curr_epoch_data
        ; _ } =
      let open Snark_params.Tick.Checked.Let_syntax in
      let%map last_epoch_data_triples =
        Epoch_data.var_to_triples last_epoch_data
      and curr_epoch_data_triples =
        Epoch_data.var_to_triples curr_epoch_data
      in
      Length.Unpacked.var_to_triples length
      @ Length.Unpacked.var_to_triples epoch_length
      @ Vrf.Output.Checked.to_triples last_vrf_output
      @ Epoch.Unpacked.var_to_triples curr_epoch
      @ Epoch.Slot.Unpacked.var_to_triples curr_slot
      @ Amount.var_to_triples total_currency
      @ last_epoch_data_triples @ curr_epoch_data_triples

    let fold
        { Poly.length
        ; epoch_length
        ; last_vrf_output
        ; curr_epoch
        ; curr_slot
        ; total_currency
        ; last_epoch_data
        ; curr_epoch_data
        ; _ } =
      let open Fold in
      Length.fold length +> Length.fold epoch_length
      +> Vrf.Output.fold last_vrf_output
      +> Epoch.fold curr_epoch +> Epoch.Slot.fold curr_slot
      +> Amount.fold total_currency
      +> Epoch_data.Last.fold last_epoch_data
      +> Epoch_data.Curr.fold curr_epoch_data

    let length_in_triples =
      Length.length_in_triples + Length.length_in_triples
      + Vrf.Output.length_in_triples + Epoch.length_in_triples
      + Epoch.Slot.length_in_triples + Amount.length_in_triples
      + Epoch_data.length_in_triples + Epoch_data.length_in_triples

    let checkpoint_window slot =
      Global_slot.to_int slot / Constants.Checkpoint_window.size_in_slots

    let same_checkpoint_window_unchecked slot1 slot2 =
      Core.Int.(checkpoint_window slot1 = checkpoint_window slot2)

    let time_hum (t : Value.t) =
      sprintf "%d:%d"
        (Epoch.to_int t.curr_epoch)
        (Epoch.Slot.to_int t.curr_slot)

    let update ~(previous_consensus_state : Value.t)
        ~(consensus_transition : Consensus_transition.Value.t)
        ~(previous_protocol_state_hash : Coda_base.State_hash.t)
        ~(supply_increase : Currency.Amount.t)
        ~(snarked_ledger_hash : Coda_base.Frozen_ledger_hash.t)
        ~(proposer_vrf_result : Random_oracle.Digest.t) : Value.t Or_error.t =
      let open Or_error.Let_syntax in
      let prev_epoch, prev_slot =
        ( previous_consensus_state.curr_epoch
        , previous_consensus_state.curr_slot )
      in
      let next_epoch, next_slot =
        (consensus_transition.epoch, consensus_transition.slot)
      in
      let%map total_currency =
        Amount.add previous_consensus_state.total_currency supply_increase
        |> Option.map ~f:Or_error.return
        |> Option.value
             ~default:(Or_error.error_string "failed to add total_currency")
      and () =
        if
          (Epoch.(equal next_epoch zero) && Epoch.Slot.(equal next_slot zero))
          || Epoch.(prev_epoch < next_epoch)
          || Epoch.(prev_epoch = next_epoch)
             && Epoch.Slot.(prev_slot < next_slot)
        then Ok ()
        else
          Or_error.errorf
            !"(epoch, slot) did not increase. prev=%{sexp:Epoch.t * \
              Epoch.Slot.t}, next=%{sexp:Epoch.t * Epoch.Slot.t}"
            (prev_epoch, prev_slot) (next_epoch, next_slot)
      in
      let last_epoch_data, curr_epoch_data, epoch_length =
        Epoch_data.update_pair
          ( previous_consensus_state.last_epoch_data
          , previous_consensus_state.curr_epoch_data )
          previous_consensus_state.epoch_length ~prev_epoch ~next_epoch
          ~prev_slot ~prev_protocol_state_hash:previous_protocol_state_hash
          ~proposer_vrf_result ~snarked_ledger_hash ~total_currency
      in
      let checkpoints =
        if previous_consensus_state.has_ancestor_in_same_checkpoint_window then
          previous_consensus_state.checkpoints
        else
          Checkpoints.cons previous_protocol_state_hash
            previous_consensus_state.checkpoints
      in
      { Poly.length= Length.succ previous_consensus_state.length
      ; epoch_length
      ; min_length_of_epoch=
          ( if Epoch.equal prev_epoch next_epoch then
            previous_consensus_state.min_length_of_epoch
          else if Epoch.(equal next_epoch (succ prev_epoch)) then
            Length.min previous_consensus_state.min_length_of_epoch
              previous_consensus_state.curr_epoch_data.length
          else Length.zero )
      ; last_vrf_output= proposer_vrf_result
      ; total_currency
      ; curr_epoch= consensus_transition.epoch
      ; curr_slot= next_slot
      ; last_epoch_data
      ; curr_epoch_data
      ; has_ancestor_in_same_checkpoint_window=
          same_checkpoint_window_unchecked
            (Global_slot.create ~epoch:prev_epoch ~slot:prev_slot)
            (Global_slot.create ~epoch:next_epoch ~slot:next_slot)
      ; checkpoints }

    module M = Snarky.Snark.Run.Make (Curve_choice.Tick_backend)

    let m : M.field Snarky.Snark.m = (module M)

    let same_checkpoint_window ~prev:(slot1 : Global_slot.Packed.var)
        ~next:(slot2 : Global_slot.Packed.var) =
      let open Snarky_taylor in
      let open M in
      let _q1, r1 =
        Integer.div_mod ~m
          (Global_slot.Checked.to_integer slot1)
          (Integer.constant ~m
             (Bignum_bigint.of_int Constants.Checkpoint_window.size_in_slots))
      in
      let next_window_start =
        Field.(
          (slot1 :> Field.t)
          - Integer.to_field r1
          + of_int Constants.Checkpoint_window.size_in_slots)
      in
      (Field.compare ~bit_length:Global_slot.length_in_bits
         (slot2 :> Field.t)
         next_window_start)
        .less

    let same_checkpoint_window ~prev ~next =
      M.make_checked (fun () -> same_checkpoint_window ~prev ~next)

    let negative_one : Value.t =
      { Poly.length= Length.zero
      ; epoch_length= Length.zero
      ; min_length_of_epoch= Length.of_int (UInt32.to_int Constants.Epoch.size)
      ; last_vrf_output= Vrf.Output.dummy
      ; total_currency= genesis_ledger_total_currency
      ; curr_epoch= Epoch.zero
      ; curr_slot= Epoch.Slot.zero
      ; last_epoch_data= Epoch_data.Last.genesis
      ; curr_epoch_data= Epoch_data.Curr.genesis
      ; has_ancestor_in_same_checkpoint_window= false
      ; checkpoints= Checkpoints.empty }

    let create_genesis_from_transition ~negative_one_protocol_state_hash
        ~consensus_transition : Value.t =
      Or_error.ok_exn
        (update ~proposer_vrf_result:Vrf.Precomputed.vrf_output
           ~previous_consensus_state:negative_one
           ~previous_protocol_state_hash:negative_one_protocol_state_hash
           ~consensus_transition ~supply_increase:Currency.Amount.zero
           ~snarked_ledger_hash:genesis_ledger_hash)

    let create_genesis ~negative_one_protocol_state_hash : Value.t =
      create_genesis_from_transition ~negative_one_protocol_state_hash
        ~consensus_transition:Consensus_transition.genesis

    (* Check that both epoch and slot are zero.
    *)
    let is_genesis (epoch : Epoch.Unpacked.var)
        (slot : Epoch.Slot.Unpacked.var) =
      let open Field in
      Checked.equal
        Checked.(
          (Epoch.pack_var epoch :> Var.t) + (Epoch.Slot.pack_var slot :> Var.t))
        (Var.constant zero)

    let%snarkydef update_var (previous_state : var)
        (transition_data : Consensus_transition.var)
        (previous_protocol_state_hash : Coda_base.State_hash.var)
        ~(supply_increase : Currency.Amount.var)
        ~(previous_blockchain_state_ledger_hash :
           Coda_base.Frozen_ledger_hash.var) =
      let open Snark_params.Tick in
      let {Poly.curr_epoch= prev_epoch; curr_slot= prev_slot; _} =
        previous_state
      in
      let {Consensus_transition.Poly.epoch= next_epoch; slot= next_slot} =
        transition_data
      in
      let%bind epoch_increased =
        let%bind c = Epoch.compare_var prev_epoch next_epoch in
        let%map () = Boolean.Assert.is_true c.less_or_equal in
        c.less
      in
      let%bind () =
        let%bind slot_increased =
          let%map c = Epoch.Slot.compare_var prev_slot next_slot in
          c.less
        in
        let%bind is_genesis = is_genesis next_epoch next_slot in
        Boolean.Assert.any [epoch_increased; slot_increased; is_genesis]
      in
      let%bind last_data =
        Epoch_data.if_ epoch_increased ~then_:previous_state.curr_epoch_data
          ~else_:previous_state.last_epoch_data
      in
      let%bind threshold_satisfied, vrf_result =
        let%bind (module M) = Inner_curve.Checked.Shifted.create () in
        Vrf.Checked.check
          (module M)
          ~epoch_ledger:last_data.ledger ~epoch:transition_data.epoch
          ~slot:transition_data.slot ~seed:last_data.seed
      in
      let%bind new_total_currency =
        Currency.Amount.Checked.add previous_state.total_currency
          supply_increase
      in
      let%bind checkpoints =
        let%bind consed =
          Checkpoints.Checked.cons previous_protocol_state_hash
            previous_state.checkpoints
        in
        Checkpoints.Checked.if_
          previous_state.has_ancestor_in_same_checkpoint_window
          ~then_:previous_state.checkpoints ~else_:consed
      in
      let%bind has_ancestor_in_same_checkpoint_window =
        same_checkpoint_window
          ~prev:(Global_slot.Checked.create ~epoch:prev_epoch ~slot:prev_slot)
          ~next:(Global_slot.Checked.create ~epoch:next_epoch ~slot:next_slot)
      in
      let%bind curr_data =
        let%map seed =
          let%bind in_seed_update_range =
            Epoch.Slot.in_seed_update_range_var prev_slot
          in
          let%bind base =
            Epoch_seed.if_ epoch_increased
              ~then_:Epoch_seed.(var_of_t initial)
              ~else_:previous_state.curr_epoch_data.seed
          in
          let%bind updated = Epoch_seed.update_var base vrf_result in
          Epoch_seed.if_ in_seed_update_range ~then_:updated ~else_:base
        and length =
          let%bind base =
            Field.Checked.if_ epoch_increased
              ~then_:Field.(Var.constant zero)
              ~else_:
                ( Length.pack_var previous_state.curr_epoch_data.length
                  :> Field.Var.t )
          in
          Length.var_of_field Field.(Var.(add (constant one) base))
        and ledger =
          Epoch_ledger.if_ epoch_increased
            ~then_:
              { total_currency= new_total_currency
              ; hash= previous_blockchain_state_ledger_hash }
            ~else_:previous_state.curr_epoch_data.ledger
        and start_checkpoint =
          Coda_base.State_hash.if_ epoch_increased
            ~then_:previous_protocol_state_hash
            ~else_:previous_state.curr_epoch_data.start_checkpoint
        (* Want this to be the protocol state hash once we leave the seed
           update range. *)
        and lock_checkpoint =
          let%bind base =
            (* TODO: Should this be zero or some other sentinel value? *)
            Coda_base.State_hash.if_ epoch_increased
              ~then_:Coda_base.State_hash.(var_of_t (of_hash zero))
              ~else_:previous_state.curr_epoch_data.lock_checkpoint
          in
          let%bind in_seed_update_range =
            Epoch.Slot.in_seed_update_range_var previous_state.curr_slot
          in
          Coda_base.State_hash.if_ in_seed_update_range
            ~then_:previous_protocol_state_hash ~else_:base
        in
        { Epoch_data.Poly.seed
        ; length
        ; ledger
        ; start_checkpoint
        ; lock_checkpoint }
      and length = Length.increment_var previous_state.length
      (* TODO: keep track of total_currency in transaction snark. The current_slot
       * implementation would allow an adversary to make then total_currency incorrect by
       * not adding the coinbase to their account. *)
      and new_total_currency =
        Amount.Checked.add previous_state.total_currency supply_increase
      and epoch_length =
        Length.increment_if_var previous_state.epoch_length epoch_increased
      and min_length_of_epoch =
        let if_ b ~then_ ~else_ =
          let%bind b = b and then_ = then_ and else_ = else_ in
          Length.if_ b ~then_ ~else_
        in
        let return = Checked.return in
        if_
          (return Boolean.(not epoch_increased))
          ~then_:(return previous_state.min_length_of_epoch)
          ~else_:
            (if_
               (Epoch.is_succ_var ~pred:prev_epoch ~succ:next_epoch)
               ~then_:
                 (Length.min_var previous_state.min_length_of_epoch
                    previous_state.curr_epoch_data.length)
               ~else_:(return (Length.Unpacked.var_of_value Length.zero)))
      in
      Checked.return
        ( `Success threshold_satisfied
        , { Poly.length
          ; epoch_length
          ; min_length_of_epoch
          ; last_vrf_output= vrf_result
          ; curr_epoch= transition_data.epoch
          ; curr_slot= transition_data.slot
          ; total_currency= new_total_currency
          ; last_epoch_data= last_data
          ; curr_epoch_data= curr_data
          ; has_ancestor_in_same_checkpoint_window
          ; checkpoints } )

    let length (t : Value.t) = t.length

    let to_lite = None

    type display =
      { length: int
      ; epoch_length: int
      ; curr_epoch: int
      ; curr_slot: int
      ; total_currency: int }
    [@@deriving yojson]

    let display (t : Value.t) =
      { length= Length.to_int t.length
      ; epoch_length= Length.to_int t.epoch_length
      ; curr_epoch= Segment_id.to_int t.curr_epoch
      ; curr_slot= Segment_id.to_int t.curr_slot
      ; total_currency= Amount.to_int t.total_currency }
  end

  module Prover_state = struct
    include Coda_base.Stake_proof

    let precomputed_handler = Vrf.Precomputed.handler

    let handler {delegator; ledger; private_key; public_key}
        ~pending_coinbase:{ Coda_base.Pending_coinbase_witness.pending_coinbases
                          ; is_new_stack } : Snark_params.Tick.Handler.t =
      let ledger_handler = unstage (Coda_base.Sparse_ledger.handler ledger) in
      let pending_coinbase_handler =
        unstage
          (Coda_base.Pending_coinbase.handler pending_coinbases ~is_new_stack)
      in
      let handlers =
        Snarky.Request.Handler.(
          push
            (push fail (create_single pending_coinbase_handler))
            (create_single ledger_handler))
      in
      fun (With {request; respond}) ->
        match request with
        | Vrf.Winner_address ->
            respond (Provide delegator)
        | Vrf.Private_key ->
            respond (Provide private_key)
        | Vrf.Public_key ->
            respond (Provide public_key)
        | _ ->
            respond
              (Provide
                 (Snarky.Request.Handler.run handlers
                    ["Ledger Handler"; "Pending Coinbase Handler"]
                    request))
  end
end

module Hooks = struct
  open Data

  module Rpcs = struct
    open Async

    module Get_epoch_ledger = struct
      module T = struct
        let name = "get_epoch_ledger"

        module T = struct
          type query = Coda_base.Ledger_hash.Stable.V1.t

          type response = (Coda_base.Sparse_ledger.t, string) Result.t
        end

        module Caller = T
        module Callee = T
      end

      include T.T
      module M = Versioned_rpc.Both_convert.Plain.Make (T)
      include M

      include Perf_histograms.Rpc.Plain.Extend (struct
        include M
        include T
      end)

      module V1 = struct
        module T = struct
          type query = Coda_base.Ledger_hash.Stable.V1.t [@@deriving bin_io]

          type response =
            (Coda_base.Sparse_ledger.Stable.V1.t, string) Result.t
          [@@deriving bin_io]

          let version = 1

          let query_of_caller_model = Fn.id

          let callee_model_of_query = Fn.id

          let response_of_callee_model = Fn.id

          let caller_model_of_response = Fn.id
        end

        include T
        include Register (T)
      end

      let implementation ~logger ~local_state conn ~version:_ ledger_hash =
        let open Coda_base in
        let open Host_and_port in
        let open Local_state in
        let open Snapshot in
        Deferred.create (fun ivar ->
            Logger.info logger ~module_:__MODULE__ ~location:__LOC__
              ~metadata:
                [ ("peer", `String (sprintf "%s:%d" conn.host conn.port))
                ; ("ledger_hash", Coda_base.Ledger_hash.to_yojson ledger_hash)
                ]
              "serving epoch ledger query with hash $ledger_hash from $peer" ;
            let response =
              if
                Ledger_hash.equal ledger_hash
                  (Frozen_ledger_hash.to_ledger_hash genesis_ledger_hash)
              then Error "refusing to serve genesis epoch ledger"
              else
                let candidate_snapshots =
                  [ local_state.last_epoch_snapshot
                  ; local_state.curr_epoch_snapshot ]
                in
                List.find_map candidate_snapshots ~f:(fun snapshot ->
                    if
                      Ledger_hash.equal ledger_hash
                        (Sparse_ledger.merkle_root snapshot.ledger)
                    then Some snapshot.ledger
                    else None )
                |> Result.of_option ~error:"epoch ledger not found"
            in
            Result.iter_error response ~f:(fun err ->
                Logger.info logger ~module_:__MODULE__ ~location:__LOC__
                  ~metadata:
                    [ ("peer", `String (sprintf "%s:%d" conn.host conn.port))
                    ; ("error", `String err)
                    ; ( "ledger_hash"
                      , Coda_base.Ledger_hash.to_yojson ledger_hash ) ]
                  "failed to serve epoch ledger query with hash $ledger_hash \
                   from $peer: $error" ) ;
            Ivar.fill ivar response )
    end

    let implementations ~logger ~local_state =
      Get_epoch_ledger.(implement_multi (implementation ~logger ~local_state))
  end

  (* Select the correct epoch data to use from a consensus state for a given epoch.
   * The rule for selecting the correct epoch data changes based on whether or not
   * the consensus state we are selecting from is in the epoch we want to select.
   * There is also a special case for when the consensus state we are selecting
   * from is in the genesis epoch.
   *)
  let select_epoch_data ~(consensus_state : Consensus_state.Value.t) ~epoch =
    (* are we in the same epoch as the consensus state? *)
    let in_same_epoch = Epoch.equal epoch consensus_state.curr_epoch in
    (* are we in the next epoch after the consensus state? *)
    let in_next_epoch =
      Epoch.equal epoch (Epoch.succ consensus_state.curr_epoch)
    in
    (* is the consensus state from the genesis epoch? *)
    let from_genesis_epoch =
      Length.equal consensus_state.epoch_length Length.zero
    in
    if in_same_epoch || from_genesis_epoch then
      Ok consensus_state.last_epoch_data
    else if in_next_epoch then
      Ok (Epoch_data.curr_to_last consensus_state.curr_epoch_data)
    else Error ()

  let epoch_snapshot_name = function
    | `Genesis ->
        "genesis"
    | `Curr ->
        "curr"
    | `Last ->
        "last"

  (* Select the correct epoch snapshot to use from local state for an epoch.
   * The rule for selecting the correct epoch snapshot is predicated off of
   * whether or not the first transition in the epoch in question has been
   * finalized yet, as the local state epoch snapshot pointers are not
   * updated until the consensus state reaches the root of the transition frontier.
   * This function does not guarantee that the selected epoch snapshot is valid
   * (i.e. it does not check that the epoch snapshot's ledger hash is the same
   * as the ledger hash specified by the epoch data).
   *)
  let select_epoch_snapshot ~(consensus_state : Consensus_state.Value.t)
      ~local_state ~epoch ~epoch_data =
    let open Local_state in
    let open Epoch_data.Poly in
    let open Epoch_ledger.Poly in
    (* is the snapshot we need the genesis snapshot? *)
    let is_genesis_snapshot =
      Coda_base.Frozen_ledger_hash.equal epoch_data.ledger.hash
        genesis_ledger_hash
    in
    (* are we in the next epoch after the consensus state? *)
    let in_next_epoch =
      Epoch.equal epoch (Epoch.succ consensus_state.curr_epoch)
    in
    (* has the first transition in the epoch reached finalization? *)
    let epoch_is_finalized =
      consensus_state.curr_epoch_data.length > Length.of_int Constants.k
    in
    if is_genesis_snapshot then (`Genesis, local_state.genesis_epoch_snapshot)
    else if in_next_epoch || not epoch_is_finalized then
      (`Curr, local_state.curr_epoch_snapshot)
    else (`Last, local_state.last_epoch_snapshot)

  type local_state_sync =
    { snapshot_id: Local_state.snapshot_identifier
    ; expected_root: Coda_base.Frozen_ledger_hash.t }
  [@@deriving to_yojson]

  let required_local_state_sync ~(consensus_state : Consensus_state.Value.t)
      ~local_state =
    let open Coda_base in
    let epoch = consensus_state.curr_epoch in
    let epoch_data =
      (* This should not fail since we are getting epoch data for the
       * same epoch that the consensus state is in. *)
      select_epoch_data ~consensus_state ~epoch
      |> Result.map_error
           ~f:
             (Fn.const
                "unexpected failure while selecting epoch data from consensus \
                 state")
      |> Result.ok_or_failwith
    in
    let source, _snapshot =
      select_epoch_snapshot ~consensus_state ~local_state ~epoch ~epoch_data
    in
    let required_snapshot_sync snapshot_id expected_root =
      Option.some_if
        (not
           (Ledger_hash.equal
              (Frozen_ledger_hash.to_ledger_hash expected_root)
              (Sparse_ledger.merkle_root
                 (Local_state.get_snapshot local_state snapshot_id).ledger)))
        {snapshot_id; expected_root}
    in
    match source with
    | `Genesis ->
        None
    (* We never need to do work to have the genesis snapshot*)
    | `Curr ->
        Option.map
          (required_snapshot_sync Curr_epoch_snapshot
             consensus_state.last_epoch_data.ledger.hash)
          ~f:Non_empty_list.singleton
    | `Last -> (
      match
        Core.List.filter_map
          [ required_snapshot_sync Curr_epoch_snapshot
              consensus_state.curr_epoch_data.ledger.hash
          ; required_snapshot_sync Last_epoch_snapshot
              consensus_state.last_epoch_data.ledger.hash ]
          ~f:Fn.id
      with
      | [] ->
          None
      | ls ->
          Non_empty_list.of_list_opt ls )

  let sync_local_state ~logger ~trust_system ~local_state ~random_peers
      ~(query_peer : Network_peer.query_peer) requested_syncs =
    let open Local_state in
    let open Snapshot in
    let open Deferred.Let_syntax in
    let requested_syncs = Non_empty_list.to_list requested_syncs in
    Logger.info logger "syncing local state, %d jobs"
      (List.length requested_syncs)
      ~location:__LOC__ ~module_:__MODULE__
      ~metadata:
        [ ( "requested_syncs"
          , `List (List.map requested_syncs ~f:local_state_sync_to_yojson) )
        ; ("local_state", Local_state.to_yojson local_state) ] ;
    let sync {snapshot_id; expected_root= target_ledger_hash} =
<<<<<<< HEAD
      (* if requested last epoch ledger is equal to the current epoch ledger
         then we don't need make a rpc call to the peers. *)
      if
        snapshot_id = Last_epoch_snapshot
        && Coda_base.(
             Ledger_hash.equal
               (Frozen_ledger_hash.to_ledger_hash target_ledger_hash)
               (Sparse_ledger.merkle_root
                  local_state.curr_epoch_snapshot.ledger))
      then (
        set_snapshot local_state Last_epoch_snapshot
          { ledger= local_state.curr_epoch_snapshot.ledger
          ; delegators= local_state.curr_epoch_snapshot.delegators } ;
        return true )
      else
        Deferred.List.exists (random_peers 3) ~f:(fun peer ->
            match%bind
              query_peer.query peer Rpcs.Get_epoch_ledger.dispatch_multi
                (Coda_base.Frozen_ledger_hash.to_ledger_hash target_ledger_hash)
            with
            | Ok (Ok snapshot_ledger) ->
                let%bind () =
                  Trust_system.(
                    record trust_system logger peer.host
                      Actions.(Epoch_ledger_provided, None))
                in
                let delegators =
                  Option.map local_state.proposer_public_key ~f:(fun pk ->
                      compute_delegators
                        (`Include_self, pk)
                        ~iter_accounts:(fun f ->
                          Coda_base.Sparse_ledger.iteri snapshot_ledger ~f ) )
                  |> Option.value
                       ~default:(Coda_base.Account.Index.Table.create ())
                in
                set_snapshot local_state snapshot_id
                  {ledger= snapshot_ledger; delegators} ;
                return true
            | Ok (Error err) ->
                Logger.faulty_peer_without_punishment logger
                  ~module_:__MODULE__ ~location:__LOC__
                  ~metadata:
                    [ ("peer", Network_peer.Peer.to_yojson peer)
                    ; ("error", `String err) ]
                  "peer $peer failed to serve requested epoch ledger: $error" ;
                return false
            | Error err ->
                Logger.faulty_peer_without_punishment logger
                  ~module_:__MODULE__ ~location:__LOC__
                  ~metadata:
                    [ ("peer", Network_peer.Peer.to_yojson peer)
                    ; ("error", `String (Error.to_string_hum err)) ]
                  "error querying peer $peer: $error" ;
                return false )
=======
      Deferred.List.exists (random_peers 3) ~f:(fun peer ->
          match%bind
            query_peer.query peer Rpcs.Get_epoch_ledger.dispatch_multi
              (Coda_base.Frozen_ledger_hash.to_ledger_hash target_ledger_hash)
          with
          | Ok (Ok snapshot_ledger) ->
              let%bind () =
                Trust_system.(
                  record trust_system logger peer.host
                    Actions.(Epoch_ledger_provided, None))
              in
              let delegators =
                Option.map local_state.proposer_public_key ~f:(fun pk ->
                    compute_delegators pk ~iter_accounts:(fun f ->
                        Coda_base.Sparse_ledger.iteri snapshot_ledger ~f ) )
                |> Option.value
                     ~default:(Coda_base.Account.Index.Table.create ())
              in
              set_snapshot local_state snapshot_id
                (Some {ledger= snapshot_ledger; delegators}) ;
              return true
          | Ok (Error err) ->
              Logger.faulty_peer_without_punishment logger ~module_:__MODULE__
                ~location:__LOC__
                ~metadata:
                  [ ("peer", Network_peer.Peer.to_yojson peer)
                  ; ("error", `String err) ]
                "peer $peer failed to serve requested epoch ledger: $error" ;
              return false
          | Error err ->
              Logger.faulty_peer_without_punishment logger ~module_:__MODULE__
                ~location:__LOC__
                ~metadata:
                  [ ("peer", Network_peer.Peer.to_yojson peer)
                  ; ("error", `String (Error.to_string_hum err)) ]
                "error querying peer $peer: $error" ;
              return false )
>>>>>>> d00d7abd
    in
    if%map Deferred.List.for_all requested_syncs ~f:sync then Ok ()
    else Error (Error.of_string "failed to synchronize epoch ledger")

  let received_within_window (epoch, slot) ~time_received =
    let open Time in
    let open Int64 in
    let ( < ) x y = Pervasives.(compare x y < 0) in
    let ( >= ) x y = Pervasives.(compare x y >= 0) in
    let time_received =
      of_span_since_epoch (Span.of_ms (Unix_timestamp.to_int64 time_received))
    in
    let slot_diff =
      Epoch.diff_in_slots
        (Epoch.epoch_and_slot_of_time_exn time_received)
        (epoch, slot)
    in
    if slot_diff < 0L then Error `Too_early
    else if slot_diff >= of_int Constants.delta then
      Error (`Too_late slot_diff)
    else Ok ()

  let received_at_valid_time (consensus_state : Consensus_state.Value.t)
      ~time_received =
    received_within_window
      (consensus_state.curr_epoch, consensus_state.curr_slot)
      ~time_received

  let select ~existing ~candidate ~logger =
    let string_of_choice = function `Take -> "Take" | `Keep -> "Keep" in
    let log_result choice msg =
      Logger.debug logger ~module_:__MODULE__ ~location:__LOC__
        "RESULT: %s -- %s" (string_of_choice choice) msg
    in
    let log_choice ~precondition_msg ~choice_msg choice =
      let choice_msg =
        match choice with
        | `Take ->
            choice_msg
        | `Keep ->
            Printf.sprintf "not (%s)" choice_msg
      in
      let msg = Printf.sprintf "(%s) && (%s)" precondition_msg choice_msg in
      log_result choice msg
    in
    Logger.info logger ~module_:__MODULE__ ~location:__LOC__
      "selecting best consensus state"
      ~metadata:
        [ ("existing", Consensus_state.Value.to_yojson existing)
        ; ("candidate", Consensus_state.Value.to_yojson candidate) ] ;
    (* TODO: add fork_before_checkpoint check *)
    (* Each branch contains a precondition predicate and a choice predicate,
     * which takes the new state when true. Each predicate is also decorated
     * with a string description, used for debugging messages *)
    let candidate_vrf_is_bigger =
      let d = Fn.compose Random_oracle.digest_string Vrf.Output.to_string in
      Random_oracle.Digest.( > )
        (d candidate.last_vrf_output)
        (d existing.last_vrf_output)
    in
    let ( << ) a b =
      let c = Length.compare a b in
      c < 0 || (c = 0 && candidate_vrf_is_bigger)
    in
    let ( = ) = Coda_base.State_hash.equal in
    let branches =
      [ ( ( lazy
              ( existing.last_epoch_data.lock_checkpoint
              = candidate.last_epoch_data.lock_checkpoint )
          , "last epoch lock checkpoints are equal" )
        , ( lazy (existing.length << candidate.length)
          , "candidate is longer than existing" ) )
      ; ( ( lazy
              ( existing.last_epoch_data.start_checkpoint
              = candidate.last_epoch_data.start_checkpoint )
          , "last epoch start checkpoints are equal" )
        , ( lazy
              ( existing.last_epoch_data.length
              << candidate.last_epoch_data.length )
          , "candidate last epoch is longer than existing last epoch" ) )
        (* these two could be condensed into one entry *)
      ; ( ( lazy
              (Option.fold existing.curr_epoch_data.lock_checkpoint ~init:false
                 ~f:(fun _ existing_curr_lock_checkpoint ->
                   existing_curr_lock_checkpoint
                   = candidate.last_epoch_data.lock_checkpoint ))
          , "candidate last epoch lock checkpoint is equal to existing \
             current epoch lock checkpoint" )
        , ( lazy (existing.length << candidate.length)
          , "candidate is longer than existing" ) )
      ; ( ( lazy
              (Option.fold candidate.curr_epoch_data.lock_checkpoint
                 ~init:false ~f:(fun _ candidate_curr_lock_checkpoint ->
                   existing.last_epoch_data.lock_checkpoint
                   = candidate_curr_lock_checkpoint ))
          , "candidate current epoch lock checkpoint is equal to existing \
             last epoch lock checkpoint" )
        , ( lazy (existing.length << candidate.length)
          , "candidate is longer than existing" ) )
      ; ( ( lazy
              ( existing.curr_epoch_data.start_checkpoint
              = candidate.last_epoch_data.start_checkpoint )
          , "candidate last epoch start checkpoint is equal to existing \
             current epoch start checkpoint" )
        , ( lazy
              ( existing.curr_epoch_data.length
              << candidate.last_epoch_data.length )
          , "candidate last epoch is longer than existing current epoch" ) )
      ; ( ( lazy
              ( existing.last_epoch_data.start_checkpoint
              = candidate.curr_epoch_data.start_checkpoint )
          , "candidate current epoch start checkpoint is equal to existing \
             last epoch start checkpoint" )
        , ( lazy
              ( existing.last_epoch_data.length
              << candidate.curr_epoch_data.length )
          , "candidate current epoch is longer than existing last epoch" ) ) ]
    in
    let precondition_msg, choice_msg, should_take =
      List.find_map branches
        ~f:(fun ((precondition, precondition_msg), (choice, choice_msg)) ->
          Option.some_if (Lazy.force precondition)
            (precondition_msg, choice_msg, choice) )
      |> Option.value
           ~default:
             ( "default case"
             , "candidate virtual min-length is longer than existing virtual \
                min-length"
             , lazy
                 (let newest_epoch =
                    Epoch.max existing.curr_epoch candidate.curr_epoch
                  in
                  let virtual_min_length (s : Consensus_state.Value.t) =
                    if Epoch.(succ s.curr_epoch < newest_epoch) then
                      Length.zero (* There is a gap of an entire epoch *)
                    else if Epoch.(succ s.curr_epoch = newest_epoch) then
                      Length.(
                        min s.min_length_of_epoch s.curr_epoch_data.length)
                      (* Imagine the latest epoch was padded out with zeroes to reach the newest_epoch *)
                    else s.min_length_of_epoch
                  in
                  Length.(
                    virtual_min_length existing < virtual_min_length candidate))
             )
    in
    let choice = if Lazy.force should_take then `Take else `Keep in
    log_choice ~precondition_msg ~choice_msg choice ;
    choice

  let next_proposal now (state : Consensus_state.Value.t) ~local_state ~keypair
      ~logger =
    let open Keypair in
    Logger.info logger ~module_:__MODULE__ ~location:__LOC__
      "Checking for next proposal..." ;
    let curr_epoch, curr_slot =
      Epoch.epoch_and_slot_of_time_exn
        (Time.of_span_since_epoch (Time.Span.of_ms now))
    in
    let epoch, slot =
      if
        Epoch.equal curr_epoch state.curr_epoch
        && Epoch.Slot.equal curr_slot state.curr_slot
      then Epoch.incr (curr_epoch, curr_slot)
      else (curr_epoch, curr_slot)
    in
    Logger.info logger ~module_:__MODULE__ ~location:__LOC__
      "systime: %d, epoch-slot@systime: %08d-%04d, starttime@epoch@systime: %d"
      (Int64.to_int now) (Epoch.to_int epoch) (Epoch.Slot.to_int slot)
      ( Int64.to_int @@ Time.Span.to_ms @@ Time.to_span_since_epoch
      @@ Epoch.start_time epoch ) ;
    let next_slot =
      Logger.info logger ~module_:__MODULE__ ~location:__LOC__
        !"Selecting correct epoch data from state -- epoch by time: %d, state \
          epoch: %d, state epoch length: %d"
        (Epoch.to_int epoch)
        (Epoch.to_int state.curr_epoch)
        (Length.to_int state.epoch_length) ;
      let epoch_data =
        match select_epoch_data ~consensus_state:state ~epoch with
        | Ok epoch_data ->
            epoch_data
        | Error () ->
            Logger.error logger ~module_:__MODULE__ ~location:__LOC__
              "system time is out of sync with protocol state time" ;
            failwith
              "System time is out of sync. (hint: setup NTP if you haven't)"
      in
      let total_stake = epoch_data.ledger.total_currency in
      let epoch_snapshot =
        let source, snapshot =
          select_epoch_snapshot ~consensus_state:state ~local_state ~epoch
            ~epoch_data
        in
        Logger.info logger ~module_:__MODULE__ ~location:__LOC__
          !"using %s_epoch_snapshot root hash %{sexp:Coda_base.Ledger_hash.t}"
          (epoch_snapshot_name source)
          (Coda_base.Sparse_ledger.merkle_root snapshot.ledger) ;
        snapshot
      in
      let proposal_data slot =
        Vrf.check ~epoch ~slot ~seed:epoch_data.seed ~epoch_snapshot
          ~private_key:keypair.private_key ~public_key:keypair.public_key
          ~total_stake ~logger
      in
      let rec find_winning_slot slot =
        if UInt32.of_int (Epoch.Slot.to_int slot) >= Constants.Epoch.size then
          None
        else
          match Local_state.seen_slot local_state epoch slot with
          | `Seen ->
              find_winning_slot (Epoch.Slot.succ slot)
          | `Unseen -> (
            match proposal_data slot with
            | None ->
                find_winning_slot (Epoch.Slot.succ slot)
            | Some data ->
                Some (slot, data) )
      in
      find_winning_slot slot
    in
    let ms_since_epoch = Fn.compose Time.Span.to_ms Time.to_span_since_epoch in
    match next_slot with
    | Some (next_slot, data) ->
        Logger.info logger ~module_:__MODULE__ ~location:__LOC__
          "Proposing in %d slots"
          (Epoch.Slot.to_int next_slot - Epoch.Slot.to_int slot) ;
        if Epoch.Slot.equal curr_slot next_slot then `Propose_now data
        else
          `Propose
            ( Epoch.slot_start_time epoch next_slot
              |> Time.to_span_since_epoch |> Time.Span.to_ms
            , data )
    | None ->
        let epoch_end_time = Epoch.end_time epoch |> ms_since_epoch in
        Logger.info logger ~module_:__MODULE__ ~location:__LOC__
          "No slots won in this epoch. Waiting for next epoch, @%d"
          (Int64.to_int epoch_end_time) ;
        `Check_again epoch_end_time

  let frontier_root_transition (prev : Consensus_state.Value.t)
      (next : Consensus_state.Value.t) ~local_state ~snarked_ledger =
    let open Local_state in
    if not (Epoch.equal prev.curr_epoch next.curr_epoch) then (
      (* If we are not proposing, then we don't care about the delegators table. *)
      let delegators =
        Option.value_map ~default:(Core.Int.Table.create ~size:0 ())
          local_state.proposer_public_key ~f:(fun pk ->
            compute_delegators pk ~iter_accounts:(fun f ->
                Coda_base.Ledger.Any_ledger.M.iteri snarked_ledger ~f ) )
      in
      let ledger = Coda_base.Sparse_ledger.of_any_ledger snarked_ledger in
      let epoch_snapshot = {Local_state.Snapshot.delegators; ledger} in
      local_state.last_epoch_snapshot <- local_state.curr_epoch_snapshot ;
      local_state.curr_epoch_snapshot <- epoch_snapshot )

  let should_bootstrap_len ~existing ~candidate =
    let length = Length.to_int in
    length candidate - length existing > (2 * Constants.k) + Constants.delta

  let should_bootstrap ~existing ~candidate =
    should_bootstrap_len
      ~existing:(Consensus_state.length existing)
      ~candidate:(Consensus_state.length candidate)

  let%test "should_bootstrap is sane" =
    (* Even when consensus constants are of prod sizes, candidate should still trigger a bootstrap *)
    should_bootstrap_len ~existing:Length.zero
      ~candidate:(Length.of_int 100_000_000)

  let to_unix_timestamp recieved_time =
    recieved_time |> Time.to_span_since_epoch |> Time.Span.to_ms
    |> Unix_timestamp.of_int64

  let%test "Receive a valid consensus_state with a bit of delay" =
    let ({curr_epoch; curr_slot; _} : Consensus_state.Value.t) =
      Consensus_state.negative_one
    in
    let delay = Constants.delta / 2 |> UInt32.of_int in
    let new_slot = UInt32.Infix.(curr_slot + delay) in
    let time_received = Epoch.slot_start_time curr_epoch new_slot in
    received_at_valid_time Consensus_state.negative_one
      ~time_received:(to_unix_timestamp time_received)
    |> Result.is_ok

  let%test "Receive an invalid consensus_state" =
    let epoch = Epoch.of_int 5 in
    let start_time = Epoch.start_time epoch in
    let curr_epoch, curr_slot = Epoch.epoch_and_slot_of_time_exn start_time in
    let consensus_state =
      {Consensus_state.negative_one with curr_epoch; curr_slot}
    in
    let too_early = Epoch.start_time Consensus_state.negative_one.curr_slot in
    let too_late =
      let delay = Constants.delta * 2 |> UInt32.of_int in
      let delayed_slot = UInt32.Infix.(curr_slot + delay) in
      Epoch.slot_start_time curr_epoch delayed_slot
    in
    let times = [too_late; too_early] in
    List.for_all times ~f:(fun time ->
        not
          ( received_at_valid_time consensus_state
              ~time_received:(to_unix_timestamp time)
          |> Result.is_ok ) )

  module type State_hooks_intf =
    Intf.State_hooks_intf
    with type consensus_state := Consensus_state.Value.t
     and type consensus_state_var := Consensus_state.var
     and type consensus_transition := Consensus_transition.Value.t
     and type proposal_data := Proposal_data.t

  module Make_state_hooks
      (Blockchain_state : Protocols.Coda_pow.Blockchain_state_intf
                          with type staged_ledger_hash := Staged_ledger_hash.t
                           and type staged_ledger_hash_var :=
                                      Staged_ledger_hash.var
                           and type frozen_ledger_hash :=
                                      Coda_base.Frozen_ledger_hash.t
                           and type frozen_ledger_hash_var :=
                                      Coda_base.Frozen_ledger_hash.var
                           and type time := Coda_base.Block_time.t
                           and type time_var :=
                                      Coda_base.Block_time.Unpacked.var)
      (Protocol_state : Protocols.Coda_pow.Protocol_state_intf
                        with type state_hash := Coda_base.State_hash.t
                         and type state_hash_var := Coda_base.State_hash.var
                         and type blockchain_state := Blockchain_state.Value.t
                         and type blockchain_state_var := Blockchain_state.var
                         and type consensus_state := Consensus_state.Value.t
                         and type consensus_state_var := Consensus_state.var)
      (Snark_transition : Protocols.Coda_pow.Snark_transition_intf
                          with type blockchain_state_var :=
                                      Blockchain_state.var
                           and type consensus_transition_var :=
                                      Consensus_transition.var
                           and type sok_digest_var :=
                                      Coda_base.Sok_message.Digest.Checked.t
                           and type amount_var := Amount.var
                           and type public_key_var := Public_key.Compressed.var) :
    State_hooks_intf
    with type blockchain_state := Blockchain_state.Value.t
     and type protocol_state := Protocol_state.Value.t
     and type protocol_state_var := Protocol_state.var
     and type snark_transition_var := Snark_transition.var = struct
    (* TODO: only track total currency from accounts > 1% of the currency using transactions *)
    let generate_transition ~(previous_protocol_state : Protocol_state.Value.t)
        ~blockchain_state ~time ~proposal_data ~transactions:_
        ~snarked_ledger_hash ~supply_increase ~logger:_ =
      let previous_consensus_state =
        Protocol_state.consensus_state previous_protocol_state
      in
      let epoch, slot =
        let time = Time.of_span_since_epoch (Time.Span.of_ms time) in
        Epoch.epoch_and_slot_of_time_exn time
      in
      let consensus_transition = Consensus_transition.Poly.{epoch; slot} in
      let consensus_state =
        Or_error.ok_exn
          (Consensus_state.update ~previous_consensus_state
             ~consensus_transition
             ~proposer_vrf_result:proposal_data.Proposal_data.vrf_result
             ~previous_protocol_state_hash:
               (Protocol_state.hash previous_protocol_state)
             ~supply_increase ~snarked_ledger_hash)
      in
      let protocol_state =
        Protocol_state.create_value
          ~previous_state_hash:(Protocol_state.hash previous_protocol_state)
          ~blockchain_state ~consensus_state
      in
      (protocol_state, consensus_transition)

    include struct
      let%snarkydef next_state_checked ~(prev_state : Protocol_state.var)
          ~(prev_state_hash : Coda_base.State_hash.var) transition
          supply_increase =
        Consensus_state.update_var
          (Protocol_state.consensus_state prev_state)
          (Snark_transition.consensus_transition transition)
          prev_state_hash ~supply_increase
          ~previous_blockchain_state_ledger_hash:
            ( Protocol_state.blockchain_state prev_state
            |> Blockchain_state.snarked_ledger_hash )
    end

    module For_tests = struct
      let gen_consensus_state
          ~(gen_slot_advancement : int Quickcheck.Generator.t) :
          (   previous_protocol_state:( Protocol_state.Value.t
                                      , Coda_base.State_hash.t )
                                      With_hash.t
           -> snarked_ledger_hash:Coda_base.Frozen_ledger_hash.t
           -> Consensus_state.Value.t)
          Quickcheck.Generator.t =
        let open Consensus_state in
        let open Quickcheck.Let_syntax in
        let open UInt32.Infix in
        let%bind slot_advancement = gen_slot_advancement in
        let%map proposer_vrf_result = Vrf.Output.gen in
        fun ~(previous_protocol_state :
               (Protocol_state.Value.t, Coda_base.State_hash.t) With_hash.t)
            ~(snarked_ledger_hash : Coda_base.Frozen_ledger_hash.t) ->
          let prev =
            Protocol_state.consensus_state
              (With_hash.data previous_protocol_state)
          in
          let length = Length.succ prev.length in
          let curr_epoch, curr_slot =
            let slot = prev.curr_slot + UInt32.of_int slot_advancement in
            let epoch_advancement = slot / Constants.Epoch.size in
            (prev.curr_epoch + epoch_advancement, slot mod Constants.Epoch.size)
          in
          let total_currency =
            Option.value_exn
              (Amount.add prev.total_currency Constants.coinbase)
          in
          let last_epoch_data, curr_epoch_data, epoch_length =
            Epoch_data.update_pair
              (prev.last_epoch_data, prev.curr_epoch_data)
              prev.epoch_length ~prev_epoch:prev.curr_epoch
              ~next_epoch:curr_epoch ~prev_slot:prev.curr_slot
              ~prev_protocol_state_hash:
                (With_hash.hash previous_protocol_state)
              ~proposer_vrf_result ~snarked_ledger_hash ~total_currency
          in
          let checkpoints =
            if prev.has_ancestor_in_same_checkpoint_window then
              prev.checkpoints
            else Checkpoints.cons previous_protocol_state.hash prev.checkpoints
          in
          { Poly.length
          ; epoch_length
          ; min_length_of_epoch=
              ( if Epoch.equal prev.curr_epoch curr_epoch then
                prev.min_length_of_epoch
              else if Epoch.(equal curr_epoch (succ prev.curr_epoch)) then
                Length.min prev.min_length_of_epoch prev.curr_epoch_data.length
              else Length.zero )
          ; last_vrf_output= proposer_vrf_result
          ; total_currency
          ; curr_epoch
          ; curr_slot
          ; last_epoch_data
          ; curr_epoch_data
          ; has_ancestor_in_same_checkpoint_window=
              same_checkpoint_window_unchecked
                (Global_slot.create ~epoch:prev.curr_epoch ~slot:prev.curr_slot)
                (Global_slot.create ~epoch:curr_epoch ~slot:curr_slot)
          ; checkpoints }
    end
  end
end

let time_hum (now : Core_kernel.Time.t) =
  let epoch, slot = Data.Epoch.epoch_and_slot_of_time_exn (Time.of_time now) in
  Printf.sprintf "%d:%d" (Data.Epoch.to_int epoch)
    (Data.Epoch.Slot.to_int slot)

let%test_module "Proof of stake tests" =
  ( module struct
    open Coda_base
    open Data
    open Consensus_state

    let%test_unit "update, update_var agree starting from same genesis state" =
      (* build pieces needed to apply "update" *)
      let snarked_ledger_hash =
        Frozen_ledger_hash.of_ledger_hash (Ledger.merkle_root Genesis_ledger.t)
      in
      let previous_protocol_state_hash = State_hash.(of_hash zero) in
      let previous_consensus_state =
        Consensus_state.create_genesis
          ~negative_one_protocol_state_hash:previous_protocol_state_hash
      in
      let epoch, slot =
        Epoch.epoch_and_slot_of_time_exn
          (Time.of_time (Core_kernel.Time.now ()))
      in
      let consensus_transition : Consensus_transition.Value.t =
        {Consensus_transition.Poly.epoch; slot}
      in
      let supply_increase = Currency.Amount.of_int 42 in
      (* setup ledger, needed to compute proposer_vrf_result here and handler below *)
      let open Coda_base in
      (* choose largest account as most likely to propose *)
      let ledger_data = Genesis_ledger.t in
      let ledger = Ledger.Any_ledger.cast (module Ledger) ledger_data in
      let pending_coinbases = Pending_coinbase.create () |> Or_error.ok_exn in
      let maybe_sk, account = Genesis_ledger.largest_account_exn () in
      let private_key = Option.value_exn maybe_sk in
      let public_key_compressed = Account.public_key account in
      let location =
        Ledger.Any_ledger.M.location_of_key ledger public_key_compressed
      in
      let delegator =
        Option.value_exn location |> Ledger.Any_ledger.M.Location.to_path_exn
        |> Ledger.Addr.to_int
      in
      let proposer_vrf_result =
        Vrf.eval ~private_key {epoch; slot; seed= Epoch_seed.initial; delegator}
      in
      let next_consensus_state =
        update ~previous_consensus_state ~consensus_transition
          ~previous_protocol_state_hash ~supply_increase ~snarked_ledger_hash
          ~proposer_vrf_result
        |> Or_error.ok_exn
      in
      (* build pieces needed to apply "update_var" *)
      let checked_computation =
        let open Snark_params.Tick in
        (* work in Checked monad *)
        let%bind previous_state =
          exists typ ~compute:(As_prover.return previous_consensus_state)
        in
        let%bind transition_data =
          exists Consensus_transition.typ
            ~compute:(As_prover.return consensus_transition)
        in
        let%bind previous_protocol_state_hash =
          exists State_hash.typ
            ~compute:(As_prover.return previous_protocol_state_hash)
        in
        let%bind supply_increase =
          exists Amount.typ ~compute:(As_prover.return supply_increase)
        in
        let%bind previous_blockchain_state_ledger_hash =
          exists Coda_base.Frozen_ledger_hash.typ
            ~compute:(As_prover.return snarked_ledger_hash)
        in
        let result =
          update_var previous_state transition_data
            previous_protocol_state_hash ~supply_increase
            ~previous_blockchain_state_ledger_hash
        in
        (* setup handler *)
        let indices =
          Ledger.Any_ledger.M.foldi ~init:[] ledger ~f:(fun i accum _acct ->
              Ledger.Any_ledger.M.Addr.to_int i :: accum )
        in
        let sparse_ledger =
          Sparse_ledger.of_ledger_index_subset_exn ledger indices
        in
        let public_key = Public_key.decompress_exn public_key_compressed in
        let handler =
          Prover_state.handler
            {delegator; ledger= sparse_ledger; private_key; public_key}
            ~pending_coinbase:
              {Pending_coinbase_witness.pending_coinbases; is_new_stack= true}
        in
        let%map `Success _, var = Snark_params.Tick.handle result handler in
        As_prover.read typ var
      in
      let (), checked_value =
        Or_error.ok_exn
        @@ Snark_params.Tick.run_and_check checked_computation ()
      in
      assert (Value.equal checked_value next_consensus_state) ;
      ()
  end )<|MERGE_RESOLUTION|>--- conflicted
+++ resolved
@@ -2261,7 +2261,6 @@
           , `List (List.map requested_syncs ~f:local_state_sync_to_yojson) )
         ; ("local_state", Local_state.to_yojson local_state) ] ;
     let sync {snapshot_id; expected_root= target_ledger_hash} =
-<<<<<<< HEAD
       (* if requested last epoch ledger is equal to the current epoch ledger
          then we don't need make a rpc call to the peers. *)
       if
@@ -2290,9 +2289,7 @@
                 in
                 let delegators =
                   Option.map local_state.proposer_public_key ~f:(fun pk ->
-                      compute_delegators
-                        (`Include_self, pk)
-                        ~iter_accounts:(fun f ->
+                      compute_delegators pk ~iter_accounts:(fun f ->
                           Coda_base.Sparse_ledger.iteri snapshot_ledger ~f ) )
                   |> Option.value
                        ~default:(Coda_base.Account.Index.Table.create ())
@@ -2316,45 +2313,6 @@
                     ; ("error", `String (Error.to_string_hum err)) ]
                   "error querying peer $peer: $error" ;
                 return false )
-=======
-      Deferred.List.exists (random_peers 3) ~f:(fun peer ->
-          match%bind
-            query_peer.query peer Rpcs.Get_epoch_ledger.dispatch_multi
-              (Coda_base.Frozen_ledger_hash.to_ledger_hash target_ledger_hash)
-          with
-          | Ok (Ok snapshot_ledger) ->
-              let%bind () =
-                Trust_system.(
-                  record trust_system logger peer.host
-                    Actions.(Epoch_ledger_provided, None))
-              in
-              let delegators =
-                Option.map local_state.proposer_public_key ~f:(fun pk ->
-                    compute_delegators pk ~iter_accounts:(fun f ->
-                        Coda_base.Sparse_ledger.iteri snapshot_ledger ~f ) )
-                |> Option.value
-                     ~default:(Coda_base.Account.Index.Table.create ())
-              in
-              set_snapshot local_state snapshot_id
-                (Some {ledger= snapshot_ledger; delegators}) ;
-              return true
-          | Ok (Error err) ->
-              Logger.faulty_peer_without_punishment logger ~module_:__MODULE__
-                ~location:__LOC__
-                ~metadata:
-                  [ ("peer", Network_peer.Peer.to_yojson peer)
-                  ; ("error", `String err) ]
-                "peer $peer failed to serve requested epoch ledger: $error" ;
-              return false
-          | Error err ->
-              Logger.faulty_peer_without_punishment logger ~module_:__MODULE__
-                ~location:__LOC__
-                ~metadata:
-                  [ ("peer", Network_peer.Peer.to_yojson peer)
-                  ; ("error", `String (Error.to_string_hum err)) ]
-                "error querying peer $peer: $error" ;
-              return false )
->>>>>>> d00d7abd
     in
     if%map Deferred.List.for_all requested_syncs ~f:sync then Ok ()
     else Error (Error.of_string "failed to synchronize epoch ledger")
