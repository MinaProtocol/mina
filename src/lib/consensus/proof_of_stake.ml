--- conflicted
+++ resolved
@@ -617,13 +617,8 @@
       ; length= Length.zero }
 
     let update_pair (last_data, curr_data) epoch_length ~prev_epoch ~next_epoch
-<<<<<<< HEAD
-        ~next_slot ~prev_protocol_state_hash ~proposer_vrf_result
+        ~curr_slot ~prev_protocol_state_hash ~proposer_vrf_result
         ~snarked_ledger_hash ~total_currency =
-=======
-        ~curr_slot ~prev_protocol_state_hash ~proposer_vrf_result ~ledger_hash
-        ~total_currency =
->>>>>>> bccc8d0a
       let open Epoch_ledger in
       let last_data, curr_data, epoch_length =
         if next_epoch > prev_epoch then
