[%%import
"../../config.mlh"]

[%%if
consensus_mechanism = "proof_of_stake"]

let name = "proof_of_stake"

open Core_kernel
open Signed
open Unsigned
open Coda_numbers
open Currency
open Fold_lib
open Signature_lib
open Module_version
module Time = Coda_base.Block_time

module Segment_id = Nat.Make32 ()

module Typ = Crypto_params.Tick0.Typ

module Epoch_seed = struct
  include Coda_base.Data_hash.Make_full_size ()

  let initial : t = of_hash Snark_params.Tick.Pedersen.zero_hash

  let fold_vrf_result seed vrf_result =
    Fold.(fold seed +> Random_oracle.Digest.fold vrf_result)

  let update seed vrf_result =
    let open Snark_params.Tick in
    of_hash
      (Pedersen.digest_fold Coda_base.Hash_prefix.epoch_seed
         (fold_vrf_result seed vrf_result))

  let update_var (seed : var) (vrf_result : Random_oracle.Digest.Checked.t) :
      (var, _) Snark_params.Tick.Checked.t =
    let open Snark_params.Tick in
    let%bind seed_triples = var_to_triples seed in
    let%map hash =
      Pedersen.Checked.digest_triples ~init:Coda_base.Hash_prefix.epoch_seed
        (seed_triples @ Random_oracle.Digest.Checked.to_triples vrf_result)
    in
    var_of_hash_packed hash
end

let uint32_of_int64 x = x |> Int64.to_int64 |> UInt32.of_int64

let int64_of_uint32 x = x |> UInt32.to_int64 |> Int64.of_int64

module Constants = struct
  include Constants

  module Slot = struct
    let duration = Constants.block_window_duration

    let duration_ms = Int64.of_int block_window_duration_ms
  end

  module Epoch = struct
    (** Number of slots =24k in ouroboros praos *)
    let size = UInt32.of_int (3 * c * k)

    (** Amount of time in total for an epoch *)
    let duration =
      Time.Span.of_ms Int64.Infix.(Slot.duration_ms * int64_of_uint32 size)
  end

  module Checkpoint_window = struct
    let per_year = 12

    let slots_per_year =
      let one_year_ms =
        Core.Time.Span.(to_ms (of_day 365.)) |> Float.to_int |> Int.to_int64
      in
      Int64.Infix.(one_year_ms / Slot.duration_ms) |> Int64.to_int

    let size_in_slots =
      assert (slots_per_year mod per_year = 0) ;
      slots_per_year / per_year

    (* Number of bits required to represent a number
       < size_in_slots *)
    let per_window_index_size_in_bits = Core.Int.ceil_log2 size_in_slots
  end

  (** The duration of delta *)
  let delta_duration =
    Time.Span.of_ms (Int64.of_int (Int64.to_int Slot.duration_ms * delta))
end

module Proposal_data = struct
  type t =
    { stake_proof: Coda_base.Stake_proof.Stable.V1.t
    ; vrf_result: Random_oracle.Digest.Stable.V1.t }

  let prover_state {stake_proof; _} = stake_proof
end

let genesis_ledger_total_currency =
  Coda_base.Ledger.to_list Genesis_ledger.t
  |> List.fold_left ~init:Balance.zero ~f:(fun sum account ->
         Balance.add_amount sum
           (Balance.to_amount @@ account.Coda_base.Account.Poly.balance)
         |> Option.value_exn ?here:None ?error:None
              ~message:"failed to calculate total currency in genesis ledger"
     )
  |> Balance.to_amount

let genesis_ledger_hash =
  Coda_base.Ledger.merkle_root Genesis_ledger.t
  |> Coda_base.Frozen_ledger_hash.of_ledger_hash

let compute_delegators self_pk ~iter_accounts =
  let open Coda_base in
  let t = Account.Index.Table.create () in
  let matches_pubkey pubkey =
    match self_pk with
    | `Include_self, pk ->
        Public_key.Compressed.equal pk pubkey
    | `Don't_include_self, _ ->
        false
  in
  iter_accounts (fun i (acct : Account.t) ->
      (* TODO: The second disjunct is a hack and should be removed once the delegation
             command PR lands. *)
      if
        Public_key.Compressed.equal (snd self_pk) acct.delegate
        || matches_pubkey acct.public_key
      then Hashtbl.add t ~key:i ~data:acct.balance |> ignore
      else () ) ;
  t

module Epoch = struct
  include Segment_id

  let of_time_exn t : t =
    if Time.(t < Constants.genesis_state_timestamp) then
      raise
        (Invalid_argument
           "Epoch.of_time: time is earlier than genesis block timestamp") ;
    let time_since_genesis = Time.diff t Constants.genesis_state_timestamp in
    uint32_of_int64
      Int64.Infix.(
        Time.Span.to_ms time_since_genesis
        / Time.Span.to_ms Constants.Epoch.duration)

  let start_time (epoch : t) =
    let ms =
      let open Int64.Infix in
      Time.Span.to_ms
        (Time.to_span_since_epoch Constants.genesis_state_timestamp)
      + (int64_of_uint32 epoch * Time.Span.to_ms Constants.Epoch.duration)
    in
    Time.of_span_since_epoch (Time.Span.of_ms ms)

  let end_time (epoch : t) =
    Time.add (start_time epoch) Constants.Epoch.duration

  module Slot = struct
    include Segment_id

    let after_lock_checkpoint (slot : t) =
      let ck = Constants.(c * k |> UInt32.of_int) in
      let open UInt32.Infix in
      ck * UInt32.of_int 2 < slot

    let in_seed_update_range (slot : t) =
      let ck = Constants.(c * k |> UInt32.of_int) in
      let open UInt32.Infix in
      ck <= slot && slot < ck * UInt32.of_int 2

    let in_seed_update_range_var (slot : Unpacked.var) =
      let open Snark_params.Tick in
      let open Snark_params.Tick.Let_syntax in
      let uint32_msb x =
        List.init 32 ~f:(fun i ->
            UInt32.Infix.((x lsr Int.sub 31 i) land UInt32.one = UInt32.one) )
        |> Bitstring_lib.Bitstring.Msb_first.of_list
      in
      let ( < ) = Bitstring_checked.lt_value in
      let ck = Constants.(c * k) |> UInt32.of_int in
      let ck_bitstring = uint32_msb ck
      and ck_times_2 = uint32_msb UInt32.(Infix.(of_int 2 * ck)) in
      let slot_msb =
        Bitstring_lib.Bitstring.Msb_first.of_lsb_first
          (Unpacked.var_to_bits slot)
      in
      let%bind slot_gte_ck = slot_msb < ck_bitstring >>| Boolean.not
      and slot_lt_ck_times_2 = slot_msb < ck_times_2 in
      Boolean.(slot_gte_ck && slot_lt_ck_times_2)

    let gen =
      let open Quickcheck.Let_syntax in
      Core.Int.gen_incl 0 (Constants.(c * k) * 3) >>| UInt32.of_int

    let%test_unit "in_seed_update_range unchecked vs. checked equality" =
      let test =
        Test_util.test_equal Unpacked.typ Snark_params.Tick.Boolean.typ
          in_seed_update_range_var in_seed_update_range
      in
      let x = Constants.(c * k) in
      let examples =
        List.map ~f:UInt32.of_int
          [x; x - 1; x + 1; x * 2; (x * 2) - 1; (x * 2) + 1]
      in
      Quickcheck.test ~trials:100 ~examples gen ~f:test
  end

  let slot_start_time (epoch : t) (slot : Slot.t) =
    Time.add (start_time epoch)
      (Time.Span.of_ms
         Int64.Infix.(int64_of_uint32 slot * Constants.Slot.duration_ms))

  let slot_end_time (epoch : t) (slot : Slot.t) =
    Time.add (slot_start_time epoch slot) Constants.Slot.duration

  let epoch_and_slot_of_time_exn tm : t * Slot.t =
    let epoch = of_time_exn tm in
    let time_since_epoch = Time.diff tm (start_time epoch) in
    let slot =
      uint32_of_int64
      @@ Int64.Infix.(
           Time.Span.to_ms time_since_epoch / Constants.Slot.duration_ms)
    in
    (epoch, slot)
end

module Local_state = struct
  module Snapshot = struct
    type t =
      { ledger: Coda_base.Sparse_ledger.t
      ; delegators: Currency.Balance.t Coda_base.Account.Index.Table.t }
    [@@deriving sexp]

    let create_empty () =
      { ledger= Coda_base.Sparse_ledger.of_root Coda_base.Ledger_hash.empty_hash
      ; delegators= Coda_base.Account.Index.Table.create () }
  end

  type t =
    { mutable last_epoch_snapshot: Snapshot.t option
    ; mutable curr_epoch_snapshot: Snapshot.t option
    ; mutable last_checked_slot_and_epoch: Epoch.t * Epoch.Slot.t
    ; genesis_epoch_snapshot: Snapshot.t
    ; proposer_public_key: Public_key.Compressed.t option }
  [@@deriving sexp]

  let create proposer_public_key =
    (* TODO: remove duplicated genesis ledger *)
    let genesis_epoch_snapshot =
      match proposer_public_key with
      | None ->
          Snapshot.create_empty ()
      | Some key ->
          let open Snapshot in
          let delegators =
            compute_delegators
              (* TODO: Propagate Include_self to the right place *)
              (`Include_self, key)
              ~iter_accounts:(fun f ->
                let open Coda_base in
                Ledger.foldi ~init:() Genesis_ledger.t ~f:(fun i () acct ->
                    f (Ledger.Addr.to_int i) acct ) )
          in
          let ledger =
            Coda_base.Sparse_ledger.of_ledger_index_subset_exn
              (Coda_base.Ledger.Any_ledger.cast
                 (module Coda_base.Ledger)
                 Genesis_ledger.t)
              (Coda_base.Account.Index.Table.keys delegators)
          in
          {delegators; ledger}
    in
    { last_epoch_snapshot= None
    ; curr_epoch_snapshot= None
    ; genesis_epoch_snapshot
    ; last_checked_slot_and_epoch= (Epoch.zero, Epoch.Slot.zero)
    ; proposer_public_key }

  let seen_slot t epoch slot =
    match
      Tuple2.compare ~cmp1:Epoch.compare ~cmp2:Epoch.Slot.compare
        t.last_checked_slot_and_epoch (epoch, slot)
    with
    | i when i >= 0 ->
        `Seen
    | i when i < 0 ->
        t.last_checked_slot_and_epoch <- (epoch, slot) ;
        `Unseen
    | _ ->
        failwith "forall x : int. x >= 0 || x < 0 is impossibly false"
end

module Epoch_ledger = struct
  module Poly = struct
    module Stable = struct
      module V1 = struct
        module T = struct
          type ('ledger_hash, 'amount) t =
            {hash: 'ledger_hash; total_currency: 'amount}
          [@@deriving sexp, bin_io, eq, compare, hash, to_yojson, version]
        end

        include T
      end

      module Latest = V1
    end

    type ('ledger_hash, 'amount) t = ('ledger_hash, 'amount) Stable.Latest.t =
      {hash: 'ledger_hash; total_currency: 'amount}
    [@@deriving sexp, eq, compare, hash, to_yojson]
  end

  module Value = struct
    module Stable = struct
      module V1 = struct
        module T = struct
          type t =
            ( Coda_base.Frozen_ledger_hash.Stable.V1.t
            , Amount.Stable.V1.t )
            Poly.Stable.V1.t
          [@@deriving sexp, bin_io, eq, compare, hash, to_yojson, version]
        end

        include T
        include Module_version.Registration.Make_latest_version (T)
      end

      module Latest = V1

      module Module_decl = struct
        let name = "epoch_ledger_data_proof_of_stake"

        type latest = Latest.t
      end

      module Registrar = Module_version.Registration.Make (Module_decl)
      module Registered_V1 = Registrar.Register (V1)
    end

    type t = Stable.Latest.t [@@deriving sexp, eq, compare, hash, to_yojson]
  end

  type var = (Coda_base.Frozen_ledger_hash.var, Amount.var) Poly.t

  let to_hlist {Poly.hash; total_currency} =
    Coda_base.H_list.[hash; total_currency]

  let of_hlist :
         (unit, 'ledger_hash -> 'total_currency -> unit) Coda_base.H_list.t
      -> ('ledger_hash, 'total_currency) Poly.t =
   fun Coda_base.H_list.[hash; total_currency] -> {hash; total_currency}

  let data_spec =
    Snark_params.Tick.Data_spec.[Coda_base.Frozen_ledger_hash.typ; Amount.typ]

  let typ : (var, Value.t) Typ.t =
    Snark_params.Tick.Typ.of_hlistable data_spec ~var_to_hlist:to_hlist
      ~var_of_hlist:of_hlist ~value_to_hlist:to_hlist ~value_of_hlist:of_hlist

  let var_to_triples {Poly.hash; total_currency} =
    let open Snark_params.Tick.Checked.Let_syntax in
    let%map hash_triples = Coda_base.Frozen_ledger_hash.var_to_triples hash in
    hash_triples @ Amount.var_to_triples total_currency

  let fold {Poly.hash; total_currency} =
    let open Fold in
    Coda_base.Frozen_ledger_hash.fold hash +> Amount.fold total_currency

  let length_in_triples =
    Coda_base.Frozen_ledger_hash.length_in_triples + Amount.length_in_triples

  let if_ cond ~(then_ : (Coda_base.Frozen_ledger_hash.var, Amount.var) Poly.t)
      ~(else_ : (Coda_base.Frozen_ledger_hash.var, Amount.var) Poly.t) =
    let open Snark_params.Tick.Checked.Let_syntax in
    let%map hash =
      Coda_base.Frozen_ledger_hash.if_ cond ~then_:then_.hash ~else_:else_.hash
    and total_currency =
      Amount.Checked.if_ cond ~then_:then_.total_currency
        ~else_:else_.total_currency
    in
    {Poly.hash; total_currency}

  let genesis =
    { Poly.hash= genesis_ledger_hash
    ; total_currency= genesis_ledger_total_currency }
end

module Vrf = struct
  module Scalar = struct
    type value = Snark_params.Tick.Inner_curve.Scalar.t

    type var = Snark_params.Tick.Inner_curve.Scalar.var

    let typ : (var, value) Typ.t = Snark_params.Tick.Inner_curve.Scalar.typ
  end

  module Group = struct
    open Snark_params.Tick

    type value = Inner_curve.t

    type var = Inner_curve.var

    let scale = Inner_curve.scale

    module Checked = struct
      include Inner_curve.Checked

      let scale_generator shifted s ~init =
        scale_known shifted Inner_curve.one s ~init
    end
  end

  module Message = struct
    type ('epoch, 'slot, 'epoch_seed, 'delegator) t =
      {epoch: 'epoch; slot: 'slot; seed: 'epoch_seed; delegator: 'delegator}

    type value =
      (Epoch.t, Epoch.Slot.t, Epoch_seed.t, Coda_base.Account.Index.t) t

    type var =
      ( Epoch.Unpacked.var
      , Epoch.Slot.Unpacked.var
      , Epoch_seed.var
      , Coda_base.Account.Index.Unpacked.var )
      t

    let to_hlist {epoch; slot; seed; delegator} =
      Coda_base.H_list.[epoch; slot; seed; delegator]

    let of_hlist :
           ( unit
           , 'epoch -> 'slot -> 'epoch_seed -> 'del -> unit )
           Coda_base.H_list.t
        -> ('epoch, 'slot, 'epoch_seed, 'del) t =
     fun Coda_base.H_list.[epoch; slot; seed; delegator] ->
      {epoch; slot; seed; delegator}

    let data_spec =
      let open Snark_params.Tick.Data_spec in
      [ Epoch.Unpacked.typ
      ; Epoch.Slot.Unpacked.typ
      ; Epoch_seed.typ
      ; Coda_base.Account.Index.Unpacked.typ ]

    let typ : (var, value) Typ.t =
      Snark_params.Tick.Typ.of_hlistable data_spec ~var_to_hlist:to_hlist
        ~var_of_hlist:of_hlist ~value_to_hlist:to_hlist
        ~value_of_hlist:of_hlist

    let fold {epoch; slot; seed; delegator} =
      let open Fold in
      Epoch.fold epoch +> Epoch.Slot.fold slot +> Epoch_seed.fold seed
      +> Coda_base.Account.Index.fold delegator

    let hash_to_group msg =
      let msg_hash_state =
        Snark_params.Tick.Pedersen.hash_fold Coda_base.Hash_prefix.vrf_message
          (fold msg)
      in
      msg_hash_state.acc

    module Checked = struct
      let var_to_triples {epoch; slot; seed; delegator} =
        let open Snark_params.Tick.Checked.Let_syntax in
        let%map seed_triples = Epoch_seed.var_to_triples seed in
        Epoch.Unpacked.var_to_triples epoch
        @ Epoch.Slot.Unpacked.var_to_triples slot
        @ seed_triples
        @ Coda_base.Account.Index.Unpacked.var_to_triples delegator

      let hash_to_group msg =
        let open Snark_params.Tick in
        let open Snark_params.Tick.Checked.Let_syntax in
        let%bind msg_triples = var_to_triples msg in
        Pedersen.Checked.hash_triples ~init:Coda_base.Hash_prefix.vrf_message
          msg_triples
    end

    let gen =
      let open Quickcheck.Let_syntax in
      let%map epoch = Epoch.gen
      and slot = Epoch.Slot.gen
      and seed = Epoch_seed.gen
      and delegator = Coda_base.Account.Index.gen in
      {epoch; slot; seed; delegator}
  end

  module Output = struct
    module Stable = struct
      module V1 = struct
        module T = struct
          type t = Random_oracle.Digest.Stable.V1.t
          [@@deriving sexp, bin_io, eq, compare, hash, yojson, version]
        end

        include T
        include Registration.Make_latest_version (T)
      end

      module Latest = V1

      module Module_decl = struct
        let name = "random_oracle_digest"

        type latest = Latest.t
      end

      module Registrar = Registration.Make (Module_decl)
      module Registered_V1 = Registrar.Register (V1)
    end

    type t = Stable.Latest.t [@@deriving sexp, eq, compare, hash, yojson]

    type var = Random_oracle.Digest.Checked.t

    let typ : (var, t) Typ.t = Random_oracle.Digest.typ

    let fold = Random_oracle.Digest.fold

    let length_in_triples = Random_oracle.Digest.length_in_triples

    let gen = Random_oracle.Digest.gen

    let to_string (t : t) = (t :> string)

    type value = t [@@deriving sexp]

    let dummy = Random_oracle.digest_string ""

    let hash msg g =
      let open Fold in
      let compressed_g =
        Non_zero_curve_point.(g |> of_inner_curve_exn |> compress)
      in
      let digest =
        Snark_params.Tick.Pedersen.digest_fold Coda_base.Hash_prefix.vrf_output
          ( Message.fold msg
          +> Non_zero_curve_point.Compressed.fold compressed_g )
      in
      Random_oracle.digest_field digest

    module Checked = struct
      include Random_oracle.Digest.Checked

      let hash msg g =
        let open Snark_params.Tick.Checked.Let_syntax in
        let%bind msg_triples = Message.Checked.var_to_triples msg in
        let%bind g_triples =
          Non_zero_curve_point.(compress_var g >>= Compressed.var_to_triples)
        in
        let%bind pedersen_digest =
          Snark_params.Tick.Pedersen.Checked.digest_triples
            ~init:Coda_base.Hash_prefix.vrf_output (msg_triples @ g_triples)
        in
        Random_oracle.Checked.digest_field pedersen_digest
    end

    let%test_unit "hash unchecked vs. checked equality" =
      let gen_inner_curve_point =
        let open Quickcheck.Generator.Let_syntax in
        let%map compressed = Non_zero_curve_point.gen in
        Non_zero_curve_point.to_inner_curve compressed
      in
      let gen_message_and_curve_point =
        let open Quickcheck.Generator.Let_syntax in
        let%map msg = Message.gen and g = gen_inner_curve_point in
        (msg, g)
      in
      Quickcheck.test ~trials:10 gen_message_and_curve_point
        ~f:
          (Test_util.test_equal ~equal:Random_oracle.Digest.equal
             Snark_params.Tick.Typ.(
               Message.typ * Snark_params.Tick.Inner_curve.typ)
             Random_oracle.Digest.typ
             (fun (msg, g) -> Checked.hash msg g)
             (fun (msg, g) -> hash msg g))
  end

  module Threshold = struct
    open Bignum_bigint

    let of_uint64_exn = Fn.compose of_int64_exn UInt64.to_int64

    (* TEMPORARY HACK FOR TESTNETS: c should be 1 otherwise *)
    let c_int = 2

    let c = of_int c_int

    (*  Check if
        vrf_output / 2^256 <= c * my_stake / total_currency

        So that we don't have to do division we check

        vrf_output * total_currency <= c * my_stake * 2^256
    *)
    let is_satisfied ~my_stake ~total_stake vrf_output =
      of_bit_fold_lsb (Random_oracle.Digest.fold_bits vrf_output)
      * of_uint64_exn (Amount.to_uint64 total_stake)
      <= shift_left
           (c * of_uint64_exn (Balance.to_uint64 my_stake))
           Random_oracle.Digest.length_in_bits

    module Checked = struct
      (* This version can't be used right now because the field is too small. *)
      let _is_satisfied ~my_stake ~total_stake vrf_output =
        let open Snark_params.Tick in
        let open Let_syntax in
        let open Number in
        let%bind lhs = of_bits vrf_output * Amount.var_to_number total_stake in
        let%bind rhs =
          let%bind x =
            (* someday: This should really just be a scalar multiply... *)
            constant (Field.of_int c_int) * Amount.var_to_number my_stake
          in
          mul_pow_2 x (`Two_to_the Random_oracle.Digest.length_in_bits)
        in
        lhs <= rhs

      (* It was somewhat involved to implement that check with the small field, so
         we've stubbed it out for now. *)
      let is_satisfied ~my_stake:_ ~total_stake:_ _vrf_output =
        let () = assert Coda_base.Insecure.vrf_threshold_check in
        Snark_params.Tick.(Checked.return Boolean.true_)
    end
  end

  module T =
    Vrf_lib.Integrated.Make (Snark_params.Tick) (Scalar) (Group) (Message)
      (Output)

  type _ Snarky.Request.t +=
    | Winner_address : Coda_base.Account.Index.t Snarky.Request.t
    | Private_key : Scalar.value Snarky.Request.t

  let%snarkydef get_vrf_evaluation shifted ~ledger ~message =
    let open Coda_base in
    let open Snark_params.Tick in
    let open Let_syntax in
    let%bind private_key =
      request_witness Scalar.typ (As_prover.return Private_key)
    in
    let winner_addr = message.Message.delegator in
    let%bind account =
      with_label __LOC__ (Frozen_ledger_hash.get ledger winner_addr)
    in
    let%bind delegate =
      with_label __LOC__ (Public_key.decompress_var account.delegate)
    in
    let%map evaluation =
      with_label __LOC__
        (T.Checked.eval_and_check_public_key shifted ~private_key
           ~public_key:delegate message)
    in
    (evaluation, account.balance)

  module Checked = struct
    let%snarkydef check shifted ~(epoch_ledger : Epoch_ledger.var) ~epoch ~slot
        ~seed =
      let open Snark_params.Tick in
      let open Let_syntax in
      let%bind winner_addr =
        request_witness Coda_base.Account.Index.Unpacked.typ
          (As_prover.return Winner_address)
      in
      let%bind result, my_stake =
        get_vrf_evaluation shifted ~ledger:epoch_ledger.hash
          ~message:{Message.epoch; slot; seed; delegator= winner_addr}
      in
      let%map satisifed =
        Threshold.Checked.is_satisfied ~my_stake
          ~total_stake:epoch_ledger.total_currency result
      in
      (satisifed, result)
  end

  let eval = T.eval

  module Precomputed = struct
    let handler : Snark_params.Tick.Handler.t =
      let pk, sk = Coda_base.Sample_keypairs.keypairs.(0) in
      let dummy_sparse_ledger =
        Coda_base.Sparse_ledger.of_ledger_subset_exn Genesis_ledger.t [pk]
      in
      let empty_pending_coinbase =
        Coda_base.Pending_coinbase.create () |> Or_error.ok_exn
      in
      let ledger_handler =
        unstage (Coda_base.Sparse_ledger.handler dummy_sparse_ledger)
      in
      let pending_coinbase_handler =
        unstage
          (Coda_base.Pending_coinbase.handler empty_pending_coinbase
             ~is_new_stack:false)
      in
      let handlers =
        Snarky.Request.Handler.(
          push
            (push fail (create_single pending_coinbase_handler))
            (create_single ledger_handler))
      in
      fun (With {request; respond}) ->
        match request with
        | Winner_address ->
            respond (Provide 0)
        | Private_key ->
            respond (Provide sk)
        | _ ->
            respond
              (Provide
                 (Snarky.Request.Handler.run handlers
                    ["Ledger Handler"; "Pending Coinbase Handler"]
                    request))

    let vrf_output =
      let _, sk = Coda_base.Sample_keypairs.keypairs.(0) in
      eval ~private_key:sk
        { Message.epoch= Epoch.zero
        ; slot= Epoch.Slot.zero
        ; seed= Epoch_seed.initial
        ; delegator= 0 }
  end

  let check ~epoch ~slot ~seed ~private_key ~total_stake ~logger
      ~epoch_snapshot =
    let open Message in
    let open Local_state in
    let open Snapshot in
    let open Option.Let_syntax in
    Logger.info logger ~module_:__MODULE__ ~location:__LOC__
      "Checking vrf evaluations at %d:%d" (Epoch.to_int epoch)
      (Epoch.Slot.to_int slot) ;
    let%bind epoch_snapshot = epoch_snapshot in
    with_return (fun {return} ->
        Hashtbl.iteri epoch_snapshot.delegators
          ~f:(fun ~key:delegator ~data:balance ->
            let vrf_result =
              T.eval ~private_key {epoch; slot; seed; delegator}
            in
            Logger.info logger ~module_:__MODULE__ ~location:__LOC__
              !"vrf result for %d: %d/%d -> %{sexp: Bignum_bigint.t}"
              (Coda_base.Account.Index.to_int delegator)
              (Balance.to_int balance)
              (Amount.to_int total_stake)
              (Bignum_bigint.of_bit_fold_lsb
                 (Random_oracle.Digest.fold_bits vrf_result)) ;
            if Threshold.is_satisfied ~my_stake:balance ~total_stake vrf_result
            then
              return
                (Some
                   { Proposal_data.stake_proof=
                       {private_key; delegator; ledger= epoch_snapshot.ledger}
                   ; vrf_result }) ) ;
        None )
end

module Epoch_data = struct
  module Poly = struct
    module Stable = struct
      module V1 = struct
        module T = struct
          type ('epoch_ledger, 'epoch_seed, 'protocol_state_hash, 'length) t =
            { ledger: 'epoch_ledger
            ; seed: 'epoch_seed
            ; start_checkpoint: 'protocol_state_hash
            ; lock_checkpoint: 'protocol_state_hash
            ; length: 'length }
          [@@deriving sexp, bin_io, eq, compare, hash, to_yojson, version]
        end

        include T
      end

      module Latest = V1
    end

    type ('epoch_ledger, 'epoch_seed, 'protocol_state_hash, 'length) t =
          ( 'epoch_ledger
          , 'epoch_seed
          , 'protocol_state_hash
          , 'length )
          Stable.Latest.t =
      { ledger: 'epoch_ledger
      ; seed: 'epoch_seed
      ; start_checkpoint: 'protocol_state_hash
      ; lock_checkpoint: 'protocol_state_hash
      ; length: 'length }
    [@@deriving sexp, eq, compare, hash, to_yojson]
  end

  module Value = struct
    module Stable = struct
      module V1 = struct
        module T = struct
          type t =
            ( Epoch_ledger.Value.Stable.V1.t
            , Epoch_seed.Stable.V1.t
            , Coda_base.State_hash.Stable.V1.t
            , Length.Stable.V1.t )
            Poly.Stable.V1.t
          [@@deriving sexp, bin_io, eq, compare, hash, to_yojson, version]
        end

        include T
        include Module_version.Registration.Make_latest_version (T)
      end

      module Latest = V1

      module Module_decl = struct
        let name = "epoch_data_proof_of_stake"

        type latest = Latest.t
      end

      module Registrar = Module_version.Registration.Make (Module_decl)
      module Registered_V1 = Registrar.Register (V1)
    end

    type t =
      ( Epoch_ledger.Value.Stable.Latest.t
      , Epoch_seed.Stable.Latest.t
      , Coda_base.State_hash.Stable.Latest.t
      , Length.Stable.Latest.t )
      Poly.t
    [@@deriving sexp, eq, compare, hash, to_yojson]
  end

  type var =
    ( Epoch_ledger.var
    , Epoch_seed.var
    , Coda_base.State_hash.var
    , Length.Unpacked.var )
    Poly.t

  let to_hlist {Poly.ledger; seed; start_checkpoint; lock_checkpoint; length} =
    Coda_base.H_list.[ledger; seed; start_checkpoint; lock_checkpoint; length]

  let of_hlist :
         ( unit
         ,    'ledger
           -> 'seed
           -> 'protocol_state_hash
           -> 'protocol_state_hash
           -> 'length
           -> unit )
         Coda_base.H_list.t
      -> ('ledger, 'seed, 'protocol_state_hash, 'length) Poly.t =
   fun Coda_base.H_list.
         [ledger; seed; start_checkpoint; lock_checkpoint; length] ->
    {ledger; seed; start_checkpoint; lock_checkpoint; length}

  let data_spec =
    let open Snark_params.Tick.Data_spec in
    [ Epoch_ledger.typ
    ; Epoch_seed.typ
    ; Coda_base.State_hash.typ
    ; Coda_base.State_hash.typ
    ; Length.Unpacked.typ ]

  let typ : (var, Value.t) Typ.t =
    Snark_params.Tick.Typ.of_hlistable data_spec ~var_to_hlist:to_hlist
      ~var_of_hlist:of_hlist ~value_to_hlist:to_hlist ~value_of_hlist:of_hlist

  let var_to_triples
      {Poly.ledger; seed; start_checkpoint; lock_checkpoint; length} =
    let open Snark_params.Tick.Checked.Let_syntax in
    let%map ledger_triples = Epoch_ledger.var_to_triples ledger
    and seed_triples = Epoch_seed.var_to_triples seed
    and start_checkpoint_triples =
      Coda_base.State_hash.var_to_triples start_checkpoint
    and lock_checkpoint_triples =
      Coda_base.State_hash.var_to_triples lock_checkpoint
    in
    ledger_triples @ seed_triples @ start_checkpoint_triples
    @ lock_checkpoint_triples
    @ Length.Unpacked.var_to_triples length

  let fold {Poly.ledger; seed; start_checkpoint; lock_checkpoint; length} =
    let open Fold in
    Epoch_ledger.fold ledger +> Epoch_seed.fold seed
    +> Coda_base.State_hash.fold start_checkpoint
    +> Coda_base.State_hash.fold lock_checkpoint
    +> Length.fold length

  let length_in_triples =
    Epoch_ledger.length_in_triples + Epoch_seed.length_in_triples
    + Coda_base.State_hash.length_in_triples
    + Coda_base.State_hash.length_in_triples + Length.length_in_triples

  let if_ cond
      ~(then_ :
         ( Epoch_ledger.var
         , Epoch_seed.var
         , Coda_base.State_hash.var
         , Length.Unpacked.var )
         Poly.t)
      ~(else_ :
         ( Epoch_ledger.var
         , Epoch_seed.var
         , Coda_base.State_hash.var
         , Length.Unpacked.var )
         Poly.t) =
    let open Snark_params.Tick.Checked.Let_syntax in
    let%map ledger =
      Epoch_ledger.if_ cond ~then_:then_.ledger ~else_:else_.ledger
    and seed = Epoch_seed.if_ cond ~then_:then_.seed ~else_:else_.seed
    and start_checkpoint =
      Coda_base.State_hash.if_ cond ~then_:then_.start_checkpoint
        ~else_:else_.start_checkpoint
    and lock_checkpoint =
      Coda_base.State_hash.if_ cond ~then_:then_.lock_checkpoint
        ~else_:else_.lock_checkpoint
    and length = Length.if_ cond ~then_:then_.length ~else_:else_.length in
    {Poly.ledger; seed; start_checkpoint; lock_checkpoint; length}

  let genesis =
    { Poly.ledger=
        Epoch_ledger.genesis
        (* TODO: epoch_seed needs to be non-determinable by o1-labs before mainnet launch *)
    ; seed= Epoch_seed.initial
    ; start_checkpoint= Coda_base.State_hash.(of_hash zero)
    ; lock_checkpoint= Coda_base.State_hash.(of_hash zero)
    ; length= Length.of_int 1 }

  let update_pair (last_data, curr_data) epoch_length ~prev_epoch ~next_epoch
      ~prev_slot ~prev_protocol_state_hash ~proposer_vrf_result
      ~snarked_ledger_hash ~total_currency =
    let last_data, curr_data, epoch_length =
      if next_epoch > prev_epoch then
        ( curr_data
        , { Poly.seed= Epoch_seed.initial
          ; ledger=
              {Epoch_ledger.Poly.hash= snarked_ledger_hash; total_currency}
          ; start_checkpoint= prev_protocol_state_hash
          ; lock_checkpoint= Coda_base.State_hash.(of_hash zero)
          ; length= Length.of_int 1 }
        , Length.succ epoch_length )
      else (
        assert (Epoch.equal next_epoch prev_epoch) ;
        ( last_data
        , Poly.{curr_data with length= Length.succ curr_data.length}
        , epoch_length ) )
    in
    let curr_seed, curr_lock_checkpoint =
      if Epoch.Slot.in_seed_update_range prev_slot then
        ( Epoch_seed.update curr_data.seed proposer_vrf_result
        , prev_protocol_state_hash )
      else (curr_data.seed, curr_data.lock_checkpoint)
    in
    let curr_data =
      Poly.
        {curr_data with seed= curr_seed; lock_checkpoint= curr_lock_checkpoint}
    in
    (last_data, curr_data, epoch_length)
end

module Consensus_transition_data = struct
  module Poly = struct
    module Stable = struct
      module V1 = struct
        module T = struct
          type ('epoch, 'slot) t = {epoch: 'epoch; slot: 'slot}
          [@@deriving sexp, bin_io, compare, version]
        end

        include T
      end

      module Latest = V1
    end

    type ('epoch, 'slot) t = ('epoch, 'slot) Stable.Latest.t =
      {epoch: 'epoch; slot: 'slot}
    [@@deriving sexp, compare]
  end

  module Value = struct
    module Stable = struct
      module V1 = struct
        module T = struct
          type t = (Epoch.Stable.V1.t, Epoch.Slot.Stable.V1.t) Poly.Stable.V1.t
          [@@deriving sexp, bin_io, compare, version]
        end

        include T
        include Module_version.Registration.Make_latest_version (T)
      end

      module Latest = V1

      module Module_decl = struct
        let name = "consensus_transition_data_proof_of_stake"

        type latest = Latest.t
      end

      module Registrar = Module_version.Registration.Make (Module_decl)
      module Registered_V1 = Registrar.Register (V1)
    end

    type t = Stable.Latest.t [@@deriving sexp, compare]
  end

  type var = (Epoch.Unpacked.var, Epoch.Slot.Unpacked.var) Poly.t

  let var_of_value {Poly.epoch; slot} : var =
    (* reuse variable names because field names the same *)
    let epoch = Epoch.(unpack_value epoch |> Unpacked.var_of_value) in
    let slot = Epoch.Slot.(unpack_value slot |> Unpacked.var_of_value) in
    {epoch; slot}

  let genesis = {Poly.epoch= Epoch.zero; slot= Epoch.Slot.zero}

  let to_hlist {Poly.epoch; slot} = Coda_base.H_list.[epoch; slot]

  let of_hlist :
         (unit, 'epoch -> 'slot -> unit) Coda_base.H_list.t
      -> ('epoch, 'slot) Poly.t =
   fun Coda_base.H_list.[epoch; slot] -> {Poly.epoch; slot}

  let data_spec =
    let open Snark_params.Tick.Data_spec in
    [Epoch.Unpacked.typ; Epoch.Slot.Unpacked.typ]

  let typ : (var, Value.t) Typ.t =
    Snark_params.Tick.Typ.of_hlistable data_spec ~var_to_hlist:to_hlist
      ~var_of_hlist:of_hlist ~value_to_hlist:to_hlist ~value_of_hlist:of_hlist
end

module Global_slot = struct
  open Snark_params.Tick

  include Nat.Make32 ()

  (* Make sure this optimization makes sense versus using
     an (epoch, slot) pair *)
  let () =
    assert (
      Core.Int.(
        1 + length_in_triples
        (* Cost of creating/unpacking *)
        + (5 * length_in_triples)
        (* Cost of hashing *)
        < 5 * (Epoch.length_in_triples + Epoch.Slot.length_in_triples)) )

  let create ~(epoch : Epoch.t) ~(slot : Epoch.Slot.t) =
    of_int
      ( Epoch.Slot.to_int slot
      + (UInt32.to_int Constants.Epoch.size * Epoch.to_int epoch) )

  module Checked = struct
    (* TODO: It's possible to share this hash computation with
       the hashing of the state. Might be worth doing. *)
    let create ~(epoch : Epoch.Unpacked.var) ~(slot : Epoch.Slot.Unpacked.var)
        =
      var_of_field_unsafe
        Field.Var.(
          add
            (Epoch.Slot.pack_var slot :> t)
            (scale
               (Epoch.pack_var epoch :> t)
               (Field.of_int (UInt32.to_int Constants.Epoch.size))))

    let to_integer (t : Packed.var) =
      Snarky_taylor.Integer.create
        ~value:(t :> Field.Var.t)
        ~upper_bound:(Bignum_bigint.of_int (1 lsl length_in_bits))
  end
end

module Checkpoints = struct
  module Hash = Coda_base.Data_hash.Make_full_size ()

  let merge (s : Coda_base.State_hash.t) (h : Hash.t) =
    Snark_params.Tick.Pedersen.digest_fold
      Coda_base.Hash_prefix.checkpoint_list
      Fold.(Coda_base.State_hash.fold s +> Hash.fold h)
    |> Hash.of_hash

  let length = Constants.Checkpoint_window.per_year

  module Repr = struct
    module Stable = struct
      module V1 = struct
        module T = struct
          type t =
            { (* TODO: Make a nice way to force this to have bounded (or fixed) size for
                 bin_io reasons *)
              prefix: Coda_base.State_hash.Stable.V1.t Core.Fqueue.Stable.V1.t
            ; tail: Hash.Stable.V1.t }
          [@@deriving sexp, bin_io, compare, version]

          let digest ({prefix; tail} : t) =
            let rec go acc p =
              match Fqueue.dequeue p with
              | None ->
                  acc
              | Some (h, p) ->
                  go (merge h acc) p
            in
            go tail prefix
        end

        include T

        module Yojson = struct
          type t =
            { prefix: Coda_base.State_hash.Stable.V1.t list
            ; tail: Hash.Stable.V1.t }
          [@@deriving to_yojson]
        end

        let to_yojson ({prefix; tail} : t) =
          Yojson.to_yojson {prefix= Fqueue.to_list prefix; tail}
      end

      module Latest = V1
    end

    type t = Stable.Latest.t =
      {prefix: Coda_base.State_hash.t Fqueue.t; tail: Hash.t}
    [@@deriving sexp, hash, compare]

    let to_yojson = Stable.V1.to_yojson

    let equal t1 t2 = compare t1 t2 = 0

    let digest = Stable.V1.digest
  end

  module Stable = struct
    module V1 = struct
      module T = struct
        type t = (Repr.Stable.V1.t, Hash.Stable.V1.t) With_hash.Stable.V1.t
        [@@deriving sexp, version, to_yojson]

        let compare (t1 : t) (t2 : t) = Hash.compare t1.hash t2.hash

        let equal (t1 : t) (t2 : t) = Hash.equal t1.hash t2.hash

        let hash (t : t) = Hash.hash t.hash

        let hash_fold_t s (t : t) = Hash.hash_fold_t s t.hash

        let to_repr (t : t) = t.data

        let of_repr r =
          {With_hash.Stable.V1.data= r; hash= Repr.Stable.V1.digest r}

        include Binable.Of_binable
                  (Repr.Stable.V1)
                  (struct
                    type nonrec t = t

                    let to_binable = to_repr

                    let of_binable = of_repr
                  end)
      end

      include T
      include Registration.Make_latest_version (T)
    end

    module Latest = V1

    module Module_decl = struct
      let name = "checkpoints_proof_of_stake"

      type latest = Latest.t
    end

    module Registrar = Registration.Make (Module_decl)
    module Registered_V1 = Registrar.Register (V1)
  end

  type t = (Repr.t, Hash.t) With_hash.t [@@deriving sexp, to_yojson]

  let compare, equal, hash, hash_fold_t =
    Stable.Latest.(compare, equal, hash, hash_fold_t)

  let empty : t =
    let dummy = Hash.of_hash Snark_params.Tick.Field.zero in
    {hash= dummy; data= {prefix= Fqueue.empty; tail= dummy}}

  let cons sh (t : t) : t =
    (* This kind of defeats the purpose of having a queue, but oh well. *)
    let n = Fqueue.length t.data.prefix in
    let hash = merge sh t.hash in
    let {Repr.prefix; tail} = t.data in
    if n < length then {hash; data= {prefix= Fqueue.enqueue prefix sh; tail}}
    else
      let sh0, prefix = Fqueue.dequeue_exn prefix in
      {hash; data= {prefix= Fqueue.enqueue prefix sh; tail= merge sh0 tail}}

  let fold (t : t) = Hash.fold t.hash

  let length_in_triples = Hash.length_in_triples

  type var = Hash.var

  let typ =
    Typ.transport Hash.typ
      ~there:(fun (t : t) -> t.hash)
      ~back:(fun hash -> {hash; data= {prefix= Fqueue.empty; tail= hash}})

  module Checked = struct
    let if_ = Hash.if_

    let cons sh t =
      let open Snark_params.Tick in
      let open Checked in
      let%bind sh = Coda_base.State_hash.var_to_triples sh
      and t = Hash.var_to_triples t in
      Pedersen.Checked.digest_triples
        ~init:Coda_base.Hash_prefix.checkpoint_list (sh @ t)
      >>| Hash.var_of_hash_packed
  end
end

(* We have a list of state hashes. When we extend the blockchain,
   we see if the **previous** state should be saved as a checkpoint.
   This is because we have convenient access to the entire previous
   protocol state hash.

   We divide the slots of an epoch into "checkpoint windows": chunks of
   size [checkpoint_window_size]. The goal is to record the first block
   in a given window as a check-point if there are any blocks in that
   window, and zero checkpoints if the window was empty.

   To that end, we store in each state a bit [checkpoint_window_filled] which
   is true iff there has already been a state in the history of the given state
   which is in the same checkpoint window as the given state.
*)
module Consensus_state = struct
  module Poly = struct
    module Stable = struct
      module V1 = struct
        module T = struct
          type ( 'length
               , 'vrf_output
               , 'amount
               , 'epoch
               , 'slot
               , 'epoch_data
               , 'bool
               , 'checkpoints )
               t =
            { length: 'length
            ; epoch_length: 'length
            ; min_length_of_epoch: 'length
            ; last_vrf_output: 'vrf_output
            ; total_currency: 'amount
            ; curr_epoch: 'epoch
            ; curr_slot: 'slot
            ; last_epoch_data: 'epoch_data
            ; curr_epoch_data: 'epoch_data
            ; has_ancestor_in_same_checkpoint_window: 'bool
            ; checkpoints: 'checkpoints }
          [@@deriving sexp, bin_io, eq, compare, hash, to_yojson, version]
        end

        include T
      end

      module Latest = V1
    end

    type ( 'length
         , 'vrf_output
         , 'amount
         , 'epoch
         , 'slot
         , 'epoch_data
         , 'bool
         , 'checkpoints )
         t =
          ( 'length
          , 'vrf_output
          , 'amount
          , 'epoch
          , 'slot
          , 'epoch_data
          , 'bool
          , 'checkpoints )
          Stable.Latest.t =
      { length: 'length
      ; epoch_length: 'length
      ; min_length_of_epoch: 'length
      ; last_vrf_output: 'vrf_output
      ; total_currency: 'amount
      ; curr_epoch: 'epoch
      ; curr_slot: 'slot
      ; last_epoch_data: 'epoch_data
      ; curr_epoch_data: 'epoch_data
      ; has_ancestor_in_same_checkpoint_window: 'bool
      ; checkpoints: 'checkpoints }
    [@@deriving sexp, eq, compare, hash, to_yojson]
  end

  module Value = struct
    module Stable = struct
      module V1 = struct
        module T = struct
          type t =
            ( Length.Stable.V1.t
            , Vrf.Output.Stable.V1.t
            , Amount.Stable.V1.t
            , Epoch.Stable.V1.t
            , Epoch.Slot.Stable.V1.t
            , Epoch_data.Value.Stable.V1.t
            , bool
            , Checkpoints.Stable.V1.t )
            Poly.Stable.V1.t
          [@@deriving sexp, bin_io, eq, compare, hash, version, to_yojson]
        end

        include T
        include Registration.Make_latest_version (T)
      end

      module Latest = V1

      module Module_decl = struct
        let name = "consensus_state_proof_of_stake"

        type latest = Latest.t
      end

      module Registrar = Registration.Make (Module_decl)
      module Registered_V1 = Registrar.Register (V1)
    end

    type t = Stable.Latest.t (* bin_io omitted intentionally *)
    [@@deriving sexp, eq, compare, hash, to_yojson]
  end

  open Snark_params.Tick

  type var =
    ( Length.Unpacked.var
    , Vrf.Output.var
    , Amount.var
    , Epoch.Unpacked.var
    , Epoch.Slot.Unpacked.var
    , Epoch_data.var
    , Boolean.var
    , Checkpoints.var )
    Poly.t

  let to_hlist
      { Poly.length
      ; epoch_length
      ; min_length_of_epoch
      ; last_vrf_output
      ; total_currency
      ; curr_epoch
      ; curr_slot
      ; last_epoch_data
      ; curr_epoch_data
      ; has_ancestor_in_same_checkpoint_window
      ; checkpoints } =
    let open Coda_base.H_list in
    [ length
    ; epoch_length
    ; min_length_of_epoch
    ; last_vrf_output
    ; total_currency
    ; curr_epoch
    ; curr_slot
    ; last_epoch_data
    ; curr_epoch_data
    ; has_ancestor_in_same_checkpoint_window
    ; checkpoints ]

  let of_hlist :
         ( unit
         ,    'length
           -> 'length
           -> 'length
           -> 'vrf_output
           -> 'amount
           -> 'epoch
           -> 'slot
           -> 'epoch_data
           -> 'epoch_data
           -> 'bool
           -> 'checkpoints
           -> unit )
         Coda_base.H_list.t
      -> ( 'length
         , 'vrf_output
         , 'amount
         , 'epoch
         , 'slot
         , 'epoch_data
         , 'bool
         , 'checkpoints )
         Poly.t =
<<<<<<< HEAD
   fun Coda_base.H_list.
         [ length
         ; epoch_length
         ; last_vrf_output
         ; total_currency
         ; curr_epoch
         ; curr_slot
         ; last_epoch_data
         ; curr_epoch_data
         ; has_ancestor_in_same_checkpoint_window
         ; checkpoints ] ->
=======
   fun Coda_base.H_list.([ length
                         ; epoch_length
                         ; min_length_of_epoch
                         ; last_vrf_output
                         ; total_currency
                         ; curr_epoch
                         ; curr_slot
                         ; last_epoch_data
                         ; curr_epoch_data
                         ; has_ancestor_in_same_checkpoint_window
                         ; checkpoints ]) ->
>>>>>>> 09b4bf3d
    { length
    ; epoch_length
    ; min_length_of_epoch
    ; last_vrf_output
    ; total_currency
    ; curr_epoch
    ; curr_slot
    ; last_epoch_data
    ; curr_epoch_data
    ; has_ancestor_in_same_checkpoint_window
    ; checkpoints }

  let data_spec =
    let open Snark_params.Tick.Data_spec in
    [ Length.Unpacked.typ
    ; Length.Unpacked.typ
    ; Length.Unpacked.typ
    ; Vrf.Output.typ
    ; Amount.typ
    ; Epoch.Unpacked.typ
    ; Epoch.Slot.Unpacked.typ
    ; Epoch_data.typ
    ; Epoch_data.typ
    ; Boolean.typ
    ; Checkpoints.typ ]

  let typ : (var, Value.t) Typ.t =
    Snark_params.Tick.Typ.of_hlistable data_spec ~var_to_hlist:to_hlist
      ~var_of_hlist:of_hlist ~value_to_hlist:to_hlist ~value_of_hlist:of_hlist

  let var_to_triples
      { Poly.length
      ; epoch_length
      ; last_vrf_output
      ; total_currency
      ; curr_epoch
      ; curr_slot
      ; last_epoch_data
      ; curr_epoch_data
      ; _ } =
    let open Snark_params.Tick.Checked.Let_syntax in
    let%map last_epoch_data_triples = Epoch_data.var_to_triples last_epoch_data
    and curr_epoch_data_triples = Epoch_data.var_to_triples curr_epoch_data in
    Length.Unpacked.var_to_triples length
    @ Length.Unpacked.var_to_triples epoch_length
    @ Vrf.Output.Checked.to_triples last_vrf_output
    @ Epoch.Unpacked.var_to_triples curr_epoch
    @ Epoch.Slot.Unpacked.var_to_triples curr_slot
    @ Amount.var_to_triples total_currency
    @ last_epoch_data_triples @ curr_epoch_data_triples

  let fold
      { Poly.length
      ; epoch_length
      ; last_vrf_output
      ; curr_epoch
      ; curr_slot
      ; total_currency
      ; last_epoch_data
      ; curr_epoch_data
      ; _ } =
    let open Fold in
    Length.fold length +> Length.fold epoch_length
    +> Vrf.Output.fold last_vrf_output
    +> Epoch.fold curr_epoch +> Epoch.Slot.fold curr_slot
    +> Amount.fold total_currency
    +> Epoch_data.fold last_epoch_data
    +> Epoch_data.fold curr_epoch_data

  let length_in_triples =
    Length.length_in_triples + Length.length_in_triples
    + Vrf.Output.length_in_triples + Epoch.length_in_triples
    + Epoch.Slot.length_in_triples + Amount.length_in_triples
    + Epoch_data.length_in_triples + Epoch_data.length_in_triples

  let genesis : Value.t =
    { Poly.length= Length.zero
    ; epoch_length= Length.zero
    ; min_length_of_epoch= Length.of_int (UInt32.to_int Constants.Epoch.size)
    ; last_vrf_output= Vrf.Output.dummy
    ; total_currency= genesis_ledger_total_currency
    ; curr_epoch= Epoch.zero
    ; curr_slot= Epoch.Slot.zero
    ; curr_epoch_data= Epoch_data.genesis
    ; last_epoch_data= Epoch_data.genesis
    ; has_ancestor_in_same_checkpoint_window= false
    ; checkpoints= Checkpoints.empty }

  let checkpoint_window slot =
    Global_slot.to_int slot / Constants.Checkpoint_window.size_in_slots

  let same_checkpoint_window_unchecked slot1 slot2 =
    Core.Int.(checkpoint_window slot1 = checkpoint_window slot2)

  let update ~(previous_consensus_state : Value.t)
      ~(consensus_transition_data : Consensus_transition_data.Value.t)
      ~(previous_protocol_state_hash : Coda_base.State_hash.t)
      ~(supply_increase : Currency.Amount.t)
      ~(snarked_ledger_hash : Coda_base.Frozen_ledger_hash.t)
      ~(proposer_vrf_result : Random_oracle.Digest.t) : Value.t Or_error.t =
    let open Or_error.Let_syntax in
    let prev_epoch, prev_slot =
      (previous_consensus_state.curr_epoch, previous_consensus_state.curr_slot)
    in
    let next_epoch, next_slot =
      (consensus_transition_data.epoch, consensus_transition_data.slot)
    in
    let%map total_currency =
      Amount.add previous_consensus_state.total_currency supply_increase
      |> Option.map ~f:Or_error.return
      |> Option.value
           ~default:(Or_error.error_string "failed to add total_currency")
    and () =
      if
        (Epoch.(equal next_epoch zero) && Epoch.Slot.(equal next_slot zero))
        || Epoch.(prev_epoch < next_epoch)
        || Epoch.(prev_epoch = next_epoch)
           && Epoch.Slot.(prev_slot < next_slot)
      then Ok ()
      else
        Or_error.errorf
          !"(epoch, slot) did not increase. prev=%{sexp:Epoch.t * \
            Epoch.Slot.t}, next=%{sexp:Epoch.t * Epoch.Slot.t}"
          (prev_epoch, prev_slot) (next_epoch, next_slot)
    in
    let last_epoch_data, curr_epoch_data, epoch_length =
      Epoch_data.update_pair
        ( previous_consensus_state.last_epoch_data
        , previous_consensus_state.curr_epoch_data )
        previous_consensus_state.epoch_length ~prev_epoch ~next_epoch
        ~prev_slot ~prev_protocol_state_hash:previous_protocol_state_hash
        ~proposer_vrf_result ~snarked_ledger_hash ~total_currency
    in
    let checkpoints =
      if previous_consensus_state.has_ancestor_in_same_checkpoint_window then
        previous_consensus_state.checkpoints
      else
        Checkpoints.cons previous_protocol_state_hash
          previous_consensus_state.checkpoints
    in
    { Poly.length= Length.succ previous_consensus_state.length
    ; epoch_length
    ; min_length_of_epoch=
        ( if Epoch.equal prev_epoch next_epoch then
          previous_consensus_state.min_length_of_epoch
        else if Epoch.(equal next_epoch (succ prev_epoch)) then
          Length.min previous_consensus_state.min_length_of_epoch
            previous_consensus_state.curr_epoch_data.length
        else Length.zero )
    ; last_vrf_output= proposer_vrf_result
    ; total_currency
    ; curr_epoch= consensus_transition_data.epoch
    ; curr_slot= next_slot
    ; last_epoch_data
    ; curr_epoch_data
    ; has_ancestor_in_same_checkpoint_window=
        same_checkpoint_window_unchecked
          (Global_slot.create ~epoch:prev_epoch ~slot:prev_slot)
          (Global_slot.create ~epoch:next_epoch ~slot:next_slot)
    ; checkpoints }

  module M = Snarky.Snark.Run.Make (Crypto_params_init.Tick_backend)

  let m : M.field Snarky.Snark.m = (module M)

  let same_checkpoint_window ~prev:(slot1 : Global_slot.Packed.var)
      ~next:(slot2 : Global_slot.Packed.var) =
    let open Snarky_taylor in
    let open M in
    let _q1, r1 =
      Integer.div_mod ~m
        (Global_slot.Checked.to_integer slot1)
        (Integer.constant ~m
           (Bignum_bigint.of_int Constants.Checkpoint_window.size_in_slots))
    in
    let next_window_start =
      Field.(
        (slot1 :> Field.t)
        - Integer.to_field r1
        + of_int Constants.Checkpoint_window.size_in_slots)
    in
    (Field.compare ~bit_length:Global_slot.length_in_bits
       (slot2 :> Field.t)
       next_window_start)
      .less

  let same_checkpoint_window ~prev ~next =
    M.make_checked (fun () -> same_checkpoint_window ~prev ~next)

  (* Check that both epoch and slot are zero.
  *)
  let is_genesis (epoch : Epoch.Unpacked.var) (slot : Epoch.Slot.Unpacked.var)
      =
    let open Field in
    Checked.equal
      Checked.(
        (Epoch.pack_var epoch :> Var.t) + (Epoch.Slot.pack_var slot :> Var.t))
      (Var.constant zero)

  let%snarkydef update_var (previous_state : var)
      (transition_data : Consensus_transition_data.var)
      (previous_protocol_state_hash : Coda_base.State_hash.var)
      ~(supply_increase : Currency.Amount.var)
      ~(previous_blockchain_state_ledger_hash :
         Coda_base.Frozen_ledger_hash.var) =
    let open Snark_params.Tick in
    let {Poly.curr_epoch= prev_epoch; curr_slot= prev_slot; _} =
      previous_state
    in
    let {Consensus_transition_data.Poly.epoch= next_epoch; slot= next_slot} =
      transition_data
    in
    let%bind epoch_increased =
      let%bind c = Epoch.compare_var prev_epoch next_epoch in
      let%map () = Boolean.Assert.is_true c.less_or_equal in
      c.less
    in
    let%bind () =
      let%bind slot_increased =
        let%map c = Epoch.Slot.compare_var prev_slot next_slot in
        c.less
      in
      let%bind is_genesis = is_genesis next_epoch next_slot in
      Boolean.Assert.any [epoch_increased; slot_increased; is_genesis]
    in
    let%bind last_data =
      Epoch_data.if_ epoch_increased ~then_:previous_state.curr_epoch_data
        ~else_:previous_state.last_epoch_data
    in
    let%bind threshold_satisfied, vrf_result =
      let%bind (module M) = Inner_curve.Checked.Shifted.create () in
      Vrf.Checked.check
        (module M)
        ~epoch_ledger:last_data.ledger ~epoch:transition_data.epoch
        ~slot:transition_data.slot ~seed:last_data.seed
    in
    let%bind new_total_currency =
      Currency.Amount.Checked.add previous_state.total_currency supply_increase
    in
    let%bind checkpoints =
      let%bind consed =
        Checkpoints.Checked.cons previous_protocol_state_hash
          previous_state.checkpoints
      in
      Checkpoints.Checked.if_
        previous_state.has_ancestor_in_same_checkpoint_window
        ~then_:previous_state.checkpoints ~else_:consed
    in
    let%bind has_ancestor_in_same_checkpoint_window =
      same_checkpoint_window
        ~prev:(Global_slot.Checked.create ~epoch:prev_epoch ~slot:prev_slot)
        ~next:(Global_slot.Checked.create ~epoch:next_epoch ~slot:next_slot)
    in
    let%bind curr_data =
      let%map seed =
        let%bind in_seed_update_range =
          Epoch.Slot.in_seed_update_range_var prev_slot
        in
        let%bind base =
          Epoch_seed.if_ epoch_increased
            ~then_:Epoch_seed.(var_of_t initial)
            ~else_:previous_state.curr_epoch_data.seed
        in
        let%bind updated = Epoch_seed.update_var base vrf_result in
        Epoch_seed.if_ in_seed_update_range ~then_:updated ~else_:base
      and length =
        let%bind base =
          Field.Checked.if_ epoch_increased
            ~then_:Field.(Var.constant zero)
            ~else_:
              ( Length.pack_var previous_state.curr_epoch_data.length
                :> Field.Var.t )
        in
        Length.var_of_field Field.(Var.(add (constant one) base))
      and ledger =
        Epoch_ledger.if_ epoch_increased
          ~then_:
            { total_currency= new_total_currency
            ; hash= previous_blockchain_state_ledger_hash }
          ~else_:previous_state.curr_epoch_data.ledger
      and start_checkpoint =
        Coda_base.State_hash.if_ epoch_increased
          ~then_:previous_protocol_state_hash
          ~else_:previous_state.curr_epoch_data.start_checkpoint
      (* Want this to be the protocol state hash once we leave the seed
         update range. *)
      and lock_checkpoint =
        let%bind base =
          (* TODO: Should this be zero or some other sentinel value? *)
          Coda_base.State_hash.if_ epoch_increased
            ~then_:Coda_base.State_hash.(var_of_t (of_hash zero))
            ~else_:previous_state.curr_epoch_data.lock_checkpoint
        in
        let%bind in_seed_update_range =
          Epoch.Slot.in_seed_update_range_var previous_state.curr_slot
        in
        Coda_base.State_hash.if_ in_seed_update_range
          ~then_:previous_protocol_state_hash ~else_:base
      in
      {Epoch_data.Poly.seed; length; ledger; start_checkpoint; lock_checkpoint}
    and length = Length.increment_var previous_state.length
    (* TODO: keep track of total_currency in transaction snark. The current_slot
     * implementation would allow an adversary to make then total_currency incorrect by
     * not adding the coinbase to their account. *)
    and new_total_currency =
      Amount.Checked.add previous_state.total_currency supply_increase
    and epoch_length =
      Length.increment_if_var previous_state.epoch_length epoch_increased
    and min_length_of_epoch =
      let if_ b ~then_ ~else_ =
        let%bind b = b and then_ = then_ and else_ = else_ in
        Length.if_ b ~then_ ~else_
      in
      let return = Checked.return in
      if_
        (return Boolean.(not epoch_increased))
        ~then_:(return previous_state.min_length_of_epoch)
        ~else_:
          (if_
             (Epoch.is_succ_var ~pred:prev_epoch ~succ:next_epoch)
             ~then_:
               (Length.min_var previous_state.min_length_of_epoch
                  previous_state.curr_epoch_data.length)
             ~else_:(return (Length.Unpacked.var_of_value Length.zero)))
    in
    Checked.return
      ( `Success threshold_satisfied
      , { Poly.length
        ; epoch_length
        ; min_length_of_epoch
        ; last_vrf_output= vrf_result
        ; curr_epoch= transition_data.epoch
        ; curr_slot= transition_data.slot
        ; total_currency= new_total_currency
        ; last_epoch_data= last_data
        ; curr_epoch_data= curr_data
        ; has_ancestor_in_same_checkpoint_window
        ; checkpoints } )

  let length (t : Value.t) = t.length

  let time_hum (t : Value.t) =
    sprintf "%d:%d" (Epoch.to_int t.curr_epoch) (Epoch.Slot.to_int t.curr_slot)

  let to_lite = None

  type display =
    { length: int
    ; epoch_length: int
    ; curr_epoch: int
    ; curr_slot: int
    ; total_currency: int }
  [@@deriving yojson]

  let display (t : Value.t) =
    { length= Length.to_int t.length
    ; epoch_length= Length.to_int t.epoch_length
    ; curr_epoch= Segment_id.to_int t.curr_epoch
    ; curr_slot= Segment_id.to_int t.curr_slot
    ; total_currency= Amount.to_int t.total_currency }
end

module Blockchain_state = Coda_base.Blockchain_state.Make (Genesis_ledger)
module Protocol_state =
  Coda_base.Protocol_state.Make (Blockchain_state) (Consensus_state)

module Configuration = struct
  type t =
    { delta: int
    ; k: int
    ; c: int
    ; c_times_k: int
    ; slots_per_epoch: int
    ; slot_duration: int
    ; epoch_duration: int
    ; acceptable_network_delay: int }
  [@@deriving yojson, bin_io]

  let t =
    let open Constants in
    { delta
    ; k
    ; c
    ; c_times_k= c * k
    ; slots_per_epoch= UInt32.to_int Epoch.size
    ; slot_duration= Int64.to_int Slot.duration_ms
    ; epoch_duration= Int64.to_int (Time.Span.to_ms Epoch.duration)
    ; acceptable_network_delay= Int64.to_int (Time.Span.to_ms delta_duration)
    }
end

module Prover_state = struct
  include Coda_base.Stake_proof

  let precomputed_handler = Vrf.Precomputed.handler

  let handler {delegator; ledger; private_key}
      ~pending_coinbase:{ Coda_base.Pending_coinbase_witness.pending_coinbases
                        ; is_new_stack } : Snark_params.Tick.Handler.t =
    let ledger_handler = unstage (Coda_base.Sparse_ledger.handler ledger) in
    let pending_coinbase_handler =
      unstage
        (Coda_base.Pending_coinbase.handler pending_coinbases ~is_new_stack)
    in
    let handlers =
      Snarky.Request.Handler.(
        push
          (push fail (create_single pending_coinbase_handler))
          (create_single ledger_handler))
    in
    fun (With {request; respond}) ->
      match request with
      | Vrf.Winner_address ->
          respond (Provide delegator)
      | Vrf.Private_key ->
          respond (Provide private_key)
      | _ ->
          respond
            (Provide
               (Snarky.Request.Handler.run handlers
                  ["Ledger Handler"; "Pending Coinbase Handler"]
                  request))
end

module Snark_transition = Coda_base.Snark_transition.Make (struct
  module Genesis_ledger = Genesis_ledger
  module Blockchain_state = Blockchain_state
  module Consensus_data = Consensus_transition_data
end)

(* TODO: only track total currency from accounts > 1% of the currency using transactions *)
let generate_transition ~(previous_protocol_state : Protocol_state.Value.t)
    ~blockchain_state ~time ~proposal_data ~transactions:_ ~snarked_ledger_hash
    ~supply_increase ~logger:_ =
  let previous_consensus_state =
    Protocol_state.consensus_state previous_protocol_state
  in
  let epoch, slot =
    let time = Time.of_span_since_epoch (Time.Span.of_ms time) in
    Epoch.epoch_and_slot_of_time_exn time
  in
  let consensus_transition_data =
    Consensus_transition_data.Poly.{epoch; slot}
  in
  let consensus_state =
    Or_error.ok_exn
      (Consensus_state.update ~previous_consensus_state
         ~consensus_transition_data
         ~proposer_vrf_result:proposal_data.Proposal_data.vrf_result
         ~previous_protocol_state_hash:
           (Protocol_state.hash previous_protocol_state)
         ~supply_increase ~snarked_ledger_hash)
  in
  let protocol_state =
    Protocol_state.create_value
      ~previous_state_hash:(Protocol_state.hash previous_protocol_state)
      ~blockchain_state ~consensus_state
  in
  (protocol_state, consensus_transition_data)

let received_within_window (epoch, slot) ~time_received =
  let open Time in
  let time_received =
    of_span_since_epoch (Span.of_ms (Unix_timestamp.to_int64 time_received))
  in
  let window_start = Epoch.slot_start_time epoch slot in
  let window_end = add window_start Constants.delta_duration in
  window_start < time_received && time_received < window_end

let received_at_valid_time (consensus_state : Consensus_state.Value.t)
    ~time_received =
  let open Consensus_state in
  received_within_window
    (consensus_state.curr_epoch, consensus_state.curr_slot)
    ~time_received

include struct
  let%snarkydef next_state_checked ~(prev_state : Protocol_state.var)
      ~(prev_state_hash : Coda_base.State_hash.var) transition supply_increase
      =
    Consensus_state.update_var
      (Protocol_state.consensus_state prev_state)
      (Snark_transition.consensus_data transition)
      prev_state_hash ~supply_increase
      ~previous_blockchain_state_ledger_hash:
        ( Protocol_state.blockchain_state prev_state
        |> Blockchain_state.snarked_ledger_hash )
end

let select ~existing ~candidate ~logger =
  let open Consensus_state in
  let open Epoch_data in
  let string_of_choice = function `Take -> "Take" | `Keep -> "Keep" in
  let log_result choice msg =
    Logger.debug logger ~module_:__MODULE__ ~location:__LOC__
      "RESULT: %s -- %s" (string_of_choice choice) msg
  in
  let log_choice ~precondition_msg ~choice_msg choice =
    let choice_msg =
      match choice with
      | `Take ->
          choice_msg
      | `Keep ->
          Printf.sprintf "not (%s)" choice_msg
    in
    let msg = Printf.sprintf "(%s) && (%s)" precondition_msg choice_msg in
    log_result choice msg
  in
  Logger.info logger ~module_:__MODULE__ ~location:__LOC__
    "selecting best consensus state"
    ~metadata:
      [ ("existing", Consensus_state.Value.to_yojson existing)
      ; ("candidate", Consensus_state.Value.to_yojson candidate) ] ;
  (* TODO: add fork_before_checkpoint check *)
  (* Each branch contains a precondition predicate and a choice predicate,
   * which takes the new state when true. Each predicate is also decorated
   * with a string description, used for debugging messages *)
  let candidate_vrf_is_bigger =
    let d = Fn.compose Random_oracle.digest_string Vrf.Output.to_string in
    Random_oracle.Digest.( > )
      (d candidate.last_vrf_output)
      (d existing.last_vrf_output)
  in
  let ( << ) a b =
    let c = Length.compare a b in
    c < 0 || (c = 0 && candidate_vrf_is_bigger)
  in
  let ( = ) = Coda_base.State_hash.equal in
  let branches =
    [ ( ( lazy
            ( existing.last_epoch_data.lock_checkpoint
            = candidate.last_epoch_data.lock_checkpoint )
        , "last epoch lock checkpoints are equal" )
      , ( lazy (existing.length << candidate.length)
        , "candidate is longer than existing" ) )
    ; ( ( lazy
            ( existing.last_epoch_data.start_checkpoint
            = candidate.last_epoch_data.start_checkpoint )
        , "last epoch start checkpoints are equal" )
      , ( lazy
            ( existing.last_epoch_data.length
            << candidate.last_epoch_data.length )
        , "candidate last epoch is longer than existing last epoch" ) )
      (* these two could be condensed into one entry *)
    ; ( ( lazy
            ( existing.curr_epoch_data.lock_checkpoint
            = candidate.last_epoch_data.lock_checkpoint )
        , "candidate last epoch lock checkpoint is equal to existing current \
           epoch lock checkpoint" )
      , ( lazy (existing.length << candidate.length)
        , "candidate is longer than existing" ) )
    ; ( ( lazy
            ( existing.last_epoch_data.lock_checkpoint
            = candidate.curr_epoch_data.lock_checkpoint )
        , "candidate current epoch lock checkpoint is equal to existing last \
           epoch lock checkpoint" )
      , ( lazy (existing.length << candidate.length)
        , "candidate is longer than existing" ) )
    ; ( ( lazy
            ( existing.curr_epoch_data.start_checkpoint
            = candidate.last_epoch_data.start_checkpoint )
        , "candidate last epoch start checkpoint is equal to existing current \
           epoch start checkpoint" )
      , ( lazy
            ( existing.curr_epoch_data.length
            << candidate.last_epoch_data.length )
        , "candidate last epoch is longer than existing current epoch" ) )
    ; ( ( lazy
            ( existing.last_epoch_data.start_checkpoint
            = candidate.curr_epoch_data.start_checkpoint )
        , "candidate current epoch start checkpoint is equal to existing last \
           epoch start checkpoint" )
      , ( lazy
            ( existing.last_epoch_data.length
            << candidate.curr_epoch_data.length )
        , "candidate current epoch is longer than existing last epoch" ) ) ]
  in
  match
    List.find_map branches
      ~f:(fun ((precondition, precondition_msg), (choice, choice_msg)) ->
        if Lazy.force precondition then (
          let choice = if Lazy.force choice then `Take else `Keep in
          log_choice ~precondition_msg ~choice_msg choice ;
          Some choice )
        else None )
  with
  | Some choice ->
      choice
  | None ->
      log_result `Keep "no predicates were matched" ;
      if Length.(candidate.min_length_of_epoch > existing.min_length_of_epoch)
      then `Take
      else `Keep

let time_hum (now : Core_kernel.Time.t) =
  let epoch, slot = Epoch.epoch_and_slot_of_time_exn (Time.of_time now) in
  Printf.sprintf "%d:%d" (Epoch.to_int epoch) (Epoch.Slot.to_int slot)

let next_proposal now (state : Consensus_state.Value.t) ~local_state ~keypair
    ~logger =
  let open Consensus_state in
  let open Epoch_data in
  let open Keypair in
  Logger.info logger ~module_:__MODULE__ ~location:__LOC__
    "Checking for next proposal..." ;
  let epoch, slot =
    Epoch.epoch_and_slot_of_time_exn
      (Time.of_span_since_epoch (Time.Span.of_ms now))
  in
  Logger.info logger ~module_:__MODULE__ ~location:__LOC__
    "systime: %d, epoch-slot@systime: %08d-%04d, starttime@epoch@systime: %d"
    (Int64.to_int now) (Epoch.to_int epoch) (Epoch.Slot.to_int slot)
    ( Int64.to_int @@ Time.Span.to_ms @@ Time.to_span_since_epoch
    @@ Epoch.start_time epoch ) ;
  let epoch_transitioning = Epoch.equal epoch (Epoch.succ state.curr_epoch) in
  let next_slot =
    (* When we first enter an epoch, the protocol state may still be a previous
     * epoch. If that is the case, we need to select the staged vrf inputs
     * instead of the last vrf inputs, since if the protocol state were actually
     * up to date with the epoch, those would be the last vrf inputs.
    *)
    let epoch_data =
      Logger.info logger ~module_:__MODULE__ ~location:__LOC__
        !"Selecting correct epoch data from state -- epoch by time: %d, state \
          epoch: %d, state epoch length: %d"
        (Epoch.to_int epoch)
        (Epoch.to_int state.curr_epoch)
        (Length.to_int state.epoch_length) ;
      (* If we are in the current epoch or we are in the first epoch (before any
       * transitions), use the last epoch data.
      *)
      if
        Epoch.equal epoch state.curr_epoch
        || Length.equal state.epoch_length Length.zero
      then state.last_epoch_data
        (* If we are in the next epoch, use the current epoch data. *)
      else if epoch_transitioning then state.curr_epoch_data
        (* If the epoch we are in is none of the above, something is wrong. *)
      else (
        Logger.error logger ~module_:__MODULE__ ~location:__LOC__
          "system time is out of sync with protocol state time" ;
        failwith "System time is out of sync. (hint: setup NTP if you haven't)" )
    in
    let total_stake = epoch_data.ledger.total_currency in
    let epoch_snapshot =
      let source, snapshot =
        if
          Coda_base.Frozen_ledger_hash.equal epoch_data.ledger.hash
            genesis_ledger_hash
        then ("genesis", Some local_state.Local_state.genesis_epoch_snapshot)
        else if
          epoch_transitioning
          || state.curr_epoch_data.length <= Length.of_int Constants.k
        then ("curr", local_state.curr_epoch_snapshot)
        else ("last", local_state.Local_state.last_epoch_snapshot)
      in
      ( match snapshot with
      | None ->
          Logger.info logger ~module_:__MODULE__ ~location:__LOC__
            "Unable to check vrf evaluation: %s_epoch_ledger does not exist \
             in local state"
            source
      | Some snapshot ->
          Logger.info logger ~module_:__MODULE__ ~location:__LOC__
            !"using %s_epoch_snapshot root hash %{sexp:Coda_base.Ledger_hash.t}"
            source
            (Coda_base.Sparse_ledger.merkle_root snapshot.ledger) ) ;
      snapshot
    in
    let proposal_data slot =
      Vrf.check ~epoch ~slot ~seed:epoch_data.seed ~epoch_snapshot
        ~private_key:keypair.private_key ~total_stake ~logger
    in
    let rec find_winning_slot slot =
      if UInt32.of_int (Epoch.Slot.to_int slot) >= Constants.Epoch.size then
        None
      else
        match Local_state.seen_slot local_state epoch slot with
        | `Seen ->
            find_winning_slot (Epoch.Slot.succ slot)
        | `Unseen -> (
          match proposal_data slot with
          | None ->
              find_winning_slot (Epoch.Slot.succ slot)
          | Some data ->
              Some (slot, data) )
    in
    find_winning_slot slot
  in
  let ms_since_epoch = Fn.compose Time.Span.to_ms Time.to_span_since_epoch in
  match next_slot with
  | Some (next_slot, data) ->
      Logger.info logger ~module_:__MODULE__ ~location:__LOC__
        "Proposing in %d slots"
        (Epoch.Slot.to_int next_slot - Epoch.Slot.to_int slot) ;
      if Epoch.Slot.equal slot next_slot then `Propose_now data
      else
        `Propose
          ( Epoch.slot_start_time epoch next_slot
            |> Time.to_span_since_epoch |> Time.Span.to_ms
          , data )
  | None ->
      let epoch_end_time = Epoch.end_time epoch |> ms_since_epoch in
      Logger.info logger ~module_:__MODULE__ ~location:__LOC__
        "No slots won in this epoch. Waiting for next epoch, @%d"
        (Int64.to_int epoch_end_time) ;
      `Check_again epoch_end_time

(* TODO *)
let lock_transition (prev : Consensus_state.Value.t)
    (next : Consensus_state.Value.t) ~local_state ~snarked_ledger =
  let open Local_state in
  let open Consensus_state in
  if not (Epoch.equal prev.curr_epoch next.curr_epoch) then (
    let epoch_snapshot =
      Option.map local_state.proposer_public_key ~f:(fun pk ->
          let open Local_state.Snapshot in
          let delegators =
            compute_delegators
              (`Include_self, pk)
              ~iter_accounts:(fun f ->
                Coda_base.Ledger.Any_ledger.M.iteri snarked_ledger ~f )
          in
          let ledger =
            Coda_base.Sparse_ledger.of_ledger_index_subset_exn snarked_ledger
              (Coda_base.Account.Index.Table.keys delegators)
          in
          {delegators; ledger} )
    in
    local_state.last_epoch_snapshot <- local_state.curr_epoch_snapshot ;
    local_state.curr_epoch_snapshot <- epoch_snapshot )

let create_genesis_protocol_state consensus_transition_data blockchain_state =
  let consensus_state =
    Or_error.ok_exn
      (Consensus_state.update ~proposer_vrf_result:Vrf.Precomputed.vrf_output
         ~previous_consensus_state:
           Protocol_state.(consensus_state negative_one)
         ~previous_protocol_state_hash:Protocol_state.(hash negative_one)
         ~consensus_transition_data ~supply_increase:Currency.Amount.zero
         ~snarked_ledger_hash:genesis_ledger_hash)
  in
  let state =
    Protocol_state.create_value
      ~previous_state_hash:Protocol_state.(hash negative_one)
      ~blockchain_state ~consensus_state
  in
  With_hash.of_data ~hash_data:Protocol_state.hash state

let genesis_protocol_state =
  create_genesis_protocol_state
    Snark_transition.(consensus_data genesis)
    Snark_transition.(blockchain_state genesis)

module For_tests = struct
  let create_genesis_protocol_state ledger =
    let consensus_data = Snark_transition.(consensus_data genesis) in
    let root_ledger_hash = Coda_base.Ledger.merkle_root ledger in
    create_genesis_protocol_state consensus_data
      { Blockchain_state.genesis with
        staged_ledger_hash=
          Coda_base.Staged_ledger_hash.(
            of_aux_ledger_and_coinbase_hash Aux_hash.dummy root_ledger_hash
              (Coda_base.Pending_coinbase.create () |> Or_error.ok_exn))
      ; snarked_ledger_hash=
          Coda_base.Frozen_ledger_hash.of_ledger_hash root_ledger_hash }

  let gen_consensus_state ~(gen_slot_advancement : int Quickcheck.Generator.t)
      :
      (   previous_protocol_state:( Protocol_state.Value.t
                                  , Coda_base.State_hash.t )
                                  With_hash.t
       -> snarked_ledger_hash:Coda_base.Frozen_ledger_hash.t
       -> Consensus_state.Value.t)
      Quickcheck.Generator.t =
    let open Consensus_state in
    let open Quickcheck.Let_syntax in
    let open UInt32.Infix in
    let%bind slot_advancement = gen_slot_advancement in
    let%map proposer_vrf_result = Vrf.Output.gen in
    fun ~(previous_protocol_state :
           (Protocol_state.Value.t, Coda_base.State_hash.t) With_hash.t)
        ~(snarked_ledger_hash : Coda_base.Frozen_ledger_hash.t) ->
      let prev =
        Protocol_state.consensus_state (With_hash.data previous_protocol_state)
      in
      let length = Length.succ prev.length in
      let curr_epoch, curr_slot =
        let slot = prev.curr_slot + UInt32.of_int slot_advancement in
        let epoch_advancement = slot / Constants.Epoch.size in
        (prev.curr_epoch + epoch_advancement, slot mod Constants.Epoch.size)
      in
      let total_currency =
        Option.value_exn (Amount.add prev.total_currency Constants.coinbase)
      in
      let last_epoch_data, curr_epoch_data, epoch_length =
        Epoch_data.update_pair
          (prev.last_epoch_data, prev.curr_epoch_data)
          prev.epoch_length ~prev_epoch:prev.curr_epoch ~next_epoch:curr_epoch
          ~prev_slot:prev.curr_slot
          ~prev_protocol_state_hash:(With_hash.hash previous_protocol_state)
          ~proposer_vrf_result ~snarked_ledger_hash ~total_currency
      in
      let checkpoints =
        if prev.has_ancestor_in_same_checkpoint_window then prev.checkpoints
        else Checkpoints.cons previous_protocol_state.hash prev.checkpoints
      in
      { Poly.length
      ; epoch_length
      ; min_length_of_epoch=
          ( if Epoch.equal prev.curr_epoch curr_epoch then
            prev.min_length_of_epoch
          else if Epoch.(equal curr_epoch (succ prev.curr_epoch)) then
            Length.min prev.min_length_of_epoch prev.curr_epoch_data.length
          else Length.zero )
      ; last_vrf_output= proposer_vrf_result
      ; total_currency
      ; curr_epoch
      ; curr_slot
      ; last_epoch_data
      ; curr_epoch_data
      ; has_ancestor_in_same_checkpoint_window=
          same_checkpoint_window_unchecked
            (Global_slot.create ~epoch:prev.curr_epoch ~slot:prev.curr_slot)
            (Global_slot.create ~epoch:curr_epoch ~slot:curr_slot)
      ; checkpoints }
end

let should_bootstrap_len ~existing ~candidate =
  let length = Length.to_int in
  length candidate - length existing > (2 * Constants.k) + Constants.delta

let should_bootstrap ~existing ~candidate =
  should_bootstrap_len
    ~existing:(Consensus_state.length existing)
    ~candidate:(Consensus_state.length candidate)

let%test "should_bootstrap is sane" =
  (* Even when consensus constants are of prod sizes, candidate should still trigger a bootstrap *)
  should_bootstrap_len ~existing:Length.zero
    ~candidate:(Length.of_int 100_000_000)

let to_unix_timestamp recieved_time =
  recieved_time |> Time.to_span_since_epoch |> Time.Span.to_ms
  |> Unix_timestamp.of_int64

let%test "Receive a valid consensus_state with a bit of delay" =
  let ({curr_epoch; curr_slot; _} : Consensus_state.Value.t) =
    Consensus_state.genesis
  in
  let delay = Constants.delta / 2 |> UInt32.of_int in
  let new_slot = UInt32.Infix.(curr_slot + delay) in
  let time_received = Epoch.slot_start_time curr_epoch new_slot in
  received_at_valid_time Consensus_state.genesis
    ~time_received:(to_unix_timestamp time_received)

let%test "Receive an invalid consensus_state" =
  let epoch = Epoch.of_int 5 in
  let start_time = Epoch.start_time epoch in
  let curr_epoch, curr_slot = Epoch.epoch_and_slot_of_time_exn start_time in
  let consensus_state = {Consensus_state.genesis with curr_epoch; curr_slot} in
  let too_early = Epoch.start_time Consensus_state.genesis.curr_slot in
  let too_late =
    let delay = Constants.delta * 2 |> UInt32.of_int in
    let delayed_slot = UInt32.Infix.(curr_slot + delay) in
    Epoch.slot_start_time curr_epoch delayed_slot
  in
  let times = [too_late; too_early] in
  List.for_all times ~f:(fun time ->
      not
        (received_at_valid_time consensus_state
           ~time_received:(to_unix_timestamp time)) )

let%test_module "Proof of stake tests" =
  ( module struct
    open Consensus_state

    let%test_unit "update, update_var agree starting from same genesis state" =
      (* build pieces needed to apply "update" *)
      let previous_protocol_state = genesis_protocol_state in
      let snarked_ledger_hash =
        previous_protocol_state |> With_hash.data
        |> Protocol_state.blockchain_state
        |> Protocol_state.Blockchain_state.snarked_ledger_hash
      in
      let previous_consensus_state = genesis in
      let epoch, slot =
        Epoch.epoch_and_slot_of_time_exn
          (Time.of_time (Core_kernel.Time.now ()))
      in
      let consensus_transition_data : Consensus_transition_data.Value.t =
        {Consensus_transition_data.Poly.epoch; slot}
      in
      let previous_protocol_state_hash =
        With_hash.hash previous_protocol_state
      in
      let supply_increase = Currency.Amount.of_int 42 in
      (* setup ledger, needed to compute proposer_vrf_result here and handler below *)
      let open Signature_lib in
      let open Coda_base in
      (* choose largest account as most likely to propose *)
      let ledger_data = Genesis_ledger.t in
      let ledger = Ledger.Any_ledger.cast (module Ledger) ledger_data in
      let pending_coinbases = Pending_coinbase.create () |> Or_error.ok_exn in
      let maybe_sk, account = Genesis_ledger.largest_account_exn () in
      let private_key = Option.value_exn maybe_sk in
      let public_key = Account.public_key account in
      let location = Ledger.Any_ledger.M.location_of_key ledger public_key in
      let delegator =
        Option.value_exn location |> Ledger.Any_ledger.M.Location.to_path_exn
        |> Ledger.Addr.to_int
      in
      let proposer_vrf_result =
        Vrf.eval ~private_key {epoch; slot; seed= Epoch_seed.initial; delegator}
      in
      let next_consensus_state =
        update ~previous_consensus_state ~consensus_transition_data
          ~previous_protocol_state_hash ~supply_increase ~snarked_ledger_hash
          ~proposer_vrf_result
        |> Or_error.ok_exn
      in
      (* build pieces needed to apply "update_var" *)
      let checked_computation =
        let open Snark_params.Tick in
        let open Let_syntax in
        (* work in Checked monad *)
        let%bind previous_state =
          exists typ ~compute:(As_prover.return previous_consensus_state)
        in
        let%bind transition_data =
          exists Consensus_transition_data.typ
            ~compute:(As_prover.return consensus_transition_data)
        in
        let%bind previous_protocol_state_hash =
          exists State_hash.typ
            ~compute:(As_prover.return previous_protocol_state_hash)
        in
        let%bind supply_increase =
          exists Amount.typ ~compute:(As_prover.return supply_increase)
        in
        let%bind previous_blockchain_state_ledger_hash =
          exists Coda_base.Frozen_ledger_hash.typ
            ~compute:(As_prover.return snarked_ledger_hash)
        in
        let result =
          update_var previous_state transition_data
            previous_protocol_state_hash ~supply_increase
            ~previous_blockchain_state_ledger_hash
        in
        (* setup handler *)
        let indices =
          Ledger.Any_ledger.M.foldi ~init:[] ledger ~f:(fun i accum _acct ->
              Ledger.Any_ledger.M.Addr.to_int i :: accum )
        in
        let sparse_ledger =
          Sparse_ledger.of_ledger_index_subset_exn ledger indices
        in
        let handler =
          Prover_state.handler
            {delegator; ledger= sparse_ledger; private_key}
            ~pending_coinbase:
              {Pending_coinbase_witness.pending_coinbases; is_new_stack= true}
        in
        let%map `Success _, var = Snark_params.Tick.handle result handler in
        As_prover.read typ var
      in
      let (), checked_value =
        Or_error.ok_exn
        @@ Snark_params.Tick.run_and_check checked_computation ()
      in
      assert (Value.equal checked_value next_consensus_state) ;
      ()
  end )

[%%endif]<|MERGE_RESOLUTION|>--- conflicted
+++ resolved
@@ -1402,19 +1402,6 @@
          , 'bool
          , 'checkpoints )
          Poly.t =
-<<<<<<< HEAD
-   fun Coda_base.H_list.
-         [ length
-         ; epoch_length
-         ; last_vrf_output
-         ; total_currency
-         ; curr_epoch
-         ; curr_slot
-         ; last_epoch_data
-         ; curr_epoch_data
-         ; has_ancestor_in_same_checkpoint_window
-         ; checkpoints ] ->
-=======
    fun Coda_base.H_list.([ length
                          ; epoch_length
                          ; min_length_of_epoch
@@ -1426,7 +1413,6 @@
                          ; curr_epoch_data
                          ; has_ancestor_in_same_checkpoint_window
                          ; checkpoints ]) ->
->>>>>>> 09b4bf3d
     { length
     ; epoch_length
     ; min_length_of_epoch
