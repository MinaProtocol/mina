open Async_kernel
open Core_kernel
open Signed
open Unsigned
open Currency
open Fold_lib
open Signature_lib
open Snark_params
open Num_util

module Segment_id = Mina_numbers.Nat.Make32 ()

module Wire_types = Mina_wire_types.Consensus_proof_of_stake

module Make_sig (A : Wire_types.Types.S) = struct
  module type S =
    Proof_of_stake_intf.Full
      with type Data.Consensus_state.Value.Stable.V2.t =
        A.Data.Consensus_state.Value.V2.t
end

module Make_str (A : Wire_types.Concrete) = struct
  module Time = Block_time
  module Run = Snark_params.Tick.Run
  module Length = Mina_numbers.Length

  module type CONTEXT = sig
    val logger : Logger.t

    val constraint_constants : Genesis_constants.Constraint_constants.t

    val consensus_constants : Constants.t
  end

  let make_checked t = Snark_params.Tick.Run.make_checked t

  let name = "proof_of_stake"

  let genesis_ledger_total_currency ~ledger =
    Mina_ledger.Ledger.foldi ~init:Amount.zero (Lazy.force ledger)
      ~f:(fun _addr sum (account : Mina_base.Account.t) ->
        (* only default token matters for total currency used to determine stake *)
        if Mina_base.(Token_id.equal account.token_id Token_id.default) then
          Amount.add sum (Balance.to_amount @@ account.balance)
          |> Option.value_exn ?here:None ?error:None
               ~message:"failed to calculate total currency in genesis ledger"
        else sum )

  let genesis_ledger_hash ~ledger =
    Mina_ledger.Ledger.merkle_root (Lazy.force ledger)
    |> Mina_base.Frozen_ledger_hash.of_ledger_hash

  let compute_delegatee_table keys ~iter_accounts =
    let open Mina_base in
    let outer_table = Public_key.Compressed.Table.create () in
    iter_accounts (fun i (acct : Account.t) ->
        if
          Option.is_some acct.delegate
          (* Only default tokens may delegate. *)
          && Token_id.equal acct.token_id Token_id.default
          && Public_key.Compressed.Set.mem keys (Option.value_exn acct.delegate)
        then
          Public_key.Compressed.Table.update outer_table
            (Option.value_exn acct.delegate) ~f:(function
            | None ->
                Account.Index.Table.of_alist_exn [ (i, acct) ]
            | Some table ->
                Account.Index.Table.add_exn table ~key:i ~data:acct ;
                table ) ) ;
    (* TODO: this metric tracking currently assumes that the result of
       compute_delegatee_table is called with the full set of block production
       keypairs every time the set changes, which is true right now, but this
       should be control flow should be refactored to make this clearer *)
    let num_delegators =
      Public_key.Compressed.Table.fold outer_table ~init:0
        ~f:(fun ~key:_ ~data sum -> sum + Account.Index.Table.length data)
    in
    Mina_metrics.Gauge.set Mina_metrics.Consensus.staking_keypairs
      (Float.of_int @@ Public_key.Compressed.Set.length keys) ;
    Mina_metrics.Gauge.set Mina_metrics.Consensus.stake_delegators
      (Float.of_int num_delegators) ;
    outer_table

  let compute_delegatee_table_ledger_db keys ledger =
    O1trace.sync_thread "compute_delegatee_table_ledger_db" (fun () ->
        compute_delegatee_table keys ~iter_accounts:(fun f ->
            Mina_ledger.Ledger.Db.iteri ledger ~f:(fun i acct -> f i acct) ) )

  let compute_delegatee_table_genesis_ledger keys ledger =
    O1trace.sync_thread "compute_delegatee_table_genesis_ledger" (fun () ->
        compute_delegatee_table keys ~iter_accounts:(fun f ->
            Mina_ledger.Ledger.iteri ledger ~f:(fun i acct -> f i acct) ) )

  module Typ = Snark_params.Tick.Typ

  module Configuration = struct
    [%%versioned
    module Stable = struct
      module V1 = struct
        type t =
          { delta : int
          ; k : int
          ; slots_per_epoch : int
          ; slot_duration : int
          ; epoch_duration : int
          ; genesis_state_timestamp : Block_time.Stable.V1.t
          ; acceptable_network_delay : int
          }
        [@@deriving yojson, fields]

        let to_latest = Fn.id
      end
    end]

    let t ~constraint_constants ~protocol_constants =
      let constants =
        Constants.create ~constraint_constants ~protocol_constants
      in
      let of_int32 = UInt32.to_int in
      let of_span = Fn.compose Int64.to_int Block_time.Span.to_ms in
      { delta = of_int32 constants.delta
      ; k = of_int32 constants.k
      ; slots_per_epoch = of_int32 constants.slots_per_epoch
      ; slot_duration = of_span constants.slot_duration_ms
      ; epoch_duration = of_span constants.epoch_duration
      ; genesis_state_timestamp = constants.genesis_state_timestamp
      ; acceptable_network_delay = of_span constants.delta_duration
      }
  end

  module Constants = Constants
  module Genesis_epoch_data = Genesis_epoch_data

  module Data = struct
    module Epoch_seed = struct
      include Mina_base.Epoch_seed

      let initial : t = of_hash Outside_hash_image.t

      let update (seed : t) vrf_result =
        let open Random_oracle in
        hash ~init:Hash_prefix_states.epoch_seed
          [| (seed :> Tick.Field.t); vrf_result |]
        |> of_hash

      let update_var (seed : var) vrf_result =
        let open Random_oracle.Checked in
        make_checked (fun () ->
            hash ~init:Hash_prefix_states.epoch_seed
              [| var_to_hash_packed seed; vrf_result |]
            |> var_of_hash_packed )
    end

    module Epoch_and_slot = struct
      type t = Epoch.t * Slot.t [@@deriving sexp]

      let of_time_exn ~(constants : Constants.t) tm : t =
        let epoch = Epoch.of_time_exn tm ~constants in
        let time_since_epoch =
          Time.diff tm (Epoch.start_time epoch ~constants)
        in
        let slot =
          uint32_of_int64
          @@ Int64.Infix.(
               Time.Span.to_ms time_since_epoch
               / Time.Span.to_ms constants.slot_duration_ms)
        in
        (epoch, slot)
    end

    module Block_data = struct
      type t =
        { stake_proof : Stake_proof.t
        ; global_slot : Mina_numbers.Global_slot_since_hard_fork.t
        ; global_slot_since_genesis : Mina_numbers.Global_slot_since_genesis.t
        ; vrf_result : Random_oracle.Digest.t
        }

      let prover_state { stake_proof; _ } = stake_proof

      let global_slot { global_slot; _ } = global_slot

      let epoch_ledger { stake_proof; _ } = stake_proof.ledger

      let global_slot_since_genesis { global_slot_since_genesis; _ } =
        global_slot_since_genesis

      let coinbase_receiver { stake_proof; _ } =
        stake_proof.coinbase_receiver_pk
    end

    module Epoch_data_for_vrf = struct
      [%%versioned
      module Stable = struct
        [@@@no_toplevel_latest_type]

        module V2 = struct
          type t =
            { epoch_ledger : Mina_base.Epoch_ledger.Value.Stable.V1.t
            ; epoch_seed : Mina_base.Epoch_seed.Stable.V1.t
            ; epoch : Mina_numbers.Length.Stable.V1.t
            ; global_slot : Mina_numbers.Global_slot_since_hard_fork.Stable.V1.t
            ; global_slot_since_genesis :
                Mina_numbers.Global_slot_since_genesis.Stable.V1.t
            ; delegatee_table :
                Mina_base.Account.Stable.V2.t
                Mina_base.Account.Index.Stable.V1.Table.t
                Public_key.Compressed.Stable.V1.Table.t
            }
          [@@deriving sexp]

          let to_latest = Fn.id
        end
      end]

      type t = Stable.Latest.t =
        { epoch_ledger : Mina_base.Epoch_ledger.Value.t
        ; epoch_seed : Mina_base.Epoch_seed.t
        ; epoch : Mina_numbers.Length.t
        ; global_slot : Mina_numbers.Global_slot_since_hard_fork.t
        ; global_slot_since_genesis : Mina_numbers.Global_slot_since_genesis.t
        ; delegatee_table :
            Mina_base.Account.t Mina_base.Account.Index.Table.t
            Public_key.Compressed.Table.t
        }
      [@@deriving sexp]
    end

    module Slot_won = struct
      [%%versioned
      module Stable = struct
        [@@@no_toplevel_latest_type]

        module V2 = struct
          type t =
            { delegator :
                Public_key.Compressed.Stable.V1.t
                * Mina_base.Account.Index.Stable.V1.t
            ; producer : Keypair.Stable.V1.t
            ; global_slot : Mina_numbers.Global_slot_since_hard_fork.Stable.V1.t
            ; global_slot_since_genesis :
                Mina_numbers.Global_slot_since_genesis.Stable.V1.t
            ; vrf_result : Consensus_vrf.Output_hash.Stable.V1.t
            }
          [@@deriving sexp]

          let to_latest = Fn.id
        end
      end]

      type t = Stable.Latest.t =
        { delegator : Public_key.Compressed.t * Mina_base.Account.Index.t
        ; producer : Keypair.t
        ; global_slot : Mina_numbers.Global_slot_since_hard_fork.t
        ; global_slot_since_genesis : Mina_numbers.Global_slot_since_genesis.t
        ; vrf_result : Consensus_vrf.Output_hash.t
        }
      [@@deriving sexp]
    end

    module Local_state = struct
      module Snapshot = struct
        module Ledger_snapshot = struct
          type t =
            | Genesis_epoch_ledger of Mina_ledger.Ledger.t
            | Ledger_db of Mina_ledger.Ledger.Db.t

          let merkle_root = function
            | Genesis_epoch_ledger ledger ->
                Mina_ledger.Ledger.merkle_root ledger
            | Ledger_db ledger ->
                Mina_ledger.Ledger.Db.merkle_root ledger

          let compute_delegatee_table keys ledger =
            match ledger with
            | Genesis_epoch_ledger ledger ->
                compute_delegatee_table_genesis_ledger keys ledger
            | Ledger_db ledger ->
                compute_delegatee_table_ledger_db keys ledger

          let close = function
            | Genesis_epoch_ledger _ ->
                ()
            | Ledger_db ledger ->
                Mina_ledger.Ledger.Db.close ledger

          let remove ~location = function
            | Genesis_epoch_ledger _ ->
                ()
            | Ledger_db ledger ->
                Mina_ledger.Ledger.Db.close ledger ;
                File_system.rmrf location

          let ledger_subset keys ledger =
            let open Mina_ledger in
            match ledger with
            | Genesis_epoch_ledger ledger ->
                Sparse_ledger.of_ledger_subset_exn ledger keys
            | Ledger_db db_ledger ->
                let ledger = Ledger.of_database db_ledger in
                let subset_ledger =
                  Sparse_ledger.of_ledger_subset_exn ledger keys
                in
                ignore
                  ( Ledger.unregister_mask_exn ~loc:__LOC__ ledger
                    : Ledger.unattached_mask ) ;
                subset_ledger
        end

        type t =
          { ledger : Ledger_snapshot.t
          ; delegatee_table :
              Mina_base.Account.t Mina_base.Account.Index.Table.t
              Public_key.Compressed.Table.t
          }

        let delegators t key =
          Public_key.Compressed.Table.find t.delegatee_table key

        let to_yojson { ledger; delegatee_table } =
          `Assoc
            [ ( "ledger_hash"
              , Ledger_snapshot.merkle_root ledger
                |> Mina_base.Ledger_hash.to_yojson )
            ; ( "delegators"
              , `Assoc
                  ( Hashtbl.to_alist delegatee_table
                  |> List.map ~f:(fun (key, delegators) ->
                         ( Public_key.Compressed.to_string key
                         , `Assoc
                             ( Hashtbl.to_alist delegators
                             |> List.map ~f:(fun (addr, account) ->
                                    ( Int.to_string addr
                                    , Mina_base.Account.to_yojson account ) ) )
                         ) ) ) )
            ]

        let ledger t = t.ledger
      end

      module Data = struct
        type epoch_ledger_uuids =
          { staking : Uuid.t
          ; next : Uuid.t
          ; genesis_state_hash : Mina_base.State_hash.t
          }

        (* Invariant: Snapshot's delegators are taken from accounts in block_production_pubkeys *)
        type t =
          { mutable staking_epoch_snapshot : Snapshot.t
          ; mutable next_epoch_snapshot : Snapshot.t
          ; last_checked_slot_and_epoch :
              (Epoch.t * Slot.t) Public_key.Compressed.Table.t
          ; mutable last_epoch_delegatee_table :
              Mina_base.Account.t Mina_base.Account.Index.Table.t
              Public_key.Compressed.Table.t
              Option.t
          ; mutable epoch_ledger_uuids : epoch_ledger_uuids
          ; epoch_ledger_location : string
          }

        let to_yojson t =
          `Assoc
            [ ( "staking_epoch_snapshot"
              , [%to_yojson: Snapshot.t] t.staking_epoch_snapshot )
            ; ( "next_epoch_snapshot"
              , [%to_yojson: Snapshot.t] t.next_epoch_snapshot )
            ; ( "last_checked_slot_and_epoch"
              , `Assoc
                  ( Public_key.Compressed.Table.to_alist
                      t.last_checked_slot_and_epoch
                  |> List.map ~f:(fun (key, epoch_and_slot) ->
                         ( Public_key.Compressed.to_string key
                         , [%to_yojson: Epoch.t * Slot.t] epoch_and_slot ) ) )
              )
            ]
      end

      (* The outer ref changes whenever we swap in new staker set; all the snapshots are recomputed *)
      type t = Data.t ref [@@deriving to_yojson]

      let staking_epoch_ledger_location (t : t) =
        !t.epoch_ledger_location ^ Uuid.to_string !t.epoch_ledger_uuids.staking

      let next_epoch_ledger_location (t : t) =
        !t.epoch_ledger_location ^ Uuid.to_string !t.epoch_ledger_uuids.next

      let current_epoch_delegatee_table ~(local_state : t) =
        !local_state.staking_epoch_snapshot.delegatee_table

      let last_epoch_delegatee_table ~(local_state : t) =
        !local_state.last_epoch_delegatee_table

      let current_block_production_keys t =
        Public_key.Compressed.Table.keys !t.Data.last_checked_slot_and_epoch
        |> Public_key.Compressed.Set.of_list

      let make_last_checked_slot_and_epoch_table old_table new_keys ~default =
        let module Set = Public_key.Compressed.Set in
        let module Table = Public_key.Compressed.Table in
        let last_checked_slot_and_epoch = Table.create () in
        Set.iter new_keys ~f:(fun pk ->
            let data = Option.value (Table.find old_table pk) ~default in
            Table.add_exn last_checked_slot_and_epoch ~key:pk ~data ) ;
        last_checked_slot_and_epoch

      let epoch_ledger_uuids_to_yojson
          Data.{ staking; next; genesis_state_hash } =
        `Assoc
          [ ("staking", `String (Uuid.to_string staking))
          ; ("next", `String (Uuid.to_string next))
          ; ( "genesis_state_hash"
            , Mina_base.State_hash.to_yojson genesis_state_hash )
          ]

      let epoch_ledger_uuids_from_file location =
        let open Yojson.Safe.Util in
        let open Result.Let_syntax in
        let json = Yojson.Safe.from_file location in
        let uuid str =
          Result.(
            map_error
              (try_with (fun () -> Uuid.of_string str))
              ~f:(fun ex -> Exn.to_string ex))
        in
        let%bind staking = json |> member "staking" |> to_string |> uuid in
        let%bind next = json |> member "next" |> to_string |> uuid in
        let%map genesis_state_hash =
          json |> member "genesis_state_hash" |> Mina_base.State_hash.of_yojson
        in
        Data.{ staking; next; genesis_state_hash }

      let create_epoch_ledger ~location ~context:(module Context : CONTEXT)
          ~genesis_epoch_ledger =
        let open Context in
        if Sys.file_exists location then (
          [%log info]
            ~metadata:[ ("location", `String location) ]
            "Loading epoch ledger from disk: $location" ;
          Snapshot.Ledger_snapshot.Ledger_db
            (Mina_ledger.Ledger.Db.create ~directory_name:location
               ~depth:constraint_constants.ledger_depth () ) )
        else Genesis_epoch_ledger (Lazy.force genesis_epoch_ledger)

      let create block_producer_pubkeys ~context:(module Context : CONTEXT)
          ~genesis_ledger ~genesis_epoch_data ~epoch_ledger_location
          ~genesis_state_hash =
        let open Context in
        (* TODO: remove this duplicate of the genesis ledger *)
        let genesis_epoch_ledger_staking, genesis_epoch_ledger_next =
          Option.value_map genesis_epoch_data
            ~default:(genesis_ledger, genesis_ledger)
            ~f:(fun { Genesis_epoch_data.staking; next } ->
              ( staking.ledger
              , Option.value_map next ~default:staking.ledger ~f:(fun next ->
                    next.ledger ) ) )
        in
        let epoch_ledger_uuids_location = epoch_ledger_location ^ ".json" in
        let create_new_uuids () =
          let epoch_ledger_uuids =
            Data.
              { staking = Uuid_unix.create ()
              ; next = Uuid_unix.create ()
              ; genesis_state_hash
              }
          in
          Yojson.Safe.to_file epoch_ledger_uuids_location
            (epoch_ledger_uuids_to_yojson epoch_ledger_uuids) ;
          epoch_ledger_uuids
        in
        let ledger_location uuid =
          epoch_ledger_location ^ Uuid.to_string uuid
        in
        let epoch_ledger_uuids =
          if Sys.file_exists epoch_ledger_uuids_location then (
            let epoch_ledger_uuids =
              match
                epoch_ledger_uuids_from_file epoch_ledger_uuids_location
              with
              | Ok res ->
                  res
              | Error str ->
                  [%log error]
                    "Failed to read epoch ledger uuids from file $path: \
                     $error. Creating new uuids.."
                    ~metadata:
                      [ ("path", `String epoch_ledger_uuids_location)
                      ; ("error", `String str)
                      ] ;
                  create_new_uuids ()
            in
            (*If the genesis hash matches and both the files are present. If only one of them is present then it could be stale data and might cause the node to never be able to bootstrap*)
            if
              Mina_base.State_hash.equal epoch_ledger_uuids.genesis_state_hash
                genesis_state_hash
            then epoch_ledger_uuids
            else
              (*Clean-up outdated epoch ledgers*)
              let staking_ledger_location =
                ledger_location epoch_ledger_uuids.staking
              in
              let next_ledger_location =
                ledger_location epoch_ledger_uuids.next
              in
              [%log info]
                "Cleaning up old epoch ledgers with genesis state $state_hash \
                 at locations $staking and $next"
                ~metadata:
                  [ ( "state_hash"
                    , Mina_base.State_hash.to_yojson
                        epoch_ledger_uuids.genesis_state_hash )
                  ; ("staking", `String staking_ledger_location)
                  ; ("next", `String next_ledger_location)
                  ] ;
              File_system.rmrf staking_ledger_location ;
              File_system.rmrf next_ledger_location ;
              create_new_uuids () )
          else create_new_uuids ()
        in
        let staking_epoch_ledger_location =
          ledger_location epoch_ledger_uuids.staking
        in
        let staking_epoch_ledger =
          create_epoch_ledger ~location:staking_epoch_ledger_location
            ~context:(module Context)
            ~genesis_epoch_ledger:genesis_epoch_ledger_staking
        in
        let next_epoch_ledger_location =
          ledger_location epoch_ledger_uuids.next
        in
        let next_epoch_ledger =
          create_epoch_ledger ~location:next_epoch_ledger_location
            ~context:(module Context)
            ~genesis_epoch_ledger:genesis_epoch_ledger_next
        in
        ref
          { Data.staking_epoch_snapshot =
              { Snapshot.ledger = staking_epoch_ledger
              ; delegatee_table =
                  Snapshot.Ledger_snapshot.compute_delegatee_table
                    block_producer_pubkeys staking_epoch_ledger
              }
          ; next_epoch_snapshot =
              { Snapshot.ledger = next_epoch_ledger
              ; delegatee_table =
                  Snapshot.Ledger_snapshot.compute_delegatee_table
                    block_producer_pubkeys next_epoch_ledger
              }
          ; last_checked_slot_and_epoch =
              make_last_checked_slot_and_epoch_table
                (Public_key.Compressed.Table.create ())
                block_producer_pubkeys ~default:(Epoch.zero, Slot.zero)
          ; last_epoch_delegatee_table = None
          ; epoch_ledger_uuids
          ; epoch_ledger_location
          }

      let block_production_keys_swap ~(constants : Constants.t) t
          block_production_pubkeys now =
        let old : Data.t = !t in
        let s { Snapshot.ledger; delegatee_table = _ } =
          { Snapshot.ledger
          ; delegatee_table =
              Snapshot.Ledger_snapshot.compute_delegatee_table
                block_production_pubkeys ledger
          }
        in
        t :=
          { Data.staking_epoch_snapshot = s old.staking_epoch_snapshot
          ; next_epoch_snapshot =
              s old.next_epoch_snapshot
              (* assume these keys are different and therefore we haven't checked any
               * slots or epochs *)
          ; last_checked_slot_and_epoch =
              make_last_checked_slot_and_epoch_table
                !t.Data.last_checked_slot_and_epoch block_production_pubkeys
                ~default:
                  ((* TODO: Be smarter so that we don't have to look at the slot before again *)
                   let epoch, slot =
                     Epoch_and_slot.of_time_exn now ~constants
                   in
                   ( epoch
                   , UInt32.(
                       if compare slot zero > 0 then sub slot one else slot) )
                  )
          ; last_epoch_delegatee_table = None
          ; epoch_ledger_uuids = old.epoch_ledger_uuids
          ; epoch_ledger_location = old.epoch_ledger_location
          }

      type snapshot_identifier = Staking_epoch_snapshot | Next_epoch_snapshot
      [@@deriving to_yojson, equal]

      let get_snapshot (t : t) id =
        match id with
        | Staking_epoch_snapshot ->
            !t.staking_epoch_snapshot
        | Next_epoch_snapshot ->
            !t.next_epoch_snapshot

      let set_snapshot (t : t) id v =
        match id with
        | Staking_epoch_snapshot ->
            !t.staking_epoch_snapshot <- v
        | Next_epoch_snapshot ->
            !t.next_epoch_snapshot <- v

      let reset_snapshot (t : t) id ledger =
        let delegatee_table =
          compute_delegatee_table_ledger_db
            (current_block_production_keys t)
            ledger
        in
        match id with
        | Staking_epoch_snapshot ->
            !t.staking_epoch_snapshot <-
              { delegatee_table
              ; ledger = Snapshot.Ledger_snapshot.Ledger_db ledger
              }
        | Next_epoch_snapshot ->
            !t.next_epoch_snapshot <-
              { delegatee_table
              ; ledger = Snapshot.Ledger_snapshot.Ledger_db ledger
              }

      let next_epoch_ledger (t : t) =
        Snapshot.ledger @@ get_snapshot t Next_epoch_snapshot

      let staking_epoch_ledger (t : t) =
        Snapshot.ledger @@ get_snapshot t Staking_epoch_snapshot

      let _seen_slot (t : t) epoch slot =
        let module Table = Public_key.Compressed.Table in
        let unseens =
          Table.to_alist !t.last_checked_slot_and_epoch
          |> List.filter_map ~f:(fun (pk, last_checked_epoch_and_slot) ->
                 let i =
                   Tuple2.compare ~cmp1:Epoch.compare ~cmp2:Slot.compare
                     last_checked_epoch_and_slot (epoch, slot)
                 in
                 if i > 0 then None
                 else if i = 0 then
                   (*vrf evaluation was stopped at this point because it was either the end of the epoch or the key won this slot; re-check this slot when staking keys are reset so that we don't skip producing block. This will not occur in the normal flow because [slot] will be greater than the last-checked-slot*)
                   Some pk
                 else (
                   Table.set !t.last_checked_slot_and_epoch ~key:pk
                     ~data:(epoch, slot) ;
                   Some pk ) )
        in
        match unseens with
        | [] ->
            `All_seen
        | nel ->
            `Unseen (Public_key.Compressed.Set.of_list nel)

      module For_tests = struct
        type nonrec snapshot_identifier = snapshot_identifier =
          | Staking_epoch_snapshot
          | Next_epoch_snapshot

        let set_snapshot = set_snapshot

        (* if all we're testing is the ledger sync, empty delegatee table sufficient *)
        let snapshot_of_ledger (ledger : Snapshot.Ledger_snapshot.t) :
            Snapshot.t =
          { ledger; delegatee_table = Public_key.Compressed.Table.create () }
      end
    end

    module Epoch_ledger = struct
      include Mina_base.Epoch_ledger

      let genesis ~ledger =
        { Poly.hash = genesis_ledger_hash ~ledger
        ; total_currency = genesis_ledger_total_currency ~ledger
        }

      let graphql_type () : ('ctx, Value.t option) Graphql_async.Schema.typ =
        let open Graphql_async in
        let open Schema in
        obj "epochLedger" ~fields:(fun _ ->
            [ field "hash"
                ~typ:
                  (non_null @@ Mina_base_unix.Graphql_scalars.LedgerHash.typ ())
                ~args:Arg.[]
                ~resolve:(fun _ { Poly.hash; _ } -> hash)
            ; field "totalCurrency"
                ~typ:(non_null @@ Currency_unix.Graphql_scalars.Amount.typ ())
                ~args:Arg.[]
                ~resolve:(fun _ { Poly.total_currency; _ } -> total_currency)
            ] )
    end

    module Vrf = struct
      include Consensus_vrf
      module T = Integrated

      type _ Snarky_backendless.Request.t +=
        | Winner_address :
            Mina_base.Account.Index.t Snarky_backendless.Request.t
        | Winner_pk : Public_key.Compressed.t Snarky_backendless.Request.t
        | Coinbase_receiver_pk :
            Public_key.Compressed.t Snarky_backendless.Request.t
        | Producer_private_key : Scalar.value Snarky_backendless.Request.t
        | Producer_public_key : Public_key.t Snarky_backendless.Request.t

      let%snarkydef.Snark_params.Tick get_vrf_evaluation
          ~(constraint_constants : Genesis_constants.Constraint_constants.t)
          shifted ~block_stake_winner ~block_creator ~ledger ~message =
        let open Mina_base in
        let open Snark_params.Tick in
        let%bind private_key =
          request_witness Scalar.typ (As_prover.return Producer_private_key)
        in
        let staker_addr = message.Message.delegator in
        let%bind account =
          with_label __LOC__ (fun () ->
              Frozen_ledger_hash.get ~depth:constraint_constants.ledger_depth
                ledger staker_addr )
        in
        let%bind () =
          [%with_label_ "Account is for the default token"] (fun () ->
              make_checked (fun () ->
                  Token_id.(
                    Checked.Assert.equal account.token_id
                      (Checked.constant default)) ) )
        in
        let%bind () =
          [%with_label_ "Block stake winner matches account pk"] (fun () ->
              Public_key.Compressed.Checked.Assert.equal block_stake_winner
                account.public_key )
        in
        let%bind () =
          [%with_label_ "Block creator matches delegate pk"] (fun () ->
              Public_key.Compressed.Checked.Assert.equal block_creator
                account.delegate )
        in
        let%bind delegate =
          [%with_label_ "Decompress delegate pk"] (fun () ->
              Public_key.decompress_var account.delegate )
        in
        let%map evaluation =
          with_label __LOC__ (fun () ->
              T.Checked.eval_and_check_public_key shifted ~private_key
                ~public_key:delegate message )
        in
        (evaluation, account)

      module Checked = struct
        let%snarkydef.Tick check
            ~(constraint_constants : Genesis_constants.Constraint_constants.t)
            shifted ~(epoch_ledger : Epoch_ledger.var) ~block_stake_winner
            ~block_creator ~global_slot ~seed =
          let open Snark_params.Tick in
          let%bind winner_addr =
            request_witness
              (Mina_base.Account.Index.Unpacked.typ
                 ~ledger_depth:constraint_constants.ledger_depth )
              (As_prover.return Winner_address)
          in
          let%bind result, winner_account =
            get_vrf_evaluation ~constraint_constants shifted
              ~ledger:epoch_ledger.hash ~block_stake_winner ~block_creator
              ~message:{ Message.global_slot; seed; delegator = winner_addr }
          in
          let my_stake = winner_account.balance in
          let%bind truncated_result = Output.Checked.truncate result in
          let%map satisifed =
            Threshold.Checked.is_satisfied ~my_stake
              ~total_stake:epoch_ledger.total_currency truncated_result
          in
          (satisifed, result, truncated_result, winner_account)
      end

      let eval = T.eval

      module Precomputed = struct
        let keypairs = Lazy.force Key_gen.Sample_keypairs.keypairs

        let genesis_winner = keypairs.(0)

        let genesis_stake_proof :
            genesis_epoch_ledger:Mina_ledger.Ledger.t Lazy.t -> Stake_proof.t =
         fun ~genesis_epoch_ledger ->
          let pk, sk = genesis_winner in
          let dummy_sparse_ledger =
            Mina_ledger.Sparse_ledger.of_ledger_subset_exn
              (Lazy.force genesis_epoch_ledger)
              [ Mina_base.(Account_id.create pk Token_id.default) ]
          in
          { delegator = 0
          ; delegator_pk = pk
          ; coinbase_receiver_pk = pk
          ; ledger = dummy_sparse_ledger
          ; producer_private_key = sk
          ; producer_public_key = Public_key.decompress_exn pk
          }

        let handler :
               constraint_constants:Genesis_constants.Constraint_constants.t
            -> genesis_epoch_ledger:Mina_ledger.Ledger.t Lazy.t
            -> Snark_params.Tick.Handler.t =
         fun ~constraint_constants ~genesis_epoch_ledger ->
          let pk, sk = genesis_winner in
          let dummy_sparse_ledger =
            Mina_ledger.Sparse_ledger.of_ledger_subset_exn
              (Lazy.force genesis_epoch_ledger)
              [ Mina_base.(Account_id.create pk Token_id.default) ]
          in
          let empty_pending_coinbase =
            Mina_base.Pending_coinbase.create
              ~depth:constraint_constants.pending_coinbase_depth ()
            |> Or_error.ok_exn
          in
          let ledger_handler =
            unstage (Mina_ledger.Sparse_ledger.handler dummy_sparse_ledger)
          in
          let pending_coinbase_handler =
            unstage
              (Mina_base.Pending_coinbase.handler
                 ~depth:constraint_constants.pending_coinbase_depth
                 empty_pending_coinbase ~is_new_stack:true )
          in
          let handlers =
            Snarky_backendless.Request.Handler.(
              push
                (push fail (create_single pending_coinbase_handler))
                (create_single ledger_handler))
          in
          fun (With { request; respond }) ->
            match request with
            | Winner_address ->
                respond (Provide 0)
            | Winner_pk ->
                respond (Provide pk)
            | Coinbase_receiver_pk ->
                respond (Provide pk)
            | Producer_private_key ->
                respond (Provide sk)
            | Producer_public_key ->
                respond (Provide (Public_key.decompress_exn pk))
            | _ ->
                respond
                  (Provide
                     (Snarky_backendless.Request.Handler.run handlers
                        [ "Ledger Handler"; "Pending Coinbase Handler" ]
                        request ) )
      end

      let check ~context:(module Context : CONTEXT)
          ~(global_slot : Mina_numbers.Global_slot_since_hard_fork.t) ~seed
          ~producer_private_key ~producer_public_key ~total_stake
          ~(get_delegators :
                Public_key.Compressed.t
             -> Mina_base.Account.t Mina_base.Account.Index.Table.t option ) =
        let open Context in
        let open Message in
        let open Interruptible.Let_syntax in
        let delegators =
          get_delegators producer_public_key
          |> Option.value_map ~f:Hashtbl.to_alist ~default:[]
        in
        let rec go acc = function
          | [] ->
              Interruptible.return acc
          | (delegator, (account : Mina_base.Account.t)) :: delegators ->
              let%bind () = Interruptible.return () in
              let vrf_result =
                T.eval ~constraint_constants ~private_key:producer_private_key
                  { global_slot; seed; delegator }
              in
              let truncated_vrf_result = Output.truncate vrf_result in
              [%log debug]
                "VRF result for delegator: $delegator, balance: $balance, \
                 amount: $amount, result: $result"
                ~metadata:
                  [ ( "delegator"
                    , `Int (Mina_base.Account.Index.to_int delegator) )
                  ; ( "delegator_pk"
                    , Public_key.Compressed.to_yojson account.public_key )
                  ; ("balance", `Int (Balance.to_nanomina_int account.balance))
                  ; ("amount", `Int (Amount.to_nanomina_int total_stake))
                  ; ( "result"
                    , `String
                        (* use sexp representation; int might be too small *)
                        ( Fold.string_bits truncated_vrf_result
                        |> Bignum_bigint.of_bit_fold_lsb
                        |> Bignum_bigint.sexp_of_t |> Sexp.to_string ) )
                  ] ;
              Mina_metrics.Counter.inc_one
                Mina_metrics.Consensus.vrf_evaluations ;
              if
                Threshold.is_satisfied ~my_stake:account.balance ~total_stake
                  truncated_vrf_result
              then
                let string_of_blake2 =
                  Blake2.(Fn.compose to_raw_string digest_string)
                in
                let vrf_eval = string_of_blake2 truncated_vrf_result in
                let this_vrf () =
                  go
                    (Some
                       ( `Vrf_eval vrf_eval
                       , `Vrf_output vrf_result
                       , `Delegator (account.public_key, delegator) ) )
                    delegators
                in
                match acc with
                | Some (`Vrf_eval prev_best_vrf_eval, _, _) ->
                    if String.compare prev_best_vrf_eval vrf_eval < 0 then
                      this_vrf ()
                    else go acc delegators
                | None ->
                    this_vrf ()
              else go acc delegators
        in
        go None delegators
    end

    module Optional_state_hash = struct
      [%%versioned
      module Stable = struct
        module V1 = struct
          type t = Mina_base.State_hash.Stable.V1.t option
          [@@deriving sexp, compare, hash, to_yojson]

          let to_latest = Fn.id
        end
      end]
    end

    module Epoch_data = struct
      include Mina_base.Epoch_data

      module Make (Lock_checkpoint : sig
        type t [@@deriving sexp, compare, hash, to_yojson]

        val typ : (Mina_base.State_hash.var, t) Typ.t

        type graphql_type

        val graphql_type : unit -> ('ctx, graphql_type) Graphql_async.Schema.typ

        val resolve : t -> graphql_type

        val to_input :
          t -> Snark_params.Tick.Field.t Random_oracle.Input.Chunked.t

        val null : t
      end) =
      struct
        open Snark_params

        module Value = struct
          type t =
            ( Epoch_ledger.Value.t
            , Epoch_seed.t
            , Mina_base.State_hash.t
            , Lock_checkpoint.t
            , Length.t )
            Poly.t
          [@@deriving sexp, compare, hash, to_yojson]
        end

        let typ : (var, Value.t) Typ.t =
          Typ.of_hlistable
            [ Epoch_ledger.typ
            ; Epoch_seed.typ
            ; Mina_base.State_hash.typ
            ; Lock_checkpoint.typ
            ; Length.typ
            ]
            ~var_to_hlist:Poly.to_hlist ~var_of_hlist:Poly.of_hlist
            ~value_to_hlist:Poly.to_hlist ~value_of_hlist:Poly.of_hlist

        let graphql_type name =
          let open Graphql_async in
          let open Schema in
          obj name ~fields:(fun _ ->
              [ field "ledger"
                  ~typ:(non_null @@ Epoch_ledger.graphql_type ())
                  ~args:Arg.[]
                  ~resolve:(fun _ { Poly.ledger; _ } -> ledger)
              ; field "seed"
                  ~typ:
                    (non_null @@ Mina_base_unix.Graphql_scalars.EpochSeed.typ ())
                  ~args:Arg.[]
                  ~resolve:(fun _ { Poly.seed; _ } -> seed)
              ; field "startCheckpoint"
                  ~typ:
                    (non_null @@ Mina_base_unix.Graphql_scalars.StateHash.typ ())
                  ~args:Arg.[]
                  ~resolve:(fun _ { Poly.start_checkpoint; _ } ->
                    start_checkpoint )
              ; field "lockCheckpoint"
                  ~typ:(Lock_checkpoint.graphql_type ())
                  ~args:Arg.[]
                  ~resolve:(fun _ { Poly.lock_checkpoint; _ } ->
                    Lock_checkpoint.resolve lock_checkpoint )
              ; field "epochLength"
                  ~typ:
                    (non_null @@ Mina_numbers_unix.Graphql_scalars.Length.typ ())
                  ~args:Arg.[]
                  ~resolve:(fun _ { Poly.epoch_length; _ } -> epoch_length)
              ] )

        let to_input
            ({ ledger; seed; start_checkpoint; lock_checkpoint; epoch_length } :
              Value.t ) =
          let open Random_oracle.Input.Chunked in
          List.reduce_exn ~f:append
            [ field (seed :> Tick.Field.t)
            ; field (start_checkpoint :> Tick.Field.t)
            ; Length.to_input epoch_length
            ; Epoch_ledger.to_input ledger
            ; Lock_checkpoint.to_input lock_checkpoint
            ]

        let var_to_input
            ({ ledger; seed; start_checkpoint; lock_checkpoint; epoch_length } :
              var ) =
          let open Random_oracle.Input.Chunked in
          List.reduce_exn ~f:append
            [ field (Epoch_seed.var_to_hash_packed seed)
            ; field (Mina_base.State_hash.var_to_hash_packed start_checkpoint)
            ; Length.Checked.to_input epoch_length
            ; Epoch_ledger.var_to_input ledger
            ; field (Mina_base.State_hash.var_to_hash_packed lock_checkpoint)
            ]

        let genesis ~(genesis_epoch_data : Genesis_epoch_data.Data.t) =
          { Poly.ledger = Epoch_ledger.genesis ~ledger:genesis_epoch_data.ledger
          ; seed = genesis_epoch_data.seed
          ; start_checkpoint = Mina_base.State_hash.(of_hash zero)
          ; lock_checkpoint = Lock_checkpoint.null
          ; epoch_length = Length.of_int 1
          }
      end

      module T = struct
        include Mina_base.State_hash

        let to_input (t : t) =
          Random_oracle.Input.Chunked.field (t :> Tick.Field.t)

        let null = Mina_base.State_hash.(of_hash zero)

        open Graphql_async
        open Schema

        type graphql_type = string

        let graphql_type () = non_null string

        let resolve = to_base58_check
      end

      module Staking = Make (T)
      module Next = Make (T)

      (* stable-versioned types are disallowed as functor application results
         we create them outside the results, and make sure they match the corresponding non-versioned types
      *)

      module Staking_value_versioned = struct
        module Value = struct
          module Lock_checkpoint = Mina_base.State_hash

          [%%versioned
          module Stable = struct
            module V1 = struct
              type t =
                ( Epoch_ledger.Value.Stable.V1.t
                , Epoch_seed.Stable.V1.t
                , Mina_base.State_hash.Stable.V1.t
                , Lock_checkpoint.Stable.V1.t
                , Length.Stable.V1.t )
                Poly.Stable.V1.t
              [@@deriving sexp, compare, equal, hash, yojson]

              let to_latest = Fn.id
            end
          end]

          let (_ : (Stable.Latest.t, Staking.Value.t) Type_equal.t) =
            Type_equal.T
        end
      end

      module Next_value_versioned = struct
        module Value = struct
          module Lock_checkpoint = Mina_base.State_hash

          [%%versioned
          module Stable = struct
            module V1 = struct
              type t =
                ( Epoch_ledger.Value.Stable.V1.t
                , Epoch_seed.Stable.V1.t
                , Mina_base.State_hash.Stable.V1.t
                , Lock_checkpoint.Stable.V1.t
                , Length.Stable.V1.t )
                Poly.Stable.V1.t
              [@@deriving sexp, compare, equal, hash, yojson]

              let to_latest = Fn.id
            end
          end]

          type _unused = unit constraint Stable.Latest.t = Next.Value.t
        end
      end

      let next_to_staking (next : Next.Value.t) : Staking.Value.t = next

      let update_pair
          ((staking_data, next_data) : Staking.Value.t * Next.Value.t)
          epoch_count ~prev_epoch ~next_epoch ~next_slot
          ~prev_protocol_state_hash ~producer_vrf_result ~snarked_ledger_hash
          ~genesis_ledger_hash ~total_currency ~(constants : Constants.t) =
        let next_staking_ledger =
          (*If snarked ledger hash is still the genesis ledger hash then the epoch ledger should continue to be `next_data.ledger`. This is because the epoch ledgers at genesis can be different from the genesis ledger*)
          if
            Mina_base.Frozen_ledger_hash.equal snarked_ledger_hash
              genesis_ledger_hash
          then next_data.ledger
          else { Epoch_ledger.Poly.hash = snarked_ledger_hash; total_currency }
        in
        let staking_data', next_data', epoch_count' =
          if Epoch.(next_epoch > prev_epoch) then
            ( next_to_staking next_data
            , { Poly.seed = next_data.seed
              ; ledger = next_staking_ledger
              ; start_checkpoint =
                  prev_protocol_state_hash
                  (* TODO: We need to make sure issue #2328 is properly addressed. *)
              ; lock_checkpoint = Mina_base.State_hash.(of_hash zero)
              ; epoch_length = Length.of_int 1
              }
            , Length.succ epoch_count )
          else (
            assert (Epoch.equal next_epoch prev_epoch) ;
            ( staking_data
            , Poly.
                { next_data with
                  epoch_length = Length.succ next_data.epoch_length
                }
            , epoch_count ) )
        in
        let curr_seed, curr_lock_checkpoint =
          if Slot.in_seed_update_range next_slot ~constants then
            ( Epoch_seed.update next_data'.seed producer_vrf_result
            , prev_protocol_state_hash )
          else (next_data'.seed, next_data'.lock_checkpoint)
        in
        let next_data'' =
          Poly.
            { next_data' with
              seed = curr_seed
            ; lock_checkpoint = curr_lock_checkpoint
            }
        in
        (staking_data', next_data'', epoch_count')
    end

    module Consensus_transition = struct
      module Value = Mina_numbers.Global_slot_since_hard_fork
      include Value

      type var = Checked.t

      let genesis = zero
    end

    module Consensus_time = struct
      (* since hard fork *)
      include Global_slot

      let to_string_hum = time_hum

      (* externally, we are only interested in when the slot starts *)
      let to_time ~(constants : Constants.t) t = start_time ~constants t

      (* create dummy block to split map on *)
      let get_old ~constants (t : Global_slot.t) : Global_slot.t =
        let ( `Acceptable_network_delay _
            , `Gc_width _
            , `Gc_width_epoch gc_width_epoch
            , `Gc_width_slot gc_width_slot
            , `Gc_interval _ ) =
          Constants.gc_parameters constants
        in
        let gs = of_epoch_and_slot ~constants (gc_width_epoch, gc_width_slot) in
        if Global_slot.(t < gs) then
          (* block not beyond gc_width *)
          Global_slot.zero ~constants
        else
          (* subtract epoch, slot components of gc_width *)
          Global_slot.diff ~constants t (gc_width_epoch, gc_width_slot)

      let to_uint32 t =
        Global_slot.slot_number t
        |> Mina_numbers.Global_slot_since_hard_fork.to_uint32

      let to_global_slot = slot_number

      let of_global_slot ~(constants : Constants.t) slot =
        of_slot_number ~constants slot
    end

    [%%if true]

    module Min_window_density = struct
      (* Three cases for updating the densities of sub-windows
         - same sub-window, then add 1 to the sub-window densities
         - passed a few sub_windows, but didn't skip a window, then
         assign 0 to all the skipped sub-windows, then mark next sub-window density to be 1
         - skipped more than a window, set every sub-window to be 0 and mark next sub-window density to be 1
      *)

      let update_min_window_density ~incr_window ~constants ~prev_global_slot
          ~next_global_slot ~prev_sub_window_densities ~prev_min_window_density
          =
        (* This function takes the previous window (prev_sub_window_densities) and the next_global_slot
           (e.g. the slot of the new block) and returns minimum window density and the new block's
           window (i.e. the next window).

           The current window is obtained by projecting the previous window to the next_global_slot
           as described in the Mina consensus spec.

           Next, we use the current window and prev_min_window_density to compute the minimum window density.

           Finally, we update the current window to obtain the next window that accounts for the presenence
           of the new block.  Note that we only increment the block's sub-window when the incr_window
           parameter is true, which happens when creating a new block, but not when evaluating virtual
           minimum window densities (a.k.a. the relative minimum window density) for the long-range fork rule.

           In the following code, we deal with three different windows
           * Previous window - the previous window
           (prev_global_sub_window - sub_windows_per_window, prev_global_sub_window]

           * Current window  - the projected window used to compute the minimum window density
           [next_global_sub_window - sub_windows_per_window, next_global_sub_window)

           * Next window     - the new (or virtual) block's window that is returned
           (next_global_sub_window - sub_windows_per_window, next_global_sub_window]

           All of these are derived from prev_sub_window_densities using ring-shifting and relative sub-window indexes.
        *)
        let prev_global_sub_window =
          Global_sub_window.of_global_slot ~constants prev_global_slot
        in
        let next_global_sub_window =
          Global_sub_window.of_global_slot ~constants next_global_slot
        in
        (*
          Compute the relative sub-window indexes in [0, sub_windows_per_window) needed for ring-shifting
         *)
        let prev_relative_sub_window =
          Global_sub_window.sub_window ~constants prev_global_sub_window
        in
        let next_relative_sub_window =
          Global_sub_window.sub_window ~constants next_global_sub_window
        in

        let same_sub_window =
          Global_sub_window.equal prev_global_sub_window next_global_sub_window
        in

        (* This function checks whether the current window overlaps with the previous window.
         *   N.B. this requires the precondition that next_global_sub_window >= prev_global_sub_window
         *        whenever update_min_window_density is called.
         *)
        let overlapping_window =
          Global_sub_window.(
            add prev_global_sub_window
              (constant constants.sub_windows_per_window)
            >= next_global_sub_window)
        in

        (* Compute the current window (equivalent to ring-shifting)
           If we are not in the same sub-window and the previous window
           and the current windows overlap, then we zero the densities
           between, and not including, prev and next (relative).
        *)
        let current_sub_window_densities =
          List.mapi prev_sub_window_densities ~f:(fun i density ->
              let gt_prev_sub_window =
                Sub_window.(of_int i > prev_relative_sub_window)
              in
              let lt_next_sub_window =
                Sub_window.(of_int i < next_relative_sub_window)
              in
              let within_range =
                if
                  UInt32.compare prev_relative_sub_window
                    next_relative_sub_window
                  < 0
                then gt_prev_sub_window && lt_next_sub_window
                else gt_prev_sub_window || lt_next_sub_window
              in
              if same_sub_window then density
              else if overlapping_window && not within_range then density
              else Length.zero )
        in
        let current_window_density =
          List.fold current_sub_window_densities ~init:Length.zero ~f:Length.add
        in

        (* Compute minimum window density, taking into account the grace-period *)
        let min_window_density =
          if
            same_sub_window
            || Mina_numbers.Global_slot_since_hard_fork.compare
                 (Global_slot.slot_number next_global_slot)
                 constants.grace_period_end
               < 0
          then prev_min_window_density
          else Length.min current_window_density prev_min_window_density
        in

        (* Compute the next window by mutating the current window *)
        let next_sub_window_densities =
          List.mapi current_sub_window_densities ~f:(fun i density ->
              let is_next_sub_window =
                Sub_window.(of_int i = next_relative_sub_window)
              in
              if is_next_sub_window then
                let f = if incr_window then Length.succ else Fn.id in
                if same_sub_window then f density else f Length.zero
              else density )
        in

        (* Final result is the min window density and window for the new (or virtual) block *)
        (min_window_density, next_sub_window_densities)

      module Checked = struct
        let%snarkydef.Tick update_min_window_density
            ~(constants : Constants.var) ~prev_global_slot ~next_global_slot
            ~prev_sub_window_densities ~prev_min_window_density =
          (* Please see Min_window_density.update_min_window_density for documentation *)
          let open Tick in
          let open Tick.Checked.Let_syntax in
          let%bind prev_global_sub_window =
            Global_sub_window.Checked.of_global_slot ~constants prev_global_slot
          in
          let%bind next_global_sub_window =
            Global_sub_window.Checked.of_global_slot ~constants next_global_slot
          in
          let%bind prev_relative_sub_window =
            Global_sub_window.Checked.sub_window ~constants
              prev_global_sub_window
          in
          let%bind next_relative_sub_window =
            Global_sub_window.Checked.sub_window ~constants
              next_global_sub_window
          in
          let%bind same_sub_window =
            Global_sub_window.Checked.equal prev_global_sub_window
              next_global_sub_window
          in
          let%bind overlapping_window =
            Global_sub_window.Checked.(
              let%bind x =
                add prev_global_sub_window constants.sub_windows_per_window
              in
              x >= next_global_sub_window)
          in
          let if_ cond ~then_ ~else_ =
            let%bind cond = cond and then_ = then_ and else_ = else_ in
            Length.Checked.if_ cond ~then_ ~else_
          in
          let%bind current_sub_window_densities =
            Checked.List.mapi prev_sub_window_densities ~f:(fun i density ->
                let%bind gt_prev_sub_window =
                  Sub_window.Checked.(
                    constant (UInt32.of_int i) > prev_relative_sub_window)
                in
                let%bind lt_next_sub_window =
                  Sub_window.Checked.(
                    constant (UInt32.of_int i) < next_relative_sub_window)
                in
                let%bind within_range =
                  Sub_window.Checked.(
                    let if_ cond ~then_ ~else_ =
                      let%bind cond = cond
                      and then_ = then_
                      and else_ = else_ in
                      Boolean.if_ cond ~then_ ~else_
                    in
                    if_
                      (prev_relative_sub_window < next_relative_sub_window)
                      ~then_:Boolean.(gt_prev_sub_window &&& lt_next_sub_window)
                      ~else_:Boolean.(gt_prev_sub_window ||| lt_next_sub_window))
                in
                if_
                  (Checked.return same_sub_window)
                  ~then_:(Checked.return density)
                  ~else_:
                    (if_
                       Boolean.(overlapping_window && not within_range)
                       ~then_:(Checked.return density)
                       ~else_:(Checked.return Length.Checked.zero) ) )
          in
          let%bind current_window_density =
            Checked.List.fold current_sub_window_densities
              ~init:Length.Checked.zero ~f:Length.Checked.add
          in
          let%bind min_window_density =
            let%bind in_grace_period =
              Global_slot.Checked.( < ) next_global_slot
                (Global_slot.Checked.of_slot_number ~constants
                   constants.grace_period_end )
            in
            if_
              Boolean.(same_sub_window ||| in_grace_period)
              ~then_:(Checked.return prev_min_window_density)
              ~else_:
                (Length.Checked.min current_window_density
                   prev_min_window_density )
          in
          let%bind next_sub_window_densities =
            Checked.List.mapi current_sub_window_densities ~f:(fun i density ->
                let%bind is_next_sub_window =
                  Sub_window.Checked.(
                    constant (UInt32.of_int i) = next_relative_sub_window)
                in
                if_
                  (Checked.return is_next_sub_window)
                  ~then_:
                    (if_
                       (Checked.return same_sub_window)
                       ~then_:Length.Checked.(succ density)
                       ~else_:Length.Checked.(succ zero) )
                  ~else_:(Checked.return density) )
          in
          return (min_window_density, next_sub_window_densities)
      end

      let%test_module "Min window length tests" =
        ( module struct
          (* This is the reference implementation, which is much more readable than
             the actual implementation. The reason this one is not implemented is because
             array-indexing is not supported in Snarky. We could use list-indexing, but it
             takes O(n) instead of O(1).
          *)

          let update_min_window_density_reference_implementation ~constants
              ~prev_global_slot ~next_global_slot ~prev_sub_window_densities
              ~prev_min_window_density =
            let prev_global_sub_window =
              Global_sub_window.of_global_slot ~constants prev_global_slot
            in
            let next_global_sub_window =
              Global_sub_window.of_global_slot ~constants next_global_slot
            in
            let sub_window_diff =
              UInt32.(
                to_int
                @@ min (succ constants.sub_windows_per_window)
                @@ Global_sub_window.sub next_global_sub_window
                     prev_global_sub_window)
            in
            let n = Array.length prev_sub_window_densities in
            let current_sub_window_densities =
              Array.init n ~f:(fun i ->
                  if i + sub_window_diff < n then
                    prev_sub_window_densities.(i + sub_window_diff)
                  else Length.zero )
            in
            let current_window_density =
              Array.fold current_sub_window_densities ~init:Length.zero
                ~f:Length.add
            in
            let min_window_density =
              if
                sub_window_diff = 0
                || Mina_numbers.Global_slot_since_hard_fork.compare
                     (Global_slot.slot_number next_global_slot)
                     constants.grace_period_end
                   < 0
              then prev_min_window_density
              else Length.min current_window_density prev_min_window_density
            in
            current_sub_window_densities.(n - 1) <-
              Length.succ current_sub_window_densities.(n - 1) ;
            (min_window_density, current_sub_window_densities)

          let constants = Lazy.force Constants.for_unit_tests

          (* converting the input for actual implementation to the input required by the
             reference implementation *)
          let actual_to_reference ~prev_global_slot ~prev_sub_window_densities =
            let prev_global_sub_window =
              Global_sub_window.of_global_slot ~constants prev_global_slot
            in
            let prev_relative_sub_window =
              Sub_window.to_int
              @@ Global_sub_window.sub_window ~constants prev_global_sub_window
            in
            List.to_array
            @@ List.drop prev_sub_window_densities prev_relative_sub_window
            @ List.take prev_sub_window_densities prev_relative_sub_window
            @ [ List.nth_exn prev_sub_window_densities prev_relative_sub_window
              ]

          (* slot_diff are generated in such a way so that we can test different cases
             in the update function, I use a weighted union to generate it.
             weight | range of the slot diff
             1      | [0*slots_per_sub_window, 1*slots_per_sub_window)
             1/4    | [1*slots_per_sub_window, 2*slots_per_sub_window)
             1/9    | [2*slots_per_sub_window, 3*slots_per_sub_window)
             ...
             1/n^2  | [n*slots_per_sub_window, (n+1)*slots_per_sub_window)
          *)
          let gen_slot_diff =
            let to_int = Length.to_int in
            Quickcheck.Generator.weighted_union
            @@ List.init
                 (2 * to_int constants.sub_windows_per_window)
                 ~f:(fun i ->
                   ( 1.0 /. (Float.of_int (i + 1) ** 2.)
                   , Core.Int.gen_incl
                       (i * to_int constants.slots_per_sub_window)
                       ((i + 1) * to_int constants.slots_per_sub_window) ) )

          let num_global_slots_to_test = 1

          (* generate an initial global_slot and a list of successive global_slot following
             the initial slot. The length of the list is fixed because this same list would
             also passed into a snarky computation, and the *Typ* of the list requires a
             fixed length. *)
          let gen_global_slots :
              (Global_slot.t * Global_slot.t list) Quickcheck.Generator.t =
            let open Quickcheck.Generator in
            let open Quickcheck.Generator.Let_syntax in
            let module GS = Mina_numbers.Global_slot_since_hard_fork in
            let%bind prev_global_slot = small_positive_int in
            let%bind slot_diffs =
              Core.List.gen_with_length num_global_slots_to_test gen_slot_diff
            in
            let _, global_slots =
              List.fold slot_diffs ~init:(prev_global_slot, [])
                ~f:(fun (prev_global_slot, acc) slot_diff ->
                  let next_global_slot = prev_global_slot + slot_diff in
                  (next_global_slot, next_global_slot :: acc) )
            in
            return
              ( Global_slot.of_slot_number ~constants
                  (GS.of_int prev_global_slot)
              , List.map global_slots ~f:(fun s ->
                    Global_slot.of_slot_number ~constants (GS.of_int s) )
                |> List.rev )

          let gen_length =
            Quickcheck.Generator.union
            @@ List.init (Length.to_int constants.slots_per_sub_window)
                 ~f:(fun n -> Quickcheck.Generator.return @@ Length.of_int n)

          let gen_min_window_density =
            let open Quickcheck.Generator in
            let open Quickcheck.Generator.Let_syntax in
            let%bind prev_sub_window_densities =
              list_with_length
                (Length.to_int constants.sub_windows_per_window)
                gen_length
            in
            let min_window_density =
              let initial xs = List.(rev (tl_exn (rev xs))) in
              List.fold
                (initial prev_sub_window_densities)
                ~init:Length.zero ~f:Length.add
            in
            return (min_window_density, prev_sub_window_densities)

          let gen =
            Quickcheck.Generator.tuple2 gen_global_slots gen_min_window_density

          let update_several_times ~f ~prev_global_slot ~next_global_slots
              ~prev_sub_window_densities ~prev_min_window_density ~constants =
            List.fold next_global_slots
              ~init:
                ( prev_global_slot
                , prev_sub_window_densities
                , prev_min_window_density )
              ~f:(fun
                   ( prev_global_slot
                   , prev_sub_window_densities
                   , prev_min_window_density )
                   next_global_slot
                 ->
                let min_window_density, sub_window_densities =
                  f ~constants ~prev_global_slot ~next_global_slot
                    ~prev_sub_window_densities ~prev_min_window_density
                in
                (next_global_slot, sub_window_densities, min_window_density) )

          let update_several_times_checked ~f ~prev_global_slot
              ~next_global_slots ~prev_sub_window_densities
              ~prev_min_window_density ~constants =
            let open Tick.Checked in
            let open Tick.Checked.Let_syntax in
            List.fold next_global_slots
              ~init:
                ( prev_global_slot
                , prev_sub_window_densities
                , prev_min_window_density )
              ~f:(fun
                   ( prev_global_slot
                   , prev_sub_window_densities
                   , prev_min_window_density )
                   next_global_slot
                 ->
                let%bind min_window_density, sub_window_densities =
                  f ~constants ~prev_global_slot ~next_global_slot
                    ~prev_sub_window_densities ~prev_min_window_density
                in
                return
                  (next_global_slot, sub_window_densities, min_window_density) )

          let%test_unit "the actual implementation is equivalent to the \
                         reference implementation" =
            Quickcheck.test ~trials:100 gen
              ~f:(fun
                   ( ((prev_global_slot : Global_slot.t), next_global_slots)
                   , (prev_min_window_density, prev_sub_window_densities) )
                 ->
                let _, _, min_window_density1 =
                  update_several_times
                    ~f:(update_min_window_density ~incr_window:true)
                    ~prev_global_slot ~next_global_slots
                    ~prev_sub_window_densities ~prev_min_window_density
                    ~constants
                in
                let _, _, min_window_density2 =
                  update_several_times
                    ~f:update_min_window_density_reference_implementation
                    ~prev_global_slot ~next_global_slots
                    ~prev_sub_window_densities:
                      (actual_to_reference ~prev_global_slot
                         ~prev_sub_window_densities )
                    ~prev_min_window_density ~constants
                in
                assert (Length.(equal min_window_density1 min_window_density2)) )

          let%test_unit "Inside snark computation is equivalent to outside \
                         snark computation" =
            Quickcheck.test ~trials:100 gen
              ~f:(fun (slots, min_window_densities) ->
                Test_util.test_equal
                  (Typ.tuple3
                     (Typ.tuple2 Global_slot.typ
                        (Typ.list ~length:num_global_slots_to_test
                           Global_slot.typ ) )
                     (Typ.tuple2 Length.typ
                        (Typ.list
                           ~length:
                             (Length.to_int constants.sub_windows_per_window)
                           Length.typ ) )
                     Constants.typ )
                  (Typ.tuple3 Global_slot.typ
                     (Typ.list
                        ~length:(Length.to_int constants.sub_windows_per_window)
                        Length.typ )
                     Length.typ )
                  (fun ( (prev_global_slot, next_global_slots)
                       , (prev_min_window_density, prev_sub_window_densities)
                       , constants ) ->
                    update_several_times_checked
                      ~f:Checked.update_min_window_density ~prev_global_slot
                      ~next_global_slots ~prev_sub_window_densities
                      ~prev_min_window_density ~constants )
                  (fun ( (prev_global_slot, next_global_slots)
                       , (prev_min_window_density, prev_sub_window_densities)
                       , constants ) ->
                    update_several_times
                      ~f:(update_min_window_density ~incr_window:true)
                      ~prev_global_slot ~next_global_slots
                      ~prev_sub_window_densities ~prev_min_window_density
                      ~constants )
                  (slots, min_window_densities, constants) )
        end )
    end

    [%%else]

    module Min_window_density = struct
      let update_min_window_density ~constants:_ ~prev_global_slot:_
          ~next_global_slot:_ ~prev_sub_window_densities
          ~prev_min_window_density =
        (prev_min_window_density, prev_sub_window_densities)

      module Checked = struct
        let update_min_window_density ~constants:_ ~prev_global_slot:_
            ~next_global_slot:_ ~prev_sub_window_densities
            ~prev_min_window_density =
          Tick.Checked.return
            (prev_min_window_density, prev_sub_window_densities)
      end
    end

    [%%endif]

    (* We have a list of state hashes. When we extend the blockchain,
       we see if the **previous** state should be saved as a checkpoint.
       This is because we have convenient access to the entire previous
       protocol state hash.

       We divide the slots of an epoch into "checkpoint windows": chunks of
       size [checkpoint_window_size]. The goal is to record the first block
       in a given window as a check-point if there are any blocks in that
       window, and zero checkpoints if the window was empty.

       To that end, we store in each state a bit [checkpoint_window_filled] which
       is true iff there has already been a state in the history of the given state
       which is in the same checkpoint window as the given state.
    *)
    module Consensus_state = struct
      module Poly = struct
        [%%versioned
        module Stable = struct
          module V1 = struct
            type ( 'length
                 , 'vrf_output
                 , 'amount
                 , 'global_slot
                 , 'global_slot_since_genesis
                 , 'staking_epoch_data
                 , 'next_epoch_data
                 , 'bool
                 , 'pk )
                 t =
                  ( 'length
                  , 'vrf_output
                  , 'amount
                  , 'global_slot
                  , 'global_slot_since_genesis
                  , 'staking_epoch_data
                  , 'next_epoch_data
                  , 'bool
                  , 'pk )
                  A.Data.Consensus_state.Poly.V1.t =
              { blockchain_length : 'length
              ; epoch_count : 'length
              ; min_window_density : 'length
              ; sub_window_densities : 'length list
              ; last_vrf_output : 'vrf_output
              ; total_currency : 'amount
              ; curr_global_slot_since_hard_fork : 'global_slot
              ; global_slot_since_genesis : 'global_slot_since_genesis
              ; staking_epoch_data : 'staking_epoch_data
              ; next_epoch_data : 'next_epoch_data
              ; has_ancestor_in_same_checkpoint_window : 'bool
              ; block_stake_winner : 'pk
              ; block_creator : 'pk
              ; coinbase_receiver : 'pk
              ; supercharge_coinbase : 'bool
              }
            [@@deriving sexp, equal, compare, hash, yojson, fields, hlist]
          end
        end]
      end

      module Value = struct
        [%%versioned
        module Stable = struct
          module V2 = struct
            type t =
              ( Length.Stable.V1.t
              , Vrf.Output.Truncated.Stable.V1.t
              , Amount.Stable.V1.t
              , Global_slot.Stable.V1.t
              , Mina_numbers.Global_slot_since_genesis.Stable.V1.t
              , Epoch_data.Staking_value_versioned.Value.Stable.V1.t
              , Epoch_data.Next_value_versioned.Value.Stable.V1.t
              , bool
              , Public_key.Compressed.Stable.V1.t )
              Poly.Stable.V1.t
            [@@deriving sexp, equal, compare, hash, yojson]

            let to_latest = Fn.id
          end
        end]

        module For_tests = struct
          let with_global_slot_since_genesis (state : t) slot_number =
            let global_slot_since_genesis :
                Mina_numbers.Global_slot_since_genesis.t =
              slot_number
            in
            { state with global_slot_since_genesis }
        end
      end

      open Snark_params.Tick

      type var =
        ( Length.Checked.t
        , Vrf.Output.Truncated.var
        , Amount.var
        , Global_slot.Checked.t
        , Mina_numbers.Global_slot_since_genesis.Checked.t
        , Epoch_data.var
        , Epoch_data.var
        , Boolean.var
        , Public_key.Compressed.var )
        Poly.t

      let typ ~(constraint_constants : Genesis_constants.Constraint_constants.t)
          : (var, Value.t) Typ.t =
        let sub_windows_per_window =
          constraint_constants.sub_windows_per_window
        in
        Snark_params.Tick.Typ.of_hlistable
          [ Length.typ
          ; Length.typ
          ; Length.typ
          ; Typ.list ~length:sub_windows_per_window Length.typ
          ; Vrf.Output.Truncated.typ
          ; Amount.typ
          ; Global_slot.typ
          ; Mina_numbers.Global_slot_since_genesis.typ
          ; Epoch_data.Staking.typ
          ; Epoch_data.Next.typ
          ; Boolean.typ
          ; Public_key.Compressed.typ
          ; Public_key.Compressed.typ
          ; Public_key.Compressed.typ
          ; Boolean.typ
          ]
          ~var_to_hlist:Poly.to_hlist ~var_of_hlist:Poly.of_hlist
          ~value_to_hlist:Poly.to_hlist ~value_of_hlist:Poly.of_hlist

      let to_input
          ({ Poly.blockchain_length
           ; epoch_count
           ; min_window_density
           ; sub_window_densities
           ; last_vrf_output
           ; total_currency
           ; curr_global_slot_since_hard_fork
           ; global_slot_since_genesis
           ; staking_epoch_data
           ; next_epoch_data
           ; has_ancestor_in_same_checkpoint_window
           ; block_stake_winner
           ; block_creator
           ; coinbase_receiver
           ; supercharge_coinbase
           } :
            Value.t ) =
        let open Random_oracle.Input.Chunked in
        List.reduce_exn ~f:append
          [ Length.to_input blockchain_length
          ; Length.to_input epoch_count
          ; Length.to_input min_window_density
          ; List.reduce_exn ~f:append
              (List.map ~f:Length.to_input sub_window_densities)
          ; Vrf.Output.Truncated.to_input last_vrf_output
          ; Amount.to_input total_currency
          ; Global_slot.to_input curr_global_slot_since_hard_fork
          ; Mina_numbers.Global_slot_since_genesis.to_input
              global_slot_since_genesis
          ; packed
              ( Mina_base.Util.field_of_bool
                  has_ancestor_in_same_checkpoint_window
              , 1 )
          ; packed (Mina_base.Util.field_of_bool supercharge_coinbase, 1)
          ; Epoch_data.Staking.to_input staking_epoch_data
          ; Epoch_data.Next.to_input next_epoch_data
          ; Public_key.Compressed.to_input block_stake_winner
          ; Public_key.Compressed.to_input block_creator
          ; Public_key.Compressed.to_input coinbase_receiver
          ]

      let var_to_input
          ({ Poly.blockchain_length
           ; epoch_count
           ; min_window_density
           ; sub_window_densities
           ; last_vrf_output
           ; total_currency
           ; curr_global_slot_since_hard_fork
           ; global_slot_since_genesis
           ; staking_epoch_data
           ; next_epoch_data
           ; has_ancestor_in_same_checkpoint_window
           ; block_stake_winner
           ; block_creator
           ; coinbase_receiver
           ; supercharge_coinbase
           } :
            var ) =
        let open Random_oracle.Input.Chunked in
        List.reduce_exn ~f:append
          [ Length.Checked.to_input blockchain_length
          ; Length.Checked.to_input epoch_count
          ; Length.Checked.to_input min_window_density
          ; List.reduce_exn ~f:append
              (List.map ~f:Length.Checked.to_input sub_window_densities)
          ; Vrf.Output.Truncated.var_to_input last_vrf_output
          ; Amount.var_to_input total_currency
          ; Global_slot.Checked.to_input curr_global_slot_since_hard_fork
          ; Mina_numbers.Global_slot_since_genesis.Checked.to_input
              global_slot_since_genesis
          ; packed
              ((has_ancestor_in_same_checkpoint_window :> Tick.Field.Var.t), 1)
          ; packed ((supercharge_coinbase :> Tick.Field.Var.t), 1)
          ; Epoch_data.Staking.var_to_input staking_epoch_data
          ; Epoch_data.Next.var_to_input next_epoch_data
          ; Public_key.Compressed.Checked.to_input block_stake_winner
          ; Public_key.Compressed.Checked.to_input block_creator
          ; Public_key.Compressed.Checked.to_input coinbase_receiver
          ]

      let global_slot { Poly.curr_global_slot_since_hard_fork; _ } =
        curr_global_slot_since_hard_fork

      let checkpoint_window ~(constants : Constants.t) (slot : Global_slot.t) =
        UInt32.Infix.(
          ( Mina_numbers.Global_slot_since_hard_fork.to_uint32
          @@ Global_slot.slot_number slot )
          / constants.checkpoint_window_size_in_slots)

      let same_checkpoint_window_unchecked ~constants slot1 slot2 =
        UInt32.equal
          (checkpoint_window slot1 ~constants)
          (checkpoint_window slot2 ~constants)

      let update ~(constants : Constants.t)
          ~(previous_consensus_state : Value.t)
          ~(consensus_transition : Consensus_transition.t)
          ~(previous_protocol_state_hash : Mina_base.State_hash.t)
          ~(supply_increase : Currency.Amount.Signed.t)
          ~(snarked_ledger_hash : Mina_base.Frozen_ledger_hash.t)
          ~(genesis_ledger_hash : Mina_base.Frozen_ledger_hash.t)
          ~(producer_vrf_result : Random_oracle.Digest.t)
          ~(block_stake_winner : Public_key.Compressed.t)
          ~(block_creator : Public_key.Compressed.t)
          ~(coinbase_receiver : Public_key.Compressed.t)
          ~(supercharge_coinbase : bool) : Value.t Or_error.t =
        let open Or_error.Let_syntax in
        let prev_epoch, prev_slot =
          Global_slot.to_epoch_and_slot
            previous_consensus_state.curr_global_slot_since_hard_fork
        in
        let next_global_slot =
          Global_slot.of_slot_number consensus_transition ~constants
        in
        let next_epoch, next_slot =
          Global_slot.to_epoch_and_slot next_global_slot
        in
        let%bind slot_diff =
          Global_slot.diff_slots next_global_slot
            previous_consensus_state.curr_global_slot_since_hard_fork
          |> Option.value_map
               ~default:
                 (Or_error.errorf
                    !"Next global slot %{sexp: Global_slot.t} smaller than \
                      current global slot %{sexp: Global_slot.t}"
                    next_global_slot
                    previous_consensus_state.curr_global_slot_since_hard_fork )
               ~f:(fun diff -> Ok diff)
        in
        let%map total_currency =
          let total, `Overflow overflow =
            Amount.add_signed_flagged previous_consensus_state.total_currency
              supply_increase
          in
          if overflow then
            Or_error.errorf
              !"New total currency less than zero. supply_increase: %{sexp: \
                Amount.Signed.t} previous total currency: %{sexp: Amount.t}"
              supply_increase previous_consensus_state.total_currency
          else Ok total
        and () =
          if
            Consensus_transition.(
              equal consensus_transition Consensus_transition.genesis)
            || Global_slot.(
                 previous_consensus_state.curr_global_slot_since_hard_fork
                 < next_global_slot)
          then Ok ()
          else
            Or_error.errorf
              !"(epoch, slot) did not increase. prev=%{sexp:Epoch.t * Slot.t}, \
                next=%{sexp:Epoch.t * Slot.t}"
              (prev_epoch, prev_slot) (next_epoch, next_slot)
        in
        let staking_epoch_data, next_epoch_data, epoch_count =
          Epoch_data.update_pair ~constants
            ( previous_consensus_state.staking_epoch_data
            , previous_consensus_state.next_epoch_data )
            previous_consensus_state.epoch_count ~prev_epoch ~next_epoch
            ~next_slot ~prev_protocol_state_hash:previous_protocol_state_hash
            ~producer_vrf_result ~snarked_ledger_hash ~genesis_ledger_hash
            ~total_currency
        in
        let min_window_density, sub_window_densities =
          Min_window_density.update_min_window_density ~constants
            ~incr_window:true
            ~prev_global_slot:
              previous_consensus_state.curr_global_slot_since_hard_fork
            ~next_global_slot
            ~prev_sub_window_densities:
              previous_consensus_state.sub_window_densities
            ~prev_min_window_density:previous_consensus_state.min_window_density
        in
        { Poly.blockchain_length =
            Length.succ previous_consensus_state.blockchain_length
        ; epoch_count
        ; min_window_density
        ; sub_window_densities
        ; last_vrf_output = Vrf.Output.truncate producer_vrf_result
        ; total_currency
        ; curr_global_slot_since_hard_fork = next_global_slot
        ; global_slot_since_genesis =
            Mina_numbers.Global_slot_since_genesis.add
              previous_consensus_state.global_slot_since_genesis slot_diff
        ; staking_epoch_data
        ; next_epoch_data
        ; has_ancestor_in_same_checkpoint_window =
            same_checkpoint_window_unchecked ~constants
              (Global_slot.create ~constants ~epoch:prev_epoch ~slot:prev_slot)
              (Global_slot.create ~constants ~epoch:next_epoch ~slot:next_slot)
        ; block_stake_winner
        ; block_creator
        ; coinbase_receiver
        ; supercharge_coinbase
        }

      let same_checkpoint_window ~(constants : Constants.var)
          ~prev:(slot1 : Global_slot.Checked.t)
          ~next:(slot2 : Global_slot.Checked.t) =
        let module Slot = Mina_numbers.Global_slot_since_hard_fork in
        let slot1 : Slot.Checked.t = Global_slot.slot_number slot1 in
        let checkpoint_window_size_in_slots =
          constants.checkpoint_window_size_in_slots
        in
        let%bind _q1, r1 =
          Slot.Checked.div_mod slot1
            (Slot.Checked.Unsafe.of_field
               (Length.Checked.to_field checkpoint_window_size_in_slots) )
        in
        let next_window_start =
          Run.Field.(
            Slot.Checked.to_field slot1
            - Slot.Checked.to_field r1
            + Length.Checked.to_field checkpoint_window_size_in_slots)
        in
        Slot.Checked.( < )
          (Global_slot.slot_number slot2)
          (Slot.Checked.Unsafe.of_field next_window_start)

      let same_checkpoint_window ~constants ~prev ~next =
        same_checkpoint_window ~constants ~prev ~next

      let negative_one ~genesis_ledger
          ~(genesis_epoch_data : Genesis_epoch_data.t)
          ~(constants : Constants.t)
          ~(constraint_constants : Genesis_constants.Constraint_constants.t) =
        let max_sub_window_density = constants.slots_per_sub_window in
        let max_window_density = constants.slots_per_window in
        let blockchain_length, global_slot_since_genesis =
          match constraint_constants.fork with
          | None ->
              (Length.zero, Mina_numbers.Global_slot_since_genesis.zero)
          | Some { blockchain_length; global_slot_since_genesis; _ } ->
              (*Note: global_slot_since_genesis at fork point is the same as global_slot_since_genesis in the new genesis. This value is used to check transaction validity and existence of locked tokens.
                For reviewers, should this be incremented by 1 because it's technically a new block? we don't really know how many slots passed since the fork point*)
              (blockchain_length, global_slot_since_genesis)
        in
        let default_epoch_data =
          Genesis_epoch_data.Data.
            { ledger = genesis_ledger; seed = Epoch_seed.initial }
        in
        let genesis_epoch_data_staking, genesis_epoch_data_next =
          Option.value_map genesis_epoch_data
            ~default:(default_epoch_data, default_epoch_data) ~f:(fun data ->
              (data.staking, Option.value ~default:data.staking data.next) )
        in
        let genesis_winner_pk = fst Vrf.Precomputed.genesis_winner in
        { Poly.blockchain_length
        ; epoch_count = Length.zero
        ; min_window_density = max_window_density
        ; sub_window_densities =
            Length.zero
            :: List.init
                 (Length.to_int constants.sub_windows_per_window - 1)
                 ~f:(Fn.const max_sub_window_density)
        ; last_vrf_output = Vrf.Output.Truncated.dummy
        ; total_currency = genesis_ledger_total_currency ~ledger:genesis_ledger
        ; curr_global_slot_since_hard_fork = Global_slot.zero ~constants
        ; global_slot_since_genesis
        ; staking_epoch_data =
            Epoch_data.Staking.genesis
              ~genesis_epoch_data:genesis_epoch_data_staking
        ; next_epoch_data =
            Epoch_data.Next.genesis ~genesis_epoch_data:genesis_epoch_data_next
        ; has_ancestor_in_same_checkpoint_window = false
        ; block_stake_winner = genesis_winner_pk
        ; block_creator = genesis_winner_pk
        ; coinbase_receiver = genesis_winner_pk
        ; supercharge_coinbase = true
        }

      let create_genesis_from_transition ~negative_one_protocol_state_hash
          ~consensus_transition ~genesis_ledger
          ~(genesis_epoch_data : Genesis_epoch_data.t) ~constraint_constants
          ~constants : Value.t =
        let staking_seed =
          Option.value_map genesis_epoch_data ~default:Epoch_seed.initial
            ~f:(fun data -> data.staking.seed)
        in
        let producer_vrf_result =
          let _, sk = Vrf.Precomputed.genesis_winner in
          Vrf.eval ~constraint_constants ~private_key:sk
            { Vrf.Message.global_slot = consensus_transition
            ; seed = staking_seed
            ; delegator = 0
            }
        in
        let snarked_ledger_hash =
          Lazy.force genesis_ledger |> Mina_ledger.Ledger.merkle_root
          |> Mina_base.Frozen_ledger_hash.of_ledger_hash
        in
        let genesis_winner_pk = fst Vrf.Precomputed.genesis_winner in
        (* no coinbases for genesis block, so CLI flag for coinbase receiver
           not relevant
        *)
        Or_error.ok_exn
          (update ~constants ~producer_vrf_result
             ~previous_consensus_state:
               (negative_one ~genesis_ledger ~genesis_epoch_data ~constants
                  ~constraint_constants )
             ~previous_protocol_state_hash:negative_one_protocol_state_hash
             ~consensus_transition ~supply_increase:Currency.Amount.Signed.zero
             ~snarked_ledger_hash ~genesis_ledger_hash:snarked_ledger_hash
             ~block_stake_winner:genesis_winner_pk
             ~block_creator:genesis_winner_pk
             ~coinbase_receiver:genesis_winner_pk ~supercharge_coinbase:true )

      let create_genesis ~negative_one_protocol_state_hash ~genesis_ledger
          ~genesis_epoch_data ~constraint_constants ~constants : Value.t =
        create_genesis_from_transition ~negative_one_protocol_state_hash
          ~consensus_transition:Consensus_transition.genesis ~genesis_ledger
          ~genesis_epoch_data ~constraint_constants ~constants

      (* ??? do these mean, genesis-of-all-time, or genesis-at-hard-fork? *)
      (* Check that both epoch and slot are zero. *)
      let is_genesis_state (t : Value.t) =
        Mina_numbers.Global_slot_since_hard_fork.(
          equal zero
            (Global_slot.slot_number t.curr_global_slot_since_hard_fork))

      let is_genesis (global_slot : Global_slot.Checked.t) =
        let open Mina_numbers.Global_slot_since_hard_fork in
        Checked.equal (Checked.constant zero)
          (Global_slot.slot_number global_slot)

      let is_genesis_state_var (t : var) =
        is_genesis t.curr_global_slot_since_hard_fork

      let epoch_count (t : Value.t) = t.epoch_count

      let supercharge_coinbase_var (t : var) = t.supercharge_coinbase

      let supercharge_coinbase (t : Value.t) = t.supercharge_coinbase

      let compute_supercharge_coinbase ~(winner_account : Mina_base.Account.var)
          ~global_slot =
        let open Snark_params.Tick in
        let%map winner_locked =
          Mina_base.Account.Checked.has_locked_tokens ~global_slot
            winner_account
        in
        Boolean.not winner_locked

      let%snarkydef_ update_var (previous_state : var)
          (transition_data : Consensus_transition.var)
          (previous_protocol_state_hash : Mina_base.State_hash.var)
          ~(supply_increase : Currency.Amount.Signed.var)
          ~(previous_blockchain_state_ledger_hash :
             Mina_base.Frozen_ledger_hash.var ) ~genesis_ledger_hash
          ~constraint_constants
          ~(protocol_constants : Mina_base.Protocol_constants_checked.var) =
        let open Snark_params.Tick in
        let%bind constants =
          Constants.Checked.create ~constraint_constants ~protocol_constants
        in
        let { Poly.curr_global_slot_since_hard_fork = prev_global_slot; _ } =
          previous_state
        in
        let next_global_slot =
          Global_slot.Checked.of_slot_number ~constants transition_data
        in
        let%bind slot_diff =
          [%with_label_ "Next global slot is less than previous global slot"]
            (fun () ->
              Global_slot.Checked.diff_slots next_global_slot prev_global_slot )
        in
        let%bind () =
          let%bind global_slot_increased =
            Global_slot.Checked.(prev_global_slot < next_global_slot)
          in
          let%bind is_genesis = is_genesis next_global_slot in
          Boolean.Assert.any [ global_slot_increased; is_genesis ]
        in
        let%bind next_epoch, next_slot =
          Global_slot.Checked.to_epoch_and_slot next_global_slot
        and prev_epoch, _prev_slot =
          Global_slot.Checked.to_epoch_and_slot prev_global_slot
        in
        let%bind global_slot_since_genesis =
          Mina_numbers.Global_slot_since_genesis.Checked.add
            previous_state.global_slot_since_genesis slot_diff
        in
        let%bind epoch_increased = Epoch.Checked.(prev_epoch < next_epoch) in
        let%bind staking_epoch_data =
          Epoch_data.if_ epoch_increased ~then_:previous_state.next_epoch_data
            ~else_:previous_state.staking_epoch_data
        in
        let next_slot_number = Global_slot.slot_number next_global_slot in
        let%bind block_stake_winner =
          exists Public_key.Compressed.typ
            ~request:As_prover.(return Vrf.Winner_pk)
        in
        let%bind block_creator =
          let%bind.Checked bc_compressed =
            exists Public_key.typ
              ~request:As_prover.(return Vrf.Producer_public_key)
          in
          Public_key.compress_var bc_compressed
        in
        let%bind coinbase_receiver =
          exists Public_key.Compressed.typ
            ~request:As_prover.(return Vrf.Coinbase_receiver_pk)
        in
        let%bind ( threshold_satisfied
                 , vrf_result
                 , truncated_vrf_result
                 , winner_account ) =
          let%bind (module M) = Inner_curve.Checked.Shifted.create () in
          Vrf.Checked.check ~constraint_constants
            (module M)
            ~epoch_ledger:staking_epoch_data.ledger
            ~global_slot:next_slot_number ~block_stake_winner ~block_creator
            ~seed:staking_epoch_data.seed
        in
        let%bind supercharge_coinbase =
          compute_supercharge_coinbase ~winner_account
            ~global_slot:global_slot_since_genesis
        in
        let%bind new_total_currency, `Overflow overflow =
          Currency.Amount.Checked.add_signed_flagged
            previous_state.total_currency supply_increase
        in
        let%bind () =
          [%with_label_ "Total currency is greater than or equal to zero"]
            (fun () -> Boolean.Assert.is_true (Boolean.not overflow))
        in
        let%bind has_ancestor_in_same_checkpoint_window =
          same_checkpoint_window ~constants ~prev:prev_global_slot
            ~next:next_global_slot
        in
        let%bind in_seed_update_range =
          Slot.Checked.in_seed_update_range next_slot ~constants
        in
        let%bind update_next_epoch_ledger =
          (*If snarked ledger hash is still the genesis ledger hash then the epoch ledger should continue to be `next_data.ledger`. This is because the epoch ledgers at genesis can be different from the genesis ledger*)
          let%bind snarked_ledger_is_still_genesis =
            Mina_base.Frozen_ledger_hash.equal_var genesis_ledger_hash
              previous_blockchain_state_ledger_hash
          in
          Boolean.(epoch_increased &&& not snarked_ledger_is_still_genesis)
        in
        let%bind next_epoch_data =
          let%map seed =
            let base = previous_state.next_epoch_data.seed in
            let%bind updated = Epoch_seed.update_var base vrf_result in
            Epoch_seed.if_ in_seed_update_range ~then_:updated ~else_:base
          and epoch_length =
            let open Length.Checked in
            let%bind base =
              if_ epoch_increased ~then_:zero
                ~else_:previous_state.next_epoch_data.epoch_length
            in
            succ base
          and ledger =
            Epoch_ledger.if_ update_next_epoch_ledger
              ~then_:
                { total_currency = new_total_currency
                ; hash = previous_blockchain_state_ledger_hash
                }
              ~else_:previous_state.next_epoch_data.ledger
          and start_checkpoint =
            Mina_base.State_hash.if_ epoch_increased
              ~then_:previous_protocol_state_hash
              ~else_:previous_state.next_epoch_data.start_checkpoint
          (* Want this to be the protocol state hash once we leave the seed
             update range. *)
          and lock_checkpoint =
            let%bind base =
              (* TODO: Should this be zero or some other sentinel value? *)
              Mina_base.State_hash.if_ epoch_increased
                ~then_:Mina_base.State_hash.(var_of_t (of_hash zero))
                ~else_:previous_state.next_epoch_data.lock_checkpoint
            in
            Mina_base.State_hash.if_ in_seed_update_range
              ~then_:previous_protocol_state_hash ~else_:base
          in
          { Epoch_data.Poly.seed
          ; epoch_length
          ; ledger
          ; start_checkpoint
          ; lock_checkpoint
          }
        and blockchain_length =
          Length.Checked.succ previous_state.blockchain_length
        and epoch_count =
          Length.Checked.succ_if previous_state.epoch_count epoch_increased
        and min_window_density, sub_window_densities =
          Min_window_density.Checked.update_min_window_density ~constants
            ~prev_global_slot ~next_global_slot
            ~prev_sub_window_densities:previous_state.sub_window_densities
            ~prev_min_window_density:previous_state.min_window_density
        in
        Checked.return
          ( `Success threshold_satisfied
          , { Poly.blockchain_length
            ; epoch_count
            ; min_window_density
            ; sub_window_densities
            ; last_vrf_output = truncated_vrf_result
            ; curr_global_slot_since_hard_fork = next_global_slot
            ; global_slot_since_genesis
            ; total_currency = new_total_currency
            ; staking_epoch_data
            ; next_epoch_data
            ; has_ancestor_in_same_checkpoint_window
            ; block_stake_winner
            ; block_creator
            ; coinbase_receiver
            ; supercharge_coinbase
            } )

      type display =
        { blockchain_length : int
        ; epoch_count : int
        ; curr_epoch : int
        ; curr_slot : int
        ; global_slot_since_genesis : int
        ; total_currency : int
        }
      [@@deriving yojson]

      let display (t : Value.t) =
        let epoch, slot =
          Global_slot.to_epoch_and_slot t.curr_global_slot_since_hard_fork
        in
        { blockchain_length = Length.to_int t.blockchain_length
        ; epoch_count = Length.to_int t.epoch_count
        ; curr_epoch = Segment_id.to_int epoch
        ; curr_slot = Segment_id.to_int slot
        ; global_slot_since_genesis =
            Mina_numbers.Global_slot_since_genesis.to_int
              t.global_slot_since_genesis
        ; total_currency = Amount.to_nanomina_int t.total_currency
        }

      let curr_global_slot (t : Value.t) = t.curr_global_slot_since_hard_fork

      let curr_ f = Fn.compose f curr_global_slot

      let curr_epoch_and_slot = curr_ Global_slot.to_epoch_and_slot

      let curr_epoch = curr_ Global_slot.epoch

      let curr_slot = curr_ Global_slot.slot

      let blockchain_length_var (t : var) = t.blockchain_length

      let min_window_density_var (t : var) = t.min_window_density

      let total_currency_var (t : var) = t.total_currency

      let staking_epoch_data_var (t : var) : Epoch_data.var =
        t.staking_epoch_data

      let staking_epoch_data (t : Value.t) = t.staking_epoch_data

      let next_epoch_data_var (t : var) : Epoch_data.var = t.next_epoch_data

      let next_epoch_data (t : Value.t) = t.next_epoch_data

      let coinbase_receiver_var (t : var) = t.coinbase_receiver

      let curr_global_slot_var (t : var) =
        Global_slot.slot_number t.curr_global_slot_since_hard_fork

      let curr_global_slot (t : Value.t) =
        Global_slot.slot_number t.curr_global_slot_since_hard_fork

      let consensus_time (t : Value.t) = t.curr_global_slot_since_hard_fork

      let global_slot_since_genesis_var (t : var) = t.global_slot_since_genesis

      [%%define_locally
      Poly.
        ( blockchain_length
        , min_window_density
        , sub_window_densities
        , total_currency
        , global_slot_since_genesis
        , block_stake_winner
        , last_vrf_output
        , block_creator
        , coinbase_receiver )]

      module Unsafe = struct
        (* TODO: very unsafe, do not use unless you know what you are doing *)
        let dummy_advance (t : Value.t) ?(increase_epoch_count = false)
            ~new_global_slot_since_genesis : Value.t =
          let new_epoch_count =
            if increase_epoch_count then Length.succ t.epoch_count
            else t.epoch_count
          in
          let slot_diff =
            Option.value_exn
              (Mina_numbers.Global_slot_since_genesis.diff
                 new_global_slot_since_genesis t.global_slot_since_genesis )
          in
          { t with
            epoch_count = new_epoch_count
          ; curr_global_slot_since_hard_fork =
              Global_slot.add t.curr_global_slot_since_hard_fork slot_diff
          ; global_slot_since_genesis = new_global_slot_since_genesis
          }
      end

      let graphql_type () : ('ctx, Value.t option) Graphql_async.Schema.typ =
        let open Graphql_async in
        let open Signature_lib_unix.Graphql_scalars in
        let public_key = PublicKey.typ () in
        let open Schema in
        let length = Mina_numbers_unix.Graphql_scalars.Length.typ () in
        let amount = Currency_unix.Graphql_scalars.Amount.typ () in
        obj "ConsensusState" ~fields:(fun _ ->
            [ field "blockchainLength" ~typ:(non_null length)
                ~doc:"Length of the blockchain at this block"
                ~deprecated:(Deprecated (Some "use blockHeight instead"))
                ~args:Arg.[]
                ~resolve:(fun _ { Poly.blockchain_length; _ } ->
                  blockchain_length )
            ; field "blockHeight" ~typ:(non_null length)
                ~doc:"Height of the blockchain at this block"
                ~args:Arg.[]
                ~resolve:(fun _ { Poly.blockchain_length; _ } ->
                  blockchain_length )
            ; field "epochCount" ~typ:(non_null length)
                ~args:Arg.[]
                ~resolve:(fun _ { Poly.epoch_count; _ } -> epoch_count)
            ; field "minWindowDensity" ~typ:(non_null length)
                ~args:Arg.[]
                ~resolve:(fun _ { Poly.min_window_density; _ } ->
                  min_window_density )
            ; field "lastVrfOutput" ~typ:(non_null string)
                ~args:Arg.[]
                ~resolve:(fun (_ : 'ctx resolve_info)
                              { Poly.last_vrf_output; _ } ->
                  Vrf.Output.Truncated.to_base58_check last_vrf_output )
            ; field "totalCurrency"
                ~doc:"Total currency in circulation at this block"
                ~typ:(non_null amount)
                ~args:Arg.[]
                ~resolve:(fun _ { Poly.total_currency; _ } -> total_currency)
            ; field "stakingEpochData"
                ~typ:
                  ( non_null
                  @@ Epoch_data.Staking.graphql_type "StakingEpochData" )
                ~args:Arg.[]
                ~resolve:(fun (_ : 'ctx resolve_info)
                              { Poly.staking_epoch_data; _ } ->
                  staking_epoch_data )
            ; field "nextEpochData"
                ~typ:(non_null @@ Epoch_data.Next.graphql_type "NextEpochData")
                ~args:Arg.[]
                ~resolve:(fun (_ : 'ctx resolve_info)
                              { Poly.next_epoch_data; _ } -> next_epoch_data )
            ; field "hasAncestorInSameCheckpointWindow" ~typ:(non_null bool)
                ~args:Arg.[]
                ~resolve:(fun _
                              { Poly.has_ancestor_in_same_checkpoint_window; _ } ->
                  has_ancestor_in_same_checkpoint_window )
            ; field "slot" ~doc:"Slot in which this block was created"
                ~typ:(non_null @@ Graphql_scalars.Slot.typ ())
                ~args:Arg.[]
                ~resolve:(fun _ { Poly.curr_global_slot_since_hard_fork; _ } ->
                  Global_slot.slot curr_global_slot_since_hard_fork )
            ; field "slotSinceGenesis"
                ~doc:"Slot since genesis (across all hard-forks)"
                ~typ:
                  ( non_null
                  @@ Mina_numbers_unix.Graphql_scalars.GlobalSlotSinceGenesis
                     .typ () )
                ~args:Arg.[]
                ~resolve:(fun _ { Poly.global_slot_since_genesis; _ } ->
                  global_slot_since_genesis )
            ; field "epoch" ~doc:"Epoch in which this block was created"
                ~typ:(non_null @@ Graphql_scalars.Epoch.typ ())
                ~args:Arg.[]
                ~resolve:(fun _ { Poly.curr_global_slot_since_hard_fork; _ } ->
                  Global_slot.epoch curr_global_slot_since_hard_fork )
            ; field "superchargedCoinbase" ~typ:(non_null bool)
                ~doc:
                  "Whether or not this coinbase was \"supercharged\", ie. \
                   created by an account that has no locked tokens"
                ~args:Arg.[]
                ~resolve:(fun _ { Poly.supercharge_coinbase; _ } ->
                  supercharge_coinbase )
            ; field "blockStakeWinner" ~typ:(non_null public_key)
                ~doc:
                  "The public key that is responsible for winning this block \
                   (including delegations)"
                ~args:Arg.[]
                ~resolve:(fun _ { Poly.block_stake_winner; _ } ->
                  block_stake_winner )
            ; field "blockCreator" ~typ:(non_null public_key)
                ~doc:"The block producer public key that created this block"
                ~args:Arg.[]
                ~resolve:(fun _ { Poly.block_creator; _ } -> block_creator)
            ; field "coinbaseReceiever" ~typ:(non_null public_key)
                ~args:Arg.[]
                ~resolve:(fun _ { Poly.coinbase_receiver; _ } ->
                  coinbase_receiver )
            ] )
    end

    module Prover_state = struct
      include Stake_proof

      let genesis_data = Vrf.Precomputed.genesis_stake_proof

      let precomputed_handler = Vrf.Precomputed.handler

      let handler
          { delegator
          ; delegator_pk
          ; coinbase_receiver_pk
          ; ledger
          ; producer_private_key
          ; producer_public_key
          } ~(constraint_constants : Genesis_constants.Constraint_constants.t)
          ~pending_coinbase:
            { Mina_base.Pending_coinbase_witness.pending_coinbases
            ; is_new_stack
            } : Snark_params.Tick.Handler.t =
        let ledger_handler =
          unstage (Mina_ledger.Sparse_ledger.handler ledger)
        in
        let pending_coinbase_handler =
          unstage
            (Mina_base.Pending_coinbase.handler
               ~depth:constraint_constants.pending_coinbase_depth
               pending_coinbases ~is_new_stack )
        in
        let handlers =
          Snarky_backendless.Request.Handler.(
            push
              (push fail (create_single pending_coinbase_handler))
              (create_single ledger_handler))
        in
        fun (With { request; respond }) ->
          match request with
          | Vrf.Winner_address ->
              respond (Provide delegator)
          | Vrf.Winner_pk ->
              respond (Provide delegator_pk)
          | Vrf.Coinbase_receiver_pk ->
              respond (Provide coinbase_receiver_pk)
          | Vrf.Producer_private_key ->
              respond (Provide producer_private_key)
          | Vrf.Producer_public_key ->
              respond (Provide producer_public_key)
          | _ ->
              respond
                (Provide
                   (Snarky_backendless.Request.Handler.run handlers
                      [ "Ledger Handler"; "Pending Coinbase Handler" ]
                      request ) )

      let ledger_depth { ledger; _ } = ledger.depth
    end
  end

  module Coinbase_receiver = struct
    type t = [ `Producer | `Other of Public_key.Compressed.t ]
    [@@deriving yojson]

    let resolve ~self : t -> Public_key.Compressed.t = function
      | `Producer ->
          self
      | `Other pk ->
          pk
  end

  module Hooks = struct
    open Data

    let is_genesis_epoch ~(constants : Constants.t) time =
      Epoch.(equal (of_time_exn ~constants time) zero)

    (* Select the correct epoch data to use from a consensus state for a given epoch.
     * The rule for selecting the correct epoch data changes based on whether or not
     * the consensus state we are selecting from is in the epoch we want to select.
     * There is also a special case for when the consensus state we are selecting
     * from is in the genesis epoch.
     *)
    let select_epoch_data ~(consensus_state : Consensus_state.Value.t) ~epoch =
      let curr_epoch = Consensus_state.curr_epoch consensus_state in
      (* are we in the same epoch as the consensus state? *)
      let in_same_epoch = Epoch.equal epoch curr_epoch in
      (* are we in the next epoch after the consensus state? *)
      let in_next_epoch = Epoch.equal epoch (Epoch.succ curr_epoch) in
      (* is the consensus state from the genesis epoch? *)
      let from_genesis_epoch =
        Length.equal consensus_state.epoch_count Length.zero
      in
      let in_initial_epoch = Epoch.(equal zero) epoch in
      if in_next_epoch then
        Ok (Epoch_data.next_to_staking consensus_state.next_epoch_data)
      else if in_same_epoch || (from_genesis_epoch && in_initial_epoch) then
        Ok consensus_state.staking_epoch_data
      else Error ()

    let epoch_snapshot_name = function
      | `Genesis ->
          "genesis"
      | `Curr ->
          "curr"
      | `Last ->
          "last"

    (* Select the correct epoch snapshot to use from local state for an epoch.
     * The rule for selecting the correct epoch snapshot is predicated off of
     * whether or not the first transition in the epoch in question has been
     * finalized yet, as the local state epoch snapshot pointers are not
     * updated until the consensus state reaches the root of the transition
     * frontier.This does not apply to the genesis epoch where we should always
     * take the staking epoch snapshot because epoch ledger transition will not
     * happen for genesis epoch.
     * This function does not guarantee that the selected epoch snapshot is valid
     * (i.e. it does not check that the epoch snapshot's ledger hash is the same
     * as the ledger hash specified by the epoch data).
     *)
    let select_epoch_snapshot ~(constants : Constants.t)
        ~(consensus_state : Consensus_state.Value.t) ~local_state ~epoch =
      let open Local_state in
      let open Epoch_data.Poly in
      (* are we in the next epoch after the consensus state? *)
      let in_next_epoch =
        Epoch.equal epoch
          (Epoch.succ (Consensus_state.curr_epoch consensus_state))
      in
      (* has the first transition in the epoch (other than the genesis epoch) reached finalization? *)
      let epoch_is_not_finalized =
        let is_genesis_epoch = Length.equal epoch Length.zero in
        let epoch_is_finalized =
          Length.(consensus_state.next_epoch_data.epoch_length > constants.k)
        in
        (not epoch_is_finalized) && not is_genesis_epoch
      in
      if in_next_epoch || epoch_is_not_finalized then
        (`Curr, !local_state.Data.next_epoch_snapshot)
      else (`Last, !local_state.staking_epoch_snapshot)

    let get_epoch_ledger ~constants ~(consensus_state : Consensus_state.Value.t)
        ~local_state =
      let _, snapshot =
        select_epoch_snapshot ~constants ~consensus_state
          ~epoch:(Data.Consensus_state.curr_epoch consensus_state)
          ~local_state
      in
      Data.Local_state.Snapshot.ledger snapshot

    let get_epoch_ledgers_for_finalized_frontier_block
        ~(root_consensus_state : Consensus_state.Value.t)
        ~(target_consensus_state : Consensus_state.Value.t) ~local_state =
      let root_epoch = Data.Consensus_state.curr_epoch root_consensus_state in
      let target_epoch =
        Data.Consensus_state.curr_epoch target_consensus_state
      in
      if Epoch.equal root_epoch target_epoch then
        (* If we assume that the target state is finalized, then so is the
           frontier's root state that it builds upon.
           Hence, the next epoch snapshot is also finalized, and we can return
           both ledgers.
        *)
        `Both
          ( Data.Local_state.Snapshot.ledger
              !local_state.Local_state.Data.staking_epoch_snapshot
          , Data.Local_state.Snapshot.ledger
              !local_state.Local_state.Data.next_epoch_snapshot )
      else
        (* Next epoch: the caller will need to manually compute the snarked
           ledger for the parent block at the epoch boundary.
        *)
        let num_parents =
          Length.to_int target_consensus_state.next_epoch_data.epoch_length
        in
        `Snarked_ledger
          ( Data.Local_state.Snapshot.ledger !local_state.next_epoch_snapshot
          , num_parents )

    type required_snapshot =
      { snapshot_id : Local_state.snapshot_identifier
      ; expected_root : Mina_base.Frozen_ledger_hash.t
      }
    [@@deriving to_yojson]

    type local_state_sync =
      | One of required_snapshot
      | Both of
          { next : Mina_base.Frozen_ledger_hash.t
          ; staking : Mina_base.Frozen_ledger_hash.t
          }
    [@@deriving to_yojson]

    let local_state_sync_count (s : local_state_sync) =
      match s with One _ -> 1 | Both _ -> 2

    let required_local_state_sync ~constants
        ~(consensus_state : Consensus_state.Value.t) ~local_state =
      let open Mina_base in
      let epoch = Consensus_state.curr_epoch consensus_state in
      let source, _snapshot =
        select_epoch_snapshot ~constants ~consensus_state ~local_state ~epoch
      in
      let required_snapshot_sync snapshot_id expected_root =
        Option.some_if
          (not
             (Ledger_hash.equal
                (Frozen_ledger_hash.to_ledger_hash expected_root)
                (Local_state.Snapshot.Ledger_snapshot.merkle_root
                   (Local_state.get_snapshot local_state snapshot_id).ledger ) ) )
          { snapshot_id; expected_root }
      in
      match source with
      | `Curr ->
          Option.map
            (required_snapshot_sync Next_epoch_snapshot
               consensus_state.staking_epoch_data.ledger.hash ) ~f:(fun s ->
              One s )
      | `Last -> (
          match
            ( required_snapshot_sync Next_epoch_snapshot
                consensus_state.next_epoch_data.ledger.hash
            , required_snapshot_sync Staking_epoch_snapshot
                consensus_state.staking_epoch_data.ledger.hash )
          with
          | None, None ->
              None
          | Some x, None | None, Some x ->
              Some (One x)
          | Some next, Some staking ->
              Some
                (Both
                   { next = next.expected_root
                   ; staking = staking.expected_root
                   } ) )

    let sync_local_state ~context:(module Context : CONTEXT) ~trust_system
        ~local_state ~glue_sync_ledger requested_syncs =
      let open Context in
      let open Local_state in
      let open Snapshot in
      let open Deferred.Let_syntax in
      O1trace.thread "sync_local_state" (fun () ->
          [%log info]
            "Syncing local state; requesting $num_requested snapshots from \
             peers"
            ~metadata:
              [ ("num_requested", `Int (local_state_sync_count requested_syncs))
              ; ("requested_syncs", local_state_sync_to_yojson requested_syncs)
              ; ("local_state", Local_state.to_yojson local_state)
              ] ;
          let sync { snapshot_id; expected_root = target_ledger_hash } =
            (* if requested last epoch ledger is equal to the current epoch ledger
               then we don't need to sync the ledger to the peers. *)
            if
              equal_snapshot_identifier snapshot_id Staking_epoch_snapshot
              && Mina_base.(
                   Ledger_hash.equal
                     (Frozen_ledger_hash.to_ledger_hash target_ledger_hash)
                     (Local_state.Snapshot.Ledger_snapshot.merkle_root
                        !local_state.next_epoch_snapshot.ledger ))
            then (
              Local_state.Snapshot.Ledger_snapshot.remove
                !local_state.staking_epoch_snapshot.ledger
                ~location:(staking_epoch_ledger_location local_state) ;
              match !local_state.next_epoch_snapshot.ledger with
              | Local_state.Snapshot.Ledger_snapshot.Genesis_epoch_ledger _ ->
                  set_snapshot local_state Staking_epoch_snapshot
                    !local_state.next_epoch_snapshot ;
                  Deferred.Or_error.ok_unit
              | Ledger_db next_epoch_ledger ->
                  let ledger =
                    Mina_ledger.Ledger.Db.create_checkpoint next_epoch_ledger
                      ~directory_name:
                        (staking_epoch_ledger_location local_state)
                      ()
                  in
                  set_snapshot local_state Staking_epoch_snapshot
                    { ledger = Ledger_snapshot.Ledger_db ledger
                    ; delegatee_table =
                        !local_state.next_epoch_snapshot.delegatee_table
                    } ;
                  Deferred.Or_error.ok_unit )
            else
              let ledger_hash_json =
                Mina_base.Ledger_hash.to_yojson target_ledger_hash
              in
              [%log info] "Syncing epoch ledger with hash $target_ledger_hash"
                ~metadata:[ ("target_ledger_hash", ledger_hash_json) ] ;
              (* start with an existing epoch ledger, which may be faster
                 than syncing with an empty ledger, since ledgers accumulate
                 new leaves in increasing index order
              *)
              let%bind.Deferred.Or_error db_ledger =
                let db_ledger_of_snapshot snapshot snapshot_location =
                  O1trace.sync_thread "db_ledger_of_snapshot" (fun () ->
                      match snapshot.ledger with
                      | Ledger_snapshot.Ledger_db ledger ->
                          Ok ledger
                      | Ledger_snapshot.Genesis_epoch_ledger ledger ->
                          let module Ledger_transfer =
                            Mina_ledger.Ledger_transfer.Make
                              (Mina_ledger.Ledger)
                              (Mina_ledger.Ledger.Db)
                          in
                          let fresh_db_ledger =
                            Mina_ledger.Ledger.Db.create
                              ~directory_name:snapshot_location
                              ~depth:Context.constraint_constants.ledger_depth
                              ()
                          in
                          Ledger_transfer.transfer_accounts ~src:ledger
                            ~dest:fresh_db_ledger )
                in
                match snapshot_id with
                | Staking_epoch_snapshot ->
                    return
                    @@ db_ledger_of_snapshot !local_state.staking_epoch_snapshot
                         (staking_epoch_ledger_location local_state)
                | Next_epoch_snapshot ->
                    return
                    @@ db_ledger_of_snapshot !local_state.next_epoch_snapshot
                         (next_epoch_ledger_location local_state)
              in
              let sync_ledger =
                Mina_ledger.Sync_ledger.Db.create ~logger ~trust_system
                  db_ledger
              in
              let query_reader =
                Mina_ledger.Sync_ledger.Db.query_reader sync_ledger
              in
              let response_writer =
                Mina_ledger.Sync_ledger.Db.answer_writer sync_ledger
              in
              glue_sync_ledger ~preferred:[] query_reader response_writer ;
              match%bind
                Mina_ledger.Sync_ledger.Db.fetch sync_ledger target_ledger_hash
                  ~data:() ~equal:(fun () () -> true)
              with
              | `Ok ledger ->
                  [%log info]
                    "Succeeded in syncing epoch ledger with hash \
                     $target_ledger_hash from peers"
                    ~metadata:[ ("target_ledger_hash", ledger_hash_json) ] ;
                  assert (
                    Mina_base.Ledger_hash.equal target_ledger_hash
                      (Mina_ledger.Ledger.Db.merkle_root ledger) ) ;
                  reset_snapshot local_state snapshot_id ledger ;
                  Deferred.Or_error.ok_unit
              | `Target_changed _ ->
                  [%log error] "Target changed when syncing epoch ledger" ;
                  return (Or_error.error_string "Epoch ledger target changed")
          in
          match requested_syncs with
          | One required_sync ->
              let open Async.Deferred.Let_syntax in
              let start = Core.Time.now () in
              let%map result = sync required_sync in
              let { snapshot_id; _ } = required_sync in
              ( match snapshot_id with
              | Staking_epoch_snapshot ->
                  Mina_metrics.(
                    Counter.inc Bootstrap.staking_epoch_ledger_sync_ms
                      Core.Time.(diff (now ()) start |> Span.to_ms))
              | Next_epoch_snapshot ->
                  Mina_metrics.(
                    Counter.inc Bootstrap.next_epoch_ledger_sync_ms
                      Core.Time.(diff (now ()) start |> Span.to_ms)) ) ;
              result
          | Both { staking; next } ->
              (*Sync staking ledger before syncing the next ledger*)
              let open Deferred.Or_error.Let_syntax in
              let start = Core.Time.now () in
              let%bind () =
                sync
                  { snapshot_id = Staking_epoch_snapshot
                  ; expected_root = staking
                  }
              in
              Mina_metrics.(
                Counter.inc Bootstrap.staking_epoch_ledger_sync_ms
                  Core.Time.(diff (now ()) start |> Span.to_ms)) ;
              let start = Core.Time.now () in
              let%map () =
                sync { snapshot_id = Next_epoch_snapshot; expected_root = next }
              in
              Mina_metrics.(
                Counter.inc Bootstrap.next_epoch_ledger_sync_ms
                  Core.Time.(diff (now ()) start |> Span.to_ms)) )

    let received_within_window ~constants (epoch, slot) ~time_received =
      let open Int64 in
      let ( < ) x y = compare x y < 0 in
      let ( >= ) x y = compare x y >= 0 in
      let time_received =
        Time.(
          of_span_since_epoch
            (Span.of_ms (Unix_timestamp.to_int64 time_received)))
      in
      let slot_diff =
        Epoch.diff_in_slots ~constants
          (Epoch_and_slot.of_time_exn time_received ~constants)
          (epoch, slot)
      in
      if slot_diff < 0L then Error `Too_early
      else if slot_diff >= UInt32.(to_int64 (add constants.delta (of_int 1)))
      then Error (`Too_late (sub slot_diff UInt32.(to_int64 constants.delta)))
      else Ok ()

    let received_at_valid_time ~(constants : Constants.t)
        (consensus_state : Consensus_state.Value.t) ~time_received =
      received_within_window ~constants
        (Consensus_state.curr_epoch_and_slot consensus_state)
        ~time_received

    let is_short_range ~constants =
      let open Consensus_state in
      let is_pred x1 x2 = Epoch.equal (Epoch.succ x1) x2 in
      let pred_case c1 c2 =
        let e1, e2 = (curr_epoch c1, curr_epoch c2) in
        let c1_next_is_finalized =
          not (Slot.in_seed_update_range ~constants (Slot.succ (curr_slot c1)))
        in
        is_pred e1 e2 && c1_next_is_finalized
        && Mina_base.State_hash.equal c1.next_epoch_data.lock_checkpoint
             c2.staking_epoch_data.lock_checkpoint
      in
      fun c1 c2 ->
        if Epoch.equal (curr_epoch c1) (curr_epoch c2) then
          Mina_base.State_hash.equal c1.staking_epoch_data.lock_checkpoint
            c2.staking_epoch_data.lock_checkpoint
        else pred_case c1 c2 || pred_case c2 c1

    type select_status = [ `Keep | `Take ] [@@deriving equal]

    let select ~context:(module Context : CONTEXT) ~existing:existing_with_hash
        ~candidate:candidate_with_hash =
      let open Context in
      let { With_hash.hash =
              { Mina_base.State_hash.State_hashes.state_hash = existing_hash
              ; _
              }
          ; data = existing
          } =
        existing_with_hash
      in
      let { With_hash.hash =
              { Mina_base.State_hash.State_hashes.state_hash = candidate_hash
              ; _
              }
          ; data = candidate
          } =
        candidate_with_hash
      in
      let string_of_choice = function `Take -> "Take" | `Keep -> "Keep" in
      let log_result choice msg =
        [%log debug] "Select result: $choice -- $message"
          ~metadata:
            [ ("choice", `String (string_of_choice choice))
            ; ("message", `String msg)
            ]
      in
      let log_choice ~precondition_msg ~choice_msg choice =
        let choice_msg =
          match choice with
          | `Take ->
              choice_msg
          | `Keep ->
              Printf.sprintf "not (%s)" choice_msg
        in
        let msg = Printf.sprintf "(%s) && (%s)" precondition_msg choice_msg in
        log_result choice msg
      in
      [%log debug] "Selecting best consensus state"
        ~metadata:
          [ ("existing", Consensus_state.Value.to_yojson existing)
          ; ("candidate", Consensus_state.Value.to_yojson candidate)
          ] ;
      (* TODO: add fork_before_checkpoint check *)
      (* Each branch contains a precondition predicate and a choice predicate,
       * which takes the new state when true. Each predicate is also decorated
       * with a string description, used for debugging messages *)
      let less_than_or_equal_when a b ~compare ~condition =
        let c = compare a b in
        c < 0 || (c = 0 && condition)
      in
      let candidate_hash_is_bigger =
        Mina_base.State_hash.(candidate_hash > existing_hash)
      in
      let candidate_vrf_is_bigger =
        let string_of_blake2 =
          Blake2.(Fn.compose to_raw_string digest_string)
        in
        let compare_blake2 a b =
          String.compare (string_of_blake2 a) (string_of_blake2 b)
        in
        less_than_or_equal_when existing.last_vrf_output
          candidate.last_vrf_output ~compare:compare_blake2
          ~condition:candidate_hash_is_bigger
      in
      let blockchain_length_is_longer =
        less_than_or_equal_when existing.blockchain_length
          candidate.blockchain_length ~compare:Length.compare
          ~condition:candidate_vrf_is_bigger
      in
      let long_fork_chain_quality_is_better =
        (* The min window density if we imagine extending to the max slot of the two chains. *)
        (* TODO: You could argue that instead this should be imagine extending to the current consensus time. *)
        let max_slot =
          Global_slot.max candidate.curr_global_slot_since_hard_fork
            existing.curr_global_slot_since_hard_fork
        in
        let virtual_min_window_density (s : Consensus_state.Value.t) =
          if Global_slot.equal s.curr_global_slot_since_hard_fork max_slot then
            s.min_window_density
          else
            Min_window_density.update_min_window_density ~incr_window:false
              ~constants:consensus_constants
              ~prev_global_slot:s.curr_global_slot_since_hard_fork
              ~next_global_slot:max_slot
              ~prev_sub_window_densities:s.sub_window_densities
              ~prev_min_window_density:s.min_window_density
            |> fst
        in
        less_than_or_equal_when
          (virtual_min_window_density existing)
          (virtual_min_window_density candidate)
          ~compare:Length.compare ~condition:blockchain_length_is_longer
      in
      let precondition_msg, choice_msg, should_take =
        if is_short_range existing candidate ~constants:consensus_constants then
          ( "most recent finalized checkpoints are equal"
          , "candidate length is longer than existing length "
          , blockchain_length_is_longer )
        else
          ( "most recent finalized checkpoints are not equal"
          , "candidate virtual min-length is longer than existing virtual \
             min-length"
          , long_fork_chain_quality_is_better )
      in
      let choice = if should_take then `Take else `Keep in
      log_choice ~precondition_msg ~choice_msg choice ;
      choice

    let epoch_end_time = Epoch.end_time

    let get_epoch_data_for_vrf ~(constants : Constants.t) now
        (state : Consensus_state.Value.t) ~local_state ~logger :
        Epoch_data_for_vrf.t * Local_state.Snapshot.Ledger_snapshot.t =
      let curr_epoch, curr_slot =
        Epoch.epoch_and_slot_of_time_exn ~constants
          (Block_time.of_span_since_epoch (Block_time.Span.of_ms now))
      in
      let epoch, slot =
        if
          Epoch.equal curr_epoch (Consensus_state.curr_epoch state)
          && Slot.equal curr_slot (Consensus_state.curr_slot state)
        then Epoch.incr ~constants (curr_epoch, curr_slot)
        else (curr_epoch, curr_slot)
      in
      let global_slot =
        Global_slot.of_epoch_and_slot ~constants (epoch, slot)
        |> Global_slot.slot_number
      in
      [%log debug]
        "Systime: %d, epoch-slot@systime: %08d-%04d, starttime@epoch@systime: \
         %d"
        (Int64.to_int now) (Epoch.to_int epoch) (Slot.to_int slot)
        ( Int64.to_int @@ Time.Span.to_ms @@ Time.to_span_since_epoch
        @@ Epoch.start_time ~constants epoch ) ;
      [%log debug]
        !"Selecting correct epoch data from state -- epoch by time: %d, state \
          epoch: %d, state epoch count: %d"
        (Epoch.to_int epoch)
        (Epoch.to_int (Consensus_state.curr_epoch state))
        (Length.to_int state.epoch_count) ;
      let epoch_data =
        match select_epoch_data ~consensus_state:state ~epoch with
        | Ok epoch_data ->
            epoch_data
        | Error () ->
            [%log fatal]
              "An empty epoch is detected! This could be caused by the \
               following reasons: system time is out of sync with protocol \
               state time; or internet connection is down or unstable If it is \
               the first case, please setup NTP. If it is the second case, \
               please check the internet connection." ;
            exit 99
      in
      let epoch_snapshot =
        let source, snapshot =
          select_epoch_snapshot ~constants ~consensus_state:state ~local_state
            ~epoch
        in
        let snapshot_ledger_hash =
          Local_state.Snapshot.Ledger_snapshot.merkle_root snapshot.ledger
        in
        [%log debug]
          ~metadata:
            [ ( "ledger_hash"
              , Mina_base.Frozen_ledger_hash.to_yojson snapshot_ledger_hash )
            ]
          !"Using %s_epoch_snapshot root hash $ledger_hash"
          (epoch_snapshot_name source) ;
        (*TODO: uncomment after #6956 is resolved*)
        (*assert (
          Mina_base.Frozen_ledger_hash.equal snapshot_ledger_hash
          epoch_data.ledger.hash ) ;*)
        snapshot
      in
      let global_slot_since_genesis =
        let slot_diff =
          match
            Mina_numbers.Global_slot_since_hard_fork.diff global_slot
              (Consensus_state.curr_global_slot state)
          with
          | None ->
              [%log fatal]
                "Checking slot-winner for slot $slot which is older than the \
                 slot in the latest consensus state $state"
                ~metadata:
                  [ ( "slot"
                    , Mina_numbers.Global_slot_since_genesis.to_yojson
                        (Mina_numbers.Global_slot_since_genesis.of_uint32 slot)
                    )
                  ; ("state", Consensus_state.Value.to_yojson state)
                  ] ;
              failwith
                "Checking slot-winner for a slot which is older than the slot \
                 in the latest consensus state. System time might be \
                 out-of-sync"
          | Some diff ->
              diff
        in
        Mina_numbers.Global_slot_since_genesis.add
          (Consensus_state.global_slot_since_genesis state)
          slot_diff
      in
      let delegatee_table = epoch_snapshot.delegatee_table in
      ( Epoch_data_for_vrf.
          { epoch_ledger = epoch_data.ledger
          ; epoch_seed = epoch_data.seed
          ; delegatee_table
          ; epoch
          ; global_slot
          ; global_slot_since_genesis
          }
      , epoch_snapshot.ledger )

    let get_block_data ~(slot_won : Slot_won.t) ~ledger_snapshot
        ~coinbase_receiver =
      let delegator_pk, delegator_idx = slot_won.delegator in
      let producer_public_key = slot_won.producer.public_key in
      let producer_private_key = slot_won.producer.private_key in
      let producer_pk = Public_key.compress producer_public_key in
      { Block_data.stake_proof =
          { producer_private_key
          ; producer_public_key
          ; delegator = delegator_idx
          ; delegator_pk
          ; coinbase_receiver_pk =
              Coinbase_receiver.resolve ~self:producer_pk coinbase_receiver
          ; ledger =
              Local_state.Snapshot.Ledger_snapshot.ledger_subset
                [ Mina_base.(Account_id.create producer_pk Token_id.default)
                ; Mina_base.(Account_id.create delegator_pk Token_id.default)
                ]
                ledger_snapshot
          }
      ; global_slot = slot_won.global_slot
      ; global_slot_since_genesis = slot_won.global_slot_since_genesis
      ; vrf_result = slot_won.vrf_result
      }

    let frontier_root_transition (prev : Consensus_state.Value.t)
        (next : Consensus_state.Value.t) ~(local_state : Local_state.t)
        ~snarked_ledger ~genesis_ledger_hash =
      let snarked_ledger_hash =
        Mina_ledger.Ledger.Db.merkle_root snarked_ledger
      in
<<<<<<< HEAD
      (not epoch_is_finalized) && not is_genesis_epoch
    in
    if in_next_epoch || epoch_is_not_finalized then
      (`Curr, !local_state.Data.next_epoch_snapshot)
    else (`Last, !local_state.staking_epoch_snapshot)

  let get_epoch_ledger ~constants ~(consensus_state : Consensus_state.Value.t)
      ~local_state =
    let _, snapshot =
      select_epoch_snapshot ~constants ~consensus_state
        ~epoch:(Data.Consensus_state.curr_epoch consensus_state)
        ~local_state
    in
    Data.Local_state.Snapshot.ledger snapshot

  let get_epoch_ledgers_for_finalized_frontier_block
      ~(root_consensus_state : Consensus_state.Value.t)
      ~(target_consensus_state : Consensus_state.Value.t) ~local_state =
    let root_epoch = Data.Consensus_state.curr_epoch root_consensus_state in
    let target_epoch = Data.Consensus_state.curr_epoch target_consensus_state in
    if Epoch.equal root_epoch target_epoch then
      (* If we assume that the target state is finalized, then so is the
         frontier's root state that it builds upon.
         Hence, the next epoch snapshot is also finalized, and we can return
         both ledgers.
      *)
      `Both
        ( Data.Local_state.Snapshot.ledger
            !local_state.Local_state.Data.staking_epoch_snapshot
        , Data.Local_state.Snapshot.ledger
            !local_state.Local_state.Data.next_epoch_snapshot )
    else
      (* Next epoch: the caller will need to manually compute the snarked
         ledger for the parent block at the epoch boundary.
      *)
      let num_parents =
        Length.to_int target_consensus_state.next_epoch_data.epoch_length
      in
      `Snarked_ledger
        ( Data.Local_state.Snapshot.ledger !local_state.next_epoch_snapshot
        , num_parents )

  type required_snapshot =
    { snapshot_id : Local_state.snapshot_identifier
    ; expected_root : Mina_base.Frozen_ledger_hash.t
    }
  [@@deriving to_yojson]

  type local_state_sync =
    | One of required_snapshot
    | Both of
        { next : Mina_base.Frozen_ledger_hash.t
        ; staking : Mina_base.Frozen_ledger_hash.t
        }
  [@@deriving to_yojson]

  let local_state_sync_count (s : local_state_sync) =
    match s with One _ -> 1 | Both _ -> 2

  let required_local_state_sync ~constants
      ~(consensus_state : Consensus_state.Value.t) ~local_state =
    let open Mina_base in
    let epoch = Consensus_state.curr_epoch consensus_state in
    let source, _snapshot =
      select_epoch_snapshot ~constants ~consensus_state ~local_state ~epoch
    in
    let required_snapshot_sync snapshot_id expected_root =
      Option.some_if
        (not
           (Ledger_hash.equal
              (Frozen_ledger_hash.to_ledger_hash expected_root)
              (Local_state.Snapshot.Ledger_snapshot.merkle_root
                 (Local_state.get_snapshot local_state snapshot_id).ledger ) ) )
        { snapshot_id; expected_root }
    in
    match source with
    | `Curr ->
        Option.map
          (required_snapshot_sync Next_epoch_snapshot
             consensus_state.staking_epoch_data.ledger.hash ) ~f:(fun s ->
            One s )
    | `Last -> (
        match
          ( required_snapshot_sync Next_epoch_snapshot
              consensus_state.next_epoch_data.ledger.hash
          , required_snapshot_sync Staking_epoch_snapshot
              consensus_state.staking_epoch_data.ledger.hash )
        with
        | None, None ->
            None
        | Some x, None | None, Some x ->
            Some (One x)
        | Some next, Some staking ->
            Some
              (Both
                 { next = next.expected_root; staking = staking.expected_root }
              ) )

  let sync_local_state ~logger ~trust_system ~local_state ~random_peers
      ~(query_peer : Rpcs.query) ~ledger_depth requested_syncs =
    let open Local_state in
    let open Snapshot in
    let open Deferred.Let_syntax in
    [%log info]
      "Syncing local state; requesting $num_requested snapshots from peers"
      ~metadata:
        [ ("num_requested", `Int (local_state_sync_count requested_syncs))
        ; ("requested_syncs", local_state_sync_to_yojson requested_syncs)
        ; ("local_state", Local_state.to_yojson local_state)
        ] ;
    let sync { snapshot_id; expected_root = target_ledger_hash } =
      (* if requested last epoch ledger is equal to the current epoch ledger
         then we don't need make a rpc call to the peers. *)
=======
>>>>>>> ffea94c0
      if
        not
          (Epoch.equal
             (Consensus_state.curr_epoch prev)
             (Consensus_state.curr_epoch next) )
      then (
        !local_state.last_epoch_delegatee_table <-
          Some !local_state.staking_epoch_snapshot.delegatee_table ;
        Local_state.Snapshot.Ledger_snapshot.remove
          !local_state.staking_epoch_snapshot.ledger
          ~location:(Local_state.staking_epoch_ledger_location local_state) ;
        !local_state.staking_epoch_snapshot <- !local_state.next_epoch_snapshot ;
        (*If snarked ledger hash is still the genesis ledger hash then the epoch ledger should continue to be `next_data.ledger`. This is because the epoch ledgers at genesis can be different from the genesis ledger*)
        if
          not
            (Mina_base.Frozen_ledger_hash.equal snarked_ledger_hash
               genesis_ledger_hash )
        then (
          let epoch_ledger_uuids =
            Local_state.Data.
              { staking = !local_state.epoch_ledger_uuids.next
              ; next = Uuid_unix.create ()
              ; genesis_state_hash =
                  !local_state.epoch_ledger_uuids.genesis_state_hash
              }
          in
          !local_state.epoch_ledger_uuids <- epoch_ledger_uuids ;
          Yojson.Safe.to_file
            (!local_state.epoch_ledger_location ^ ".json")
            (Local_state.epoch_ledger_uuids_to_yojson epoch_ledger_uuids) ;
          !local_state.next_epoch_snapshot <-
            { ledger =
                Local_state.Snapshot.Ledger_snapshot.Ledger_db
                  (Mina_ledger.Ledger.Db.create_checkpoint snarked_ledger
                     ~directory_name:
                       ( !local_state.epoch_ledger_location
                       ^ Uuid.to_string epoch_ledger_uuids.next )
                     () )
            ; delegatee_table =
                compute_delegatee_table_ledger_db
                  (Local_state.current_block_production_keys local_state)
                  snarked_ledger
            } ) )

    let should_bootstrap_len ~context:(module Context : CONTEXT) ~existing
        ~candidate =
      let open Context in
      let open UInt32.Infix in
      UInt32.compare (candidate - existing)
        ( (UInt32.of_int 2 * consensus_constants.k)
        + (consensus_constants.delta + UInt32.of_int 1) )
      > 0

    let should_bootstrap ~context:(module Context : CONTEXT) ~existing
        ~candidate =
      match select ~context:(module Context) ~existing ~candidate with
      | `Keep ->
          false
      | `Take ->
          should_bootstrap_len
            ~context:(module Context)
            ~existing:
              (Consensus_state.blockchain_length (With_hash.data existing))
            ~candidate:
              (Consensus_state.blockchain_length (With_hash.data candidate))

    let%test "should_bootstrap is sane" =
      let module Context = struct
        let logger = Logger.create ()

        let constraint_constants =
          Genesis_constants.Constraint_constants.for_unit_tests

        let consensus_constants = Lazy.force Constants.for_unit_tests
      end in
      (* Even when consensus constants are of prod sizes, candidate should still trigger a bootstrap *)
      should_bootstrap_len
        ~context:(module Context)
        ~existing:Length.zero
        ~candidate:(Length.of_int 100_000_000)

    let to_unix_timestamp recieved_time =
      recieved_time |> Time.to_span_since_epoch |> Time.Span.to_ms
      |> Unix_timestamp.of_int64

    let%test "Receive a valid consensus_state with a bit of delay" =
      let constants = Lazy.force Constants.for_unit_tests in
      let genesis_ledger = Genesis_ledger.(Packed.t for_unit_tests) in
      let genesis_epoch_data = Genesis_epoch_data.for_unit_tests in
      let negative_one =
        Consensus_state.negative_one ~genesis_ledger ~genesis_epoch_data
          ~constants
          ~constraint_constants:
            Genesis_constants.Constraint_constants.for_unit_tests
      in
      let curr_epoch, curr_slot =
        Consensus_state.curr_epoch_and_slot negative_one
      in
      let delay = UInt32.(div (add constants.delta (of_int 1)) (of_int 2)) in
      let new_slot = UInt32.Infix.(curr_slot + delay) in
      let time_received =
        Epoch.slot_start_time ~constants curr_epoch new_slot
      in
      received_at_valid_time ~constants negative_one
        ~time_received:(to_unix_timestamp time_received)
      |> Result.is_ok

    let%test "Receive an invalid consensus_state" =
      let epoch = Epoch.of_int 5 in
      let constants = Lazy.force Constants.for_unit_tests in
      let genesis_ledger = Genesis_ledger.(Packed.t for_unit_tests) in
      let genesis_epoch_data = Genesis_epoch_data.for_unit_tests in
      let negative_one =
        Consensus_state.negative_one ~genesis_ledger ~genesis_epoch_data
          ~constants
          ~constraint_constants:
            Genesis_constants.Constraint_constants.for_unit_tests
      in
      let start_time = Epoch.start_time ~constants epoch in
      let ((curr_epoch, curr_slot) as curr) =
        Epoch_and_slot.of_time_exn ~constants start_time
      in
      let curr_global_slot_since_hard_fork =
        Global_slot.of_epoch_and_slot ~constants curr
      in
      let consensus_state =
        let global_slot_since_genesis =
          (* for testing, consider slot-since-hard-fork as since-genesis *)
          Global_slot.slot_number curr_global_slot_since_hard_fork
          |> Mina_numbers.Global_slot_since_hard_fork.to_uint32
          |> Mina_numbers.Global_slot_since_genesis.of_uint32
        in
        { negative_one with
          curr_global_slot_since_hard_fork
        ; global_slot_since_genesis
        }
      in
      let too_early =
        (* TODO: Does this make sense? *)
        Epoch.start_time ~constants (Consensus_state.curr_slot negative_one)
      in
      let too_late =
        let delay = UInt32.(mul (add constants.delta (of_int 1)) (of_int 2)) in
        let delayed_slot = UInt32.Infix.(curr_slot + delay) in
        Epoch.slot_start_time ~constants curr_epoch delayed_slot
      in
      let times = [ too_late; too_early ] in
      List.for_all times ~f:(fun time ->
          not
            ( received_at_valid_time ~constants consensus_state
                ~time_received:(to_unix_timestamp time)
            |> Result.is_ok ) )

    module type State_hooks_intf =
      Intf.State_hooks
        with type consensus_state := Consensus_state.Value.t
         and type consensus_state_var := Consensus_state.var
         and type consensus_transition := Consensus_transition.t
         and type block_data := Block_data.t

    module Make_state_hooks
        (Blockchain_state : Intf.Blockchain_state)
        (Protocol_state : Intf.Protocol_state
                            with type blockchain_state :=
                              Blockchain_state.Value.t
                             and type blockchain_state_var :=
                              Blockchain_state.var
                             and type consensus_state := Consensus_state.Value.t
                             and type consensus_state_var := Consensus_state.var)
        (Snark_transition : Intf.Snark_transition
                              with type blockchain_state_var :=
                                Blockchain_state.var
                               and type consensus_transition_var :=
                                Consensus_transition.var) :
      State_hooks_intf
        with type blockchain_state := Blockchain_state.Value.t
         and type protocol_state := Protocol_state.Value.t
         and type protocol_state_var := Protocol_state.var
         and type snark_transition_var := Snark_transition.var = struct
      (* TODO: only track total currency from accounts > 1% of the currency using transactions *)

      let genesis_winner = Vrf.Precomputed.genesis_winner

      let genesis_winner_account =
        Mina_base.Account.create
          (Mina_base.Account_id.create (fst genesis_winner)
             Mina_base.Token_id.default )
          (Currency.Balance.of_nanomina_int_exn 1000)

      let check_block_data ~constants ~logger (block_data : Block_data.t)
          global_slot =
        if
          not
            (Mina_numbers.Global_slot_since_hard_fork.equal
               (Global_slot.slot_number global_slot)
               block_data.global_slot )
        then
          [%log error]
            !"VRF was evaluated at (epoch, slot) %{sexp:Epoch_and_slot.t} but \
              the corresponding block was produced at a time corresponding to \
              %{sexp:Epoch_and_slot.t}. This means that generating the block \
              took more time than expected."
            (Global_slot.to_epoch_and_slot
               (Global_slot.of_slot_number ~constants block_data.global_slot) )
            (Global_slot.to_epoch_and_slot global_slot)

      let generate_transition
          ~(previous_protocol_state : Protocol_state.Value.t) ~blockchain_state
          ~current_time ~(block_data : Block_data.t) ~supercharge_coinbase
          ~snarked_ledger_hash ~genesis_ledger_hash ~supply_increase ~logger
          ~constraint_constants =
        [%log internal] "Generate_transition" ;
        let previous_consensus_state =
          Protocol_state.consensus_state previous_protocol_state
        in
        let constants =
          Constants.create ~constraint_constants
            ~protocol_constants:
              ( Protocol_state.constants previous_protocol_state
              |> Mina_base.Protocol_constants_checked.t_of_value )
        in
        (let actual_global_slot =
           let time = Time.of_span_since_epoch (Time.Span.of_ms current_time) in
           Global_slot.of_epoch_and_slot ~constants
             (Epoch_and_slot.of_time_exn ~constants time)
         in
         check_block_data ~constants ~logger block_data actual_global_slot ) ;
        let consensus_transition = block_data.global_slot in
        let previous_protocol_state_hash =
          Protocol_state.hash previous_protocol_state
        in
        let block_creator =
          block_data.stake_proof.producer_public_key |> Public_key.compress
        in
        [%log internal] "Consensus_state_update" ;
        let consensus_state =
          Or_error.ok_exn
            (Consensus_state.update ~constants ~previous_consensus_state
               ~consensus_transition
               ~producer_vrf_result:block_data.Block_data.vrf_result
               ~previous_protocol_state_hash ~supply_increase
               ~snarked_ledger_hash ~genesis_ledger_hash
               ~block_stake_winner:block_data.stake_proof.delegator_pk
               ~block_creator
               ~coinbase_receiver:block_data.stake_proof.coinbase_receiver_pk
               ~supercharge_coinbase )
        in
        [%log internal] "Consensus_state_update_done" ;
        let genesis_state_hash =
          Protocol_state.genesis_state_hash
            ~state_hash:(Some previous_protocol_state_hash)
            previous_protocol_state
        in
        let protocol_state =
          Protocol_state.create_value ~genesis_state_hash
            ~previous_state_hash:(Protocol_state.hash previous_protocol_state)
            ~blockchain_state ~consensus_state
            ~constants:(Protocol_state.constants previous_protocol_state)
        in
        [%log internal] "Generate_transition_done" ;
        (protocol_state, consensus_transition)

      include struct
        let%snarkydef.Tick next_state_checked ~constraint_constants
            ~(prev_state : Protocol_state.var)
            ~(prev_state_hash : Mina_base.State_hash.var) transition
            supply_increase =
          Consensus_state.update_var ~constraint_constants
            (Protocol_state.consensus_state prev_state)
            (Snark_transition.consensus_transition transition)
            prev_state_hash ~supply_increase
            ~previous_blockchain_state_ledger_hash:
              ( Protocol_state.blockchain_state prev_state
              |> Blockchain_state.snarked_ledger_hash )
            ~genesis_ledger_hash:
              ( Protocol_state.blockchain_state prev_state
              |> Blockchain_state.genesis_ledger_hash )
            ~protocol_constants:(Protocol_state.constants prev_state)
      end

      module For_tests = struct
        let gen_consensus_state
            ~(constraint_constants : Genesis_constants.Constraint_constants.t)
            ~constants ~(slot_advancement : int) :
            (   previous_protocol_state:
                  Protocol_state.Value.t
                  Mina_base.State_hash.With_state_hashes.t
             -> snarked_ledger_hash:Mina_base.Frozen_ledger_hash.t
             -> coinbase_receiver:Public_key.Compressed.t
             -> supercharge_coinbase:bool
             -> Consensus_state.Value.t )
            Quickcheck.Generator.t =
          let open Consensus_state in
          let genesis_ledger_hash =
            let (module L) = Genesis_ledger.for_unit_tests in
            Lazy.force L.t |> Mina_ledger.Ledger.merkle_root
            |> Mina_base.Frozen_ledger_hash.of_ledger_hash
          in
          let open Quickcheck.Let_syntax in
          let%map producer_vrf_result = Vrf.Output.gen in
          fun ~(previous_protocol_state :
                 Protocol_state.Value.t Mina_base.State_hash.With_state_hashes.t
                 ) ~(snarked_ledger_hash : Mina_base.Frozen_ledger_hash.t)
              ~coinbase_receiver ~supercharge_coinbase ->
            let prev =
              Protocol_state.consensus_state
                (With_hash.data previous_protocol_state)
            in
            let blockchain_length = Length.succ prev.blockchain_length in
            let curr_global_slot_since_hard_fork =
              Global_slot.(
                prev.curr_global_slot_since_hard_fork + slot_advancement)
            in
            let global_slot_since_genesis =
              Mina_numbers.Global_slot_since_genesis.add
                prev.global_slot_since_genesis
                (Mina_numbers.Global_slot_span.of_int slot_advancement)
            in
            let curr_epoch, curr_slot =
              Global_slot.to_epoch_and_slot curr_global_slot_since_hard_fork
            in
            let total_currency =
              Option.value_exn
                (Amount.add prev.total_currency
                   constraint_constants.coinbase_amount )
            in
            let prev_epoch, prev_slot =
              Consensus_state.curr_epoch_and_slot prev
            in
            let staking_epoch_data, next_epoch_data, epoch_count =
              Epoch_data.update_pair ~constants
                (prev.staking_epoch_data, prev.next_epoch_data)
                prev.epoch_count ~prev_epoch ~next_epoch:curr_epoch
                ~next_slot:curr_slot
                ~prev_protocol_state_hash:
                  (Mina_base.State_hash.With_state_hashes.state_hash
                     previous_protocol_state )
                ~producer_vrf_result ~snarked_ledger_hash ~genesis_ledger_hash
                ~total_currency
            in
            let min_window_density, sub_window_densities =
              Min_window_density.update_min_window_density ~constants
                ~incr_window:true
                ~prev_global_slot:prev.curr_global_slot_since_hard_fork
                ~next_global_slot:curr_global_slot_since_hard_fork
                ~prev_sub_window_densities:prev.sub_window_densities
                ~prev_min_window_density:prev.min_window_density
            in
            let genesis_winner_pk = fst Vrf.Precomputed.genesis_winner in
            { Poly.blockchain_length
            ; epoch_count
            ; min_window_density
            ; sub_window_densities
            ; last_vrf_output = Vrf.Output.truncate producer_vrf_result
            ; total_currency
            ; curr_global_slot_since_hard_fork
            ; global_slot_since_genesis
            ; staking_epoch_data
            ; next_epoch_data
            ; has_ancestor_in_same_checkpoint_window =
                same_checkpoint_window_unchecked ~constants
                  (Global_slot.create ~constants ~epoch:prev_epoch
                     ~slot:prev_slot )
                  (Global_slot.create ~constants ~epoch:curr_epoch
                     ~slot:curr_slot )
            ; block_stake_winner = genesis_winner_pk
            ; block_creator = genesis_winner_pk
            ; coinbase_receiver
            ; supercharge_coinbase
            }
      end
    end
  end

  let time_hum ~(constants : Constants.t) (now : Block_time.t) =
    let epoch, slot = Epoch.epoch_and_slot_of_time_exn ~constants now in
    Printf.sprintf "epoch=%d, slot=%d" (Epoch.to_int epoch) (Slot.to_int slot)

  let%test_module "Proof of stake tests" =
    ( module struct
      open Mina_base
      open Mina_ledger
      open Data
      open Consensus_state

      let constraint_constants =
        Genesis_constants.Constraint_constants.for_unit_tests

      let constants = Lazy.force Constants.for_unit_tests

      let genesis_epoch_data = Genesis_epoch_data.for_unit_tests

      module Genesis_ledger = (val Genesis_ledger.for_unit_tests)

      module Context : CONTEXT = struct
        let logger = Logger.null ()

        let constraint_constants = constraint_constants

        let consensus_constants = constants
      end

      let test_update constraint_constants =
        (* build pieces needed to apply "update" *)
        let snarked_ledger_hash =
          Frozen_ledger_hash.of_ledger_hash
            (Ledger.merkle_root (Lazy.force Genesis_ledger.t))
        in
        let previous_protocol_state_hash = State_hash.(of_hash zero) in
        let previous_consensus_state =
          Consensus_state.create_genesis
            ~negative_one_protocol_state_hash:previous_protocol_state_hash
            ~genesis_ledger:Genesis_ledger.t ~genesis_epoch_data
            ~constraint_constants ~constants
        in
        (*If this is a fork then check blockchain length and global_slot_since_genesis have been set correctly*)
        ( match constraint_constants.fork with
        | None ->
            ()
        | Some fork ->
            assert (
              Mina_numbers.Global_slot_since_genesis.(
                equal fork.global_slot_since_genesis
                  previous_consensus_state.global_slot_since_genesis) ) ;
            assert (
              Mina_numbers.Length.(
                equal
                  (succ fork.blockchain_length)
                  previous_consensus_state.blockchain_length) ) ) ;
        let global_slot =
          Core_kernel.Time.now () |> Time.of_time
          |> Epoch_and_slot.of_time_exn ~constants
          |> Global_slot.of_epoch_and_slot ~constants
        in
        let consensus_transition : Consensus_transition.t =
          Global_slot.slot_number global_slot
        in
        let supply_increase =
          Currency.Amount.(Signed.of_unsigned (of_nanomina_int_exn 42))
        in
        (* setup ledger, needed to compute producer_vrf_result here and handler below *)
        let open Mina_base in
        (* choose largest account as most likely to produce a block *)
        let ledger_data = Lazy.force Genesis_ledger.t in
        let ledger = Ledger.Any_ledger.cast (module Ledger) ledger_data in
        let pending_coinbases =
          Pending_coinbase.create
            ~depth:constraint_constants.pending_coinbase_depth ()
          |> Or_error.ok_exn
        in
        let maybe_sk, account = Genesis_ledger.largest_account_exn () in
        let producer_private_key = Option.value_exn maybe_sk in
        let producer_public_key_compressed = Account.public_key account in
        let account_id =
          Account_id.create producer_public_key_compressed Token_id.default
        in
        let location =
          Ledger.Any_ledger.M.location_of_account ledger account_id
        in
        let delegator =
          Option.value_exn location |> Ledger.Any_ledger.M.Location.to_path_exn
          |> Ledger.Addr.to_int
        in
        let producer_vrf_result =
          let seed =
            let next_epoch, _ = Global_slot.to_epoch_and_slot global_slot in
            let prev_epoch, _ =
              Global_slot.to_epoch_and_slot
                previous_consensus_state.curr_global_slot_since_hard_fork
            in
            if UInt32.compare next_epoch prev_epoch > 0 then
              previous_consensus_state.next_epoch_data.seed
            else previous_consensus_state.staking_epoch_data.seed
          in
          Vrf.eval ~constraint_constants ~private_key:producer_private_key
            { global_slot = Global_slot.slot_number global_slot
            ; seed
            ; delegator
            }
        in
        let next_consensus_state =
          update ~constants ~previous_consensus_state ~consensus_transition
            ~previous_protocol_state_hash ~supply_increase ~snarked_ledger_hash
            ~genesis_ledger_hash:snarked_ledger_hash ~producer_vrf_result
            ~block_stake_winner:producer_public_key_compressed
            ~block_creator:producer_public_key_compressed
            ~coinbase_receiver:producer_public_key_compressed
            ~supercharge_coinbase:true
          |> Or_error.ok_exn
        in
        (*If this is a fork then check blockchain length and global_slot_since_genesis have increased correctly*)
        ( match constraint_constants.fork with
        | None ->
            ()
        | Some fork ->
            let slot_diff =
              Option.value_exn
                (Global_slot.diff_slots global_slot
                   previous_consensus_state.curr_global_slot_since_hard_fork )
            in
            assert (
              Mina_numbers.Global_slot_since_genesis.(
                equal
                  (add fork.global_slot_since_genesis slot_diff)
                  next_consensus_state.global_slot_since_genesis) ) ;
            assert (
              Mina_numbers.Length.(
                equal
                  (succ (succ fork.blockchain_length))
                  next_consensus_state.blockchain_length) ) ) ;
        (* build pieces needed to apply "update_var" *)
        let checked_computation =
          let open Snark_params.Tick in
          (* work in Checked monad *)
          let%bind previous_state =
            exists
              (typ ~constraint_constants)
              ~compute:(As_prover.return previous_consensus_state)
          in
          let%bind transition_data =
            exists Consensus_transition.typ
              ~compute:(As_prover.return consensus_transition)
          in
          let%bind previous_protocol_state_hash =
            exists State_hash.typ
              ~compute:(As_prover.return previous_protocol_state_hash)
          in
          let%bind supply_increase =
            exists Amount.Signed.typ ~compute:(As_prover.return supply_increase)
          in
          let%bind previous_blockchain_state_ledger_hash =
            exists Mina_base.Frozen_ledger_hash.typ
              ~compute:(As_prover.return snarked_ledger_hash)
          in
          let genesis_ledger_hash = previous_blockchain_state_ledger_hash in
          let%bind constants_checked =
            exists Mina_base.Protocol_constants_checked.typ
              ~compute:
                (As_prover.return
                   (Mina_base.Protocol_constants_checked.value_of_t
                      Genesis_constants.for_unit_tests.protocol ) )
          in
          let result =
            update_var previous_state transition_data
              previous_protocol_state_hash ~supply_increase
              ~previous_blockchain_state_ledger_hash ~genesis_ledger_hash
              ~constraint_constants ~protocol_constants:constants_checked
          in
          (* setup handler *)
          let indices =
            Ledger.Any_ledger.M.foldi ~init:[] ledger ~f:(fun i accum _acct ->
                Ledger.Any_ledger.M.Addr.to_int i :: accum )
          in
          let sparse_ledger =
            Sparse_ledger.of_ledger_index_subset_exn ledger indices
          in
          let producer_public_key =
            Public_key.decompress_exn producer_public_key_compressed
          in
          let handler =
            Prover_state.handler ~constraint_constants
              { delegator
              ; delegator_pk = producer_public_key_compressed
              ; coinbase_receiver_pk = producer_public_key_compressed
              ; ledger = sparse_ledger
              ; producer_private_key
              ; producer_public_key
              }
              ~pending_coinbase:
                { Pending_coinbase_witness.pending_coinbases
                ; is_new_stack = true
                }
          in
          let%map `Success _, var =
            Snark_params.Tick.handle (fun () -> result) handler
          in
          As_prover.read (typ ~constraint_constants) var
        in
        let checked_value =
          Or_error.ok_exn @@ Snark_params.Tick.run_and_check checked_computation
        in
        let diff =
          Sexp_diff_kernel.Algo.diff
            ~original:(Value.sexp_of_t checked_value)
            ~updated:(Value.sexp_of_t next_consensus_state)
            ()
        in
        if not (Value.equal checked_value next_consensus_state) then (
          eprintf "Different states:\n%s\n%!"
            (Sexp_diff_kernel.Display.display_with_ansi_colors
               (Sexp_diff_kernel.Display.Display_options.create
                  ~collapse_threshold:1000 Two_column )
               diff ) ;
          failwith "Test failed" )

      let%test_unit "update, update_var agree starting from same genesis state"
          =
        test_update constraint_constants

      let%test_unit "update, update_var agree starting from same genesis state \
                     after fork" =
        let constraint_constants_with_fork =
          let fork_constants =
            Some
              { Genesis_constants.Fork_constants.state_hash =
                  Result.ok_or_failwith
                    (State_hash.of_yojson
                       (`String
                         "3NL3bc213VQEFx6XTLbc3HxHqHH9ANbhHxRxSnBcRzXcKgeFA6TY"
                         ) )
              ; blockchain_length = Mina_numbers.Length.of_int 100
              ; global_slot_since_genesis =
                  Mina_numbers.Global_slot_since_genesis.of_int 200
              }
          in
          { constraint_constants with fork = fork_constants }
        in
        test_update constraint_constants_with_fork

      let%test_unit "vrf win rate" =
        let constants = Lazy.force Constants.for_unit_tests in
        let constraint_constants =
          Genesis_constants.Constraint_constants.for_unit_tests
        in
        let previous_protocol_state_hash =
          Mina_base.State_hash.(of_hash zero)
        in
        let previous_consensus_state =
          Consensus_state.create_genesis
            ~negative_one_protocol_state_hash:previous_protocol_state_hash
            ~genesis_ledger:Genesis_ledger.t ~genesis_epoch_data
            ~constraint_constants ~constants
        in
        let seed = previous_consensus_state.staking_epoch_data.seed in
        let maybe_sk, account = Genesis_ledger.largest_account_exn () in
        let private_key = Option.value_exn maybe_sk in
        let public_key_compressed = Account.public_key account in
        let total_stake =
          genesis_ledger_total_currency ~ledger:Genesis_ledger.t
        in
        let block_producer_pubkeys =
          Public_key.Compressed.Set.of_list [ public_key_compressed ]
        in
        let ledger = Lazy.force Genesis_ledger.t in
        let delegatee_table =
          compute_delegatee_table_genesis_ledger block_producer_pubkeys ledger
        in
        let epoch_snapshot =
          { Local_state.Snapshot.delegatee_table
          ; ledger = Genesis_epoch_ledger ledger
          }
        in
        let balance = Balance.to_nanomina_int account.balance in
        let total_stake_int = Currency.Amount.to_nanomina_int total_stake in
        let stake_fraction =
          float_of_int balance /. float_of_int total_stake_int
        in
        let expected = stake_fraction *. 0.75 in
        let samples = 1000 in
        let check i =
          let global_slot = Mina_numbers.Global_slot_since_hard_fork.of_int i in
          let%map result =
            Interruptible.force
              (Vrf.check
                 ~context:(module Context)
                 ~global_slot ~seed ~producer_private_key:private_key
                 ~producer_public_key:public_key_compressed ~total_stake
                 ~get_delegators:
                   (Local_state.Snapshot.delegators epoch_snapshot) )
          in
          match Result.ok_exn result with Some _ -> 1 | None -> 0
        in
        let rec loop acc_count i =
          match i < samples with
          | true ->
              let%bind count = check i in
              loop (acc_count + count) (i + 1)
          | false ->
              return acc_count
        in
        let actual =
          Async.Thread_safe.block_on_async_exn (fun () -> loop 0 0)
        in
        let diff =
          Float.abs (float_of_int actual -. (expected *. float_of_int samples))
        in
        let tolerance = 100. in
        (* 100 is a reasonable choice for samples = 1000 and for very low likelihood of failure; this should be recalculated if sample count was to be adjusted *)
        let within_tolerance = Float.(diff < tolerance) in
        if not within_tolerance then
          failwithf "actual vs. expected: %d vs %f" actual expected ()

      (* Consensus selection tests. *)

      let sum_lengths = List.fold ~init:Length.zero ~f:Length.add

      let rec gen_except ~exclude ~gen ~equal =
        let open Quickcheck.Generator.Let_syntax in
        let%bind x = gen in
        if List.mem exclude x ~equal then gen_except ~exclude ~gen ~equal
        else return x

      (* This generator is quadratic, but that should be ok since the max amount we generate with it
       * is 8. *)
      let gen_unique_list amount ~gen ~equal =
        let rec loop n ls =
          let open Quickcheck.Generator.Let_syntax in
          if n <= 0 then return ls
          else
            let%bind x = gen_except ~exclude:ls ~gen ~equal in
            loop (n - 1) (x :: ls)
        in
        loop amount []

      let gen_with_hash gen =
        let open Quickcheck.Generator.Let_syntax in
        let%bind data = gen in
        let%map hash = State_hash.gen in
        { With_hash.data
        ; hash =
            { State_hash.State_hashes.state_hash = hash
            ; state_body_hash = None
            }
        }

      let gen_num_blocks_in_slots ~slot_fill_rate ~slot_fill_rate_delta n =
        let open Quickcheck.Generator.Let_syntax in
        let min_blocks =
          Float.to_int
            ( Float.of_int n
            *. Float.max (slot_fill_rate -. slot_fill_rate_delta) 0.0 )
        in
        let max_blocks =
          Float.to_int
            ( Float.of_int n
            *. Float.min (slot_fill_rate +. slot_fill_rate_delta) 1.0 )
        in
        Core.Int.gen_incl min_blocks max_blocks >>| Length.of_int

      let gen_num_blocks_in_epochs ~slot_fill_rate ~slot_fill_rate_delta n =
        gen_num_blocks_in_slots ~slot_fill_rate ~slot_fill_rate_delta
          (n * Length.to_int constants.slots_per_epoch)

      let gen_min_density_windows_from_slot_fill_rate ~slot_fill_rate
          ~slot_fill_rate_delta =
        let open Quickcheck.Generator.Let_syntax in
        let constants = Lazy.force Constants.for_unit_tests in
        let constraint_constants =
          Genesis_constants.Constraint_constants.for_unit_tests
        in
        let gen_sub_window_density =
          gen_num_blocks_in_slots ~slot_fill_rate ~slot_fill_rate_delta
            (Length.to_int constants.slots_per_sub_window)
        in
        let%map sub_window_densities =
          Quickcheck.Generator.list_with_length
            constraint_constants.sub_windows_per_window gen_sub_window_density
        in
        let min_window_density =
          List.fold ~init:Length.zero ~f:Length.add
            (List.take sub_window_densities
               (List.length sub_window_densities - 1) )
        in
        (min_window_density, sub_window_densities)

      (* Computes currency at height, assuming every block contains coinbase (ignoring inflation scheduling). *)
      let currency_at_height ~genesis_currency height =
        let constraint_constants =
          Genesis_constants.Constraint_constants.for_unit_tests
        in
        Option.value_exn
          Amount.(
            genesis_currency
            + of_nanomina_int_exn
                (height * to_nanomina_int constraint_constants.coinbase_amount))

      (* TODO: Deprecate this in favor of just returning a constant in the monad from the outside. *)
      let opt_gen opt ~gen =
        match opt with Some v -> Quickcheck.Generator.return v | None -> gen

      let gen_epoch_data ~genesis_currency ~starts_at_block_height
          ?start_checkpoint ?lock_checkpoint epoch_length :
          Epoch_data.Value.t Quickcheck.Generator.t =
        let open Quickcheck.Generator.Let_syntax in
        let height_at_end_of_epoch =
          Length.add starts_at_block_height epoch_length
        in
        let%bind ledger_hash = Frozen_ledger_hash.gen in
        let%bind seed = Epoch_seed.gen in
        let%bind start_checkpoint =
          opt_gen start_checkpoint ~gen:State_hash.gen
        in
        let%map lock_checkpoint = opt_gen lock_checkpoint ~gen:State_hash.gen in
        let ledger : Epoch_ledger.Value.t =
          { hash = ledger_hash
          ; total_currency =
              currency_at_height ~genesis_currency
                (Length.to_int height_at_end_of_epoch)
          }
        in
        { Epoch_data.Poly.ledger
        ; seed
        ; start_checkpoint
        ; lock_checkpoint
        ; epoch_length
        }

      let default_slot_fill_rate = 0.65

      let default_slot_fill_rate_delta = 0.15

      (** A root epoch of a block refers the epoch from which we can begin
         *  simulating information for that block. Because we need to simulate
         *  both the staking epoch and the next staking epoch, the root epoch
         *  is the staking epoch. The root epoch position this function generates
         *  is the epoch number of the staking epoch and the block height the
         *  staking epoch starts at (the simulation of all blocks preceeding the
         *  staking epoch).
         *)
      let gen_spot_root_epoch_position ~slot_fill_rate ~slot_fill_rate_delta =
        let open Quickcheck.Generator.Let_syntax in
        let%bind root_epoch_int = Core.Int.gen_incl 0 100 in
        let%map root_block_height =
          gen_num_blocks_in_epochs ~slot_fill_rate ~slot_fill_rate_delta
            root_epoch_int
        in
        (UInt32.of_int root_epoch_int, root_block_height)

      let gen_vrf_output =
        let open Quickcheck.Generator.Let_syntax in
        let%map output = Vrf.Output.gen in
        Vrf.Output.truncate output

      (* TODO: consider shoving this logic directly into Field.gen to avoid non-deterministic cycles *)
      let rec gen_vrf_output_gt target =
        let open Quickcheck.Generator.Let_syntax in
        let string_of_blake2 =
          Blake2.(Fn.compose to_raw_string digest_string)
        in
        let compare_blake2 a b =
          String.compare (string_of_blake2 a) (string_of_blake2 b)
        in
        let%bind output = gen_vrf_output in
        if compare_blake2 target output < 0 then return output
        else gen_vrf_output_gt target

      (** This generator generates blocks "from thin air" by simulating
         *  the properties of a chain up to a point in time. This avoids
         *  the work of computing all prior blocks in order to generate
         *  a block at some point in the chain, hence why it is coined a
         *  "spot generator".
         *
         * TODO:
         *   - special case genesis
         *   - has_ancestor_in_same_checkpoint_window
         * NOTES:
         *   - vrf outputs and ledger hashes are entirely fake
         *   - density windows are computed distinctly from block heights and epoch lengths, so some non-obvious invariants may be broken there
         *)
      let gen_spot ?root_epoch_position
          ?(slot_fill_rate = default_slot_fill_rate)
          ?(slot_fill_rate_delta = default_slot_fill_rate_delta)
          ?(genesis_currency = Currency.Amount.of_nanomina_int_exn 200_000)
          ?gen_staking_epoch_length ?gen_next_epoch_length
          ?gen_curr_epoch_position ?staking_start_checkpoint
          ?staking_lock_checkpoint ?next_start_checkpoint ?next_lock_checkpoint
          ?(gen_vrf_output = gen_vrf_output) () :
          Consensus_state.Value.t Quickcheck.Generator.t =
        let open Quickcheck.Generator.Let_syntax in
        let constants = Lazy.force Constants.for_unit_tests in
        let gen_num_blocks_in_slots =
          gen_num_blocks_in_slots ~slot_fill_rate ~slot_fill_rate_delta
        in
        let gen_num_blocks_in_epochs =
          gen_num_blocks_in_epochs ~slot_fill_rate ~slot_fill_rate_delta
        in
        (* Populate default generators. *)
        let gen_staking_epoch_length =
          Option.value gen_staking_epoch_length
            ~default:(gen_num_blocks_in_epochs 1)
        in
        let gen_next_epoch_length =
          Option.value gen_next_epoch_length
            ~default:(gen_num_blocks_in_epochs 1)
        in
        let gen_curr_epoch_position =
          let default =
            let max_epoch_slot = Length.to_int constants.slots_per_epoch - 1 in
            let%bind curr_epoch_slot =
              Core.Int.gen_incl 0 max_epoch_slot >>| UInt32.of_int
            in
            let%map curr_epoch_length =
              gen_num_blocks_in_slots (Length.to_int curr_epoch_slot)
            in
            (curr_epoch_slot, curr_epoch_length)
          in
          Option.value gen_curr_epoch_position ~default
        in
        let%bind root_epoch, root_block_height =
          match root_epoch_position with
          | Some (root_epoch, root_block_height) ->
              return (root_epoch, root_block_height)
          | None ->
              gen_spot_root_epoch_position ~slot_fill_rate ~slot_fill_rate_delta
        in
        (* Generate blockchain position and epoch lengths. *)
        (* staking_epoch == root_epoch, next_staking_epoch == root_epoch + 1 *)
        let curr_epoch = Length.add root_epoch (Length.of_int 2) in
        let%bind staking_epoch_length = gen_staking_epoch_length in
        let%bind next_staking_epoch_length = gen_next_epoch_length in
        let%bind curr_epoch_slot, curr_epoch_length = gen_curr_epoch_position in
        (* Compute state slot and length. *)
        let curr_global_slot_since_hard_fork =
          Global_slot.of_epoch_and_slot ~constants (curr_epoch, curr_epoch_slot)
        in
        let blockchain_length =
          sum_lengths
            [ root_block_height
            ; staking_epoch_length
            ; next_staking_epoch_length
            ; curr_epoch_length
            ]
        in
        (* Compute total currency for state. *)
        let total_currency =
          currency_at_height ~genesis_currency (Length.to_int blockchain_length)
        in
        (* Generate epoch data for staking and next epochs. *)
        let%bind staking_epoch_data =
          gen_epoch_data ~genesis_currency
            ~starts_at_block_height:root_block_height
            ?start_checkpoint:staking_start_checkpoint
            ?lock_checkpoint:staking_lock_checkpoint staking_epoch_length
        in
        let%bind next_staking_epoch_data =
          gen_epoch_data ~genesis_currency
            ~starts_at_block_height:
              (Length.add root_block_height staking_epoch_length)
            ?start_checkpoint:next_start_checkpoint
            ?lock_checkpoint:next_lock_checkpoint next_staking_epoch_length
        in
        (* Generate chain quality and vrf output. *)
        let%bind min_window_density, sub_window_densities =
          gen_min_density_windows_from_slot_fill_rate ~slot_fill_rate
            ~slot_fill_rate_delta
        in
        let%bind vrf_output = gen_vrf_output in
        (* Generate block reward information (unused in chain selection). *)
        let%map staker_pk = Public_key.Compressed.gen in
        { Consensus_state.Poly.blockchain_length
        ; epoch_count = curr_epoch
        ; min_window_density
        ; sub_window_densities
        ; last_vrf_output = vrf_output
        ; total_currency
        ; curr_global_slot_since_hard_fork
        ; staking_epoch_data
        ; next_epoch_data = next_staking_epoch_data
        ; global_slot_since_genesis =
            (* OK if we're in genesis "hard fork" *)
            Global_slot.slot_number curr_global_slot_since_hard_fork
            |> Mina_numbers.Global_slot_since_hard_fork.to_uint32
            |> Mina_numbers.Global_slot_since_genesis.of_uint32
            (* These values are not used in selection, so we just set them to something. *)
        ; has_ancestor_in_same_checkpoint_window = true
        ; block_stake_winner = staker_pk
        ; block_creator = staker_pk
        ; coinbase_receiver = staker_pk
        ; supercharge_coinbase = false
        }

      (** This generator generates pairs of spot blocks that share common checkpoints.
         *  The overlap of the checkpoints and the root epoch positions of the blocks
         *  that are generated can be configured independently so that this function
         *  can be used in other generators that wish to generates pairs of spot blocks
         *  with specific constraints.
         *)
      let gen_spot_pair_common_checkpoints ?blockchain_length_relativity
          ?vrf_output_relativity ~a_checkpoints ~b_checkpoints
          ?(gen_a_root_epoch_position = Quickcheck.Generator.return)
          ?(gen_b_root_epoch_position = Quickcheck.Generator.return)
          ?(min_a_curr_epoch_slot = 0) () =
        let open Quickcheck.Generator.Let_syntax in
        let slot_fill_rate = default_slot_fill_rate in
        let slot_fill_rate_delta = default_slot_fill_rate_delta in
        (* Both states will share the same root epoch position. *)
        let%bind base_root_epoch_position =
          gen_spot_root_epoch_position ~slot_fill_rate:default_slot_fill_rate
            ~slot_fill_rate_delta:default_slot_fill_rate_delta
        in
        (* Generate unique state hashes. *)
        let%bind hashes =
          gen_unique_list 2 ~gen:State_hash.gen ~equal:State_hash.equal
        in
        let[@warning "-8"] [ hash_a; hash_b ] = hashes in
        (* Generate common checkpoints. *)
        let%bind checkpoints =
          gen_unique_list 2 ~gen:State_hash.gen ~equal:State_hash.equal
        in
        let[@warning "-8"] [ start_checkpoint; lock_checkpoint ] =
          checkpoints
        in
        let%bind a, a_curr_epoch_length =
          (* If we are constraining the second state to have a greater blockchain length than the
           * first, we need to constrain the first blockchain length such that there is some room
           * leftover in the epoch for at least 1 more block to be generated. *)
          let gen_curr_epoch_position =
            let max_epoch_slot =
              match blockchain_length_relativity with
              | Some `Ascending ->
                  Length.to_int constants.slots_per_epoch - 4
              (* -1 to bring into inclusive range, -3 to provide 2 slots of fudge room *)
              | _ ->
                  Length.to_int constants.slots_per_epoch - 1
              (* -1 to bring into inclusive range *)
            in
            let%bind slot =
              Core.Int.gen_incl min_a_curr_epoch_slot max_epoch_slot
            in
            let%map length =
              gen_num_blocks_in_slots ~slot_fill_rate ~slot_fill_rate_delta slot
            in
            (Length.of_int slot, length)
          in
          let ( staking_start_checkpoint
              , staking_lock_checkpoint
              , next_start_checkpoint
              , next_lock_checkpoint ) =
            a_checkpoints start_checkpoint lock_checkpoint
          in
          let%bind root_epoch_position =
            gen_a_root_epoch_position base_root_epoch_position
          in
          let%map a =
            gen_spot ~slot_fill_rate ~slot_fill_rate_delta ~root_epoch_position
              ?staking_start_checkpoint ?staking_lock_checkpoint
              ?next_start_checkpoint ?next_lock_checkpoint
              ~gen_curr_epoch_position ()
          in
          let a_curr_epoch_length =
            let _, root_epoch_length = root_epoch_position in
            let length_till_curr_epoch =
              sum_lengths
                [ root_epoch_length
                ; a.staking_epoch_data.epoch_length
                ; a.next_epoch_data.epoch_length
                ]
            in
            Option.value_exn
              (Length.sub a.blockchain_length length_till_curr_epoch)
          in
          (a, a_curr_epoch_length)
        in
        let%map b =
          (* Handle relativity constriants for second state. *)
          let ( gen_staking_epoch_length
              , gen_next_epoch_length
              , gen_curr_epoch_position ) =
            let a_curr_epoch_slot =
              Global_slot.slot a.curr_global_slot_since_hard_fork
            in
            match blockchain_length_relativity with
            | Some `Equal ->
                ( Some (return a.staking_epoch_data.epoch_length)
                , Some (return a.next_epoch_data.epoch_length)
                , Some (return (a_curr_epoch_slot, a_curr_epoch_length)) )
            | Some `Ascending ->
                (* Generate second state position by extending the first state's position *)
                let gen_greater_position =
                  let max_epoch_slot =
                    Length.to_int constants.slots_per_epoch - 1
                  in
                  (* This invariant needs to be held for the position of `a` *)
                  assert (max_epoch_slot > Length.to_int a_curr_epoch_slot + 2) ;
                  (* To make this easier, we assume there is a next block in the slot directly preceeding the block for `a`. *)
                  let%bind added_slots =
                    Core.Int.gen_incl
                      (Length.to_int a_curr_epoch_slot + 2)
                      max_epoch_slot
                  in
                  let%map added_blocks =
                    gen_num_blocks_in_slots ~slot_fill_rate
                      ~slot_fill_rate_delta added_slots
                  in
                  let b_slot =
                    Length.add
                      (Length.add a_curr_epoch_slot (UInt32.of_int added_slots))
                      UInt32.one
                  in
                  let b_blockchain_length =
                    Length.add
                      (Length.add a_curr_epoch_length added_blocks)
                      UInt32.one
                  in
                  (b_slot, b_blockchain_length)
                in
                ( Some (return a.staking_epoch_data.epoch_length)
                , Some (return a.next_epoch_data.epoch_length)
                , Some gen_greater_position )
            | None ->
                (None, None, None)
          in
          let gen_vrf_output =
            match vrf_output_relativity with
            | Some `Equal ->
                Some (return a.last_vrf_output)
            | Some `Ascending ->
                Some (gen_vrf_output_gt a.last_vrf_output)
            | None ->
                None
          in
          let ( staking_start_checkpoint
              , staking_lock_checkpoint
              , next_start_checkpoint
              , next_lock_checkpoint ) =
            b_checkpoints start_checkpoint lock_checkpoint
          in
          let%bind root_epoch_position =
            gen_b_root_epoch_position base_root_epoch_position
          in
          gen_spot ~slot_fill_rate ~slot_fill_rate_delta ~root_epoch_position
            ?staking_start_checkpoint ?staking_lock_checkpoint
            ?next_start_checkpoint ?next_lock_checkpoint
            ?gen_staking_epoch_length ?gen_next_epoch_length
            ?gen_curr_epoch_position ?gen_vrf_output ()
        in
        ( With_hash.
            { data = a
            ; hash =
                { State_hash.State_hashes.state_hash = hash_a
                ; state_body_hash = None
                }
            }
        , With_hash.
            { data = b
            ; hash =
                { State_hash.State_hashes.state_hash = hash_b
                ; state_body_hash = None
                }
            } )

      let gen_spot_pair_short_aligned ?blockchain_length_relativity
          ?vrf_output_relativity () =
        (* Both states will share their staking epoch checkpoints. *)
        let checkpoints start lock = (Some start, Some lock, None, None) in
        gen_spot_pair_common_checkpoints ?blockchain_length_relativity
          ?vrf_output_relativity ~a_checkpoints:checkpoints
          ~b_checkpoints:checkpoints ()

      let gen_spot_pair_short_misaligned ?blockchain_length_relativity
          ?vrf_output_relativity () =
        let open Quickcheck.Generator.Let_syntax in
        let slot_fill_rate = default_slot_fill_rate in
        let slot_fill_rate_delta = default_slot_fill_rate_delta in
        let a_checkpoints start lock = (None, None, Some start, Some lock) in
        let b_checkpoints start lock = (Some start, Some lock, None, None) in
        let gen_b_root_epoch_position (a_root_epoch, a_root_length) =
          (* Compute the root epoch position of `b`. This needs to be one epoch ahead of a, so we
           * compute it by extending the root epoch position of `a` by a single epoch *)
          let b_root_epoch = UInt32.succ a_root_epoch in
          let%map added_blocks =
            gen_num_blocks_in_epochs ~slot_fill_rate ~slot_fill_rate_delta 1
          in
          let b_root_length = Length.add a_root_length added_blocks in
          (b_root_epoch, b_root_length)
        in
        (* Constrain first state to be within last 1/3rd of its epoch (ensuring it's checkpoints and seed are fixed). *)
        let min_a_curr_epoch_slot =
          (2 * (Length.to_int constants.slots_per_epoch / 3)) + 1
        in
        gen_spot_pair_common_checkpoints ?blockchain_length_relativity
          ?vrf_output_relativity ~a_checkpoints ~b_checkpoints
          ~gen_b_root_epoch_position ~min_a_curr_epoch_slot ()

      let gen_spot_pair_long =
        let open Quickcheck.Generator.Let_syntax in
        let%bind hashes =
          gen_unique_list 2 ~gen:State_hash.gen ~equal:State_hash.equal
        in
        let[@warning "-8"] [ hash_a; hash_b ] = hashes in
        let%bind checkpoints =
          gen_unique_list 8 ~gen:State_hash.gen ~equal:State_hash.equal
        in
        let[@warning "-8"] [ a_staking_start_checkpoint
                           ; a_staking_lock_checkpoint
                           ; a_next_start_checkpoint
                           ; a_next_lock_checkpoint
                           ; b_staking_start_checkpoint
                           ; b_staking_lock_checkpoint
                           ; b_next_start_checkpoint
                           ; b_next_lock_checkpoint
                           ] =
          checkpoints
        in
        let%bind a =
          gen_spot ~staking_start_checkpoint:a_staking_start_checkpoint
            ~staking_lock_checkpoint:a_staking_lock_checkpoint
            ~next_start_checkpoint:a_next_start_checkpoint
            ~next_lock_checkpoint:a_next_lock_checkpoint ()
        in
        let%map b =
          gen_spot ~staking_start_checkpoint:b_staking_start_checkpoint
            ~staking_lock_checkpoint:b_staking_lock_checkpoint
            ~next_start_checkpoint:b_next_start_checkpoint
            ~next_lock_checkpoint:b_next_lock_checkpoint ()
        in
        ( With_hash.
            { data = a
            ; hash =
                { State_hash.State_hashes.state_hash = hash_a
                ; state_body_hash = None
                }
            }
        , With_hash.
            { data = b
            ; hash =
                { State_hash.State_hashes.state_hash = hash_b
                ; state_body_hash = None
                }
            } )

      let gen_spot_pair =
        let open Quickcheck.Generator.Let_syntax in
        let%bind a, b =
          match%bind
            Quickcheck.Generator.of_list
              [ `Short_aligned; `Short_misaligned; `Long ]
          with
          | `Short_aligned ->
              gen_spot_pair_short_aligned ()
          | `Short_misaligned ->
              gen_spot_pair_short_misaligned ()
          | `Long ->
              gen_spot_pair_long
        in
        if%map Quickcheck.Generator.bool then (a, b) else (b, a)

      let assert_consensus_state_set (type t) (set : t) ~project ~assertion ~f =
        (* TODO: make output prettier *)
        if not (f set) then
          let indent_size = 2 in
          let indent = String.init indent_size ~f:(Fn.const ' ') in
          let indented_json state =
            state |> Consensus_state.Value.to_yojson
            |> Yojson.Safe.pretty_to_string |> String.split ~on:'\n'
            |> String.concat ~sep:(indent ^ "\n")
          in
          let message =
            let comparison_sep = Printf.sprintf "\n%svs\n" indent in
            let comparison =
              set |> project |> List.map ~f:indented_json
              |> String.concat ~sep:comparison_sep
            in
            Printf.sprintf "Expected pair of consensus states to be %s:\n%s"
              assertion comparison
          in
          raise (Failure message)

      let assert_consensus_state_pair =
        assert_consensus_state_set ~project:(fun (a, b) -> [ a; b ])

      let assert_hashed_consensus_state_pair =
        assert_consensus_state_set ~project:(fun (a, b) ->
            [ With_hash.data a; With_hash.data b ] )

      let assert_hashed_consensus_state_triple =
        assert_consensus_state_set ~project:(fun (a, b, c) ->
            [ With_hash.data a; With_hash.data b; With_hash.data c ] )

      let is_selected (a, b) =
        Hooks.equal_select_status `Take
          (Hooks.select ~context:(module Context) ~existing:a ~candidate:b)

      let is_not_selected (a, b) =
        Hooks.equal_select_status `Keep
          (Hooks.select ~context:(module Context) ~existing:a ~candidate:b)

      let assert_selected =
        assert_hashed_consensus_state_pair ~assertion:"trigger selection"
          ~f:is_selected

      let assert_not_selected =
        assert_hashed_consensus_state_pair ~assertion:"do not trigger selection"
          ~f:is_not_selected

      let%test_unit "generator sanity check: equal states are always in short \
                     fork range" =
        let constants = Lazy.force Constants.for_unit_tests in
        Quickcheck.test (gen_spot ()) ~f:(fun state ->
            assert_consensus_state_pair (state, state)
              ~assertion:"within long range" ~f:(fun (a, b) ->
                Hooks.is_short_range a b ~constants ) )

      let%test_unit "generator sanity check: gen_spot_pair_short_aligned \
                     always generates pairs of states in short fork range" =
        let constants = Lazy.force Constants.for_unit_tests in
        Quickcheck.test (gen_spot_pair_short_aligned ()) ~f:(fun (a, b) ->
            assert_consensus_state_pair
              (With_hash.data a, With_hash.data b)
              ~assertion:"within short range"
              ~f:(fun (a, b) -> Hooks.is_short_range a b ~constants) )

      let%test_unit "generator sanity check: gen_spot_pair_short_misaligned \
                     always generates pairs of states in short fork range" =
        let constants = Lazy.force Constants.for_unit_tests in
        Quickcheck.test (gen_spot_pair_short_misaligned ()) ~f:(fun (a, b) ->
            assert_consensus_state_pair
              (With_hash.data a, With_hash.data b)
              ~assertion:"within short range"
              ~f:(fun (a, b) -> Hooks.is_short_range a b ~constants) )

      let%test_unit "generator sanity check: gen_spot_pair_long always \
                     generates pairs of states in long fork range" =
        let constants = Lazy.force Constants.for_unit_tests in
        Quickcheck.test gen_spot_pair_long ~f:(fun (a, b) ->
            assert_consensus_state_pair
              (With_hash.data a, With_hash.data b)
              ~assertion:"within long range"
              ~f:(fun (a, b) -> not (Hooks.is_short_range ~constants a b)) )

      let%test_unit "selection case: equal states" =
        Quickcheck.test
          (Quickcheck.Generator.tuple2 State_hash.gen (gen_spot ()))
          ~f:(fun (hash, state) ->
            let hashed_state =
              { With_hash.data = state
              ; hash =
                  { State_hash.State_hashes.state_hash = hash
                  ; state_body_hash = None
                  }
              }
            in
            assert_not_selected (hashed_state, hashed_state) )

      let%test_unit "selection case: aligned checkpoints & different lengths" =
        Quickcheck.test
          (gen_spot_pair_short_aligned ~blockchain_length_relativity:`Ascending
             () )
          ~f:assert_selected

      let%test_unit "selection case: aligned checkpoints & equal lengths & \
                     different vrfs" =
        Quickcheck.test
          (gen_spot_pair_short_aligned ~blockchain_length_relativity:`Equal
             ~vrf_output_relativity:`Ascending () )
          ~f:assert_selected

      let%test_unit "selection case: aligned checkpoints & equal lengths & \
                     equal vrfs & different hashes" =
        Quickcheck.test
          (gen_spot_pair_short_aligned ~blockchain_length_relativity:`Equal
             ~vrf_output_relativity:`Equal () )
          ~f:(fun (a, b) ->
            if
              State_hash.(
                With_state_hashes.state_hash b > With_state_hashes.state_hash a)
            then assert_selected (a, b)
            else assert_selected (b, a) )

      let%test_unit "selection case: misaligned checkpoints & different lengths"
          =
        Quickcheck.test
          (gen_spot_pair_short_misaligned
             ~blockchain_length_relativity:`Ascending () )
          ~f:assert_selected

      (* TODO: This test always succeeds, but this could be a false positive as the blockchain length equality constraint
       * is broken for misaligned short forks.
       *)
      let%test_unit "selection case: misaligned checkpoints & equal lengths & \
                     different vrfs" =
        Quickcheck.test
          (gen_spot_pair_short_misaligned ~blockchain_length_relativity:`Equal
             ~vrf_output_relativity:`Ascending () )
          ~f:assert_selected

      (* TODO: This test fails because the blockchain length equality constraint is broken for misaligned short forks.
         let%test_unit "selection case: misaligned checkpoints & equal lengths & equal vrfs & different hashes" =
         Quickcheck.test
         (gen_spot_pair_short_misaligned ~blockchain_length_relativity:`Equal ~vrf_output_relativity:`Equal ())
         ~f:(fun (a, b) ->
         if State_hash.compare (With_hash.hash a) (With_hash.hash b) > 0 then
         assert_selected (a, b)
         else
         assert_selected (b, a))
      *)

      (* TODO: expand long fork generation to support relativity constraints
         let%test_unit "selection case: distinct checkpoints & different min window densities" =
         failwith "TODO"

         let%test_unit "selection case: distinct checkpoints & equal min window densities & different lengths" =
         failwith "TODO"

         let%test_unit "selection case: distinct checkpoints & equal min window densities & equal lengths & different vrfs" =
         failwith "TODO"

         let%test_unit "selection case: distinct checkpoints & equal min window densities & equal lengths & qequals vrfs & different hashes" =
         failwith "TODO"
      *)

      let%test_unit "selection invariant: candidate selections are not \
                     commutative" =
        let select existing candidate =
          Hooks.select ~context:(module Context) ~existing ~candidate
        in
        Quickcheck.test gen_spot_pair
          ~f:
            (assert_hashed_consensus_state_pair
               ~assertion:"chains do not trigger a selection cycle"
               ~f:(fun (a, b) ->
                 not
                   ([%equal: Hooks.select_status * Hooks.select_status]
                      (select a b, select b a)
                      (`Take, `Take) ) ) )

      (* We define a homogeneous binary relation for consensus states by adapting the binary chain
       * selection rule and extending it to consider equality of chains. From this, we can test
       * that this extended relations forms a non-strict partial order over the set of consensus
       * states.
       *
       * We omit partial order reflexivity and antisymmetry tests as they are merely testing properties
       * of equality related to the partial order we define from binary chain selection. Chain
       * selection, as is written, will always reject equal elements, so the only property we are
       * truly interested in it holding is transitivity (when lifted to a homogeneous binary relation).
       *
       * TODO: Improved quickcheck generator which better explores related states via our spot
       * pair generation rules. Doing this requires re-working our spot pair generators to
       * work by extending an already generated consensus state with some relative constraints.
       *)
      let%test_unit "selection invariant: partial order transitivity" =
        let select existing candidate =
          Hooks.select ~context:(module Context) ~existing ~candidate
        in
        let ( <= ) a b =
          match (select a b, select b a) with
          | `Keep, `Keep ->
              true
          | `Keep, `Take ->
              true
          | `Take, `Keep ->
              false
          | `Take, `Take ->
              assert_hashed_consensus_state_pair (a, b)
                ~assertion:"chains do not trigger a selection cycle"
                ~f:(Fn.const false) ;
              (* unreachable *)
              false
        in
        let chains_hold_transitivity (a, b, c) =
          if a <= b then if b <= c then a <= c else c <= b
          else if b <= c then if c <= a then b <= a else a <= c
          else if c <= a then if a <= b then c <= b else b <= a
          else false
        in
        let gen = gen_with_hash (gen_spot ()) in
        Quickcheck.test
          (Quickcheck.Generator.tuple3 gen gen gen)
          ~f:
            (assert_hashed_consensus_state_triple
               ~assertion:"chains hold partial order transitivity"
               ~f:chains_hold_transitivity )
    end )

  module Exported = struct
    module Global_slot = Global_slot
    module Block_data = Data.Block_data
    module Consensus_state = Data.Consensus_state
  end

  module Body_reference = Body_reference
end

include Wire_types.Make (Make_sig) (Make_str)<|MERGE_RESOLUTION|>--- conflicted
+++ resolved
@@ -3213,122 +3213,6 @@
       let snarked_ledger_hash =
         Mina_ledger.Ledger.Db.merkle_root snarked_ledger
       in
-<<<<<<< HEAD
-      (not epoch_is_finalized) && not is_genesis_epoch
-    in
-    if in_next_epoch || epoch_is_not_finalized then
-      (`Curr, !local_state.Data.next_epoch_snapshot)
-    else (`Last, !local_state.staking_epoch_snapshot)
-
-  let get_epoch_ledger ~constants ~(consensus_state : Consensus_state.Value.t)
-      ~local_state =
-    let _, snapshot =
-      select_epoch_snapshot ~constants ~consensus_state
-        ~epoch:(Data.Consensus_state.curr_epoch consensus_state)
-        ~local_state
-    in
-    Data.Local_state.Snapshot.ledger snapshot
-
-  let get_epoch_ledgers_for_finalized_frontier_block
-      ~(root_consensus_state : Consensus_state.Value.t)
-      ~(target_consensus_state : Consensus_state.Value.t) ~local_state =
-    let root_epoch = Data.Consensus_state.curr_epoch root_consensus_state in
-    let target_epoch = Data.Consensus_state.curr_epoch target_consensus_state in
-    if Epoch.equal root_epoch target_epoch then
-      (* If we assume that the target state is finalized, then so is the
-         frontier's root state that it builds upon.
-         Hence, the next epoch snapshot is also finalized, and we can return
-         both ledgers.
-      *)
-      `Both
-        ( Data.Local_state.Snapshot.ledger
-            !local_state.Local_state.Data.staking_epoch_snapshot
-        , Data.Local_state.Snapshot.ledger
-            !local_state.Local_state.Data.next_epoch_snapshot )
-    else
-      (* Next epoch: the caller will need to manually compute the snarked
-         ledger for the parent block at the epoch boundary.
-      *)
-      let num_parents =
-        Length.to_int target_consensus_state.next_epoch_data.epoch_length
-      in
-      `Snarked_ledger
-        ( Data.Local_state.Snapshot.ledger !local_state.next_epoch_snapshot
-        , num_parents )
-
-  type required_snapshot =
-    { snapshot_id : Local_state.snapshot_identifier
-    ; expected_root : Mina_base.Frozen_ledger_hash.t
-    }
-  [@@deriving to_yojson]
-
-  type local_state_sync =
-    | One of required_snapshot
-    | Both of
-        { next : Mina_base.Frozen_ledger_hash.t
-        ; staking : Mina_base.Frozen_ledger_hash.t
-        }
-  [@@deriving to_yojson]
-
-  let local_state_sync_count (s : local_state_sync) =
-    match s with One _ -> 1 | Both _ -> 2
-
-  let required_local_state_sync ~constants
-      ~(consensus_state : Consensus_state.Value.t) ~local_state =
-    let open Mina_base in
-    let epoch = Consensus_state.curr_epoch consensus_state in
-    let source, _snapshot =
-      select_epoch_snapshot ~constants ~consensus_state ~local_state ~epoch
-    in
-    let required_snapshot_sync snapshot_id expected_root =
-      Option.some_if
-        (not
-           (Ledger_hash.equal
-              (Frozen_ledger_hash.to_ledger_hash expected_root)
-              (Local_state.Snapshot.Ledger_snapshot.merkle_root
-                 (Local_state.get_snapshot local_state snapshot_id).ledger ) ) )
-        { snapshot_id; expected_root }
-    in
-    match source with
-    | `Curr ->
-        Option.map
-          (required_snapshot_sync Next_epoch_snapshot
-             consensus_state.staking_epoch_data.ledger.hash ) ~f:(fun s ->
-            One s )
-    | `Last -> (
-        match
-          ( required_snapshot_sync Next_epoch_snapshot
-              consensus_state.next_epoch_data.ledger.hash
-          , required_snapshot_sync Staking_epoch_snapshot
-              consensus_state.staking_epoch_data.ledger.hash )
-        with
-        | None, None ->
-            None
-        | Some x, None | None, Some x ->
-            Some (One x)
-        | Some next, Some staking ->
-            Some
-              (Both
-                 { next = next.expected_root; staking = staking.expected_root }
-              ) )
-
-  let sync_local_state ~logger ~trust_system ~local_state ~random_peers
-      ~(query_peer : Rpcs.query) ~ledger_depth requested_syncs =
-    let open Local_state in
-    let open Snapshot in
-    let open Deferred.Let_syntax in
-    [%log info]
-      "Syncing local state; requesting $num_requested snapshots from peers"
-      ~metadata:
-        [ ("num_requested", `Int (local_state_sync_count requested_syncs))
-        ; ("requested_syncs", local_state_sync_to_yojson requested_syncs)
-        ; ("local_state", Local_state.to_yojson local_state)
-        ] ;
-    let sync { snapshot_id; expected_root = target_ledger_hash } =
-      (* if requested last epoch ledger is equal to the current epoch ledger
-         then we don't need make a rpc call to the peers. *)
-=======
->>>>>>> ffea94c0
       if
         not
           (Epoch.equal
