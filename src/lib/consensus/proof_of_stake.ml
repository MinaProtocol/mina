open Async_kernel
open Core_kernel
open Signed
open Unsigned
open Coda_numbers
open Currency
open Fold_lib
open Signature_lib
open Module_version
open Snark_params
open Bitstring_lib
module Time = Coda_base.Block_time
module Run = Snark_params.Tick.Run
module Graphql_base_types = Graphql_lib.Base_types

let m = Snark_params.Tick.m

let make_checked t =
  let open Snark_params.Tick in
  with_state (As_prover.return ()) (Run.make_checked t)

let name = "proof_of_stake"

let uint32_of_int64 x = x |> Int64.to_int64 |> UInt32.of_int64

let int64_of_uint32 x = x |> UInt32.to_int64 |> Int64.of_int64

let genesis_ledger_total_currency =
  lazy
    ( Coda_base.Ledger.to_list (Lazy.force Genesis_ledger.t)
    |> List.fold_left ~init:Balance.zero ~f:(fun sum account ->
           Balance.add_amount sum
             (Balance.to_amount @@ account.Coda_base.Account.Poly.balance)
           |> Option.value_exn ?here:None ?error:None
                ~message:"failed to calculate total currency in genesis ledger"
       )
    |> Balance.to_amount )

let genesis_ledger_hash =
  lazy
    ( Coda_base.Ledger.merkle_root (Lazy.force Genesis_ledger.t)
    |> Coda_base.Frozen_ledger_hash.of_ledger_hash )

let compute_delegatee_table keys ~iter_accounts =
  let open Coda_base in
  let outer_table = Public_key.Compressed.Table.create () in
  iter_accounts (fun i (acct : Account.t) ->
      if Public_key.Compressed.Set.mem keys acct.delegate then
        Public_key.Compressed.Table.update outer_table acct.delegate
          ~f:(function
          | None ->
              Account.Index.Table.of_alist_exn [(i, acct.balance)]
          | Some table ->
              Account.Index.Table.add_exn table ~key:i ~data:acct.balance ;
              table ) ) ;
  (* TODO: this metric tracking currently assumes that the
   * result of compute_delegatee_table is called with the
   * full set of proposer keypairs every time the set
   * changes, which is true right now, but this should be
   * control flow should be refactored to make this clearer *)
  let num_delegators =
    Public_key.Compressed.Table.fold outer_table ~init:0
      ~f:(fun ~key:_ ~data sum -> sum + Account.Index.Table.length data)
  in
  Coda_metrics.Gauge.set Coda_metrics.Consensus.staking_keypairs
    (Float.of_int @@ Public_key.Compressed.Set.length keys) ;
  Coda_metrics.Gauge.set Coda_metrics.Consensus.stake_delegators
    (Float.of_int num_delegators) ;
  outer_table

let compute_delegatee_table_sparse_ledger keys ledger =
  compute_delegatee_table keys ~iter_accounts:(fun f ->
      Coda_base.Sparse_ledger.iteri ledger ~f:(fun i acct -> f i acct) )

module Segment_id = Nat.Make32 ()

module Typ = Crypto_params.Tick0.Typ

module Constants = struct
  include Constants

  module Slot = struct
    (* let duration = Constants.block_window_duration *)

    let duration_ms = Int64.of_int block_window_duration_ms
  end

  module Epoch = struct
    let size = slots_per_epoch

    (** Amount of time in total for an epoch *)
    let duration =
      Time.Span.of_ms Int64.Infix.(Slot.duration_ms * int64_of_uint32 size)
  end

  module Checkpoint_window = struct
    let per_year = 12

    let slots_per_year =
      let one_year_ms =
        Core.Time.Span.(to_ms (of_day 365.)) |> Float.to_int |> Int.to_int64
      in
      Int64.Infix.(one_year_ms / Slot.duration_ms) |> Int64.to_int

    let size_in_slots =
      assert (slots_per_year mod per_year = 0) ;
      slots_per_year / per_year

    (* Number of bits required to represent a number
       < size_in_slots *)
    (* let per_window_index_size_in_bits = Core.Int.ceil_log2 size_in_slots *)
  end

  (** The duration of delta *)
  let delta_duration =
    Time.Span.of_ms (Int64.of_int (Int64.to_int Slot.duration_ms * delta))
end

let epoch_size = UInt32.to_int Constants.Epoch.size

module Configuration = struct
  type t =
    { delta: int
    ; k: int
    ; c: int
    ; c_times_k: int
    ; slots_per_epoch: int
    ; slot_duration: int
    ; epoch_duration: int
    ; acceptable_network_delay: int }
  [@@deriving yojson, bin_io, fields]

  let t =
    let open Constants in
    { delta
    ; k
    ; c
    ; c_times_k= c * k
    ; slots_per_epoch= UInt32.to_int Epoch.size
    ; slot_duration= Int64.to_int Slot.duration_ms
    ; epoch_duration= Int64.to_int (Time.Span.to_ms Epoch.duration)
    ; acceptable_network_delay= Int64.to_int (Time.Span.to_ms delta_duration)
    }
end

module Data = struct
  module Epoch_seed = struct
    include Coda_base.Data_hash.Make_full_size ()

    module Base58_check = Codable.Make_base58_check (struct
      include Stable.Latest

      let description = "Epoch Seed"
    end)

    let initial : t = of_hash Tick.Pedersen.zero_hash

    let update (seed : t) vrf_result =
      let open Random_oracle in
      hash ~init:Hash_prefix_states.Random_oracle.epoch_seed
        [|(seed :> Tick.Field.t); vrf_result|]
      |> of_hash

    let update_var (seed : var) vrf_result =
      let open Random_oracle.Checked in
      make_checked (fun () ->
          hash ~init:Hash_prefix_states.Random_oracle.epoch_seed
            [|var_to_hash_packed seed; vrf_result|]
          |> var_of_hash_packed )

    [%%define_locally
    Base58_check.(to_base58_check)]
  end

  module Epoch = struct
    include Epoch

    let of_time_exn t : t =
      if Time.(t < Constants.genesis_state_timestamp) then
        raise
          (Invalid_argument
             "Epoch.of_time: time is earlier than genesis block timestamp") ;
      let time_since_genesis = Time.diff t Constants.genesis_state_timestamp in
      uint32_of_int64
        Int64.Infix.(
          Time.Span.to_ms time_since_genesis
          / Time.Span.to_ms Constants.Epoch.duration)

    let start_time (epoch : t) =
      let ms =
        let open Int64.Infix in
        Time.Span.to_ms
          (Time.to_span_since_epoch Constants.genesis_state_timestamp)
        + (int64_of_uint32 epoch * Time.Span.to_ms Constants.Epoch.duration)
      in
      Time.of_span_since_epoch (Time.Span.of_ms ms)

    let end_time (epoch : t) =
      Time.add (start_time epoch) Constants.Epoch.duration

    module Slot = struct
      include (Slot : module type of Slot with module Checked := Slot.Checked)

      let in_seed_update_range (slot : t) =
        let ck = Constants.(c * k |> UInt32.of_int) in
        let open UInt32.Infix in
        slot < ck * UInt32.of_int 2

      module Checked = struct
        include Slot.Checked

        let in_seed_update_range (slot : var) =
          let uint32_msb (x : UInt32.t) =
            List.init 32 ~f:(fun i ->
                let open UInt32 in
                let open Infix in
                let ( = ) x y = Core.Int.equal (compare x y) 0 in
                (x lsr Int.sub 31 i) land UInt32.one = UInt32.one )
            |> Bitstring_lib.Bitstring.Msb_first.of_list
          in
          let open Tick in
          let open Tick.Let_syntax in
          let ( < ) = Bitstring_checked.lt_value in
          let ck = Constants.(c * k) |> UInt32.of_int in
          let ck_times_2 = uint32_msb UInt32.(Infix.(of_int 2 * ck)) in
          let%bind slot_msb =
            to_bits slot >>| Bitstring_lib.Bitstring.Msb_first.of_lsb_first
          in
          slot_msb < ck_times_2
      end

      let gen =
        let open Quickcheck.Let_syntax in
        Core.Int.gen_incl 0 (Constants.(c * k) * 3) >>| UInt32.of_int

      let%test_unit "in_seed_update_range unchecked vs. checked equality" =
        let test =
          Test_util.test_equal typ Tick.Boolean.typ
            Checked.in_seed_update_range in_seed_update_range
        in
        let x = Constants.(c * k) in
        let examples =
          List.map ~f:UInt32.of_int
            [x; x - 1; x + 1; x * 2; (x * 2) - 1; (x * 2) + 1]
        in
        Quickcheck.test ~trials:100 ~examples gen ~f:test
    end

    let slot_start_time (epoch : t) (slot : Slot.t) =
      Coda_base.Block_time.add (start_time epoch)
        (Coda_base.Block_time.Span.of_ms
           Int64.Infix.(int64_of_uint32 slot * Constants.Slot.duration_ms))

    let epoch_and_slot_of_time_exn tm : t * Slot.t =
      let epoch = of_time_exn tm in
      let time_since_epoch = Coda_base.Block_time.diff tm (start_time epoch) in
      let slot =
        uint32_of_int64
        @@ Int64.Infix.(
             Time.Span.to_ms time_since_epoch / Constants.Slot.duration_ms)
      in
      (epoch, slot)

    let diff_in_slots ((epoch, slot) : t * Slot.t)
        ((epoch', slot') : t * Slot.t) : int64 =
      let ( < ) x y = Pervasives.(Int64.compare x y < 0) in
      let ( > ) x y = Pervasives.(Int64.compare x y > 0) in
      let open Int64.Infix in
      let of_uint32 = UInt32.to_int64 in
      let epoch, slot = (of_uint32 epoch, of_uint32 slot) in
      let epoch', slot' = (of_uint32 epoch', of_uint32 slot') in
      let epoch_size = of_uint32 Constants.Epoch.size in
      let epoch_diff = epoch - epoch' in
      if epoch_diff > 0L then
        ((epoch_diff - 1L) * epoch_size) + slot + (epoch_size - slot')
      else if epoch_diff < 0L then
        ((epoch_diff + 1L) * epoch_size) - (epoch_size - slot) - slot'
      else slot - slot'

    let%test_unit "test diff_in_slots" =
      let open Int64.Infix in
      let ( !^ ) = UInt32.of_int in
      let ( !@ ) = Fn.compose ( !^ ) Int64.to_int in
      let epoch_size = UInt32.to_int64 Constants.Epoch.size in
      [%test_eq: int64] (diff_in_slots (!^0, !^5) (!^0, !^0)) 5L ;
      [%test_eq: int64] (diff_in_slots (!^3, !^23) (!^3, !^20)) 3L ;
      [%test_eq: int64] (diff_in_slots (!^4, !^4) (!^3, !^0)) (epoch_size + 4L) ;
      [%test_eq: int64]
        (diff_in_slots (!^5, !^2) (!^4, !@(epoch_size - 3L)))
        5L ;
      [%test_eq: int64]
        (diff_in_slots (!^6, !^42) (!^2, !^16))
        ((epoch_size * 3L) + 42L + (epoch_size - 16L)) ;
      [%test_eq: int64]
        (diff_in_slots (!^2, !@(epoch_size - 1L)) (!^3, !^4))
        (0L - 5L) ;
      [%test_eq: int64]
        (diff_in_slots (!^1, !^3) (!^7, !^27))
        (0L - ((epoch_size * 5L) + (epoch_size - 3L) + 27L))

    let incr ((epoch, slot) : t * Slot.t) =
      let open UInt32 in
      if Slot.equal slot (sub Constants.Epoch.size one) then
        (add epoch one, zero)
      else (epoch, add slot one)
  end

  module Epoch_and_slot = struct
    type t = Epoch.t * Epoch.Slot.t [@@deriving sexp]

    let of_time_exn tm : t =
      let epoch = Epoch.of_time_exn tm in
      let time_since_epoch = Time.diff tm (Epoch.start_time epoch) in
      let slot =
        uint32_of_int64
        @@ Int64.Infix.(
             Time.Span.to_ms time_since_epoch / Constants.Slot.duration_ms)
      in
      (epoch, slot)
  end

  module Proposal_data = struct
    type t =
      { stake_proof: Stake_proof.t
      ; global_slot: Global_slot.t
      ; vrf_result: Random_oracle.Digest.t }

    let prover_state {stake_proof; _} = stake_proof
  end

  module Local_state = struct
    module Snapshot = struct
      type t =
        { ledger: Coda_base.Sparse_ledger.t
        ; delegatee_table:
            Currency.Balance.t Coda_base.Account.Index.Table.t
            Public_key.Compressed.Table.t }
      [@@deriving sexp]

      let delegators t key =
        Public_key.Compressed.Table.find t.delegatee_table key

      let to_yojson {ledger; delegatee_table} =
        `Assoc
          [ ( "ledger_hash"
            , Coda_base.(
                Sparse_ledger.merkle_root ledger |> Ledger_hash.to_yojson) )
          ; ( "delegators"
            , `Assoc
                ( Hashtbl.to_alist delegatee_table
                |> List.map ~f:(fun (key, delegators) ->
                       ( Public_key.Compressed.to_string key
                       , `Assoc
                           ( Hashtbl.to_alist delegators
                           |> List.map ~f:(fun (account, balance) ->
                                  ( Int.to_string account
                                  , `Int (Currency.Balance.to_int balance) ) )
                           ) ) ) ) ) ]

      let ledger t = t.ledger
    end

    module Data = struct
      (* Invariant: Snapshot's delegators are taken from accounts in proposer_public_keys *)
      type t =
        { mutable staking_epoch_snapshot: Snapshot.t
        ; mutable next_epoch_snapshot: Snapshot.t
        ; last_checked_slot_and_epoch:
            (Epoch.t * Epoch.Slot.t) Public_key.Compressed.Table.t
        ; genesis_epoch_snapshot: Snapshot.t }
      [@@deriving sexp]

      let to_yojson t =
        `Assoc
          [ ( "staking_epoch_snapshot"
            , [%to_yojson: Snapshot.t] t.staking_epoch_snapshot )
          ; ( "next_epoch_snapshot"
            , [%to_yojson: Snapshot.t] t.next_epoch_snapshot )
          ; ( "last_checked_slot_and_epoch"
            , `Assoc
                ( Public_key.Compressed.Table.to_alist
                    t.last_checked_slot_and_epoch
                |> List.map ~f:(fun (key, epoch_and_slot) ->
                       ( Public_key.Compressed.to_string key
                       , [%to_yojson: Epoch.t * Epoch.Slot.t] epoch_and_slot )
                   ) ) )
          ; ( "genesis_epoch_snapshot"
            , [%to_yojson: Snapshot.t] t.genesis_epoch_snapshot ) ]
    end

    (* The outer ref changes whenever we swap in new staker set; all the snapshots are recomputed *)
    type t = Data.t ref [@@deriving sexp, to_yojson]

    let current_proposers t =
      Public_key.Compressed.Table.keys !t.Data.last_checked_slot_and_epoch
      |> Public_key.Compressed.Set.of_list

    let make_last_checked_slot_and_epoch_table old_table new_keys ~default =
      let module Set = Public_key.Compressed.Set in
      let module Table = Public_key.Compressed.Table in
      let last_checked_slot_and_epoch = Table.create () in
      Set.iter new_keys ~f:(fun pk ->
          let data = Option.value (Table.find old_table pk) ~default in
          Table.add_exn last_checked_slot_and_epoch ~key:pk ~data ) ;
      last_checked_slot_and_epoch

    let create proposer_public_keys =
      (* TODO: remove this duplicate of the genesis ledger *)
      let ledger =
        Coda_base.Sparse_ledger.of_any_ledger
          (Coda_base.Ledger.Any_ledger.cast
             (module Coda_base.Ledger)
             (Lazy.force Genesis_ledger.t))
      in
      let delegatee_table =
        compute_delegatee_table_sparse_ledger proposer_public_keys ledger
      in
      let genesis_epoch_snapshot = {Snapshot.delegatee_table; ledger} in
      ref
        { Data.staking_epoch_snapshot= genesis_epoch_snapshot
        ; next_epoch_snapshot= genesis_epoch_snapshot
        ; genesis_epoch_snapshot
        ; last_checked_slot_and_epoch=
            make_last_checked_slot_and_epoch_table
              (Public_key.Compressed.Table.create ())
              proposer_public_keys
              ~default:(Epoch.zero, Epoch.Slot.zero) }

    let proposer_swap t proposer_public_keys now =
      let old : Data.t = !t in
      let s {Snapshot.ledger; delegatee_table= _} =
        { Snapshot.ledger
        ; delegatee_table=
            compute_delegatee_table_sparse_ledger proposer_public_keys ledger
        }
      in
      t :=
        { Data.staking_epoch_snapshot= s old.staking_epoch_snapshot
        ; next_epoch_snapshot= s old.next_epoch_snapshot
        ; genesis_epoch_snapshot=
            s old.genesis_epoch_snapshot
            (* assume these keys are different and therefore we haven't checked any
         * slots or epochs *)
        ; last_checked_slot_and_epoch=
            make_last_checked_slot_and_epoch_table
              !t.Data.last_checked_slot_and_epoch proposer_public_keys
              ~default:
                ((* TODO: Be smarter so that we don't have to look at the slot before again *)
                 let epoch, slot = Epoch_and_slot.of_time_exn now in
                 (epoch, UInt32.(if slot > zero then sub slot one else slot)))
        }

    type snapshot_identifier = Staking_epoch_snapshot | Next_epoch_snapshot
    [@@deriving to_yojson]

    let get_snapshot (t : t) id =
      match id with
      | Staking_epoch_snapshot ->
          !t.staking_epoch_snapshot
      | Next_epoch_snapshot ->
          !t.next_epoch_snapshot

    let set_snapshot (t : t) id v =
      match id with
      | Staking_epoch_snapshot ->
          !t.staking_epoch_snapshot <- v
      | Next_epoch_snapshot ->
          !t.next_epoch_snapshot <- v

    let seen_slot (t : t) epoch slot =
      let module Table = Public_key.Compressed.Table in
      let unseens =
        Table.to_alist !t.last_checked_slot_and_epoch
        |> List.filter_map ~f:(fun (pk, last_checked_epoch_and_slot) ->
               let i =
                 Tuple2.compare ~cmp1:Epoch.compare ~cmp2:Epoch.Slot.compare
                   last_checked_epoch_and_slot (epoch, slot)
               in
               if i >= 0 then None
               else (
                 Table.set !t.last_checked_slot_and_epoch ~key:pk
                   ~data:(epoch, slot) ;
                 Some pk ) )
      in
      match unseens with
      | [] ->
          `All_seen
      | nel ->
          `Unseen (Public_key.Compressed.Set.of_list nel)
  end

  module Epoch_ledger = struct
    module Poly = struct
      [%%versioned
      module Stable = struct
        module V1 = struct
          type ('ledger_hash, 'amount) t =
            {hash: 'ledger_hash; total_currency: 'amount}
          [@@deriving sexp, eq, compare, hash, to_yojson]
        end
      end]

      type ('ledger_hash, 'amount) t =
            ('ledger_hash, 'amount) Stable.Latest.t =
        {hash: 'ledger_hash; total_currency: 'amount}
      [@@deriving sexp, eq, compare, hash, to_yojson]
    end

    module Value = struct
      [%%versioned
      module Stable = struct
        module V1 = struct
          type t =
            ( Coda_base.Frozen_ledger_hash.Stable.V1.t
            , Amount.Stable.V1.t )
            Poly.Stable.V1.t
          [@@deriving sexp, eq, compare, hash, to_yojson]

          let to_latest = Fn.id
        end
      end]

      type t = Stable.Latest.t [@@deriving sexp, eq, compare, hash, to_yojson]
    end

    let graphql_type () : ('ctx, Value.t option) Graphql_async.Schema.typ =
      let open Graphql_async in
      let open Schema in
      obj "epochLedger" ~fields:(fun _ ->
          [ field "hash" ~typ:(non_null string)
              ~args:Arg.[]
              ~resolve:(fun _ {Poly.hash; _} ->
                Coda_base.Frozen_ledger_hash.to_string hash )
          ; field "totalCurrency"
              ~typ:(non_null @@ Graphql_base_types.uint64 ())
              ~args:Arg.[]
              ~resolve:(fun _ {Poly.total_currency; _} ->
                Amount.to_uint64 total_currency ) ] )

    let to_input ({hash; total_currency} : Value.t) =
      let open Snark_params.Tick in
      { Random_oracle.Input.field_elements= [|(hash :> Field.t)|]
      ; bitstrings= [|Amount.to_bits total_currency|] }

    type var = (Coda_base.Frozen_ledger_hash.var, Amount.var) Poly.t

    let to_hlist {Poly.hash; total_currency} =
      Coda_base.H_list.[hash; total_currency]

    let of_hlist :
           (unit, 'ledger_hash -> 'total_currency -> unit) Coda_base.H_list.t
        -> ('ledger_hash, 'total_currency) Poly.t =
     fun Coda_base.H_list.[hash; total_currency] -> {hash; total_currency}

    let data_spec =
      Tick.Data_spec.[Coda_base.Frozen_ledger_hash.typ; Amount.typ]

    let typ : (var, Value.t) Typ.t =
      Tick.Typ.of_hlistable data_spec ~var_to_hlist:to_hlist
        ~var_of_hlist:of_hlist ~value_to_hlist:to_hlist
        ~value_of_hlist:of_hlist

    let var_to_input ({Poly.hash; total_currency} : var) =
      { Random_oracle.Input.field_elements=
          [|Coda_base.Frozen_ledger_hash.var_to_hash_packed hash|]
      ; bitstrings=
          [|Bitstring.Lsb_first.to_list (Amount.var_to_bits total_currency)|]
      }

    let length_in_triples =
      Coda_base.Frozen_ledger_hash.length_in_triples + Amount.length_in_triples

    let if_ cond
        ~(then_ : (Coda_base.Frozen_ledger_hash.var, Amount.var) Poly.t)
        ~(else_ : (Coda_base.Frozen_ledger_hash.var, Amount.var) Poly.t) =
      let open Tick.Checked.Let_syntax in
      let%map hash =
        Coda_base.Frozen_ledger_hash.if_ cond ~then_:then_.hash
          ~else_:else_.hash
      and total_currency =
        Amount.Checked.if_ cond ~then_:then_.total_currency
          ~else_:else_.total_currency
      in
      {Poly.hash; total_currency}

    let genesis =
      lazy
        { Poly.hash= Lazy.force genesis_ledger_hash
        ; total_currency= Lazy.force genesis_ledger_total_currency }
  end

  module Vrf = struct
    module Scalar = struct
      type value = Tick.Inner_curve.Scalar.t

      type var = Tick.Inner_curve.Scalar.var

      let typ : (var, value) Typ.t = Tick.Inner_curve.Scalar.typ
    end

    module Group = struct
      open Tick

      type value = Inner_curve.t

      type var = Inner_curve.var

      let scale = Inner_curve.scale

      module Checked = struct
        include Inner_curve.Checked

        let scale_generator shifted s ~init =
          scale_known shifted Inner_curve.one s ~init
      end
    end

    module Message = struct
      type ('global_slot, 'epoch_seed, 'delegator) t =
        {global_slot: 'global_slot; seed: 'epoch_seed; delegator: 'delegator}

      type value = (Global_slot.t, Epoch_seed.t, Coda_base.Account.Index.t) t

      type var =
        ( Global_slot.Checked.t
        , Epoch_seed.var
        , Coda_base.Account.Index.Unpacked.var )
        t

      let to_input ({global_slot; seed; delegator} : value) =
        { Random_oracle.Input.field_elements= [|(seed :> Tick.field)|]
        ; bitstrings=
            [| Global_slot.Bits.to_bits global_slot
             ; Coda_base.Account.Index.to_bits delegator |] }

      let to_hlist {global_slot; seed; delegator} =
        Coda_base.H_list.[global_slot; seed; delegator]

      let of_hlist :
             ( unit
             , 'global_slot -> 'epoch_seed -> 'del -> unit )
             Coda_base.H_list.t
          -> ('global_slot, 'epoch_seed, 'del) t =
       fun Coda_base.H_list.[global_slot; seed; delegator] ->
        {global_slot; seed; delegator}

      let data_spec =
        let open Tick.Data_spec in
        [ Global_slot.Checked.typ
        ; Epoch_seed.typ
        ; Coda_base.Account.Index.Unpacked.typ ]

      let typ : (var, value) Typ.t =
        Tick.Typ.of_hlistable data_spec ~var_to_hlist:to_hlist
          ~var_of_hlist:of_hlist ~value_to_hlist:to_hlist
          ~value_of_hlist:of_hlist

      let hash_to_group msg =
        Group_map.to_group
          (Random_oracle.hash
             ~init:Coda_base.Hash_prefix.Random_oracle.vrf_message
             (Random_oracle.pack_input (to_input msg)))
        |> Tick.Inner_curve.of_affine

      module Checked = struct
        open Tick

        let to_input ({global_slot; seed; delegator} : var) =
          let open Tick.Checked.Let_syntax in
          let%map global_slot = Global_slot.Checked.to_bits global_slot in
          let s = Bitstring_lib.Bitstring.Lsb_first.to_list in
          { Random_oracle.Input.field_elements=
              [|Epoch_seed.var_to_hash_packed seed|]
          ; bitstrings= [|s global_slot; delegator|] }

        let hash_to_group msg =
          let%bind input = to_input msg in
          Tick.make_checked (fun () ->
              Group_map.Checked.to_group
                (Random_oracle.Checked.hash
                   ~init:Coda_base.Hash_prefix.Random_oracle.vrf_message
                   (Random_oracle.Checked.pack_input input)) )
      end

      let gen =
        let open Quickcheck.Let_syntax in
        let%map global_slot = Global_slot.gen
        and seed = Epoch_seed.gen
        and delegator = Coda_base.Account.Index.gen in
        {global_slot; seed; delegator}
    end

    module Output = struct
      module Truncated = struct
        [%%versioned
        module Stable = struct
          module V1 = struct
            type t = string [@@deriving sexp, eq, compare, hash, yojson]

            let to_latest = Fn.id
          end
        end]

        type t = Stable.Latest.t [@@deriving sexp, compare, hash, yojson]

        include Codable.Make_base58_check (struct
          include Stable.Latest

          let version_byte = Base58_check.Version_bytes.vrf_truncated_output

          let description = "Vrf Truncated Output"
        end)

        let length_in_bytes = 32

        let length_in_bits = 8 * length_in_bytes

        open Tick

        type var = Boolean.var array

        let typ : (var, t) Typ.t =
          Typ.array ~length:length_in_bits Boolean.typ
          |> Typ.transport ~there:Blake2.string_to_bits
               ~back:Blake2.bits_to_string

        let dummy = String.init length_in_bytes ~f:(fun _ -> '\000')

        let to_bits t = Fold.(to_list (string_bits t))

        let length_in_triples = (length_in_bits + 2) / 3
      end

      open Tick

      let typ = Field.typ

      let gen = Field.gen

      let truncate x =
        Random_oracle.Digest.to_bits ~length:Truncated.length_in_bits x
        |> Array.of_list |> Blake2.bits_to_string

      let hash msg g =
        let x, y = Non_zero_curve_point.of_inner_curve_exn g in
        let input =
          Random_oracle.Input.(
            append (Message.to_input msg) (field_elements [|x; y|]))
        in
        let open Random_oracle in
        hash ~init:Hash_prefix_states.Random_oracle.vrf_output
          (pack_input input)

      module Checked = struct
        let truncate x =
          Tick.make_checked (fun () ->
              Random_oracle.Checked.Digest.to_bits
                ~length:Truncated.length_in_bits x
              |> Array.of_list )

        let hash msg (x, y) =
          let%bind msg = Message.Checked.to_input msg in
          let input =
            Random_oracle.Input.(append msg (field_elements [|x; y|]))
          in
          make_checked (fun () ->
              let open Random_oracle.Checked in
              hash ~init:Hash_prefix_states.Random_oracle.vrf_output
                (pack_input input) )
      end

      let%test_unit "hash unchecked vs. checked equality" =
        let gen_inner_curve_point =
          let open Quickcheck.Generator.Let_syntax in
          let%map compressed = Non_zero_curve_point.gen in
          Non_zero_curve_point.to_inner_curve compressed
        in
        let gen_message_and_curve_point =
          let open Quickcheck.Generator.Let_syntax in
          let%map msg = Message.gen and g = gen_inner_curve_point in
          (msg, g)
        in
        Quickcheck.test ~trials:10 gen_message_and_curve_point
          ~f:
            (Test_util.test_equal ~equal:Field.equal
               Snark_params.Tick.Typ.(
                 Message.typ * Snark_params.Tick.Inner_curve.typ)
               typ
               (fun (msg, g) -> Checked.hash msg g)
               (fun (msg, g) -> hash msg g))
    end

    module Threshold = struct
      open Bignum_bigint

      (* TEMPORARY HACK FOR TESTNETS: c should be 1 (or possibly 2) otherwise *)
      let c = `Two_to_the 1

      let base = Bignum.(one / of_int 2)

      let c_bias =
        let (`Two_to_the i) = c in
        fun xs -> List.drop xs i

      let params =
        Snarky_taylor.Exp.params ~base
          ~field_size_in_bits:Snark_params.Tick.Field.size_in_bits

      let bigint_of_uint64 = Fn.compose Bigint.of_string UInt64.to_string

      (*  Check if
          vrf_output / 2^256 <= c * my_stake / total_currency

          So that we don't have to do division we check

          vrf_output * total_currency <= c * my_stake * 2^256
      *)
      let is_satisfied ~my_stake ~total_stake vrf_output =
        let input =
          (* get first params.per_term_precision bits of top / bottom.

            This is equal to

            floor(2^params.per_term_precision * top / bottom) / 2^params.per_term_precision
          *)
          let k = params.per_term_precision in
          let top = bigint_of_uint64 (Balance.to_uint64 my_stake) in
          let bottom = bigint_of_uint64 (Amount.to_uint64 total_stake) in
          Bignum.(
            of_bigint Bignum_bigint.(shift_left top k / bottom)
            / of_bigint Bignum_bigint.(shift_left one k))
        in
        let rhs = Snarky_taylor.Exp.Unchecked.one_minus_exp params input in
        let lhs =
          let n =
            of_bits_lsb
              (c_bias (Array.to_list (Blake2.string_to_bits vrf_output)))
          in
          Bignum.(
            of_bigint n
            / of_bigint
                Bignum_bigint.(shift_left one Output.Truncated.length_in_bits))
        in
        Bignum.(lhs <= rhs)

      module Checked = struct
        let is_satisfied ~my_stake ~total_stake
            (vrf_output : Output.Truncated.var) =
          let open Snarky_integer in
          let open Snarky_taylor in
          make_checked (fun () ->
              let open Run in
              let rhs =
                Exp.one_minus_exp ~m params
                  (Floating_point.of_quotient ~m
                     ~precision:params.per_term_precision
                     ~top:(Integer.of_bits ~m (Balance.var_to_bits my_stake))
                     ~bottom:
                       (Integer.of_bits ~m (Amount.var_to_bits total_stake))
                     ~top_is_less_than_bottom:())
              in
              let vrf_output =
                Array.to_list (vrf_output :> Boolean.var array)
              in
              let lhs = c_bias vrf_output in
              Floating_point.(
                le ~m
                  (of_bits ~m lhs ~precision:Output.Truncated.length_in_bits)
                  rhs) )
      end
    end

    module T =
      Vrf_lib.Integrated.Make (Snark_params.Tick) (Scalar) (Group) (Message)
        (struct
          type value = Snark_params.Tick.Field.t

          type var = Random_oracle.Checked.Digest.t

          let hash = Output.hash

          module Checked = struct
            let hash = Output.Checked.hash
          end
        end)

    type _ Snarky.Request.t +=
      | Winner_address : Coda_base.Account.Index.t Snarky.Request.t
      | Private_key : Scalar.value Snarky.Request.t
      | Public_key : Public_key.t Snarky.Request.t

    let%snarkydef get_vrf_evaluation shifted ~ledger ~message =
      let open Coda_base in
      let open Snark_params.Tick in
      let%bind private_key =
        request_witness Scalar.typ (As_prover.return Private_key)
      in
      let%bind public_key =
        request_witness Public_key.typ (As_prover.return Public_key)
      in
      let staker_addr = message.Message.delegator in
      let%bind account =
        with_label __LOC__ (Frozen_ledger_hash.get ledger staker_addr)
      in
      let%bind delegate =
        with_label __LOC__ (Public_key.decompress_var account.delegate)
      in
      let%bind () =
        with_label __LOC__ (Public_key.assert_equal public_key delegate)
      in
      let%map evaluation =
        with_label __LOC__
          (T.Checked.eval_and_check_public_key shifted ~private_key
             ~public_key:delegate message)
      in
      (evaluation, account.balance)

    module Checked = struct
      let%snarkydef check shifted ~(epoch_ledger : Epoch_ledger.var)
          ~global_slot ~seed =
        let open Snark_params.Tick in
        let%bind winner_addr =
          request_witness Coda_base.Account.Index.Unpacked.typ
            (As_prover.return Winner_address)
        in
        let%bind result, my_stake =
          get_vrf_evaluation shifted ~ledger:epoch_ledger.hash
            ~message:{Message.global_slot; seed; delegator= winner_addr}
        in
        let%bind truncated_result = Output.Checked.truncate result in
        let%map satisifed =
          Threshold.Checked.is_satisfied ~my_stake
            ~total_stake:epoch_ledger.total_currency truncated_result
        in
        (satisifed, result, truncated_result)
    end

    let eval = T.eval

    module Precomputed = struct
      let keypairs = Lazy.force Coda_base.Sample_keypairs.keypairs

      let handler : Snark_params.Tick.Handler.t Lazy.t =
        lazy
          (let pk, sk = keypairs.(0) in
           let dummy_sparse_ledger =
             Coda_base.Sparse_ledger.of_ledger_subset_exn
               (Lazy.force Genesis_ledger.t)
               [pk]
           in
           let empty_pending_coinbase =
             Coda_base.Pending_coinbase.create () |> Or_error.ok_exn
           in
           let ledger_handler =
             unstage (Coda_base.Sparse_ledger.handler dummy_sparse_ledger)
           in
           let pending_coinbase_handler =
             unstage
               (Coda_base.Pending_coinbase.handler empty_pending_coinbase
                  ~is_new_stack:false)
           in
           let handlers =
             Snarky.Request.Handler.(
               push
                 (push fail (create_single pending_coinbase_handler))
                 (create_single ledger_handler))
           in
           fun (With {request; respond}) ->
             match request with
             | Winner_address ->
                 respond (Provide 0)
             | Private_key ->
                 respond (Provide sk)
             | Public_key ->
                 respond (Provide (Public_key.decompress_exn pk))
             | _ ->
                 respond
                   (Provide
                      (Snarky.Request.Handler.run handlers
                         ["Ledger Handler"; "Pending Coinbase Handler"]
                         request)))
    end

    let check ~global_slot ~seed ~private_key ~public_key
        ~public_key_compressed ~total_stake ~logger ~epoch_snapshot =
      let open Message in
      let open Local_state in
      let open Snapshot in
      (let epoch, slot = Global_slot.to_epoch_and_slot global_slot in
       Logger.info logger ~module_:__MODULE__ ~location:__LOC__
         "Checking VRF evaluations at epoch: $epoch, slot: $slot"
         ~metadata:
           [ ("epoch", `Int (Epoch.to_int epoch))
           ; ("slot", `Int (Epoch.Slot.to_int slot)) ]) ;
      with_return (fun {return} ->
          Hashtbl.iteri
            ( Snapshot.delegators epoch_snapshot public_key_compressed
            |> Option.value ~default:(Core_kernel.Int.Table.create ()) )
            ~f:(fun ~key:delegator ~data:balance ->
              let vrf_result =
                T.eval ~private_key {global_slot; seed; delegator}
              in
              let truncated_vrf_result = Output.truncate vrf_result in
              Logger.debug logger ~module_:__MODULE__ ~location:__LOC__
                "VRF result for delegator: $delegator, balance: $balance, \
                 amount: $amount, result: $result"
                ~metadata:
                  [ ( "delegator"
                    , `Int (Coda_base.Account.Index.to_int delegator) )
                  ; ("balance", `Int (Balance.to_int balance))
                  ; ("amount", `Int (Amount.to_int total_stake))
                  ; ( "result"
                    , `String
                        (* use sexp representation; int might be too small *)
                        ( Fold.string_bits truncated_vrf_result
                        |> Bignum_bigint.of_bit_fold_lsb
                        |> Bignum_bigint.sexp_of_t |> Sexp.to_string ) ) ] ;
              Coda_metrics.Counter.inc_one
                Coda_metrics.Consensus.vrf_evaluations ;
              if
                Threshold.is_satisfied ~my_stake:balance ~total_stake
                  truncated_vrf_result
              then
                return
                  (Some
                     { Proposal_data.stake_proof=
                         { private_key
                         ; public_key
                         ; delegator
                         ; ledger= epoch_snapshot.ledger }
                     ; global_slot
                     ; vrf_result }) ) ;
          None )
  end

  module Optional_state_hash = struct
    [%%versioned
    module Stable = struct
      module V1 = struct
        type t = Coda_base.State_hash.Stable.V1.t option
        [@@deriving sexp, compare, hash, to_yojson]

        let to_latest = Fn.id
      end
    end]

    type t = Stable.Latest.t [@@deriving sexp, compare, hash, to_yojson]
  end

  module Epoch_data = struct
    module Poly = struct
      [%%versioned
      module Stable = struct
        module V1 = struct
          type ( 'epoch_ledger
               , 'epoch_seed
               , 'start_checkpoint
               , 'lock_checkpoint
               , 'length )
               t =
            { ledger: 'epoch_ledger
            ; seed: 'epoch_seed
            ; start_checkpoint: 'start_checkpoint
                  (* The lock checkpoint is the hash of the latest state in the seed update range, not including
              the current state. *)
            ; lock_checkpoint: 'lock_checkpoint
            ; epoch_length: 'length }
          [@@deriving sexp, eq, compare, hash, to_yojson, fields]
        end
      end]

      type ( 'epoch_ledger
           , 'epoch_seed
           , 'start_checkpoint
           , 'lock_checkpoint
           , 'length )
           t =
            ( 'epoch_ledger
            , 'epoch_seed
            , 'start_checkpoint
            , 'lock_checkpoint
            , 'length )
            Stable.Latest.t =
        { ledger: 'epoch_ledger
        ; seed: 'epoch_seed
        ; start_checkpoint: 'start_checkpoint
        ; lock_checkpoint: 'lock_checkpoint
        ; epoch_length: 'length }
      [@@deriving sexp, compare, hash, to_yojson, fields]
    end

    type var =
      ( Epoch_ledger.var
      , Epoch_seed.var
      , Coda_base.State_hash.var
      , Coda_base.State_hash.var
      , Length.Checked.t )
      Poly.t

    let length_in_triples =
      Epoch_ledger.length_in_triples + Epoch_seed.length_in_triples
      + Coda_base.State_hash.length_in_triples
      + Coda_base.State_hash.length_in_triples + Length.length_in_triples

    let if_ cond ~(then_ : var) ~(else_ : var) =
      let open Snark_params.Tick.Checked.Let_syntax in
      let%map ledger =
        Epoch_ledger.if_ cond ~then_:then_.ledger ~else_:else_.ledger
      and seed = Epoch_seed.if_ cond ~then_:then_.seed ~else_:else_.seed
      and start_checkpoint =
        Coda_base.State_hash.if_ cond ~then_:then_.start_checkpoint
          ~else_:else_.start_checkpoint
      and lock_checkpoint =
        Coda_base.State_hash.if_ cond ~then_:then_.lock_checkpoint
          ~else_:else_.lock_checkpoint
      and epoch_length =
        Length.Checked.if_ cond ~then_:then_.epoch_length
          ~else_:else_.epoch_length
      in
      {Poly.ledger; seed; start_checkpoint; lock_checkpoint; epoch_length}

    let to_hlist
        {Poly.ledger; seed; start_checkpoint; lock_checkpoint; epoch_length} =
      Coda_base.H_list.
        [ledger; seed; start_checkpoint; lock_checkpoint; epoch_length]

    let of_hlist :
           ( unit
           ,    'ledger
             -> 'seed
             -> 'start_checkpoint
             -> 'lock_checkpoint
             -> 'length
             -> unit )
           Coda_base.H_list.t
        -> ( 'ledger
           , 'seed
           , 'start_checkpoint
           , 'lock_checkpoint
           , 'length )
           Poly.t =
     fun Coda_base.H_list.
           [ledger; seed; start_checkpoint; lock_checkpoint; epoch_length] ->
      {ledger; seed; start_checkpoint; lock_checkpoint; epoch_length}

    module Make (Lock_checkpoint : sig
      module Stable : sig
        module V1 : sig
          type t
          [@@deriving sexp, bin_io, eq, compare, hash, to_yojson, version]
        end

        module Latest : sig
          type t [@@deriving sexp, bin_io, compare, hash, to_yojson, version]
        end
      end

      type t = Stable.Latest.t

      val typ : (Coda_base.State_hash.var, t) Typ.t

      type graphql_type

      val graphql_type : unit -> ('ctx, graphql_type) Graphql_async.Schema.typ

      val resolve : t -> graphql_type

      val to_input :
        t -> (Snark_params.Tick.Field.t, bool) Random_oracle.Input.t

      val null : t
    end) =
    struct
      open Snark_params

      module Value = struct
        [%%versioned
        module Stable = struct
          module V1 = struct
            type t =
              ( Epoch_ledger.Value.Stable.V1.t
              , Epoch_seed.Stable.V1.t
              , Coda_base.State_hash.Stable.V1.t
              , Lock_checkpoint.Stable.V1.t
              , Length.Stable.V1.t )
              Poly.Stable.V1.t
            [@@deriving sexp, eq, compare, hash, to_yojson]

            let to_latest = Fn.id
          end
        end]

        type t =
          ( Epoch_ledger.Value.Stable.Latest.t
          , Epoch_seed.Stable.Latest.t
          , Coda_base.State_hash.Stable.Latest.t
          , Lock_checkpoint.Stable.Latest.t
          , Length.Stable.Latest.t )
          Poly.t
        [@@deriving sexp, compare, hash, to_yojson]
      end

      let data_spec =
        let open Tick.Data_spec in
        [ Epoch_ledger.typ
        ; Epoch_seed.typ
        ; Coda_base.State_hash.typ
        ; Lock_checkpoint.typ
        ; Length.typ ]

      let typ : (var, Value.t) Typ.t =
        Typ.of_hlistable data_spec ~var_to_hlist:to_hlist
          ~var_of_hlist:of_hlist ~value_to_hlist:to_hlist
          ~value_of_hlist:of_hlist

      let graphql_type name =
        let open Graphql_async in
        let open Schema in
        obj name ~fields:(fun _ ->
            [ field "ledger"
                ~typ:(non_null @@ Epoch_ledger.graphql_type ())
                ~args:Arg.[]
                ~resolve:(fun _ {Poly.ledger; _} -> ledger)
            ; field "seed" ~typ:(non_null string)
                ~args:Arg.[]
                ~resolve:(fun _ {Poly.seed; _} ->
                  Epoch_seed.to_base58_check seed )
            ; field "startCheckpoint" ~typ:(non_null string)
                ~args:Arg.[]
                ~resolve:(fun _ {Poly.start_checkpoint; _} ->
                  Coda_base.State_hash.to_base58_check start_checkpoint )
            ; field "lockCheckpoint"
                ~typ:(Lock_checkpoint.graphql_type ())
                ~args:Arg.[]
                ~resolve:(fun _ {Poly.lock_checkpoint; _} ->
                  Lock_checkpoint.resolve lock_checkpoint )
            ; field "epochLength"
                ~typ:(non_null @@ Graphql_base_types.uint32 ())
                ~args:Arg.[]
                ~resolve:(fun _ {Poly.epoch_length; _} ->
                  Coda_numbers.Length.to_uint32 epoch_length ) ] )

      let to_input
          ({ledger; seed; start_checkpoint; lock_checkpoint; epoch_length} :
            Value.t) =
        let input =
          { Random_oracle.Input.field_elements=
              [|(seed :> Tick.Field.t); (start_checkpoint :> Tick.Field.t)|]
          ; bitstrings= [|Length.Bits.to_bits epoch_length|] }
        in
        List.reduce_exn ~f:Random_oracle.Input.append
          [ input
          ; Epoch_ledger.to_input ledger
          ; Lock_checkpoint.to_input lock_checkpoint ]

      let var_to_input
          ({ledger; seed; start_checkpoint; lock_checkpoint; epoch_length} :
            var) =
        let open Tick in
        let%map epoch_length = Length.Checked.to_bits epoch_length in
        let open Random_oracle.Input in
        let input =
          { field_elements=
              [| Epoch_seed.var_to_hash_packed seed
               ; Coda_base.State_hash.var_to_hash_packed start_checkpoint |]
          ; bitstrings= [|Bitstring.Lsb_first.to_list epoch_length|] }
        in
        List.reduce_exn ~f:Random_oracle.Input.append
          [ input
          ; Epoch_ledger.var_to_input ledger
          ; field (Coda_base.State_hash.var_to_hash_packed lock_checkpoint) ]

      let genesis =
        lazy
          { Poly.ledger=
              Lazy.force Epoch_ledger.genesis
              (* TODO: epoch_seed needs to be non-determinable by o1-labs before mainnet launch *)
          ; seed= Epoch_seed.initial
          ; start_checkpoint= Coda_base.State_hash.(of_hash zero)
          ; lock_checkpoint= Lock_checkpoint.null
          ; epoch_length= Length.of_int 1 }
    end

    module T = struct
      include Coda_base.State_hash

      let to_input (t : t) = Random_oracle.Input.field (t :> Tick.Field.t)

      let null = Coda_base.State_hash.(of_hash zero)

      open Graphql_async
      open Schema

      type graphql_type = string

      let graphql_type () = non_null string

      let resolve = to_base58_check
    end

    module Staking = Make (T)
    module Next = Make (T)

    let next_to_staking (next : Next.Value.t) : Staking.Value.t = next

    let update_pair
        ((staking_data, next_data) : Staking.Value.t * Next.Value.t)
        epoch_count ~prev_epoch ~next_epoch ~prev_slot
        ~prev_protocol_state_hash ~proposer_vrf_result ~snarked_ledger_hash
        ~total_currency =
      let staking_data', next_data', epoch_count' =
        if next_epoch > prev_epoch then
          ( next_to_staking next_data
          , { Poly.seed= Epoch_seed.initial
            ; ledger=
                {Epoch_ledger.Poly.hash= snarked_ledger_hash; total_currency}
            ; start_checkpoint=
                prev_protocol_state_hash
                (* TODO: We need to make sure issue #2328 is properly addressed. *)
            ; lock_checkpoint= Coda_base.State_hash.(of_hash zero)
            ; epoch_length= Length.of_int 1 }
          , Length.succ epoch_count )
        else (
          assert (Epoch.equal next_epoch prev_epoch) ;
          ( staking_data
          , Poly.
              {next_data with epoch_length= Length.succ next_data.epoch_length}
          , epoch_count ) )
      in
      let curr_seed, curr_lock_checkpoint =
        if Epoch.Slot.in_seed_update_range prev_slot then
          ( Epoch_seed.update next_data'.seed proposer_vrf_result
          , prev_protocol_state_hash )
        else (next_data'.seed, next_data'.lock_checkpoint)
      in
      let next_data'' =
        Poly.
          { next_data' with
            seed= curr_seed
          ; lock_checkpoint= curr_lock_checkpoint }
      in
      (staking_data', next_data'', epoch_count')
  end

  module Consensus_transition = struct
    include Global_slot
    module Value = Global_slot

    let typ = Global_slot.Checked.typ

    type var = Global_slot.Checked.t

    let genesis = zero
  end

  module Checkpoints = struct
    module Hash = struct
      include Coda_base.Data_hash.Make_full_size ()

      module Base58_check = Codable.Make_base58_check (struct
        include Stable.Latest

        let description = "State hash"
      end)

      [%%define_locally
      Base58_check.(to_base58_check)]
    end

    let merge (s : Coda_base.State_hash.t) (h : Hash.t) =
      Snark_params.Tick.Pedersen.digest_fold
        Coda_base.Hash_prefix.checkpoint_list
        Fold.(Coda_base.State_hash.fold s +> Hash.fold h)
      |> Hash.of_hash

    let length = Constants.Checkpoint_window.per_year

    module Repr = struct
      [%%versioned
      module Stable = struct
        module V1 = struct
          type t =
            { (* TODO: Make a nice way to force this to have bounded (or fixed) size for
                   bin_io reasons *)
              prefix: Coda_base.State_hash.Stable.V1.t Core.Fqueue.Stable.V1.t
            ; tail: Hash.Stable.V1.t }
          [@@deriving sexp, compare]

          let to_latest = Fn.id

          let digest ({prefix; tail} : t) =
            let rec go acc p =
              match Fqueue.dequeue p with
              | None ->
                  acc
              | Some (h, p) ->
                  go (merge h acc) p
            in
            go tail prefix

          module Yojson = struct
            type t =
              { prefix: Coda_base.State_hash.Stable.V1.t list
              ; tail: Hash.Stable.V1.t }
            [@@deriving to_yojson]
          end

          let to_yojson ({prefix; tail} : t) =
            Yojson.to_yojson {prefix= Fqueue.to_list prefix; tail}
        end
      end]

      type t = Stable.Latest.t =
        {prefix: Coda_base.State_hash.t Fqueue.t; tail: Hash.t}
      [@@deriving sexp, hash, compare]

      let to_yojson = Stable.V1.to_yojson
    end

    module Stable = struct
      module V1 = struct
        module T = struct
          type t = (Repr.Stable.V1.t, Hash.Stable.V1.t) With_hash.Stable.V1.t
          [@@deriving sexp, version, to_yojson]

          let compare (t1 : t) (t2 : t) = Hash.compare t1.hash t2.hash

          let equal (t1 : t) (t2 : t) = Hash.equal t1.hash t2.hash

          let hash_fold_t s (t : t) = Hash.hash_fold_t s t.hash

          let to_repr (t : t) = t.data

          let of_repr r =
            {With_hash.Stable.V1.data= r; hash= Repr.Stable.V1.digest r}

          include Binable.Of_binable
                    (Repr.Stable.V1)
                    (struct
                      type nonrec t = t

                      let to_binable = to_repr

                      let of_binable = of_repr
                    end)
        end

        include T
        include Registration.Make_latest_version (T)
      end

      module Latest = V1

      module Module_decl = struct
        let name = "checkpoints_proof_of_stake"

        type latest = Latest.t
      end

      module Registrar = Registration.Make (Module_decl)
      module Registered_V1 = Registrar.Register (V1)
    end

    type t = (Repr.t, Hash.t) With_hash.t [@@deriving sexp, to_yojson]

    let empty : t =
      let dummy = Hash.of_hash Snark_params.Tick.Field.zero in
      {hash= dummy; data= {prefix= Fqueue.empty; tail= dummy}}

    let cons sh (t : t) : t =
      (* This kind of defeats the purpose of having a queue, but oh well. *)
      let n = Fqueue.length t.data.prefix in
      let hash = merge sh t.hash in
      let {Repr.prefix; tail} = t.data in
      if n < length then {hash; data= {prefix= Fqueue.enqueue prefix sh; tail}}
      else
        let sh0, prefix = Fqueue.dequeue_exn prefix in
        {hash; data= {prefix= Fqueue.enqueue prefix sh; tail= merge sh0 tail}}

    type var = Hash.var

    let typ =
      Typ.transport Hash.typ
        ~there:(fun (t : t) -> t.hash)
        ~back:(fun hash -> {hash; data= {prefix= Fqueue.empty; tail= hash}})

    let hash (t : t) = t.hash

    module Checked = struct
      let if_ = Hash.if_

      let cons sh t =
        let open Snark_params.Tick in
        let open Checked in
        let%bind sh = Coda_base.State_hash.var_to_triples sh
        and t = Hash.var_to_triples t in
        Pedersen.Checked.digest_triples
          ~init:Coda_base.Hash_prefix.checkpoint_list (sh @ t)
        >>| Hash.var_of_hash_packed
    end
  end

  [%%if
  false]

  module Min_window_density = struct
    (* Three cases for updating the lengths of sub_windows
       - same sub_window, then add 1 to the sub_window_densities
       - passed a few sub_windows, but didn't skip a window, then
         assign 0 to all the skipped sub_window, then mark next_sub_window_length to be 1
       - skipped more than a window, set every sub_windows to be 0 and mark next_sub_window_length to be 1
     *)

    let update_min_window_density ~prev_global_slot ~next_global_slot
        ~prev_sub_window_densities ~prev_min_window_density =
      let prev_global_sub_window =
        Global_sub_window.of_global_slot prev_global_slot
      in
      let next_global_sub_window =
        Global_sub_window.of_global_slot next_global_slot
      in
      let prev_relative_sub_window =
        Global_sub_window.sub_window prev_global_sub_window
      in
      let next_relative_sub_window =
        Global_sub_window.sub_window next_global_sub_window
      in
      let same_sub_window =
        Global_sub_window.equal prev_global_sub_window next_global_sub_window
      in
      let same_window =
        Global_sub_window.(
          add prev_global_sub_window
            (constant Constants.sub_windows_per_window)
          >= next_global_sub_window)
      in
      let new_sub_window_densities =
        List.mapi prev_sub_window_densities ~f:(fun i length ->
            let gt_prev_sub_window =
              Sub_window.(of_int i > prev_relative_sub_window)
            in
            let lt_next_sub_window =
              Sub_window.(of_int i < next_relative_sub_window)
            in
            let within_range =
              if prev_relative_sub_window < next_relative_sub_window then
                gt_prev_sub_window && lt_next_sub_window
              else gt_prev_sub_window || lt_next_sub_window
            in
            if same_sub_window then length
            else if same_window && not within_range then length
            else Length.zero )
      in
      let new_window_length =
        List.fold new_sub_window_densities ~init:Length.zero ~f:Length.add
      in
      let min_window_density =
        if same_sub_window then prev_min_window_density
        else Length.min new_window_length prev_min_window_density
      in
      let sub_window_densities =
        List.mapi new_sub_window_densities ~f:(fun i length ->
            let is_next_sub_window =
              Sub_window.(of_int i = next_relative_sub_window)
            in
            if is_next_sub_window then
              if same_sub_window then Length.(succ length)
              else Length.(succ zero)
            else length )
      in
      (min_window_density, sub_window_densities)

    module Checked = struct
      open Tick.Checked
      open Tick.Checked.Let_syntax

      let%snarkydef update_min_window_density ~prev_global_slot
          ~next_global_slot ~prev_sub_window_densities ~prev_min_window_density
          =
        let open Tick in
        let open Tick.Checked.Let_syntax in
        let%bind prev_global_sub_window =
          Global_sub_window.Checked.of_global_slot prev_global_slot
        in
        let%bind next_global_sub_window =
          Global_sub_window.Checked.of_global_slot next_global_slot
        in
        let%bind prev_relative_sub_window =
          Global_sub_window.Checked.sub_window prev_global_sub_window
        in
        let%bind next_relative_sub_window =
          Global_sub_window.Checked.sub_window next_global_sub_window
        in
        let%bind same_sub_window =
          Global_sub_window.Checked.equal prev_global_sub_window
            next_global_sub_window
        in
        let%bind same_window =
          Global_sub_window.Checked.(
            add prev_global_sub_window
              (constant Constants.sub_windows_per_window)
            >= next_global_sub_window)
        in
        let if_ cond ~then_ ~else_ =
          let%bind cond = cond and then_ = then_ and else_ = else_ in
          Length.Checked.if_ cond ~then_ ~else_
        in
        let%bind new_sub_window_densities =
          Checked.List.mapi prev_sub_window_densities ~f:(fun i length ->
              let%bind gt_prev_sub_window =
                Sub_window.Checked.(
                  constant (UInt32.of_int i) > prev_relative_sub_window)
              in
              let%bind lt_next_sub_window =
                Sub_window.Checked.(
                  constant (UInt32.of_int i) < next_relative_sub_window)
              in
              let%bind within_range =
                Sub_window.Checked.(
                  let if_ cond ~then_ ~else_ =
                    let%bind cond = cond and then_ = then_ and else_ = else_ in
                    Boolean.if_ cond ~then_ ~else_
                  in
                  if_
                    (prev_relative_sub_window < next_relative_sub_window)
                    ~then_:Boolean.(gt_prev_sub_window && lt_next_sub_window)
                    ~else_:Boolean.(gt_prev_sub_window || lt_next_sub_window))
              in
              if_
                (Checked.return same_sub_window)
                ~then_:(Checked.return length)
                ~else_:
                  (if_
                     Boolean.(same_window && not within_range)
                     ~then_:(Checked.return length)
                     ~else_:(Checked.return Length.Checked.zero)) )
        in
        let%bind new_window_length =
          Checked.List.fold new_sub_window_densities ~init:Length.Checked.zero
            ~f:Length.Checked.add
        in
        let%bind min_window_density =
          if_
            (Checked.return same_sub_window)
            ~then_:(Checked.return prev_min_window_density)
            ~else_:
              (Length.Checked.min new_window_length prev_min_window_density)
        in
        let%bind sub_window_densities =
          Checked.List.mapi new_sub_window_densities ~f:(fun i length ->
              let%bind is_next_sub_window =
                Sub_window.Checked.(
                  constant (UInt32.of_int i) = next_relative_sub_window)
              in
              if_
                (Checked.return is_next_sub_window)
                ~then_:
                  (if_
                     (Checked.return same_sub_window)
                     ~then_:Length.Checked.(succ length)
                     ~else_:Length.Checked.(succ zero))
                ~else_:(Checked.return length) )
        in
        return (min_window_density, sub_window_densities)
    end

    let%test_module "Min window length tests" =
      ( module struct
        (* This is the reference implementation, which is much more readable than
           the actual implementation. The reason this one is not implemented is because
           array-indexing is not supported in Snarky. We could use list-indexing, but it
           takes O(n) instead of O(1).
         *)
        let update_min_window_density_reference_implementation
            ~prev_global_slot ~next_global_slot ~prev_sub_window_densities
            ~prev_min_window_density =
          let prev_global_sub_window =
            Global_sub_window.of_global_slot prev_global_slot
          in
          let next_global_sub_window =
            Global_sub_window.of_global_slot next_global_slot
          in
          let sub_window_diff =
            UInt32.(
              to_int
              @@ min (succ Constants.sub_windows_per_window)
              @@ Global_sub_window.sub next_global_sub_window
                   prev_global_sub_window)
          in
          let n = Array.length prev_sub_window_densities in
          let new_sub_window_densities =
            Array.init n ~f:(fun i ->
                if i + sub_window_diff < n then
                  prev_sub_window_densities.(i + sub_window_diff)
                else Length.zero )
          in
          let new_window_length =
            Array.fold new_sub_window_densities ~init:Length.zero ~f:Length.add
          in
          let min_window_density =
            if sub_window_diff = 0 then prev_min_window_density
            else Length.min new_window_length prev_min_window_density
          in
          new_sub_window_densities.(n - 1)
          <- Length.succ new_sub_window_densities.(n - 1) ;
          (min_window_density, new_sub_window_densities)

        (* converting the input for actual implementation to the input required by the
           reference implementation *)
        let actual_to_reference ~prev_global_slot ~prev_sub_window_densities =
          let prev_global_sub_window =
            Global_sub_window.of_global_slot prev_global_slot
          in
          let prev_relative_sub_window =
            Sub_window.to_int
            @@ Global_sub_window.sub_window prev_global_sub_window
          in
          List.to_array
          @@ List.drop prev_sub_window_densities prev_relative_sub_window
          @ List.take prev_sub_window_densities prev_relative_sub_window
          @ [List.nth_exn prev_sub_window_densities prev_relative_sub_window]

        let slots_per_sub_window = UInt32.to_int Constants.slots_per_sub_window

        let sub_windows_per_window =
          UInt32.to_int Constants.sub_windows_per_window

        (* slot_diff are generated in such a way so that we can test different cases
           in the update function, I use a weighted union to generate it.
           weight | range of the slot diff
           1      | [0*slots_per_sub_window, 1*slots_per_sub_window)
           1/4    | [1*slots_per_sub_window, 2*slots_per_sub_window)
           1/9    | [2*slots_per_sub_window, 3*slots_per_sub_window)
           ...
           1/n^2  | [n*slots_per_sub_window, (n+1)*slots_per_sub_window)
         *)
        let gen_slot_diff =
          let open Quickcheck.Generator in
          Quickcheck.Generator.weighted_union
          @@ List.init (2 * sub_windows_per_window) ~f:(fun i ->
                 ( 1.0 /. (Float.of_int (i + 1) ** 2.)
                 , Core.Int.gen_incl (i * slots_per_sub_window)
                     ((i + 1) * slots_per_sub_window) ) )

        let num_global_slots_to_test = 1

        (* generate an initial global_slot and a list of successive global_slot following
           the initial slot. The length of the list is fixed because this same list would
           also passed into a snarky computation, and the *Typ* of the list requires a
           fixed length. *)
        let gen_global_slots =
          let open Quickcheck.Generator in
          let open Quickcheck.Generator.Let_syntax in
          let%bind prev_global_slot = small_positive_int in
          let%bind slot_diffs =
            Core.List.gen_with_length num_global_slots_to_test gen_slot_diff
          in
          let _, global_slots =
            List.fold slot_diffs ~init:(prev_global_slot, [])
              ~f:(fun (prev_global_slot, acc) slot_diff ->
                let next_global_slot = prev_global_slot + slot_diff in
                (next_global_slot, next_global_slot :: acc) )
          in
          return
            ( Global_slot.of_int prev_global_slot
            , List.map global_slots ~f:Global_slot.of_int |> List.rev )

        let gen_length =
          Quickcheck.Generator.union
          @@ List.init slots_per_sub_window ~f:(fun n ->
                 Quickcheck.Generator.return @@ Length.of_int n )

        let gen_min_window_density =
          let open Quickcheck.Generator in
          let open Quickcheck.Generator.Let_syntax in
          let%bind prev_sub_window_densities =
            list_with_length sub_windows_per_window gen_length
          in
          let min_window_density =
            let initial xs = List.(rev (tl_exn (rev xs))) in
            List.fold
              (initial prev_sub_window_densities)
              ~init:Length.zero ~f:Length.add
          in
          return (min_window_density, prev_sub_window_densities)

        let gen =
          Quickcheck.Generator.tuple2 gen_global_slots gen_min_window_density

        let update_several_times ~f ~prev_global_slot ~next_global_slots
            ~prev_sub_window_densities ~prev_min_window_density =
          List.fold next_global_slots
            ~init:
              ( prev_global_slot
              , prev_sub_window_densities
              , prev_min_window_density )
            ~f:(fun ( prev_global_slot
                    , prev_sub_window_densities
                    , prev_min_window_density )
               next_global_slot
               ->
              let min_window_density, sub_window_densities =
                f ~prev_global_slot ~next_global_slot
                  ~prev_sub_window_densities ~prev_min_window_density
              in
              (next_global_slot, sub_window_densities, min_window_density) )

        let update_several_times_checked ~f ~prev_global_slot
            ~next_global_slots ~prev_sub_window_densities
            ~prev_min_window_density =
          let open Tick.Checked in
          let open Tick.Checked.Let_syntax in
          List.fold next_global_slots
            ~init:
              ( prev_global_slot
              , prev_sub_window_densities
              , prev_min_window_density )
            ~f:(fun ( prev_global_slot
                    , prev_sub_window_densities
                    , prev_min_window_density )
               next_global_slot
               ->
              let%bind min_window_density, sub_window_densities =
                f ~prev_global_slot ~next_global_slot
                  ~prev_sub_window_densities ~prev_min_window_density
              in
              return
                (next_global_slot, sub_window_densities, min_window_density) )

        let%test_unit "the actual implementation is equivalent to the \
                       reference implementation" =
          Quickcheck.test ~trials:100 gen
            ~f:(fun ( (prev_global_slot, next_global_slots)
                    , (prev_min_window_density, prev_sub_window_densities) )
               ->
              let _, _, min_window_density1 =
                update_several_times ~f:update_min_window_density
                  ~prev_global_slot ~next_global_slots
                  ~prev_sub_window_densities ~prev_min_window_density
              in
              let _, _, min_window_density2 =
                update_several_times
                  ~f:update_min_window_density_reference_implementation
                  ~prev_global_slot ~next_global_slots
                  ~prev_sub_window_densities:
                    (actual_to_reference ~prev_global_slot
                       ~prev_sub_window_densities)
                  ~prev_min_window_density
              in
              assert (Length.(equal min_window_density1 min_window_density2))
          )

        let%test_unit "Inside snark computation is equivalent to outside \
                       snark computation" =
          Quickcheck.test ~trials:100 gen
            ~f:
              (Test_util.test_equal
                 (Typ.tuple2
                    (Typ.tuple2 Global_slot.typ
                       (Typ.list ~length:num_global_slots_to_test
                          Global_slot.typ))
                    (Typ.tuple2 Length.typ
                       (Typ.list ~length:sub_windows_per_window Length.typ)))
                 (Typ.tuple3 Global_slot.typ
                    (Typ.list ~length:sub_windows_per_window Length.typ)
                    Length.typ)
                 (fun ( (prev_global_slot, next_global_slots)
                      , (prev_min_window_density, prev_sub_window_densities) ) ->
                   update_several_times_checked
                     ~f:Checked.update_min_window_density ~prev_global_slot
                     ~next_global_slots ~prev_sub_window_densities
                     ~prev_min_window_density )
                 (fun ( (prev_global_slot, next_global_slots)
                      , (prev_min_window_density, prev_sub_window_densities) ) ->
                   update_several_times ~f:update_min_window_density
                     ~prev_global_slot ~next_global_slots
                     ~prev_sub_window_densities ~prev_min_window_density ))
      end )
  end

  [%%else]

  module Min_window_density = struct
    let update_min_window_density ~prev_global_slot ~next_global_slot
        ~prev_sub_window_densities ~prev_min_window_density =
      (prev_min_window_density, prev_sub_window_densities)

    module Checked = struct
      let update_min_window_density ~prev_global_slot ~next_global_slot
          ~prev_sub_window_densities ~prev_min_window_density =
        Tick.Checked.return (prev_min_window_density, prev_sub_window_densities)
    end
  end

  [%%endif]

  (* We have a list of state hashes. When we extend the blockchain,
     we see if the **previous** state should be saved as a checkpoint.
     This is because we have convenient access to the entire previous
     protocol state hash.

     We divide the slots of an epoch into "checkpoint windows": chunks of
     size [checkpoint_window_size]. The goal is to record the first block
     in a given window as a check-point if there are any blocks in that
     window, and zero checkpoints if the window was empty.

     To that end, we store in each state a bit [checkpoint_window_filled] which
     is true iff there has already been a state in the history of the given state
     which is in the same checkpoint window as the given state.
  *)
  module Consensus_state = struct
    module Poly = struct
      [%%versioned
      module Stable = struct
        module V1 = struct
          type ( 'length
               , 'vrf_output
               , 'amount
               , 'global_slot
               , 'staking_epoch_data
               , 'next_epoch_data
               , 'bool
               , 'checkpoints )
               t =
            { blockchain_length: 'length
            ; epoch_count: 'length
            ; min_window_density: 'length
            ; sub_window_densities: 'length list
            ; last_vrf_output: 'vrf_output
            ; total_currency: 'amount
            ; curr_global_slot: 'global_slot
            ; staking_epoch_data: 'staking_epoch_data
            ; next_epoch_data: 'next_epoch_data
            ; has_ancestor_in_same_checkpoint_window: 'bool
            ; checkpoints: 'checkpoints }
          [@@deriving sexp, bin_io, eq, compare, hash, to_yojson, version]
        end
      end]

      type ( 'length
           , 'vrf_output
           , 'amount
           , 'global_slot
           , 'staking_epoch_data
           , 'next_epoch_data
           , 'bool
           , 'checkpoints )
           t =
            ( 'length
            , 'vrf_output
            , 'amount
            , 'global_slot
            , 'staking_epoch_data
            , 'next_epoch_data
            , 'bool
            , 'checkpoints )
            Stable.Latest.t =
        { blockchain_length: 'length
        ; epoch_count: 'length
        ; min_window_density: 'length
        ; sub_window_densities: 'length list
        ; last_vrf_output: 'vrf_output
        ; total_currency: 'amount
        ; curr_global_slot: 'global_slot
        ; staking_epoch_data: 'staking_epoch_data
        ; next_epoch_data: 'next_epoch_data
        ; has_ancestor_in_same_checkpoint_window: 'bool
        ; checkpoints: 'checkpoints }
      [@@deriving sexp, compare, hash, to_yojson]
    end

    module Value = struct
      [%%versioned
      module Stable = struct
        module V1 = struct
          type t =
            ( Length.Stable.V1.t
            , Vrf.Output.Truncated.Stable.V1.t
            , Amount.Stable.V1.t
            , Global_slot.Stable.V1.t
            , Epoch_data.Staking.Value.Stable.V1.t
            , Epoch_data.Next.Value.Stable.V1.t
            , bool
            , Checkpoints.Stable.V1.t )
            Poly.Stable.V1.t
          [@@deriving sexp, bin_io, eq, compare, hash, version]

          let to_latest = Fn.id

          let to_yojson t =
            `Assoc
              [ ("blockchain_length", Length.to_yojson t.Poly.blockchain_length)
              ; ("epoch_count", Length.to_yojson t.epoch_count)
              ; ("min_window_density", Length.to_yojson t.min_window_density)
              ; ( "sub_window_densities"
                , `List (List.map ~f:Length.to_yojson t.sub_window_densities)
                )
              ; ("last_vrf_output", `String "<opaque>")
              ; ("total_currency", Amount.to_yojson t.total_currency)
              ; ("curr_global_slot", Global_slot.to_yojson t.curr_global_slot)
              ; ( "staking_epoch_data"
                , Epoch_data.Staking.Value.to_yojson t.staking_epoch_data )
              ; ( "next_epoch_data"
                , Epoch_data.Next.Value.to_yojson t.next_epoch_data )
              ; ( "has_ancestor_in_same_checkpoint_window"
                , `Bool t.has_ancestor_in_same_checkpoint_window )
              ; ("checkpoints", Checkpoints.to_yojson t.checkpoints) ]
        end
      end]

      type t = Stable.Latest.t [@@deriving sexp, eq, compare, hash]

      let to_yojson = Stable.Latest.to_yojson
    end

    open Snark_params.Tick

    type var =
      ( Length.Checked.t
      , Vrf.Output.Truncated.var
      , Amount.var
      , Global_slot.Checked.t
      , Epoch_data.var
      , Epoch_data.var
      , Boolean.var
      , Checkpoints.var )
      Poly.t

    let to_hlist
        { Poly.blockchain_length
        ; epoch_count
        ; min_window_density
        ; sub_window_densities
        ; last_vrf_output
        ; total_currency
        ; curr_global_slot
        ; staking_epoch_data
        ; next_epoch_data
        ; has_ancestor_in_same_checkpoint_window
        ; checkpoints } =
      let open Coda_base.H_list in
      [ blockchain_length
      ; epoch_count
      ; min_window_density
      ; sub_window_densities
      ; last_vrf_output
      ; total_currency
      ; curr_global_slot
      ; staking_epoch_data
      ; next_epoch_data
      ; has_ancestor_in_same_checkpoint_window
      ; checkpoints ]

    let of_hlist :
           ( unit
           ,    'length
             -> 'length
             -> 'length
             -> 'length list
             -> 'vrf_output
             -> 'amount
             -> 'global_slot
             -> 'staking_epoch_data
             -> 'next_epoch_data
             -> 'bool
             -> 'checkpoints
             -> unit )
           Coda_base.H_list.t
        -> ( 'length
           , 'vrf_output
           , 'amount
           , 'global_slot
           , 'staking_epoch_data
           , 'next_epoch_data
           , 'bool
           , 'checkpoints )
           Poly.t =
     fun Coda_base.H_list.
           [ blockchain_length
           ; epoch_count
           ; min_window_density
           ; sub_window_densities
           ; last_vrf_output
           ; total_currency
           ; curr_global_slot
           ; staking_epoch_data
           ; next_epoch_data
           ; has_ancestor_in_same_checkpoint_window
           ; checkpoints ] ->
      { blockchain_length
      ; epoch_count
      ; min_window_density
      ; sub_window_densities
      ; last_vrf_output
      ; total_currency
      ; curr_global_slot
      ; staking_epoch_data
      ; next_epoch_data
      ; has_ancestor_in_same_checkpoint_window
      ; checkpoints }

    let data_spec =
      let open Snark_params.Tick.Data_spec in
      [ Length.typ
      ; Length.typ
      ; Length.typ
      ; Typ.list
          ~length:(UInt32.to_int Constants.sub_windows_per_window)
          Length.typ
      ; Vrf.Output.Truncated.typ
      ; Amount.typ
      ; Global_slot.Checked.typ
      ; Epoch_data.Staking.typ
      ; Epoch_data.Next.typ
      ; Boolean.typ
      ; Checkpoints.typ ]

    let typ : (var, Value.t) Typ.t =
      Snark_params.Tick.Typ.of_hlistable data_spec ~var_to_hlist:to_hlist
        ~var_of_hlist:of_hlist ~value_to_hlist:to_hlist
        ~value_of_hlist:of_hlist

    let to_input
        ({ Poly.blockchain_length
         ; epoch_count
         ; min_window_density
         ; sub_window_densities
         ; last_vrf_output
         ; total_currency
         ; curr_global_slot
         ; staking_epoch_data
         ; next_epoch_data
         ; has_ancestor_in_same_checkpoint_window
         ; checkpoints } :
          Value.t) =
      let input =
        { Random_oracle.Input.bitstrings=
            [| Length.Bits.to_bits blockchain_length
             ; Length.Bits.to_bits epoch_count
             ; Length.Bits.to_bits min_window_density
             ; List.concat_map ~f:Length.Bits.to_bits sub_window_densities
             ; Vrf.Output.Truncated.to_bits last_vrf_output
             ; Amount.to_bits total_currency
             ; Global_slot.Bits.to_bits curr_global_slot
             ; [has_ancestor_in_same_checkpoint_window] |]
        ; field_elements= [|(checkpoints.hash :> Tick.Field.t)|] }
      in
      List.reduce_exn ~f:Random_oracle.Input.append
        [ input
        ; Epoch_data.Staking.to_input staking_epoch_data
        ; Epoch_data.Next.to_input next_epoch_data ]

    let var_to_input
        ({ Poly.blockchain_length
         ; epoch_count
         ; min_window_density
         ; sub_window_densities
         ; last_vrf_output
         ; total_currency
         ; curr_global_slot
         ; staking_epoch_data
         ; next_epoch_data
         ; has_ancestor_in_same_checkpoint_window
         ; checkpoints } :
          var) =
      let open Tick.Checked.Let_syntax in
      let%map input =
        let bs = Bitstring.Lsb_first.to_list in
        let up k x = k x >>| Bitstring.Lsb_first.to_list in
        let length = up Length.Checked.to_bits in
        let%map blockchain_length = length blockchain_length
        and epoch_count = length epoch_count
        and min_window_density = length min_window_density
        and curr_global_slot = up Global_slot.Checked.to_bits curr_global_slot
        and sub_window_densities =
          Checked.List.fold sub_window_densities ~init:[] ~f:(fun acc l ->
              let%map res = length l in
              List.append acc res )
        in
        { Random_oracle.Input.bitstrings=
            [| blockchain_length
             ; epoch_count
             ; min_window_density
             ; sub_window_densities
             ; Array.to_list last_vrf_output
             ; bs (Amount.var_to_bits total_currency)
             ; curr_global_slot
             ; [has_ancestor_in_same_checkpoint_window] |]
        ; field_elements= [|Checkpoints.Hash.var_to_hash_packed checkpoints|]
        }
      and staking_epoch_data =
        Epoch_data.Staking.var_to_input staking_epoch_data
      and next_epoch_data = Epoch_data.Next.var_to_input next_epoch_data in
      List.reduce_exn ~f:Random_oracle.Input.append
        [input; staking_epoch_data; next_epoch_data]

    let length_in_triples =
      Length.length_in_triples + Length.length_in_triples
      + Length.length_in_triples
        * UInt32.to_int Constants.sub_windows_per_window
      + Vrf.Output.Truncated.length_in_triples + Epoch.length_in_triples
      + Epoch.Slot.length_in_triples + Amount.length_in_triples
      + Epoch_data.length_in_triples + Epoch_data.length_in_triples

    let checkpoint_window slot =
      Global_slot.to_int slot / Constants.Checkpoint_window.size_in_slots

    let same_checkpoint_window_unchecked slot1 slot2 =
      Core.Int.(checkpoint_window slot1 = checkpoint_window slot2)

    let time_hum (t : Value.t) =
      let epoch, slot = Global_slot.to_epoch_and_slot t.curr_global_slot in
      sprintf "epoch=%d, slot=%d" (Epoch.to_int epoch) (Epoch.Slot.to_int slot)

    let update ~(previous_consensus_state : Value.t)
        ~(consensus_transition : Consensus_transition.t)
        ~(previous_protocol_state_hash : Coda_base.State_hash.t)
        ~(supply_increase : Currency.Amount.t)
        ~(snarked_ledger_hash : Coda_base.Frozen_ledger_hash.t)
        ~(proposer_vrf_result : Random_oracle.Digest.t) : Value.t Or_error.t =
      let open Or_error.Let_syntax in
      let prev_epoch, prev_slot =
        Global_slot.to_epoch_and_slot previous_consensus_state.curr_global_slot
      in
      let next_epoch, next_slot =
        Global_slot.to_epoch_and_slot consensus_transition
      in
      let%map total_currency =
        Amount.add previous_consensus_state.total_currency supply_increase
        |> Option.map ~f:Or_error.return
        |> Option.value
             ~default:(Or_error.error_string "failed to add total_currency")
      and () =
        if
          Global_slot.(equal consensus_transition Consensus_transition.genesis)
          || Global_slot.(
               previous_consensus_state.curr_global_slot < consensus_transition)
        then Ok ()
        else
          Or_error.errorf
            !"(epoch, slot) did not increase. prev=%{sexp:Epoch.t * \
              Epoch.Slot.t}, next=%{sexp:Epoch.t * Epoch.Slot.t}"
            (prev_epoch, prev_slot) (next_epoch, next_slot)
      in
      let staking_epoch_data, next_epoch_data, epoch_count =
        Epoch_data.update_pair
          ( previous_consensus_state.staking_epoch_data
          , previous_consensus_state.next_epoch_data )
          previous_consensus_state.epoch_count ~prev_epoch ~next_epoch
          ~prev_slot ~prev_protocol_state_hash:previous_protocol_state_hash
          ~proposer_vrf_result ~snarked_ledger_hash ~total_currency
      in
      let checkpoints =
        if previous_consensus_state.has_ancestor_in_same_checkpoint_window then
          previous_consensus_state.checkpoints
        else
          Checkpoints.cons previous_protocol_state_hash
            previous_consensus_state.checkpoints
      in
      let min_window_density, sub_window_densities =
        Min_window_density.update_min_window_density
          ~prev_global_slot:previous_consensus_state.curr_global_slot
          ~next_global_slot:consensus_transition
          ~prev_sub_window_densities:
            previous_consensus_state.sub_window_densities
          ~prev_min_window_density:previous_consensus_state.min_window_density
      in
      { Poly.blockchain_length=
          Length.succ previous_consensus_state.blockchain_length
      ; epoch_count
      ; min_window_density
      ; sub_window_densities
      ; last_vrf_output= Vrf.Output.truncate proposer_vrf_result
      ; total_currency
      ; curr_global_slot= consensus_transition
      ; staking_epoch_data
      ; next_epoch_data
      ; has_ancestor_in_same_checkpoint_window=
          same_checkpoint_window_unchecked
            (Global_slot.create ~epoch:prev_epoch ~slot:prev_slot)
            (Global_slot.create ~epoch:next_epoch ~slot:next_slot)
      ; checkpoints }

    let same_checkpoint_window ~prev:(slot1 : Global_slot.Checked.t)
        ~next:(slot2 : Global_slot.Checked.t) =
      let open Snarky_integer in
      let open Run in
      let slot1 = Global_slot.Checked.to_integer slot1 in
      let _q1, r1 =
        Integer.div_mod ~m slot1
          (Integer.constant ~m
             (Bignum_bigint.of_int Constants.Checkpoint_window.size_in_slots))
      in
      let next_window_start =
        Field.(
          Integer.to_field slot1 - Integer.to_field r1
          + of_int Constants.Checkpoint_window.size_in_slots)
      in
      (Field.compare ~bit_length:Global_slot.length_in_bits
         (slot2 |> Global_slot.Checked.to_integer |> Integer.to_field)
         next_window_start)
        .less

    let same_checkpoint_window ~prev ~next =
      make_checked (fun () -> same_checkpoint_window ~prev ~next)

    let negative_one : Value.t Lazy.t =
      lazy
        (let max_sub_window_density =
           Length.of_int (UInt32.to_int Constants.slots_per_sub_window)
         in
         let max_window_density =
           Length.of_int (UInt32.to_int Constants.slots_per_window)
         in
         { Poly.blockchain_length= Length.zero
         ; epoch_count= Length.zero
         ; min_window_density= max_window_density
         ; sub_window_densities=
             Length.zero
             :: List.init
                  (UInt32.to_int Constants.sub_windows_per_window - 1)
                  ~f:(Fn.const max_sub_window_density)
         ; last_vrf_output= Vrf.Output.Truncated.dummy
         ; total_currency= Lazy.force genesis_ledger_total_currency
         ; curr_global_slot= Global_slot.zero
         ; staking_epoch_data= Lazy.force Epoch_data.Staking.genesis
         ; next_epoch_data= Lazy.force Epoch_data.Next.genesis
         ; has_ancestor_in_same_checkpoint_window= false
         ; checkpoints= Checkpoints.empty })

    let create_genesis_from_transition ~negative_one_protocol_state_hash
        ~consensus_transition : Value.t =
      let proposer_vrf_result =
        let _, sk = Vrf.Precomputed.keypairs.(0) in
        Vrf.eval ~private_key:sk
          { Vrf.Message.global_slot= consensus_transition
          ; seed= Epoch_seed.initial
          ; delegator= 0 }
      in
      Or_error.ok_exn
        (update ~proposer_vrf_result
           ~previous_consensus_state:(Lazy.force negative_one)
           ~previous_protocol_state_hash:negative_one_protocol_state_hash
           ~consensus_transition ~supply_increase:Currency.Amount.zero
           ~snarked_ledger_hash:(Lazy.force genesis_ledger_hash))

    let create_genesis ~negative_one_protocol_state_hash : Value.t =
      create_genesis_from_transition ~negative_one_protocol_state_hash
        ~consensus_transition:Consensus_transition.genesis

    (* Check that both epoch and slot are zero.
    *)
    let is_genesis (global_slot : Global_slot.Checked.t) =
      let open Global_slot in
      Checked.equal (Checked.constant zero) global_slot

    let%snarkydef update_var (previous_state : var)
        (transition_data : Consensus_transition.var)
        (previous_protocol_state_hash : Coda_base.State_hash.var)
        ~(supply_increase : Currency.Amount.var)
        ~(previous_blockchain_state_ledger_hash :
           Coda_base.Frozen_ledger_hash.var) =
      let open Snark_params.Tick in
      let {Poly.curr_global_slot= prev_global_slot; _} = previous_state in
      let next_global_slot = transition_data in
      let%bind () =
        let%bind global_slot_increased =
          Global_slot.Checked.(prev_global_slot < next_global_slot)
        in
        let%bind is_genesis = is_genesis next_global_slot in
        Boolean.Assert.any [global_slot_increased; is_genesis]
      in
      let%bind next_epoch, _next_slot =
        Global_slot.Checked.to_epoch_and_slot next_global_slot
      and prev_epoch, prev_slot =
        Global_slot.Checked.to_epoch_and_slot prev_global_slot
      in
      let%bind epoch_increased = Epoch.Checked.(prev_epoch < next_epoch) in
      let%bind staking_epoch_data =
        Epoch_data.if_ epoch_increased ~then_:previous_state.next_epoch_data
          ~else_:previous_state.staking_epoch_data
      in
      let%bind threshold_satisfied, vrf_result, truncated_vrf_result =
        let%bind (module M) = Inner_curve.Checked.Shifted.create () in
        Vrf.Checked.check
          (module M)
          ~epoch_ledger:staking_epoch_data.ledger ~global_slot:next_global_slot
          ~seed:staking_epoch_data.seed
      in
      let%bind new_total_currency =
        Currency.Amount.Checked.add previous_state.total_currency
          supply_increase
      in
      let%bind checkpoints =
        let%bind consed =
          Checkpoints.Checked.cons previous_protocol_state_hash
            previous_state.checkpoints
        in
        Checkpoints.Checked.if_
          previous_state.has_ancestor_in_same_checkpoint_window
          ~then_:previous_state.checkpoints ~else_:consed
      in
      let%bind has_ancestor_in_same_checkpoint_window =
        same_checkpoint_window ~prev:prev_global_slot ~next:next_global_slot
      in
      let%bind in_seed_update_range =
        Epoch.Slot.Checked.in_seed_update_range prev_slot
      in
      let%bind next_epoch_data =
        let%map seed =
          let%bind base =
            Epoch_seed.if_ epoch_increased
              ~then_:Epoch_seed.(var_of_t initial)
              ~else_:previous_state.next_epoch_data.seed
          in
          let%bind updated = Epoch_seed.update_var base vrf_result in
          Epoch_seed.if_ in_seed_update_range ~then_:updated ~else_:base
        and epoch_length =
          let open Length.Checked in
          let%bind base =
            if_ epoch_increased ~then_:zero
              ~else_:previous_state.next_epoch_data.epoch_length
          in
          succ base
        and ledger =
          Epoch_ledger.if_ epoch_increased
            ~then_:
              { total_currency= new_total_currency
              ; hash= previous_blockchain_state_ledger_hash }
            ~else_:previous_state.next_epoch_data.ledger
        and start_checkpoint =
          Coda_base.State_hash.if_ epoch_increased
            ~then_:previous_protocol_state_hash
            ~else_:previous_state.next_epoch_data.start_checkpoint
        (* Want this to be the protocol state hash once we leave the seed
           update range. *)
        and lock_checkpoint =
          let%bind base =
            (* TODO: Should this be zero or some other sentinel value? *)
            Coda_base.State_hash.if_ epoch_increased
              ~then_:Coda_base.State_hash.(var_of_t (of_hash zero))
              ~else_:previous_state.next_epoch_data.lock_checkpoint
          in
          Coda_base.State_hash.if_ in_seed_update_range
            ~then_:previous_protocol_state_hash ~else_:base
        in
        { Epoch_data.Poly.seed
        ; epoch_length
        ; ledger
        ; start_checkpoint
        ; lock_checkpoint }
      and blockchain_length =
        Length.Checked.succ previous_state.blockchain_length
      (* TODO: keep track of total_currency in transaction snark. The current_slot
       * implementation would allow an adversary to make then total_currency incorrect by
       * not adding the coinbase to their account. *)
      and new_total_currency =
        Amount.Checked.add previous_state.total_currency supply_increase
      and epoch_count =
        Length.Checked.succ_if previous_state.epoch_count epoch_increased
      and min_window_density, sub_window_densities =
        Min_window_density.Checked.update_min_window_density ~prev_global_slot
          ~next_global_slot
          ~prev_sub_window_densities:previous_state.sub_window_densities
          ~prev_min_window_density:previous_state.min_window_density
      in
      Checked.return
        ( `Success threshold_satisfied
        , { Poly.blockchain_length
          ; epoch_count
          ; min_window_density
          ; sub_window_densities
          ; last_vrf_output= truncated_vrf_result
          ; curr_global_slot= next_global_slot
          ; total_currency= new_total_currency
          ; staking_epoch_data
          ; next_epoch_data
          ; has_ancestor_in_same_checkpoint_window
          ; checkpoints } )

    let to_lite = None

    type display =
      { blockchain_length: int
      ; epoch_count: int
      ; curr_epoch: int
      ; curr_slot: int
      ; total_currency: int }
    [@@deriving yojson]

    let display (t : Value.t) =
      let epoch, slot = Global_slot.to_epoch_and_slot t.curr_global_slot in
      { blockchain_length= Length.to_int t.blockchain_length
      ; epoch_count= Length.to_int t.epoch_count
      ; curr_epoch= Segment_id.to_int epoch
      ; curr_slot= Segment_id.to_int slot
      ; total_currency= Amount.to_int t.total_currency }

    let network_delay (config : Configuration.t) =
      config.acceptable_network_delay

    let curr_global_slot (t : Value.t) = t.curr_global_slot

    let curr_ f = Fn.compose f curr_global_slot

    let curr_epoch_and_slot = curr_ Global_slot.to_epoch_and_slot

    let curr_epoch = curr_ Global_slot.epoch

    let curr_slot = curr_ Global_slot.slot

    let global_slot (t : Value.t) = Global_slot.to_uint32 t.curr_global_slot

<<<<<<< HEAD
    [%%define_locally
    Poly.
      ( blockchain_length
      , epoch_count
      , min_window_density
      , sub_window_densities
      , last_vrf_output
      , total_currency
      , staking_epoch_data
      , next_epoch_data
      , has_ancestor_in_same_checkpoint_window
      , checkpoints )]
=======
    let blockchain_length {Poly.blockchain_length; _} = blockchain_length

    let graphql_type () : ('ctx, Value.t option) Graphql_async.Schema.typ =
      let open Graphql_async in
      let open Schema in
      let uint32, uint64 =
        (Graphql_base_types.uint32 (), Graphql_base_types.uint64 ())
      in
      obj "ConsensusState" ~fields:(fun _ ->
          [ field "blockchainLength" ~typ:(non_null uint32)
              ~doc:"Length of the blockchain at this block"
              ~args:Arg.[]
              ~resolve:(fun _ {Poly.blockchain_length; _} ->
                Coda_numbers.Length.to_uint32 blockchain_length )
          ; field "epochCount" ~typ:(non_null uint32)
              ~args:Arg.[]
              ~resolve:(fun _ {Poly.epoch_count; _} ->
                Coda_numbers.Length.to_uint32 epoch_count )
          ; field "minEpochLength" ~typ:(non_null uint32)
              ~args:Arg.[]
              ~resolve:(fun _ {Poly.min_epoch_length; _} ->
                Coda_numbers.Length.to_uint32 min_epoch_length )
          ; field "lastVrfOutput" ~typ:(non_null string)
              ~args:Arg.[]
              ~resolve:
                (fun (_ : 'ctx resolve_info) {Poly.last_vrf_output; _} ->
                Vrf.Output.Truncated.to_base58_check last_vrf_output )
          ; field "totalCurrency"
              ~doc:"Total currency in circulation at this block"
              ~typ:(non_null uint64)
              ~args:Arg.[]
              ~resolve:(fun _ {Poly.total_currency; _} ->
                Amount.to_uint64 total_currency )
          ; field "stakingEpochData"
              ~typ:
                (non_null @@ Epoch_data.Staking.graphql_type "StakingEpochData")
              ~args:Arg.[]
              ~resolve:
                (fun (_ : 'ctx resolve_info) {Poly.staking_epoch_data; _} ->
                staking_epoch_data )
          ; field "nextEpochData"
              ~typ:(non_null @@ Epoch_data.Next.graphql_type "NextEpochData")
              ~args:Arg.[]
              ~resolve:
                (fun (_ : 'ctx resolve_info) {Poly.next_epoch_data; _} ->
                next_epoch_data )
          ; field "hasAncestorInSameCheckpointWindow" ~typ:(non_null bool)
              ~args:Arg.[]
              ~resolve:
                (fun _ {Poly.has_ancestor_in_same_checkpoint_window; _} ->
                has_ancestor_in_same_checkpoint_window )
          ; field "checkpoints" ~typ:(non_null string)
              ~args:Arg.[]
              ~resolve:(fun _ {Poly.checkpoints; _} ->
                Checkpoints.(Hash.to_base58_check @@ hash @@ checkpoints) )
          ; field "slot" ~doc:"Slot in which this block was created"
              ~typ:(non_null uint32)
              ~args:Arg.[]
              ~resolve:(fun _ {Poly.curr_global_slot; _} ->
                Global_slot.slot curr_global_slot )
          ; field "epoch" ~doc:"Epoch in which this block was created"
              ~typ:(non_null uint32)
              ~args:Arg.[]
              ~resolve:(fun _ {Poly.curr_global_slot; _} ->
                Global_slot.epoch curr_global_slot ) ] )
>>>>>>> 27ee4808
  end

  module Prover_state = struct
    include Stake_proof

    let precomputed_handler = Vrf.Precomputed.handler

    let handler {delegator; ledger; private_key; public_key}
        ~pending_coinbase:{ Coda_base.Pending_coinbase_witness.pending_coinbases
                          ; is_new_stack } : Snark_params.Tick.Handler.t =
      let ledger_handler = unstage (Coda_base.Sparse_ledger.handler ledger) in
      let pending_coinbase_handler =
        unstage
          (Coda_base.Pending_coinbase.handler pending_coinbases ~is_new_stack)
      in
      let handlers =
        Snarky.Request.Handler.(
          push
            (push fail (create_single pending_coinbase_handler))
            (create_single ledger_handler))
      in
      fun (With {request; respond}) ->
        match request with
        | Vrf.Winner_address ->
            respond (Provide delegator)
        | Vrf.Private_key ->
            respond (Provide private_key)
        | Vrf.Public_key ->
            respond (Provide public_key)
        | _ ->
            respond
              (Provide
                 (Snarky.Request.Handler.run handlers
                    ["Ledger Handler"; "Pending Coinbase Handler"]
                    request))
  end
end

module Hooks = struct
  open Data

  module Rpcs = struct
    open Async

    module Get_epoch_ledger = struct
      module Master = struct
        let name = "get_epoch_ledger"

        module T = struct
          type query = Coda_base.Ledger_hash.t

          type response = (Coda_base.Sparse_ledger.t, string) Result.t
        end

        module Caller = T
        module Callee = T
      end

      include Master.T
      module M = Versioned_rpc.Both_convert.Plain.Make (Master)
      include M

      include Perf_histograms.Rpc.Plain.Extend (struct
        include M
        include Master
      end)

      module V1 = struct
        module T = struct
          type query = Coda_base.Ledger_hash.Stable.V1.t [@@deriving bin_io]

          type response =
            ( Coda_base.Sparse_ledger.Stable.V1.t
            , string )
            Core_kernel.Result.Stable.V1.t
          [@@deriving bin_io, version {rpc}]

          let query_of_caller_model = Fn.id

          let callee_model_of_query = Fn.id

          let response_of_callee_model = Fn.id

          let caller_model_of_response = Fn.id
        end

        module T' =
          Perf_histograms.Rpc.Plain.Decorate_bin_io (struct
              include M
              include Master
            end)
            (T)

        include T'
        include Register (T')
      end

      let implementation ~logger ~local_state conn ~version:_ ledger_hash =
        let open Coda_base in
        let open Local_state in
        let open Snapshot in
        Deferred.create (fun ivar ->
            Logger.info logger ~module_:__MODULE__ ~location:__LOC__
              ~metadata:
                [ ("peer", `String (Host_and_port.to_string conn))
                ; ("ledger_hash", Coda_base.Ledger_hash.to_yojson ledger_hash)
                ]
              "Serving epoch ledger query with hash $ledger_hash from $peer" ;
            let response =
              if
                Ledger_hash.equal ledger_hash
                  (Frozen_ledger_hash.to_ledger_hash
                     (Lazy.force genesis_ledger_hash))
              then Error "refusing to serve genesis epoch ledger"
              else
                let candidate_snapshots =
                  [ !local_state.Data.staking_epoch_snapshot
                  ; !local_state.Data.next_epoch_snapshot ]
                in
                List.find_map candidate_snapshots ~f:(fun snapshot ->
                    if
                      Ledger_hash.equal ledger_hash
                        (Sparse_ledger.merkle_root snapshot.ledger)
                    then Some snapshot.ledger
                    else None )
                |> Result.of_option ~error:"epoch ledger not found"
            in
            Result.iter_error response ~f:(fun err ->
                Logger.info logger ~module_:__MODULE__ ~location:__LOC__
                  ~metadata:
                    [ ("peer", `String (Host_and_port.to_string conn))
                    ; ("error", `String err)
                    ; ( "ledger_hash"
                      , Coda_base.Ledger_hash.to_yojson ledger_hash ) ]
                  "Failed to serve epoch ledger query with hash $ledger_hash \
                   from $peer: $error" ) ;
            Ivar.fill ivar response )
    end

    open Coda_base.Rpc_intf

    type ('query, 'response) rpc =
      | Get_epoch_ledger
          : (Get_epoch_ledger.query, Get_epoch_ledger.response) rpc

    type rpc_handler =
      | Rpc_handler : ('q, 'r) rpc * ('q, 'r) rpc_fn -> rpc_handler

    type query =
      { query:
          'q 'r.    Network_peer.Peer.t -> ('q, 'r) rpc -> 'q
          -> 'r Deferred.Or_error.t }

    let implementation_of_rpc : type q r.
        (q, r) rpc -> (q, r) rpc_implementation = function
      | Get_epoch_ledger ->
          (module Get_epoch_ledger)

    let match_handler : type q r.
        rpc_handler -> (q, r) rpc -> do_:((q, r) rpc_fn -> 'a) -> 'a option =
     fun handler rpc ~do_ ->
      match (rpc, handler) with
      | Get_epoch_ledger, Rpc_handler (Get_epoch_ledger, f) ->
          Some (do_ f)

    let rpc_handlers ~logger ~local_state =
      [ Rpc_handler
          ( Get_epoch_ledger
          , Get_epoch_ledger.implementation ~logger ~local_state ) ]
  end

  let is_genesis time = Epoch.(equal (of_time_exn time) zero)

  (* Select the correct epoch data to use from a consensus state for a given epoch.
   * The rule for selecting the correct epoch data changes based on whether or not
   * the consensus state we are selecting from is in the epoch we want to select.
   * There is also a special case for when the consensus state we are selecting
   * from is in the genesis epoch.
  *)
  let select_epoch_data ~(consensus_state : Consensus_state.Value.t) ~epoch =
    let curr_epoch = Consensus_state.curr_epoch consensus_state in
    (* are we in the same epoch as the consensus state? *)
    let in_same_epoch = Epoch.equal epoch curr_epoch in
    (* are we in the next epoch after the consensus state? *)
    let in_next_epoch = Epoch.equal epoch (Epoch.succ curr_epoch) in
    (* is the consensus state from the genesis epoch? *)
    let from_genesis_epoch =
      Length.equal consensus_state.epoch_count Length.zero
    in
    if in_next_epoch then
      Ok (Epoch_data.next_to_staking consensus_state.next_epoch_data)
    else if in_same_epoch || from_genesis_epoch then
      Ok consensus_state.staking_epoch_data
    else Error ()

  let epoch_snapshot_name = function
    | `Genesis ->
        "genesis"
    | `Curr ->
        "curr"
    | `Last ->
        "last"

  (* Select the correct epoch snapshot to use from local state for an epoch.
   * The rule for selecting the correct epoch snapshot is predicated off of
   * whether or not the first transition in the epoch in question has been
   * finalized yet, as the local state epoch snapshot pointers are not
   * updated until the consensus state reaches the root of the transition frontier.
   * This function does not guarantee that the selected epoch snapshot is valid
   * (i.e. it does not check that the epoch snapshot's ledger hash is the same
   * as the ledger hash specified by the epoch data).
  *)
  let select_epoch_snapshot ~(consensus_state : Consensus_state.Value.t)
      ~local_state ~epoch =
    let open Local_state in
    let open Epoch_data.Poly in
    (* are we in the next epoch after the consensus state? *)
    let in_next_epoch =
      Epoch.equal epoch
        (Epoch.succ (Consensus_state.curr_epoch consensus_state))
    in
    (* has the first transition in the epoch reached finalization? *)
    let epoch_is_finalized =
      consensus_state.next_epoch_data.epoch_length > Length.of_int Constants.k
    in
    if in_next_epoch || not epoch_is_finalized then
      (`Curr, !local_state.Data.next_epoch_snapshot)
    else (`Last, !local_state.staking_epoch_snapshot)

  let get_epoch_ledger ~(consensus_state : Consensus_state.Value.t)
      ~local_state =
    let _, snapshot =
      select_epoch_snapshot ~consensus_state
        ~epoch:(Data.Consensus_state.curr_epoch consensus_state)
        ~local_state
    in
    Data.Local_state.Snapshot.ledger snapshot

  type local_state_sync =
    { snapshot_id: Local_state.snapshot_identifier
    ; expected_root: Coda_base.Frozen_ledger_hash.t }
  [@@deriving to_yojson]

  let required_local_state_sync ~(consensus_state : Consensus_state.Value.t)
      ~local_state =
    let open Coda_base in
    let epoch = Consensus_state.curr_epoch consensus_state in
    let source, _snapshot =
      select_epoch_snapshot ~consensus_state ~local_state ~epoch
    in
    let required_snapshot_sync snapshot_id expected_root =
      Option.some_if
        (not
           (Ledger_hash.equal
              (Frozen_ledger_hash.to_ledger_hash expected_root)
              (Sparse_ledger.merkle_root
                 (Local_state.get_snapshot local_state snapshot_id).ledger)))
        {snapshot_id; expected_root}
    in
    match source with
    | `Curr ->
        Option.map
          (required_snapshot_sync Next_epoch_snapshot
             consensus_state.staking_epoch_data.ledger.hash)
          ~f:Non_empty_list.singleton
    | `Last -> (
      match
        Core.List.filter_map
          [ required_snapshot_sync Next_epoch_snapshot
              consensus_state.next_epoch_data.ledger.hash
          ; required_snapshot_sync Staking_epoch_snapshot
              consensus_state.staking_epoch_data.ledger.hash ]
          ~f:Fn.id
      with
      | [] ->
          None
      | ls ->
          Non_empty_list.of_list_opt ls )

  let sync_local_state ~logger ~trust_system ~local_state ~random_peers
      ~(query_peer : Rpcs.query) requested_syncs =
    let open Local_state in
    let open Snapshot in
    let open Deferred.Let_syntax in
    let requested_syncs = Non_empty_list.to_list requested_syncs in
    Logger.info logger
      "Syncing local state; requesting $num_requested snapshots from peers"
      ~location:__LOC__ ~module_:__MODULE__
      ~metadata:
        [ ("num_requested", `Int (List.length requested_syncs))
        ; ( "requested_syncs"
          , `List (List.map requested_syncs ~f:local_state_sync_to_yojson) )
        ; ("local_state", Local_state.to_yojson local_state) ] ;
    let sync {snapshot_id; expected_root= target_ledger_hash} =
      (* if requested last epoch ledger is equal to the current epoch ledger
         then we don't need make a rpc call to the peers. *)
      if
        snapshot_id = Staking_epoch_snapshot
        && Coda_base.(
             Ledger_hash.equal
               (Frozen_ledger_hash.to_ledger_hash target_ledger_hash)
               (Sparse_ledger.merkle_root
                  !local_state.next_epoch_snapshot.ledger))
      then (
        set_snapshot local_state Staking_epoch_snapshot
          { ledger= !local_state.next_epoch_snapshot.ledger
          ; delegatee_table= !local_state.next_epoch_snapshot.delegatee_table
          } ;
        return true )
      else
        Deferred.List.exists (random_peers 3) ~f:(fun peer ->
            match%bind
              query_peer.query peer Rpcs.Get_epoch_ledger
                (Coda_base.Frozen_ledger_hash.to_ledger_hash target_ledger_hash)
            with
            | Ok (Ok snapshot_ledger) ->
                let%bind () =
                  Trust_system.(
                    record trust_system logger peer.host
                      Actions.(Epoch_ledger_provided, None))
                in
                let delegatee_table =
                  compute_delegatee_table_sparse_ledger
                    (Local_state.current_proposers local_state)
                    snapshot_ledger
                in
                set_snapshot local_state snapshot_id
                  {ledger= snapshot_ledger; delegatee_table} ;
                return true
            | Ok (Error err) ->
                Logger.faulty_peer_without_punishment logger
                  ~module_:__MODULE__ ~location:__LOC__
                  ~metadata:
                    [ ("peer", Network_peer.Peer.to_yojson peer)
                    ; ("error", `String err) ]
                  "Peer $peer failed to serve requested epoch ledger: $error" ;
                return false
            | Error err ->
                Logger.faulty_peer_without_punishment logger
                  ~module_:__MODULE__ ~location:__LOC__
                  ~metadata:
                    [ ("peer", Network_peer.Peer.to_yojson peer)
                    ; ("error", `String (Error.to_string_hum err)) ]
                  "Error when querying peer $peer for epoch ledger: $error" ;
                return false )
    in
    if%map Deferred.List.for_all requested_syncs ~f:sync then Ok ()
    else Error (Error.of_string "failed to synchronize epoch ledger")

  let received_within_window (epoch, slot) ~time_received =
    let open Time in
    let open Int64 in
    let ( < ) x y = Pervasives.(compare x y < 0) in
    let ( >= ) x y = Pervasives.(compare x y >= 0) in
    let time_received =
      of_span_since_epoch (Span.of_ms (Unix_timestamp.to_int64 time_received))
    in
    let slot_diff =
      Epoch.diff_in_slots
        (Epoch_and_slot.of_time_exn time_received)
        (epoch, slot)
    in
    if slot_diff < 0L then Error `Too_early
    else if slot_diff >= of_int Constants.delta then
      Error (`Too_late (sub slot_diff (of_int Constants.delta)))
    else Ok ()

  let received_at_valid_time (consensus_state : Consensus_state.Value.t)
      ~time_received =
    received_within_window
      (Consensus_state.curr_epoch_and_slot consensus_state)
      ~time_received

  let select ~existing ~candidate ~logger =
    let string_of_choice = function `Take -> "Take" | `Keep -> "Keep" in
    let log_result choice msg =
      Logger.debug logger ~module_:__MODULE__ ~location:__LOC__
        "Select result: $choice -- $message"
        ~metadata:
          [ ("choice", `String (string_of_choice choice))
          ; ("message", `String msg) ]
    in
    let log_choice ~precondition_msg ~choice_msg choice =
      let choice_msg =
        match choice with
        | `Take ->
            choice_msg
        | `Keep ->
            Printf.sprintf "not (%s)" choice_msg
      in
      let msg = Printf.sprintf "(%s) && (%s)" precondition_msg choice_msg in
      log_result choice msg
    in
    Logger.debug logger ~module_:__MODULE__ ~location:__LOC__
      "Selecting best consensus state"
      ~metadata:
        [ ("existing", Consensus_state.Value.to_yojson existing)
        ; ("candidate", Consensus_state.Value.to_yojson candidate) ] ;
    (* TODO: add fork_before_checkpoint check *)
    (* Each branch contains a precondition predicate and a choice predicate,
     * which takes the new state when true. Each predicate is also decorated
     * with a string description, used for debugging messages *)
    let candidate_vrf_is_bigger =
      let d x = Blake2.(to_raw_string (digest_string x)) in
      String.( > ) (d candidate.last_vrf_output) (d existing.last_vrf_output)
    in
    let ( << ) a b =
      let c = Length.compare a b in
      c < 0 || (c = 0 && candidate_vrf_is_bigger)
    in
    let ( = ) = Coda_base.State_hash.equal in
    let branches =
      [ ( ( lazy
              ( existing.staking_epoch_data.lock_checkpoint
              = candidate.staking_epoch_data.lock_checkpoint )
          , "last epoch lock checkpoints are equal" )
        , ( lazy (existing.blockchain_length << candidate.blockchain_length)
          , "candidate is longer than existing" ) )
      ; ( ( lazy
              ( existing.staking_epoch_data.start_checkpoint
              = candidate.staking_epoch_data.start_checkpoint )
          , "last epoch start checkpoints are equal" )
        , ( lazy
              ( existing.staking_epoch_data.epoch_length
              << candidate.staking_epoch_data.epoch_length )
          , "candidate last epoch is longer than existing last epoch" ) )
        (* these two could be condensed into one entry *)
      ; ( ( lazy
              ( existing.next_epoch_data.lock_checkpoint
              = candidate.staking_epoch_data.lock_checkpoint )
          , "candidate last epoch lock checkpoint is equal to existing \
             current epoch lock checkpoint" )
        , ( lazy (existing.blockchain_length << candidate.blockchain_length)
          , "candidate is longer than existing" ) )
      ; ( ( lazy
              ( candidate.next_epoch_data.lock_checkpoint
              = existing.staking_epoch_data.lock_checkpoint )
          , "candidate current epoch lock checkpoint is equal to existing \
             last epoch lock checkpoint" )
        , ( lazy (existing.blockchain_length << candidate.blockchain_length)
          , "candidate is longer than existing" ) )
      ; ( ( lazy
              ( existing.next_epoch_data.start_checkpoint
              = candidate.staking_epoch_data.start_checkpoint )
          , "candidate last epoch start checkpoint is equal to existing \
             current epoch start checkpoint" )
        , ( lazy
              ( existing.next_epoch_data.epoch_length
              << candidate.staking_epoch_data.epoch_length )
          , "candidate last epoch is longer than existing current epoch" ) )
      ; ( ( lazy
              ( existing.staking_epoch_data.start_checkpoint
              = candidate.next_epoch_data.start_checkpoint )
          , "candidate current epoch start checkpoint is equal to existing \
             last epoch start checkpoint" )
        , ( lazy
              ( existing.staking_epoch_data.epoch_length
              << candidate.next_epoch_data.epoch_length )
          , "candidate current epoch is longer than existing last epoch" ) ) ]
    in
    let precondition_msg, choice_msg, should_take =
      List.find_map branches
        ~f:(fun ((precondition, precondition_msg), (choice, choice_msg)) ->
          Option.some_if (Lazy.force precondition)
            (precondition_msg, choice_msg, choice) )
      |> Option.value
           ~default:
             ( "default case"
             , "candidate virtual min-length is longer than existing virtual \
                min-length"
             , lazy
                 (let newest_epoch =
                    Epoch.max
                      (Consensus_state.curr_epoch existing)
                      (Consensus_state.curr_epoch candidate)
                  in
                  let virtual_min_length (s : Consensus_state.Value.t) =
                    let curr_epoch = Consensus_state.curr_epoch s in
                    if Epoch.(succ curr_epoch < newest_epoch) then Length.zero
                      (* There is a gap of an entire epoch *)
                    else if Epoch.(succ curr_epoch = newest_epoch) then
                      Length.(
                        min s.min_window_density s.next_epoch_data.epoch_length)
                      (* Imagine the latest epoch was padded out with zeros to reach the newest_epoch *)
                    else s.min_window_density
                  in
                  Length.(
                    virtual_min_length existing < virtual_min_length candidate))
             )
    in
    let choice = if Lazy.force should_take then `Take else `Keep in
    log_choice ~precondition_msg ~choice_msg choice ;
    choice

  type proposal =
    [ `Check_again of Unix_timestamp.t
    | `Propose_now of Signature_lib.Keypair.t * Proposal_data.t
    | `Propose of Unix_timestamp.t * Signature_lib.Keypair.t * Proposal_data.t
    ]

  let next_proposal now (state : Consensus_state.Value.t) ~local_state
      ~keypairs ~logger =
    let info_if_proposing =
      if Keypair.And_compressed_pk.Set.is_empty keypairs then Logger.debug
      else Logger.info
    in
    info_if_proposing logger ~module_:__MODULE__ ~location:__LOC__
      "Determining next slot to produce block" ;
    let curr_epoch, curr_slot =
      Epoch.epoch_and_slot_of_time_exn
        (Coda_base.Block_time.of_span_since_epoch
           (Coda_base.Block_time.Span.of_ms now))
    in
    let epoch, slot =
      if
        Epoch.equal curr_epoch (Consensus_state.curr_epoch state)
        && Epoch.Slot.equal curr_slot (Consensus_state.curr_slot state)
      then Epoch.incr (curr_epoch, curr_slot)
      else (curr_epoch, curr_slot)
    in
    Logger.debug logger ~module_:__MODULE__ ~location:__LOC__
      "Systime: %d, epoch-slot@systime: %08d-%04d, starttime@epoch@systime: %d"
      (Int64.to_int now) (Epoch.to_int epoch) (Epoch.Slot.to_int slot)
      ( Int64.to_int @@ Time.Span.to_ms @@ Time.to_span_since_epoch
      @@ Epoch.start_time epoch ) ;
    let next_slot =
      Logger.debug logger ~module_:__MODULE__ ~location:__LOC__
        !"Selecting correct epoch data from state -- epoch by time: %d, state \
          epoch: %d, state epoch count: %d"
        (Epoch.to_int epoch)
        (Epoch.to_int (Consensus_state.curr_epoch state))
        (Length.to_int state.epoch_count) ;
      let epoch_data =
        match select_epoch_data ~consensus_state:state ~epoch with
        | Ok epoch_data ->
            epoch_data
        | Error () ->
            Logger.fatal logger ~module_:__MODULE__ ~location:__LOC__
              "An empty epoch is detected! This could be caused by the \
               following reasons: system time is out of sync with protocol \
               state time; or internet connection is down or unstable; or the \
               testnet has crashed. If it is the first case, please setup \
               NTP. If it is the second case, please check the internet \
               connection. If it is the last case, in our current version of \
               testnet this is unrecoverable, but we will fix it in future \
               versions once the planned change to consensus is finished." ;
            exit 99
      in
      let total_stake = epoch_data.ledger.total_currency in
      let epoch_snapshot =
        let source, snapshot =
          select_epoch_snapshot ~consensus_state:state ~local_state ~epoch
        in
        Logger.debug logger ~module_:__MODULE__ ~location:__LOC__
          !"Using %s_epoch_snapshot root hash %{sexp:Coda_base.Ledger_hash.t}"
          (epoch_snapshot_name source)
          (Coda_base.Sparse_ledger.merkle_root snapshot.ledger) ;
        snapshot
      in
      let proposal_data unseen_pks slot =
        (* Try vrfs for all keypairs that are unseen within this slot until one wins or all lose *)
        (* TODO: Don't do this, and instead pick the one that has the highest
         * chance of winning. See #2573 *)
        Keypair.And_compressed_pk.Set.fold_until keypairs ~init:()
          ~f:(fun () (keypair, public_key_compressed) ->
            if
              not
              @@ Public_key.Compressed.Set.mem unseen_pks public_key_compressed
            then Continue_or_stop.Continue ()
            else
              let global_slot = Global_slot.of_epoch_and_slot (epoch, slot) in
              match
                Vrf.check ~global_slot ~seed:epoch_data.seed ~epoch_snapshot
                  ~private_key:keypair.private_key
                  ~public_key:keypair.public_key ~public_key_compressed
                  ~total_stake ~logger
              with
              | None ->
                  Continue_or_stop.Continue ()
              | Some data ->
                  Continue_or_stop.Stop (Some (keypair, data)) )
          ~finish:(fun () -> None)
      in
      let rec find_winning_slot (slot : Epoch.Slot.t) =
        if UInt32.of_int (Epoch.Slot.to_int slot) >= Constants.Epoch.size then
          None
        else
          match Local_state.seen_slot local_state epoch slot with
          | `All_seen ->
              find_winning_slot (Epoch.Slot.succ slot)
          | `Unseen pks -> (
            match proposal_data pks slot with
            | None ->
                find_winning_slot (Epoch.Slot.succ slot)
            | Some (keypair, data) ->
                Some (slot, keypair, data) )
      in
      find_winning_slot slot
    in
    let ms_since_epoch = Fn.compose Time.Span.to_ms Time.to_span_since_epoch in
    match next_slot with
    | Some (next_slot, keypair, data) ->
        info_if_proposing logger ~module_:__MODULE__ ~location:__LOC__
          "Producing block in %d slots"
          (Epoch.Slot.to_int next_slot - Epoch.Slot.to_int slot) ;
        if Epoch.Slot.equal curr_slot next_slot then
          `Propose_now (keypair, data)
        else
          `Propose
            ( Epoch.slot_start_time epoch next_slot
              |> Time.to_span_since_epoch |> Time.Span.to_ms
            , keypair
            , data )
    | None ->
        let epoch_end_time = Epoch.end_time epoch |> ms_since_epoch in
        info_if_proposing logger ~module_:__MODULE__ ~location:__LOC__
          "No slots won in this epoch. Waiting for next epoch to check again, \
           @%d"
          (Int64.to_int epoch_end_time) ;
        `Check_again epoch_end_time

  let frontier_root_transition (prev : Consensus_state.Value.t)
      (next : Consensus_state.Value.t) ~local_state ~snarked_ledger =
    if
      not
        (Epoch.equal
           (Consensus_state.curr_epoch prev)
           (Consensus_state.curr_epoch next))
    then (
      let delegatee_table =
        compute_delegatee_table (Local_state.current_proposers local_state)
          ~iter_accounts:(fun f ->
            Coda_base.Ledger.Any_ledger.M.iteri snarked_ledger ~f )
      in
      let ledger = Coda_base.Sparse_ledger.of_any_ledger snarked_ledger in
      let epoch_snapshot = {Local_state.Snapshot.delegatee_table; ledger} in
      !local_state.staking_epoch_snapshot <- !local_state.next_epoch_snapshot ;
      !local_state.next_epoch_snapshot <- epoch_snapshot )

  let should_bootstrap_len ~existing ~candidate =
    let length = Length.to_int in
    length candidate - length existing > (2 * Constants.k) + Constants.delta

  let should_bootstrap ~existing ~candidate ~logger =
    match select ~existing ~candidate ~logger with
    | `Keep ->
        false
    | `Take ->
        should_bootstrap_len
          ~existing:(Consensus_state.blockchain_length existing)
          ~candidate:(Consensus_state.blockchain_length candidate)

  let%test "should_bootstrap is sane" =
    (* Even when consensus constants are of prod sizes, candidate should still trigger a bootstrap *)
    should_bootstrap_len ~existing:Length.zero
      ~candidate:(Length.of_int 100_000_000)

  let to_unix_timestamp recieved_time =
    recieved_time |> Time.to_span_since_epoch |> Time.Span.to_ms
    |> Unix_timestamp.of_int64

  let%test "Receive a valid consensus_state with a bit of delay" =
    let curr_epoch, curr_slot =
      Consensus_state.curr_epoch_and_slot
        (Lazy.force Consensus_state.negative_one)
    in
    let delay = Constants.delta / 2 |> UInt32.of_int in
    let new_slot = UInt32.Infix.(curr_slot + delay) in
    let time_received = Epoch.slot_start_time curr_epoch new_slot in
    received_at_valid_time
      (Lazy.force Consensus_state.negative_one)
      ~time_received:(to_unix_timestamp time_received)
    |> Result.is_ok

  let%test "Receive an invalid consensus_state" =
    let epoch = Epoch.of_int 5 in
    let start_time = Epoch.start_time epoch in
    let ((curr_epoch, curr_slot) as curr) =
      Epoch_and_slot.of_time_exn start_time
    in
    let consensus_state =
      { (Lazy.force Consensus_state.negative_one) with
        curr_global_slot= Global_slot.of_epoch_and_slot curr }
    in
    let too_early =
      (* TODO: Does this make sense? *)
      Epoch.start_time
        (Consensus_state.curr_slot (Lazy.force Consensus_state.negative_one))
    in
    let too_late =
      let delay = Constants.delta * 2 |> UInt32.of_int in
      let delayed_slot = UInt32.Infix.(curr_slot + delay) in
      Epoch.slot_start_time curr_epoch delayed_slot
    in
    let times = [too_late; too_early] in
    List.for_all times ~f:(fun time ->
        not
          ( received_at_valid_time consensus_state
              ~time_received:(to_unix_timestamp time)
          |> Result.is_ok ) )

  module type State_hooks_intf =
    Intf.State_hooks_intf
    with type consensus_state := Consensus_state.Value.t
     and type consensus_state_var := Consensus_state.var
     and type consensus_transition := Consensus_transition.t
     and type proposal_data := Proposal_data.t

  module Make_state_hooks
      (Blockchain_state : Intf.Blockchain_state_intf)
      (Protocol_state : Intf.Protocol_state_intf
                        with type blockchain_state := Blockchain_state.Value.t
                         and type blockchain_state_var := Blockchain_state.var
                         and type consensus_state := Consensus_state.Value.t
                         and type consensus_state_var := Consensus_state.var)
      (Snark_transition : Intf.Snark_transition_intf
                          with type blockchain_state_var :=
                                      Blockchain_state.var
                           and type consensus_transition_var :=
                                      Consensus_transition.var) :
    State_hooks_intf
    with type blockchain_state := Blockchain_state.Value.t
     and type protocol_state := Protocol_state.Value.t
     and type protocol_state_var := Protocol_state.var
     and type snark_transition_var := Snark_transition.var = struct
    (* TODO: only track total currency from accounts > 1% of the currency using transactions *)

    let check_proposal_data ~logger (proposal_data : Proposal_data.t)
        global_slot =
      if not (Global_slot.equal global_slot proposal_data.global_slot) then
        Logger.error ~module_:__MODULE__ ~location:__LOC__ logger
          !"VRF was evaluated at (epoch, slot) %{sexp:Epoch_and_slot.t} but \
            the corresponding proposal happened at a time corresponding to \
            %{sexp:Epoch_and_slot.t}. This means that generating the proposal \
            took more time than expected."
          (Global_slot.to_epoch_and_slot proposal_data.global_slot)
          (Global_slot.to_epoch_and_slot global_slot)

    let generate_transition ~(previous_protocol_state : Protocol_state.Value.t)
        ~blockchain_state ~current_time ~(proposal_data : Proposal_data.t)
        ~transactions:_ ~snarked_ledger_hash ~supply_increase ~logger =
      let previous_consensus_state =
        Protocol_state.consensus_state previous_protocol_state
      in
      (let actual_global_slot =
         let time = Time.of_span_since_epoch (Time.Span.of_ms current_time) in
         Global_slot.of_epoch_and_slot (Epoch_and_slot.of_time_exn time)
       in
       check_proposal_data ~logger proposal_data actual_global_slot) ;
      let consensus_transition = proposal_data.global_slot in
      let consensus_state =
        Or_error.ok_exn
          (Consensus_state.update ~previous_consensus_state
             ~consensus_transition
             ~proposer_vrf_result:proposal_data.Proposal_data.vrf_result
             ~previous_protocol_state_hash:
               (Protocol_state.hash previous_protocol_state)
             ~supply_increase ~snarked_ledger_hash)
      in
      let protocol_state =
        Protocol_state.create_value
          ~previous_state_hash:(Protocol_state.hash previous_protocol_state)
          ~blockchain_state ~consensus_state
      in
      (protocol_state, consensus_transition)

    include struct
      let%snarkydef next_state_checked ~(prev_state : Protocol_state.var)
          ~(prev_state_hash : Coda_base.State_hash.var) transition
          supply_increase =
        Consensus_state.update_var
          (Protocol_state.consensus_state prev_state)
          (Snark_transition.consensus_transition transition)
          prev_state_hash ~supply_increase
          ~previous_blockchain_state_ledger_hash:
            ( Protocol_state.blockchain_state prev_state
            |> Blockchain_state.snarked_ledger_hash )
    end

    module For_tests = struct
      let gen_consensus_state
          ~(gen_slot_advancement : int Quickcheck.Generator.t) :
          (   previous_protocol_state:( Protocol_state.Value.t
                                      , Coda_base.State_hash.t )
                                      With_hash.t
           -> snarked_ledger_hash:Coda_base.Frozen_ledger_hash.t
           -> Consensus_state.Value.t)
          Quickcheck.Generator.t =
        let open Consensus_state in
        let open Quickcheck.Let_syntax in
        let%bind slot_advancement = gen_slot_advancement in
        let%map proposer_vrf_result = Vrf.Output.gen in
        fun ~(previous_protocol_state :
               (Protocol_state.Value.t, Coda_base.State_hash.t) With_hash.t)
            ~(snarked_ledger_hash : Coda_base.Frozen_ledger_hash.t) ->
          let prev =
            Protocol_state.consensus_state
              (With_hash.data previous_protocol_state)
          in
          let blockchain_length = Length.succ prev.blockchain_length in
          let curr_global_slot =
            Global_slot.(prev.curr_global_slot + slot_advancement)
          in
          let curr_epoch, curr_slot =
            Global_slot.to_epoch_and_slot curr_global_slot
          in
          let total_currency =
            Option.value_exn
              (Amount.add prev.total_currency Constants.coinbase)
          in
          let prev_epoch, prev_slot =
            Consensus_state.curr_epoch_and_slot prev
          in
          let staking_epoch_data, next_epoch_data, epoch_count =
            Epoch_data.update_pair
              (prev.staking_epoch_data, prev.next_epoch_data)
              prev.epoch_count ~prev_epoch ~next_epoch:curr_epoch ~prev_slot
              ~prev_protocol_state_hash:
                (With_hash.hash previous_protocol_state)
              ~proposer_vrf_result ~snarked_ledger_hash ~total_currency
          in
          let checkpoints =
            if prev.has_ancestor_in_same_checkpoint_window then
              prev.checkpoints
            else Checkpoints.cons previous_protocol_state.hash prev.checkpoints
          in
          let min_window_density, sub_window_densities =
            Min_window_density.update_min_window_density
              ~prev_global_slot:prev.curr_global_slot
              ~next_global_slot:curr_global_slot
              ~prev_sub_window_densities:prev.sub_window_densities
              ~prev_min_window_density:prev.min_window_density
          in
          { Poly.blockchain_length
          ; epoch_count
          ; min_window_density
          ; sub_window_densities
          ; last_vrf_output= Vrf.Output.truncate proposer_vrf_result
          ; total_currency
          ; curr_global_slot
          ; staking_epoch_data
          ; next_epoch_data
          ; has_ancestor_in_same_checkpoint_window=
              same_checkpoint_window_unchecked
                (Global_slot.create ~epoch:prev_epoch ~slot:prev_slot)
                (Global_slot.create ~epoch:curr_epoch ~slot:curr_slot)
          ; checkpoints }
    end
  end
end

let time_hum (now : Coda_base.Block_time.t) =
  let epoch, slot = Data.Epoch.epoch_and_slot_of_time_exn now in
  Printf.sprintf "epoch=%d, slot=%d" (Data.Epoch.to_int epoch)
    (Data.Epoch.Slot.to_int slot)

let%test_module "Proof of stake tests" =
  ( module struct
    open Coda_base
    open Data
    open Consensus_state

    let%test_unit "update, update_var agree starting from same genesis state" =
      (* build pieces needed to apply "update" *)
      let snarked_ledger_hash =
        Frozen_ledger_hash.of_ledger_hash
          (Ledger.merkle_root (Lazy.force Genesis_ledger.t))
      in
      let previous_protocol_state_hash = State_hash.(of_hash zero) in
      let global_slot =
        Core_kernel.Time.now () |> Time.of_time |> Epoch_and_slot.of_time_exn
        |> Global_slot.of_epoch_and_slot
      in
      let consensus_transition : Consensus_transition.t = global_slot in
      let previous_consensus_state =
        Consensus_state.create_genesis
          ~negative_one_protocol_state_hash:previous_protocol_state_hash
      in
      let supply_increase = Currency.Amount.of_int 42 in
      (* setup ledger, needed to compute proposer_vrf_result here and handler below *)
      let open Coda_base in
      (* choose largest account as most likely to propose *)
      let ledger_data = Lazy.force Genesis_ledger.t in
      let ledger = Ledger.Any_ledger.cast (module Ledger) ledger_data in
      let pending_coinbases = Pending_coinbase.create () |> Or_error.ok_exn in
      let maybe_sk, account = Genesis_ledger.largest_account_exn () in
      let private_key = Option.value_exn maybe_sk in
      let public_key_compressed = Account.public_key account in
      let location =
        Ledger.Any_ledger.M.location_of_key ledger public_key_compressed
      in
      let delegator =
        Option.value_exn location |> Ledger.Any_ledger.M.Location.to_path_exn
        |> Ledger.Addr.to_int
      in
      let proposer_vrf_result =
        let seed =
          let next_epoch, _ = Global_slot.to_epoch_and_slot global_slot in
          let prev_epoch, _ =
            Global_slot.to_epoch_and_slot
              previous_consensus_state.curr_global_slot
          in
          if next_epoch > prev_epoch then
            previous_consensus_state.next_epoch_data.seed
          else previous_consensus_state.staking_epoch_data.seed
        in
        Vrf.eval ~private_key {global_slot; seed; delegator}
      in
      let next_consensus_state =
        update ~previous_consensus_state ~consensus_transition
          ~previous_protocol_state_hash ~supply_increase ~snarked_ledger_hash
          ~proposer_vrf_result
        |> Or_error.ok_exn
      in
      (* build pieces needed to apply "update_var" *)
      let checked_computation =
        let open Snark_params.Tick in
        (* work in Checked monad *)
        let%bind previous_state =
          exists typ ~compute:(As_prover.return previous_consensus_state)
        in
        let%bind transition_data =
          exists Consensus_transition.typ
            ~compute:(As_prover.return consensus_transition)
        in
        let%bind previous_protocol_state_hash =
          exists State_hash.typ
            ~compute:(As_prover.return previous_protocol_state_hash)
        in
        let%bind supply_increase =
          exists Amount.typ ~compute:(As_prover.return supply_increase)
        in
        let%bind previous_blockchain_state_ledger_hash =
          exists Coda_base.Frozen_ledger_hash.typ
            ~compute:(As_prover.return snarked_ledger_hash)
        in
        let result =
          update_var previous_state transition_data
            previous_protocol_state_hash ~supply_increase
            ~previous_blockchain_state_ledger_hash
        in
        (* setup handler *)
        let indices =
          Ledger.Any_ledger.M.foldi ~init:[] ledger ~f:(fun i accum _acct ->
              Ledger.Any_ledger.M.Addr.to_int i :: accum )
        in
        let sparse_ledger =
          Sparse_ledger.of_ledger_index_subset_exn ledger indices
        in
        let public_key = Public_key.decompress_exn public_key_compressed in
        let handler =
          Prover_state.handler
            {delegator; ledger= sparse_ledger; private_key; public_key}
            ~pending_coinbase:
              {Pending_coinbase_witness.pending_coinbases; is_new_stack= true}
        in
        let%map `Success _, var = Snark_params.Tick.handle result handler in
        As_prover.read typ var
      in
      let (), checked_value =
        Or_error.ok_exn
        @@ Snark_params.Tick.run_and_check checked_computation ()
      in
      let diff =
        Sexp_diff_kernel.Algo.diff
          ~original:(Value.sexp_of_t checked_value)
          ~updated:(Value.sexp_of_t next_consensus_state)
          ()
      in
      if not (Value.equal checked_value next_consensus_state) then (
        eprintf "Different states:\n%s\n%!"
          (Sexp_diff_kernel.Display.display_with_ansi_colors
             ~display_options:
               (Sexp_diff_kernel.Display.Display_options.create
                  ~collapse_threshold:1000 ())
             diff) ;
        failwith "Test failed" )
  end )<|MERGE_RESOLUTION|>--- conflicted
+++ resolved
@@ -2511,20 +2511,6 @@
 
     let global_slot (t : Value.t) = Global_slot.to_uint32 t.curr_global_slot
 
-<<<<<<< HEAD
-    [%%define_locally
-    Poly.
-      ( blockchain_length
-      , epoch_count
-      , min_window_density
-      , sub_window_densities
-      , last_vrf_output
-      , total_currency
-      , staking_epoch_data
-      , next_epoch_data
-      , has_ancestor_in_same_checkpoint_window
-      , checkpoints )]
-=======
     let blockchain_length {Poly.blockchain_length; _} = blockchain_length
 
     let graphql_type () : ('ctx, Value.t option) Graphql_async.Schema.typ =
@@ -2543,10 +2529,10 @@
               ~args:Arg.[]
               ~resolve:(fun _ {Poly.epoch_count; _} ->
                 Coda_numbers.Length.to_uint32 epoch_count )
-          ; field "minEpochLength" ~typ:(non_null uint32)
+          ; field "minWindowDensity" ~typ:(non_null uint32)
               ~args:Arg.[]
-              ~resolve:(fun _ {Poly.min_epoch_length; _} ->
-                Coda_numbers.Length.to_uint32 min_epoch_length )
+              ~resolve:(fun _ {Poly.min_window_density; _} ->
+                Coda_numbers.Length.to_uint32 min_window_density )
           ; field "lastVrfOutput" ~typ:(non_null string)
               ~args:Arg.[]
               ~resolve:
@@ -2590,7 +2576,6 @@
               ~args:Arg.[]
               ~resolve:(fun _ {Poly.curr_global_slot; _} ->
                 Global_slot.epoch curr_global_slot ) ] )
->>>>>>> 27ee4808
   end
 
   module Prover_state = struct
