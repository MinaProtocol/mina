open Async_kernel
open Core_kernel
open Signed
open Unsigned
open Currency
open Fold_lib
open Signature_lib
open Snark_params
open Bitstring_lib
open Num_util
module Time = Block_time
module Run = Snark_params.Tick.Run
module Graphql_base_types = Graphql_lib.Base_types
module Length = Coda_numbers.Length

let m = Snark_params.Tick.m

let make_checked t =
  let open Snark_params.Tick in
  with_state (As_prover.return ()) (Run.make_checked t)

let name = "proof_of_stake"

let genesis_ledger_total_currency ~ledger =
  Coda_base.Ledger.to_list (Lazy.force ledger)
  |> List.fold_left ~init:Balance.zero ~f:(fun sum account ->
         Balance.add_amount sum
           (Balance.to_amount @@ account.Coda_base.Account.Poly.balance)
         |> Option.value_exn ?here:None ?error:None
              ~message:"failed to calculate total currency in genesis ledger"
     )
  |> Balance.to_amount

let genesis_ledger_hash ~ledger =
  Coda_base.Ledger.merkle_root (Lazy.force ledger)
  |> Coda_base.Frozen_ledger_hash.of_ledger_hash

let compute_delegatee_table keys ~iter_accounts =
  let open Coda_base in
  let outer_table = Public_key.Compressed.Table.create () in
  iter_accounts (fun i (acct : Account.t) ->
      if
        Public_key.Compressed.Set.mem keys acct.delegate
        (* Only default tokens may delegate. *)
        && Token_id.equal acct.token_id Token_id.default
      then
        Public_key.Compressed.Table.update outer_table acct.delegate
          ~f:(function
          | None ->
              Account.Index.Table.of_alist_exn [(i, acct)]
          | Some table ->
              Account.Index.Table.add_exn table ~key:i ~data:acct ;
              table ) ) ;
  (* TODO: this metric tracking currently assumes that the result of
     compute_delegatee_table is called with the full set of block production
     keypairs every time the set changes, which is true right now, but this
     should be control flow should be refactored to make this clearer *)
  let num_delegators =
    Public_key.Compressed.Table.fold outer_table ~init:0
      ~f:(fun ~key:_ ~data sum -> sum + Account.Index.Table.length data)
  in
  Coda_metrics.Gauge.set Coda_metrics.Consensus.staking_keypairs
    (Float.of_int @@ Public_key.Compressed.Set.length keys) ;
  Coda_metrics.Gauge.set Coda_metrics.Consensus.stake_delegators
    (Float.of_int num_delegators) ;
  outer_table

let compute_delegatee_table_sparse_ledger keys ledger =
  compute_delegatee_table keys ~iter_accounts:(fun f ->
      Coda_base.Sparse_ledger.iteri ledger ~f:(fun i acct -> f i acct) )

module Segment_id = Coda_numbers.Nat.Make32 ()

module Typ = Crypto_params.Tick0.Typ

module Configuration = struct
  [%%versioned
  module Stable = struct
    module V1 = struct
      type t =
        { delta: int
        ; k: int
        ; c: int
        ; c_times_k: int
        ; slots_per_epoch: int
        ; slot_duration: int
        ; epoch_duration: int
        ; genesis_state_timestamp: Block_time.Stable.V1.t
        ; acceptable_network_delay: int }
      [@@deriving yojson, fields]

      let to_latest = Fn.id
    end
  end]

  type t = Stable.Latest.t =
    { delta: int
    ; k: int
    ; c: int
    ; c_times_k: int
    ; slots_per_epoch: int
    ; slot_duration: int
    ; epoch_duration: int
    ; genesis_state_timestamp: Block_time.t
    ; acceptable_network_delay: int }
  [@@deriving yojson, fields]

  let t ~constraint_constants ~protocol_constants =
    let constants =
      Constants.create ~constraint_constants ~protocol_constants
    in
    let of_int32 = UInt32.to_int in
    let of_span = Fn.compose Int64.to_int Block_time.Span.to_ms in
    { delta= of_int32 constants.delta
    ; k= of_int32 constants.k
    ; c= of_int32 constants.c
    ; c_times_k= of_int32 constants.c * of_int32 constants.k
    ; slots_per_epoch= of_int32 constants.epoch_size
    ; slot_duration= of_span constants.slot_duration_ms
    ; epoch_duration= of_span constants.epoch_duration
    ; genesis_state_timestamp= constants.genesis_state_timestamp
    ; acceptable_network_delay= of_span constants.delta_duration }
end

module Constants = Constants

module Data = struct
  module Epoch_seed = struct
    include Coda_base.Data_hash.Make_full_size (struct
      let version_byte = Base58_check.Version_bytes.epoch_seed

      let description = "Epoch Seed"
    end)

    (* Data hash versioned boilerplate below *)

    [%%versioned
    module Stable = struct
      module V1 = struct
        module T = struct
          type t = Snark_params.Tick.Field.t
          [@@deriving sexp, compare, hash, version {asserted}]
        end

        include T

        let to_latest = Core.Fn.id

        [%%define_from_scope
        to_yojson, of_yojson]

        include Comparable.Make (T)
        include Hashable.Make_binable (T)
      end
    end]

    type _unused = unit constraint t = Stable.Latest.t

    let initial : t = of_hash Tick.Pedersen.zero_hash

    let update (seed : t) vrf_result =
      let open Random_oracle in
      hash ~init:Hash_prefix_states.epoch_seed
        [|(seed :> Tick.Field.t); vrf_result|]
      |> of_hash

    let update_var (seed : var) vrf_result =
      let open Random_oracle.Checked in
      make_checked (fun () ->
          hash ~init:Hash_prefix_states.epoch_seed
            [|var_to_hash_packed seed; vrf_result|]
          |> var_of_hash_packed )
  end

  module Epoch_and_slot = struct
    type t = Epoch.t * Slot.t [@@deriving eq, sexp]

    let of_time_exn ~(constants : Constants.t) tm : t =
      let epoch = Epoch.of_time_exn tm ~constants in
      let time_since_epoch =
        Time.diff tm (Epoch.start_time epoch ~constants)
      in
      let slot =
        uint32_of_int64
        @@ Int64.Infix.(
             Time.Span.to_ms time_since_epoch
             / Time.Span.to_ms constants.slot_duration_ms)
      in
      (epoch, slot)
  end

  module Block_data = struct
    type t =
      { stake_proof: Stake_proof.t
      ; global_slot: Coda_numbers.Global_slot.t
      ; vrf_result: Random_oracle.Digest.t }

    let prover_state {stake_proof; _} = stake_proof

    let global_slot {global_slot; _} = global_slot
  end

  module Local_state = struct
    module Snapshot = struct
      type t =
        { ledger: Coda_base.Sparse_ledger.t
        ; delegatee_table:
            Coda_base.Account.t Coda_base.Account.Index.Table.t
            Public_key.Compressed.Table.t }
      [@@deriving sexp]

      let delegators t key =
        Public_key.Compressed.Table.find t.delegatee_table key

      let to_yojson {ledger; delegatee_table} =
        `Assoc
          [ ( "ledger_hash"
            , Coda_base.(
                Sparse_ledger.merkle_root ledger |> Ledger_hash.to_yojson) )
          ; ( "delegators"
            , `Assoc
                ( Hashtbl.to_alist delegatee_table
                |> List.map ~f:(fun (key, delegators) ->
                       ( Public_key.Compressed.to_string key
                       , `Assoc
                           ( Hashtbl.to_alist delegators
                           |> List.map ~f:(fun (addr, account) ->
                                  ( Int.to_string addr
                                  , Coda_base.Account.to_yojson account ) ) )
                       ) ) ) ) ]

      let ledger t = t.ledger
    end

    module Data = struct
      (* Invariant: Snapshot's delegators are taken from accounts in block_production_pubkeys *)
      type t =
        { mutable staking_epoch_snapshot: Snapshot.t
        ; mutable next_epoch_snapshot: Snapshot.t
        ; last_checked_slot_and_epoch:
            (Epoch.t * Slot.t) Public_key.Compressed.Table.t
        ; genesis_epoch_snapshot: Snapshot.t
        ; mutable last_epoch_delegatee_table:
            Coda_base.Account.t Coda_base.Account.Index.Table.t
            Public_key.Compressed.Table.t
            Option.t }
      [@@deriving sexp]

      let to_yojson t =
        `Assoc
          [ ( "staking_epoch_snapshot"
            , [%to_yojson: Snapshot.t] t.staking_epoch_snapshot )
          ; ( "next_epoch_snapshot"
            , [%to_yojson: Snapshot.t] t.next_epoch_snapshot )
          ; ( "last_checked_slot_and_epoch"
            , `Assoc
                ( Public_key.Compressed.Table.to_alist
                    t.last_checked_slot_and_epoch
                |> List.map ~f:(fun (key, epoch_and_slot) ->
                       ( Public_key.Compressed.to_string key
                       , [%to_yojson: Epoch.t * Slot.t] epoch_and_slot ) ) ) )
          ; ( "genesis_epoch_snapshot"
            , [%to_yojson: Snapshot.t] t.genesis_epoch_snapshot ) ]
    end

    (* The outer ref changes whenever we swap in new staker set; all the snapshots are recomputed *)
    type t = Data.t ref [@@deriving sexp, to_yojson]

    let current_epoch_delegatee_table ~(local_state : t) =
      !local_state.staking_epoch_snapshot.delegatee_table

    let last_epoch_delegatee_table ~(local_state : t) =
      !local_state.last_epoch_delegatee_table

    let current_block_production_keys t =
      Public_key.Compressed.Table.keys !t.Data.last_checked_slot_and_epoch
      |> Public_key.Compressed.Set.of_list

    let make_last_checked_slot_and_epoch_table old_table new_keys ~default =
      let module Set = Public_key.Compressed.Set in
      let module Table = Public_key.Compressed.Table in
      let last_checked_slot_and_epoch = Table.create () in
      Set.iter new_keys ~f:(fun pk ->
          let data = Option.value (Table.find old_table pk) ~default in
          Table.add_exn last_checked_slot_and_epoch ~key:pk ~data ) ;
      last_checked_slot_and_epoch

    let create block_producer_pubkeys ~genesis_ledger =
      (* TODO: remove this duplicate of the genesis ledger *)
      let ledger =
        Coda_base.Sparse_ledger.of_any_ledger
          (Coda_base.Ledger.Any_ledger.cast
             (module Coda_base.Ledger)
             (Lazy.force genesis_ledger))
      in
      let delegatee_table =
        compute_delegatee_table_sparse_ledger block_producer_pubkeys ledger
      in
      let genesis_epoch_snapshot = {Snapshot.delegatee_table; ledger} in
      ref
        { Data.staking_epoch_snapshot= genesis_epoch_snapshot
        ; next_epoch_snapshot= genesis_epoch_snapshot
        ; genesis_epoch_snapshot
        ; last_checked_slot_and_epoch=
            make_last_checked_slot_and_epoch_table
              (Public_key.Compressed.Table.create ())
              block_producer_pubkeys ~default:(Epoch.zero, Slot.zero)
        ; last_epoch_delegatee_table= Some delegatee_table }

    let block_production_keys_swap ~(constants : Constants.t) t
        block_production_pubkeys now =
      let old : Data.t = !t in
      let s {Snapshot.ledger; delegatee_table= _} =
        { Snapshot.ledger
        ; delegatee_table=
            compute_delegatee_table_sparse_ledger block_production_pubkeys
              ledger }
      in
      t :=
        { Data.staking_epoch_snapshot= s old.staking_epoch_snapshot
        ; next_epoch_snapshot= s old.next_epoch_snapshot
        ; genesis_epoch_snapshot=
            s old.genesis_epoch_snapshot
            (* assume these keys are different and therefore we haven't checked any
         * slots or epochs *)
        ; last_checked_slot_and_epoch=
            make_last_checked_slot_and_epoch_table
              !t.Data.last_checked_slot_and_epoch block_production_pubkeys
              ~default:
                ((* TODO: Be smarter so that we don't have to look at the slot before again *)
                 let epoch, slot = Epoch_and_slot.of_time_exn now ~constants in
                 (epoch, UInt32.(if slot > zero then sub slot one else slot)))
        ; last_epoch_delegatee_table= None }

    type snapshot_identifier = Staking_epoch_snapshot | Next_epoch_snapshot
    [@@deriving to_yojson]

    let get_snapshot (t : t) id =
      match id with
      | Staking_epoch_snapshot ->
          !t.staking_epoch_snapshot
      | Next_epoch_snapshot ->
          !t.next_epoch_snapshot

    let set_snapshot (t : t) id v =
      match id with
      | Staking_epoch_snapshot ->
          !t.staking_epoch_snapshot <- v
      | Next_epoch_snapshot ->
          !t.next_epoch_snapshot <- v

    let seen_slot (t : t) epoch slot =
      let module Table = Public_key.Compressed.Table in
      let unseens =
        Table.to_alist !t.last_checked_slot_and_epoch
        |> List.filter_map ~f:(fun (pk, last_checked_epoch_and_slot) ->
               let i =
                 Tuple2.compare ~cmp1:Epoch.compare ~cmp2:Slot.compare
                   last_checked_epoch_and_slot (epoch, slot)
               in
               if i >= 0 then None
               else (
                 Table.set !t.last_checked_slot_and_epoch ~key:pk
                   ~data:(epoch, slot) ;
                 Some pk ) )
      in
      match unseens with
      | [] ->
          `All_seen
      | nel ->
          `Unseen (Public_key.Compressed.Set.of_list nel)
  end

  module Epoch_ledger = struct
    module Poly = struct
      [%%versioned
      module Stable = struct
        module V1 = struct
          type ('ledger_hash, 'amount) t =
            {hash: 'ledger_hash; total_currency: 'amount}
          [@@deriving sexp, eq, compare, hash, to_yojson]
        end
      end]

      type ('ledger_hash, 'amount) t =
            ('ledger_hash, 'amount) Stable.Latest.t =
        {hash: 'ledger_hash; total_currency: 'amount}
      [@@deriving sexp, eq, compare, hash, to_yojson]
    end

    module Value = struct
      [%%versioned
      module Stable = struct
        module V1 = struct
          type t =
            ( Coda_base.Frozen_ledger_hash.Stable.V1.t
            , Amount.Stable.V1.t )
            Poly.Stable.V1.t
          [@@deriving sexp, eq, compare, hash, to_yojson]

          let to_latest = Fn.id
        end
      end]

      type t = Stable.Latest.t [@@deriving sexp, eq, compare, hash, to_yojson]
    end

    let graphql_type () : ('ctx, Value.t option) Graphql_async.Schema.typ =
      let open Graphql_async in
      let open Schema in
      obj "epochLedger" ~fields:(fun _ ->
          [ field "hash" ~typ:(non_null string)
              ~args:Arg.[]
              ~resolve:(fun _ {Poly.hash; _} ->
                Coda_base.Frozen_ledger_hash.to_string hash )
          ; field "totalCurrency"
              ~typ:(non_null @@ Graphql_base_types.uint64 ())
              ~args:Arg.[]
              ~resolve:(fun _ {Poly.total_currency; _} ->
                Amount.to_uint64 total_currency ) ] )

    let to_input ({hash; total_currency} : Value.t) =
      let open Snark_params.Tick in
      { Random_oracle.Input.field_elements= [|(hash :> Field.t)|]
      ; bitstrings= [|Amount.to_bits total_currency|] }

    type var = (Coda_base.Frozen_ledger_hash.var, Amount.var) Poly.t

    let to_hlist {Poly.hash; total_currency} =
      Coda_base.H_list.[hash; total_currency]

    let of_hlist :
           (unit, 'ledger_hash -> 'total_currency -> unit) Coda_base.H_list.t
        -> ('ledger_hash, 'total_currency) Poly.t =
     fun Coda_base.H_list.[hash; total_currency] -> {hash; total_currency}

    let data_spec =
      Tick.Data_spec.[Coda_base.Frozen_ledger_hash.typ; Amount.typ]

    let typ : (var, Value.t) Typ.t =
      Tick.Typ.of_hlistable data_spec ~var_to_hlist:to_hlist
        ~var_of_hlist:of_hlist ~value_to_hlist:to_hlist
        ~value_of_hlist:of_hlist

    let var_to_input ({Poly.hash; total_currency} : var) =
      { Random_oracle.Input.field_elements=
          [|Coda_base.Frozen_ledger_hash.var_to_hash_packed hash|]
      ; bitstrings=
          [|Bitstring.Lsb_first.to_list (Amount.var_to_bits total_currency)|]
      }

    let if_ cond
        ~(then_ : (Coda_base.Frozen_ledger_hash.var, Amount.var) Poly.t)
        ~(else_ : (Coda_base.Frozen_ledger_hash.var, Amount.var) Poly.t) =
      let open Tick.Checked.Let_syntax in
      let%map hash =
        Coda_base.Frozen_ledger_hash.if_ cond ~then_:then_.hash
          ~else_:else_.hash
      and total_currency =
        Amount.Checked.if_ cond ~then_:then_.total_currency
          ~else_:else_.total_currency
      in
      {Poly.hash; total_currency}

    let genesis ~ledger =
      { Poly.hash= genesis_ledger_hash ~ledger
      ; total_currency= genesis_ledger_total_currency ~ledger }
  end

  module Vrf = struct
    module Scalar = struct
      type value = Tick.Inner_curve.Scalar.t

      type var = Tick.Inner_curve.Scalar.var

      let typ : (var, value) Typ.t = Tick.Inner_curve.Scalar.typ
    end

    module Group = struct
      open Tick

      type value = Inner_curve.t

      type var = Inner_curve.var

      let scale = Inner_curve.scale

      module Checked = struct
        include Inner_curve.Checked

        let scale_generator shifted s ~init =
          scale_known shifted Inner_curve.one s ~init
      end
    end

    module Message = struct
      module Global_slot = Coda_numbers.Global_slot

      type ('global_slot, 'epoch_seed, 'delegator) t =
        {global_slot: 'global_slot; seed: 'epoch_seed; delegator: 'delegator}

      type value = (Global_slot.t, Epoch_seed.t, Coda_base.Account.Index.t) t

      type var =
        ( Global_slot.Checked.t
        , Epoch_seed.var
        , Coda_base.Account.Index.Unpacked.var )
        t

      let to_input
          ~(constraint_constants : Genesis_constants.Constraint_constants.t)
          ({global_slot; seed; delegator} : value) =
        { Random_oracle.Input.field_elements= [|(seed :> Tick.field)|]
        ; bitstrings=
            [| Global_slot.Bits.to_bits global_slot
             ; Coda_base.Account.Index.to_bits
                 ~ledger_depth:constraint_constants.ledger_depth delegator |]
        }

      let to_hlist {global_slot; seed; delegator} =
        Coda_base.H_list.[global_slot; seed; delegator]

      let of_hlist :
             ( unit
             , 'global_slot -> 'epoch_seed -> 'del -> unit )
             Coda_base.H_list.t
          -> ('global_slot, 'epoch_seed, 'del) t =
       fun Coda_base.H_list.[global_slot; seed; delegator] ->
        {global_slot; seed; delegator}

      let data_spec
          ~(constraint_constants : Genesis_constants.Constraint_constants.t) =
        let open Tick.Data_spec in
        [ Global_slot.typ
        ; Epoch_seed.typ
        ; Coda_base.Account.Index.Unpacked.typ
            ~ledger_depth:constraint_constants.ledger_depth ]

      let typ ~constraint_constants : (var, value) Typ.t =
        Tick.Typ.of_hlistable
          (data_spec ~constraint_constants)
          ~var_to_hlist:to_hlist ~var_of_hlist:of_hlist
          ~value_to_hlist:to_hlist ~value_of_hlist:of_hlist

      let hash_to_group ~constraint_constants msg =
        Group_map.to_group
          (Random_oracle.hash ~init:Coda_base.Hash_prefix.vrf_message
             (Random_oracle.pack_input (to_input ~constraint_constants msg)))
        |> Tick.Inner_curve.of_affine

      module Checked = struct
        open Tick

        let to_input ({global_slot; seed; delegator} : var) =
          let open Tick.Checked.Let_syntax in
          let%map global_slot = Global_slot.Checked.to_bits global_slot in
          let s = Bitstring_lib.Bitstring.Lsb_first.to_list in
          { Random_oracle.Input.field_elements=
              [|Epoch_seed.var_to_hash_packed seed|]
          ; bitstrings= [|s global_slot; delegator|] }

        let hash_to_group msg =
          let%bind input = to_input msg in
          Tick.make_checked (fun () ->
              Group_map.Checked.to_group
                (Random_oracle.Checked.hash
                   ~init:Coda_base.Hash_prefix.vrf_message
                   (Random_oracle.Checked.pack_input input)) )
      end

      let gen
          ~(constraint_constants : Genesis_constants.Constraint_constants.t) =
        let open Quickcheck.Let_syntax in
        let%map global_slot = Global_slot.gen
        and seed = Epoch_seed.gen
        and delegator =
          Coda_base.Account.Index.gen
            ~ledger_depth:constraint_constants.ledger_depth
        in
        {global_slot; seed; delegator}
    end

    module Output = struct
      module Truncated = struct
        [%%versioned
        module Stable = struct
          module V1 = struct
            type t = string [@@deriving sexp, eq, compare, hash, yojson]

            let to_latest = Fn.id
          end
        end]

        type t = Stable.Latest.t [@@deriving sexp, compare, hash, yojson]

        include Codable.Make_base58_check (struct
          type t = Stable.Latest.t [@@deriving bin_io_unversioned]

          let version_byte = Base58_check.Version_bytes.vrf_truncated_output

          let description = "Vrf Truncated Output"
        end)

        let length_in_bytes = 32

        let length_in_bits = 8 * length_in_bytes

        open Tick

        type var = Boolean.var array

        let typ : (var, t) Typ.t =
          Typ.array ~length:length_in_bits Boolean.typ
          |> Typ.transport ~there:Blake2.string_to_bits
               ~back:Blake2.bits_to_string

        let dummy = String.init length_in_bytes ~f:(fun _ -> '\000')

        let to_bits t = Fold.(to_list (string_bits t))
      end

      open Tick

      let typ = Field.typ

      let gen = Field.gen

      let truncate x =
        Random_oracle.Digest.to_bits ~length:Truncated.length_in_bits x
        |> Array.of_list |> Blake2.bits_to_string

      let hash ~constraint_constants msg g =
        let x, y = Non_zero_curve_point.of_inner_curve_exn g in
        let input =
          Random_oracle.Input.(
            append
              (Message.to_input ~constraint_constants msg)
              (field_elements [|x; y|]))
        in
        let open Random_oracle in
        hash ~init:Hash_prefix_states.vrf_output (pack_input input)

      module Checked = struct
        let truncate x =
          Tick.make_checked (fun () ->
              Random_oracle.Checked.Digest.to_bits
                ~length:Truncated.length_in_bits x
              |> Array.of_list )

        let hash msg (x, y) =
          let%bind msg = Message.Checked.to_input msg in
          let input =
            Random_oracle.Input.(append msg (field_elements [|x; y|]))
          in
          make_checked (fun () ->
              let open Random_oracle.Checked in
              hash ~init:Hash_prefix_states.vrf_output (pack_input input) )
      end

      let%test_unit "hash unchecked vs. checked equality" =
        let constraint_constants =
          Genesis_constants.Constraint_constants.for_unit_tests
        in
        let gen_inner_curve_point =
          let open Quickcheck.Generator.Let_syntax in
          let%map compressed = Non_zero_curve_point.gen in
          Non_zero_curve_point.to_inner_curve compressed
        in
        let gen_message_and_curve_point =
          let open Quickcheck.Generator.Let_syntax in
          let%map msg = Message.gen ~constraint_constants
          and g = gen_inner_curve_point in
          (msg, g)
        in
        Quickcheck.test ~trials:10 gen_message_and_curve_point
          ~f:
            (Test_util.test_equal ~equal:Field.equal
               Snark_params.Tick.Typ.(
                 Message.typ ~constraint_constants
                 * Snark_params.Tick.Inner_curve.typ)
               typ
               (fun (msg, g) -> Checked.hash msg g)
               (fun (msg, g) -> hash ~constraint_constants msg g))
    end

    module Threshold = struct
      open Bignum_bigint

      (* TEMPORARY HACK FOR TESTNETS: c should be 1 (or possibly 2) otherwise *)
      let c = `Two_to_the 1

      let base = Bignum.(one / of_int 2)

      let c_bias =
        let (`Two_to_the i) = c in
        fun xs -> List.drop xs i

      let params =
        Snarky_taylor.Exp.params ~base
          ~field_size_in_bits:Snark_params.Tick.Field.size_in_bits

      let bigint_of_uint64 = Fn.compose Bigint.of_string UInt64.to_string

      (*  Check if
          vrf_output / 2^256 <= c * my_stake / total_currency

          So that we don't have to do division we check

          vrf_output * total_currency <= c * my_stake * 2^256
      *)
      let is_satisfied ~my_stake ~total_stake vrf_output =
        let input =
          (* get first params.per_term_precision bits of top / bottom.

            This is equal to

            floor(2^params.per_term_precision * top / bottom) / 2^params.per_term_precision
          *)
          let k = params.per_term_precision in
          let top = bigint_of_uint64 (Balance.to_uint64 my_stake) in
          let bottom = bigint_of_uint64 (Amount.to_uint64 total_stake) in
          Bignum.(
            of_bigint Bignum_bigint.(shift_left top k / bottom)
            / of_bigint Bignum_bigint.(shift_left one k))
        in
        let rhs = Snarky_taylor.Exp.Unchecked.one_minus_exp params input in
        let lhs =
          let n =
            of_bits_lsb
              (c_bias (Array.to_list (Blake2.string_to_bits vrf_output)))
          in
          Bignum.(
            of_bigint n
            / of_bigint
                Bignum_bigint.(shift_left one Output.Truncated.length_in_bits))
        in
        Bignum.(lhs <= rhs)

      module Checked = struct
        let is_satisfied ~my_stake ~total_stake
            (vrf_output : Output.Truncated.var) =
          let open Snarky_integer in
          let open Snarky_taylor in
          make_checked (fun () ->
              let open Run in
              let rhs =
                Exp.one_minus_exp ~m params
                  (Floating_point.of_quotient ~m
                     ~precision:params.per_term_precision
                     ~top:(Integer.of_bits ~m (Balance.var_to_bits my_stake))
                     ~bottom:
                       (Integer.of_bits ~m (Amount.var_to_bits total_stake))
                     ~top_is_less_than_bottom:())
              in
              let vrf_output =
                Array.to_list (vrf_output :> Boolean.var array)
              in
              let lhs = c_bias vrf_output in
              Floating_point.(
                le ~m
                  (of_bits ~m lhs ~precision:Output.Truncated.length_in_bits)
                  rhs) )
      end
    end

    module T =
      Vrf_lib.Integrated.Make (Snark_params.Tick) (Scalar) (Group) (Message)
        (struct
          type value = Snark_params.Tick.Field.t

          type var = Random_oracle.Checked.Digest.t

          let hash = Output.hash

          module Checked = struct
            let hash = Output.Checked.hash
          end
        end)

    type _ Snarky.Request.t +=
      | Winner_address : Coda_base.Account.Index.t Snarky.Request.t
      | Private_key : Scalar.value Snarky.Request.t
      | Public_key : Public_key.t Snarky.Request.t

    let%snarkydef get_vrf_evaluation
        ~(constraint_constants : Genesis_constants.Constraint_constants.t)
        shifted ~ledger ~message =
      let open Coda_base in
      let open Snark_params.Tick in
      let%bind private_key =
        request_witness Scalar.typ (As_prover.return Private_key)
      in
      let%bind public_key =
        request_witness Public_key.typ (As_prover.return Public_key)
      in
      let staker_addr = message.Message.delegator in
      let%bind account =
        with_label __LOC__
          (Frozen_ledger_hash.get ~depth:constraint_constants.ledger_depth
             ledger staker_addr)
      in
      let%bind () =
        [%with_label "Account is for the default token"]
          Token_id.(Checked.Assert.equal account.token_id (var_of_t default))
      in
      let%bind delegate =
        with_label __LOC__ (Public_key.decompress_var account.delegate)
      in
      let%bind () =
        with_label __LOC__ (Public_key.assert_equal public_key delegate)
      in
      let%map evaluation =
        with_label __LOC__
          (T.Checked.eval_and_check_public_key shifted ~private_key
             ~public_key:delegate message)
      in
      (evaluation, account.balance)

    module Checked = struct
      let%snarkydef check
          ~(constraint_constants : Genesis_constants.Constraint_constants.t)
          shifted ~(epoch_ledger : Epoch_ledger.var) ~global_slot ~seed =
        let open Snark_params.Tick in
        let%bind winner_addr =
          request_witness
            (Coda_base.Account.Index.Unpacked.typ
               ~ledger_depth:constraint_constants.ledger_depth)
            (As_prover.return Winner_address)
        in
        let%bind result, my_stake =
          get_vrf_evaluation ~constraint_constants shifted
            ~ledger:epoch_ledger.hash
            ~message:{Message.global_slot; seed; delegator= winner_addr}
        in
        let%bind truncated_result = Output.Checked.truncate result in
        let%map satisifed =
          Threshold.Checked.is_satisfied ~my_stake
            ~total_stake:epoch_ledger.total_currency truncated_result
        in
        (satisifed, result, truncated_result)
    end

    let eval = T.eval

    module Precomputed = struct
      let keypairs = Lazy.force Coda_base.Sample_keypairs.keypairs

      let genesis_winner = keypairs.(0)

      let handler :
             constraint_constants:Genesis_constants.Constraint_constants.t
          -> genesis_ledger:Coda_base.Ledger.t Lazy.t
          -> Snark_params.Tick.Handler.t =
       fun ~constraint_constants ~genesis_ledger ->
        let pk, sk = genesis_winner in
        let dummy_sparse_ledger =
          Coda_base.Sparse_ledger.of_ledger_subset_exn
            (Lazy.force genesis_ledger)
            [Coda_base.(Account_id.create pk Token_id.default)]
        in
        let empty_pending_coinbase =
          Coda_base.Pending_coinbase.create
            ~depth:constraint_constants.pending_coinbase_depth ()
          |> Or_error.ok_exn
        in
        let ledger_handler =
          unstage (Coda_base.Sparse_ledger.handler dummy_sparse_ledger)
        in
        let pending_coinbase_handler =
          unstage
            (Coda_base.Pending_coinbase.handler
               ~depth:constraint_constants.pending_coinbase_depth
               empty_pending_coinbase ~is_new_stack:true)
        in
        let handlers =
          Snarky.Request.Handler.(
            push
              (push fail (create_single pending_coinbase_handler))
              (create_single ledger_handler))
        in
        fun (With {request; respond}) ->
          match request with
          | Winner_address ->
              respond (Provide 0)
          | Private_key ->
              respond (Provide sk)
          | Public_key ->
              respond (Provide (Public_key.decompress_exn pk))
          | _ ->
              respond
                (Provide
                   (Snarky.Request.Handler.run handlers
                      ["Ledger Handler"; "Pending Coinbase Handler"]
                      request))
    end

    let check ~constraint_constants ~global_slot ~seed ~private_key ~public_key
        ~public_key_compressed ~total_stake ~logger ~epoch_snapshot =
      let open Message in
      let open Local_state in
      let open Snapshot in
      with_return (fun {return} ->
          Hashtbl.iteri
            ( Snapshot.delegators epoch_snapshot public_key_compressed
            |> Option.value ~default:(Core_kernel.Int.Table.create ()) )
            ~f:(fun ~key:delegator ~data:account ->
              let vrf_result =
                T.eval ~constraint_constants ~private_key
                  {global_slot; seed; delegator}
              in
              let truncated_vrf_result = Output.truncate vrf_result in
              Logger.debug logger ~module_:__MODULE__ ~location:__LOC__
                "VRF result for delegator: $delegator, balance: $balance, \
                 amount: $amount, result: $result"
                ~metadata:
                  [ ( "delegator"
                    , `Int (Coda_base.Account.Index.to_int delegator) )
                  ; ("balance", `Int (Balance.to_int account.balance))
                  ; ("amount", `Int (Amount.to_int total_stake))
                  ; ( "result"
                    , `String
                        (* use sexp representation; int might be too small *)
                        ( Fold.string_bits truncated_vrf_result
                        |> Bignum_bigint.of_bit_fold_lsb
                        |> Bignum_bigint.sexp_of_t |> Sexp.to_string ) ) ] ;
              Coda_metrics.Counter.inc_one
                Coda_metrics.Consensus.vrf_evaluations ;
              if
                Threshold.is_satisfied ~my_stake:account.balance ~total_stake
                  truncated_vrf_result
              then
                return
                  (Some
                     { Block_data.stake_proof=
                         { private_key
                         ; public_key
                         ; delegator
                         ; ledger= epoch_snapshot.ledger }
                     ; global_slot
                     ; vrf_result }) ) ;
          None )
  end

  module Optional_state_hash = struct
    [%%versioned
    module Stable = struct
      module V1 = struct
        type t = Coda_base.State_hash.Stable.V1.t option
        [@@deriving sexp, compare, hash, to_yojson]

        let to_latest = Fn.id
      end
    end]

    type t = Stable.Latest.t [@@deriving sexp, compare, hash, to_yojson]
  end

  module Epoch_data = struct
    module Poly = struct
      [%%versioned
      module Stable = struct
        module V1 = struct
          type ( 'epoch_ledger
               , 'epoch_seed
               , 'start_checkpoint
               , 'lock_checkpoint
               , 'length )
               t =
            { ledger: 'epoch_ledger
            ; seed: 'epoch_seed
            ; start_checkpoint: 'start_checkpoint
                  (* The lock checkpoint is the hash of the latest state in the seed update range, not including
              the current state. *)
            ; lock_checkpoint: 'lock_checkpoint
            ; epoch_length: 'length }
          [@@deriving sexp, eq, compare, hash, to_yojson, fields]
        end
      end]

      type ( 'epoch_ledger
           , 'epoch_seed
           , 'start_checkpoint
           , 'lock_checkpoint
           , 'length )
           t =
            ( 'epoch_ledger
            , 'epoch_seed
            , 'start_checkpoint
            , 'lock_checkpoint
            , 'length )
            Stable.Latest.t =
        { ledger: 'epoch_ledger
        ; seed: 'epoch_seed
        ; start_checkpoint: 'start_checkpoint
        ; lock_checkpoint: 'lock_checkpoint
        ; epoch_length: 'length }
      [@@deriving sexp, compare, hash, to_yojson, fields]
    end

    type var =
      ( Epoch_ledger.var
      , Epoch_seed.var
      , Coda_base.State_hash.var
      , Coda_base.State_hash.var
      , Length.Checked.t )
      Poly.t

    let if_ cond ~(then_ : var) ~(else_ : var) =
      let open Snark_params.Tick.Checked.Let_syntax in
      let%map ledger =
        Epoch_ledger.if_ cond ~then_:then_.ledger ~else_:else_.ledger
      and seed = Epoch_seed.if_ cond ~then_:then_.seed ~else_:else_.seed
      and start_checkpoint =
        Coda_base.State_hash.if_ cond ~then_:then_.start_checkpoint
          ~else_:else_.start_checkpoint
      and lock_checkpoint =
        Coda_base.State_hash.if_ cond ~then_:then_.lock_checkpoint
          ~else_:else_.lock_checkpoint
      and epoch_length =
        Length.Checked.if_ cond ~then_:then_.epoch_length
          ~else_:else_.epoch_length
      in
      {Poly.ledger; seed; start_checkpoint; lock_checkpoint; epoch_length}

    let to_hlist
        {Poly.ledger; seed; start_checkpoint; lock_checkpoint; epoch_length} =
      Coda_base.H_list.
        [ledger; seed; start_checkpoint; lock_checkpoint; epoch_length]

    let of_hlist :
           ( unit
           ,    'ledger
             -> 'seed
             -> 'start_checkpoint
             -> 'lock_checkpoint
             -> 'length
             -> unit )
           Coda_base.H_list.t
        -> ( 'ledger
           , 'seed
           , 'start_checkpoint
           , 'lock_checkpoint
           , 'length )
           Poly.t =
     fun Coda_base.H_list.
           [ledger; seed; start_checkpoint; lock_checkpoint; epoch_length] ->
      {ledger; seed; start_checkpoint; lock_checkpoint; epoch_length}

    module Make (Lock_checkpoint : sig
      type t [@@deriving sexp, compare, hash, to_yojson]

      val typ : (Coda_base.State_hash.var, t) Typ.t

      type graphql_type

      val graphql_type : unit -> ('ctx, graphql_type) Graphql_async.Schema.typ

      val resolve : t -> graphql_type

      val to_input :
        t -> (Snark_params.Tick.Field.t, bool) Random_oracle.Input.t

      val null : t
    end) =
    struct
      open Snark_params

      module Value = struct
        type t =
          ( Epoch_ledger.Value.t
          , Epoch_seed.t
          , Coda_base.State_hash.t
          , Lock_checkpoint.t
          , Length.t )
          Poly.t
        [@@deriving sexp, compare, hash, to_yojson]
      end

      let data_spec =
        let open Tick.Data_spec in
        [ Epoch_ledger.typ
        ; Epoch_seed.typ
        ; Coda_base.State_hash.typ
        ; Lock_checkpoint.typ
        ; Length.typ ]

      let typ : (var, Value.t) Typ.t =
        Typ.of_hlistable data_spec ~var_to_hlist:to_hlist
          ~var_of_hlist:of_hlist ~value_to_hlist:to_hlist
          ~value_of_hlist:of_hlist

      let graphql_type name =
        let open Graphql_async in
        let open Schema in
        obj name ~fields:(fun _ ->
            [ field "ledger"
                ~typ:(non_null @@ Epoch_ledger.graphql_type ())
                ~args:Arg.[]
                ~resolve:(fun _ {Poly.ledger; _} -> ledger)
            ; field "seed" ~typ:(non_null string)
                ~args:Arg.[]
                ~resolve:(fun _ {Poly.seed; _} ->
                  Epoch_seed.to_base58_check seed )
            ; field "startCheckpoint" ~typ:(non_null string)
                ~args:Arg.[]
                ~resolve:(fun _ {Poly.start_checkpoint; _} ->
                  Coda_base.State_hash.to_base58_check start_checkpoint )
            ; field "lockCheckpoint"
                ~typ:(Lock_checkpoint.graphql_type ())
                ~args:Arg.[]
                ~resolve:(fun _ {Poly.lock_checkpoint; _} ->
                  Lock_checkpoint.resolve lock_checkpoint )
            ; field "epochLength"
                ~typ:(non_null @@ Graphql_base_types.uint32 ())
                ~args:Arg.[]
                ~resolve:(fun _ {Poly.epoch_length; _} ->
                  Coda_numbers.Length.to_uint32 epoch_length ) ] )

      let to_input
          ({ledger; seed; start_checkpoint; lock_checkpoint; epoch_length} :
            Value.t) =
        let input =
          { Random_oracle.Input.field_elements=
              [|(seed :> Tick.Field.t); (start_checkpoint :> Tick.Field.t)|]
          ; bitstrings= [|Length.Bits.to_bits epoch_length|] }
        in
        List.reduce_exn ~f:Random_oracle.Input.append
          [ input
          ; Epoch_ledger.to_input ledger
          ; Lock_checkpoint.to_input lock_checkpoint ]

      let var_to_input
          ({ledger; seed; start_checkpoint; lock_checkpoint; epoch_length} :
            var) =
        let open Tick in
        let%map epoch_length = Length.Checked.to_bits epoch_length in
        let open Random_oracle.Input in
        let input =
          { field_elements=
              [| Epoch_seed.var_to_hash_packed seed
               ; Coda_base.State_hash.var_to_hash_packed start_checkpoint |]
          ; bitstrings= [|Bitstring.Lsb_first.to_list epoch_length|] }
        in
        List.reduce_exn ~f:Random_oracle.Input.append
          [ input
          ; Epoch_ledger.var_to_input ledger
          ; field (Coda_base.State_hash.var_to_hash_packed lock_checkpoint) ]

      let genesis ~genesis_ledger =
        { Poly.ledger=
            Epoch_ledger.genesis ~ledger:genesis_ledger
            (* TODO: epoch_seed needs to be non-determinable by o1-labs before mainnet launch *)
        ; seed= Epoch_seed.initial
        ; start_checkpoint= Coda_base.State_hash.(of_hash zero)
        ; lock_checkpoint= Lock_checkpoint.null
        ; epoch_length= Length.of_int 1 }
    end

    module T = struct
      include Coda_base.State_hash

      let to_input (t : t) = Random_oracle.Input.field (t :> Tick.Field.t)

      let null = Coda_base.State_hash.(of_hash zero)

      open Graphql_async
      open Schema

      type graphql_type = string

      let graphql_type () = non_null string

      let resolve = to_base58_check
    end

    module Staking = Make (T)
    module Next = Make (T)

    (* stable-versioned types are disallowed as functor application results
       we create them outside the results, and make sure they match the corresponding non-versioned types
    *)

    module Staking_value_versioned = struct
      module Value = struct
        module Lock_checkpoint = Coda_base.State_hash

        [%%versioned
        module Stable = struct
          module V1 = struct
            type t =
              ( Epoch_ledger.Value.Stable.V1.t
              , Epoch_seed.Stable.V1.t
              , Coda_base.State_hash.Stable.V1.t
              , Lock_checkpoint.Stable.V1.t
              , Length.Stable.V1.t )
              Poly.Stable.V1.t
            [@@deriving sexp, compare, eq, hash, to_yojson]

            let to_latest = Fn.id
          end
        end]

        type _unused = unit constraint Stable.Latest.t = Staking.Value.t
      end
    end

    module Next_value_versioned = struct
      module Value = struct
        module Lock_checkpoint = Coda_base.State_hash

        [%%versioned
        module Stable = struct
          module V1 = struct
            type t =
              ( Epoch_ledger.Value.Stable.V1.t
              , Epoch_seed.Stable.V1.t
              , Coda_base.State_hash.Stable.V1.t
              , Lock_checkpoint.Stable.V1.t
              , Length.Stable.V1.t )
              Poly.Stable.V1.t
            [@@deriving sexp, compare, eq, hash, to_yojson]

            let to_latest = Fn.id
          end
        end]

        type _unused = unit constraint Stable.Latest.t = Next.Value.t
      end
    end

    let next_to_staking (next : Next.Value.t) : Staking.Value.t = next

    let update_pair
        ((staking_data, next_data) : Staking.Value.t * Next.Value.t)
        epoch_count ~prev_epoch ~next_epoch ~next_slot
        ~prev_protocol_state_hash ~producer_vrf_result ~snarked_ledger_hash
        ~total_currency ~(constants : Constants.t) =
      let staking_data', next_data', epoch_count' =
        if next_epoch > prev_epoch then
          ( next_to_staking next_data
          , { Poly.seed= next_data.seed
            ; ledger=
                {Epoch_ledger.Poly.hash= snarked_ledger_hash; total_currency}
            ; start_checkpoint=
                prev_protocol_state_hash
                (* TODO: We need to make sure issue #2328 is properly addressed. *)
            ; lock_checkpoint= Coda_base.State_hash.(of_hash zero)
            ; epoch_length= Length.of_int 1 }
          , Length.succ epoch_count )
        else (
          assert (Epoch.equal next_epoch prev_epoch) ;
          ( staking_data
          , Poly.
              {next_data with epoch_length= Length.succ next_data.epoch_length}
          , epoch_count ) )
      in
      let curr_seed, curr_lock_checkpoint =
        if Slot.in_seed_update_range next_slot ~constants then
          ( Epoch_seed.update next_data'.seed producer_vrf_result
          , prev_protocol_state_hash )
        else (next_data'.seed, next_data'.lock_checkpoint)
      in
      let next_data'' =
        Poly.
          { next_data' with
            seed= curr_seed
          ; lock_checkpoint= curr_lock_checkpoint }
      in
      (staking_data', next_data'', epoch_count')
  end

  module Consensus_transition = struct
    include Coda_numbers.Global_slot
    module Value = Coda_numbers.Global_slot

    type var = Checked.t

    let genesis = zero
  end

  module Consensus_time = struct
    include Global_slot

    let to_string_hum = time_hum

    (* externally, we are only interested in when the slot starts *)
    let to_time ~(constants : Constants.t) t = start_time ~constants t

    open UInt32
    open Infix

    (* create dummy block to split map on *)
    let get_old ~constants (t : Global_slot.t) : Global_slot.t =
      let ( `Acceptable_network_delay _
          , `Gc_width _
          , `Gc_width_epoch gc_width_epoch
          , `Gc_width_slot gc_width_slot
          , `Gc_interval _ ) =
        Constants.gc_parameters constants
      in
      let gs = of_epoch_and_slot ~constants (gc_width_epoch, gc_width_slot) in
      if Global_slot.(t < gs) then
        (* block not beyond gc_width *)
        Global_slot.zero ~constants
      else
        let open Int in
        (* subtract epoch, slot components of gc_width *)
        Global_slot.diff ~constants t (gc_width_epoch, gc_width_slot)

    let to_uint32 t = Global_slot.slot_number t
  end

  [%%if
  false]

  module Min_window_density = struct
    (* Three cases for updating the lengths of sub_windows
       - same sub_window, then add 1 to the sub_window_densities
       - passed a few sub_windows, but didn't skip a window, then
         assign 0 to all the skipped sub_window, then mark next_sub_window_length to be 1
       - skipped more than a window, set every sub_windows to be 0 and mark next_sub_window_length to be 1
     *)

    let update_min_window_density ~constants ~prev_global_slot
        ~next_global_slot ~prev_sub_window_densities ~prev_min_window_density =
      let prev_global_sub_window =
        Global_sub_window.of_global_slot ~constants prev_global_slot
      in
      let next_global_sub_window =
        Global_sub_window.of_global_slot ~constants next_global_slot
      in
      let prev_relative_sub_window =
        Global_sub_window.sub_window ~constants prev_global_sub_window
      in
      let next_relative_sub_window =
        Global_sub_window.sub_window ~constants next_global_sub_window
      in
      let same_sub_window =
        Global_sub_window.equal prev_global_sub_window next_global_sub_window
      in
      let same_window =
        Global_sub_window.(
          add prev_global_sub_window
            (constant constants.sub_windows_per_window)
          >= next_global_sub_window)
      in
      let new_sub_window_densities =
        List.mapi prev_sub_window_densities ~f:(fun i length ->
            let gt_prev_sub_window =
              Sub_window.(of_int i > prev_relative_sub_window)
            in
            let lt_next_sub_window =
              Sub_window.(of_int i < next_relative_sub_window)
            in
            let within_range =
              if prev_relative_sub_window < next_relative_sub_window then
                gt_prev_sub_window && lt_next_sub_window
              else gt_prev_sub_window || lt_next_sub_window
            in
            if same_sub_window then length
            else if same_window && not within_range then length
            else Length.zero )
      in
      let new_window_length =
        List.fold new_sub_window_densities ~init:Length.zero ~f:Length.add
      in
      let min_window_density =
        if same_sub_window then prev_min_window_density
        else Length.min new_window_length prev_min_window_density
      in
      let sub_window_densities =
        List.mapi new_sub_window_densities ~f:(fun i length ->
            let is_next_sub_window =
              Sub_window.(of_int i = next_relative_sub_window)
            in
            if is_next_sub_window then
              if same_sub_window then Length.(succ length)
              else Length.(succ zero)
            else length )
      in
      (min_window_density, sub_window_densities)

    module Checked = struct
      open Tick.Checked
      open Tick.Checked.Let_syntax

      let%snarkydef update_min_window_density ~(constants : Constants.var)
          ~prev_global_slot ~next_global_slot ~prev_sub_window_densities
          ~prev_min_window_density =
        let open Tick in
        let open Tick.Checked.Let_syntax in
        let%bind prev_global_sub_window =
          Global_sub_window.Checked.of_global_slot ~constants prev_global_slot
        in
        let%bind next_global_sub_window =
          Global_sub_window.Checked.of_global_slot ~constants next_global_slot
        in
        let%bind prev_relative_sub_window =
          Global_sub_window.Checked.sub_window ~constants
            prev_global_sub_window
        in
        let%bind next_relative_sub_window =
          Global_sub_window.Checked.sub_window ~constants
            next_global_sub_window
        in
        let%bind same_sub_window =
          Global_sub_window.Checked.equal prev_global_sub_window
            next_global_sub_window
        in
        let%bind same_window =
          Global_sub_window.Checked.(
            add prev_global_sub_window constants.sub_windows_per_window
            >= next_global_sub_window)
        in
        let if_ cond ~then_ ~else_ =
          let%bind cond = cond and then_ = then_ and else_ = else_ in
          Length.Checked.if_ cond ~then_ ~else_
        in
        let%bind new_sub_window_densities =
          Checked.List.mapi prev_sub_window_densities ~f:(fun i length ->
              let%bind gt_prev_sub_window =
                Sub_window.Checked.(
                  constant (UInt32.of_int i) > prev_relative_sub_window)
              in
              let%bind lt_next_sub_window =
                Sub_window.Checked.(
                  constant (UInt32.of_int i) < next_relative_sub_window)
              in
              let%bind within_range =
                Sub_window.Checked.(
                  let if_ cond ~then_ ~else_ =
                    let%bind cond = cond and then_ = then_ and else_ = else_ in
                    Boolean.if_ cond ~then_ ~else_
                  in
                  if_
                    (prev_relative_sub_window < next_relative_sub_window)
                    ~then_:Boolean.(gt_prev_sub_window && lt_next_sub_window)
                    ~else_:Boolean.(gt_prev_sub_window || lt_next_sub_window))
              in
              if_
                (Checked.return same_sub_window)
                ~then_:(Checked.return length)
                ~else_:
                  (if_
                     Boolean.(same_window && not within_range)
                     ~then_:(Checked.return length)
                     ~else_:(Checked.return Length.Checked.zero)) )
        in
        let%bind new_window_length =
          Checked.List.fold new_sub_window_densities ~init:Length.Checked.zero
            ~f:Length.Checked.add
        in
        let%bind min_window_density =
          if_
            (Checked.return same_sub_window)
            ~then_:(Checked.return prev_min_window_density)
            ~else_:
              (Length.Checked.min new_window_length prev_min_window_density)
        in
        let%bind sub_window_densities =
          Checked.List.mapi new_sub_window_densities ~f:(fun i length ->
              let%bind is_next_sub_window =
                Sub_window.Checked.(
                  constant (UInt32.of_int i) = next_relative_sub_window)
              in
              if_
                (Checked.return is_next_sub_window)
                ~then_:
                  (if_
                     (Checked.return same_sub_window)
                     ~then_:Length.Checked.(succ length)
                     ~else_:Length.Checked.(succ zero))
                ~else_:(Checked.return length) )
        in
        return (min_window_density, sub_window_densities)
    end

    let%test_module "Min window length tests" =
      ( module struct
        (* This is the reference implementation, which is much more readable than
           the actual implementation. The reason this one is not implemented is because
           array-indexing is not supported in Snarky. We could use list-indexing, but it
           takes O(n) instead of O(1).
         *)

        let update_min_window_density_reference_implementation ~constants
            ~prev_global_slot ~next_global_slot ~prev_sub_window_densities
            ~prev_min_window_density =
          let prev_global_sub_window =
            Global_sub_window.of_global_slot ~constants prev_global_slot
          in
          let next_global_sub_window =
            Global_sub_window.of_global_slot ~constants next_global_slot
          in
          let sub_window_diff =
            UInt32.(
              to_int
              @@ min (succ constants.sub_windows_per_window)
              @@ Global_sub_window.sub next_global_sub_window
                   prev_global_sub_window)
          in
          let n = Array.length prev_sub_window_densities in
          let new_sub_window_densities =
            Array.init n ~f:(fun i ->
                if i + sub_window_diff < n then
                  prev_sub_window_densities.(i + sub_window_diff)
                else Length.zero )
          in
          let new_window_length =
            Array.fold new_sub_window_densities ~init:Length.zero ~f:Length.add
          in
          let min_window_density =
            if sub_window_diff = 0 then prev_min_window_density
            else Length.min new_window_length prev_min_window_density
          in
          new_sub_window_densities.(n - 1)
          <- Length.succ new_sub_window_densities.(n - 1) ;
          (min_window_density, new_sub_window_densities)

        let constants = Constants.for_unit_tests

        (* converting the input for actual implementation to the input required by the
           reference implementation *)
        let actual_to_reference ~prev_global_slot ~prev_sub_window_densities =
          let prev_global_sub_window =
            Global_sub_window.of_global_slot ~constants prev_global_slot
          in
          let prev_relative_sub_window =
            Sub_window.to_int
            @@ Global_sub_window.sub_window ~constants prev_global_sub_window
          in
          List.to_array
          @@ List.drop prev_sub_window_densities prev_relative_sub_window
          @ List.take prev_sub_window_densities prev_relative_sub_window
          @ [List.nth_exn prev_sub_window_densities prev_relative_sub_window]

        (* slot_diff are generated in such a way so that we can test different cases
           in the update function, I use a weighted union to generate it.
           weight | range of the slot diff
           1      | [0*slots_per_sub_window, 1*slots_per_sub_window)
           1/4    | [1*slots_per_sub_window, 2*slots_per_sub_window)
           1/9    | [2*slots_per_sub_window, 3*slots_per_sub_window)
           ...
           1/n^2  | [n*slots_per_sub_window, (n+1)*slots_per_sub_window)
         *)
        let gen_slot_diff =
          let open Quickcheck.Generator in
          let to_int = Length.to_int in
          Quickcheck.Generator.weighted_union
          @@ List.init
               (2 * to_int constants.sub_windows_per_window)
               ~f:(fun i ->
                 ( 1.0 /. (Float.of_int (i + 1) ** 2.)
                 , Core.Int.gen_incl
                     (i * to_int constants.slots_per_sub_window)
                     ((i + 1) * to_int constants.slots_per_sub_window) ) )

        let num_global_slots_to_test = 1

        (* generate an initial global_slot and a list of successive global_slot following
           the initial slot. The length of the list is fixed because this same list would
           also passed into a snarky computation, and the *Typ* of the list requires a
           fixed length. *)
        let gen_global_slots :
            (Global_slot.t * Global_slot.t list) Quickcheck.Generator.t =
          let open Quickcheck.Generator in
          let open Quickcheck.Generator.Let_syntax in
          let module GS = Coda_numbers.Global_slot in
          let%bind prev_global_slot = small_positive_int in
          let%bind slot_diffs =
            Core.List.gen_with_length num_global_slots_to_test gen_slot_diff
          in
          let _, global_slots =
            List.fold slot_diffs ~init:(prev_global_slot, [])
              ~f:(fun (prev_global_slot, acc) slot_diff ->
                let next_global_slot = prev_global_slot + slot_diff in
                (next_global_slot, next_global_slot :: acc) )
          in
          return
            ( Global_slot.of_slot_number ~constants (GS.of_int prev_global_slot)
            , List.map global_slots ~f:(fun s ->
                  Global_slot.of_slot_number ~constants (GS.of_int s) )
              |> List.rev )

        let gen_length =
          Quickcheck.Generator.union
          @@ List.init (Length.to_int constants.slots_per_sub_window)
               ~f:(fun n -> Quickcheck.Generator.return @@ Length.of_int n)

        let gen_min_window_density =
          let open Quickcheck.Generator in
          let open Quickcheck.Generator.Let_syntax in
          let%bind prev_sub_window_densities =
            list_with_length
              (Length.to_int constants.sub_windows_per_window)
              gen_length
          in
          let min_window_density =
            let initial xs = List.(rev (tl_exn (rev xs))) in
            List.fold
              (initial prev_sub_window_densities)
              ~init:Length.zero ~f:Length.add
          in
          return (min_window_density, prev_sub_window_densities)

        let gen =
          Quickcheck.Generator.tuple2 gen_global_slots gen_min_window_density

        let update_several_times ~f ~prev_global_slot ~next_global_slots
            ~prev_sub_window_densities ~prev_min_window_density ~constants =
          List.fold next_global_slots
            ~init:
              ( prev_global_slot
              , prev_sub_window_densities
              , prev_min_window_density )
            ~f:(fun ( prev_global_slot
                    , prev_sub_window_densities
                    , prev_min_window_density )
               next_global_slot
               ->
              let min_window_density, sub_window_densities =
                f ~constants ~prev_global_slot ~next_global_slot
                  ~prev_sub_window_densities ~prev_min_window_density
              in
              (next_global_slot, sub_window_densities, min_window_density) )

        let update_several_times_checked ~f ~prev_global_slot
            ~next_global_slots ~prev_sub_window_densities
            ~prev_min_window_density ~constants =
          let open Tick.Checked in
          let open Tick.Checked.Let_syntax in
          List.fold next_global_slots
            ~init:
              ( prev_global_slot
              , prev_sub_window_densities
              , prev_min_window_density )
            ~f:(fun ( prev_global_slot
                    , prev_sub_window_densities
                    , prev_min_window_density )
               next_global_slot
               ->
              let%bind min_window_density, sub_window_densities =
                f ~constants ~prev_global_slot ~next_global_slot
                  ~prev_sub_window_densities ~prev_min_window_density
              in
              return
                (next_global_slot, sub_window_densities, min_window_density) )

        let%test_unit "the actual implementation is equivalent to the \
                       reference implementation" =
          Quickcheck.test ~trials:100 gen
            ~f:(fun ( ((prev_global_slot : Global_slot.t), next_global_slots)
                    , (prev_min_window_density, prev_sub_window_densities) )
               ->
              let _, _, min_window_density1 =
                update_several_times ~f:update_min_window_density
                  ~prev_global_slot ~next_global_slots
                  ~prev_sub_window_densities ~prev_min_window_density
                  ~constants
              in
              let _, _, min_window_density2 =
                update_several_times
                  ~f:update_min_window_density_reference_implementation
                  ~prev_global_slot ~next_global_slots
                  ~prev_sub_window_densities:
                    (actual_to_reference ~prev_global_slot
                       ~prev_sub_window_densities)
                  ~prev_min_window_density ~constants
              in
              assert (Length.(equal min_window_density1 min_window_density2))
          )

        let%test_unit "Inside snark computation is equivalent to outside \
                       snark computation" =
          Quickcheck.test ~trials:100 gen
            ~f:(fun (slots, min_window_densities) ->
              Test_util.test_equal
                (Typ.tuple3
                   (Typ.tuple2 Global_slot.typ
                      (Typ.list ~length:num_global_slots_to_test
                         Global_slot.typ))
                   (Typ.tuple2 Length.typ
                      (Typ.list
                         ~length:
                           (Length.to_int constants.sub_windows_per_window)
                         Length.typ))
                   Constants.typ)
                (Typ.tuple3 Global_slot.typ
                   (Typ.list
                      ~length:(Length.to_int constants.sub_windows_per_window)
                      Length.typ)
                   Length.typ)
                (fun ( (prev_global_slot, next_global_slots)
                     , (prev_min_window_density, prev_sub_window_densities)
                     , constants ) ->
                  update_several_times_checked
                    ~f:Checked.update_min_window_density ~prev_global_slot
                    ~next_global_slots ~prev_sub_window_densities
                    ~prev_min_window_density ~constants )
                (fun ( (prev_global_slot, next_global_slots)
                     , (prev_min_window_density, prev_sub_window_densities)
                     , constants ) ->
                  update_several_times ~f:update_min_window_density
                    ~prev_global_slot ~next_global_slots
                    ~prev_sub_window_densities ~prev_min_window_density
                    ~constants )
                (slots, min_window_densities, constants) )
      end )
  end

  [%%else]

  module Min_window_density = struct
    let update_min_window_density ~constants ~prev_global_slot
        ~next_global_slot ~prev_sub_window_densities ~prev_min_window_density =
      (prev_min_window_density, prev_sub_window_densities)

    module Checked = struct
      let update_min_window_density ~constants ~prev_global_slot
          ~next_global_slot ~prev_sub_window_densities ~prev_min_window_density
          =
        Tick.Checked.return (prev_min_window_density, prev_sub_window_densities)
    end
  end

  [%%endif]

  (* We have a list of state hashes. When we extend the blockchain,
     we see if the **previous** state should be saved as a checkpoint.
     This is because we have convenient access to the entire previous
     protocol state hash.

     We divide the slots of an epoch into "checkpoint windows": chunks of
     size [checkpoint_window_size]. The goal is to record the first block
     in a given window as a check-point if there are any blocks in that
     window, and zero checkpoints if the window was empty.

     To that end, we store in each state a bit [checkpoint_window_filled] which
     is true iff there has already been a state in the history of the given state
     which is in the same checkpoint window as the given state.
  *)
  module Consensus_state = struct
    module Poly = struct
      [%%versioned
      module Stable = struct
        module V1 = struct
          type ( 'length
               , 'vrf_output
               , 'amount
               , 'global_slot
               , 'staking_epoch_data
               , 'next_epoch_data
               , 'bool )
               t =
            { blockchain_length: 'length
            ; epoch_count: 'length
            ; min_window_density: 'length
            ; sub_window_densities: 'length list
            ; last_vrf_output: 'vrf_output
            ; total_currency: 'amount
            ; curr_global_slot: 'global_slot
            ; staking_epoch_data: 'staking_epoch_data
            ; next_epoch_data: 'next_epoch_data
            ; has_ancestor_in_same_checkpoint_window: 'bool }
          [@@deriving
            sexp, bin_io, eq, compare, hash, to_yojson, version, fields]
        end
      end]

      type ( 'length
           , 'vrf_output
           , 'amount
           , 'global_slot
           , 'staking_epoch_data
           , 'next_epoch_data
           , 'bool )
           t =
            ( 'length
            , 'vrf_output
            , 'amount
            , 'global_slot
            , 'staking_epoch_data
            , 'next_epoch_data
            , 'bool )
            Stable.Latest.t =
        { blockchain_length: 'length
        ; epoch_count: 'length
        ; min_window_density: 'length
        ; sub_window_densities: 'length list
        ; last_vrf_output: 'vrf_output
        ; total_currency: 'amount
        ; curr_global_slot: 'global_slot
        ; staking_epoch_data: 'staking_epoch_data
        ; next_epoch_data: 'next_epoch_data
        ; has_ancestor_in_same_checkpoint_window: 'bool }
      [@@deriving sexp, compare, hash, to_yojson, fields]
    end

    module Value = struct
      [%%versioned
      module Stable = struct
        module V1 = struct
          type t =
            ( Length.Stable.V1.t
            , Vrf.Output.Truncated.Stable.V1.t
            , Amount.Stable.V1.t
            , Global_slot.Stable.V1.t
            , Epoch_data.Staking_value_versioned.Value.Stable.V1.t
            , Epoch_data.Next_value_versioned.Value.Stable.V1.t
            , bool )
            Poly.Stable.V1.t
          [@@deriving sexp, eq, compare, hash]

          let to_latest = Fn.id

          let to_yojson t =
            `Assoc
              [ ("blockchain_length", Length.to_yojson t.Poly.blockchain_length)
              ; ("epoch_count", Length.to_yojson t.epoch_count)
              ; ("min_window_density", Length.to_yojson t.min_window_density)
              ; ( "sub_window_densities"
                , `List (List.map ~f:Length.to_yojson t.sub_window_densities)
                )
              ; ("last_vrf_output", `String "<opaque>")
              ; ("total_currency", Amount.to_yojson t.total_currency)
              ; ("curr_global_slot", Global_slot.to_yojson t.curr_global_slot)
              ; ( "staking_epoch_data"
                , Epoch_data.Staking.Value.to_yojson t.staking_epoch_data )
              ; ( "next_epoch_data"
                , Epoch_data.Next.Value.to_yojson t.next_epoch_data )
              ; ( "has_ancestor_in_same_checkpoint_window"
                , `Bool t.has_ancestor_in_same_checkpoint_window ) ]
        end
      end]

      type t = Stable.Latest.t [@@deriving sexp, eq, compare, hash]

      let to_yojson = Stable.Latest.to_yojson
    end

    open Snark_params.Tick

    type var =
      ( Length.Checked.t
      , Vrf.Output.Truncated.var
      , Amount.var
      , Global_slot.Checked.t
      , Epoch_data.var
      , Epoch_data.var
      , Boolean.var )
      Poly.t

    let to_hlist
        { Poly.blockchain_length
        ; epoch_count
        ; min_window_density
        ; sub_window_densities
        ; last_vrf_output
        ; total_currency
        ; curr_global_slot
        ; staking_epoch_data
        ; next_epoch_data
        ; has_ancestor_in_same_checkpoint_window } =
      let open Coda_base.H_list in
      [ blockchain_length
      ; epoch_count
      ; min_window_density
      ; sub_window_densities
      ; last_vrf_output
      ; total_currency
      ; curr_global_slot
      ; staking_epoch_data
      ; next_epoch_data
      ; has_ancestor_in_same_checkpoint_window ]

    let of_hlist :
           ( unit
           ,    'length
             -> 'length
             -> 'length
             -> 'length list
             -> 'vrf_output
             -> 'amount
             -> 'global_slot
             -> 'staking_epoch_data
             -> 'next_epoch_data
             -> 'bool
             -> unit )
           Coda_base.H_list.t
        -> ( 'length
           , 'vrf_output
           , 'amount
           , 'global_slot
           , 'staking_epoch_data
           , 'next_epoch_data
           , 'bool )
           Poly.t =
     fun Coda_base.H_list.
           [ blockchain_length
           ; epoch_count
           ; min_window_density
           ; sub_window_densities
           ; last_vrf_output
           ; total_currency
           ; curr_global_slot
           ; staking_epoch_data
           ; next_epoch_data
           ; has_ancestor_in_same_checkpoint_window ] ->
      { blockchain_length
      ; epoch_count
      ; min_window_density
      ; sub_window_densities
      ; last_vrf_output
      ; total_currency
      ; curr_global_slot
      ; staking_epoch_data
      ; next_epoch_data
      ; has_ancestor_in_same_checkpoint_window }

    let data_spec
        ~(constraint_constants : Genesis_constants.Constraint_constants.t) =
      let open Snark_params.Tick.Data_spec in
      let sub_windows_per_window = constraint_constants.c in
      [ Length.typ
      ; Length.typ
      ; Length.typ
      ; Typ.list ~length:sub_windows_per_window Length.typ
      ; Vrf.Output.Truncated.typ
      ; Amount.typ
      ; Global_slot.typ
      ; Epoch_data.Staking.typ
      ; Epoch_data.Next.typ
      ; Boolean.typ ]

    let typ ~constraint_constants : (var, Value.t) Typ.t =
      Snark_params.Tick.Typ.of_hlistable
        (data_spec ~constraint_constants)
        ~var_to_hlist:to_hlist ~var_of_hlist:of_hlist ~value_to_hlist:to_hlist
        ~value_of_hlist:of_hlist

    let to_input
        ({ Poly.blockchain_length
         ; epoch_count
         ; min_window_density
         ; sub_window_densities
         ; last_vrf_output
         ; total_currency
         ; curr_global_slot
         ; staking_epoch_data
         ; next_epoch_data
         ; has_ancestor_in_same_checkpoint_window } :
          Value.t) =
      let input =
        { Random_oracle.Input.bitstrings=
            [| Length.Bits.to_bits blockchain_length
             ; Length.Bits.to_bits epoch_count
             ; Length.Bits.to_bits min_window_density
             ; List.concat_map ~f:Length.Bits.to_bits sub_window_densities
             ; Vrf.Output.Truncated.to_bits last_vrf_output
             ; Amount.to_bits total_currency
             ; Global_slot.to_bits curr_global_slot
             ; [has_ancestor_in_same_checkpoint_window] |]
        ; field_elements= [||] }
      in
      List.reduce_exn ~f:Random_oracle.Input.append
        [ input
        ; Epoch_data.Staking.to_input staking_epoch_data
        ; Epoch_data.Next.to_input next_epoch_data ]

    let var_to_input
        ({ Poly.blockchain_length
         ; epoch_count
         ; min_window_density
         ; sub_window_densities
         ; last_vrf_output
         ; total_currency
         ; curr_global_slot
         ; staking_epoch_data
         ; next_epoch_data
         ; has_ancestor_in_same_checkpoint_window } :
          var) =
      let open Tick.Checked.Let_syntax in
      let%map input =
        let bs = Bitstring.Lsb_first.to_list in
        let up k x = k x >>| Bitstring.Lsb_first.to_list in
        let length = up Length.Checked.to_bits in
        let%map blockchain_length = length blockchain_length
        and epoch_count = length epoch_count
        and min_window_density = length min_window_density
        and curr_global_slot = up Global_slot.Checked.to_bits curr_global_slot
        and sub_window_densities =
          Checked.List.fold sub_window_densities ~init:[] ~f:(fun acc l ->
              let%map res = length l in
              List.append acc res )
        in
        { Random_oracle.Input.bitstrings=
            [| blockchain_length
             ; epoch_count
             ; min_window_density
             ; sub_window_densities
             ; Array.to_list last_vrf_output
             ; bs (Amount.var_to_bits total_currency)
             ; curr_global_slot
             ; [has_ancestor_in_same_checkpoint_window] |]
        ; field_elements= [||] }
      and staking_epoch_data =
        Epoch_data.Staking.var_to_input staking_epoch_data
      and next_epoch_data = Epoch_data.Next.var_to_input next_epoch_data in
      List.reduce_exn ~f:Random_oracle.Input.append
        [input; staking_epoch_data; next_epoch_data]

    let global_slot {Poly.curr_global_slot; _} = curr_global_slot

    let checkpoint_window ~(constants : Constants.t) (slot : Global_slot.t) =
      UInt32.Infix.(
        Global_slot.slot_number slot
        / constants.checkpoint_window_size_in_slots)

    let same_checkpoint_window_unchecked ~constants slot1 slot2 =
      UInt32.Infix.(
        checkpoint_window slot1 ~constants = checkpoint_window slot2 ~constants)

    let time_hum (t : Value.t) =
      let epoch, slot = Global_slot.to_epoch_and_slot t.curr_global_slot in
      sprintf "epoch=%d, slot=%d" (Epoch.to_int epoch) (Slot.to_int slot)

    let update ~(constants : Constants.t) ~(previous_consensus_state : Value.t)
        ~(consensus_transition : Consensus_transition.t)
        ~(previous_protocol_state_hash : Coda_base.State_hash.t)
        ~(supply_increase : Currency.Amount.t)
        ~(snarked_ledger_hash : Coda_base.Frozen_ledger_hash.t)
        ~(producer_vrf_result : Random_oracle.Digest.t) : Value.t Or_error.t =
      let open Or_error.Let_syntax in
      let prev_epoch, prev_slot =
        Global_slot.to_epoch_and_slot previous_consensus_state.curr_global_slot
      in
      let next_global_slot =
        Global_slot.of_slot_number consensus_transition ~constants
      in
      let next_epoch, next_slot =
        Global_slot.to_epoch_and_slot next_global_slot
      in
      let%map total_currency =
        Amount.add previous_consensus_state.total_currency supply_increase
        |> Option.map ~f:Or_error.return
        |> Option.value
             ~default:(Or_error.error_string "failed to add total_currency")
      and () =
        if
          Consensus_transition.(
            equal consensus_transition Consensus_transition.genesis)
          || Global_slot.(
               previous_consensus_state.curr_global_slot < next_global_slot)
        then Ok ()
        else
          Or_error.errorf
            !"(epoch, slot) did not increase. prev=%{sexp:Epoch.t * Slot.t}, \
              next=%{sexp:Epoch.t * Slot.t}"
            (prev_epoch, prev_slot) (next_epoch, next_slot)
      in
      let staking_epoch_data, next_epoch_data, epoch_count =
        Epoch_data.update_pair ~constants
          ( previous_consensus_state.staking_epoch_data
          , previous_consensus_state.next_epoch_data )
          previous_consensus_state.epoch_count ~prev_epoch ~next_epoch
          ~next_slot ~prev_protocol_state_hash:previous_protocol_state_hash
          ~producer_vrf_result ~snarked_ledger_hash ~total_currency
      in
      let min_window_density, sub_window_densities =
        Min_window_density.update_min_window_density ~constants
          ~prev_global_slot:previous_consensus_state.curr_global_slot
          ~next_global_slot
          ~prev_sub_window_densities:
            previous_consensus_state.sub_window_densities
          ~prev_min_window_density:previous_consensus_state.min_window_density
      in
      { Poly.blockchain_length=
          Length.succ previous_consensus_state.blockchain_length
      ; epoch_count
      ; min_window_density
      ; sub_window_densities
      ; last_vrf_output= Vrf.Output.truncate producer_vrf_result
      ; total_currency
      ; curr_global_slot= next_global_slot
      ; staking_epoch_data
      ; next_epoch_data
      ; has_ancestor_in_same_checkpoint_window=
          same_checkpoint_window_unchecked ~constants
            (Global_slot.create ~constants ~epoch:prev_epoch ~slot:prev_slot)
            (Global_slot.create ~constants ~epoch:next_epoch ~slot:next_slot)
      }

    let same_checkpoint_window ~(constants : Constants.var)
        ~prev:(slot1 : Global_slot.Checked.t)
        ~next:(slot2 : Global_slot.Checked.t) =
      let open Snarky_integer in
      let open Run in
      let module Slot = Coda_numbers.Global_slot in
      let slot1 = Slot.Checked.to_integer (Global_slot.slot_number slot1) in
      let checkpoint_window_size_in_slots =
        Length.Checked.to_integer constants.checkpoint_window_size_in_slots
      in
      let _q1, r1 = Integer.div_mod ~m slot1 checkpoint_window_size_in_slots in
      let next_window_start =
        Field.(
          Integer.to_field slot1 - Integer.to_field r1
          + Integer.to_field checkpoint_window_size_in_slots)
      in
      (Field.compare ~bit_length:Slot.length_in_bits
         ( Global_slot.slot_number slot2
         |> Slot.Checked.to_integer |> Integer.to_field )
         next_window_start)
        .less

    let same_checkpoint_window ~constants ~prev ~next =
      make_checked (fun () -> same_checkpoint_window ~constants ~prev ~next)

    let negative_one ~genesis_ledger ~(constants : Constants.t) =
      let max_sub_window_density = constants.slots_per_sub_window in
      let max_window_density = constants.slots_per_window in
      { Poly.blockchain_length= Length.zero
      ; epoch_count= Length.zero
      ; min_window_density= max_window_density
      ; sub_window_densities=
          Length.zero
          :: List.init
               (Length.to_int constants.sub_windows_per_window - 1)
               ~f:(Fn.const max_sub_window_density)
      ; last_vrf_output= Vrf.Output.Truncated.dummy
      ; total_currency= genesis_ledger_total_currency ~ledger:genesis_ledger
      ; curr_global_slot= Global_slot.zero ~constants
      ; staking_epoch_data= Epoch_data.Staking.genesis ~genesis_ledger
      ; next_epoch_data= Epoch_data.Next.genesis ~genesis_ledger
      ; has_ancestor_in_same_checkpoint_window= false }

    let create_genesis_from_transition ~negative_one_protocol_state_hash
        ~consensus_transition ~genesis_ledger ~constraint_constants ~constants
        : Value.t =
      let producer_vrf_result =
        let _, sk = Vrf.Precomputed.genesis_winner in
        Vrf.eval ~constraint_constants ~private_key:sk
          { Vrf.Message.global_slot= consensus_transition
          ; seed= Epoch_seed.initial
          ; delegator= 0 }
      in
      let snarked_ledger_hash =
        Lazy.force genesis_ledger |> Coda_base.Ledger.merkle_root
        |> Coda_base.Frozen_ledger_hash.of_ledger_hash
      in
      Or_error.ok_exn
        (update ~constants ~producer_vrf_result
           ~previous_consensus_state:(negative_one ~genesis_ledger ~constants)
           ~previous_protocol_state_hash:negative_one_protocol_state_hash
           ~consensus_transition ~supply_increase:Currency.Amount.zero
           ~snarked_ledger_hash)

    let create_genesis ~negative_one_protocol_state_hash ~genesis_ledger
        ~constraint_constants ~constants : Value.t =
      create_genesis_from_transition ~negative_one_protocol_state_hash
        ~consensus_transition:Consensus_transition.genesis ~genesis_ledger
        ~constraint_constants ~constants

    (* Check that both epoch and slot are zero.
    *)
    let is_genesis_state (t : Value.t) =
      Coda_numbers.Global_slot.(
        equal zero (Global_slot.slot_number t.curr_global_slot))

    let is_genesis (global_slot : Global_slot.Checked.t) =
      let open Coda_numbers.Global_slot in
      Checked.equal (Checked.constant zero)
        (Global_slot.slot_number global_slot)

    let is_genesis_state_var (t : var) = is_genesis t.curr_global_slot

    let%snarkydef update_var (previous_state : var)
        (transition_data : Consensus_transition.var)
        (previous_protocol_state_hash : Coda_base.State_hash.var)
        ~(supply_increase : Currency.Amount.var)
        ~(previous_blockchain_state_ledger_hash :
           Coda_base.Frozen_ledger_hash.var) ~constraint_constants
        ~(protocol_constants : Coda_base.Protocol_constants_checked.var) =
      let open Snark_params.Tick in
      let%bind constants =
        Constants.Checked.create ~constraint_constants ~protocol_constants
      in
      let {Poly.curr_global_slot= prev_global_slot; _} = previous_state in
      let next_global_slot =
        Global_slot.Checked.of_slot_number ~constants transition_data
      in
      let%bind () =
        let%bind global_slot_increased =
          Global_slot.Checked.(prev_global_slot < next_global_slot)
        in
        let%bind is_genesis = is_genesis next_global_slot in
        Boolean.Assert.any [global_slot_increased; is_genesis]
      in
      let%bind next_epoch, next_slot =
        Global_slot.Checked.to_epoch_and_slot next_global_slot
      and prev_epoch, prev_slot =
        Global_slot.Checked.to_epoch_and_slot prev_global_slot
      in
      let%bind epoch_increased = Epoch.Checked.(prev_epoch < next_epoch) in
      let%bind staking_epoch_data =
        Epoch_data.if_ epoch_increased ~then_:previous_state.next_epoch_data
          ~else_:previous_state.staking_epoch_data
      in
      let%bind threshold_satisfied, vrf_result, truncated_vrf_result =
        let%bind (module M) = Inner_curve.Checked.Shifted.create () in
        Vrf.Checked.check ~constraint_constants
          (module M)
          ~epoch_ledger:staking_epoch_data.ledger
          ~global_slot:(Global_slot.slot_number next_global_slot)
          ~seed:staking_epoch_data.seed
      in
      let%bind new_total_currency =
        Currency.Amount.Checked.add previous_state.total_currency
          supply_increase
      in
      let%bind has_ancestor_in_same_checkpoint_window =
        same_checkpoint_window ~constants ~prev:prev_global_slot
          ~next:next_global_slot
      in
      let%bind in_seed_update_range =
        Slot.Checked.in_seed_update_range next_slot ~constants
      in
      let%bind next_epoch_data =
        let%map seed =
          let base = previous_state.next_epoch_data.seed in
          let%bind updated = Epoch_seed.update_var base vrf_result in
          Epoch_seed.if_ in_seed_update_range ~then_:updated ~else_:base
        and epoch_length =
          let open Length.Checked in
          let%bind base =
            if_ epoch_increased ~then_:zero
              ~else_:previous_state.next_epoch_data.epoch_length
          in
          succ base
        and ledger =
          Epoch_ledger.if_ epoch_increased
            ~then_:
              { total_currency= new_total_currency
              ; hash= previous_blockchain_state_ledger_hash }
            ~else_:previous_state.next_epoch_data.ledger
        and start_checkpoint =
          Coda_base.State_hash.if_ epoch_increased
            ~then_:previous_protocol_state_hash
            ~else_:previous_state.next_epoch_data.start_checkpoint
        (* Want this to be the protocol state hash once we leave the seed
           update range. *)
        and lock_checkpoint =
          let%bind base =
            (* TODO: Should this be zero or some other sentinel value? *)
            Coda_base.State_hash.if_ epoch_increased
              ~then_:Coda_base.State_hash.(var_of_t (of_hash zero))
              ~else_:previous_state.next_epoch_data.lock_checkpoint
          in
          Coda_base.State_hash.if_ in_seed_update_range
            ~then_:previous_protocol_state_hash ~else_:base
        in
        { Epoch_data.Poly.seed
        ; epoch_length
        ; ledger
        ; start_checkpoint
        ; lock_checkpoint }
      and blockchain_length =
        Length.Checked.succ previous_state.blockchain_length
      (* TODO: keep track of total_currency in transaction snark. The current_slot
       * implementation would allow an adversary to make then total_currency incorrect by
       * not adding the coinbase to their account. *)
      and new_total_currency =
        Amount.Checked.add previous_state.total_currency supply_increase
      and epoch_count =
        Length.Checked.succ_if previous_state.epoch_count epoch_increased
      and min_window_density, sub_window_densities =
        Min_window_density.Checked.update_min_window_density ~constants
          ~prev_global_slot ~next_global_slot
          ~prev_sub_window_densities:previous_state.sub_window_densities
          ~prev_min_window_density:previous_state.min_window_density
      in
      Checked.return
        ( `Success threshold_satisfied
        , { Poly.blockchain_length
          ; epoch_count
          ; min_window_density
          ; sub_window_densities
          ; last_vrf_output= truncated_vrf_result
          ; curr_global_slot= next_global_slot
          ; total_currency= new_total_currency
          ; staking_epoch_data
          ; next_epoch_data
          ; has_ancestor_in_same_checkpoint_window } )

    let to_lite = None

    type display =
      { blockchain_length: int
      ; epoch_count: int
      ; curr_epoch: int
      ; curr_slot: int
      ; total_currency: int }
    [@@deriving yojson]

    let display (t : Value.t) =
      let epoch, slot = Global_slot.to_epoch_and_slot t.curr_global_slot in
      { blockchain_length= Length.to_int t.blockchain_length
      ; epoch_count= Length.to_int t.epoch_count
      ; curr_epoch= Segment_id.to_int epoch
      ; curr_slot= Segment_id.to_int slot
      ; total_currency= Amount.to_int t.total_currency }

    let curr_global_slot (t : Value.t) = t.curr_global_slot

    let curr_ f = Fn.compose f curr_global_slot

    let curr_epoch_and_slot = curr_ Global_slot.to_epoch_and_slot

    let curr_epoch = curr_ Global_slot.epoch

    let curr_slot = curr_ Global_slot.slot

    let consensus_time (t : Value.t) = t.curr_global_slot

    [%%define_locally
    Poly.
      ( blockchain_length
      , epoch_count
      , min_window_density
      , last_vrf_output
      , total_currency
      , staking_epoch_data
      , next_epoch_data
      , has_ancestor_in_same_checkpoint_window )]

    module Unsafe = struct
      (* TODO: very unsafe, do not use unless you know what you are doing *)
      let dummy_advance (t : Value.t) ?(increase_epoch_count = false)
          ~new_global_slot : Value.t =
        let new_epoch_count =
          if increase_epoch_count then Length.succ t.epoch_count
          else t.epoch_count
        in
        {t with epoch_count= new_epoch_count; curr_global_slot= new_global_slot}
    end

    let graphql_type () : ('ctx, Value.t option) Graphql_async.Schema.typ =
      let open Graphql_async in
      let open Schema in
      let uint32, uint64 =
        (Graphql_base_types.uint32 (), Graphql_base_types.uint64 ())
      in
      obj "ConsensusState" ~fields:(fun _ ->
          [ field "blockchainLength" ~typ:(non_null uint32)
              ~doc:"Length of the blockchain at this block"
              ~deprecated:(Deprecated (Some "use blockHeight instead"))
              ~args:Arg.[]
              ~resolve:(fun _ {Poly.blockchain_length; _} ->
                Coda_numbers.Length.to_uint32 blockchain_length )
          ; field "blockHeight" ~typ:(non_null uint32)
              ~doc:"Height of the blockchain at this block"
              ~args:Arg.[]
              ~resolve:(fun _ {Poly.blockchain_length; _} ->
                Coda_numbers.Length.to_uint32 blockchain_length )
          ; field "epochCount" ~typ:(non_null uint32)
              ~args:Arg.[]
              ~resolve:(fun _ {Poly.epoch_count; _} ->
                Coda_numbers.Length.to_uint32 epoch_count )
          ; field "minWindowDensity" ~typ:(non_null uint32)
              ~args:Arg.[]
              ~resolve:(fun _ {Poly.min_window_density; _} ->
                Coda_numbers.Length.to_uint32 min_window_density )
          ; field "lastVrfOutput" ~typ:(non_null string)
              ~args:Arg.[]
              ~resolve:
                (fun (_ : 'ctx resolve_info) {Poly.last_vrf_output; _} ->
                Vrf.Output.Truncated.to_base58_check last_vrf_output )
          ; field "totalCurrency"
              ~doc:"Total currency in circulation at this block"
              ~typ:(non_null uint64)
              ~args:Arg.[]
              ~resolve:(fun _ {Poly.total_currency; _} ->
                Amount.to_uint64 total_currency )
          ; field "stakingEpochData"
              ~typ:
                (non_null @@ Epoch_data.Staking.graphql_type "StakingEpochData")
              ~args:Arg.[]
              ~resolve:
                (fun (_ : 'ctx resolve_info) {Poly.staking_epoch_data; _} ->
                staking_epoch_data )
          ; field "nextEpochData"
              ~typ:(non_null @@ Epoch_data.Next.graphql_type "NextEpochData")
              ~args:Arg.[]
              ~resolve:
                (fun (_ : 'ctx resolve_info) {Poly.next_epoch_data; _} ->
                next_epoch_data )
          ; field "hasAncestorInSameCheckpointWindow" ~typ:(non_null bool)
              ~args:Arg.[]
              ~resolve:
                (fun _ {Poly.has_ancestor_in_same_checkpoint_window; _} ->
                has_ancestor_in_same_checkpoint_window )
          ; field "slot" ~doc:"Slot in which this block was created"
              ~typ:(non_null uint32)
              ~args:Arg.[]
              ~resolve:(fun _ {Poly.curr_global_slot; _} ->
                Global_slot.slot curr_global_slot )
          ; field "epoch" ~doc:"Epoch in which this block was created"
              ~typ:(non_null uint32)
              ~args:Arg.[]
              ~resolve:(fun _ {Poly.curr_global_slot; _} ->
                Global_slot.epoch curr_global_slot ) ] )
  end

  module Prover_state = struct
    include Stake_proof

    let precomputed_handler = Vrf.Precomputed.handler

    let handler {delegator; ledger; private_key; public_key}
        ~(constraint_constants : Genesis_constants.Constraint_constants.t)
        ~pending_coinbase:{ Coda_base.Pending_coinbase_witness.pending_coinbases
                          ; is_new_stack } : Snark_params.Tick.Handler.t =
      let ledger_handler = unstage (Coda_base.Sparse_ledger.handler ledger) in
      let pending_coinbase_handler =
        unstage
          (Coda_base.Pending_coinbase.handler
             ~depth:constraint_constants.pending_coinbase_depth
             pending_coinbases ~is_new_stack)
      in
      let handlers =
        Snarky.Request.Handler.(
          push
            (push fail (create_single pending_coinbase_handler))
            (create_single ledger_handler))
      in
      fun (With {request; respond}) ->
        match request with
        | Vrf.Winner_address ->
            respond (Provide delegator)
        | Vrf.Private_key ->
            respond (Provide private_key)
        | Vrf.Public_key ->
            respond (Provide public_key)
        | _ ->
            respond
              (Provide
                 (Snarky.Request.Handler.run handlers
                    ["Ledger Handler"; "Pending Coinbase Handler"]
                    request))

    let ledger_depth {ledger; _} = ledger.depth
  end
end

module Hooks = struct
  open Data

  module Rpcs = struct
    open Async

    module Get_epoch_ledger = struct
      module Master = struct
        let name = "get_epoch_ledger"

        module T = struct
          type query = Coda_base.Ledger_hash.t

          type response = (Coda_base.Sparse_ledger.t, string) Result.t
        end

        module Caller = T
        module Callee = T
      end

      include Master.T
      module M = Versioned_rpc.Both_convert.Plain.Make (Master)
      include M

      include Perf_histograms.Rpc.Plain.Extend (struct
        include M
        include Master
      end)

      module V1 = struct
        module T = struct
          type query = Coda_base.Ledger_hash.Stable.V1.t
          [@@deriving bin_io, version {rpc}]

          type response =
            ( Coda_base.Sparse_ledger.Stable.V1.t
            , string )
            Core_kernel.Result.Stable.V1.t
          [@@deriving bin_io, version {rpc}]

          let query_of_caller_model = Fn.id

          let callee_model_of_query = Fn.id

          let response_of_callee_model = Fn.id

          let caller_model_of_response = Fn.id
        end

        module T' =
          Perf_histograms.Rpc.Plain.Decorate_bin_io (struct
              include M
              include Master
            end)
            (T)

        include T'
        include Register (T')
      end

      let implementation ~logger ~local_state ~genesis_ledger_hash conn
          ~version:_ ledger_hash =
        let open Coda_base in
        let open Local_state in
        let open Snapshot in
        Deferred.create (fun ivar ->
            Logger.info logger ~module_:__MODULE__ ~location:__LOC__
              ~metadata:
                [ ("peer", Network_peer.Peer.to_yojson conn)
                ; ("ledger_hash", Coda_base.Ledger_hash.to_yojson ledger_hash)
                ]
              "Serving epoch ledger query with hash $ledger_hash from $peer" ;
            let response =
              if
                Ledger_hash.equal ledger_hash
                  (Frozen_ledger_hash.to_ledger_hash genesis_ledger_hash)
              then Error "refusing to serve genesis epoch ledger"
              else
                let candidate_snapshots =
                  [ !local_state.Data.staking_epoch_snapshot
                  ; !local_state.Data.next_epoch_snapshot ]
                in
                List.find_map candidate_snapshots ~f:(fun snapshot ->
                    if
                      Ledger_hash.equal ledger_hash
                        (Sparse_ledger.merkle_root snapshot.ledger)
                    then Some snapshot.ledger
                    else None )
                |> Result.of_option ~error:"epoch ledger not found"
            in
            Result.iter_error response ~f:(fun err ->
                Logger.info logger ~module_:__MODULE__ ~location:__LOC__
                  ~metadata:
                    [ ("peer", Network_peer.Peer.to_yojson conn)
                    ; ("error", `String err)
                    ; ( "ledger_hash"
                      , Coda_base.Ledger_hash.to_yojson ledger_hash ) ]
                  "Failed to serve epoch ledger query with hash $ledger_hash \
                   from $peer: $error" ) ;
            Ivar.fill ivar response )
    end

    open Coda_base.Rpc_intf

    type ('query, 'response) rpc =
      | Get_epoch_ledger
          : (Get_epoch_ledger.query, Get_epoch_ledger.response) rpc

    type rpc_handler =
      | Rpc_handler : ('q, 'r) rpc * ('q, 'r) rpc_fn -> rpc_handler

    type query =
      { query:
          'q 'r.    Network_peer.Peer.t -> ('q, 'r) rpc -> 'q
          -> 'r Coda_base.Rpc_intf.rpc_response Deferred.t }

    let implementation_of_rpc : type q r.
        (q, r) rpc -> (q, r) rpc_implementation = function
      | Get_epoch_ledger ->
          (module Get_epoch_ledger)

    let match_handler : type q r.
        rpc_handler -> (q, r) rpc -> do_:((q, r) rpc_fn -> 'a) -> 'a option =
     fun handler rpc ~do_ ->
      match (rpc, handler) with
      | Get_epoch_ledger, Rpc_handler (Get_epoch_ledger, f) ->
          Some (do_ f)

    let rpc_handlers ~logger ~local_state ~genesis_ledger_hash =
      [ Rpc_handler
          ( Get_epoch_ledger
          , Get_epoch_ledger.implementation ~logger ~local_state
              ~genesis_ledger_hash ) ]
  end

  let is_genesis_epoch ~(constants : Constants.t) time =
    Epoch.(equal (of_time_exn ~constants time) zero)

  (* Select the correct epoch data to use from a consensus state for a given epoch.
   * The rule for selecting the correct epoch data changes based on whether or not
   * the consensus state we are selecting from is in the epoch we want to select.
   * There is also a special case for when the consensus state we are selecting
   * from is in the genesis epoch.
  *)
  let select_epoch_data ~(consensus_state : Consensus_state.Value.t) ~epoch =
    let curr_epoch = Consensus_state.curr_epoch consensus_state in
    (* are we in the same epoch as the consensus state? *)
    let in_same_epoch = Epoch.equal epoch curr_epoch in
    (* are we in the next epoch after the consensus state? *)
    let in_next_epoch = Epoch.equal epoch (Epoch.succ curr_epoch) in
    (* is the consensus state from the genesis epoch? *)
    let from_genesis_epoch =
      Length.equal consensus_state.epoch_count Length.zero
    in
    if in_next_epoch then
      Ok (Epoch_data.next_to_staking consensus_state.next_epoch_data)
    else if in_same_epoch || from_genesis_epoch then
      Ok consensus_state.staking_epoch_data
    else Error ()

  let epoch_snapshot_name = function
    | `Genesis ->
        "genesis"
    | `Curr ->
        "curr"
    | `Last ->
        "last"

  (* Select the correct epoch snapshot to use from local state for an epoch.
   * The rule for selecting the correct epoch snapshot is predicated off of
   * whether or not the first transition in the epoch in question has been
   * finalized yet, as the local state epoch snapshot pointers are not
   * updated until the consensus state reaches the root of the transition frontier.
   * This function does not guarantee that the selected epoch snapshot is valid
   * (i.e. it does not check that the epoch snapshot's ledger hash is the same
   * as the ledger hash specified by the epoch data).
  *)
  let select_epoch_snapshot ~(constants : Constants.t)
      ~(consensus_state : Consensus_state.Value.t) ~local_state ~epoch =
    let open Local_state in
    let open Epoch_data.Poly in
    (* are we in the next epoch after the consensus state? *)
    let in_next_epoch =
      Epoch.equal epoch
        (Epoch.succ (Consensus_state.curr_epoch consensus_state))
    in
    (* has the first transition in the epoch reached finalization? *)
    let epoch_is_finalized =
      consensus_state.next_epoch_data.epoch_length > constants.k
    in
    if in_next_epoch || not epoch_is_finalized then
      (`Curr, !local_state.Data.next_epoch_snapshot)
    else (`Last, !local_state.staking_epoch_snapshot)

  let get_epoch_ledger ~constants ~(consensus_state : Consensus_state.Value.t)
      ~local_state =
    let _, snapshot =
      select_epoch_snapshot ~constants ~consensus_state
        ~epoch:(Data.Consensus_state.curr_epoch consensus_state)
        ~local_state
    in
    Data.Local_state.Snapshot.ledger snapshot

  type local_state_sync =
    { snapshot_id: Local_state.snapshot_identifier
    ; expected_root: Coda_base.Frozen_ledger_hash.t }
  [@@deriving to_yojson]

  let required_local_state_sync ~constants
      ~(consensus_state : Consensus_state.Value.t) ~local_state =
    let open Coda_base in
    let epoch = Consensus_state.curr_epoch consensus_state in
    let source, _snapshot =
      select_epoch_snapshot ~constants ~consensus_state ~local_state ~epoch
    in
    let required_snapshot_sync snapshot_id expected_root =
      Option.some_if
        (not
           (Ledger_hash.equal
              (Frozen_ledger_hash.to_ledger_hash expected_root)
              (Sparse_ledger.merkle_root
                 (Local_state.get_snapshot local_state snapshot_id).ledger)))
        {snapshot_id; expected_root}
    in
    match source with
    | `Curr ->
        Option.map
          (required_snapshot_sync Next_epoch_snapshot
             consensus_state.staking_epoch_data.ledger.hash)
          ~f:Non_empty_list.singleton
    | `Last -> (
      match
        Core.List.filter_map
          [ required_snapshot_sync Next_epoch_snapshot
              consensus_state.next_epoch_data.ledger.hash
          ; required_snapshot_sync Staking_epoch_snapshot
              consensus_state.staking_epoch_data.ledger.hash ]
          ~f:Fn.id
      with
      | [] ->
          None
      | ls ->
          Non_empty_list.of_list_opt ls )

  let sync_local_state ~logger ~trust_system ~local_state ~random_peers
      ~(query_peer : Rpcs.query) requested_syncs =
    let open Local_state in
    let open Snapshot in
    let open Deferred.Let_syntax in
    let requested_syncs = Non_empty_list.to_list requested_syncs in
    Logger.info logger
      "Syncing local state; requesting $num_requested snapshots from peers"
      ~location:__LOC__ ~module_:__MODULE__
      ~metadata:
        [ ("num_requested", `Int (List.length requested_syncs))
        ; ( "requested_syncs"
          , `List (List.map requested_syncs ~f:local_state_sync_to_yojson) )
        ; ("local_state", Local_state.to_yojson local_state) ] ;
    let sync {snapshot_id; expected_root= target_ledger_hash} =
      (* if requested last epoch ledger is equal to the current epoch ledger
         then we don't need make a rpc call to the peers. *)
      if
        snapshot_id = Staking_epoch_snapshot
        && Coda_base.(
             Ledger_hash.equal
               (Frozen_ledger_hash.to_ledger_hash target_ledger_hash)
               (Sparse_ledger.merkle_root
                  !local_state.next_epoch_snapshot.ledger))
      then (
        set_snapshot local_state Staking_epoch_snapshot
          { ledger= !local_state.next_epoch_snapshot.ledger
          ; delegatee_table= !local_state.next_epoch_snapshot.delegatee_table
          } ;
        return true )
      else
        let%bind peers = random_peers 3 in
        Deferred.List.exists peers ~f:(fun peer ->
            match%bind
              query_peer.query peer Rpcs.Get_epoch_ledger
                (Coda_base.Frozen_ledger_hash.to_ledger_hash target_ledger_hash)
            with
            | Connected {data= Ok (Ok snapshot_ledger); _} ->
                let%bind () =
                  Trust_system.(
                    record trust_system logger peer.host
                      Actions.(Epoch_ledger_provided, None))
                in
                let delegatee_table =
                  compute_delegatee_table_sparse_ledger
                    (Local_state.current_block_production_keys local_state)
                    snapshot_ledger
                in
                set_snapshot local_state snapshot_id
                  {ledger= snapshot_ledger; delegatee_table} ;
                return true
            | Connected {data= Ok (Error err); _} ->
                (* TODO figure out punishments here. *)
                Logger.faulty_peer_without_punishment logger
                  ~module_:__MODULE__ ~location:__LOC__
                  ~metadata:
                    [ ("peer", Network_peer.Peer.to_yojson peer)
                    ; ("error", `String err) ]
                  "Peer $peer failed to serve requested epoch ledger: $error" ;
                return false
            | Connected {data= Error err; _} ->
                Logger.faulty_peer_without_punishment logger
                  ~module_:__MODULE__ ~location:__LOC__
                  ~metadata:
                    [ ("peer", Network_peer.Peer.to_yojson peer)
                    ; ("error", `String (Error.to_string_mach err)) ]
                  "Peer $peer failed to serve requested epoch ledger: $error" ;
                return false
            | Failed_to_connect err ->
                Logger.faulty_peer_without_punishment logger
                  ~module_:__MODULE__ ~location:__LOC__
                  ~metadata:
                    [ ("peer", Network_peer.Peer.to_yojson peer)
                    ; ("error", `String (Error.to_string_hum err)) ]
                  "Failed to connect to $peer to retrieve epoch ledger: $error" ;
                return false )
    in
    if%map Deferred.List.for_all requested_syncs ~f:sync then Ok ()
    else Error (Error.of_string "failed to synchronize epoch ledger")

  let received_within_window ~constants (epoch, slot) ~time_received =
    let open Time in
    let open Int64 in
    let ( < ) x y = Pervasives.(compare x y < 0) in
    let ( >= ) x y = Pervasives.(compare x y >= 0) in
    let time_received =
      of_span_since_epoch (Span.of_ms (Unix_timestamp.to_int64 time_received))
    in
    let slot_diff =
      Epoch.diff_in_slots ~constants
        (Epoch_and_slot.of_time_exn time_received ~constants)
        (epoch, slot)
    in
    if slot_diff < 0L then Error `Too_early
    else if slot_diff >= UInt32.to_int64 constants.delta then
      Error (`Too_late (sub slot_diff (UInt32.to_int64 constants.delta)))
    else Ok ()

  let received_at_valid_time ~(constants : Constants.t)
      (consensus_state : Consensus_state.Value.t) ~time_received =
    received_within_window ~constants
      (Consensus_state.curr_epoch_and_slot consensus_state)
      ~time_received

  let is_short_range ~constants =
    let open Consensus_state in
    let is_pred x1 x2 = Epoch.equal (Epoch.succ x1) x2 in
    let pred_case c1 c2 =
      let e1, e2 = (curr_epoch c1, curr_epoch c2) in
      let c1_next_is_finalized =
        not (Slot.in_seed_update_range ~constants (Slot.succ (curr_slot c1)))
      in
      is_pred e1 e2 && c1_next_is_finalized
      && Coda_base.State_hash.equal c1.next_epoch_data.lock_checkpoint
           c2.staking_epoch_data.lock_checkpoint
    in
    fun c1 c2 ->
      if Epoch.equal (curr_epoch c1) (curr_epoch c2) then
        Coda_base.State_hash.equal c1.staking_epoch_data.lock_checkpoint
          c2.staking_epoch_data.lock_checkpoint
      else pred_case c1 c2 || pred_case c2 c1

  let select ~constants ~existing ~candidate ~logger =
    let string_of_choice = function `Take -> "Take" | `Keep -> "Keep" in
    let log_result choice msg =
      Logger.debug logger ~module_:__MODULE__ ~location:__LOC__
        "Select result: $choice -- $message"
        ~metadata:
          [ ("choice", `String (string_of_choice choice))
          ; ("message", `String msg) ]
    in
    let log_choice ~precondition_msg ~choice_msg choice =
      let choice_msg =
        match choice with
        | `Take ->
            choice_msg
        | `Keep ->
            Printf.sprintf "not (%s)" choice_msg
      in
      let msg = Printf.sprintf "(%s) && (%s)" precondition_msg choice_msg in
      log_result choice msg
    in
    Logger.debug logger ~module_:__MODULE__ ~location:__LOC__
      "Selecting best consensus state"
      ~metadata:
        [ ("existing", Consensus_state.Value.to_yojson existing)
        ; ("candidate", Consensus_state.Value.to_yojson candidate) ] ;
    (* TODO: add fork_before_checkpoint check *)
    (* Each branch contains a precondition predicate and a choice predicate,
     * which takes the new state when true. Each predicate is also decorated
     * with a string description, used for debugging messages *)
    let candidate_vrf_is_bigger =
      let d x = Blake2.(to_raw_string (digest_string x)) in
      String.( > ) (d candidate.last_vrf_output) (d existing.last_vrf_output)
    in
    let ( << ) a b =
      let c = Length.compare a b in
      (* TODO: I'm not sure we should throw away our current chain if they compare equal *)
      c < 0 || (c = 0 && candidate_vrf_is_bigger)
    in
    let precondition_msg, choice_msg, should_take =
      if is_short_range existing candidate ~constants then
        ( "most recent finalized checkpoints are equal"
        , "candidate length is longer than existing length "
        , existing.blockchain_length << candidate.blockchain_length )
      else
        ( "most recent finalized checkpoints are not equal"
        , "candidate virtual min-length is longer than existing virtual \
           min-length"
        , let newest_epoch =
            Epoch.max
              (Consensus_state.curr_epoch existing)
              (Consensus_state.curr_epoch candidate)
          in
          let virtual_min_length (s : Consensus_state.Value.t) =
            let curr_epoch = Consensus_state.curr_epoch s in
            if Epoch.(succ curr_epoch < newest_epoch) then Length.zero
              (* There is a gap of an entire epoch *)
            else if Epoch.(succ curr_epoch = newest_epoch) then
              Length.(min s.min_window_density s.next_epoch_data.epoch_length)
              (* Imagine the latest epoch was padded out with zeros to reach the newest_epoch *)
            else s.min_window_density
          in
          Length.(virtual_min_length existing < virtual_min_length candidate)
        )
    in
    let choice = if should_take then `Take else `Keep in
    log_choice ~precondition_msg ~choice_msg choice ;
    choice

  type block_producer_timing =
    [ `Check_again of Unix_timestamp.t
    | `Produce_now of Signature_lib.Keypair.t * Block_data.t
    | `Produce of Unix_timestamp.t * Signature_lib.Keypair.t * Block_data.t ]

  let next_producer_timing ~constraint_constants ~(constants : Constants.t) now
      (state : Consensus_state.Value.t) ~local_state ~keypairs ~logger =
    let info_if_producing =
      if Keypair.And_compressed_pk.Set.is_empty keypairs then Logger.debug
      else Logger.info
    in
    info_if_producing logger ~module_:__MODULE__ ~location:__LOC__
      "Determining next slot to produce block" ;
    let curr_epoch, curr_slot =
      Epoch.epoch_and_slot_of_time_exn ~constants
        (Block_time.of_span_since_epoch (Block_time.Span.of_ms now))
    in
    let epoch, slot =
      if
        Epoch.equal curr_epoch (Consensus_state.curr_epoch state)
        && Slot.equal curr_slot (Consensus_state.curr_slot state)
      then Epoch.incr ~constants (curr_epoch, curr_slot)
      else (curr_epoch, curr_slot)
    in
    Logger.debug logger ~module_:__MODULE__ ~location:__LOC__
      "Systime: %d, epoch-slot@systime: %08d-%04d, starttime@epoch@systime: %d"
      (Int64.to_int now) (Epoch.to_int epoch) (Slot.to_int slot)
      ( Int64.to_int @@ Time.Span.to_ms @@ Time.to_span_since_epoch
      @@ Epoch.start_time ~constants epoch ) ;
    let next_slot =
      Logger.debug logger ~module_:__MODULE__ ~location:__LOC__
        !"Selecting correct epoch data from state -- epoch by time: %d, state \
          epoch: %d, state epoch count: %d"
        (Epoch.to_int epoch)
        (Epoch.to_int (Consensus_state.curr_epoch state))
        (Length.to_int state.epoch_count) ;
      let epoch_data =
        match select_epoch_data ~consensus_state:state ~epoch with
        | Ok epoch_data ->
            epoch_data
        | Error () ->
            Logger.fatal logger ~module_:__MODULE__ ~location:__LOC__
              "An empty epoch is detected! This could be caused by the \
               following reasons: system time is out of sync with protocol \
               state time; or internet connection is down or unstable; or the \
               testnet has crashed. If it is the first case, please setup \
               NTP. If it is the second case, please check the internet \
               connection. If it is the last case, in our current version of \
               testnet this is unrecoverable, but we will fix it in future \
               versions once the planned change to consensus is finished." ;
            exit 99
      in
      let total_stake = epoch_data.ledger.total_currency in
      let epoch_snapshot =
        let source, snapshot =
          select_epoch_snapshot ~constants ~consensus_state:state ~local_state
            ~epoch
        in
        Logger.debug logger ~module_:__MODULE__ ~location:__LOC__
          !"Using %s_epoch_snapshot root hash %{sexp:Coda_base.Ledger_hash.t}"
          (epoch_snapshot_name source)
          (Coda_base.Sparse_ledger.merkle_root snapshot.ledger) ;
        snapshot
      in
      let block_data unseen_pks slot =
        (* Try vrfs for all keypairs that are unseen within this slot until one wins or all lose *)
        (* TODO: Don't do this, and instead pick the one that has the highest
         * chance of winning. See #2573 *)
        Keypair.And_compressed_pk.Set.fold_until keypairs ~init:()
          ~f:(fun () (keypair, public_key_compressed) ->
            if
              not
              @@ Public_key.Compressed.Set.mem unseen_pks public_key_compressed
            then Continue_or_stop.Continue ()
            else
              let global_slot =
                Global_slot.of_epoch_and_slot ~constants (epoch, slot)
              in
              Logger.info logger ~module_:__MODULE__ ~location:__LOC__
                "Checking VRF evaluations at epoch: $epoch, slot: $slot"
                ~metadata:
                  [ ("epoch", `Int (Epoch.to_int epoch))
                  ; ("slot", `Int (Slot.to_int slot)) ] ;
              match
                Vrf.check ~constraint_constants
                  ~global_slot:(Global_slot.slot_number global_slot)
                  ~seed:epoch_data.seed ~epoch_snapshot
                  ~private_key:keypair.private_key
                  ~public_key:keypair.public_key ~public_key_compressed
                  ~total_stake ~logger
              with
              | None ->
                  Continue_or_stop.Continue ()
              | Some data ->
                  Continue_or_stop.Stop (Some (keypair, data)) )
          ~finish:(fun () -> None)
      in
      let rec find_winning_slot (slot : Slot.t) =
        if slot >= constants.epoch_size then None
        else
          match Local_state.seen_slot local_state epoch slot with
          | `All_seen ->
              find_winning_slot (Slot.succ slot)
          | `Unseen pks -> (
            match block_data pks slot with
            | None ->
                find_winning_slot (Slot.succ slot)
            | Some (keypair, data) ->
                Some (slot, keypair, data) )
      in
      find_winning_slot slot
    in
    let ms_since_epoch = Fn.compose Time.Span.to_ms Time.to_span_since_epoch in
    match next_slot with
    | Some (next_slot, keypair, data) ->
        info_if_producing logger ~module_:__MODULE__ ~location:__LOC__
          "Producing block in %d slots"
          (Slot.to_int next_slot - Slot.to_int slot) ;
        if Slot.equal curr_slot next_slot then `Produce_now (keypair, data)
        else
          `Produce
            ( Epoch.slot_start_time ~constants epoch next_slot
              |> Time.to_span_since_epoch |> Time.Span.to_ms
            , keypair
            , data )
    | None ->
        let epoch_end_time =
          Epoch.end_time ~constants epoch |> ms_since_epoch
        in
        info_if_producing logger ~module_:__MODULE__ ~location:__LOC__
          "No slots won in this epoch. Waiting for next epoch to check again, \
           @%d"
          (Int64.to_int epoch_end_time) ;
        `Check_again epoch_end_time

  let frontier_root_transition (prev : Consensus_state.Value.t)
      (next : Consensus_state.Value.t) ~local_state ~snarked_ledger =
    if
      not
        (Epoch.equal
           (Consensus_state.curr_epoch prev)
           (Consensus_state.curr_epoch next))
    then (
      let delegatee_table =
        compute_delegatee_table
          (Local_state.current_block_production_keys local_state)
          ~iter_accounts:(fun f ->
            Coda_base.Ledger.Any_ledger.M.iteri snarked_ledger ~f )
      in
      let ledger = Coda_base.Sparse_ledger.of_any_ledger snarked_ledger in
      let epoch_snapshot = {Local_state.Snapshot.delegatee_table; ledger} in
      !local_state.last_epoch_delegatee_table
      <- Some !local_state.staking_epoch_snapshot.delegatee_table ;
      !local_state.staking_epoch_snapshot <- !local_state.next_epoch_snapshot ;
      !local_state.next_epoch_snapshot <- epoch_snapshot )

  let should_bootstrap_len ~(constants : Constants.t) ~existing ~candidate =
    let open UInt32.Infix in
    candidate - existing > (UInt32.of_int 2 * constants.k) + constants.delta

  let should_bootstrap ~(constants : Constants.t) ~existing ~candidate ~logger
      =
    match select ~constants ~existing ~candidate ~logger with
    | `Keep ->
        false
    | `Take ->
        should_bootstrap_len ~constants
          ~existing:(Consensus_state.blockchain_length existing)
          ~candidate:(Consensus_state.blockchain_length candidate)

  let%test "should_bootstrap is sane" =
    (* Even when consensus constants are of prod sizes, candidate should still trigger a bootstrap *)
    should_bootstrap_len
      ~constants:(Lazy.force Constants.for_unit_tests)
      ~existing:Length.zero
      ~candidate:(Length.of_int 100_000_000)

  let to_unix_timestamp recieved_time =
    recieved_time |> Time.to_span_since_epoch |> Time.Span.to_ms
    |> Unix_timestamp.of_int64

  let%test "Receive a valid consensus_state with a bit of delay" =
    let constants = Lazy.force Constants.for_unit_tests in
    let negative_one =
      Consensus_state.negative_one ~genesis_ledger:Test_genesis_ledger.t
        ~constants
    in
<<<<<<< HEAD
    let protocol_constants = Genesis_constants.for_unit_tests.protocol in
    let genesis_ledger = Genesis_ledger.(Packed.t for_unit_tests) in
    let curr_epoch, curr_slot =
      Consensus_state.curr_epoch_and_slot
        (Consensus_state.negative_one ~genesis_ledger ~constraint_constants
           ~protocol_constants)
=======
    let curr_epoch, curr_slot =
      Consensus_state.curr_epoch_and_slot negative_one
>>>>>>> 1179c768
    in
    let delay = UInt32.(div constants.delta (of_int 2)) in
    let new_slot = UInt32.Infix.(curr_slot + delay) in
    let time_received = Epoch.slot_start_time ~constants curr_epoch new_slot in
<<<<<<< HEAD
    received_at_valid_time ~constants
      (Consensus_state.negative_one ~genesis_ledger ~constraint_constants
         ~protocol_constants)
=======
    received_at_valid_time ~constants negative_one
>>>>>>> 1179c768
      ~time_received:(to_unix_timestamp time_received)
    |> Result.is_ok

  let%test "Receive an invalid consensus_state" =
    let epoch = Epoch.of_int 5 in
    let constants = Lazy.force Constants.for_unit_tests in
    let negative_one =
      Consensus_state.negative_one ~genesis_ledger:Test_genesis_ledger.t
        ~constants
    in
<<<<<<< HEAD
    let protocol_constants = Genesis_constants.for_unit_tests.protocol in
    let genesis_ledger = Genesis_ledger.(Packed.t for_unit_tests) in
=======
>>>>>>> 1179c768
    let start_time = Epoch.start_time ~constants epoch in
    let ((curr_epoch, curr_slot) as curr) =
      Epoch_and_slot.of_time_exn ~constants start_time
    in
    let consensus_state =
<<<<<<< HEAD
      { (Consensus_state.negative_one ~genesis_ledger ~constraint_constants
           ~protocol_constants)
        with
=======
      { negative_one with
>>>>>>> 1179c768
        curr_global_slot= Global_slot.of_epoch_and_slot ~constants curr }
    in
    let too_early =
      (* TODO: Does this make sense? *)
<<<<<<< HEAD
      Epoch.start_time ~constants
        (Consensus_state.curr_slot
           (Consensus_state.negative_one ~genesis_ledger ~constraint_constants
              ~protocol_constants))
=======
      Epoch.start_time ~constants (Consensus_state.curr_slot negative_one)
>>>>>>> 1179c768
    in
    let too_late =
      let delay = UInt32.(mul constants.delta (of_int 2)) in
      let delayed_slot = UInt32.Infix.(curr_slot + delay) in
      Epoch.slot_start_time ~constants curr_epoch delayed_slot
    in
    let times = [too_late; too_early] in
    List.for_all times ~f:(fun time ->
        not
          ( received_at_valid_time ~constants consensus_state
              ~time_received:(to_unix_timestamp time)
          |> Result.is_ok ) )

  module type State_hooks_intf =
    Intf.State_hooks
    with type consensus_state := Consensus_state.Value.t
     and type consensus_state_var := Consensus_state.var
     and type consensus_transition := Consensus_transition.t
     and type block_data := Block_data.t

  module Make_state_hooks
      (Blockchain_state : Intf.Blockchain_state)
      (Protocol_state : Intf.Protocol_state
                        with type blockchain_state := Blockchain_state.Value.t
                         and type blockchain_state_var := Blockchain_state.var
                         and type consensus_state := Consensus_state.Value.t
                         and type consensus_state_var := Consensus_state.var)
      (Snark_transition : Intf.Snark_transition
                          with type blockchain_state_var :=
                                      Blockchain_state.var
                           and type consensus_transition_var :=
                                      Consensus_transition.var) :
    State_hooks_intf
    with type blockchain_state := Blockchain_state.Value.t
     and type protocol_state := Protocol_state.Value.t
     and type protocol_state_var := Protocol_state.var
     and type snark_transition_var := Snark_transition.var = struct
    (* TODO: only track total currency from accounts > 1% of the currency using transactions *)

    let genesis_winner = Vrf.Precomputed.genesis_winner

    let check_block_data ~constants ~logger (block_data : Block_data.t)
        global_slot =
      if
        not
          (Coda_numbers.Global_slot.equal
             (Global_slot.slot_number global_slot)
             block_data.global_slot)
      then
        Logger.error ~module_:__MODULE__ ~location:__LOC__ logger
          !"VRF was evaluated at (epoch, slot) %{sexp:Epoch_and_slot.t} but \
            the corresponding block was produced at a time corresponding to \
            %{sexp:Epoch_and_slot.t}. This means that generating the block \
            took more time than expected."
          (Global_slot.to_epoch_and_slot
             (Global_slot.of_slot_number ~constants block_data.global_slot))
          (Global_slot.to_epoch_and_slot global_slot)

    let generate_transition ~(previous_protocol_state : Protocol_state.Value.t)
        ~blockchain_state ~current_time ~(block_data : Block_data.t)
        ~transactions:_ ~snarked_ledger_hash ~supply_increase ~logger
        ~constraint_constants =
      let previous_consensus_state =
        Protocol_state.consensus_state previous_protocol_state
      in
      let constants =
        Constants.create ~constraint_constants
          ~protocol_constants:
            ( Protocol_state.constants previous_protocol_state
            |> Coda_base.Protocol_constants_checked.t_of_value )
      in
      (let actual_global_slot =
         let time = Time.of_span_since_epoch (Time.Span.of_ms current_time) in
         Global_slot.of_epoch_and_slot ~constants
           (Epoch_and_slot.of_time_exn ~constants time)
       in
       check_block_data ~constants ~logger block_data actual_global_slot) ;
      let consensus_transition = block_data.global_slot in
      let previous_protocol_state_hash =
        Protocol_state.hash previous_protocol_state
      in
      let consensus_state =
        Or_error.ok_exn
          (Consensus_state.update ~constants ~previous_consensus_state
             ~consensus_transition
             ~producer_vrf_result:block_data.Block_data.vrf_result
             ~previous_protocol_state_hash ~supply_increase
             ~snarked_ledger_hash)
      in
      let genesis_state_hash =
        Protocol_state.genesis_state_hash
          ~state_hash:(Some previous_protocol_state_hash)
          previous_protocol_state
      in
      let protocol_state =
        Protocol_state.create_value ~genesis_state_hash
          ~previous_state_hash:(Protocol_state.hash previous_protocol_state)
          ~blockchain_state ~consensus_state
          ~constants:(Protocol_state.constants previous_protocol_state)
      in
      (protocol_state, consensus_transition)

    include struct
      let%snarkydef next_state_checked ~constraint_constants
          ~(prev_state : Protocol_state.var)
          ~(prev_state_hash : Coda_base.State_hash.var) transition
          supply_increase =
        Consensus_state.update_var ~constraint_constants
          (Protocol_state.consensus_state prev_state)
          (Snark_transition.consensus_transition transition)
          prev_state_hash ~supply_increase
          ~previous_blockchain_state_ledger_hash:
            ( Protocol_state.blockchain_state prev_state
            |> Blockchain_state.snarked_ledger_hash )
          ~protocol_constants:(Protocol_state.constants prev_state)
    end

    module For_tests = struct
      let gen_consensus_state
          ~(constraint_constants : Genesis_constants.Constraint_constants.t)
          ~constants ~(gen_slot_advancement : int Quickcheck.Generator.t) :
          (   previous_protocol_state:( Protocol_state.Value.t
                                      , Coda_base.State_hash.t )
                                      With_hash.t
           -> snarked_ledger_hash:Coda_base.Frozen_ledger_hash.t
           -> Consensus_state.Value.t)
          Quickcheck.Generator.t =
        let open Consensus_state in
        let open Quickcheck.Let_syntax in
        let%bind slot_advancement = gen_slot_advancement in
        let%map producer_vrf_result = Vrf.Output.gen in
        fun ~(previous_protocol_state :
               (Protocol_state.Value.t, Coda_base.State_hash.t) With_hash.t)
            ~(snarked_ledger_hash : Coda_base.Frozen_ledger_hash.t) ->
          let prev =
            Protocol_state.consensus_state
              (With_hash.data previous_protocol_state)
          in
          let blockchain_length = Length.succ prev.blockchain_length in
          let curr_global_slot =
            Global_slot.(prev.curr_global_slot + slot_advancement)
          in
          let curr_epoch, curr_slot =
            Global_slot.to_epoch_and_slot curr_global_slot
          in
          let total_currency =
            Option.value_exn
              (Amount.add prev.total_currency
                 constraint_constants.coinbase_amount)
          in
          let prev_epoch, prev_slot =
            Consensus_state.curr_epoch_and_slot prev
          in
          let staking_epoch_data, next_epoch_data, epoch_count =
            Epoch_data.update_pair ~constants
              (prev.staking_epoch_data, prev.next_epoch_data)
              prev.epoch_count ~prev_epoch ~next_epoch:curr_epoch
              ~next_slot:curr_slot
              ~prev_protocol_state_hash:
                (With_hash.hash previous_protocol_state)
              ~producer_vrf_result ~snarked_ledger_hash ~total_currency
          in
          let min_window_density, sub_window_densities =
            Min_window_density.update_min_window_density ~constants
              ~prev_global_slot:prev.curr_global_slot
              ~next_global_slot:curr_global_slot
              ~prev_sub_window_densities:prev.sub_window_densities
              ~prev_min_window_density:prev.min_window_density
          in
          { Poly.blockchain_length
          ; epoch_count
          ; min_window_density
          ; sub_window_densities
          ; last_vrf_output= Vrf.Output.truncate producer_vrf_result
          ; total_currency
          ; curr_global_slot
          ; staking_epoch_data
          ; next_epoch_data
          ; has_ancestor_in_same_checkpoint_window=
              same_checkpoint_window_unchecked ~constants
                (Global_slot.create ~constants ~epoch:prev_epoch
                   ~slot:prev_slot)
                (Global_slot.create ~constants ~epoch:curr_epoch
                   ~slot:curr_slot) }
    end
  end
end

let time_hum ~(constants : Constants.t) (now : Block_time.t) =
  let epoch, slot = Epoch.epoch_and_slot_of_time_exn ~constants now in
  Printf.sprintf "epoch=%d, slot=%d" (Epoch.to_int epoch) (Slot.to_int slot)

let%test_module "Proof of stake tests" =
  ( module struct
    open Coda_base
    open Data
    open Consensus_state

    let constraint_constants =
      Genesis_constants.Constraint_constants.for_unit_tests

<<<<<<< HEAD
    module Genesis_ledger = (val Genesis_ledger.for_unit_tests)
=======
    let constants = Lazy.force Constants.for_unit_tests
>>>>>>> 1179c768

    let%test_unit "update, update_var agree starting from same genesis state" =
      (* build pieces needed to apply "update" *)
      let snarked_ledger_hash =
        Frozen_ledger_hash.of_ledger_hash
          (Ledger.merkle_root (Lazy.force Genesis_ledger.t))
      in
      let previous_protocol_state_hash = State_hash.(of_hash zero) in
      let previous_consensus_state =
        Consensus_state.create_genesis
          ~negative_one_protocol_state_hash:previous_protocol_state_hash
<<<<<<< HEAD
          ~genesis_ledger:Genesis_ledger.t ~constraint_constants
          ~protocol_constants:Genesis_constants.for_unit_tests.protocol
=======
          ~genesis_ledger:Test_genesis_ledger.t ~constraint_constants
          ~constants
>>>>>>> 1179c768
      in
      let global_slot =
        Core_kernel.Time.now () |> Time.of_time
        |> Epoch_and_slot.of_time_exn ~constants
        |> Global_slot.of_epoch_and_slot ~constants
      in
      let consensus_transition : Consensus_transition.t =
        Global_slot.slot_number global_slot
      in
      let supply_increase = Currency.Amount.of_int 42 in
      (* setup ledger, needed to compute producer_vrf_result here and handler below *)
      let open Coda_base in
      (* choose largest account as most likely to produce a block *)
      let ledger_data = Lazy.force Genesis_ledger.t in
      let ledger = Ledger.Any_ledger.cast (module Ledger) ledger_data in
      let pending_coinbases =
        Pending_coinbase.create
          ~depth:constraint_constants.pending_coinbase_depth ()
        |> Or_error.ok_exn
      in
      let maybe_sk, account = Genesis_ledger.largest_account_exn () in
      let private_key = Option.value_exn maybe_sk in
      let public_key_compressed = Account.public_key account in
      let account_id =
        Account_id.create public_key_compressed Token_id.default
      in
      let location =
        Ledger.Any_ledger.M.location_of_account ledger account_id
      in
      let delegator =
        Option.value_exn location |> Ledger.Any_ledger.M.Location.to_path_exn
        |> Ledger.Addr.to_int
      in
      let producer_vrf_result =
        let seed =
          let next_epoch, _ = Global_slot.to_epoch_and_slot global_slot in
          let prev_epoch, _ =
            Global_slot.to_epoch_and_slot
              previous_consensus_state.curr_global_slot
          in
          if next_epoch > prev_epoch then
            previous_consensus_state.next_epoch_data.seed
          else previous_consensus_state.staking_epoch_data.seed
        in
        Vrf.eval ~constraint_constants ~private_key
          {global_slot= Global_slot.slot_number global_slot; seed; delegator}
      in
      let next_consensus_state =
        update ~constants ~previous_consensus_state ~consensus_transition
          ~previous_protocol_state_hash ~supply_increase ~snarked_ledger_hash
          ~producer_vrf_result
        |> Or_error.ok_exn
      in
      (* build pieces needed to apply "update_var" *)
      let checked_computation =
        let open Snark_params.Tick in
        (* work in Checked monad *)
        let%bind previous_state =
          exists
            (typ ~constraint_constants)
            ~compute:(As_prover.return previous_consensus_state)
        in
        let%bind transition_data =
          exists Consensus_transition.typ
            ~compute:(As_prover.return consensus_transition)
        in
        let%bind previous_protocol_state_hash =
          exists State_hash.typ
            ~compute:(As_prover.return previous_protocol_state_hash)
        in
        let%bind supply_increase =
          exists Amount.typ ~compute:(As_prover.return supply_increase)
        in
        let%bind previous_blockchain_state_ledger_hash =
          exists Coda_base.Frozen_ledger_hash.typ
            ~compute:(As_prover.return snarked_ledger_hash)
        in
        let%bind constants_checked =
          exists Coda_base.Protocol_constants_checked.typ
            ~compute:
              (As_prover.return
                 (Coda_base.Protocol_constants_checked.value_of_t
                    Genesis_constants.for_unit_tests.protocol))
        in
        let result =
          update_var previous_state transition_data
            previous_protocol_state_hash ~supply_increase
            ~previous_blockchain_state_ledger_hash ~constraint_constants
            ~protocol_constants:constants_checked
        in
        (* setup handler *)
        let indices =
          Ledger.Any_ledger.M.foldi ~init:[] ledger ~f:(fun i accum _acct ->
              Ledger.Any_ledger.M.Addr.to_int i :: accum )
        in
        let sparse_ledger =
          Sparse_ledger.of_ledger_index_subset_exn ledger indices
        in
        let public_key = Public_key.decompress_exn public_key_compressed in
        let handler =
          Prover_state.handler ~constraint_constants
            {delegator; ledger= sparse_ledger; private_key; public_key}
            ~pending_coinbase:
              {Pending_coinbase_witness.pending_coinbases; is_new_stack= true}
        in
        let%map `Success _, var = Snark_params.Tick.handle result handler in
        As_prover.read (typ ~constraint_constants) var
      in
      let (), checked_value =
        Or_error.ok_exn
        @@ Snark_params.Tick.run_and_check checked_computation ()
      in
      let diff =
        Sexp_diff_kernel.Algo.diff
          ~original:(Value.sexp_of_t checked_value)
          ~updated:(Value.sexp_of_t next_consensus_state)
          ()
      in
      if not (Value.equal checked_value next_consensus_state) then (
        eprintf "Different states:\n%s\n%!"
          (Sexp_diff_kernel.Display.display_with_ansi_colors
             ~display_options:
               (Sexp_diff_kernel.Display.Display_options.create
                  ~collapse_threshold:1000 ())
             diff) ;
        failwith "Test failed" )
  end )

module Exported = struct
  module Global_slot = Global_slot
  module Block_data = Data.Block_data
  module Consensus_state = Data.Consensus_state
end<|MERGE_RESOLUTION|>--- conflicted
+++ resolved
@@ -3068,71 +3068,38 @@
 
   let%test "Receive a valid consensus_state with a bit of delay" =
     let constants = Lazy.force Constants.for_unit_tests in
+    let genesis_ledger = Genesis_ledger.(Packed.t for_unit_tests) in
     let negative_one =
-      Consensus_state.negative_one ~genesis_ledger:Test_genesis_ledger.t
-        ~constants
+      Consensus_state.negative_one ~genesis_ledger ~constants
     in
-<<<<<<< HEAD
-    let protocol_constants = Genesis_constants.for_unit_tests.protocol in
-    let genesis_ledger = Genesis_ledger.(Packed.t for_unit_tests) in
-    let curr_epoch, curr_slot =
-      Consensus_state.curr_epoch_and_slot
-        (Consensus_state.negative_one ~genesis_ledger ~constraint_constants
-           ~protocol_constants)
-=======
     let curr_epoch, curr_slot =
       Consensus_state.curr_epoch_and_slot negative_one
->>>>>>> 1179c768
     in
     let delay = UInt32.(div constants.delta (of_int 2)) in
     let new_slot = UInt32.Infix.(curr_slot + delay) in
     let time_received = Epoch.slot_start_time ~constants curr_epoch new_slot in
-<<<<<<< HEAD
-    received_at_valid_time ~constants
-      (Consensus_state.negative_one ~genesis_ledger ~constraint_constants
-         ~protocol_constants)
-=======
     received_at_valid_time ~constants negative_one
->>>>>>> 1179c768
       ~time_received:(to_unix_timestamp time_received)
     |> Result.is_ok
 
   let%test "Receive an invalid consensus_state" =
     let epoch = Epoch.of_int 5 in
     let constants = Lazy.force Constants.for_unit_tests in
+    let genesis_ledger = Genesis_ledger.(Packed.t for_unit_tests) in
     let negative_one =
-      Consensus_state.negative_one ~genesis_ledger:Test_genesis_ledger.t
-        ~constants
+      Consensus_state.negative_one ~genesis_ledger ~constants
     in
-<<<<<<< HEAD
-    let protocol_constants = Genesis_constants.for_unit_tests.protocol in
-    let genesis_ledger = Genesis_ledger.(Packed.t for_unit_tests) in
-=======
->>>>>>> 1179c768
     let start_time = Epoch.start_time ~constants epoch in
     let ((curr_epoch, curr_slot) as curr) =
       Epoch_and_slot.of_time_exn ~constants start_time
     in
     let consensus_state =
-<<<<<<< HEAD
-      { (Consensus_state.negative_one ~genesis_ledger ~constraint_constants
-           ~protocol_constants)
-        with
-=======
       { negative_one with
->>>>>>> 1179c768
         curr_global_slot= Global_slot.of_epoch_and_slot ~constants curr }
     in
     let too_early =
       (* TODO: Does this make sense? *)
-<<<<<<< HEAD
-      Epoch.start_time ~constants
-        (Consensus_state.curr_slot
-           (Consensus_state.negative_one ~genesis_ledger ~constraint_constants
-              ~protocol_constants))
-=======
       Epoch.start_time ~constants (Consensus_state.curr_slot negative_one)
->>>>>>> 1179c768
     in
     let too_late =
       let delay = UInt32.(mul constants.delta (of_int 2)) in
@@ -3334,11 +3301,9 @@
     let constraint_constants =
       Genesis_constants.Constraint_constants.for_unit_tests
 
-<<<<<<< HEAD
+    let constants = Lazy.force Constants.for_unit_tests
+
     module Genesis_ledger = (val Genesis_ledger.for_unit_tests)
-=======
-    let constants = Lazy.force Constants.for_unit_tests
->>>>>>> 1179c768
 
     let%test_unit "update, update_var agree starting from same genesis state" =
       (* build pieces needed to apply "update" *)
@@ -3350,13 +3315,7 @@
       let previous_consensus_state =
         Consensus_state.create_genesis
           ~negative_one_protocol_state_hash:previous_protocol_state_hash
-<<<<<<< HEAD
-          ~genesis_ledger:Genesis_ledger.t ~constraint_constants
-          ~protocol_constants:Genesis_constants.for_unit_tests.protocol
-=======
-          ~genesis_ledger:Test_genesis_ledger.t ~constraint_constants
-          ~constants
->>>>>>> 1179c768
+          ~genesis_ledger:Genesis_ledger.t ~constraint_constants ~constants
       in
       let global_slot =
         Core_kernel.Time.now () |> Time.of_time
