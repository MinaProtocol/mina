open Core_kernel
open Signed
open Unsigned
open Coda_numbers
open Currency
open Sha256_lib
open Fold_lib
open Signature_lib

module type Inputs_intf = sig
  module Ledger_builder_diff : sig
    type t [@@deriving bin_io, sexp]
  end

  module Time : sig
    type t

    module Span : sig
      type t

      val to_ms : t -> Int64.t

      val of_ms : Int64.t -> t

      val ( + ) : t -> t -> t

      val ( * ) : t -> t -> t
    end

    val ( < ) : t -> t -> bool

    val ( >= ) : t -> t -> bool

    val diff : t -> t -> Span.t

    val to_span_since_epoch : t -> Span.t

    val of_span_since_epoch : Span.t -> t

    val add : t -> Span.t -> t
  end

  module Genesis_ledger : sig
    val t : Coda_base.Ledger.t
  end

  val genesis_state_timestamp : Time.t

  val coinbase : Amount.t

  val slot_interval : Time.Span.t

  val unforkable_transition_count : int

  val probable_slots_per_transition_count : int

  val expected_network_delay : Time.Span.t

  val approximate_network_diameter : int
end

module Segment_id = Nat.Make32 ()

module Epoch_seed = struct
  include Coda_base.Data_hash.Make_full_size ()

  let zero = Snark_params.Tick.Pedersen.zero_hash

  let fold_vrf_result seed vrf_result =
    Fold.(fold seed +> Sha256.Digest.fold vrf_result)

  let update seed vrf_result =
    let open Snark_params.Tick in
    of_hash
      (Pedersen.digest_fold Coda_base.Hash_prefix.epoch_seed
         (fold_vrf_result seed vrf_result))

  let update_var (seed : var) (vrf_result : Sha256.Digest.var) :
      (var, _) Snark_params.Tick.Checked.t =
    let open Snark_params.Tick in
    let open Snark_params.Tick.Let_syntax in
    let%bind seed_triples = var_to_triples seed in
    let%map hash =
      Pedersen.Checked.digest_triples ~init:Coda_base.Hash_prefix.epoch_seed
        ( seed_triples
        @ Fold.(to_list (group3 ~default:Boolean.false_ (of_list vrf_result)))
        )
    in
    var_of_hash_packed hash
end

let uint32_of_int64 x = x |> Int64.to_int64 |> UInt32.of_int64

let int64_of_uint32 x = x |> UInt32.to_int64 |> Int64.of_int64

let iter_none ~f opt = match opt with None -> f () ; None | Some x -> Some x

module Make (Inputs : Inputs_intf) :
  Mechanism.S
  with type Internal_transition.Ledger_builder_diff.t =
              Inputs.Ledger_builder_diff.t
   and type External_transition.Ledger_builder_diff.t =
              Inputs.Ledger_builder_diff.t = struct
  module Ledger_builder_diff = Inputs.Ledger_builder_diff
  module Time = Inputs.Time

  module Proposal_data = struct
    type t = {stake_proof: Coda_base.Stake_proof.t; vrf_result: Sha256.Digest.t}
    [@@deriving bin_io]

    let prover_state {stake_proof; _} = stake_proof
  end

  let block_interval_ms = Time.Span.to_ms Inputs.slot_interval

  let genesis_ledger_total_currency =
    Coda_base.Ledger.to_list Inputs.Genesis_ledger.t
    |> List.fold_left ~init:Balance.zero ~f:(fun sum account ->
           Balance.add_amount sum
             (Balance.to_amount @@ Coda_base.Account.balance account)
           |> Option.value_exn
                ~message:"failed to calculate total currency in genesis ledger"
       )
    |> Balance.to_amount

  let genesis_ledger_hash =
    Coda_base.Ledger.merkle_root Inputs.Genesis_ledger.t
    |> Coda_base.Frozen_ledger_hash.of_ledger_hash

  let compute_delegators self_pk ledger =
    let open Coda_base in
    let t = Account.Index.Table.create () in
    Ledger.foldi ledger ~init:() ~f:(fun i () acct ->
        (* TODO: The second disjunct is a hack and should be removed once the delegation
         command PR lands. *)
        if
          Public_key.Compressed.equal self_pk acct.delegate
          || Public_key.Compressed.equal self_pk acct.public_key
        then
          Hashtbl.add t ~key:(Ledger.Addr.to_int i) ~data:acct.balance
          |> ignore
        else () ) ;
    t

  module Local_state = struct
    type t =
      { mutable last_epoch_ledger: Coda_base.Ledger.t option
      ; mutable curr_epoch_ledger: Coda_base.Ledger.t option
      ; mutable delegators: Currency.Balance.t Coda_base.Account.Index.Table.t
      }
    [@@deriving sexp]

    let create keypair =
      let delegators =
        match keypair with
        | None -> Coda_base.Account.Index.Table.create ()
        | Some k ->
            compute_delegators
              (Public_key.compress k.Keypair.public_key)
              Genesis_ledger.t
      in
      {last_epoch_ledger= None; curr_epoch_ledger= None; delegators}
  end

  module Epoch = struct
    include Segment_id

    let size =
      UInt32.of_int
        ( 3 * Inputs.probable_slots_per_transition_count
        * Inputs.unforkable_transition_count )

    let interval =
      Time.Span.of_ms
        Int64.Infix.(
          Time.Span.to_ms Inputs.slot_interval * int64_of_uint32 size)

    let of_time_exn t : t =
      if Time.(t < Inputs.genesis_state_timestamp) then
        raise
          (Invalid_argument
             "Epoch.of_time: time is less than genesis block timestamp") ;
      let time_since_genesis = Time.diff t Inputs.genesis_state_timestamp in
      uint32_of_int64
        Int64.Infix.(
          Time.Span.to_ms time_since_genesis / Time.Span.to_ms interval)

    let start_time (epoch : t) =
      let ms =
        let open Int64.Infix in
        Time.Span.to_ms
          (Time.to_span_since_epoch Inputs.genesis_state_timestamp)
        + (int64_of_uint32 epoch * Time.Span.to_ms interval)
      in
      Time.of_span_since_epoch (Time.Span.of_ms ms)

    let end_time (epoch : t) = Time.add (start_time epoch) interval

    module Slot = struct
      include Segment_id
      include Comparable.Make (Segment_id)

      let interval = Inputs.slot_interval

      let unforkable_count =
        UInt32.of_int
          ( Inputs.probable_slots_per_transition_count
          * Inputs.unforkable_transition_count )

      let after_lock_checkpoint (slot : t) =
        let open UInt32.Infix in
        unforkable_count * UInt32.of_int 2 < slot

      let in_seed_update_range (slot : t) =
        let open UInt32.Infix in
        unforkable_count <= slot && slot < unforkable_count * UInt32.of_int 2

      let in_seed_update_range_var (slot : Unpacked.var) =
        let open Snark_params.Tick in
        let open Snark_params.Tick.Let_syntax in
        let open Field.Checked in
        let unforkable_count =
          Unpacked.var_of_value @@ of_int @@ UInt32.to_int unforkable_count
        and unforkable_count_times_2 =
          Unpacked.var_of_value @@ of_int
          @@ (UInt32.to_int unforkable_count * 2)
        in
        let%bind slot_gte_unforkable_count =
          compare_var unforkable_count slot >>| fun c -> c.less_or_equal
        and slot_lt_unforkable_count_times_2 =
          compare_var slot unforkable_count_times_2 >>| fun c -> c.less
        in
        Boolean.(slot_gte_unforkable_count && slot_lt_unforkable_count_times_2)

      let gen =
        let open Quickcheck.Let_syntax in
        Core.Int.gen_incl 0 (UInt32.to_int unforkable_count * 3)
        >>| UInt32.of_int

      let%test_unit "in_seed_update_range unchecked vs. checked equality" =
        Quickcheck.test ~trials:100 gen ~f:(fun slot ->
            Test_util.test_equal Unpacked.typ Snark_params.Tick.Boolean.typ
              in_seed_update_range_var in_seed_update_range slot )
    end

    let slot_start_time (epoch : t) (slot : Slot.t) =
      Time.add (start_time epoch)
        (Time.Span.of_ms
           Int64.Infix.(int64_of_uint32 slot * Time.Span.to_ms Slot.interval))

    let slot_end_time (epoch : t) (slot : Slot.t) =
      Time.add (slot_start_time epoch slot) Slot.interval

    let epoch_and_slot_of_time_exn t : t * Slot.t =
      let epoch = of_time_exn t in
      let time_since_epoch = Time.diff t (start_time epoch) in
      let slot =
        uint32_of_int64
        @@ Int64.Infix.(
             Time.Span.to_ms time_since_epoch / Time.Span.to_ms Slot.interval)
      in
      (epoch, slot)
  end

  module Vrf = struct
    module Scalar = struct
      type value = Snark_params.Tick.Inner_curve.Scalar.t

      type var =
        Snark_params.Tick.Boolean.var Bitstring_lib.Bitstring.Lsb_first.t
    end

    module Group = struct
      open Snark_params.Tick

      type value = Inner_curve.t

      type var = Inner_curve.var

      let scale = Inner_curve.scale

      module Checked = struct
        include Inner_curve.Checked

        let scale_generator shifted s ~init =
          scale_known shifted Inner_curve.one s ~init
      end
    end

    module Message = struct
      type ('epoch, 'slot, 'epoch_seed, 'state_hash, 'delegator) t =
        { epoch: 'epoch
        ; slot: 'slot
        ; seed: 'epoch_seed
        ; lock_checkpoint: 'state_hash
        ; delegator: 'delegator }

      type value =
        ( Epoch.t
        , Epoch.Slot.t
        , Epoch_seed.t
        , Coda_base.State_hash.t
        , Coda_base.Account.Index.t )
        t

      type var =
        ( Epoch.Unpacked.var
        , Epoch.Slot.Unpacked.var
        , Epoch_seed.var
        , Coda_base.State_hash.var
        , Coda_base.Account.Index.Unpacked.var )
        t

      let to_hlist {epoch; slot; seed; lock_checkpoint; delegator} =
        Coda_base.H_list.[epoch; slot; seed; lock_checkpoint; delegator]

      let of_hlist :
             ( unit
             , 'epoch -> 'slot -> 'epoch_seed -> 'state_hash -> 'del -> unit
             )
             Coda_base.H_list.t
          -> ('epoch, 'slot, 'epoch_seed, 'state_hash, 'del) t =
       fun Coda_base.H_list.([epoch; slot; seed; lock_checkpoint; delegator]) ->
        {epoch; slot; seed; lock_checkpoint; delegator}

      let data_spec =
        let open Snark_params.Tick.Data_spec in
        [ Epoch.Unpacked.typ
        ; Epoch.Slot.Unpacked.typ
        ; Epoch_seed.typ
        ; Coda_base.State_hash.typ
        ; Coda_base.Account.Index.Unpacked.typ ]

      let typ =
        Snark_params.Tick.Typ.of_hlistable data_spec ~var_to_hlist:to_hlist
          ~var_of_hlist:of_hlist ~value_to_hlist:to_hlist
          ~value_of_hlist:of_hlist

      let fold {epoch; slot; seed; lock_checkpoint; delegator} =
        let open Fold in
        Epoch.fold epoch +> Epoch.Slot.fold slot +> Epoch_seed.fold seed
        +> Coda_base.State_hash.fold lock_checkpoint
        +> Coda_base.Account.Index.fold delegator

      let hash_to_group msg =
        let msg_hash_state =
          Snark_params.Tick.Pedersen.hash_fold
            Coda_base.Hash_prefix.vrf_message (fold msg)
        in
        msg_hash_state.acc

      module Checked = struct
        let var_to_triples {epoch; slot; seed; lock_checkpoint; delegator} =
          let open Snark_params.Tick.Let_syntax in
          let%map seed_triples = Epoch_seed.var_to_triples seed
          and lock_checkpoint_triples =
            Coda_base.State_hash.var_to_triples lock_checkpoint
          in
          Epoch.Unpacked.var_to_triples epoch
          @ Epoch.Slot.Unpacked.var_to_triples slot
          @ seed_triples @ lock_checkpoint_triples
          @ Coda_base.Account.Index.Unpacked.var_to_triples delegator

        let hash_to_group msg =
          let open Snark_params.Tick in
          let open Snark_params.Tick.Let_syntax in
          let%bind msg_triples = var_to_triples msg in
          Pedersen.Checked.hash_triples ~init:Coda_base.Hash_prefix.vrf_message
            msg_triples
      end

      let gen =
        let open Quickcheck.Let_syntax in
        let%map epoch = Epoch.gen
        and slot = Epoch.Slot.gen
        and seed = Epoch_seed.gen
        and lock_checkpoint = Coda_base.State_hash.gen
        and delegator = Coda_base.Account.Index.gen in
        {epoch; slot; seed; lock_checkpoint; delegator}
    end

    module Output = struct
      type value = Sha256.Digest.t [@@deriving eq, sexp]

      type var = Sha256.Digest.var

      let typ : (var, value) Snark_params.Tick.Typ.t = Sha256.Digest.typ

      let hash msg g =
        let open Fold in
        let compressed_g =
          Non_zero_curve_point.(g |> of_inner_curve_exn |> compress)
        in
        let digest =
          Snark_params.Tick.Pedersen.digest_fold
            Coda_base.Hash_prefix.vrf_output
            ( Message.fold msg
            +> Non_zero_curve_point.Compressed.fold compressed_g )
        in
        Sha256.digest_bits
          (Snark_params.Tick.Pedersen.Digest.Bits.to_bits digest)

      module Checked = struct
        let hash msg g =
          let open Snark_params.Tick.Let_syntax in
          let%bind msg_triples = Message.Checked.var_to_triples msg in
          let%bind g_triples =
            Non_zero_curve_point.(compress_var g >>= Compressed.var_to_triples)
          in
          let%bind pedersen_digest =
            Snark_params.Tick.Pedersen.Checked.digest_triples
              ~init:Coda_base.Hash_prefix.vrf_output (msg_triples @ g_triples)
            >>= Snark_params.Tick.Pedersen.Checked.Digest.choose_preimage
          in
          Sha256.Checked.digest
            (pedersen_digest :> Snark_params.Tick.Boolean.var list)
      end

      let gen = Quickcheck.Generator.list_with_length 256 Bool.gen

      let%test_unit "hash unchecked vs. checked equality" =
        let gen_inner_curve_point =
          let open Quickcheck.Generator.Let_syntax in
          let%map compressed = Non_zero_curve_point.gen in
          Non_zero_curve_point.to_inner_curve compressed
        in
        let gen_message_and_curve_point =
          let open Quickcheck.Generator.Let_syntax in
          let%map msg = Message.gen and g = gen_inner_curve_point in
          (msg, g)
        in
        Quickcheck.test ~trials:10 gen_message_and_curve_point
          ~f:
            (Test_util.test_equal
               ~equal:(List.equal ~equal:Bool.equal)
               Snark_params.Tick.Typ.(
                 Message.typ * Snark_params.Tick.Inner_curve.typ)
               (Snark_params.Tick.Typ.list ~length:256
                  Snark_params.Tick.Boolean.typ)
               (fun (msg, g) -> Checked.hash msg g)
               (fun (msg, g) -> Sha256_lib.Sha256.Digest.to_bits (hash msg g)))
    end

    module Threshold = struct
      open Bignum_bigint

      let of_uint64_exn = Fn.compose of_int64_exn UInt64.to_int64

      let c = of_int 1

      (*  Check if
          vrf_output / 2^256 <= c * my_stake / total_currency

          So that we don't have to do division we check

          vrf_output * total_currency <= c * my_stake * 2^256
      *)
      let is_satisfied ~my_stake ~total_stake vrf_output =
        of_bit_fold_lsb (Sha256.Digest.fold_bits vrf_output)
        * of_uint64_exn (Amount.to_uint64 total_stake)
        <= shift_left (c * of_uint64_exn (Balance.to_uint64 my_stake)) 256
    end

    include Vrf_lib.Integrated.Make (Snark_params.Tick) (Scalar) (Group)
              (Message)
              (Output)

    let check ~local_state ~epoch ~slot ~seed ~lock_checkpoint ~private_key
        ~total_stake ~ledger_hash =
      let open Message in
<<<<<<< HEAD
      let result = eval ~private_key {epoch; slot; seed; lock_checkpoint} in
      Logger.info logger
        (*
        !"Checking vrf at %d:%d - owned_stake: %d, total_stake: %d, \
          evaluation: %{sexp: Output.value}"
         *)
        !"Checking vrf at %d:%d - owned_stake: %d, total_stake: %d, \
          evaluation: %{sexp: Bignum_bigint.t}"
        (Epoch.to_int epoch) (Epoch.Slot.to_int slot)
        (Balance.to_int owned_stake)
        (Amount.to_int total_stake)
        (Bignum_bigint.of_bit_fold_lsb (Sha256.Digest.fold_bits result)) ;
      Option.some_if
        (Threshold.is_satisfied ~my_stake:owned_stake ~total_stake result)
        result
=======
      let open Option.Let_syntax in
      let%bind ledger =
        if Coda_base.Frozen_ledger_hash.equal ledger_hash genesis_ledger_hash
        then Some Genesis_ledger.t
        else local_state.Local_state.last_epoch_ledger
      in
      with_return (fun {return} ->
          Hashtbl.iteri local_state.delegators
            ~f:(fun ~key:delegator ~data:balance ->
              let vrf_result =
                eval ~private_key
                  {epoch; slot; seed; lock_checkpoint; delegator}
              in
              if
                Threshold.is_satisfied ~my_stake:balance ~total_stake
                  vrf_result
              then
                return
                  (Some
                     { Proposal_data.stake_proof=
                         { private_key
                         ; delegator
                         ; ledger=
                             Coda_base.Sparse_ledger.of_ledger_index_subset_exn
                               ledger [delegator] }
                     ; vrf_result }) ) ;
          None )
>>>>>>> 906bd118
  end

  module Epoch_ledger = struct
    type ('ledger_hash, 'amount) t =
      {hash: 'ledger_hash; total_currency: 'amount}
    [@@deriving sexp, bin_io, eq, compare, hash]

    type value = (Coda_base.Frozen_ledger_hash.t, Amount.t) t
    [@@deriving sexp, bin_io, eq, compare, hash]

    type var = (Coda_base.Frozen_ledger_hash.var, Amount.var) t

    let to_hlist {hash; total_currency} =
      Coda_base.H_list.[hash; total_currency]

    let of_hlist :
           (unit, 'ledger_hash -> 'total_currency -> unit) Coda_base.H_list.t
        -> ('ledger_hash, 'total_currency) t =
     fun Coda_base.H_list.([hash; total_currency]) -> {hash; total_currency}

    let data_spec =
      Snark_params.Tick.Data_spec.
        [Coda_base.Frozen_ledger_hash.typ; Amount.typ]

    let typ =
      Snark_params.Tick.Typ.of_hlistable data_spec ~var_to_hlist:to_hlist
        ~var_of_hlist:of_hlist ~value_to_hlist:to_hlist
        ~value_of_hlist:of_hlist

    let var_to_triples {hash; total_currency} =
      let open Snark_params.Tick.Let_syntax in
      let%map hash_triples =
        Coda_base.Frozen_ledger_hash.var_to_triples hash
      in
      hash_triples @ Amount.var_to_triples total_currency

    let fold {hash; total_currency} =
      let open Fold in
      Coda_base.Frozen_ledger_hash.fold hash +> Amount.fold total_currency

    let length_in_triples =
      Coda_base.Frozen_ledger_hash.length_in_triples + Amount.length_in_triples

    let if_ cond ~then_ ~else_ =
      let open Snark_params.Tick.Let_syntax in
      let%map hash =
        Coda_base.Frozen_ledger_hash.if_ cond ~then_:then_.hash
          ~else_:else_.hash
      and total_currency =
        Amount.Checked.if_ cond ~then_:then_.total_currency
          ~else_:else_.total_currency
      in
      {hash; total_currency}

    let genesis =
      {hash= genesis_ledger_hash; total_currency= genesis_ledger_total_currency}
<<<<<<< HEAD

    let get_stake ~logger ~public_key ~local_state {hash; total_currency} =
      let open Local_state in
      let open Option.Let_syntax in
      let%bind ledger =
        if Coda_base.Frozen_ledger_hash.equal hash genesis_ledger_hash then
          Some Genesis_ledger.t
        else
          match local_state.last_epoch_ledger with
          | None ->
              Logger.error logger "epoch ledger is not available" ;
              None
          | Some last_epoch_ledger ->
              let last_epoch_ledger_hash =
                Coda_base.Frozen_ledger_hash.of_ledger_hash
                  (Coda_base.Ledger.merkle_root last_epoch_ledger)
              in
              if Coda_base.Frozen_ledger_hash.equal hash last_epoch_ledger_hash
              then Some last_epoch_ledger
              else (
                Logger.error logger
                  "merkle root of epoch ledger in local state did not match \
                   hash in consensus state" ;
                None )
      in
      let%map account_location =
        Coda_base.Ledger.location_of_key ledger
          (Public_key.compress public_key)
        |> iter_none ~f:(fun () ->
               Logger.warn logger "no account associated with public key" )
      in
      let balance =
        Coda_base.Ledger.get ledger account_location
        |> Option.map ~f:Coda_base.Account.balance
        |> Option.value ~default:Balance.zero
      in
      (balance, total_currency)
=======
>>>>>>> 906bd118
  end

  module Epoch_data = struct
    type ('epoch_ledger, 'epoch_seed, 'protocol_state_hash, 'length) t =
      { ledger: 'epoch_ledger
      ; seed: 'epoch_seed
      ; start_checkpoint: 'protocol_state_hash
      ; lock_checkpoint: 'protocol_state_hash
      ; length: 'length }
    [@@deriving sexp, bin_io, eq, compare, hash]

    type value =
      (Epoch_ledger.value, Epoch_seed.t, Coda_base.State_hash.t, Length.t) t
    [@@deriving sexp, bin_io, eq, compare, hash]

    type var =
      ( Epoch_ledger.var
      , Epoch_seed.var
      , Coda_base.State_hash.var
      , Length.Unpacked.var )
      t

    let to_hlist {ledger; seed; start_checkpoint; lock_checkpoint; length} =
      Coda_base.H_list.
        [ledger; seed; start_checkpoint; lock_checkpoint; length]

    let of_hlist :
           ( unit
           ,    'ledger
             -> 'seed
             -> 'protocol_state_hash
             -> 'protocol_state_hash
             -> 'length
             -> unit )
           Coda_base.H_list.t
        -> ('ledger, 'seed, 'protocol_state_hash, 'length) t =
     fun Coda_base.H_list.([ ledger
                           ; seed
                           ; start_checkpoint
                           ; lock_checkpoint
                           ; length ]) ->
      {ledger; seed; start_checkpoint; lock_checkpoint; length}

    let data_spec =
      let open Snark_params.Tick.Data_spec in
      [ Epoch_ledger.typ
      ; Epoch_seed.typ
      ; Coda_base.State_hash.typ
      ; Coda_base.State_hash.typ
      ; Length.Unpacked.typ ]

    let typ =
      Snark_params.Tick.Typ.of_hlistable data_spec ~var_to_hlist:to_hlist
        ~var_of_hlist:of_hlist ~value_to_hlist:to_hlist
        ~value_of_hlist:of_hlist

    let var_to_triples {ledger; seed; start_checkpoint; lock_checkpoint; length}
        =
      let open Snark_params.Tick.Let_syntax in
      let%map ledger_triples = Epoch_ledger.var_to_triples ledger
      and seed_triples = Epoch_seed.var_to_triples seed
      and start_checkpoint_triples =
        Coda_base.State_hash.var_to_triples start_checkpoint
      and lock_checkpoint_triples =
        Coda_base.State_hash.var_to_triples lock_checkpoint
      in
      ledger_triples @ seed_triples @ start_checkpoint_triples
      @ lock_checkpoint_triples
      @ Length.Unpacked.var_to_triples length

    let fold {ledger; seed; start_checkpoint; lock_checkpoint; length} =
      let open Fold in
      Epoch_ledger.fold ledger +> Epoch_seed.fold seed
      +> Coda_base.State_hash.fold start_checkpoint
      +> Coda_base.State_hash.fold lock_checkpoint
      +> Length.fold length

    let length_in_triples =
      Epoch_ledger.length_in_triples + Epoch_seed.length_in_triples
      + Coda_base.State_hash.length_in_triples
      + Coda_base.State_hash.length_in_triples + Length.length_in_triples

    let if_ cond ~then_ ~else_ =
      let open Snark_params.Tick.Let_syntax in
      let%map ledger =
        Epoch_ledger.if_ cond ~then_:then_.ledger ~else_:else_.ledger
      and seed = Epoch_seed.if_ cond ~then_:then_.seed ~else_:else_.seed
      and start_checkpoint =
        Coda_base.State_hash.if_ cond ~then_:then_.start_checkpoint
          ~else_:else_.start_checkpoint
      and lock_checkpoint =
        Coda_base.State_hash.if_ cond ~then_:then_.lock_checkpoint
          ~else_:else_.lock_checkpoint
      and length = Length.if_ cond ~then_:then_.length ~else_:else_.length in
      {ledger; seed; start_checkpoint; lock_checkpoint; length}

    let genesis =
      { ledger=
          Epoch_ledger.genesis
          (* TODO: epoch_seed needs to be non-determinable by o1-labs before mainnet launch *)
      ; seed= Epoch_seed.(of_hash zero)
      ; start_checkpoint= Coda_base.State_hash.(of_hash zero)
      ; lock_checkpoint= Coda_base.State_hash.(of_hash zero)
      ; length= Length.zero }

    let update_pair (last_data, curr_data) epoch_length ~prev_epoch ~next_epoch
        ~curr_slot ~prev_protocol_state_hash ~proposer_vrf_result
        ~snarked_ledger_hash ~total_currency =
      let open Epoch_ledger in
      let last_data, curr_data, epoch_length =
        if next_epoch > prev_epoch then
          ( curr_data
          , { seed= Epoch_seed.(of_hash zero)
            ; ledger= {hash= snarked_ledger_hash; total_currency}
            ; start_checkpoint= prev_protocol_state_hash
            ; lock_checkpoint= Coda_base.State_hash.(of_hash zero)
            ; length= Length.zero }
          , Length.succ epoch_length )
        else (last_data, curr_data, epoch_length)
      in
      let curr_seed, curr_lock_checkpoint =
        if Epoch.Slot.in_seed_update_range curr_slot then
          ( Epoch_seed.update curr_data.seed proposer_vrf_result
          , prev_protocol_state_hash )
        else (curr_data.seed, curr_data.lock_checkpoint)
      in
      let curr_data =
        {curr_data with seed= curr_seed; lock_checkpoint= curr_lock_checkpoint}
      in
      (last_data, curr_data, epoch_length)

    let update_pair_checked (last_data, curr_data) epoch_length ~prev_epoch
        ~next_epoch ~curr_slot ~prev_protocol_state_hash ~proposer_vrf_result
        ~ledger_hash ~total_currency =
      let open Snark_params.Tick.Let_syntax in
      let%bind last_data, curr_data, epoch_length =
        let%bind epoch_changed =
          Epoch.compare_var prev_epoch next_epoch >>| fun c -> c.less
        in
        let%map last_data = if_ epoch_changed ~then_:curr_data ~else_:last_data
        and curr_data =
          if_ epoch_changed
            ~then_:
              { seed= Epoch_seed.(var_of_t (of_hash zero))
              ; ledger= {hash= ledger_hash; total_currency}
              ; start_checkpoint= prev_protocol_state_hash
              ; lock_checkpoint= Coda_base.State_hash.(var_of_t (of_hash zero))
              ; length= Length.Unpacked.var_of_value Length.zero }
            ~else_:curr_data
        and epoch_length =
          Length.increment_if_var epoch_length epoch_changed
        in
        (last_data, curr_data, epoch_length)
      in
      let%map curr_seed, curr_lock_checkpoint =
        let%bind updated_curr_seed =
          Epoch_seed.update_var curr_data.seed proposer_vrf_result
        and in_seed_update_range =
          Epoch.Slot.in_seed_update_range_var curr_slot
        in
        let%map curr_seed =
          Epoch_seed.if_ in_seed_update_range ~then_:updated_curr_seed
            ~else_:curr_data.seed
        and curr_lock_checkpoint =
          Coda_base.State_hash.if_ in_seed_update_range
            ~then_:prev_protocol_state_hash ~else_:curr_data.lock_checkpoint
        in
        (curr_seed, curr_lock_checkpoint)
      in
      let curr_data =
        {curr_data with seed= curr_seed; lock_checkpoint= curr_lock_checkpoint}
      in
      (last_data, curr_data, epoch_length)
  end

  module Consensus_transition_data = struct
    type ('epoch, 'slot, 'vrf_result) t =
      {epoch: 'epoch; slot: 'slot; proposer_vrf_result: 'vrf_result}
    [@@deriving sexp, bin_io, eq, compare]

    type value = (Epoch.t, Epoch.Slot.t, Sha256.Digest.t) t
    [@@deriving sexp, bin_io, eq, compare]

    type var =
      (Epoch.Unpacked.var, Epoch.Slot.Unpacked.var, Sha256.Digest.var) t

    let genesis =
      { epoch= Epoch.zero
      ; slot= Epoch.Slot.zero
      ; proposer_vrf_result=
          Sha256.Digest.of_string @@ String.init 256 ~f:(fun _ -> '\000') }

    let to_hlist {epoch; slot; proposer_vrf_result} =
      Coda_base.H_list.[epoch; slot; proposer_vrf_result]

    let of_hlist :
           (unit, 'epoch -> 'slot -> 'vrf_result -> unit) Coda_base.H_list.t
        -> ('epoch, 'slot, 'vrf_result) t =
     fun Coda_base.H_list.([epoch; slot; proposer_vrf_result]) ->
      {epoch; slot; proposer_vrf_result}

    let data_spec =
      let open Snark_params.Tick.Data_spec in
      [Epoch.Unpacked.typ; Epoch.Slot.Unpacked.typ; Sha256.Digest.typ]

    let typ =
      Snark_params.Tick.Typ.of_hlistable data_spec ~var_to_hlist:to_hlist
        ~var_of_hlist:of_hlist ~value_to_hlist:to_hlist
        ~value_of_hlist:of_hlist

    let fold {epoch; slot; proposer_vrf_result} =
      let open Fold in
      Epoch.fold epoch +> Epoch.Slot.fold slot
      +> Sha256.Digest.fold proposer_vrf_result

    let var_to_triples {epoch; slot; proposer_vrf_result} =
      Epoch.Unpacked.var_to_triples epoch
      @ Epoch.Slot.Unpacked.var_to_triples slot
      @ proposer_vrf_result

    let length_in_triples =
      Epoch.length_in_triples + Epoch.Slot.length_in_triples
      + Sha256.Digest.length_in_triples
  end

  module Consensus_state = struct
    type ('length, 'amount, 'epoch, 'slot, 'epoch_data) t =
      { length: 'length
      ; epoch_length: 'length
      ; total_currency: 'amount
      ; curr_epoch: 'epoch
      ; curr_slot: 'slot
      ; last_epoch_data: 'epoch_data
      ; curr_epoch_data: 'epoch_data }
    [@@deriving sexp, bin_io, eq, compare, hash]

    type value =
      (Length.t, Amount.t, Epoch.t, Epoch.Slot.t, Epoch_data.value) t
    [@@deriving sexp, bin_io, eq, compare, hash]

    type var =
      ( Length.Unpacked.var
      , Amount.var
      , Epoch.Unpacked.var
      , Epoch.Slot.Unpacked.var
      , Epoch_data.var )
      t

    let to_hlist
        { length
        ; epoch_length
        ; total_currency
        ; curr_epoch
        ; curr_slot
        ; last_epoch_data
        ; curr_epoch_data } =
      let open Coda_base.H_list in
      [ length
      ; epoch_length
      ; total_currency
      ; curr_epoch
      ; curr_slot
      ; last_epoch_data
      ; curr_epoch_data ]

    let of_hlist :
           ( unit
           ,    'length
             -> 'length
             -> 'amount
             -> 'epoch
             -> 'slot
             -> 'epoch_data
             -> 'epoch_data
             -> unit )
           Coda_base.H_list.t
        -> ('length, 'amount, 'epoch, 'slot, 'epoch_data) t =
     fun Coda_base.H_list.([ length
                           ; epoch_length
                           ; total_currency
                           ; curr_epoch
                           ; curr_slot
                           ; last_epoch_data
                           ; curr_epoch_data ]) ->
      { length
      ; epoch_length
      ; total_currency
      ; curr_epoch
      ; curr_slot
      ; last_epoch_data
      ; curr_epoch_data }

    let data_spec =
      let open Snark_params.Tick.Data_spec in
      [ Length.Unpacked.typ
      ; Length.Unpacked.typ
      ; Amount.typ
      ; Epoch.Unpacked.typ
      ; Epoch.Slot.Unpacked.typ
      ; Epoch_data.typ
      ; Epoch_data.typ ]

    let typ =
      Snark_params.Tick.Typ.of_hlistable data_spec ~var_to_hlist:to_hlist
        ~var_of_hlist:of_hlist ~value_to_hlist:to_hlist
        ~value_of_hlist:of_hlist

    let var_to_triples
        { length
        ; epoch_length
        ; total_currency
        ; curr_epoch
        ; curr_slot
        ; last_epoch_data
        ; curr_epoch_data } =
      let open Snark_params.Tick.Let_syntax in
      let%map last_epoch_data_triples =
        Epoch_data.var_to_triples last_epoch_data
      and curr_epoch_data_triples =
        Epoch_data.var_to_triples curr_epoch_data
      in
      Length.Unpacked.var_to_triples length
      @ Length.Unpacked.var_to_triples epoch_length
      @ Epoch.Unpacked.var_to_triples curr_epoch
      @ Epoch.Slot.Unpacked.var_to_triples curr_slot
      @ Amount.var_to_triples total_currency
      @ last_epoch_data_triples @ curr_epoch_data_triples

    let fold
        { length
        ; epoch_length
        ; curr_epoch
        ; curr_slot
        ; total_currency
        ; last_epoch_data
        ; curr_epoch_data } =
      let open Fold in
      Length.fold length +> Length.fold epoch_length +> Epoch.fold curr_epoch
      +> Epoch.Slot.fold curr_slot +> Amount.fold total_currency
      +> Epoch_data.fold last_epoch_data
      +> Epoch_data.fold curr_epoch_data

    let length_in_triples =
      Length.length_in_triples + Length.length_in_triples
      + Epoch.length_in_triples + Epoch.Slot.length_in_triples
      + Amount.length_in_triples + Epoch_data.length_in_triples
      + Epoch_data.length_in_triples

    let genesis : value =
      { length= Length.zero
      ; epoch_length= Length.zero
      ; total_currency= genesis_ledger_total_currency
      ; curr_epoch= Epoch.zero
      ; curr_slot= Epoch.Slot.zero
      ; curr_epoch_data= Epoch_data.genesis
      ; last_epoch_data= Epoch_data.genesis }

    let time_in_epoch_slot {curr_epoch; curr_slot; _} time =
      let open Time in
      Epoch.slot_start_time curr_epoch curr_slot < time
      && Epoch.slot_end_time curr_epoch curr_slot >= time

    let update ~(previous_consensus_state : value)
        ~(consensus_transition_data : Consensus_transition_data.value)
        ~(previous_protocol_state_hash : Coda_base.State_hash.t)
        ~(supply_increase : Currency.Amount.t)
        ~(snarked_ledger_hash : Coda_base.Frozen_ledger_hash.t) :
        value Or_error.t =
      let open Or_error.Let_syntax in
      let open Consensus_transition_data in
      let%map total_currency =
        Amount.add previous_consensus_state.total_currency supply_increase
        |> Option.map ~f:Or_error.return
        |> Option.value
             ~default:(Or_error.error_string "failed to add total_currency")
      in
      let last_epoch_data, curr_epoch_data, epoch_length =
        Epoch_data.update_pair
          ( previous_consensus_state.last_epoch_data
          , previous_consensus_state.curr_epoch_data )
          previous_consensus_state.epoch_length
          ~prev_epoch:previous_consensus_state.curr_epoch
          ~next_epoch:consensus_transition_data.epoch
          ~curr_slot:previous_consensus_state.curr_slot
          ~prev_protocol_state_hash:previous_protocol_state_hash
          ~proposer_vrf_result:consensus_transition_data.proposer_vrf_result
          ~snarked_ledger_hash ~total_currency
      in
      { length= Length.succ previous_consensus_state.length
      ; epoch_length
      ; total_currency
      ; curr_epoch= consensus_transition_data.epoch
      ; curr_slot= consensus_transition_data.slot
      ; last_epoch_data
      ; curr_epoch_data }

    let update_var (previous_state : var)
        (transition_data : Consensus_transition_data.var)
        (previous_protocol_state_hash : Coda_base.State_hash.var)
        (supply_increase : Currency.Amount.var)
        (ledger_hash : Coda_base.Frozen_ledger_hash.var) :
        (var, _) Snark_params.Tick.Checked.t =
      let open Snark_params.Tick.Let_syntax in
      let%bind length = Length.increment_var previous_state.length
      (* TODO: keep track of total_currency in transaction snark. The current_slot
       * implementation would allow an adversary to make then total_currency incorrect by
       * not adding the coinbase to their account. *)
      and total_currency =
        Amount.Checked.add previous_state.total_currency
          (Amount.var_of_t Inputs.coinbase)
      in
      let%bind total_currency =
        Amount.Checked.add total_currency supply_increase
      in
      (* TODO: check vrf result from transition data *)
      let%map last_epoch_data, curr_epoch_data, epoch_length =
        Epoch_data.update_pair_checked
          (previous_state.last_epoch_data, previous_state.curr_epoch_data)
          previous_state.epoch_length ~prev_epoch:previous_state.curr_epoch
          ~next_epoch:transition_data.epoch ~curr_slot:previous_state.curr_slot
          ~prev_protocol_state_hash:previous_protocol_state_hash
          ~proposer_vrf_result:transition_data.proposer_vrf_result ~ledger_hash
          ~total_currency
      in
      { length
      ; epoch_length
      ; curr_epoch= transition_data.epoch
      ; curr_slot= transition_data.slot
      ; total_currency
      ; last_epoch_data
      ; curr_epoch_data }

    let length (t : value) = t.length

    let to_lite = None

    let to_string_record t =
      Printf.sprintf
        "{length|%s}|{epoch_length|%s}|{curr_epoch|%s}|{curr_slot|%s}|{total_currency|%s}"
        (Length.to_string t.length)
        (Length.to_string t.epoch_length)
        (Segment_id.to_string t.curr_epoch)
        (Segment_id.to_string t.curr_slot)
        (Amount.to_string t.total_currency)
  end

  module Blockchain_state =
    Coda_base.Blockchain_state.Make (Inputs.Genesis_ledger)
  module Protocol_state =
    Coda_base.Protocol_state.Make (Blockchain_state) (Consensus_state)

  module Prover_state = struct
    include Coda_base.Stake_proof

    let handler _ : Snark_params.Tick.Handler.t =
     fun _ -> Snarky.Request.unhandled
  end

  module Snark_transition = Coda_base.Snark_transition.Make (struct
    module Genesis_ledger = Inputs.Genesis_ledger
    module Blockchain_state = Blockchain_state
    module Consensus_data = Consensus_transition_data
  end)

  module Internal_transition =
    Coda_base.Internal_transition.Make (Ledger_builder_diff) (Snark_transition)
      (Prover_state)
  module External_transition =
    Coda_base.External_transition.Make (Ledger_builder_diff) (Protocol_state)

  (* TODO: only track total currency from accounts > 1% of the currency using transactions *)
  let generate_transition ~(previous_protocol_state : Protocol_state.value)
      ~blockchain_state ~time ~proposal_data ~transactions:_
      ~snarked_ledger_hash ~supply_increase ~logger:_ =
    let previous_consensus_state =
      Protocol_state.consensus_state previous_protocol_state
    in
    let epoch, slot =
      let time = Time.of_span_since_epoch (Time.Span.of_ms time) in
      Epoch.epoch_and_slot_of_time_exn time
    in
    let consensus_transition_data =
      Consensus_transition_data.
        { epoch
        ; slot
        ; proposer_vrf_result= proposal_data.Proposal_data.vrf_result }
    in
    let consensus_state =
      Or_error.ok_exn
        (Consensus_state.update ~previous_consensus_state
           ~consensus_transition_data
           ~previous_protocol_state_hash:
             (Protocol_state.hash previous_protocol_state)
           ~supply_increase ~snarked_ledger_hash)
    in
    let protocol_state =
      Protocol_state.create_value
        ~previous_state_hash:(Protocol_state.hash previous_protocol_state)
        ~blockchain_state ~consensus_state
    in
    (protocol_state, consensus_transition_data)

  let is_transition_valid_checked _transition =
    Snark_params.Tick.(Let_syntax.return Boolean.true_)

  let next_state_checked previous_state previous_state_hash transition
      supply_increase =
    Consensus_state.update_var previous_state
      (Snark_transition.consensus_data transition)
      previous_state_hash supply_increase
      ( transition |> Snark_transition.blockchain_state
      |> Blockchain_state.ledger_hash )

  let select ~existing ~candidate ~logger ~time_received =
    let open Consensus_state in
    let open Epoch_data in
    let logger = Logger.child logger "proof_of_stake" in
    let string_of_choice = function `Take -> "Take" | `Keep -> "Keep" in
    let log_result choice msg =
      Logger.debug logger "RESULT: %s -- %s" (string_of_choice choice) msg
    in
    let log_choice ~precondition_msg ~choice_msg choice =
      let choice_msg =
        match choice with
        | `Take -> choice_msg
        | `Keep -> Printf.sprintf "not (%s)" choice_msg
      in
      let msg = Printf.sprintf "(%s) && (%s)" precondition_msg choice_msg in
      log_result choice msg
    in
    Logger.info logger "SELECTING BEST CONSENSUS STATE" ;
    Logger.info logger
      !"existing consensus state: %{sexp:Consensus_state.value}"
      existing ;
    Logger.info logger
      !"candidate consensus state: %{sexp:Consensus_state.value}"
      candidate ;
    (* TODO: update time_received check and `Keep when it is not met *)
    if
      not
        (time_in_epoch_slot candidate
           Time.(of_span_since_epoch (Span.of_ms time_received)))
    then Logger.error logger "received a transition outside of it's slot time" ;
    (* TODO: add fork_before_checkpoint check *)
    (* Each branch contains a precondition predicate and a choice predicate,
     * which takes the new state when true. Each predicate is also decorated
     * with a string description, used for debugging messages *)
    let ( = ) = Coda_base.State_hash.equal in
    let ( < ) a b = Length.compare a b < 0 in
    let branches =
      [ ( ( lazy
              ( existing.last_epoch_data.lock_checkpoint
              = candidate.last_epoch_data.lock_checkpoint )
          , "last epoch lock checkpoints are equal" )
        , ( lazy (existing.length < candidate.length)
          , "candidate is longer than existing" ) )
      ; ( ( lazy
              ( existing.last_epoch_data.start_checkpoint
              = candidate.last_epoch_data.start_checkpoint )
          , "last epoch start checkpoints are equal" )
        , ( lazy
              ( existing.last_epoch_data.length
              < candidate.last_epoch_data.length )
          , "candidate last epoch is longer than existing last epoch" ) )
        (* these two could be condensed into one entry *)
      ; ( ( lazy
              ( existing.curr_epoch_data.lock_checkpoint
              = candidate.last_epoch_data.lock_checkpoint )
          , "candidate last epoch lock checkpoint is equal to existing \
             current epoch lock checkpoint" )
        , ( lazy (existing.length < candidate.length)
          , "candidate is longer than existing" ) )
      ; ( ( lazy
              ( existing.last_epoch_data.lock_checkpoint
              = candidate.curr_epoch_data.lock_checkpoint )
          , "candidate current epoch lock checkpoint is equal to existing \
             last epoch lock checkpoint" )
        , ( lazy (existing.length < candidate.length)
          , "candidate is longer than existing" ) )
      ; ( ( lazy
              ( existing.curr_epoch_data.start_checkpoint
              = candidate.last_epoch_data.start_checkpoint )
          , "candidate last epoch start checkpoint is equal to existing \
             current epoch start checkpoint" )
        , ( lazy
              ( existing.curr_epoch_data.length
              < candidate.last_epoch_data.length )
          , "candidate last epoch is longer than existing current epoch" ) )
      ; ( ( lazy
              ( existing.last_epoch_data.start_checkpoint
              = candidate.curr_epoch_data.start_checkpoint )
          , "candidate current epoch start checkpoint is equal to existing \
             last epoch start checkpoint" )
        , ( lazy
              ( existing.last_epoch_data.length
              < candidate.curr_epoch_data.length )
          , "candidate current epoch is longer than existing last epoch" ) ) ]
    in
    match
      List.find_map branches
        ~f:(fun ((precondition, precondition_msg), (choice, choice_msg)) ->
          if Lazy.force precondition then (
            let choice = if Lazy.force choice then `Take else `Keep in
            log_choice ~precondition_msg ~choice_msg choice ;
            Some choice )
          else None )
    with
    | Some choice -> choice
    | None ->
        log_result `Keep "no predicates were matched" ;
        `Keep

  let next_proposal now (state : Consensus_state.value) ~local_state ~keypair
      ~logger =
    let open Consensus_state in
    let open Epoch_data in
    let open Keypair in
    let logger = Logger.child logger "proof_of_stake" in
    Logger.info logger "Checking for next proposal..." ;
    let epoch, slot =
      Epoch.epoch_and_slot_of_time_exn
        (Time.of_span_since_epoch (Time.Span.of_ms now))
    in
    let next_slot =
      (* When we first enter an epoch, the protocol state may still be a previous
       * epoch. If that is the case, we need to select the staged vrf inputs
       * instead of the last vrf inputs, since if the protocol state were actually
       * up to date with the epoch, those would be the last vrf inputs.
       *)
      let epoch_data =
        Logger.info logger
          !"Selecting correct epoch data from state -- epoch by time: %d, \
            state epoch: %d, state epoch length: %d"
          (Epoch.to_int epoch)
          (Epoch.to_int state.curr_epoch)
          (Length.to_int state.epoch_length) ;
        (* If we are in the current epoch or we are in the first epoch (before any
         * transitions), use the last epoch data.
         *)
        if
          Epoch.equal epoch state.curr_epoch
          || Length.equal state.epoch_length Length.zero
        then state.last_epoch_data
          (* If we are in the next epoch, use the current epoch data. *)
        else if Epoch.equal epoch (Epoch.succ state.curr_epoch) then
          state.curr_epoch_data
          (* If the epoch we are in is none of the above, something is wrong. *)
        else (
          Logger.error logger
            "system time is out of sync with protocol state time" ;
          failwith
            "System time is out of sync. (hint: setup NTP if you haven't)" )
      in
      let total_stake = epoch_data.ledger.total_currency in
      let proposal_data slot =
        Vrf.check ~epoch ~slot ~seed:epoch_data.seed ~local_state
          ~lock_checkpoint:epoch_data.lock_checkpoint
          ~private_key:keypair.private_key ~total_stake
          ~ledger_hash:epoch_data.ledger.hash
      in
      let rec find_winning_slot slot =
        if UInt32.of_int (Epoch.Slot.to_int slot) >= Epoch.size then None
        else
          match proposal_data slot with
          | None -> find_winning_slot (Epoch.Slot.succ slot)
          | Some data -> Some (slot, data)
      in
      find_winning_slot (Epoch.Slot.succ slot)
    in
    match next_slot with
    | Some (next_slot, data) ->
        Logger.info logger "Proposing in %d slots"
          (Epoch.Slot.to_int next_slot - Epoch.Slot.to_int slot) ;
        `Propose
          ( Epoch.slot_start_time epoch next_slot
            |> Time.to_span_since_epoch |> Time.Span.to_ms
          , data )
    | None ->
        Logger.info logger
          "No slots won in this epoch... waiting for next epoch" ;
        `Check_again
          (Epoch.end_time epoch |> Time.to_span_since_epoch |> Time.Span.to_ms)

  (* TODO *)
  let lock_transition ?proposer_public_key prev next ~snarked_ledger
      ~local_state =
    let open Local_state in
    let open Consensus_state in
    if not (Epoch.equal prev.curr_epoch next.curr_epoch) then (
      let ledger =
        match snarked_ledger () with Ok l -> l | Error e -> Error.raise e
      in
      local_state.last_epoch_ledger <- local_state.curr_epoch_ledger ;
      ( match proposer_public_key with
      | None ->
          local_state.delegators <- Coda_base.Account.Index.Table.create ()
      | Some pk ->
          Option.iter local_state.last_epoch_ledger ~f:(fun l ->
              local_state.delegators <- compute_delegators pk l ) ) ;
      local_state.curr_epoch_ledger <- Some ledger )

  (* TODO: determine correct definition of genesis state *)
  let genesis_protocol_state =
    let consensus_state =
      Or_error.ok_exn
        (Consensus_state.update
           ~previous_consensus_state:
             Protocol_state.(consensus_state negative_one)
           ~previous_protocol_state_hash:Protocol_state.(hash negative_one)
           ~consensus_transition_data:Snark_transition.(consensus_data genesis)
           ~supply_increase:Currency.Amount.zero
           ~snarked_ledger_hash:genesis_ledger_hash)
    in
    Protocol_state.create_value
      ~previous_state_hash:Protocol_state.(hash negative_one)
      ~blockchain_state:Snark_transition.(blockchain_state genesis)
      ~consensus_state
end

let%test_module "Proof_of_stake tests" =
  ( module struct
    module Proof_of_stake = Make (struct
      module Ledger_builder_diff = struct
        type t = int [@@deriving bin_io, sexp]
      end

      module Time = Coda_base.Block_time
      module Genesis_ledger = Genesis_ledger

      let genesis_state_timestamp = Coda_base.Block_time.now ()

      let coinbase = Amount.of_int 20

      let slot_interval = Coda_base.Block_time.Span.of_ms (Int64.of_int 200)

      let unforkable_transition_count = 24

      let probable_slots_per_transition_count = 8

      let expected_network_delay =
        Coda_base.Block_time.Span.of_ms (Int64.of_int 1000)

      let approximate_network_diameter = 3
    end)
  end )<|MERGE_RESOLUTION|>--- conflicted
+++ resolved
@@ -466,31 +466,16 @@
               (Output)
 
     let check ~local_state ~epoch ~slot ~seed ~lock_checkpoint ~private_key
-        ~total_stake ~ledger_hash =
+        ~total_stake ~ledger_hash ~logger =
       let open Message in
-<<<<<<< HEAD
-      let result = eval ~private_key {epoch; slot; seed; lock_checkpoint} in
-      Logger.info logger
-        (*
-        !"Checking vrf at %d:%d - owned_stake: %d, total_stake: %d, \
-          evaluation: %{sexp: Output.value}"
-         *)
-        !"Checking vrf at %d:%d - owned_stake: %d, total_stake: %d, \
-          evaluation: %{sexp: Bignum_bigint.t}"
-        (Epoch.to_int epoch) (Epoch.Slot.to_int slot)
-        (Balance.to_int owned_stake)
-        (Amount.to_int total_stake)
-        (Bignum_bigint.of_bit_fold_lsb (Sha256.Digest.fold_bits result)) ;
-      Option.some_if
-        (Threshold.is_satisfied ~my_stake:owned_stake ~total_stake result)
-        result
-=======
       let open Option.Let_syntax in
       let%bind ledger =
         if Coda_base.Frozen_ledger_hash.equal ledger_hash genesis_ledger_hash
         then Some Genesis_ledger.t
         else local_state.Local_state.last_epoch_ledger
       in
+      Logger.info logger "Checking vrf evaluations at %d:%d"
+        (Epoch.to_int epoch) (Epoch.Slot.to_int slot) ;
       with_return (fun {return} ->
           Hashtbl.iteri local_state.delegators
             ~f:(fun ~key:delegator ~data:balance ->
@@ -498,6 +483,13 @@
                 eval ~private_key
                   {epoch; slot; seed; lock_checkpoint; delegator}
               in
+              Logger.info logger
+                !"vrf result for %d: %d/%d -> %{sexp: Bignum_bigint.t}"
+                (Coda_base.Account.Index.to_int delegator)
+                (Balance.to_int balance)
+                (Amount.to_int total_stake)
+                (Bignum_bigint.of_bit_fold_lsb
+                   (Sha256.Digest.fold_bits vrf_result)) ;
               if
                 Threshold.is_satisfied ~my_stake:balance ~total_stake
                   vrf_result
@@ -512,7 +504,6 @@
                                ledger [delegator] }
                      ; vrf_result }) ) ;
           None )
->>>>>>> 906bd118
   end
 
   module Epoch_ledger = struct
@@ -569,46 +560,6 @@
 
     let genesis =
       {hash= genesis_ledger_hash; total_currency= genesis_ledger_total_currency}
-<<<<<<< HEAD
-
-    let get_stake ~logger ~public_key ~local_state {hash; total_currency} =
-      let open Local_state in
-      let open Option.Let_syntax in
-      let%bind ledger =
-        if Coda_base.Frozen_ledger_hash.equal hash genesis_ledger_hash then
-          Some Genesis_ledger.t
-        else
-          match local_state.last_epoch_ledger with
-          | None ->
-              Logger.error logger "epoch ledger is not available" ;
-              None
-          | Some last_epoch_ledger ->
-              let last_epoch_ledger_hash =
-                Coda_base.Frozen_ledger_hash.of_ledger_hash
-                  (Coda_base.Ledger.merkle_root last_epoch_ledger)
-              in
-              if Coda_base.Frozen_ledger_hash.equal hash last_epoch_ledger_hash
-              then Some last_epoch_ledger
-              else (
-                Logger.error logger
-                  "merkle root of epoch ledger in local state did not match \
-                   hash in consensus state" ;
-                None )
-      in
-      let%map account_location =
-        Coda_base.Ledger.location_of_key ledger
-          (Public_key.compress public_key)
-        |> iter_none ~f:(fun () ->
-               Logger.warn logger "no account associated with public key" )
-      in
-      let balance =
-        Coda_base.Ledger.get ledger account_location
-        |> Option.map ~f:Coda_base.Account.balance
-        |> Option.value ~default:Balance.zero
-      in
-      (balance, total_currency)
-=======
->>>>>>> 906bd118
   end
 
   module Epoch_data = struct
@@ -1267,7 +1218,7 @@
         Vrf.check ~epoch ~slot ~seed:epoch_data.seed ~local_state
           ~lock_checkpoint:epoch_data.lock_checkpoint
           ~private_key:keypair.private_key ~total_stake
-          ~ledger_hash:epoch_data.ledger.hash
+          ~ledger_hash:epoch_data.ledger.hash ~logger
       in
       let rec find_winning_slot slot =
         if UInt32.of_int (Epoch.Slot.to_int slot) >= Epoch.size then None
