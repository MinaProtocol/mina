open Async_kernel
open Core_kernel
open Signed
open Unsigned
open Currency
open Fold_lib
open Signature_lib
open Snark_params
open Num_util

module Segment_id = Mina_numbers.Nat.Make32 ()

module Wire_types = Mina_wire_types.Consensus_proof_of_stake

module Make_sig (A : Wire_types.Types.S) = struct
  module type S =
    Proof_of_stake_intf.Full
      with type Data.Consensus_state.Value.Stable.V2.t =
        A.Data.Consensus_state.Value.V2.t
end

module Make_str (A : Wire_types.Concrete) = struct
  module Time = Block_time
  module Run = Snark_params.Tick.Run
  module Length = Mina_numbers.Length

  module type CONTEXT = sig
    val logger : Logger.t

    val constraint_constants : Genesis_constants.Constraint_constants.t

    val consensus_constants : Constants.t
  end

  let make_checked t = Snark_params.Tick.Run.make_checked t

  let name = "proof_of_stake"

  let genesis_ledger_total_currency ~ledger =
    Mina_ledger.Ledger.foldi ~init:Amount.zero (Lazy.force ledger)
      ~f:(fun _addr sum (account : Mina_base.Account.t) ->
        (* only default token matters for total currency used to determine stake *)
        if Mina_base.(Token_id.equal account.token_id Token_id.default) then
          Amount.add sum (Balance.to_amount @@ account.balance)
          |> Option.value_exn ?here:None ?error:None
               ~message:"failed to calculate total currency in genesis ledger"
        else sum )

  let genesis_ledger_hash ~ledger =
    Mina_ledger.Ledger.merkle_root (Lazy.force ledger)
    |> Mina_base.Frozen_ledger_hash.of_ledger_hash

  let compute_delegatee_table keys ~iter_accounts =
    let open Mina_base in
    let outer_table = Public_key.Compressed.Table.create () in
    iter_accounts (fun i (acct : Account.t) ->
        if
          Option.is_some acct.delegate
          (* Only default tokens may delegate. *)
          && Token_id.equal acct.token_id Token_id.default
          && Public_key.Compressed.Set.mem keys (Option.value_exn acct.delegate)
        then
          Public_key.Compressed.Table.update outer_table
            (Option.value_exn acct.delegate) ~f:(function
            | None ->
                Account.Index.Table.of_alist_exn [ (i, acct) ]
            | Some table ->
                Account.Index.Table.add_exn table ~key:i ~data:acct ;
                table ) ) ;
    (* TODO: this metric tracking currently assumes that the result of
       compute_delegatee_table is called with the full set of block production
       keypairs every time the set changes, which is true right now, but this
       should be control flow should be refactored to make this clearer *)
    let num_delegators =
      Public_key.Compressed.Table.fold outer_table ~init:0
        ~f:(fun ~key:_ ~data sum -> sum + Account.Index.Table.length data)
    in
    Mina_metrics.Gauge.set Mina_metrics.Consensus.staking_keypairs
      (Float.of_int @@ Public_key.Compressed.Set.length keys) ;
    Mina_metrics.Gauge.set Mina_metrics.Consensus.stake_delegators
      (Float.of_int num_delegators) ;
    outer_table

  let compute_delegatee_table_sparse_ledger keys ledger =
    compute_delegatee_table keys ~iter_accounts:(fun f ->
        Mina_ledger.Sparse_ledger.iteri ledger ~f:(fun i acct -> f i acct) )

  let compute_delegatee_table_ledger_db keys ledger =
    compute_delegatee_table keys ~iter_accounts:(fun f ->
        Mina_ledger.Ledger.Db.iteri ledger ~f:(fun i acct -> f i acct) )

  let compute_delegatee_table_genesis_ledger keys ledger =
    compute_delegatee_table keys ~iter_accounts:(fun f ->
        Mina_ledger.Ledger.iteri ledger ~f:(fun i acct -> f i acct) )

  module Typ = Snark_params.Tick.Typ

  module Configuration = struct
    [%%versioned
    module Stable = struct
      module V1 = struct
        type t =
          { delta : int
          ; k : int
          ; slots_per_epoch : int
          ; slot_duration : int
          ; epoch_duration : int
          ; genesis_state_timestamp : Block_time.Stable.V1.t
          ; acceptable_network_delay : int
          }
        [@@deriving yojson, fields]

        let to_latest = Fn.id
      end
    end]

    let t ~constraint_constants ~protocol_constants =
      let constants =
        Constants.create ~constraint_constants ~protocol_constants
      in
      let of_int32 = UInt32.to_int in
      let of_span = Fn.compose Int64.to_int Block_time.Span.to_ms in
      { delta = of_int32 constants.delta
      ; k = of_int32 constants.k
      ; slots_per_epoch = of_int32 constants.slots_per_epoch
      ; slot_duration = of_span constants.slot_duration_ms
      ; epoch_duration = of_span constants.epoch_duration
      ; genesis_state_timestamp = constants.genesis_state_timestamp
      ; acceptable_network_delay = of_span constants.delta_duration
      }
  end

  module Constants = Constants
  module Genesis_epoch_data = Genesis_epoch_data

  module Data = struct
    module Epoch_seed = struct
      include Mina_base.Epoch_seed

      let initial : t = of_hash Outside_hash_image.t

      let update (seed : t) vrf_result =
        let open Random_oracle in
        hash ~init:Hash_prefix_states.epoch_seed
          [| (seed :> Tick.Field.t); vrf_result |]
        |> of_hash

      let update_var (seed : var) vrf_result =
        let open Random_oracle.Checked in
        make_checked (fun () ->
            hash ~init:Hash_prefix_states.epoch_seed
              [| var_to_hash_packed seed; vrf_result |]
            |> var_of_hash_packed )
    end

    module Epoch_and_slot = struct
      type t = Epoch.t * Slot.t [@@deriving sexp]

      let of_time_exn ~(constants : Constants.t) tm : t =
        let epoch = Epoch.of_time_exn tm ~constants in
        let time_since_epoch =
          Time.diff tm (Epoch.start_time epoch ~constants)
        in
        let slot =
          uint32_of_int64
          @@ Int64.Infix.(
               Time.Span.to_ms time_since_epoch
               / Time.Span.to_ms constants.slot_duration_ms)
        in
        (epoch, slot)
    end

    module Block_data = struct
      type t =
        { stake_proof : Stake_proof.t
        ; global_slot : Mina_numbers.Global_slot_since_hard_fork.t
        ; global_slot_since_genesis : Mina_numbers.Global_slot_since_genesis.t
        ; vrf_result : Random_oracle.Digest.t
        }

      let prover_state { stake_proof; _ } = stake_proof

      let global_slot { global_slot; _ } = global_slot

      let epoch_ledger { stake_proof; _ } = stake_proof.ledger

      let global_slot_since_genesis { global_slot_since_genesis; _ } =
        global_slot_since_genesis

      let coinbase_receiver { stake_proof; _ } =
        stake_proof.coinbase_receiver_pk
    end

    module Epoch_data_for_vrf = struct
      [%%versioned
      module Stable = struct
        [@@@no_toplevel_latest_type]

        module V2 = struct
          type t =
            { epoch_ledger : Mina_base.Epoch_ledger.Value.Stable.V1.t
            ; epoch_seed : Mina_base.Epoch_seed.Stable.V1.t
            ; epoch : Mina_numbers.Length.Stable.V1.t
            ; global_slot : Mina_numbers.Global_slot_since_hard_fork.Stable.V1.t
            ; global_slot_since_genesis :
                Mina_numbers.Global_slot_since_genesis.Stable.V1.t
            ; delegatee_table :
                Mina_base.Account.Stable.V2.t
                Mina_base.Account.Index.Stable.V1.Table.t
                Public_key.Compressed.Stable.V1.Table.t
            }
          [@@deriving sexp]

          let to_latest = Fn.id
        end
      end]

      type t = Stable.Latest.t =
        { epoch_ledger : Mina_base.Epoch_ledger.Value.t
        ; epoch_seed : Mina_base.Epoch_seed.t
        ; epoch : Mina_numbers.Length.t
        ; global_slot : Mina_numbers.Global_slot_since_hard_fork.t
        ; global_slot_since_genesis : Mina_numbers.Global_slot_since_genesis.t
        ; delegatee_table :
            Mina_base.Account.t Mina_base.Account.Index.Table.t
            Public_key.Compressed.Table.t
        }
      [@@deriving sexp]
    end

    module Slot_won = struct
      [%%versioned
      module Stable = struct
        [@@@no_toplevel_latest_type]

        module V2 = struct
          type t =
            { delegator :
                Public_key.Compressed.Stable.V1.t
                * Mina_base.Account.Index.Stable.V1.t
            ; producer : Keypair.Stable.V1.t
            ; global_slot : Mina_numbers.Global_slot_since_hard_fork.Stable.V1.t
            ; global_slot_since_genesis :
                Mina_numbers.Global_slot_since_genesis.Stable.V1.t
            ; vrf_result : Consensus_vrf.Output_hash.Stable.V1.t
            }
          [@@deriving sexp]

          let to_latest = Fn.id
        end
      end]

      type t = Stable.Latest.t =
        { delegator : Public_key.Compressed.t * Mina_base.Account.Index.t
        ; producer : Keypair.t
        ; global_slot : Mina_numbers.Global_slot_since_hard_fork.t
        ; global_slot_since_genesis : Mina_numbers.Global_slot_since_genesis.t
        ; vrf_result : Consensus_vrf.Output_hash.t
        }
      [@@deriving sexp]
    end

    module Local_state = struct
      module Snapshot = struct
        module Ledger_snapshot = struct
          type t =
            | Genesis_epoch_ledger of Mina_ledger.Ledger.t
            | Ledger_db of Mina_ledger.Ledger.Db.t

          let merkle_root = function
            | Genesis_epoch_ledger ledger ->
                Mina_ledger.Ledger.merkle_root ledger
            | Ledger_db ledger ->
                Mina_ledger.Ledger.Db.merkle_root ledger

          let compute_delegatee_table keys ledger =
            match ledger with
            | Genesis_epoch_ledger ledger ->
                compute_delegatee_table_genesis_ledger keys ledger
            | Ledger_db ledger ->
                compute_delegatee_table_ledger_db keys ledger

          let close = function
            | Genesis_epoch_ledger _ ->
                ()
            | Ledger_db ledger ->
                Mina_ledger.Ledger.Db.close ledger

          let remove ~location = function
            | Genesis_epoch_ledger _ ->
                ()
            | Ledger_db ledger ->
                Mina_ledger.Ledger.Db.close ledger ;
                File_system.rmrf location

          let ledger_subset keys ledger =
<<<<<<< HEAD
            match ledger with
            | Genesis_epoch_ledger ledger ->
                Mina_ledger.Sparse_ledger.of_ledger_subset_exn ledger keys
            | Ledger_db ledger ->
                Mina_ledger.(
                  Sparse_ledger.of_any_ledger
                  @@ Ledger.Any_ledger.cast (module Ledger.Db) ledger)
=======
            let open Mina_ledger in
            match ledger with
            | Genesis_epoch_ledger ledger ->
                Sparse_ledger.of_ledger_subset_exn ledger keys
            | Ledger_db db_ledger ->
                let ledger = Ledger.of_database db_ledger in
                let subset_ledger =
                  Sparse_ledger.of_ledger_subset_exn ledger keys
                in
                ignore
                  ( Ledger.unregister_mask_exn ~loc:__LOC__ ledger
                    : Ledger.unattached_mask ) ;
                subset_ledger
>>>>>>> c465d00d
        end

        type t =
          { ledger : Ledger_snapshot.t
          ; delegatee_table :
              Mina_base.Account.t Mina_base.Account.Index.Table.t
              Public_key.Compressed.Table.t
          }

        let delegators t key =
          Public_key.Compressed.Table.find t.delegatee_table key

        let to_yojson { ledger; delegatee_table } =
          `Assoc
            [ ( "ledger_hash"
              , Ledger_snapshot.merkle_root ledger
                |> Mina_base.Ledger_hash.to_yojson )
            ; ( "delegators"
              , `Assoc
                  ( Hashtbl.to_alist delegatee_table
                  |> List.map ~f:(fun (key, delegators) ->
                         ( Public_key.Compressed.to_string key
                         , `Assoc
                             ( Hashtbl.to_alist delegators
                             |> List.map ~f:(fun (addr, account) ->
                                    ( Int.to_string addr
                                    , Mina_base.Account.to_yojson account ) ) )
                         ) ) ) )
            ]

        let ledger t = t.ledger
      end

      module Data = struct
        type epoch_ledger_uuids =
          { staking : Uuid.t
          ; next : Uuid.t
          ; genesis_state_hash : Mina_base.State_hash.t
          }

        (* Invariant: Snapshot's delegators are taken from accounts in block_production_pubkeys *)
        type t =
          { mutable staking_epoch_snapshot : Snapshot.t
          ; mutable next_epoch_snapshot : Snapshot.t
          ; last_checked_slot_and_epoch :
              (Epoch.t * Slot.t) Public_key.Compressed.Table.t
          ; mutable last_epoch_delegatee_table :
              Mina_base.Account.t Mina_base.Account.Index.Table.t
              Public_key.Compressed.Table.t
              Option.t
          ; mutable epoch_ledger_uuids : epoch_ledger_uuids
          ; epoch_ledger_location : string
          }

        let to_yojson t =
          `Assoc
            [ ( "staking_epoch_snapshot"
              , [%to_yojson: Snapshot.t] t.staking_epoch_snapshot )
            ; ( "next_epoch_snapshot"
              , [%to_yojson: Snapshot.t] t.next_epoch_snapshot )
            ; ( "last_checked_slot_and_epoch"
              , `Assoc
                  ( Public_key.Compressed.Table.to_alist
                      t.last_checked_slot_and_epoch
                  |> List.map ~f:(fun (key, epoch_and_slot) ->
                         ( Public_key.Compressed.to_string key
                         , [%to_yojson: Epoch.t * Slot.t] epoch_and_slot ) ) )
              )
            ]
      end

      (* The outer ref changes whenever we swap in new staker set; all the snapshots are recomputed *)
      type t = Data.t ref [@@deriving to_yojson]

      let staking_epoch_ledger_location (t : t) =
        !t.epoch_ledger_location ^ Uuid.to_string !t.epoch_ledger_uuids.staking

      let next_epoch_ledger_location (t : t) =
        !t.epoch_ledger_location ^ Uuid.to_string !t.epoch_ledger_uuids.next

      let current_epoch_delegatee_table ~(local_state : t) =
        !local_state.staking_epoch_snapshot.delegatee_table

      let last_epoch_delegatee_table ~(local_state : t) =
        !local_state.last_epoch_delegatee_table

      let current_block_production_keys t =
        Public_key.Compressed.Table.keys !t.Data.last_checked_slot_and_epoch
        |> Public_key.Compressed.Set.of_list

      let make_last_checked_slot_and_epoch_table old_table new_keys ~default =
        let module Set = Public_key.Compressed.Set in
        let module Table = Public_key.Compressed.Table in
        let last_checked_slot_and_epoch = Table.create () in
        Set.iter new_keys ~f:(fun pk ->
            let data = Option.value (Table.find old_table pk) ~default in
            Table.add_exn last_checked_slot_and_epoch ~key:pk ~data ) ;
        last_checked_slot_and_epoch

      let epoch_ledger_uuids_to_yojson
          Data.{ staking; next; genesis_state_hash } =
        `Assoc
          [ ("staking", `String (Uuid.to_string staking))
          ; ("next", `String (Uuid.to_string next))
          ; ( "genesis_state_hash"
            , Mina_base.State_hash.to_yojson genesis_state_hash )
          ]

      let epoch_ledger_uuids_from_file location =
        let open Yojson.Safe.Util in
        let open Result.Let_syntax in
        let json = Yojson.Safe.from_file location in
        let uuid str =
          Result.(
            map_error
              (try_with (fun () -> Uuid.of_string str))
              ~f:(fun ex -> Exn.to_string ex))
        in
        let%bind staking = json |> member "staking" |> to_string |> uuid in
        let%bind next = json |> member "next" |> to_string |> uuid in
        let%map genesis_state_hash =
          json |> member "genesis_state_hash" |> Mina_base.State_hash.of_yojson
        in
        Data.{ staking; next; genesis_state_hash }

      let create_epoch_ledger ~location ~context:(module Context : CONTEXT)
          ~genesis_epoch_ledger =
        let open Context in
        if Sys.file_exists location then (
          [%log info]
            ~metadata:[ ("location", `String location) ]
            "Loading epoch ledger from disk: $location" ;
          Snapshot.Ledger_snapshot.Ledger_db
            (Mina_ledger.Ledger.Db.create ~directory_name:location
               ~depth:constraint_constants.ledger_depth () ) )
        else Genesis_epoch_ledger (Lazy.force genesis_epoch_ledger)

      let create block_producer_pubkeys ~context:(module Context : CONTEXT)
          ~genesis_ledger ~genesis_epoch_data ~epoch_ledger_location
          ~genesis_state_hash =
        let open Context in
        (* TODO: remove this duplicate of the genesis ledger *)
        let genesis_epoch_ledger_staking, genesis_epoch_ledger_next =
          Option.value_map genesis_epoch_data
            ~default:(genesis_ledger, genesis_ledger)
            ~f:(fun { Genesis_epoch_data.staking; next } ->
              ( staking.ledger
              , Option.value_map next ~default:staking.ledger ~f:(fun next ->
                    next.ledger ) ) )
        in
        let epoch_ledger_uuids_location = epoch_ledger_location ^ ".json" in
        let create_new_uuids () =
          let epoch_ledger_uuids =
            Data.
              { staking = Uuid_unix.create ()
              ; next = Uuid_unix.create ()
              ; genesis_state_hash
              }
          in
          Yojson.Safe.to_file epoch_ledger_uuids_location
            (epoch_ledger_uuids_to_yojson epoch_ledger_uuids) ;
          epoch_ledger_uuids
        in
        let ledger_location uuid =
          epoch_ledger_location ^ Uuid.to_string uuid
        in
        let epoch_ledger_uuids =
          if Sys.file_exists epoch_ledger_uuids_location then (
            let epoch_ledger_uuids =
              match
                epoch_ledger_uuids_from_file epoch_ledger_uuids_location
              with
              | Ok res ->
                  res
              | Error str ->
                  [%log error]
                    "Failed to read epoch ledger uuids from file $path: \
                     $error. Creating new uuids.."
                    ~metadata:
                      [ ("path", `String epoch_ledger_uuids_location)
                      ; ("error", `String str)
                      ] ;
                  create_new_uuids ()
            in
            (*If the genesis hash matches and both the files are present. If only one of them is present then it could be stale data and might cause the node to never be able to bootstrap*)
            if
              Mina_base.State_hash.equal epoch_ledger_uuids.genesis_state_hash
                genesis_state_hash
            then epoch_ledger_uuids
            else
              (*Clean-up outdated epoch ledgers*)
              let staking_ledger_location =
                ledger_location epoch_ledger_uuids.staking
              in
              let next_ledger_location =
                ledger_location epoch_ledger_uuids.next
              in
              [%log info]
                "Cleaning up old epoch ledgers with genesis state $state_hash \
                 at locations $staking and $next"
                ~metadata:
                  [ ( "state_hash"
                    , Mina_base.State_hash.to_yojson
                        epoch_ledger_uuids.genesis_state_hash )
                  ; ("staking", `String staking_ledger_location)
                  ; ("next", `String next_ledger_location)
                  ] ;
              File_system.rmrf staking_ledger_location ;
              File_system.rmrf next_ledger_location ;
              create_new_uuids () )
          else create_new_uuids ()
        in
        let staking_epoch_ledger_location =
          ledger_location epoch_ledger_uuids.staking
        in
        let staking_epoch_ledger =
          create_epoch_ledger ~location:staking_epoch_ledger_location
            ~context:(module Context)
            ~genesis_epoch_ledger:genesis_epoch_ledger_staking
        in
        let next_epoch_ledger_location =
          ledger_location epoch_ledger_uuids.next
        in
        let next_epoch_ledger =
          create_epoch_ledger ~location:next_epoch_ledger_location
            ~context:(module Context)
            ~genesis_epoch_ledger:genesis_epoch_ledger_next
        in
        ref
          { Data.staking_epoch_snapshot =
              { Snapshot.ledger = staking_epoch_ledger
              ; delegatee_table =
                  Snapshot.Ledger_snapshot.compute_delegatee_table
                    block_producer_pubkeys staking_epoch_ledger
              }
          ; next_epoch_snapshot =
              { Snapshot.ledger = next_epoch_ledger
              ; delegatee_table =
                  Snapshot.Ledger_snapshot.compute_delegatee_table
                    block_producer_pubkeys next_epoch_ledger
              }
          ; last_checked_slot_and_epoch =
              make_last_checked_slot_and_epoch_table
                (Public_key.Compressed.Table.create ())
                block_producer_pubkeys ~default:(Epoch.zero, Slot.zero)
          ; last_epoch_delegatee_table = None
          ; epoch_ledger_uuids
          ; epoch_ledger_location
          }

      let block_production_keys_swap ~(constants : Constants.t) t
          block_production_pubkeys now =
        let old : Data.t = !t in
        let s { Snapshot.ledger; delegatee_table = _ } =
          { Snapshot.ledger
          ; delegatee_table =
              Snapshot.Ledger_snapshot.compute_delegatee_table
                block_production_pubkeys ledger
          }
        in
        t :=
          { Data.staking_epoch_snapshot = s old.staking_epoch_snapshot
          ; next_epoch_snapshot =
              s old.next_epoch_snapshot
              (* assume these keys are different and therefore we haven't checked any
               * slots or epochs *)
          ; last_checked_slot_and_epoch =
              make_last_checked_slot_and_epoch_table
                !t.Data.last_checked_slot_and_epoch block_production_pubkeys
                ~default:
                  ((* TODO: Be smarter so that we don't have to look at the slot before again *)
                   let epoch, slot =
                     Epoch_and_slot.of_time_exn now ~constants
                   in
                   ( epoch
                   , UInt32.(
                       if compare slot zero > 0 then sub slot one else slot) )
                  )
          ; last_epoch_delegatee_table = None
          ; epoch_ledger_uuids = old.epoch_ledger_uuids
          ; epoch_ledger_location = old.epoch_ledger_location
          }

      type snapshot_identifier = Staking_epoch_snapshot | Next_epoch_snapshot
      [@@deriving to_yojson, equal]

      let get_snapshot (t : t) id =
        match id with
        | Staking_epoch_snapshot ->
            !t.staking_epoch_snapshot
        | Next_epoch_snapshot ->
            !t.next_epoch_snapshot

      let set_snapshot (t : t) id v =
        match id with
        | Staking_epoch_snapshot ->
            !t.staking_epoch_snapshot <- v
        | Next_epoch_snapshot ->
            !t.next_epoch_snapshot <- v

      let reset_snapshot ~context:(module Context : CONTEXT) (t : t) id
          ~sparse_ledger =
        let open Context in
        let open Or_error.Let_syntax in
        let module Ledger_transfer =
          Mina_ledger.Ledger_transfer.From_sparse_ledger (Mina_ledger.Ledger.Db) in
        let delegatee_table =
          compute_delegatee_table_sparse_ledger
            (current_block_production_keys t)
            sparse_ledger
        in
        match id with
        | Staking_epoch_snapshot ->
            let location = staking_epoch_ledger_location t in
            Snapshot.Ledger_snapshot.remove !t.staking_epoch_snapshot.ledger
              ~location ;
            let ledger =
              Mina_ledger.Ledger.Db.create ~directory_name:location
                ~depth:constraint_constants.ledger_depth ()
            in
            let%map (_ : Mina_ledger.Ledger.Db.t) =
              Ledger_transfer.transfer_accounts ~src:sparse_ledger ~dest:ledger
            in
            !t.staking_epoch_snapshot <-
              { delegatee_table
              ; ledger = Snapshot.Ledger_snapshot.Ledger_db ledger
              }
        | Next_epoch_snapshot ->
            let location = next_epoch_ledger_location t in
            Snapshot.Ledger_snapshot.remove !t.next_epoch_snapshot.ledger
              ~location ;
            let ledger =
              Mina_ledger.Ledger.Db.create ~directory_name:location
                ~depth:constraint_constants.ledger_depth ()
            in
            let%map (_ : Mina_ledger.Ledger.Db.t) =
              Ledger_transfer.transfer_accounts ~src:sparse_ledger ~dest:ledger
            in
            !t.next_epoch_snapshot <-
              { delegatee_table
              ; ledger = Snapshot.Ledger_snapshot.Ledger_db ledger
              }

      let next_epoch_ledger (t : t) =
        Snapshot.ledger @@ get_snapshot t Next_epoch_snapshot

      let staking_epoch_ledger (t : t) =
        Snapshot.ledger @@ get_snapshot t Staking_epoch_snapshot

      let _seen_slot (t : t) epoch slot =
        let module Table = Public_key.Compressed.Table in
        let unseens =
          Table.to_alist !t.last_checked_slot_and_epoch
          |> List.filter_map ~f:(fun (pk, last_checked_epoch_and_slot) ->
                 let i =
                   Tuple2.compare ~cmp1:Epoch.compare ~cmp2:Slot.compare
                     last_checked_epoch_and_slot (epoch, slot)
                 in
                 if i > 0 then None
                 else if i = 0 then
                   (*vrf evaluation was stopped at this point because it was either the end of the epoch or the key won this slot; re-check this slot when staking keys are reset so that we don't skip producing block. This will not occur in the normal flow because [slot] will be greater than the last-checked-slot*)
                   Some pk
                 else (
                   Table.set !t.last_checked_slot_and_epoch ~key:pk
                     ~data:(epoch, slot) ;
                   Some pk ) )
        in
        match unseens with
        | [] ->
            `All_seen
        | nel ->
            `Unseen (Public_key.Compressed.Set.of_list nel)

      module For_tests = struct
        type nonrec snapshot_identifier = snapshot_identifier =
          | Staking_epoch_snapshot
          | Next_epoch_snapshot

        let set_snapshot = set_snapshot

        (* if all we're testing is the ledger sync, empty delegatee table sufficient *)
        let snapshot_of_ledger (ledger : Snapshot.Ledger_snapshot.t) :
            Snapshot.t =
          { ledger; delegatee_table = Public_key.Compressed.Table.create () }
      end
    end

    module Epoch_ledger = struct
      include Mina_base.Epoch_ledger

      let genesis ~ledger =
        { Poly.hash = genesis_ledger_hash ~ledger
        ; total_currency = genesis_ledger_total_currency ~ledger
        }

      let graphql_type () : ('ctx, Value.t option) Graphql_async.Schema.typ =
        let open Graphql_async in
        let open Schema in
        obj "epochLedger" ~fields:(fun _ ->
            [ field "hash"
                ~typ:
                  (non_null @@ Mina_base_unix.Graphql_scalars.LedgerHash.typ ())
<<<<<<< HEAD
                ~args:Arg.[]
                ~resolve:(fun _ { Poly.hash; _ } -> hash)
            ; field "totalCurrency"
                ~typ:(non_null @@ Currency_unix.Graphql_scalars.Amount.typ ())
                ~args:Arg.[]
=======
                ~args:Arg.[]
                ~resolve:(fun _ { Poly.hash; _ } -> hash)
            ; field "totalCurrency"
                ~typ:(non_null @@ Currency_unix.Graphql_scalars.Amount.typ ())
                ~args:Arg.[]
>>>>>>> c465d00d
                ~resolve:(fun _ { Poly.total_currency; _ } -> total_currency)
            ] )
    end

    module Vrf = struct
      include Consensus_vrf
      module T = Integrated
<<<<<<< HEAD

      type _ Snarky_backendless.Request.t +=
        | Winner_address :
            Mina_base.Account.Index.t Snarky_backendless.Request.t
        | Winner_pk : Public_key.Compressed.t Snarky_backendless.Request.t
        | Coinbase_receiver_pk :
            Public_key.Compressed.t Snarky_backendless.Request.t
        | Producer_private_key : Scalar.value Snarky_backendless.Request.t
        | Producer_public_key : Public_key.t Snarky_backendless.Request.t

=======

      type _ Snarky_backendless.Request.t +=
        | Winner_address :
            Mina_base.Account.Index.t Snarky_backendless.Request.t
        | Winner_pk : Public_key.Compressed.t Snarky_backendless.Request.t
        | Coinbase_receiver_pk :
            Public_key.Compressed.t Snarky_backendless.Request.t
        | Producer_private_key : Scalar.value Snarky_backendless.Request.t
        | Producer_public_key : Public_key.t Snarky_backendless.Request.t

>>>>>>> c465d00d
      let%snarkydef.Snark_params.Tick get_vrf_evaluation
          ~(constraint_constants : Genesis_constants.Constraint_constants.t)
          shifted ~block_stake_winner ~block_creator ~ledger ~message =
        let open Mina_base in
        let open Snark_params.Tick in
        let%bind private_key =
          request_witness Scalar.typ (As_prover.return Producer_private_key)
        in
        let staker_addr = message.Message.delegator in
        let%bind account =
          with_label __LOC__ (fun () ->
              Frozen_ledger_hash.get ~depth:constraint_constants.ledger_depth
                ledger staker_addr )
        in
        let%bind () =
          [%with_label_ "Account is for the default token"] (fun () ->
              make_checked (fun () ->
                  Token_id.(
                    Checked.Assert.equal account.token_id
                      (Checked.constant default)) ) )
        in
        let%bind () =
          [%with_label_ "Block stake winner matches account pk"] (fun () ->
              Public_key.Compressed.Checked.Assert.equal block_stake_winner
                account.public_key )
        in
        let%bind () =
          [%with_label_ "Block creator matches delegate pk"] (fun () ->
              Public_key.Compressed.Checked.Assert.equal block_creator
                account.delegate )
        in
        let%bind delegate =
          [%with_label_ "Decompress delegate pk"] (fun () ->
              Public_key.decompress_var account.delegate )
        in
        let%map evaluation =
          with_label __LOC__ (fun () ->
              T.Checked.eval_and_check_public_key shifted ~private_key
                ~public_key:delegate message )
        in
        (evaluation, account)

      module Checked = struct
        let%snarkydef.Tick check
            ~(constraint_constants : Genesis_constants.Constraint_constants.t)
            shifted ~(epoch_ledger : Epoch_ledger.var) ~block_stake_winner
            ~block_creator ~global_slot ~seed =
          let open Snark_params.Tick in
          let%bind winner_addr =
            request_witness
              (Mina_base.Account.Index.Unpacked.typ
                 ~ledger_depth:constraint_constants.ledger_depth )
              (As_prover.return Winner_address)
          in
          let%bind result, winner_account =
            get_vrf_evaluation ~constraint_constants shifted
              ~ledger:epoch_ledger.hash ~block_stake_winner ~block_creator
              ~message:{ Message.global_slot; seed; delegator = winner_addr }
          in
          let my_stake = winner_account.balance in
          let%bind truncated_result = Output.Checked.truncate result in
          let%map satisifed =
            Threshold.Checked.is_satisfied ~my_stake
              ~total_stake:epoch_ledger.total_currency truncated_result
          in
          (satisifed, result, truncated_result, winner_account)
      end
<<<<<<< HEAD

      let eval = T.eval

      module Precomputed = struct
        let keypairs = Lazy.force Key_gen.Sample_keypairs.keypairs

        let genesis_winner = keypairs.(0)

        let genesis_stake_proof :
            genesis_epoch_ledger:Mina_ledger.Ledger.t Lazy.t -> Stake_proof.t =
         fun ~genesis_epoch_ledger ->
=======

      let eval = T.eval

      module Precomputed = struct
        let keypairs = Lazy.force Key_gen.Sample_keypairs.keypairs

        let genesis_winner = keypairs.(0)

        let genesis_stake_proof :
            genesis_epoch_ledger:Mina_ledger.Ledger.t Lazy.t -> Stake_proof.t =
         fun ~genesis_epoch_ledger ->
          let pk, sk = genesis_winner in
          let dummy_sparse_ledger =
            Mina_ledger.Sparse_ledger.of_ledger_subset_exn
              (Lazy.force genesis_epoch_ledger)
              [ Mina_base.(Account_id.create pk Token_id.default) ]
          in
          { delegator = 0
          ; delegator_pk = pk
          ; coinbase_receiver_pk = pk
          ; ledger = dummy_sparse_ledger
          ; producer_private_key = sk
          ; producer_public_key = Public_key.decompress_exn pk
          }

        let handler :
               constraint_constants:Genesis_constants.Constraint_constants.t
            -> genesis_epoch_ledger:Mina_ledger.Ledger.t Lazy.t
            -> Snark_params.Tick.Handler.t =
         fun ~constraint_constants ~genesis_epoch_ledger ->
>>>>>>> c465d00d
          let pk, sk = genesis_winner in
          let dummy_sparse_ledger =
            Mina_ledger.Sparse_ledger.of_ledger_subset_exn
              (Lazy.force genesis_epoch_ledger)
              [ Mina_base.(Account_id.create pk Token_id.default) ]
          in
<<<<<<< HEAD
          { delegator = 0
          ; delegator_pk = pk
          ; coinbase_receiver_pk = pk
          ; ledger = dummy_sparse_ledger
          ; producer_private_key = sk
          ; producer_public_key = Public_key.decompress_exn pk
          }

        let handler :
               constraint_constants:Genesis_constants.Constraint_constants.t
            -> genesis_epoch_ledger:Mina_ledger.Ledger.t Lazy.t
            -> Snark_params.Tick.Handler.t =
         fun ~constraint_constants ~genesis_epoch_ledger ->
          let pk, sk = genesis_winner in
          let dummy_sparse_ledger =
            Mina_ledger.Sparse_ledger.of_ledger_subset_exn
              (Lazy.force genesis_epoch_ledger)
              [ Mina_base.(Account_id.create pk Token_id.default) ]
          in
          let empty_pending_coinbase =
            Mina_base.Pending_coinbase.create
              ~depth:constraint_constants.pending_coinbase_depth ()
            |> Or_error.ok_exn
          in
          let ledger_handler =
            unstage (Mina_ledger.Sparse_ledger.handler dummy_sparse_ledger)
          in
          let pending_coinbase_handler =
            unstage
              (Mina_base.Pending_coinbase.handler
                 ~depth:constraint_constants.pending_coinbase_depth
                 empty_pending_coinbase ~is_new_stack:true )
          in
          let handlers =
            Snarky_backendless.Request.Handler.(
              push
                (push fail (create_single pending_coinbase_handler))
                (create_single ledger_handler))
          in
          fun (With { request; respond }) ->
            match request with
            | Winner_address ->
                respond (Provide 0)
            | Winner_pk ->
                respond (Provide pk)
            | Coinbase_receiver_pk ->
                respond (Provide pk)
            | Producer_private_key ->
                respond (Provide sk)
            | Producer_public_key ->
                respond (Provide (Public_key.decompress_exn pk))
            | _ ->
                respond
                  (Provide
                     (Snarky_backendless.Request.Handler.run handlers
                        [ "Ledger Handler"; "Pending Coinbase Handler" ]
                        request ) )
      end

      let check ~context:(module Context : CONTEXT)
          ~(global_slot : Mina_numbers.Global_slot_since_hard_fork.t) ~seed
          ~producer_private_key ~producer_public_key ~total_stake
          ~(get_delegators :
                Public_key.Compressed.t
             -> Mina_base.Account.t Mina_base.Account.Index.Table.t option ) =
        let open Context in
        let open Message in
        let open Interruptible.Let_syntax in
        let delegators =
          get_delegators producer_public_key
          |> Option.value_map ~f:Hashtbl.to_alist ~default:[]
        in
        let rec go acc = function
          | [] ->
              Interruptible.return acc
          | (delegator, (account : Mina_base.Account.t)) :: delegators ->
              let%bind () = Interruptible.return () in
              let vrf_result =
                T.eval ~constraint_constants ~private_key:producer_private_key
                  { global_slot; seed; delegator }
              in
              let truncated_vrf_result = Output.truncate vrf_result in
              [%log debug]
                "VRF result for delegator: $delegator, balance: $balance, \
                 amount: $amount, result: $result"
                ~metadata:
                  [ ( "delegator"
                    , `Int (Mina_base.Account.Index.to_int delegator) )
                  ; ( "delegator_pk"
                    , Public_key.Compressed.to_yojson account.public_key )
                  ; ("balance", `Int (Balance.to_nanomina_int account.balance))
                  ; ("amount", `Int (Amount.to_nanomina_int total_stake))
                  ; ( "result"
                    , `String
                        (* use sexp representation; int might be too small *)
                        ( Fold.string_bits truncated_vrf_result
                        |> Bignum_bigint.of_bit_fold_lsb
                        |> Bignum_bigint.sexp_of_t |> Sexp.to_string ) )
                  ] ;
              Mina_metrics.Counter.inc_one
                Mina_metrics.Consensus.vrf_evaluations ;
              if
                Threshold.is_satisfied ~my_stake:account.balance ~total_stake
                  truncated_vrf_result
              then
                let string_of_blake2 =
                  Blake2.(Fn.compose to_raw_string digest_string)
                in
                let vrf_eval = string_of_blake2 truncated_vrf_result in
                let this_vrf () =
                  go
                    (Some
                       ( `Vrf_eval vrf_eval
                       , `Vrf_output vrf_result
                       , `Delegator (account.public_key, delegator) ) )
                    delegators
                in
                match acc with
                | Some (`Vrf_eval prev_best_vrf_eval, _, _) ->
                    if String.compare prev_best_vrf_eval vrf_eval < 0 then
                      this_vrf ()
                    else go acc delegators
                | None ->
                    this_vrf ()
              else go acc delegators
        in
        go None delegators
    end

    module Optional_state_hash = struct
      [%%versioned
      module Stable = struct
        module V1 = struct
          type t = Mina_base.State_hash.Stable.V1.t option
          [@@deriving sexp, compare, hash, to_yojson]

=======
          let empty_pending_coinbase =
            Mina_base.Pending_coinbase.create
              ~depth:constraint_constants.pending_coinbase_depth ()
            |> Or_error.ok_exn
          in
          let ledger_handler =
            unstage (Mina_ledger.Sparse_ledger.handler dummy_sparse_ledger)
          in
          let pending_coinbase_handler =
            unstage
              (Mina_base.Pending_coinbase.handler
                 ~depth:constraint_constants.pending_coinbase_depth
                 empty_pending_coinbase ~is_new_stack:true )
          in
          let handlers =
            Snarky_backendless.Request.Handler.(
              push
                (push fail (create_single pending_coinbase_handler))
                (create_single ledger_handler))
          in
          fun (With { request; respond }) ->
            match request with
            | Winner_address ->
                respond (Provide 0)
            | Winner_pk ->
                respond (Provide pk)
            | Coinbase_receiver_pk ->
                respond (Provide pk)
            | Producer_private_key ->
                respond (Provide sk)
            | Producer_public_key ->
                respond (Provide (Public_key.decompress_exn pk))
            | _ ->
                respond
                  (Provide
                     (Snarky_backendless.Request.Handler.run handlers
                        [ "Ledger Handler"; "Pending Coinbase Handler" ]
                        request ) )
      end

      let check ~context:(module Context : CONTEXT)
          ~(global_slot : Mina_numbers.Global_slot_since_hard_fork.t) ~seed
          ~producer_private_key ~producer_public_key ~total_stake
          ~(get_delegators :
                Public_key.Compressed.t
             -> Mina_base.Account.t Mina_base.Account.Index.Table.t option ) =
        let open Context in
        let open Message in
        let open Interruptible.Let_syntax in
        let delegators =
          get_delegators producer_public_key
          |> Option.value_map ~f:Hashtbl.to_alist ~default:[]
        in
        let rec go acc = function
          | [] ->
              Interruptible.return acc
          | (delegator, (account : Mina_base.Account.t)) :: delegators ->
              let%bind () = Interruptible.return () in
              let vrf_result =
                T.eval ~constraint_constants ~private_key:producer_private_key
                  { global_slot; seed; delegator }
              in
              let truncated_vrf_result = Output.truncate vrf_result in
              [%log debug]
                "VRF result for delegator: $delegator, balance: $balance, \
                 amount: $amount, result: $result"
                ~metadata:
                  [ ( "delegator"
                    , `Int (Mina_base.Account.Index.to_int delegator) )
                  ; ( "delegator_pk"
                    , Public_key.Compressed.to_yojson account.public_key )
                  ; ("balance", `Int (Balance.to_nanomina_int account.balance))
                  ; ("amount", `Int (Amount.to_nanomina_int total_stake))
                  ; ( "result"
                    , `String
                        (* use sexp representation; int might be too small *)
                        ( Fold.string_bits truncated_vrf_result
                        |> Bignum_bigint.of_bit_fold_lsb
                        |> Bignum_bigint.sexp_of_t |> Sexp.to_string ) )
                  ] ;
              Mina_metrics.Counter.inc_one
                Mina_metrics.Consensus.vrf_evaluations ;
              if
                Threshold.is_satisfied ~my_stake:account.balance ~total_stake
                  truncated_vrf_result
              then
                let string_of_blake2 =
                  Blake2.(Fn.compose to_raw_string digest_string)
                in
                let vrf_eval = string_of_blake2 truncated_vrf_result in
                let this_vrf () =
                  go
                    (Some
                       ( `Vrf_eval vrf_eval
                       , `Vrf_output vrf_result
                       , `Delegator (account.public_key, delegator) ) )
                    delegators
                in
                match acc with
                | Some (`Vrf_eval prev_best_vrf_eval, _, _) ->
                    if String.compare prev_best_vrf_eval vrf_eval < 0 then
                      this_vrf ()
                    else go acc delegators
                | None ->
                    this_vrf ()
              else go acc delegators
        in
        go None delegators
    end

    module Optional_state_hash = struct
      [%%versioned
      module Stable = struct
        module V1 = struct
          type t = Mina_base.State_hash.Stable.V1.t option
          [@@deriving sexp, compare, hash, to_yojson]

>>>>>>> c465d00d
          let to_latest = Fn.id
        end
      end]
    end

    module Epoch_data = struct
      include Mina_base.Epoch_data

      module Make (Lock_checkpoint : sig
        type t [@@deriving sexp, compare, hash, to_yojson]

        val typ : (Mina_base.State_hash.var, t) Typ.t

        type graphql_type

        val graphql_type : unit -> ('ctx, graphql_type) Graphql_async.Schema.typ

        val resolve : t -> graphql_type

        val to_input :
          t -> Snark_params.Tick.Field.t Random_oracle.Input.Chunked.t

        val null : t
      end) =
      struct
        open Snark_params

        module Value = struct
          type t =
            ( Epoch_ledger.Value.t
            , Epoch_seed.t
            , Mina_base.State_hash.t
            , Lock_checkpoint.t
            , Length.t )
            Poly.t
          [@@deriving sexp, compare, hash, to_yojson]
        end

        let typ : (var, Value.t) Typ.t =
          Typ.of_hlistable
            [ Epoch_ledger.typ
            ; Epoch_seed.typ
            ; Mina_base.State_hash.typ
            ; Lock_checkpoint.typ
            ; Length.typ
            ]
            ~var_to_hlist:Poly.to_hlist ~var_of_hlist:Poly.of_hlist
            ~value_to_hlist:Poly.to_hlist ~value_of_hlist:Poly.of_hlist

        let graphql_type name =
          let open Graphql_async in
          let open Schema in
          obj name ~fields:(fun _ ->
              [ field "ledger"
                  ~typ:(non_null @@ Epoch_ledger.graphql_type ())
                  ~args:Arg.[]
                  ~resolve:(fun _ { Poly.ledger; _ } -> ledger)
              ; field "seed"
                  ~typ:
                    (non_null @@ Mina_base_unix.Graphql_scalars.EpochSeed.typ ())
                  ~args:Arg.[]
                  ~resolve:(fun _ { Poly.seed; _ } -> seed)
              ; field "startCheckpoint"
                  ~typ:
                    (non_null @@ Mina_base_unix.Graphql_scalars.StateHash.typ ())
                  ~args:Arg.[]
                  ~resolve:(fun _ { Poly.start_checkpoint; _ } ->
                    start_checkpoint )
              ; field "lockCheckpoint"
                  ~typ:(Lock_checkpoint.graphql_type ())
                  ~args:Arg.[]
                  ~resolve:(fun _ { Poly.lock_checkpoint; _ } ->
                    Lock_checkpoint.resolve lock_checkpoint )
              ; field "epochLength"
                  ~typ:
                    (non_null @@ Mina_numbers_unix.Graphql_scalars.Length.typ ())
                  ~args:Arg.[]
                  ~resolve:(fun _ { Poly.epoch_length; _ } -> epoch_length)
              ] )

        let to_input
            ({ ledger; seed; start_checkpoint; lock_checkpoint; epoch_length } :
              Value.t ) =
          let open Random_oracle.Input.Chunked in
          List.reduce_exn ~f:append
            [ field (seed :> Tick.Field.t)
            ; field (start_checkpoint :> Tick.Field.t)
            ; Length.to_input epoch_length
            ; Epoch_ledger.to_input ledger
            ; Lock_checkpoint.to_input lock_checkpoint
            ]

        let var_to_input
            ({ ledger; seed; start_checkpoint; lock_checkpoint; epoch_length } :
              var ) =
          let open Random_oracle.Input.Chunked in
          List.reduce_exn ~f:append
            [ field (Epoch_seed.var_to_hash_packed seed)
            ; field (Mina_base.State_hash.var_to_hash_packed start_checkpoint)
            ; Length.Checked.to_input epoch_length
            ; Epoch_ledger.var_to_input ledger
            ; field (Mina_base.State_hash.var_to_hash_packed lock_checkpoint)
            ]

        let genesis ~(genesis_epoch_data : Genesis_epoch_data.Data.t) =
          { Poly.ledger = Epoch_ledger.genesis ~ledger:genesis_epoch_data.ledger
          ; seed = genesis_epoch_data.seed
          ; start_checkpoint = Mina_base.State_hash.(of_hash zero)
          ; lock_checkpoint = Lock_checkpoint.null
          ; epoch_length = Length.of_int 1
          }
      end

      module T = struct
        include Mina_base.State_hash

        let to_input (t : t) =
          Random_oracle.Input.Chunked.field (t :> Tick.Field.t)

        let null = Mina_base.State_hash.(of_hash zero)

        open Graphql_async
        open Schema

        type graphql_type = string

        let graphql_type () = non_null string

        let resolve = to_base58_check
      end

      module Staking = Make (T)
      module Next = Make (T)

      (* stable-versioned types are disallowed as functor application results
         we create them outside the results, and make sure they match the corresponding non-versioned types
      *)

      module Staking_value_versioned = struct
        module Value = struct
          module Lock_checkpoint = Mina_base.State_hash

          [%%versioned
          module Stable = struct
            module V1 = struct
              type t =
                ( Epoch_ledger.Value.Stable.V1.t
                , Epoch_seed.Stable.V1.t
                , Mina_base.State_hash.Stable.V1.t
                , Lock_checkpoint.Stable.V1.t
                , Length.Stable.V1.t )
                Poly.Stable.V1.t
              [@@deriving sexp, compare, equal, hash, yojson]

              let to_latest = Fn.id
            end
          end]

          let (_ : (Stable.Latest.t, Staking.Value.t) Type_equal.t) =
            Type_equal.T
        end
      end

      module Next_value_versioned = struct
        module Value = struct
          module Lock_checkpoint = Mina_base.State_hash

          [%%versioned
          module Stable = struct
            module V1 = struct
              type t =
                ( Epoch_ledger.Value.Stable.V1.t
                , Epoch_seed.Stable.V1.t
                , Mina_base.State_hash.Stable.V1.t
                , Lock_checkpoint.Stable.V1.t
                , Length.Stable.V1.t )
                Poly.Stable.V1.t
              [@@deriving sexp, compare, equal, hash, yojson]

              let to_latest = Fn.id
            end
          end]

          type _unused = unit constraint Stable.Latest.t = Next.Value.t
        end
      end

      let next_to_staking (next : Next.Value.t) : Staking.Value.t = next

      let update_pair
          ((staking_data, next_data) : Staking.Value.t * Next.Value.t)
          epoch_count ~prev_epoch ~next_epoch ~next_slot
          ~prev_protocol_state_hash ~producer_vrf_result ~snarked_ledger_hash
          ~genesis_ledger_hash ~total_currency ~(constants : Constants.t) =
        let next_staking_ledger =
          (*If snarked ledger hash is still the genesis ledger hash then the epoch ledger should continue to be `next_data.ledger`. This is because the epoch ledgers at genesis can be different from the genesis ledger*)
          if
            Mina_base.Frozen_ledger_hash.equal snarked_ledger_hash
              genesis_ledger_hash
          then next_data.ledger
          else { Epoch_ledger.Poly.hash = snarked_ledger_hash; total_currency }
        in
        let staking_data', next_data', epoch_count' =
          if Epoch.(next_epoch > prev_epoch) then
            ( next_to_staking next_data
            , { Poly.seed = next_data.seed
              ; ledger = next_staking_ledger
              ; start_checkpoint =
                  prev_protocol_state_hash
                  (* TODO: We need to make sure issue #2328 is properly addressed. *)
              ; lock_checkpoint = Mina_base.State_hash.(of_hash zero)
              ; epoch_length = Length.of_int 1
              }
            , Length.succ epoch_count )
          else (
            assert (Epoch.equal next_epoch prev_epoch) ;
            ( staking_data
            , Poly.
                { next_data with
                  epoch_length = Length.succ next_data.epoch_length
                }
            , epoch_count ) )
        in
        let curr_seed, curr_lock_checkpoint =
          if Slot.in_seed_update_range next_slot ~constants then
            ( Epoch_seed.update next_data'.seed producer_vrf_result
            , prev_protocol_state_hash )
          else (next_data'.seed, next_data'.lock_checkpoint)
        in
        let next_data'' =
          Poly.
            { next_data' with
              seed = curr_seed
            ; lock_checkpoint = curr_lock_checkpoint
            }
        in
        (staking_data', next_data'', epoch_count')
    end

    module Consensus_transition = struct
      module Value = Mina_numbers.Global_slot_since_hard_fork
      include Value

      type var = Checked.t

      let genesis = zero
    end

    module Consensus_time = struct
      (* since hard fork *)
      include Global_slot

      let to_string_hum = time_hum

      (* externally, we are only interested in when the slot starts *)
      let to_time ~(constants : Constants.t) t = start_time ~constants t

      (* create dummy block to split map on *)
      let get_old ~constants (t : Global_slot.t) : Global_slot.t =
        let ( `Acceptable_network_delay _
            , `Gc_width _
            , `Gc_width_epoch gc_width_epoch
            , `Gc_width_slot gc_width_slot
            , `Gc_interval _ ) =
          Constants.gc_parameters constants
        in
        let gs = of_epoch_and_slot ~constants (gc_width_epoch, gc_width_slot) in
        if Global_slot.(t < gs) then
          (* block not beyond gc_width *)
          Global_slot.zero ~constants
        else
          (* subtract epoch, slot components of gc_width *)
          Global_slot.diff ~constants t (gc_width_epoch, gc_width_slot)

      let to_uint32 t =
        Global_slot.slot_number t
        |> Mina_numbers.Global_slot_since_hard_fork.to_uint32

      let to_global_slot = slot_number

      let of_global_slot ~(constants : Constants.t) slot =
        of_slot_number ~constants slot
    end

    [%%if true]

    module Min_window_density = struct
      (* Three cases for updating the densities of sub-windows
         - same sub-window, then add 1 to the sub-window densities
         - passed a few sub_windows, but didn't skip a window, then
         assign 0 to all the skipped sub-windows, then mark next sub-window density to be 1
         - skipped more than a window, set every sub-window to be 0 and mark next sub-window density to be 1
      *)

      let update_min_window_density ~incr_window ~constants ~prev_global_slot
          ~next_global_slot ~prev_sub_window_densities ~prev_min_window_density
          =
        (* This function takes the previous window (prev_sub_window_densities) and the next_global_slot
           (e.g. the slot of the new block) and returns minimum window density and the new block's
           window (i.e. the next window).

           The current window is obtained by projecting the previous window to the next_global_slot
           as described in the Mina consensus spec.

           Next, we use the current window and prev_min_window_density to compute the minimum window density.

           Finally, we update the current window to obtain the next window that accounts for the presenence
           of the new block.  Note that we only increment the block's sub-window when the incr_window
           parameter is true, which happens when creating a new block, but not when evaluating virtual
           minimum window densities (a.k.a. the relative minimum window density) for the long-range fork rule.

           In the following code, we deal with three different windows
           * Previous window - the previous window
           (prev_global_sub_window - sub_windows_per_window, prev_global_sub_window]

           * Current window  - the projected window used to compute the minimum window density
           [next_global_sub_window - sub_windows_per_window, next_global_sub_window)

           * Next window     - the new (or virtual) block's window that is returned
           (next_global_sub_window - sub_windows_per_window, next_global_sub_window]

           All of these are derived from prev_sub_window_densities using ring-shifting and relative sub-window indexes.
        *)
        let prev_global_sub_window =
          Global_sub_window.of_global_slot ~constants prev_global_slot
        in
        let next_global_sub_window =
          Global_sub_window.of_global_slot ~constants next_global_slot
        in

        (*
          Compute the relative sub-window indexes in [0, sub_windows_per_window) needed for ring-shifting
         *)
        let prev_relative_sub_window =
          Global_sub_window.sub_window ~constants prev_global_sub_window
        in
        let next_relative_sub_window =
          Global_sub_window.sub_window ~constants next_global_sub_window
        in

        let same_sub_window =
          Global_sub_window.equal prev_global_sub_window next_global_sub_window
        in

        (* This function checks whether the current window overlaps with the previous window.
         *   N.B. this requires the precondition that next_global_sub_window >= prev_global_sub_window
         *        whenever update_min_window_density is called.
         *)
        let overlapping_window =
          Global_sub_window.(
            add prev_global_sub_window
              (constant constants.sub_windows_per_window)
            >= next_global_sub_window)
        in

        (* Compute the current window (equivalent to ring-shifting)
           If we are not in the same sub-window and the previous window
           and the current windows overlap, then we zero the densities
           between, and not including, prev and next (relative).
        *)
        let current_sub_window_densities =
          List.mapi prev_sub_window_densities ~f:(fun i density ->
              let gt_prev_sub_window =
                Sub_window.(of_int i > prev_relative_sub_window)
              in
              let lt_next_sub_window =
                Sub_window.(of_int i < next_relative_sub_window)
              in
              let within_range =
                if
                  UInt32.compare prev_relative_sub_window
                    next_relative_sub_window
                  < 0
                then gt_prev_sub_window && lt_next_sub_window
                else gt_prev_sub_window || lt_next_sub_window
              in
              if same_sub_window then density
              else if overlapping_window && not within_range then density
              else Length.zero )
        in
        let current_window_density =
          List.fold current_sub_window_densities ~init:Length.zero ~f:Length.add
        in

        (* Compute minimum window density, taking into account the grace-period *)
        let min_window_density =
          if
            same_sub_window
            || UInt32.compare
                 ( Mina_numbers.Global_slot_since_hard_fork.to_uint32
                 @@ Global_slot.slot_number next_global_slot )
                 constants.grace_period_end
               < 0
          then prev_min_window_density
          else Length.min current_window_density prev_min_window_density
        in

        (* Compute the next window by mutating the current window *)
        let next_sub_window_densities =
          List.mapi current_sub_window_densities ~f:(fun i density ->
              let is_next_sub_window =
                Sub_window.(of_int i = next_relative_sub_window)
              in
              if is_next_sub_window then
                let f = if incr_window then Length.succ else Fn.id in
                if same_sub_window then f density else f Length.zero
              else density )
        in

        (* Final result is the min window density and window for the new (or virtual) block *)
        (min_window_density, next_sub_window_densities)

      module Checked = struct
        let%snarkydef.Tick update_min_window_density
            ~(constants : Constants.var) ~prev_global_slot ~next_global_slot
            ~prev_sub_window_densities ~prev_min_window_density =
          (* Please see Min_window_density.update_min_window_density for documentation *)
          let open Tick in
          let open Tick.Checked.Let_syntax in
          let%bind prev_global_sub_window =
            Global_sub_window.Checked.of_global_slot ~constants prev_global_slot
          in
          let%bind next_global_sub_window =
            Global_sub_window.Checked.of_global_slot ~constants next_global_slot
          in
          let%bind prev_relative_sub_window =
            Global_sub_window.Checked.sub_window ~constants
              prev_global_sub_window
          in
          let%bind next_relative_sub_window =
            Global_sub_window.Checked.sub_window ~constants
              next_global_sub_window
          in
          let%bind same_sub_window =
            Global_sub_window.Checked.equal prev_global_sub_window
              next_global_sub_window
          in
          let%bind overlapping_window =
            Global_sub_window.Checked.(
              let%bind x =
                add prev_global_sub_window constants.sub_windows_per_window
              in
              x >= next_global_sub_window)
          in
          let if_ cond ~then_ ~else_ =
            let%bind cond = cond and then_ = then_ and else_ = else_ in
            Length.Checked.if_ cond ~then_ ~else_
          in
          let%bind current_sub_window_densities =
            Checked.List.mapi prev_sub_window_densities ~f:(fun i density ->
                let%bind gt_prev_sub_window =
                  Sub_window.Checked.(
                    constant (UInt32.of_int i) > prev_relative_sub_window)
                in
                let%bind lt_next_sub_window =
                  Sub_window.Checked.(
                    constant (UInt32.of_int i) < next_relative_sub_window)
                in
                let%bind within_range =
                  Sub_window.Checked.(
                    let if_ cond ~then_ ~else_ =
                      let%bind cond = cond
                      and then_ = then_
                      and else_ = else_ in
                      Boolean.if_ cond ~then_ ~else_
                    in
                    if_
                      (prev_relative_sub_window < next_relative_sub_window)
                      ~then_:Boolean.(gt_prev_sub_window &&& lt_next_sub_window)
                      ~else_:Boolean.(gt_prev_sub_window ||| lt_next_sub_window))
                in
                if_
                  (Checked.return same_sub_window)
                  ~then_:(Checked.return density)
                  ~else_:
                    (if_
                       Boolean.(overlapping_window && not within_range)
                       ~then_:(Checked.return density)
                       ~else_:(Checked.return Length.Checked.zero) ) )
          in
          let%bind current_window_density =
            Checked.List.fold current_sub_window_densities
              ~init:Length.Checked.zero ~f:Length.Checked.add
          in
          let%bind min_window_density =
            let%bind in_grace_period =
              Global_slot.Checked.( < ) next_global_slot
                (Global_slot.Checked.of_slot_number ~constants
                   (Mina_numbers.Global_slot_since_hard_fork.Checked.Unsafe
                    .of_field
                      (Length.Checked.to_field constants.grace_period_end) ) )
            in
            if_
              Boolean.(same_sub_window ||| in_grace_period)
              ~then_:(Checked.return prev_min_window_density)
              ~else_:
                (Length.Checked.min current_window_density
                   prev_min_window_density )
          in
          let%bind next_sub_window_densities =
            Checked.List.mapi current_sub_window_densities ~f:(fun i density ->
                let%bind is_next_sub_window =
                  Sub_window.Checked.(
                    constant (UInt32.of_int i) = next_relative_sub_window)
                in
                if_
                  (Checked.return is_next_sub_window)
                  ~then_:
                    (if_
                       (Checked.return same_sub_window)
                       ~then_:Length.Checked.(succ density)
                       ~else_:Length.Checked.(succ zero) )
                  ~else_:(Checked.return density) )
          in
          return (min_window_density, next_sub_window_densities)
      end

      let%test_module "Min window length tests" =
        ( module struct
          (* This is the reference implementation, which is much more readable than
             the actual implementation. The reason this one is not implemented is because
             array-indexing is not supported in Snarky. We could use list-indexing, but it
             takes O(n) instead of O(1).
          *)

          let update_min_window_density_reference_implementation ~constants
              ~prev_global_slot ~next_global_slot ~prev_sub_window_densities
              ~prev_min_window_density =
            let prev_global_sub_window =
              Global_sub_window.of_global_slot ~constants prev_global_slot
            in
            let next_global_sub_window =
              Global_sub_window.of_global_slot ~constants next_global_slot
            in
            let sub_window_diff =
              UInt32.(
                to_int
                @@ min (succ constants.sub_windows_per_window)
                @@ Global_sub_window.sub next_global_sub_window
                     prev_global_sub_window)
            in
            let n = Array.length prev_sub_window_densities in
            let current_sub_window_densities =
              Array.init n ~f:(fun i ->
                  if i + sub_window_diff < n then
                    prev_sub_window_densities.(i + sub_window_diff)
                  else Length.zero )
            in
            let current_window_density =
              Array.fold current_sub_window_densities ~init:Length.zero
                ~f:Length.add
            in
            let min_window_density =
              if
                sub_window_diff = 0
                || UInt32.compare
                     ( Mina_numbers.Global_slot_since_hard_fork.to_uint32
                     @@ Global_slot.slot_number next_global_slot )
                     constants.grace_period_end
                   < 0
              then prev_min_window_density
              else Length.min current_window_density prev_min_window_density
            in
            current_sub_window_densities.(n - 1) <-
              Length.succ current_sub_window_densities.(n - 1) ;
            (min_window_density, current_sub_window_densities)

          let constants = Lazy.force Constants.for_unit_tests

          (* converting the input for actual implementation to the input required by the
             reference implementation *)
          let actual_to_reference ~prev_global_slot ~prev_sub_window_densities =
            let prev_global_sub_window =
              Global_sub_window.of_global_slot ~constants prev_global_slot
            in
            let prev_relative_sub_window =
              Sub_window.to_int
              @@ Global_sub_window.sub_window ~constants prev_global_sub_window
            in
            List.to_array
            @@ List.drop prev_sub_window_densities prev_relative_sub_window
            @ List.take prev_sub_window_densities prev_relative_sub_window
            @ [ List.nth_exn prev_sub_window_densities prev_relative_sub_window
              ]

          (* slot_diff are generated in such a way so that we can test different cases
             in the update function, I use a weighted union to generate it.
             weight | range of the slot diff
             1      | [0*slots_per_sub_window, 1*slots_per_sub_window)
             1/4    | [1*slots_per_sub_window, 2*slots_per_sub_window)
             1/9    | [2*slots_per_sub_window, 3*slots_per_sub_window)
             ...
             1/n^2  | [n*slots_per_sub_window, (n+1)*slots_per_sub_window)
          *)
          let gen_slot_diff =
            let to_int = Length.to_int in
            Quickcheck.Generator.weighted_union
            @@ List.init
                 (2 * to_int constants.sub_windows_per_window)
                 ~f:(fun i ->
                   ( 1.0 /. (Float.of_int (i + 1) ** 2.)
                   , Core.Int.gen_incl
                       (i * to_int constants.slots_per_sub_window)
                       ((i + 1) * to_int constants.slots_per_sub_window) ) )

          let num_global_slots_to_test = 1

          (* generate an initial global_slot and a list of successive global_slot following
             the initial slot. The length of the list is fixed because this same list would
             also passed into a snarky computation, and the *Typ* of the list requires a
             fixed length. *)
          let gen_global_slots :
              (Global_slot.t * Global_slot.t list) Quickcheck.Generator.t =
            let open Quickcheck.Generator in
            let open Quickcheck.Generator.Let_syntax in
            let module GS = Mina_numbers.Global_slot_since_hard_fork in
            let%bind prev_global_slot = small_positive_int in
            let%bind slot_diffs =
              Core.List.gen_with_length num_global_slots_to_test gen_slot_diff
            in
            let _, global_slots =
              List.fold slot_diffs ~init:(prev_global_slot, [])
                ~f:(fun (prev_global_slot, acc) slot_diff ->
                  let next_global_slot = prev_global_slot + slot_diff in
                  (next_global_slot, next_global_slot :: acc) )
            in
            return
              ( Global_slot.of_slot_number ~constants
                  (GS.of_int prev_global_slot)
              , List.map global_slots ~f:(fun s ->
                    Global_slot.of_slot_number ~constants (GS.of_int s) )
                |> List.rev )

          let gen_length =
            Quickcheck.Generator.union
            @@ List.init (Length.to_int constants.slots_per_sub_window)
                 ~f:(fun n -> Quickcheck.Generator.return @@ Length.of_int n)

          let gen_min_window_density =
            let open Quickcheck.Generator in
            let open Quickcheck.Generator.Let_syntax in
            let%bind prev_sub_window_densities =
              list_with_length
                (Length.to_int constants.sub_windows_per_window)
                gen_length
            in
            let min_window_density =
              let initial xs = List.(rev (tl_exn (rev xs))) in
              List.fold
                (initial prev_sub_window_densities)
                ~init:Length.zero ~f:Length.add
            in
            return (min_window_density, prev_sub_window_densities)

          let gen =
            Quickcheck.Generator.tuple2 gen_global_slots gen_min_window_density

          let update_several_times ~f ~prev_global_slot ~next_global_slots
              ~prev_sub_window_densities ~prev_min_window_density ~constants =
            List.fold next_global_slots
              ~init:
                ( prev_global_slot
                , prev_sub_window_densities
                , prev_min_window_density )
              ~f:(fun
                   ( prev_global_slot
                   , prev_sub_window_densities
                   , prev_min_window_density )
                   next_global_slot
                 ->
                let min_window_density, sub_window_densities =
                  f ~constants ~prev_global_slot ~next_global_slot
                    ~prev_sub_window_densities ~prev_min_window_density
                in
                (next_global_slot, sub_window_densities, min_window_density) )

          let update_several_times_checked ~f ~prev_global_slot
              ~next_global_slots ~prev_sub_window_densities
              ~prev_min_window_density ~constants =
            let open Tick.Checked in
            let open Tick.Checked.Let_syntax in
            List.fold next_global_slots
              ~init:
                ( prev_global_slot
                , prev_sub_window_densities
                , prev_min_window_density )
              ~f:(fun
                   ( prev_global_slot
                   , prev_sub_window_densities
                   , prev_min_window_density )
                   next_global_slot
                 ->
                let%bind min_window_density, sub_window_densities =
                  f ~constants ~prev_global_slot ~next_global_slot
                    ~prev_sub_window_densities ~prev_min_window_density
                in
                return
                  (next_global_slot, sub_window_densities, min_window_density) )

          let%test_unit "the actual implementation is equivalent to the \
                         reference implementation" =
            Quickcheck.test ~trials:100 gen
              ~f:(fun
                   ( ((prev_global_slot : Global_slot.t), next_global_slots)
                   , (prev_min_window_density, prev_sub_window_densities) )
                 ->
                let _, _, min_window_density1 =
                  update_several_times
                    ~f:(update_min_window_density ~incr_window:true)
                    ~prev_global_slot ~next_global_slots
                    ~prev_sub_window_densities ~prev_min_window_density
                    ~constants
                in
                let _, _, min_window_density2 =
                  update_several_times
                    ~f:update_min_window_density_reference_implementation
                    ~prev_global_slot ~next_global_slots
                    ~prev_sub_window_densities:
                      (actual_to_reference ~prev_global_slot
                         ~prev_sub_window_densities )
                    ~prev_min_window_density ~constants
                in
                assert (Length.(equal min_window_density1 min_window_density2)) )

          let%test_unit "Inside snark computation is equivalent to outside \
                         snark computation" =
            Quickcheck.test ~trials:100 gen
              ~f:(fun (slots, min_window_densities) ->
                Test_util.test_equal
                  (Typ.tuple3
                     (Typ.tuple2 Global_slot.typ
                        (Typ.list ~length:num_global_slots_to_test
                           Global_slot.typ ) )
                     (Typ.tuple2 Length.typ
                        (Typ.list
                           ~length:
                             (Length.to_int constants.sub_windows_per_window)
                           Length.typ ) )
                     Constants.typ )
                  (Typ.tuple3 Global_slot.typ
                     (Typ.list
                        ~length:(Length.to_int constants.sub_windows_per_window)
                        Length.typ )
                     Length.typ )
                  (fun ( (prev_global_slot, next_global_slots)
                       , (prev_min_window_density, prev_sub_window_densities)
                       , constants ) ->
                    update_several_times_checked
                      ~f:Checked.update_min_window_density ~prev_global_slot
                      ~next_global_slots ~prev_sub_window_densities
                      ~prev_min_window_density ~constants )
                  (fun ( (prev_global_slot, next_global_slots)
                       , (prev_min_window_density, prev_sub_window_densities)
                       , constants ) ->
                    update_several_times
                      ~f:(update_min_window_density ~incr_window:true)
                      ~prev_global_slot ~next_global_slots
                      ~prev_sub_window_densities ~prev_min_window_density
                      ~constants )
                  (slots, min_window_densities, constants) )
        end )
    end

    [%%else]

    module Min_window_density = struct
      let update_min_window_density ~constants:_ ~prev_global_slot:_
          ~next_global_slot:_ ~prev_sub_window_densities
          ~prev_min_window_density =
        (prev_min_window_density, prev_sub_window_densities)

      module Checked = struct
        let update_min_window_density ~constants:_ ~prev_global_slot:_
            ~next_global_slot:_ ~prev_sub_window_densities
            ~prev_min_window_density =
          Tick.Checked.return
            (prev_min_window_density, prev_sub_window_densities)
      end
    end

    [%%endif]

    (* We have a list of state hashes. When we extend the blockchain,
       we see if the **previous** state should be saved as a checkpoint.
       This is because we have convenient access to the entire previous
       protocol state hash.

       We divide the slots of an epoch into "checkpoint windows": chunks of
       size [checkpoint_window_size]. The goal is to record the first block
       in a given window as a check-point if there are any blocks in that
       window, and zero checkpoints if the window was empty.

       To that end, we store in each state a bit [checkpoint_window_filled] which
       is true iff there has already been a state in the history of the given state
       which is in the same checkpoint window as the given state.
    *)
    module Consensus_state = struct
      module Poly = struct
        [%%versioned
        module Stable = struct
          module V1 = struct
            type ( 'length
                 , 'vrf_output
                 , 'amount
                 , 'global_slot
                 , 'global_slot_since_genesis
                 , 'staking_epoch_data
                 , 'next_epoch_data
                 , 'bool
                 , 'pk )
                 t =
                  ( 'length
                  , 'vrf_output
                  , 'amount
                  , 'global_slot
                  , 'global_slot_since_genesis
                  , 'staking_epoch_data
                  , 'next_epoch_data
                  , 'bool
                  , 'pk )
                  A.Data.Consensus_state.Poly.V1.t =
              { blockchain_length : 'length
              ; epoch_count : 'length
              ; min_window_density : 'length
              ; sub_window_densities : 'length list
              ; last_vrf_output : 'vrf_output
              ; total_currency : 'amount
              ; curr_global_slot : 'global_slot
              ; global_slot_since_genesis : 'global_slot_since_genesis
              ; staking_epoch_data : 'staking_epoch_data
              ; next_epoch_data : 'next_epoch_data
              ; has_ancestor_in_same_checkpoint_window : 'bool
              ; block_stake_winner : 'pk
              ; block_creator : 'pk
              ; coinbase_receiver : 'pk
              ; supercharge_coinbase : 'bool
              }
            [@@deriving sexp, equal, compare, hash, yojson, fields, hlist]
          end
        end]
      end

      module Value = struct
        [%%versioned
        module Stable = struct
          module V2 = struct
            type t =
              ( Length.Stable.V1.t
              , Vrf.Output.Truncated.Stable.V1.t
              , Amount.Stable.V1.t
              , Global_slot.Stable.V1.t
              , Mina_numbers.Global_slot_since_genesis.Stable.V1.t
              , Epoch_data.Staking_value_versioned.Value.Stable.V1.t
              , Epoch_data.Next_value_versioned.Value.Stable.V1.t
              , bool
              , Public_key.Compressed.Stable.V1.t )
              Poly.Stable.V1.t
            [@@deriving sexp, equal, compare, hash, yojson]

            let to_latest = Fn.id
          end
        end]

        module For_tests = struct
          let with_global_slot_since_genesis (state : t) slot_number =
            let global_slot_since_genesis :
                Mina_numbers.Global_slot_since_genesis.t =
              slot_number
            in
            { state with global_slot_since_genesis }
        end
      end

      open Snark_params.Tick

      type var =
        ( Length.Checked.t
        , Vrf.Output.Truncated.var
        , Amount.var
        , Global_slot.Checked.t
        , Mina_numbers.Global_slot_since_genesis.Checked.t
        , Epoch_data.var
        , Epoch_data.var
        , Boolean.var
        , Public_key.Compressed.var )
        Poly.t

      let typ ~(constraint_constants : Genesis_constants.Constraint_constants.t)
          : (var, Value.t) Typ.t =
        let sub_windows_per_window =
          constraint_constants.sub_windows_per_window
        in
        Snark_params.Tick.Typ.of_hlistable
          [ Length.typ
          ; Length.typ
          ; Length.typ
          ; Typ.list ~length:sub_windows_per_window Length.typ
          ; Vrf.Output.Truncated.typ
          ; Amount.typ
          ; Global_slot.typ
          ; Mina_numbers.Global_slot_since_genesis.typ
          ; Epoch_data.Staking.typ
          ; Epoch_data.Next.typ
          ; Boolean.typ
          ; Public_key.Compressed.typ
          ; Public_key.Compressed.typ
          ; Public_key.Compressed.typ
          ; Boolean.typ
          ]
          ~var_to_hlist:Poly.to_hlist ~var_of_hlist:Poly.of_hlist
          ~value_to_hlist:Poly.to_hlist ~value_of_hlist:Poly.of_hlist

      let to_input
          ({ Poly.blockchain_length
           ; epoch_count
           ; min_window_density
           ; sub_window_densities
           ; last_vrf_output
           ; total_currency
           ; curr_global_slot
           ; global_slot_since_genesis
           ; staking_epoch_data
           ; next_epoch_data
           ; has_ancestor_in_same_checkpoint_window
           ; block_stake_winner
           ; block_creator
           ; coinbase_receiver
           ; supercharge_coinbase
           } :
            Value.t ) =
        let open Random_oracle.Input.Chunked in
        List.reduce_exn ~f:append
          [ Length.to_input blockchain_length
          ; Length.to_input epoch_count
          ; Length.to_input min_window_density
          ; List.reduce_exn ~f:append
              (List.map ~f:Length.to_input sub_window_densities)
          ; Vrf.Output.Truncated.to_input last_vrf_output
          ; Amount.to_input total_currency
          ; Global_slot.to_input curr_global_slot
          ; Mina_numbers.Global_slot_since_genesis.to_input
              global_slot_since_genesis
          ; packed
              ( Mina_base.Util.field_of_bool
                  has_ancestor_in_same_checkpoint_window
              , 1 )
          ; packed (Mina_base.Util.field_of_bool supercharge_coinbase, 1)
          ; Epoch_data.Staking.to_input staking_epoch_data
          ; Epoch_data.Next.to_input next_epoch_data
          ; Public_key.Compressed.to_input block_stake_winner
          ; Public_key.Compressed.to_input block_creator
          ; Public_key.Compressed.to_input coinbase_receiver
          ]

      let var_to_input
          ({ Poly.blockchain_length
           ; epoch_count
           ; min_window_density
           ; sub_window_densities
           ; last_vrf_output
           ; total_currency
           ; curr_global_slot
           ; global_slot_since_genesis
           ; staking_epoch_data
           ; next_epoch_data
           ; has_ancestor_in_same_checkpoint_window
           ; block_stake_winner
           ; block_creator
           ; coinbase_receiver
           ; supercharge_coinbase
           } :
            var ) =
        let open Random_oracle.Input.Chunked in
        List.reduce_exn ~f:append
          [ Length.Checked.to_input blockchain_length
          ; Length.Checked.to_input epoch_count
          ; Length.Checked.to_input min_window_density
          ; List.reduce_exn ~f:append
              (List.map ~f:Length.Checked.to_input sub_window_densities)
          ; Vrf.Output.Truncated.var_to_input last_vrf_output
          ; Amount.var_to_input total_currency
          ; Global_slot.Checked.to_input curr_global_slot
          ; Mina_numbers.Global_slot_since_genesis.Checked.to_input
              global_slot_since_genesis
          ; packed
              ((has_ancestor_in_same_checkpoint_window :> Tick.Field.Var.t), 1)
          ; packed ((supercharge_coinbase :> Tick.Field.Var.t), 1)
          ; Epoch_data.Staking.var_to_input staking_epoch_data
          ; Epoch_data.Next.var_to_input next_epoch_data
          ; Public_key.Compressed.Checked.to_input block_stake_winner
          ; Public_key.Compressed.Checked.to_input block_creator
          ; Public_key.Compressed.Checked.to_input coinbase_receiver
          ]

      let global_slot { Poly.curr_global_slot; _ } = curr_global_slot

      let checkpoint_window ~(constants : Constants.t) (slot : Global_slot.t) =
        UInt32.Infix.(
          ( Mina_numbers.Global_slot_since_hard_fork.to_uint32
          @@ Global_slot.slot_number slot )
          / constants.checkpoint_window_size_in_slots)

      let same_checkpoint_window_unchecked ~constants slot1 slot2 =
        UInt32.equal
          (checkpoint_window slot1 ~constants)
          (checkpoint_window slot2 ~constants)

      let update ~(constants : Constants.t)
          ~(previous_consensus_state : Value.t)
          ~(consensus_transition : Consensus_transition.t)
          ~(previous_protocol_state_hash : Mina_base.State_hash.t)
          ~(supply_increase : Currency.Amount.Signed.t)
          ~(snarked_ledger_hash : Mina_base.Frozen_ledger_hash.t)
          ~(genesis_ledger_hash : Mina_base.Frozen_ledger_hash.t)
          ~(producer_vrf_result : Random_oracle.Digest.t)
          ~(block_stake_winner : Public_key.Compressed.t)
          ~(block_creator : Public_key.Compressed.t)
          ~(coinbase_receiver : Public_key.Compressed.t)
          ~(supercharge_coinbase : bool) : Value.t Or_error.t =
        let open Or_error.Let_syntax in
        let prev_epoch, prev_slot =
          Global_slot.to_epoch_and_slot
            previous_consensus_state.curr_global_slot
        in
        let next_global_slot =
          Global_slot.of_slot_number consensus_transition ~constants
        in
        let next_epoch, next_slot =
          Global_slot.to_epoch_and_slot next_global_slot
        in
        let%bind slot_diff =
          Global_slot.diff_slots next_global_slot
            previous_consensus_state.curr_global_slot
          |> Option.value_map
               ~default:
                 (Or_error.errorf
                    !"Next global slot %{sexp: Global_slot.t} smaller than \
                      current global slot %{sexp: Global_slot.t}"
                    next_global_slot previous_consensus_state.curr_global_slot )
               ~f:(fun diff -> Ok diff)
        in
        let%map total_currency =
          let total, `Overflow overflow =
            Amount.add_signed_flagged previous_consensus_state.total_currency
              supply_increase
          in
          if overflow then
            Or_error.errorf
              !"New total currency less than zero. supply_increase: %{sexp: \
                Amount.Signed.t} previous total currency: %{sexp: Amount.t}"
              supply_increase previous_consensus_state.total_currency
          else Ok total
        and () =
          if
            Consensus_transition.(
              equal consensus_transition Consensus_transition.genesis)
            || Global_slot.(
                 previous_consensus_state.curr_global_slot < next_global_slot)
          then Ok ()
          else
            Or_error.errorf
              !"(epoch, slot) did not increase. prev=%{sexp:Epoch.t * Slot.t}, \
                next=%{sexp:Epoch.t * Slot.t}"
              (prev_epoch, prev_slot) (next_epoch, next_slot)
        in
        let staking_epoch_data, next_epoch_data, epoch_count =
          Epoch_data.update_pair ~constants
            ( previous_consensus_state.staking_epoch_data
            , previous_consensus_state.next_epoch_data )
            previous_consensus_state.epoch_count ~prev_epoch ~next_epoch
            ~next_slot ~prev_protocol_state_hash:previous_protocol_state_hash
            ~producer_vrf_result ~snarked_ledger_hash ~genesis_ledger_hash
            ~total_currency
        in
        let min_window_density, sub_window_densities =
          Min_window_density.update_min_window_density ~constants
            ~incr_window:true
            ~prev_global_slot:previous_consensus_state.curr_global_slot
            ~next_global_slot
            ~prev_sub_window_densities:
              previous_consensus_state.sub_window_densities
            ~prev_min_window_density:previous_consensus_state.min_window_density
        in
        { Poly.blockchain_length =
            Length.succ previous_consensus_state.blockchain_length
        ; epoch_count
        ; min_window_density
        ; sub_window_densities
        ; last_vrf_output = Vrf.Output.truncate producer_vrf_result
        ; total_currency
        ; curr_global_slot = next_global_slot
        ; global_slot_since_genesis =
            Mina_numbers.Global_slot_since_genesis.add
              previous_consensus_state.global_slot_since_genesis slot_diff
        ; staking_epoch_data
        ; next_epoch_data
        ; has_ancestor_in_same_checkpoint_window =
            same_checkpoint_window_unchecked ~constants
              (Global_slot.create ~constants ~epoch:prev_epoch ~slot:prev_slot)
              (Global_slot.create ~constants ~epoch:next_epoch ~slot:next_slot)
        ; block_stake_winner
        ; block_creator
        ; coinbase_receiver
        ; supercharge_coinbase
        }

      let same_checkpoint_window ~(constants : Constants.var)
          ~prev:(slot1 : Global_slot.Checked.t)
          ~next:(slot2 : Global_slot.Checked.t) =
        let module Slot = Mina_numbers.Global_slot_since_hard_fork in
        let slot1 : Slot.Checked.t = Global_slot.slot_number slot1 in
        let checkpoint_window_size_in_slots =
          constants.checkpoint_window_size_in_slots
        in
        let%bind _q1, r1 =
          Slot.Checked.div_mod slot1
            (Slot.Checked.Unsafe.of_field
               (Length.Checked.to_field checkpoint_window_size_in_slots) )
        in
        let next_window_start =
          Run.Field.(
            Slot.Checked.to_field slot1
            - Slot.Checked.to_field r1
            + Length.Checked.to_field checkpoint_window_size_in_slots)
        in
        Slot.Checked.( < )
          (Global_slot.slot_number slot2)
          (Slot.Checked.Unsafe.of_field next_window_start)

      let same_checkpoint_window ~constants ~prev ~next =
        same_checkpoint_window ~constants ~prev ~next

      let negative_one ~genesis_ledger
          ~(genesis_epoch_data : Genesis_epoch_data.t)
          ~(constants : Constants.t)
          ~(constraint_constants : Genesis_constants.Constraint_constants.t) =
        let max_sub_window_density = constants.slots_per_sub_window in
        let max_window_density = constants.slots_per_window in
        let blockchain_length, global_slot_since_genesis =
          match constraint_constants.fork with
          | None ->
              (Length.zero, Mina_numbers.Global_slot_since_genesis.zero)
          | Some { previous_length; previous_global_slot; _ } ->
              (*Note: global_slot_since_genesis at fork point is the same as global_slot_since_genesis in the new genesis. This value is used to check transaction validity and existence of locked tokens.
                For reviewers, should this be incremented by 1 because it's technically a new block? we don't really know how many slots passed since the fork point*)
              (previous_length, previous_global_slot)
        in
        let default_epoch_data =
          Genesis_epoch_data.Data.
            { ledger = genesis_ledger; seed = Epoch_seed.initial }
        in
        let genesis_epoch_data_staking, genesis_epoch_data_next =
          Option.value_map genesis_epoch_data
            ~default:(default_epoch_data, default_epoch_data) ~f:(fun data ->
              (data.staking, Option.value ~default:data.staking data.next) )
        in
        let genesis_winner_pk = fst Vrf.Precomputed.genesis_winner in
        { Poly.blockchain_length
        ; epoch_count = Length.zero
        ; min_window_density = max_window_density
        ; sub_window_densities =
            Length.zero
            :: List.init
                 (Length.to_int constants.sub_windows_per_window - 1)
                 ~f:(Fn.const max_sub_window_density)
        ; last_vrf_output = Vrf.Output.Truncated.dummy
        ; total_currency = genesis_ledger_total_currency ~ledger:genesis_ledger
        ; curr_global_slot = Global_slot.zero ~constants
        ; global_slot_since_genesis
        ; staking_epoch_data =
            Epoch_data.Staking.genesis
              ~genesis_epoch_data:genesis_epoch_data_staking
        ; next_epoch_data =
            Epoch_data.Next.genesis ~genesis_epoch_data:genesis_epoch_data_next
        ; has_ancestor_in_same_checkpoint_window = false
        ; block_stake_winner = genesis_winner_pk
        ; block_creator = genesis_winner_pk
        ; coinbase_receiver = genesis_winner_pk
        ; supercharge_coinbase = true
        }

      let create_genesis_from_transition ~negative_one_protocol_state_hash
          ~consensus_transition ~genesis_ledger
          ~(genesis_epoch_data : Genesis_epoch_data.t) ~constraint_constants
          ~constants : Value.t =
        let staking_seed =
          Option.value_map genesis_epoch_data ~default:Epoch_seed.initial
            ~f:(fun data -> data.staking.seed)
        in
        let producer_vrf_result =
          let _, sk = Vrf.Precomputed.genesis_winner in
          Vrf.eval ~constraint_constants ~private_key:sk
            { Vrf.Message.global_slot = consensus_transition
            ; seed = staking_seed
            ; delegator = 0
            }
        in
        let snarked_ledger_hash =
          Lazy.force genesis_ledger |> Mina_ledger.Ledger.merkle_root
          |> Mina_base.Frozen_ledger_hash.of_ledger_hash
        in
        let genesis_winner_pk = fst Vrf.Precomputed.genesis_winner in
        (* no coinbases for genesis block, so CLI flag for coinbase receiver
           not relevant
        *)
        Or_error.ok_exn
          (update ~constants ~producer_vrf_result
             ~previous_consensus_state:
               (negative_one ~genesis_ledger ~genesis_epoch_data ~constants
                  ~constraint_constants )
             ~previous_protocol_state_hash:negative_one_protocol_state_hash
             ~consensus_transition ~supply_increase:Currency.Amount.Signed.zero
             ~snarked_ledger_hash ~genesis_ledger_hash:snarked_ledger_hash
             ~block_stake_winner:genesis_winner_pk
             ~block_creator:genesis_winner_pk
             ~coinbase_receiver:genesis_winner_pk ~supercharge_coinbase:true )

      let create_genesis ~negative_one_protocol_state_hash ~genesis_ledger
          ~genesis_epoch_data ~constraint_constants ~constants : Value.t =
        create_genesis_from_transition ~negative_one_protocol_state_hash
          ~consensus_transition:Consensus_transition.genesis ~genesis_ledger
          ~genesis_epoch_data ~constraint_constants ~constants

      (* ??? do these mean, genesis-of-all-time, or genesis-at-hard-fork? *)
      (* Check that both epoch and slot are zero. *)
      let is_genesis_state (t : Value.t) =
        Mina_numbers.Global_slot_since_hard_fork.(
          equal zero (Global_slot.slot_number t.curr_global_slot))

      let is_genesis (global_slot : Global_slot.Checked.t) =
        let open Mina_numbers.Global_slot_since_hard_fork in
        Checked.equal (Checked.constant zero)
          (Global_slot.slot_number global_slot)

      let is_genesis_state_var (t : var) = is_genesis t.curr_global_slot

      let epoch_count (t : Value.t) = t.epoch_count

      let supercharge_coinbase_var (t : var) = t.supercharge_coinbase

      let supercharge_coinbase (t : Value.t) = t.supercharge_coinbase

      let compute_supercharge_coinbase ~(winner_account : Mina_base.Account.var)
          ~global_slot =
        let open Snark_params.Tick in
        let%map winner_locked =
          Mina_base.Account.Checked.has_locked_tokens ~global_slot
            winner_account
        in
        Boolean.not winner_locked

      let%snarkydef_ update_var (previous_state : var)
          (transition_data : Consensus_transition.var)
          (previous_protocol_state_hash : Mina_base.State_hash.var)
          ~(supply_increase : Currency.Amount.Signed.var)
          ~(previous_blockchain_state_ledger_hash :
             Mina_base.Frozen_ledger_hash.var ) ~genesis_ledger_hash
          ~constraint_constants
          ~(protocol_constants : Mina_base.Protocol_constants_checked.var) =
        let open Snark_params.Tick in
        let%bind constants =
          Constants.Checked.create ~constraint_constants ~protocol_constants
        in
        let { Poly.curr_global_slot = prev_global_slot; _ } = previous_state in
        let next_global_slot =
          Global_slot.Checked.of_slot_number ~constants transition_data
        in
        let%bind slot_diff =
          [%with_label_ "Next global slot is less than previous global slot"]
            (fun () ->
              Global_slot.Checked.diff_slots next_global_slot prev_global_slot )
        in
        let%bind () =
          let%bind global_slot_increased =
            Global_slot.Checked.(prev_global_slot < next_global_slot)
          in
          let%bind is_genesis = is_genesis next_global_slot in
          Boolean.Assert.any [ global_slot_increased; is_genesis ]
        in
        let%bind next_epoch, next_slot =
          Global_slot.Checked.to_epoch_and_slot next_global_slot
        and prev_epoch, _prev_slot =
          Global_slot.Checked.to_epoch_and_slot prev_global_slot
        in
        let%bind global_slot_since_genesis =
          Mina_numbers.Global_slot_since_genesis.Checked.add
            previous_state.global_slot_since_genesis slot_diff
        in
        let%bind epoch_increased = Epoch.Checked.(prev_epoch < next_epoch) in
        let%bind staking_epoch_data =
          Epoch_data.if_ epoch_increased ~then_:previous_state.next_epoch_data
            ~else_:previous_state.staking_epoch_data
        in
        let next_slot_number = Global_slot.slot_number next_global_slot in
        let%bind block_stake_winner =
          exists Public_key.Compressed.typ
            ~request:As_prover.(return Vrf.Winner_pk)
        in
        let%bind block_creator =
          let%bind.Checked bc_compressed =
            exists Public_key.typ
              ~request:As_prover.(return Vrf.Producer_public_key)
          in
          Public_key.compress_var bc_compressed
        in
        let%bind coinbase_receiver =
          exists Public_key.Compressed.typ
            ~request:As_prover.(return Vrf.Coinbase_receiver_pk)
        in
        let%bind ( threshold_satisfied
                 , vrf_result
                 , truncated_vrf_result
                 , winner_account ) =
          let%bind (module M) = Inner_curve.Checked.Shifted.create () in
          Vrf.Checked.check ~constraint_constants
            (module M)
            ~epoch_ledger:staking_epoch_data.ledger
            ~global_slot:next_slot_number ~block_stake_winner ~block_creator
            ~seed:staking_epoch_data.seed
        in
        let%bind supercharge_coinbase =
          compute_supercharge_coinbase ~winner_account
            ~global_slot:global_slot_since_genesis
        in
        let%bind new_total_currency, `Overflow overflow =
          Currency.Amount.Checked.add_signed_flagged
            previous_state.total_currency supply_increase
        in
        let%bind () =
          [%with_label_ "Total currency is greater than or equal to zero"]
            (fun () -> Boolean.Assert.is_true (Boolean.not overflow))
        in
        let%bind has_ancestor_in_same_checkpoint_window =
          same_checkpoint_window ~constants ~prev:prev_global_slot
            ~next:next_global_slot
        in
        let%bind in_seed_update_range =
          Slot.Checked.in_seed_update_range next_slot ~constants
        in
        let%bind update_next_epoch_ledger =
          (*If snarked ledger hash is still the genesis ledger hash then the epoch ledger should continue to be `next_data.ledger`. This is because the epoch ledgers at genesis can be different from the genesis ledger*)
          let%bind snarked_ledger_is_still_genesis =
            Mina_base.Frozen_ledger_hash.equal_var genesis_ledger_hash
              previous_blockchain_state_ledger_hash
          in
          Boolean.(epoch_increased &&& not snarked_ledger_is_still_genesis)
        in
        let%bind next_epoch_data =
          let%map seed =
            let base = previous_state.next_epoch_data.seed in
            let%bind updated = Epoch_seed.update_var base vrf_result in
            Epoch_seed.if_ in_seed_update_range ~then_:updated ~else_:base
          and epoch_length =
            let open Length.Checked in
            let%bind base =
              if_ epoch_increased ~then_:zero
                ~else_:previous_state.next_epoch_data.epoch_length
            in
            succ base
          and ledger =
            Epoch_ledger.if_ update_next_epoch_ledger
              ~then_:
                { total_currency = new_total_currency
                ; hash = previous_blockchain_state_ledger_hash
                }
              ~else_:previous_state.next_epoch_data.ledger
          and start_checkpoint =
            Mina_base.State_hash.if_ epoch_increased
              ~then_:previous_protocol_state_hash
              ~else_:previous_state.next_epoch_data.start_checkpoint
          (* Want this to be the protocol state hash once we leave the seed
             update range. *)
          and lock_checkpoint =
            let%bind base =
              (* TODO: Should this be zero or some other sentinel value? *)
              Mina_base.State_hash.if_ epoch_increased
                ~then_:Mina_base.State_hash.(var_of_t (of_hash zero))
                ~else_:previous_state.next_epoch_data.lock_checkpoint
            in
            Mina_base.State_hash.if_ in_seed_update_range
              ~then_:previous_protocol_state_hash ~else_:base
          in
          { Epoch_data.Poly.seed
          ; epoch_length
          ; ledger
          ; start_checkpoint
          ; lock_checkpoint
          }
        and blockchain_length =
          Length.Checked.succ previous_state.blockchain_length
        and epoch_count =
          Length.Checked.succ_if previous_state.epoch_count epoch_increased
        and min_window_density, sub_window_densities =
          Min_window_density.Checked.update_min_window_density ~constants
            ~prev_global_slot ~next_global_slot
            ~prev_sub_window_densities:previous_state.sub_window_densities
            ~prev_min_window_density:previous_state.min_window_density
        in
        Checked.return
          ( `Success threshold_satisfied
          , { Poly.blockchain_length
            ; epoch_count
            ; min_window_density
            ; sub_window_densities
            ; last_vrf_output = truncated_vrf_result
            ; curr_global_slot = next_global_slot
            ; global_slot_since_genesis
            ; total_currency = new_total_currency
            ; staking_epoch_data
            ; next_epoch_data
            ; has_ancestor_in_same_checkpoint_window
            ; block_stake_winner
            ; block_creator
            ; coinbase_receiver
            ; supercharge_coinbase
            } )

      type display =
        { blockchain_length : int
        ; epoch_count : int
        ; curr_epoch : int
        ; curr_slot : int
        ; global_slot_since_genesis : int
        ; total_currency : int
        }
      [@@deriving yojson]

      let display (t : Value.t) =
        let epoch, slot = Global_slot.to_epoch_and_slot t.curr_global_slot in
        { blockchain_length = Length.to_int t.blockchain_length
        ; epoch_count = Length.to_int t.epoch_count
        ; curr_epoch = Segment_id.to_int epoch
        ; curr_slot = Segment_id.to_int slot
        ; global_slot_since_genesis =
            Mina_numbers.Global_slot_since_genesis.to_int
              t.global_slot_since_genesis
        ; total_currency = Amount.to_nanomina_int t.total_currency
        }

      let curr_global_slot (t : Value.t) = t.curr_global_slot

      let curr_ f = Fn.compose f curr_global_slot

      let curr_epoch_and_slot = curr_ Global_slot.to_epoch_and_slot

      let curr_epoch = curr_ Global_slot.epoch

      let curr_slot = curr_ Global_slot.slot

      let blockchain_length_var (t : var) = t.blockchain_length

      let min_window_density_var (t : var) = t.min_window_density

      let total_currency_var (t : var) = t.total_currency

      let staking_epoch_data_var (t : var) : Epoch_data.var =
        t.staking_epoch_data

      let staking_epoch_data (t : Value.t) = t.staking_epoch_data

      let next_epoch_data_var (t : var) : Epoch_data.var = t.next_epoch_data

      let next_epoch_data (t : Value.t) = t.next_epoch_data

      let coinbase_receiver_var (t : var) = t.coinbase_receiver

      let curr_global_slot_var (t : var) =
        Global_slot.slot_number t.curr_global_slot

      let curr_global_slot (t : Value.t) =
        Global_slot.slot_number t.curr_global_slot

      let consensus_time (t : Value.t) = t.curr_global_slot

      let global_slot_since_genesis_var (t : var) = t.global_slot_since_genesis

      [%%define_locally
      Poly.
        ( blockchain_length
        , min_window_density
        , sub_window_densities
        , total_currency
        , global_slot_since_genesis
        , block_stake_winner
        , last_vrf_output
        , block_creator
        , coinbase_receiver )]

      module Unsafe = struct
        (* TODO: very unsafe, do not use unless you know what you are doing *)
        let dummy_advance (t : Value.t) ?(increase_epoch_count = false)
            ~new_global_slot_since_genesis : Value.t =
          let new_epoch_count =
            if increase_epoch_count then Length.succ t.epoch_count
            else t.epoch_count
          in
          let slot_diff =
            Option.value_exn
              (Mina_numbers.Global_slot_since_genesis.diff
                 new_global_slot_since_genesis t.global_slot_since_genesis )
          in
          { t with
            epoch_count = new_epoch_count
          ; curr_global_slot = Global_slot.add t.curr_global_slot slot_diff
          ; global_slot_since_genesis = new_global_slot_since_genesis
          }
      end

      let graphql_type () : ('ctx, Value.t option) Graphql_async.Schema.typ =
        let open Graphql_async in
        let open Signature_lib_unix.Graphql_scalars in
        let public_key = PublicKey.typ () in
        let open Schema in
        let length = Mina_numbers_unix.Graphql_scalars.Length.typ () in
        let amount = Currency_unix.Graphql_scalars.Amount.typ () in
        obj "ConsensusState" ~fields:(fun _ ->
            [ field "blockchainLength" ~typ:(non_null length)
                ~doc:"Length of the blockchain at this block"
                ~deprecated:(Deprecated (Some "use blockHeight instead"))
                ~args:Arg.[]
                ~resolve:(fun _ { Poly.blockchain_length; _ } ->
                  blockchain_length )
            ; field "blockHeight" ~typ:(non_null length)
                ~doc:"Height of the blockchain at this block"
                ~args:Arg.[]
                ~resolve:(fun _ { Poly.blockchain_length; _ } ->
                  blockchain_length )
            ; field "epochCount" ~typ:(non_null length)
                ~args:Arg.[]
                ~resolve:(fun _ { Poly.epoch_count; _ } -> epoch_count)
            ; field "minWindowDensity" ~typ:(non_null length)
                ~args:Arg.[]
                ~resolve:(fun _ { Poly.min_window_density; _ } ->
                  min_window_density )
            ; field "lastVrfOutput" ~typ:(non_null string)
                ~args:Arg.[]
                ~resolve:(fun (_ : 'ctx resolve_info)
                              { Poly.last_vrf_output; _ } ->
                  Vrf.Output.Truncated.to_base58_check last_vrf_output )
            ; field "totalCurrency"
                ~doc:"Total currency in circulation at this block"
                ~typ:(non_null amount)
                ~args:Arg.[]
                ~resolve:(fun _ { Poly.total_currency; _ } -> total_currency)
            ; field "stakingEpochData"
                ~typ:
                  ( non_null
                  @@ Epoch_data.Staking.graphql_type "StakingEpochData" )
                ~args:Arg.[]
                ~resolve:(fun (_ : 'ctx resolve_info)
                              { Poly.staking_epoch_data; _ } ->
                  staking_epoch_data )
            ; field "nextEpochData"
                ~typ:(non_null @@ Epoch_data.Next.graphql_type "NextEpochData")
                ~args:Arg.[]
                ~resolve:(fun (_ : 'ctx resolve_info)
                              { Poly.next_epoch_data; _ } -> next_epoch_data )
            ; field "hasAncestorInSameCheckpointWindow" ~typ:(non_null bool)
                ~args:Arg.[]
                ~resolve:(fun _
                              { Poly.has_ancestor_in_same_checkpoint_window; _ } ->
                  has_ancestor_in_same_checkpoint_window )
            ; field "slot" ~doc:"Slot in which this block was created"
                ~typ:(non_null @@ Graphql_scalars.Slot.typ ())
                ~args:Arg.[]
                ~resolve:(fun _ { Poly.curr_global_slot; _ } ->
                  Global_slot.slot curr_global_slot )
            ; field "slotSinceGenesis"
                ~doc:"Slot since genesis (across all hard-forks)"
                ~typ:
                  ( non_null
                  @@ Mina_numbers_unix.Graphql_scalars.GlobalSlotSinceGenesis
                     .typ () )
                ~args:Arg.[]
                ~resolve:(fun _ { Poly.global_slot_since_genesis; _ } ->
                  global_slot_since_genesis )
            ; field "epoch" ~doc:"Epoch in which this block was created"
                ~typ:(non_null @@ Graphql_scalars.Epoch.typ ())
                ~args:Arg.[]
                ~resolve:(fun _ { Poly.curr_global_slot; _ } ->
                  Global_slot.epoch curr_global_slot )
            ; field "superchargedCoinbase" ~typ:(non_null bool)
                ~doc:
                  "Whether or not this coinbase was \"supercharged\", ie. \
                   created by an account that has no locked tokens"
                ~args:Arg.[]
                ~resolve:(fun _ { Poly.supercharge_coinbase; _ } ->
                  supercharge_coinbase )
            ; field "blockStakeWinner" ~typ:(non_null public_key)
                ~doc:
                  "The public key that is responsible for winning this block \
                   (including delegations)"
                ~args:Arg.[]
                ~resolve:(fun _ { Poly.block_stake_winner; _ } ->
                  block_stake_winner )
            ; field "blockCreator" ~typ:(non_null public_key)
                ~doc:"The block producer public key that created this block"
                ~args:Arg.[]
                ~resolve:(fun _ { Poly.block_creator; _ } -> block_creator)
            ; field "coinbaseReceiever" ~typ:(non_null public_key)
                ~args:Arg.[]
                ~resolve:(fun _ { Poly.coinbase_receiver; _ } ->
                  coinbase_receiver )
            ] )
    end

    module Prover_state = struct
      include Stake_proof

      let genesis_data = Vrf.Precomputed.genesis_stake_proof

      let precomputed_handler = Vrf.Precomputed.handler

      let handler
          { delegator
          ; delegator_pk
          ; coinbase_receiver_pk
          ; ledger
          ; producer_private_key
          ; producer_public_key
          } ~(constraint_constants : Genesis_constants.Constraint_constants.t)
          ~pending_coinbase:
            { Mina_base.Pending_coinbase_witness.pending_coinbases
            ; is_new_stack
            } : Snark_params.Tick.Handler.t =
        let ledger_handler =
          unstage (Mina_ledger.Sparse_ledger.handler ledger)
        in
        let pending_coinbase_handler =
          unstage
            (Mina_base.Pending_coinbase.handler
               ~depth:constraint_constants.pending_coinbase_depth
               pending_coinbases ~is_new_stack )
        in
        let handlers =
          Snarky_backendless.Request.Handler.(
            push
              (push fail (create_single pending_coinbase_handler))
              (create_single ledger_handler))
        in
        fun (With { request; respond }) ->
          match request with
          | Vrf.Winner_address ->
              respond (Provide delegator)
          | Vrf.Winner_pk ->
              respond (Provide delegator_pk)
          | Vrf.Coinbase_receiver_pk ->
              respond (Provide coinbase_receiver_pk)
          | Vrf.Producer_private_key ->
              respond (Provide producer_private_key)
          | Vrf.Producer_public_key ->
              respond (Provide producer_public_key)
          | _ ->
              respond
                (Provide
                   (Snarky_backendless.Request.Handler.run handlers
                      [ "Ledger Handler"; "Pending Coinbase Handler" ]
                      request ) )

      let ledger_depth { ledger; _ } = ledger.depth
    end
  end

  module Coinbase_receiver = struct
    type t = [ `Producer | `Other of Public_key.Compressed.t ]
    [@@deriving yojson]

    let resolve ~self : t -> Public_key.Compressed.t = function
      | `Producer ->
          self
      | `Other pk ->
          pk
  end

  module Hooks = struct
    open Data

    let is_genesis_epoch ~(constants : Constants.t) time =
      Epoch.(equal (of_time_exn ~constants time) zero)

    (* Select the correct epoch data to use from a consensus state for a given epoch.
     * The rule for selecting the correct epoch data changes based on whether or not
     * the consensus state we are selecting from is in the epoch we want to select.
     * There is also a special case for when the consensus state we are selecting
     * from is in the genesis epoch.
     *)
    let select_epoch_data ~(consensus_state : Consensus_state.Value.t) ~epoch =
      let curr_epoch = Consensus_state.curr_epoch consensus_state in
      (* are we in the same epoch as the consensus state? *)
      let in_same_epoch = Epoch.equal epoch curr_epoch in
      (* are we in the next epoch after the consensus state? *)
      let in_next_epoch = Epoch.equal epoch (Epoch.succ curr_epoch) in
      (* is the consensus state from the genesis epoch? *)
      let from_genesis_epoch =
        Length.equal consensus_state.epoch_count Length.zero
      in
      let in_initial_epoch = Epoch.(equal zero) epoch in
      if in_next_epoch then
        Ok (Epoch_data.next_to_staking consensus_state.next_epoch_data)
      else if in_same_epoch || (from_genesis_epoch && in_initial_epoch) then
        Ok consensus_state.staking_epoch_data
      else Error ()

    let epoch_snapshot_name = function
      | `Genesis ->
          "genesis"
      | `Curr ->
          "curr"
      | `Last ->
          "last"

    (* Select the correct epoch snapshot to use from local state for an epoch.
     * The rule for selecting the correct epoch snapshot is predicated off of
     * whether or not the first transition in the epoch in question has been
     * finalized yet, as the local state epoch snapshot pointers are not
     * updated until the consensus state reaches the root of the transition
     * frontier.This does not apply to the genesis epoch where we should always
     * take the staking epoch snapshot because epoch ledger transition will not
     * happen for genesis epoch.
     * This function does not guarantee that the selected epoch snapshot is valid
     * (i.e. it does not check that the epoch snapshot's ledger hash is the same
     * as the ledger hash specified by the epoch data).
     *)
    let select_epoch_snapshot ~(constants : Constants.t)
        ~(consensus_state : Consensus_state.Value.t) ~local_state ~epoch =
      let open Local_state in
      let open Epoch_data.Poly in
      (* are we in the next epoch after the consensus state? *)
      let in_next_epoch =
        Epoch.equal epoch
          (Epoch.succ (Consensus_state.curr_epoch consensus_state))
      in
      (* has the first transition in the epoch (other than the genesis epoch) reached finalization? *)
      let epoch_is_not_finalized =
        let is_genesis_epoch = Length.equal epoch Length.zero in
        let epoch_is_finalized =
          Length.(consensus_state.next_epoch_data.epoch_length > constants.k)
        in
        (not epoch_is_finalized) && not is_genesis_epoch
      in
      if in_next_epoch || epoch_is_not_finalized then
        (`Curr, !local_state.Data.next_epoch_snapshot)
      else (`Last, !local_state.staking_epoch_snapshot)

    let get_epoch_ledger ~constants ~(consensus_state : Consensus_state.Value.t)
        ~local_state =
      let _, snapshot =
        select_epoch_snapshot ~constants ~consensus_state
          ~epoch:(Data.Consensus_state.curr_epoch consensus_state)
          ~local_state
      in
      Data.Local_state.Snapshot.ledger snapshot

    type required_snapshot =
      { snapshot_id : Local_state.snapshot_identifier
      ; expected_root : Mina_base.Frozen_ledger_hash.t
      }
    [@@deriving to_yojson]

    type local_state_sync =
      | One of required_snapshot
      | Both of
          { next : Mina_base.Frozen_ledger_hash.t
          ; staking : Mina_base.Frozen_ledger_hash.t
          }
    [@@deriving to_yojson]

    let local_state_sync_count (s : local_state_sync) =
      match s with One _ -> 1 | Both _ -> 2

    let required_local_state_sync ~constants
        ~(consensus_state : Consensus_state.Value.t) ~local_state =
      let open Mina_base in
      let epoch = Consensus_state.curr_epoch consensus_state in
      let source, _snapshot =
        select_epoch_snapshot ~constants ~consensus_state ~local_state ~epoch
      in
      let required_snapshot_sync snapshot_id expected_root =
        Option.some_if
          (not
             (Ledger_hash.equal
                (Frozen_ledger_hash.to_ledger_hash expected_root)
                (Local_state.Snapshot.Ledger_snapshot.merkle_root
                   (Local_state.get_snapshot local_state snapshot_id).ledger ) ) )
          { snapshot_id; expected_root }
      in
      match source with
      | `Curr ->
          Option.map
            (required_snapshot_sync Next_epoch_snapshot
               consensus_state.staking_epoch_data.ledger.hash ) ~f:(fun s ->
              One s )
      | `Last -> (
          match
            ( required_snapshot_sync Next_epoch_snapshot
                consensus_state.next_epoch_data.ledger.hash
            , required_snapshot_sync Staking_epoch_snapshot
                consensus_state.staking_epoch_data.ledger.hash )
          with
          | None, None ->
              None
          | Some x, None | None, Some x ->
              Some (One x)
          | Some next, Some staking ->
              Some
                (Both
                   { next = next.expected_root
                   ; staking = staking.expected_root
                   } ) )

    let sync_local_state ~context:(module Context : CONTEXT) ~trust_system
        ~local_state ~glue_sync_ledger requested_syncs =
      let open Context in
      let open Local_state in
      let open Snapshot in
      let open Deferred.Let_syntax in
      [%log info]
        "Syncing local state; requesting $num_requested snapshots from peers"
        ~metadata:
          [ ("num_requested", `Int (local_state_sync_count requested_syncs))
          ; ("requested_syncs", local_state_sync_to_yojson requested_syncs)
          ; ("local_state", Local_state.to_yojson local_state)
          ] ;
      let sync { snapshot_id; expected_root = target_ledger_hash } =
        (* if requested last epoch ledger is equal to the current epoch ledger
           then we don't need to sync the ledger to the peers. *)
        if
          equal_snapshot_identifier snapshot_id Staking_epoch_snapshot
          && Mina_base.(
               Ledger_hash.equal
                 (Frozen_ledger_hash.to_ledger_hash target_ledger_hash)
                 (Local_state.Snapshot.Ledger_snapshot.merkle_root
                    !local_state.next_epoch_snapshot.ledger ))
        then (
          Local_state.Snapshot.Ledger_snapshot.remove
            !local_state.staking_epoch_snapshot.ledger
            ~location:(staking_epoch_ledger_location local_state) ;
          match !local_state.next_epoch_snapshot.ledger with
          | Local_state.Snapshot.Ledger_snapshot.Genesis_epoch_ledger _ ->
              set_snapshot local_state Staking_epoch_snapshot
                !local_state.next_epoch_snapshot ;
              Deferred.Or_error.ok_unit
          | Ledger_db next_epoch_ledger ->
              let ledger =
                Mina_ledger.Ledger.Db.create_checkpoint next_epoch_ledger
                  ~directory_name:(staking_epoch_ledger_location local_state)
                  ()
              in
              set_snapshot local_state Staking_epoch_snapshot
                { ledger = Ledger_snapshot.Ledger_db ledger
                ; delegatee_table =
                    !local_state.next_epoch_snapshot.delegatee_table
                } ;
              Deferred.Or_error.ok_unit )
        else
          let ledger_hash_json =
            Mina_base.Ledger_hash.to_yojson target_ledger_hash
          in
          [%log info] "Syncing epoch ledger with hash $target_ledger_hash"
            ~metadata:[ ("target_ledger_hash", ledger_hash_json) ] ;
          (* start with an existing epoch ledger, which may be faster
             than syncing with an empty ledger, since ledgers accumulate
             new leaves in increasing index order
          *)
          let%bind.Deferred.Or_error db_ledger =
            let db_ledger_of_snapshot snapshot =
              match snapshot.ledger with
              | Ledger_snapshot.Ledger_db ledger ->
                  Ok ledger
              | Ledger_snapshot.Genesis_epoch_ledger ledger ->
                  let module Ledger_transfer =
                    Mina_ledger.Ledger_transfer.Make
                      (Mina_ledger.Ledger)
                      (Mina_ledger.Ledger.Db)
                  in
                  let fresh_db_ledger =
                    Mina_ledger.Ledger.Db.create
                      ~depth:Context.constraint_constants.ledger_depth ()
                  in
                  Ledger_transfer.transfer_accounts ~src:ledger
                    ~dest:fresh_db_ledger
            in
            match snapshot_id with
            | Staking_epoch_snapshot ->
                return
                @@ db_ledger_of_snapshot !local_state.staking_epoch_snapshot
            | Next_epoch_snapshot ->
                return @@ db_ledger_of_snapshot !local_state.next_epoch_snapshot
          in
          let sync_ledger =
            Mina_ledger.Sync_ledger.Db.create ~logger ~trust_system db_ledger
          in
          let query_reader =
            Mina_ledger.Sync_ledger.Db.query_reader sync_ledger
          in
          let response_writer =
            Mina_ledger.Sync_ledger.Db.answer_writer sync_ledger
          in
          glue_sync_ledger ~preferred:[] query_reader response_writer ;
          match%bind
            Mina_ledger.Sync_ledger.Db.fetch sync_ledger target_ledger_hash
              ~data:() ~equal:(fun () () -> true)
          with
          | `Ok ledger -> (
              [%log info]
                "Succeeded in syncing epoch ledger with hash \
                 $target_ledger_hash from peers"
                ~metadata:[ ("target_ledger_hash", ledger_hash_json) ] ;
              let sparse_ledger =
                Mina_ledger.Sparse_ledger.of_any_ledger
                  (Mina_ledger.Ledger.Any_ledger.cast
                     (module Mina_ledger.Ledger.Db)
                     ledger )
              in
              assert (
                Mina_base.Ledger_hash.equal target_ledger_hash
                  (Mina_ledger.Sparse_ledger.merkle_root sparse_ledger) ) ;
              match
                reset_snapshot
                  ~context:(module Context)
                  local_state snapshot_id ~sparse_ledger
              with
              | Ok () ->
                  Deferred.Or_error.ok_unit
              | Error e ->
                  [%log error]
                    "Could not reset snapshot from synced epoch ledger"
                    ~metadata:[ ("error", Error_json.error_to_yojson e) ] ;
                  return (Error e) )
          | `Target_changed _ ->
              [%log error] "Target changed when syncing epoch ledger" ;
              return (Or_error.error_string "Epoch ledger target changed")
      in
      match requested_syncs with
      | One required_sync ->
          let open Async.Deferred.Let_syntax in
          let start = Core.Time.now () in
          let%map result = sync required_sync in
          let { snapshot_id; _ } = required_sync in
          ( match snapshot_id with
          | Staking_epoch_snapshot ->
              Mina_metrics.(
                Counter.inc Bootstrap.staking_epoch_ledger_sync_ms
                  Core.Time.(diff (now ()) start |> Span.to_ms))
          | Next_epoch_snapshot ->
              Mina_metrics.(
                Counter.inc Bootstrap.next_epoch_ledger_sync_ms
                  Core.Time.(diff (now ()) start |> Span.to_ms)) ) ;
          result
      | Both { staking; next } ->
          (*Sync staking ledger before syncing the next ledger*)
          let open Deferred.Or_error.Let_syntax in
          let start = Core.Time.now () in
          let%bind () =
            sync
              { snapshot_id = Staking_epoch_snapshot; expected_root = staking }
          in
          Mina_metrics.(
            Counter.inc Bootstrap.staking_epoch_ledger_sync_ms
              Core.Time.(diff (now ()) start |> Span.to_ms)) ;
          let start = Core.Time.now () in
          let%map () =
            sync { snapshot_id = Next_epoch_snapshot; expected_root = next }
          in
          Mina_metrics.(
            Counter.inc Bootstrap.next_epoch_ledger_sync_ms
              Core.Time.(diff (now ()) start |> Span.to_ms))

    let received_within_window ~constants (epoch, slot) ~time_received =
      let open Int64 in
      let ( < ) x y = compare x y < 0 in
      let ( >= ) x y = compare x y >= 0 in
      let time_received =
        Time.(
          of_span_since_epoch
            (Span.of_ms (Unix_timestamp.to_int64 time_received)))
      in
      let slot_diff =
        Epoch.diff_in_slots ~constants
          (Epoch_and_slot.of_time_exn time_received ~constants)
          (epoch, slot)
      in
      if slot_diff < 0L then Error `Too_early
      else if slot_diff >= UInt32.(to_int64 (add constants.delta (of_int 1)))
      then Error (`Too_late (sub slot_diff UInt32.(to_int64 constants.delta)))
      else Ok ()

    let received_at_valid_time ~(constants : Constants.t)
        (consensus_state : Consensus_state.Value.t) ~time_received =
      received_within_window ~constants
        (Consensus_state.curr_epoch_and_slot consensus_state)
        ~time_received

    let is_short_range ~constants =
      let open Consensus_state in
      let is_pred x1 x2 = Epoch.equal (Epoch.succ x1) x2 in
      let pred_case c1 c2 =
        let e1, e2 = (curr_epoch c1, curr_epoch c2) in
        let c1_next_is_finalized =
          not (Slot.in_seed_update_range ~constants (Slot.succ (curr_slot c1)))
        in
        is_pred e1 e2 && c1_next_is_finalized
        && Mina_base.State_hash.equal c1.next_epoch_data.lock_checkpoint
             c2.staking_epoch_data.lock_checkpoint
      in
      fun c1 c2 ->
        if Epoch.equal (curr_epoch c1) (curr_epoch c2) then
          Mina_base.State_hash.equal c1.staking_epoch_data.lock_checkpoint
            c2.staking_epoch_data.lock_checkpoint
        else pred_case c1 c2 || pred_case c2 c1

    type select_status = [ `Keep | `Take ] [@@deriving equal]

    let select ~context:(module Context : CONTEXT) ~existing:existing_with_hash
        ~candidate:candidate_with_hash =
      let open Context in
      let { With_hash.hash =
              { Mina_base.State_hash.State_hashes.state_hash = existing_hash
              ; _
              }
          ; data = existing
          } =
        existing_with_hash
      in
      let { With_hash.hash =
              { Mina_base.State_hash.State_hashes.state_hash = candidate_hash
              ; _
              }
          ; data = candidate
          } =
        candidate_with_hash
      in
      let string_of_choice = function `Take -> "Take" | `Keep -> "Keep" in
      let log_result choice msg =
        [%log debug] "Select result: $choice -- $message"
          ~metadata:
            [ ("choice", `String (string_of_choice choice))
            ; ("message", `String msg)
            ]
      in
      let log_choice ~precondition_msg ~choice_msg choice =
        let choice_msg =
          match choice with
          | `Take ->
              choice_msg
          | `Keep ->
              Printf.sprintf "not (%s)" choice_msg
        in
        let msg = Printf.sprintf "(%s) && (%s)" precondition_msg choice_msg in
        log_result choice msg
      in
      [%log debug] "Selecting best consensus state"
        ~metadata:
          [ ("existing", Consensus_state.Value.to_yojson existing)
          ; ("candidate", Consensus_state.Value.to_yojson candidate)
          ] ;
      (* TODO: add fork_before_checkpoint check *)
      (* Each branch contains a precondition predicate and a choice predicate,
       * which takes the new state when true. Each predicate is also decorated
       * with a string description, used for debugging messages *)
      let less_than_or_equal_when a b ~compare ~condition =
        let c = compare a b in
        c < 0 || (c = 0 && condition)
      in
      let candidate_hash_is_bigger =
        Mina_base.State_hash.(candidate_hash > existing_hash)
      in
      let candidate_vrf_is_bigger =
        let string_of_blake2 =
          Blake2.(Fn.compose to_raw_string digest_string)
        in
        let compare_blake2 a b =
          String.compare (string_of_blake2 a) (string_of_blake2 b)
        in
        less_than_or_equal_when existing.last_vrf_output
          candidate.last_vrf_output ~compare:compare_blake2
          ~condition:candidate_hash_is_bigger
      in
      let blockchain_length_is_longer =
        less_than_or_equal_when existing.blockchain_length
          candidate.blockchain_length ~compare:Length.compare
          ~condition:candidate_vrf_is_bigger
      in
      let long_fork_chain_quality_is_better =
        (* The min window density if we imagine extending to the max slot of the two chains. *)
        (* TODO: You could argue that instead this should be imagine extending to the current consensus time. *)
        let max_slot =
          Global_slot.max candidate.curr_global_slot existing.curr_global_slot
        in
        let virtual_min_window_density (s : Consensus_state.Value.t) =
          if Global_slot.equal s.curr_global_slot max_slot then
            s.min_window_density
          else
            Min_window_density.update_min_window_density ~incr_window:false
              ~constants:consensus_constants
              ~prev_global_slot:s.curr_global_slot ~next_global_slot:max_slot
              ~prev_sub_window_densities:s.sub_window_densities
              ~prev_min_window_density:s.min_window_density
            |> fst
        in
        less_than_or_equal_when
          (virtual_min_window_density existing)
          (virtual_min_window_density candidate)
          ~compare:Length.compare ~condition:blockchain_length_is_longer
      in
      let precondition_msg, choice_msg, should_take =
        if is_short_range existing candidate ~constants:consensus_constants then
          ( "most recent finalized checkpoints are equal"
          , "candidate length is longer than existing length "
          , blockchain_length_is_longer )
        else
          ( "most recent finalized checkpoints are not equal"
          , "candidate virtual min-length is longer than existing virtual \
             min-length"
          , long_fork_chain_quality_is_better )
      in
      let choice = if should_take then `Take else `Keep in
      log_choice ~precondition_msg ~choice_msg choice ;
      choice

    let epoch_end_time = Epoch.end_time

    let get_epoch_data_for_vrf ~(constants : Constants.t) now
        (state : Consensus_state.Value.t) ~local_state ~logger :
        Epoch_data_for_vrf.t * Local_state.Snapshot.Ledger_snapshot.t =
      let curr_epoch, curr_slot =
        Epoch.epoch_and_slot_of_time_exn ~constants
          (Block_time.of_span_since_epoch (Block_time.Span.of_ms now))
      in
      let epoch, slot =
        if
          Epoch.equal curr_epoch (Consensus_state.curr_epoch state)
          && Slot.equal curr_slot (Consensus_state.curr_slot state)
        then Epoch.incr ~constants (curr_epoch, curr_slot)
        else (curr_epoch, curr_slot)
      in
      let global_slot =
        Global_slot.of_epoch_and_slot ~constants (epoch, slot)
        |> Global_slot.slot_number
      in
      [%log debug]
        "Systime: %d, epoch-slot@systime: %08d-%04d, starttime@epoch@systime: \
         %d"
        (Int64.to_int now) (Epoch.to_int epoch) (Slot.to_int slot)
        ( Int64.to_int @@ Time.Span.to_ms @@ Time.to_span_since_epoch
        @@ Epoch.start_time ~constants epoch ) ;
      [%log debug]
        !"Selecting correct epoch data from state -- epoch by time: %d, state \
          epoch: %d, state epoch count: %d"
        (Epoch.to_int epoch)
        (Epoch.to_int (Consensus_state.curr_epoch state))
        (Length.to_int state.epoch_count) ;
      let epoch_data =
        match select_epoch_data ~consensus_state:state ~epoch with
        | Ok epoch_data ->
            epoch_data
        | Error () ->
            [%log fatal]
              "An empty epoch is detected! This could be caused by the \
               following reasons: system time is out of sync with protocol \
               state time; or internet connection is down or unstable If it is \
               the first case, please setup NTP. If it is the second case, \
               please check the internet connection." ;
            exit 99
      in
      let epoch_snapshot =
        let source, snapshot =
          select_epoch_snapshot ~constants ~consensus_state:state ~local_state
            ~epoch
        in
        let snapshot_ledger_hash =
          Local_state.Snapshot.Ledger_snapshot.merkle_root snapshot.ledger
        in
        [%log debug]
          ~metadata:
            [ ( "ledger_hash"
              , Mina_base.Frozen_ledger_hash.to_yojson snapshot_ledger_hash )
            ]
          !"Using %s_epoch_snapshot root hash $ledger_hash"
          (epoch_snapshot_name source) ;
        (*TODO: uncomment after #6956 is resolved*)
        (*assert (
          Mina_base.Frozen_ledger_hash.equal snapshot_ledger_hash
          epoch_data.ledger.hash ) ;*)
        snapshot
      in
      let global_slot_since_genesis =
        let slot_diff =
          match
            Mina_numbers.Global_slot_since_hard_fork.diff global_slot
              (Consensus_state.curr_global_slot state)
          with
          | None ->
              [%log fatal]
                "Checking slot-winner for slot $slot which is older than the \
                 slot in the latest consensus state $state"
                ~metadata:
                  [ ( "slot"
                    , Mina_numbers.Global_slot_since_genesis.to_yojson
                        (Mina_numbers.Global_slot_since_genesis.of_uint32 slot)
                    )
                  ; ("state", Consensus_state.Value.to_yojson state)
                  ] ;
              failwith
                "Checking slot-winner for a slot which is older than the slot \
                 in the latest consensus state. System time might be \
                 out-of-sync"
          | Some diff ->
              diff
        in
        Mina_numbers.Global_slot_since_genesis.add
          (Consensus_state.global_slot_since_genesis state)
          slot_diff
      in
      let delegatee_table = epoch_snapshot.delegatee_table in
      ( Epoch_data_for_vrf.
          { epoch_ledger = epoch_data.ledger
          ; epoch_seed = epoch_data.seed
          ; delegatee_table
          ; epoch
          ; global_slot
          ; global_slot_since_genesis
          }
      , epoch_snapshot.ledger )

    let get_block_data ~(slot_won : Slot_won.t) ~ledger_snapshot
        ~coinbase_receiver =
      let delegator_pk, delegator_idx = slot_won.delegator in
      let producer_public_key = slot_won.producer.public_key in
      let producer_private_key = slot_won.producer.private_key in
      let producer_pk = Public_key.compress producer_public_key in
      { Block_data.stake_proof =
          { producer_private_key
          ; producer_public_key
          ; delegator = delegator_idx
          ; delegator_pk
          ; coinbase_receiver_pk =
              Coinbase_receiver.resolve ~self:producer_pk coinbase_receiver
          ; ledger =
              Local_state.Snapshot.Ledger_snapshot.ledger_subset
                [ Mina_base.(Account_id.create producer_pk Token_id.default)
                ; Mina_base.(Account_id.create delegator_pk Token_id.default)
                ]
                ledger_snapshot
          }
      ; global_slot = slot_won.global_slot
      ; global_slot_since_genesis = slot_won.global_slot_since_genesis
      ; vrf_result = slot_won.vrf_result
      }

    let frontier_root_transition (prev : Consensus_state.Value.t)
        (next : Consensus_state.Value.t) ~(local_state : Local_state.t)
        ~snarked_ledger ~genesis_ledger_hash =
      let snarked_ledger_hash =
        Mina_ledger.Ledger.Db.merkle_root snarked_ledger
      in
      if
        not
          (Epoch.equal
             (Consensus_state.curr_epoch prev)
             (Consensus_state.curr_epoch next) )
      then (
        !local_state.last_epoch_delegatee_table <-
          Some !local_state.staking_epoch_snapshot.delegatee_table ;
        Local_state.Snapshot.Ledger_snapshot.remove
          !local_state.staking_epoch_snapshot.ledger
          ~location:(Local_state.staking_epoch_ledger_location local_state) ;
        !local_state.staking_epoch_snapshot <- !local_state.next_epoch_snapshot ;
        (*If snarked ledger hash is still the genesis ledger hash then the epoch ledger should continue to be `next_data.ledger`. This is because the epoch ledgers at genesis can be different from the genesis ledger*)
        if
          not
            (Mina_base.Frozen_ledger_hash.equal snarked_ledger_hash
               genesis_ledger_hash )
        then (
          let epoch_ledger_uuids =
            Local_state.Data.
              { staking = !local_state.epoch_ledger_uuids.next
              ; next = Uuid_unix.create ()
              ; genesis_state_hash =
                  !local_state.epoch_ledger_uuids.genesis_state_hash
              }
          in
          !local_state.epoch_ledger_uuids <- epoch_ledger_uuids ;
          Yojson.Safe.to_file
            (!local_state.epoch_ledger_location ^ ".json")
            (Local_state.epoch_ledger_uuids_to_yojson epoch_ledger_uuids) ;
          !local_state.next_epoch_snapshot <-
            { ledger =
                Local_state.Snapshot.Ledger_snapshot.Ledger_db
                  (Mina_ledger.Ledger.Db.create_checkpoint snarked_ledger
                     ~directory_name:
                       ( !local_state.epoch_ledger_location
                       ^ Uuid.to_string epoch_ledger_uuids.next )
                     () )
            ; delegatee_table =
                compute_delegatee_table_ledger_db
                  (Local_state.current_block_production_keys local_state)
                  snarked_ledger
            } ) )

    let should_bootstrap_len ~context:(module Context : CONTEXT) ~existing
        ~candidate =
      let open Context in
      let open UInt32.Infix in
      UInt32.compare (candidate - existing)
        ( (UInt32.of_int 2 * consensus_constants.k)
        + (consensus_constants.delta + UInt32.of_int 1) )
      > 0

    let should_bootstrap ~context:(module Context : CONTEXT) ~existing
        ~candidate =
      match select ~context:(module Context) ~existing ~candidate with
      | `Keep ->
          false
      | `Take ->
          should_bootstrap_len
            ~context:(module Context)
            ~existing:
              (Consensus_state.blockchain_length (With_hash.data existing))
            ~candidate:
              (Consensus_state.blockchain_length (With_hash.data candidate))

    let%test "should_bootstrap is sane" =
      let module Context = struct
        let logger = Logger.create ()

        let constraint_constants =
          Genesis_constants.Constraint_constants.for_unit_tests

        let consensus_constants = Lazy.force Constants.for_unit_tests
      end in
      (* Even when consensus constants are of prod sizes, candidate should still trigger a bootstrap *)
      should_bootstrap_len
        ~context:(module Context)
        ~existing:Length.zero
        ~candidate:(Length.of_int 100_000_000)

    let to_unix_timestamp recieved_time =
      recieved_time |> Time.to_span_since_epoch |> Time.Span.to_ms
      |> Unix_timestamp.of_int64

    let%test "Receive a valid consensus_state with a bit of delay" =
      let constants = Lazy.force Constants.for_unit_tests in
      let genesis_ledger = Genesis_ledger.(Packed.t for_unit_tests) in
      let genesis_epoch_data = Genesis_epoch_data.for_unit_tests in
      let negative_one =
        Consensus_state.negative_one ~genesis_ledger ~genesis_epoch_data
          ~constants
          ~constraint_constants:
            Genesis_constants.Constraint_constants.for_unit_tests
      in
      let curr_epoch, curr_slot =
        Consensus_state.curr_epoch_and_slot negative_one
      in
      let delay = UInt32.(div (add constants.delta (of_int 1)) (of_int 2)) in
      let new_slot = UInt32.Infix.(curr_slot + delay) in
      let time_received =
        Epoch.slot_start_time ~constants curr_epoch new_slot
      in
      received_at_valid_time ~constants negative_one
        ~time_received:(to_unix_timestamp time_received)
      |> Result.is_ok

    let%test "Receive an invalid consensus_state" =
      let epoch = Epoch.of_int 5 in
      let constants = Lazy.force Constants.for_unit_tests in
      let genesis_ledger = Genesis_ledger.(Packed.t for_unit_tests) in
      let genesis_epoch_data = Genesis_epoch_data.for_unit_tests in
      let negative_one =
        Consensus_state.negative_one ~genesis_ledger ~genesis_epoch_data
          ~constants
          ~constraint_constants:
            Genesis_constants.Constraint_constants.for_unit_tests
      in
      let start_time = Epoch.start_time ~constants epoch in
      let ((curr_epoch, curr_slot) as curr) =
        Epoch_and_slot.of_time_exn ~constants start_time
      in
      let curr_global_slot = Global_slot.of_epoch_and_slot ~constants curr in
      let consensus_state =
        let global_slot_since_genesis =
          (* for testing, consider slot-since-hard-fork as since-genesis *)
          Global_slot.slot_number curr_global_slot
          |> Mina_numbers.Global_slot_since_hard_fork.to_uint32
          |> Mina_numbers.Global_slot_since_genesis.of_uint32
        in
        { negative_one with curr_global_slot; global_slot_since_genesis }
      in
      let too_early =
        (* TODO: Does this make sense? *)
        Epoch.start_time ~constants (Consensus_state.curr_slot negative_one)
      in
      let too_late =
        let delay = UInt32.(mul (add constants.delta (of_int 1)) (of_int 2)) in
        let delayed_slot = UInt32.Infix.(curr_slot + delay) in
        Epoch.slot_start_time ~constants curr_epoch delayed_slot
      in
      let times = [ too_late; too_early ] in
      List.for_all times ~f:(fun time ->
          not
            ( received_at_valid_time ~constants consensus_state
                ~time_received:(to_unix_timestamp time)
            |> Result.is_ok ) )

    module type State_hooks_intf =
      Intf.State_hooks
        with type consensus_state := Consensus_state.Value.t
         and type consensus_state_var := Consensus_state.var
         and type consensus_transition := Consensus_transition.t
         and type block_data := Block_data.t

    module Make_state_hooks
        (Blockchain_state : Intf.Blockchain_state)
        (Protocol_state : Intf.Protocol_state
                            with type blockchain_state :=
                              Blockchain_state.Value.t
                             and type blockchain_state_var :=
                              Blockchain_state.var
                             and type consensus_state := Consensus_state.Value.t
                             and type consensus_state_var := Consensus_state.var)
        (Snark_transition : Intf.Snark_transition
                              with type blockchain_state_var :=
                                Blockchain_state.var
                               and type consensus_transition_var :=
                                Consensus_transition.var) :
      State_hooks_intf
        with type blockchain_state := Blockchain_state.Value.t
         and type protocol_state := Protocol_state.Value.t
         and type protocol_state_var := Protocol_state.var
         and type snark_transition_var := Snark_transition.var = struct
      (* TODO: only track total currency from accounts > 1% of the currency using transactions *)

      let genesis_winner = Vrf.Precomputed.genesis_winner

      let check_block_data ~constants ~logger (block_data : Block_data.t)
          global_slot =
        if
          not
            (Mina_numbers.Global_slot_since_hard_fork.equal
               (Global_slot.slot_number global_slot)
               block_data.global_slot )
        then
          [%log error]
            !"VRF was evaluated at (epoch, slot) %{sexp:Epoch_and_slot.t} but \
              the corresponding block was produced at a time corresponding to \
              %{sexp:Epoch_and_slot.t}. This means that generating the block \
              took more time than expected."
            (Global_slot.to_epoch_and_slot
               (Global_slot.of_slot_number ~constants block_data.global_slot) )
            (Global_slot.to_epoch_and_slot global_slot)

      let generate_transition
          ~(previous_protocol_state : Protocol_state.Value.t) ~blockchain_state
          ~current_time ~(block_data : Block_data.t) ~supercharge_coinbase
          ~snarked_ledger_hash ~genesis_ledger_hash ~supply_increase ~logger
          ~constraint_constants =
        [%log internal] "Generate_transition" ;
        let previous_consensus_state =
          Protocol_state.consensus_state previous_protocol_state
        in
        let constants =
          Constants.create ~constraint_constants
            ~protocol_constants:
              ( Protocol_state.constants previous_protocol_state
              |> Mina_base.Protocol_constants_checked.t_of_value )
        in
        (let actual_global_slot =
           let time = Time.of_span_since_epoch (Time.Span.of_ms current_time) in
           Global_slot.of_epoch_and_slot ~constants
             (Epoch_and_slot.of_time_exn ~constants time)
         in
         check_block_data ~constants ~logger block_data actual_global_slot ) ;
        let consensus_transition = block_data.global_slot in
        let previous_protocol_state_hash =
          Protocol_state.hash previous_protocol_state
        in
        let block_creator =
          block_data.stake_proof.producer_public_key |> Public_key.compress
        in
        [%log internal] "Consensus_state_update" ;
        let consensus_state =
          Or_error.ok_exn
            (Consensus_state.update ~constants ~previous_consensus_state
               ~consensus_transition
               ~producer_vrf_result:block_data.Block_data.vrf_result
               ~previous_protocol_state_hash ~supply_increase
               ~snarked_ledger_hash ~genesis_ledger_hash
               ~block_stake_winner:block_data.stake_proof.delegator_pk
               ~block_creator
               ~coinbase_receiver:block_data.stake_proof.coinbase_receiver_pk
               ~supercharge_coinbase )
        in
        [%log internal] "Consensus_state_update_done" ;
        let genesis_state_hash =
          Protocol_state.genesis_state_hash
            ~state_hash:(Some previous_protocol_state_hash)
            previous_protocol_state
        in
        let protocol_state =
          Protocol_state.create_value ~genesis_state_hash
            ~previous_state_hash:(Protocol_state.hash previous_protocol_state)
            ~blockchain_state ~consensus_state
            ~constants:(Protocol_state.constants previous_protocol_state)
        in
        [%log internal] "Generate_transition_done" ;
        (protocol_state, consensus_transition)

      include struct
        let%snarkydef.Tick next_state_checked ~constraint_constants
            ~(prev_state : Protocol_state.var)
            ~(prev_state_hash : Mina_base.State_hash.var) transition
            supply_increase =
          Consensus_state.update_var ~constraint_constants
            (Protocol_state.consensus_state prev_state)
            (Snark_transition.consensus_transition transition)
            prev_state_hash ~supply_increase
            ~previous_blockchain_state_ledger_hash:
              ( Protocol_state.blockchain_state prev_state
              |> Blockchain_state.snarked_ledger_hash )
            ~genesis_ledger_hash:
              ( Protocol_state.blockchain_state prev_state
              |> Blockchain_state.genesis_ledger_hash )
            ~protocol_constants:(Protocol_state.constants prev_state)
      end

      module For_tests = struct
        let gen_consensus_state
            ~(constraint_constants : Genesis_constants.Constraint_constants.t)
            ~constants ~(gen_slot_advancement : int Quickcheck.Generator.t) :
            (   previous_protocol_state:
                  Protocol_state.Value.t
                  Mina_base.State_hash.With_state_hashes.t
             -> snarked_ledger_hash:Mina_base.Frozen_ledger_hash.t
             -> coinbase_receiver:Public_key.Compressed.t
             -> supercharge_coinbase:bool
             -> Consensus_state.Value.t )
            Quickcheck.Generator.t =
          let open Consensus_state in
          let genesis_ledger_hash =
            let (module L) = Genesis_ledger.for_unit_tests in
            Lazy.force L.t |> Mina_ledger.Ledger.merkle_root
            |> Mina_base.Frozen_ledger_hash.of_ledger_hash
          in
          let open Quickcheck.Let_syntax in
          let%bind slot_advancement = gen_slot_advancement in
          let%map producer_vrf_result = Vrf.Output.gen in
          fun ~(previous_protocol_state :
                 Protocol_state.Value.t Mina_base.State_hash.With_state_hashes.t
                 ) ~(snarked_ledger_hash : Mina_base.Frozen_ledger_hash.t)
              ~coinbase_receiver ~supercharge_coinbase ->
            let prev =
              Protocol_state.consensus_state
                (With_hash.data previous_protocol_state)
            in
            let blockchain_length = Length.succ prev.blockchain_length in
            let curr_global_slot =
              Global_slot.(prev.curr_global_slot + slot_advancement)
            in
            let global_slot_since_genesis =
              Mina_numbers.Global_slot_since_genesis.add
                prev.global_slot_since_genesis
                (Mina_numbers.Global_slot_span.of_int slot_advancement)
            in
            let curr_epoch, curr_slot =
              Global_slot.to_epoch_and_slot curr_global_slot
            in
            let total_currency =
              Option.value_exn
                (Amount.add prev.total_currency
                   constraint_constants.coinbase_amount )
            in
            let prev_epoch, prev_slot =
              Consensus_state.curr_epoch_and_slot prev
            in
            let staking_epoch_data, next_epoch_data, epoch_count =
              Epoch_data.update_pair ~constants
                (prev.staking_epoch_data, prev.next_epoch_data)
                prev.epoch_count ~prev_epoch ~next_epoch:curr_epoch
                ~next_slot:curr_slot
                ~prev_protocol_state_hash:
                  (Mina_base.State_hash.With_state_hashes.state_hash
                     previous_protocol_state )
                ~producer_vrf_result ~snarked_ledger_hash ~genesis_ledger_hash
                ~total_currency
            in
            let min_window_density, sub_window_densities =
              Min_window_density.update_min_window_density ~constants
                ~incr_window:true ~prev_global_slot:prev.curr_global_slot
                ~next_global_slot:curr_global_slot
                ~prev_sub_window_densities:prev.sub_window_densities
                ~prev_min_window_density:prev.min_window_density
            in
            let genesis_winner_pk = fst Vrf.Precomputed.genesis_winner in
            { Poly.blockchain_length
            ; epoch_count
            ; min_window_density
            ; sub_window_densities
            ; last_vrf_output = Vrf.Output.truncate producer_vrf_result
            ; total_currency
            ; curr_global_slot
            ; global_slot_since_genesis
            ; staking_epoch_data
            ; next_epoch_data
            ; has_ancestor_in_same_checkpoint_window =
                same_checkpoint_window_unchecked ~constants
                  (Global_slot.create ~constants ~epoch:prev_epoch
                     ~slot:prev_slot )
                  (Global_slot.create ~constants ~epoch:curr_epoch
                     ~slot:curr_slot )
            ; block_stake_winner = genesis_winner_pk
            ; block_creator = genesis_winner_pk
            ; coinbase_receiver
            ; supercharge_coinbase
            }
      end
    end
  end

  let time_hum ~(constants : Constants.t) (now : Block_time.t) =
    let epoch, slot = Epoch.epoch_and_slot_of_time_exn ~constants now in
    Printf.sprintf "epoch=%d, slot=%d" (Epoch.to_int epoch) (Slot.to_int slot)

  let%test_module "Proof of stake tests" =
    ( module struct
      open Mina_base
      open Mina_ledger
      open Data
      open Consensus_state

      let constraint_constants =
        Genesis_constants.Constraint_constants.for_unit_tests

      let constants = Lazy.force Constants.for_unit_tests

      let genesis_epoch_data = Genesis_epoch_data.for_unit_tests

      module Genesis_ledger = (val Genesis_ledger.for_unit_tests)

      module Context : CONTEXT = struct
        let logger = Logger.null ()

        let constraint_constants = constraint_constants

        let consensus_constants = constants
      end

      let test_update constraint_constants =
        (* build pieces needed to apply "update" *)
        let snarked_ledger_hash =
          Frozen_ledger_hash.of_ledger_hash
            (Ledger.merkle_root (Lazy.force Genesis_ledger.t))
        in
        let previous_protocol_state_hash = State_hash.(of_hash zero) in
        let previous_consensus_state =
          Consensus_state.create_genesis
            ~negative_one_protocol_state_hash:previous_protocol_state_hash
            ~genesis_ledger:Genesis_ledger.t ~genesis_epoch_data
            ~constraint_constants ~constants
        in
        (*If this is a fork then check blockchain length and global_slot_since_genesis have been set correctly*)
        ( match constraint_constants.fork with
        | None ->
            ()
        | Some fork ->
            assert (
              Mina_numbers.Global_slot_since_genesis.(
                equal fork.previous_global_slot
                  previous_consensus_state.global_slot_since_genesis) ) ;
            assert (
              Mina_numbers.Length.(
                equal
                  (succ fork.previous_length)
                  previous_consensus_state.blockchain_length) ) ) ;
        let global_slot =
          Core_kernel.Time.now () |> Time.of_time
          |> Epoch_and_slot.of_time_exn ~constants
          |> Global_slot.of_epoch_and_slot ~constants
        in
        let consensus_transition : Consensus_transition.t =
          Global_slot.slot_number global_slot
        in
        let supply_increase =
          Currency.Amount.(Signed.of_unsigned (of_nanomina_int_exn 42))
        in
        (* setup ledger, needed to compute producer_vrf_result here and handler below *)
        let open Mina_base in
        (* choose largest account as most likely to produce a block *)
        let ledger_data = Lazy.force Genesis_ledger.t in
        let ledger = Ledger.Any_ledger.cast (module Ledger) ledger_data in
        let pending_coinbases =
          Pending_coinbase.create
            ~depth:constraint_constants.pending_coinbase_depth ()
          |> Or_error.ok_exn
        in
        let maybe_sk, account = Genesis_ledger.largest_account_exn () in
        let producer_private_key = Option.value_exn maybe_sk in
        let producer_public_key_compressed = Account.public_key account in
        let account_id =
          Account_id.create producer_public_key_compressed Token_id.default
<<<<<<< HEAD
        in
        let location =
          Ledger.Any_ledger.M.location_of_account ledger account_id
        in
=======
        in
        let location =
          Ledger.Any_ledger.M.location_of_account ledger account_id
        in
>>>>>>> c465d00d
        let delegator =
          Option.value_exn location |> Ledger.Any_ledger.M.Location.to_path_exn
          |> Ledger.Addr.to_int
        in
        let producer_vrf_result =
          let seed =
            let next_epoch, _ = Global_slot.to_epoch_and_slot global_slot in
            let prev_epoch, _ =
              Global_slot.to_epoch_and_slot
                previous_consensus_state.curr_global_slot
            in
            if UInt32.compare next_epoch prev_epoch > 0 then
              previous_consensus_state.next_epoch_data.seed
            else previous_consensus_state.staking_epoch_data.seed
          in
          Vrf.eval ~constraint_constants ~private_key:producer_private_key
            { global_slot = Global_slot.slot_number global_slot
            ; seed
            ; delegator
            }
        in
        let next_consensus_state =
          update ~constants ~previous_consensus_state ~consensus_transition
            ~previous_protocol_state_hash ~supply_increase ~snarked_ledger_hash
            ~genesis_ledger_hash:snarked_ledger_hash ~producer_vrf_result
            ~block_stake_winner:producer_public_key_compressed
            ~block_creator:producer_public_key_compressed
            ~coinbase_receiver:producer_public_key_compressed
            ~supercharge_coinbase:true
          |> Or_error.ok_exn
        in
        (*If this is a fork then check blockchain length and global_slot_since_genesis have increased correctly*)
        ( match constraint_constants.fork with
        | None ->
            ()
        | Some fork ->
            let slot_diff =
              Option.value_exn
                (Global_slot.diff_slots global_slot
                   previous_consensus_state.curr_global_slot )
            in
            assert (
              Mina_numbers.Global_slot_since_genesis.(
                equal
                  (add fork.previous_global_slot slot_diff)
                  next_consensus_state.global_slot_since_genesis) ) ;
            assert (
              Mina_numbers.Length.(
                equal
                  (succ (succ fork.previous_length))
                  next_consensus_state.blockchain_length) ) ) ;
        (* build pieces needed to apply "update_var" *)
        let checked_computation =
          let open Snark_params.Tick in
          (* work in Checked monad *)
          let%bind previous_state =
            exists
              (typ ~constraint_constants)
              ~compute:(As_prover.return previous_consensus_state)
          in
          let%bind transition_data =
            exists Consensus_transition.typ
              ~compute:(As_prover.return consensus_transition)
          in
          let%bind previous_protocol_state_hash =
            exists State_hash.typ
              ~compute:(As_prover.return previous_protocol_state_hash)
          in
          let%bind supply_increase =
            exists Amount.Signed.typ ~compute:(As_prover.return supply_increase)
          in
          let%bind previous_blockchain_state_ledger_hash =
            exists Mina_base.Frozen_ledger_hash.typ
              ~compute:(As_prover.return snarked_ledger_hash)
          in
          let genesis_ledger_hash = previous_blockchain_state_ledger_hash in
          let%bind constants_checked =
            exists Mina_base.Protocol_constants_checked.typ
              ~compute:
                (As_prover.return
                   (Mina_base.Protocol_constants_checked.value_of_t
                      Genesis_constants.for_unit_tests.protocol ) )
          in
          let result =
            update_var previous_state transition_data
              previous_protocol_state_hash ~supply_increase
              ~previous_blockchain_state_ledger_hash ~genesis_ledger_hash
              ~constraint_constants ~protocol_constants:constants_checked
          in
          (* setup handler *)
          let indices =
            Ledger.Any_ledger.M.foldi ~init:[] ledger ~f:(fun i accum _acct ->
                Ledger.Any_ledger.M.Addr.to_int i :: accum )
          in
          let sparse_ledger =
            Sparse_ledger.of_ledger_index_subset_exn ledger indices
          in
          let producer_public_key =
            Public_key.decompress_exn producer_public_key_compressed
          in
          let handler =
            Prover_state.handler ~constraint_constants
              { delegator
              ; delegator_pk = producer_public_key_compressed
              ; coinbase_receiver_pk = producer_public_key_compressed
              ; ledger = sparse_ledger
              ; producer_private_key
              ; producer_public_key
              }
              ~pending_coinbase:
                { Pending_coinbase_witness.pending_coinbases
                ; is_new_stack = true
                }
          in
          let%map `Success _, var =
            Snark_params.Tick.handle (fun () -> result) handler
          in
          As_prover.read (typ ~constraint_constants) var
        in
        let checked_value =
          Or_error.ok_exn @@ Snark_params.Tick.run_and_check checked_computation
        in
        let diff =
          Sexp_diff_kernel.Algo.diff
            ~original:(Value.sexp_of_t checked_value)
            ~updated:(Value.sexp_of_t next_consensus_state)
            ()
        in
        if not (Value.equal checked_value next_consensus_state) then (
          eprintf "Different states:\n%s\n%!"
            (Sexp_diff_kernel.Display.display_with_ansi_colors
               (Sexp_diff_kernel.Display.Display_options.create
                  ~collapse_threshold:1000 Two_column )
               diff ) ;
          failwith "Test failed" )

      let%test_unit "update, update_var agree starting from same genesis state"
          =
        test_update constraint_constants

      let%test_unit "update, update_var agree starting from same genesis state \
                     after fork" =
        let constraint_constants_with_fork =
          let fork_constants =
            Some
              { Genesis_constants.Fork_constants.previous_state_hash =
                  Result.ok_or_failwith
                    (State_hash.of_yojson
                       (`String
                         "3NL3bc213VQEFx6XTLbc3HxHqHH9ANbhHxRxSnBcRzXcKgeFA6TY"
                         ) )
              ; previous_length = Mina_numbers.Length.of_int 100
              ; previous_global_slot =
                  Mina_numbers.Global_slot_since_genesis.of_int 200
              }
          in
          { constraint_constants with fork = fork_constants }
        in
        test_update constraint_constants_with_fork

      let%test_unit "vrf win rate" =
        let constants = Lazy.force Constants.for_unit_tests in
        let constraint_constants =
          Genesis_constants.Constraint_constants.for_unit_tests
        in
        let previous_protocol_state_hash =
          Mina_base.State_hash.(of_hash zero)
        in
        let previous_consensus_state =
          Consensus_state.create_genesis
            ~negative_one_protocol_state_hash:previous_protocol_state_hash
            ~genesis_ledger:Genesis_ledger.t ~genesis_epoch_data
            ~constraint_constants ~constants
        in
        let seed = previous_consensus_state.staking_epoch_data.seed in
        let maybe_sk, account = Genesis_ledger.largest_account_exn () in
        let private_key = Option.value_exn maybe_sk in
        let public_key_compressed = Account.public_key account in
        let total_stake =
          genesis_ledger_total_currency ~ledger:Genesis_ledger.t
        in
        let block_producer_pubkeys =
          Public_key.Compressed.Set.of_list [ public_key_compressed ]
        in
        let ledger = Lazy.force Genesis_ledger.t in
        let delegatee_table =
          compute_delegatee_table_genesis_ledger block_producer_pubkeys ledger
        in
        let epoch_snapshot =
          { Local_state.Snapshot.delegatee_table
          ; ledger = Genesis_epoch_ledger ledger
          }
        in
        let balance = Balance.to_nanomina_int account.balance in
        let total_stake_int = Currency.Amount.to_nanomina_int total_stake in
        let stake_fraction =
          float_of_int balance /. float_of_int total_stake_int
        in
        let expected = stake_fraction *. 0.75 in
        let samples = 1000 in
        let check i =
          let global_slot = Mina_numbers.Global_slot_since_hard_fork.of_int i in
          let%map result =
            Interruptible.force
              (Vrf.check
                 ~context:(module Context)
                 ~global_slot ~seed ~producer_private_key:private_key
                 ~producer_public_key:public_key_compressed ~total_stake
                 ~get_delegators:
                   (Local_state.Snapshot.delegators epoch_snapshot) )
          in
          match Result.ok_exn result with Some _ -> 1 | None -> 0
        in
        let rec loop acc_count i =
          match i < samples with
          | true ->
              let%bind count = check i in
              loop (acc_count + count) (i + 1)
          | false ->
              return acc_count
        in
        let actual =
          Async.Thread_safe.block_on_async_exn (fun () -> loop 0 0)
        in
        let diff =
          Float.abs (float_of_int actual -. (expected *. float_of_int samples))
        in
        let tolerance = 100. in
        (* 100 is a reasonable choice for samples = 1000 and for very low likelihood of failure; this should be recalculated if sample count was to be adjusted *)
        let within_tolerance = Float.(diff < tolerance) in
        if not within_tolerance then
          failwithf "actual vs. expected: %d vs %f" actual expected ()

      (* Consensus selection tests. *)

      let sum_lengths = List.fold ~init:Length.zero ~f:Length.add

      let rec gen_except ~exclude ~gen ~equal =
        let open Quickcheck.Generator.Let_syntax in
        let%bind x = gen in
        if List.mem exclude x ~equal then gen_except ~exclude ~gen ~equal
        else return x

      (* This generator is quadratic, but that should be ok since the max amount we generate with it
       * is 8. *)
      let gen_unique_list amount ~gen ~equal =
        let rec loop n ls =
          let open Quickcheck.Generator.Let_syntax in
          if n <= 0 then return ls
          else
            let%bind x = gen_except ~exclude:ls ~gen ~equal in
            loop (n - 1) (x :: ls)
        in
        loop amount []

      let gen_with_hash gen =
        let open Quickcheck.Generator.Let_syntax in
        let%bind data = gen in
        let%map hash = State_hash.gen in
        { With_hash.data
        ; hash =
            { State_hash.State_hashes.state_hash = hash
            ; state_body_hash = None
            }
        }

      let gen_num_blocks_in_slots ~slot_fill_rate ~slot_fill_rate_delta n =
        let open Quickcheck.Generator.Let_syntax in
        let min_blocks =
          Float.to_int
            ( Float.of_int n
            *. Float.max (slot_fill_rate -. slot_fill_rate_delta) 0.0 )
        in
        let max_blocks =
          Float.to_int
            ( Float.of_int n
            *. Float.min (slot_fill_rate +. slot_fill_rate_delta) 1.0 )
        in
        Core.Int.gen_incl min_blocks max_blocks >>| Length.of_int

      let gen_num_blocks_in_epochs ~slot_fill_rate ~slot_fill_rate_delta n =
        gen_num_blocks_in_slots ~slot_fill_rate ~slot_fill_rate_delta
          (n * Length.to_int constants.slots_per_epoch)

      let gen_min_density_windows_from_slot_fill_rate ~slot_fill_rate
          ~slot_fill_rate_delta =
        let open Quickcheck.Generator.Let_syntax in
        let constants = Lazy.force Constants.for_unit_tests in
        let constraint_constants =
          Genesis_constants.Constraint_constants.for_unit_tests
        in
        let gen_sub_window_density =
          gen_num_blocks_in_slots ~slot_fill_rate ~slot_fill_rate_delta
            (Length.to_int constants.slots_per_sub_window)
        in
        let%map sub_window_densities =
          Quickcheck.Generator.list_with_length
            constraint_constants.sub_windows_per_window gen_sub_window_density
        in
        let min_window_density =
          List.fold ~init:Length.zero ~f:Length.add
            (List.take sub_window_densities
               (List.length sub_window_densities - 1) )
        in
        (min_window_density, sub_window_densities)

      (* Computes currency at height, assuming every block contains coinbase (ignoring inflation scheduling). *)
      let currency_at_height ~genesis_currency height =
        let constraint_constants =
          Genesis_constants.Constraint_constants.for_unit_tests
        in
        Option.value_exn
          Amount.(
            genesis_currency
            + of_nanomina_int_exn
                (height * to_nanomina_int constraint_constants.coinbase_amount))

      (* TODO: Deprecate this in favor of just returning a constant in the monad from the outside. *)
      let opt_gen opt ~gen =
        match opt with Some v -> Quickcheck.Generator.return v | None -> gen

      let gen_epoch_data ~genesis_currency ~starts_at_block_height
          ?start_checkpoint ?lock_checkpoint epoch_length :
          Epoch_data.Value.t Quickcheck.Generator.t =
        let open Quickcheck.Generator.Let_syntax in
        let height_at_end_of_epoch =
          Length.add starts_at_block_height epoch_length
        in
        let%bind ledger_hash = Frozen_ledger_hash.gen in
        let%bind seed = Epoch_seed.gen in
        let%bind start_checkpoint =
          opt_gen start_checkpoint ~gen:State_hash.gen
        in
        let%map lock_checkpoint = opt_gen lock_checkpoint ~gen:State_hash.gen in
        let ledger : Epoch_ledger.Value.t =
          { hash = ledger_hash
          ; total_currency =
              currency_at_height ~genesis_currency
                (Length.to_int height_at_end_of_epoch)
          }
        in
        { Epoch_data.Poly.ledger
        ; seed
        ; start_checkpoint
        ; lock_checkpoint
        ; epoch_length
        }

      let default_slot_fill_rate = 0.65

      let default_slot_fill_rate_delta = 0.15

      (** A root epoch of a block refers the epoch from which we can begin
         *  simulating information for that block. Because we need to simulate
         *  both the staking epoch and the next staking epoch, the root epoch
         *  is the staking epoch. The root epoch position this function generates
         *  is the epoch number of the staking epoch and the block height the
         *  staking epoch starts at (the simulation of all blocks preceeding the
         *  staking epoch).
         *)
      let gen_spot_root_epoch_position ~slot_fill_rate ~slot_fill_rate_delta =
        let open Quickcheck.Generator.Let_syntax in
        let%bind root_epoch_int = Core.Int.gen_incl 0 100 in
        let%map root_block_height =
          gen_num_blocks_in_epochs ~slot_fill_rate ~slot_fill_rate_delta
            root_epoch_int
        in
        (UInt32.of_int root_epoch_int, root_block_height)

      let gen_vrf_output =
        let open Quickcheck.Generator.Let_syntax in
        let%map output = Vrf.Output.gen in
        Vrf.Output.truncate output

      (* TODO: consider shoving this logic directly into Field.gen to avoid non-deterministic cycles *)
      let rec gen_vrf_output_gt target =
        let open Quickcheck.Generator.Let_syntax in
        let string_of_blake2 =
          Blake2.(Fn.compose to_raw_string digest_string)
        in
        let compare_blake2 a b =
          String.compare (string_of_blake2 a) (string_of_blake2 b)
        in
        let%bind output = gen_vrf_output in
        if compare_blake2 target output < 0 then return output
        else gen_vrf_output_gt target

      (** This generator generates blocks "from thin air" by simulating
         *  the properties of a chain up to a point in time. This avoids
         *  the work of computing all prior blocks in order to generate
         *  a block at some point in the chain, hence why it is coined a
         *  "spot generator".
         *
         * TODO:
         *   - special case genesis
         *   - has_ancestor_in_same_checkpoint_window
         * NOTES:
         *   - vrf outputs and ledger hashes are entirely fake
         *   - density windows are computed distinctly from block heights and epoch lengths, so some non-obvious invariants may be broken there
         *)
      let gen_spot ?root_epoch_position
          ?(slot_fill_rate = default_slot_fill_rate)
          ?(slot_fill_rate_delta = default_slot_fill_rate_delta)
          ?(genesis_currency = Currency.Amount.of_nanomina_int_exn 200_000)
          ?gen_staking_epoch_length ?gen_next_epoch_length
          ?gen_curr_epoch_position ?staking_start_checkpoint
          ?staking_lock_checkpoint ?next_start_checkpoint ?next_lock_checkpoint
          ?(gen_vrf_output = gen_vrf_output) () :
          Consensus_state.Value.t Quickcheck.Generator.t =
        let open Quickcheck.Generator.Let_syntax in
        let constants = Lazy.force Constants.for_unit_tests in
        let gen_num_blocks_in_slots =
          gen_num_blocks_in_slots ~slot_fill_rate ~slot_fill_rate_delta
        in
        let gen_num_blocks_in_epochs =
          gen_num_blocks_in_epochs ~slot_fill_rate ~slot_fill_rate_delta
        in
        (* Populate default generators. *)
        let gen_staking_epoch_length =
          Option.value gen_staking_epoch_length
            ~default:(gen_num_blocks_in_epochs 1)
        in
        let gen_next_epoch_length =
          Option.value gen_next_epoch_length
            ~default:(gen_num_blocks_in_epochs 1)
        in
        let gen_curr_epoch_position =
          let default =
            let max_epoch_slot = Length.to_int constants.slots_per_epoch - 1 in
            let%bind curr_epoch_slot =
              Core.Int.gen_incl 0 max_epoch_slot >>| UInt32.of_int
            in
            let%map curr_epoch_length =
              gen_num_blocks_in_slots (Length.to_int curr_epoch_slot)
            in
            (curr_epoch_slot, curr_epoch_length)
          in
          Option.value gen_curr_epoch_position ~default
        in
        let%bind root_epoch, root_block_height =
          match root_epoch_position with
          | Some (root_epoch, root_block_height) ->
              return (root_epoch, root_block_height)
          | None ->
              gen_spot_root_epoch_position ~slot_fill_rate ~slot_fill_rate_delta
        in
        (* Generate blockchain position and epoch lengths. *)
        (* staking_epoch == root_epoch, next_staking_epoch == root_epoch + 1 *)
        let curr_epoch = Length.add root_epoch (Length.of_int 2) in
        let%bind staking_epoch_length = gen_staking_epoch_length in
        let%bind next_staking_epoch_length = gen_next_epoch_length in
        let%bind curr_epoch_slot, curr_epoch_length = gen_curr_epoch_position in
        (* Compute state slot and length. *)
        let curr_global_slot =
          Global_slot.of_epoch_and_slot ~constants (curr_epoch, curr_epoch_slot)
        in
        let blockchain_length =
          sum_lengths
            [ root_block_height
            ; staking_epoch_length
            ; next_staking_epoch_length
            ; curr_epoch_length
            ]
        in
        (* Compute total currency for state. *)
        let total_currency =
          currency_at_height ~genesis_currency (Length.to_int blockchain_length)
        in
        (* Generate epoch data for staking and next epochs. *)
        let%bind staking_epoch_data =
          gen_epoch_data ~genesis_currency
            ~starts_at_block_height:root_block_height
            ?start_checkpoint:staking_start_checkpoint
            ?lock_checkpoint:staking_lock_checkpoint staking_epoch_length
        in
        let%bind next_staking_epoch_data =
          gen_epoch_data ~genesis_currency
            ~starts_at_block_height:
              (Length.add root_block_height staking_epoch_length)
            ?start_checkpoint:next_start_checkpoint
            ?lock_checkpoint:next_lock_checkpoint next_staking_epoch_length
        in
        (* Generate chain quality and vrf output. *)
        let%bind min_window_density, sub_window_densities =
          gen_min_density_windows_from_slot_fill_rate ~slot_fill_rate
            ~slot_fill_rate_delta
        in
        let%bind vrf_output = gen_vrf_output in
        (* Generate block reward information (unused in chain selection). *)
        let%map staker_pk = Public_key.Compressed.gen in
        { Consensus_state.Poly.blockchain_length
        ; epoch_count = curr_epoch
        ; min_window_density
        ; sub_window_densities
        ; last_vrf_output = vrf_output
        ; total_currency
        ; curr_global_slot
        ; staking_epoch_data
        ; next_epoch_data = next_staking_epoch_data
        ; global_slot_since_genesis =
            (* OK if we're in genesis "hard fork" *)
            Global_slot.slot_number curr_global_slot
            |> Mina_numbers.Global_slot_since_hard_fork.to_uint32
            |> Mina_numbers.Global_slot_since_genesis.of_uint32
            (* These values are not used in selection, so we just set them to something. *)
        ; has_ancestor_in_same_checkpoint_window = true
        ; block_stake_winner = staker_pk
        ; block_creator = staker_pk
        ; coinbase_receiver = staker_pk
        ; supercharge_coinbase = false
        }

      (** This generator generates pairs of spot blocks that share common checkpoints.
         *  The overlap of the checkpoints and the root epoch positions of the blocks
         *  that are generated can be configured independently so that this function
         *  can be used in other generators that wish to generates pairs of spot blocks
         *  with specific constraints.
         *)
      let gen_spot_pair_common_checkpoints ?blockchain_length_relativity
          ?vrf_output_relativity ~a_checkpoints ~b_checkpoints
          ?(gen_a_root_epoch_position = Quickcheck.Generator.return)
          ?(gen_b_root_epoch_position = Quickcheck.Generator.return)
          ?(min_a_curr_epoch_slot = 0) () =
        let open Quickcheck.Generator.Let_syntax in
        let slot_fill_rate = default_slot_fill_rate in
        let slot_fill_rate_delta = default_slot_fill_rate_delta in
        (* Both states will share the same root epoch position. *)
        let%bind base_root_epoch_position =
          gen_spot_root_epoch_position ~slot_fill_rate:default_slot_fill_rate
            ~slot_fill_rate_delta:default_slot_fill_rate_delta
        in
        (* Generate unique state hashes. *)
        let%bind hashes =
          gen_unique_list 2 ~gen:State_hash.gen ~equal:State_hash.equal
        in
        let[@warning "-8"] [ hash_a; hash_b ] = hashes in
        (* Generate common checkpoints. *)
        let%bind checkpoints =
          gen_unique_list 2 ~gen:State_hash.gen ~equal:State_hash.equal
        in
        let[@warning "-8"] [ start_checkpoint; lock_checkpoint ] =
          checkpoints
        in
        let%bind a, a_curr_epoch_length =
          (* If we are constraining the second state to have a greater blockchain length than the
           * first, we need to constrain the first blockchain length such that there is some room
           * leftover in the epoch for at least 1 more block to be generated. *)
          let gen_curr_epoch_position =
            let max_epoch_slot =
              match blockchain_length_relativity with
              | Some `Ascending ->
                  Length.to_int constants.slots_per_epoch - 4
              (* -1 to bring into inclusive range, -3 to provide 2 slots of fudge room *)
              | _ ->
                  Length.to_int constants.slots_per_epoch - 1
              (* -1 to bring into inclusive range *)
            in
            let%bind slot =
              Core.Int.gen_incl min_a_curr_epoch_slot max_epoch_slot
            in
            let%map length =
              gen_num_blocks_in_slots ~slot_fill_rate ~slot_fill_rate_delta slot
            in
            (Length.of_int slot, length)
<<<<<<< HEAD
          in
          let ( staking_start_checkpoint
              , staking_lock_checkpoint
              , next_start_checkpoint
              , next_lock_checkpoint ) =
            a_checkpoints start_checkpoint lock_checkpoint
          in
          let%bind root_epoch_position =
            gen_a_root_epoch_position base_root_epoch_position
          in
=======
          in
          let ( staking_start_checkpoint
              , staking_lock_checkpoint
              , next_start_checkpoint
              , next_lock_checkpoint ) =
            a_checkpoints start_checkpoint lock_checkpoint
          in
          let%bind root_epoch_position =
            gen_a_root_epoch_position base_root_epoch_position
          in
>>>>>>> c465d00d
          let%map a =
            gen_spot ~slot_fill_rate ~slot_fill_rate_delta ~root_epoch_position
              ?staking_start_checkpoint ?staking_lock_checkpoint
              ?next_start_checkpoint ?next_lock_checkpoint
              ~gen_curr_epoch_position ()
          in
          let a_curr_epoch_length =
            let _, root_epoch_length = root_epoch_position in
            let length_till_curr_epoch =
              sum_lengths
                [ root_epoch_length
                ; a.staking_epoch_data.epoch_length
                ; a.next_epoch_data.epoch_length
                ]
            in
            Option.value_exn
              (Length.sub a.blockchain_length length_till_curr_epoch)
          in
          (a, a_curr_epoch_length)
        in
        let%map b =
          (* Handle relativity constriants for second state. *)
          let ( gen_staking_epoch_length
              , gen_next_epoch_length
              , gen_curr_epoch_position ) =
            let a_curr_epoch_slot = Global_slot.slot a.curr_global_slot in
            match blockchain_length_relativity with
            | Some `Equal ->
                ( Some (return a.staking_epoch_data.epoch_length)
                , Some (return a.next_epoch_data.epoch_length)
                , Some (return (a_curr_epoch_slot, a_curr_epoch_length)) )
            | Some `Ascending ->
                (* Generate second state position by extending the first state's position *)
                let gen_greater_position =
                  let max_epoch_slot =
                    Length.to_int constants.slots_per_epoch - 1
                  in
                  (* This invariant needs to be held for the position of `a` *)
                  assert (max_epoch_slot > Length.to_int a_curr_epoch_slot + 2) ;
                  (* To make this easier, we assume there is a next block in the slot directly preceeding the block for `a`. *)
                  let%bind added_slots =
                    Core.Int.gen_incl
                      (Length.to_int a_curr_epoch_slot + 2)
                      max_epoch_slot
                  in
                  let%map added_blocks =
                    gen_num_blocks_in_slots ~slot_fill_rate
                      ~slot_fill_rate_delta added_slots
                  in
                  let b_slot =
                    Length.add
                      (Length.add a_curr_epoch_slot (UInt32.of_int added_slots))
                      UInt32.one
                  in
                  let b_blockchain_length =
                    Length.add
                      (Length.add a_curr_epoch_length added_blocks)
                      UInt32.one
                  in
                  (b_slot, b_blockchain_length)
                in
                ( Some (return a.staking_epoch_data.epoch_length)
                , Some (return a.next_epoch_data.epoch_length)
                , Some gen_greater_position )
            | None ->
                (None, None, None)
          in
          let gen_vrf_output =
            match vrf_output_relativity with
            | Some `Equal ->
                Some (return a.last_vrf_output)
            | Some `Ascending ->
                Some (gen_vrf_output_gt a.last_vrf_output)
            | None ->
                None
          in
          let ( staking_start_checkpoint
              , staking_lock_checkpoint
              , next_start_checkpoint
              , next_lock_checkpoint ) =
            b_checkpoints start_checkpoint lock_checkpoint
          in
          let%bind root_epoch_position =
            gen_b_root_epoch_position base_root_epoch_position
          in
          gen_spot ~slot_fill_rate ~slot_fill_rate_delta ~root_epoch_position
            ?staking_start_checkpoint ?staking_lock_checkpoint
            ?next_start_checkpoint ?next_lock_checkpoint
            ?gen_staking_epoch_length ?gen_next_epoch_length
            ?gen_curr_epoch_position ?gen_vrf_output ()
        in
        ( With_hash.
            { data = a
            ; hash =
                { State_hash.State_hashes.state_hash = hash_a
                ; state_body_hash = None
                }
            }
        , With_hash.
            { data = b
            ; hash =
                { State_hash.State_hashes.state_hash = hash_b
                ; state_body_hash = None
                }
            } )

      let gen_spot_pair_short_aligned ?blockchain_length_relativity
          ?vrf_output_relativity () =
        (* Both states will share their staking epoch checkpoints. *)
        let checkpoints start lock = (Some start, Some lock, None, None) in
        gen_spot_pair_common_checkpoints ?blockchain_length_relativity
          ?vrf_output_relativity ~a_checkpoints:checkpoints
          ~b_checkpoints:checkpoints ()

      let gen_spot_pair_short_misaligned ?blockchain_length_relativity
          ?vrf_output_relativity () =
        let open Quickcheck.Generator.Let_syntax in
        let slot_fill_rate = default_slot_fill_rate in
        let slot_fill_rate_delta = default_slot_fill_rate_delta in
        let a_checkpoints start lock = (None, None, Some start, Some lock) in
        let b_checkpoints start lock = (Some start, Some lock, None, None) in
        let gen_b_root_epoch_position (a_root_epoch, a_root_length) =
          (* Compute the root epoch position of `b`. This needs to be one epoch ahead of a, so we
           * compute it by extending the root epoch position of `a` by a single epoch *)
          let b_root_epoch = UInt32.succ a_root_epoch in
          let%map added_blocks =
            gen_num_blocks_in_epochs ~slot_fill_rate ~slot_fill_rate_delta 1
          in
          let b_root_length = Length.add a_root_length added_blocks in
          (b_root_epoch, b_root_length)
        in
        (* Constrain first state to be within last 1/3rd of its epoch (ensuring it's checkpoints and seed are fixed). *)
        let min_a_curr_epoch_slot =
          (2 * (Length.to_int constants.slots_per_epoch / 3)) + 1
        in
        gen_spot_pair_common_checkpoints ?blockchain_length_relativity
          ?vrf_output_relativity ~a_checkpoints ~b_checkpoints
          ~gen_b_root_epoch_position ~min_a_curr_epoch_slot ()

      let gen_spot_pair_long =
        let open Quickcheck.Generator.Let_syntax in
        let%bind hashes =
          gen_unique_list 2 ~gen:State_hash.gen ~equal:State_hash.equal
        in
        let[@warning "-8"] [ hash_a; hash_b ] = hashes in
        let%bind checkpoints =
          gen_unique_list 8 ~gen:State_hash.gen ~equal:State_hash.equal
        in
        let[@warning "-8"] [ a_staking_start_checkpoint
                           ; a_staking_lock_checkpoint
                           ; a_next_start_checkpoint
                           ; a_next_lock_checkpoint
                           ; b_staking_start_checkpoint
                           ; b_staking_lock_checkpoint
                           ; b_next_start_checkpoint
                           ; b_next_lock_checkpoint
                           ] =
          checkpoints
        in
        let%bind a =
          gen_spot ~staking_start_checkpoint:a_staking_start_checkpoint
            ~staking_lock_checkpoint:a_staking_lock_checkpoint
            ~next_start_checkpoint:a_next_start_checkpoint
            ~next_lock_checkpoint:a_next_lock_checkpoint ()
        in
        let%map b =
          gen_spot ~staking_start_checkpoint:b_staking_start_checkpoint
            ~staking_lock_checkpoint:b_staking_lock_checkpoint
            ~next_start_checkpoint:b_next_start_checkpoint
            ~next_lock_checkpoint:b_next_lock_checkpoint ()
        in
        ( With_hash.
            { data = a
            ; hash =
                { State_hash.State_hashes.state_hash = hash_a
                ; state_body_hash = None
                }
            }
        , With_hash.
            { data = b
            ; hash =
                { State_hash.State_hashes.state_hash = hash_b
                ; state_body_hash = None
                }
            } )

      let gen_spot_pair =
        let open Quickcheck.Generator.Let_syntax in
        let%bind a, b =
          match%bind
            Quickcheck.Generator.of_list
              [ `Short_aligned; `Short_misaligned; `Long ]
          with
          | `Short_aligned ->
              gen_spot_pair_short_aligned ()
          | `Short_misaligned ->
              gen_spot_pair_short_misaligned ()
          | `Long ->
              gen_spot_pair_long
        in
        if%map Quickcheck.Generator.bool then (a, b) else (b, a)

      let assert_consensus_state_set (type t) (set : t) ~project ~assertion ~f =
        (* TODO: make output prettier *)
        if not (f set) then
          let indent_size = 2 in
          let indent = String.init indent_size ~f:(Fn.const ' ') in
          let indented_json state =
            state |> Consensus_state.Value.to_yojson
            |> Yojson.Safe.pretty_to_string |> String.split ~on:'\n'
            |> String.concat ~sep:(indent ^ "\n")
          in
          let message =
            let comparison_sep = Printf.sprintf "\n%svs\n" indent in
            let comparison =
              set |> project |> List.map ~f:indented_json
              |> String.concat ~sep:comparison_sep
            in
            Printf.sprintf "Expected pair of consensus states to be %s:\n%s"
              assertion comparison
          in
          raise (Failure message)

      let assert_consensus_state_pair =
        assert_consensus_state_set ~project:(fun (a, b) -> [ a; b ])

      let assert_hashed_consensus_state_pair =
        assert_consensus_state_set ~project:(fun (a, b) ->
            [ With_hash.data a; With_hash.data b ] )

      let assert_hashed_consensus_state_triple =
        assert_consensus_state_set ~project:(fun (a, b, c) ->
            [ With_hash.data a; With_hash.data b; With_hash.data c ] )

      let is_selected (a, b) =
        Hooks.equal_select_status `Take
          (Hooks.select ~context:(module Context) ~existing:a ~candidate:b)

      let is_not_selected (a, b) =
        Hooks.equal_select_status `Keep
          (Hooks.select ~context:(module Context) ~existing:a ~candidate:b)

      let assert_selected =
        assert_hashed_consensus_state_pair ~assertion:"trigger selection"
          ~f:is_selected

      let assert_not_selected =
        assert_hashed_consensus_state_pair ~assertion:"do not trigger selection"
          ~f:is_not_selected

      let%test_unit "generator sanity check: equal states are always in short \
                     fork range" =
        let constants = Lazy.force Constants.for_unit_tests in
        Quickcheck.test (gen_spot ()) ~f:(fun state ->
            assert_consensus_state_pair (state, state)
              ~assertion:"within long range" ~f:(fun (a, b) ->
                Hooks.is_short_range a b ~constants ) )

      let%test_unit "generator sanity check: gen_spot_pair_short_aligned \
                     always generates pairs of states in short fork range" =
        let constants = Lazy.force Constants.for_unit_tests in
        Quickcheck.test (gen_spot_pair_short_aligned ()) ~f:(fun (a, b) ->
            assert_consensus_state_pair
              (With_hash.data a, With_hash.data b)
              ~assertion:"within short range"
              ~f:(fun (a, b) -> Hooks.is_short_range a b ~constants) )

      let%test_unit "generator sanity check: gen_spot_pair_short_misaligned \
                     always generates pairs of states in short fork range" =
        let constants = Lazy.force Constants.for_unit_tests in
        Quickcheck.test (gen_spot_pair_short_misaligned ()) ~f:(fun (a, b) ->
            assert_consensus_state_pair
              (With_hash.data a, With_hash.data b)
              ~assertion:"within short range"
              ~f:(fun (a, b) -> Hooks.is_short_range a b ~constants) )

      let%test_unit "generator sanity check: gen_spot_pair_long always \
                     generates pairs of states in long fork range" =
        let constants = Lazy.force Constants.for_unit_tests in
        Quickcheck.test gen_spot_pair_long ~f:(fun (a, b) ->
            assert_consensus_state_pair
              (With_hash.data a, With_hash.data b)
              ~assertion:"within long range"
              ~f:(fun (a, b) -> not (Hooks.is_short_range ~constants a b)) )

      let%test_unit "selection case: equal states" =
        Quickcheck.test
          (Quickcheck.Generator.tuple2 State_hash.gen (gen_spot ()))
          ~f:(fun (hash, state) ->
            let hashed_state =
              { With_hash.data = state
              ; hash =
                  { State_hash.State_hashes.state_hash = hash
                  ; state_body_hash = None
                  }
              }
            in
            assert_not_selected (hashed_state, hashed_state) )

      let%test_unit "selection case: aligned checkpoints & different lengths" =
        Quickcheck.test
          (gen_spot_pair_short_aligned ~blockchain_length_relativity:`Ascending
             () )
          ~f:assert_selected

      let%test_unit "selection case: aligned checkpoints & equal lengths & \
                     different vrfs" =
        Quickcheck.test
          (gen_spot_pair_short_aligned ~blockchain_length_relativity:`Equal
             ~vrf_output_relativity:`Ascending () )
          ~f:assert_selected

      let%test_unit "selection case: aligned checkpoints & equal lengths & \
                     equal vrfs & different hashes" =
        Quickcheck.test
          (gen_spot_pair_short_aligned ~blockchain_length_relativity:`Equal
             ~vrf_output_relativity:`Equal () )
          ~f:(fun (a, b) ->
            if
              State_hash.(
                With_state_hashes.state_hash b > With_state_hashes.state_hash a)
            then assert_selected (a, b)
            else assert_selected (b, a) )

      let%test_unit "selection case: misaligned checkpoints & different lengths"
          =
        Quickcheck.test
          (gen_spot_pair_short_misaligned
             ~blockchain_length_relativity:`Ascending () )
          ~f:assert_selected

      (* TODO: This test always succeeds, but this could be a false positive as the blockchain length equality constraint
       * is broken for misaligned short forks.
       *)
      let%test_unit "selection case: misaligned checkpoints & equal lengths & \
                     different vrfs" =
        Quickcheck.test
          (gen_spot_pair_short_misaligned ~blockchain_length_relativity:`Equal
             ~vrf_output_relativity:`Ascending () )
          ~f:assert_selected

      (* TODO: This test fails because the blockchain length equality constraint is broken for misaligned short forks.
         let%test_unit "selection case: misaligned checkpoints & equal lengths & equal vrfs & different hashes" =
         Quickcheck.test
         (gen_spot_pair_short_misaligned ~blockchain_length_relativity:`Equal ~vrf_output_relativity:`Equal ())
         ~f:(fun (a, b) ->
         if State_hash.compare (With_hash.hash a) (With_hash.hash b) > 0 then
         assert_selected (a, b)
         else
         assert_selected (b, a))
      *)

      (* TODO: expand long fork generation to support relativity constraints
         let%test_unit "selection case: distinct checkpoints & different min window densities" =
         failwith "TODO"

         let%test_unit "selection case: distinct checkpoints & equal min window densities & different lengths" =
         failwith "TODO"

         let%test_unit "selection case: distinct checkpoints & equal min window densities & equal lengths & different vrfs" =
         failwith "TODO"

         let%test_unit "selection case: distinct checkpoints & equal min window densities & equal lengths & qequals vrfs & different hashes" =
         failwith "TODO"
      *)

      let%test_unit "selection invariant: candidate selections are not \
                     commutative" =
        let select existing candidate =
          Hooks.select ~context:(module Context) ~existing ~candidate
        in
        Quickcheck.test gen_spot_pair
          ~f:
            (assert_hashed_consensus_state_pair
               ~assertion:"chains do not trigger a selection cycle"
               ~f:(fun (a, b) ->
                 not
                   ([%equal: Hooks.select_status * Hooks.select_status]
                      (select a b, select b a)
                      (`Take, `Take) ) ) )

      (* We define a homogeneous binary relation for consensus states by adapting the binary chain
       * selection rule and extending it to consider equality of chains. From this, we can test
       * that this extended relations forms a non-strict partial order over the set of consensus
       * states.
       *
       * We omit partial order reflexivity and antisymmetry tests as they are merely testing properties
       * of equality related to the partial order we define from binary chain selection. Chain
       * selection, as is written, will always reject equal elements, so the only property we are
       * truly interested in it holding is transitivity (when lifted to a homogeneous binary relation).
       *
       * TODO: Improved quickcheck generator which better explores related states via our spot
       * pair generation rules. Doing this requires re-working our spot pair generators to
       * work by extending an already generated consensus state with some relative constraints.
       *)
      let%test_unit "selection invariant: partial order transitivity" =
        let select existing candidate =
          Hooks.select ~context:(module Context) ~existing ~candidate
        in
        let ( <= ) a b =
          match (select a b, select b a) with
          | `Keep, `Keep ->
              true
          | `Keep, `Take ->
              true
          | `Take, `Keep ->
              false
          | `Take, `Take ->
              assert_hashed_consensus_state_pair (a, b)
                ~assertion:"chains do not trigger a selection cycle"
                ~f:(Fn.const false) ;
              (* unreachable *)
              false
        in
        let chains_hold_transitivity (a, b, c) =
          if a <= b then if b <= c then a <= c else c <= b
          else if b <= c then if c <= a then b <= a else a <= c
          else if c <= a then if a <= b then c <= b else b <= a
          else false
        in
        let gen = gen_with_hash (gen_spot ()) in
        Quickcheck.test
          (Quickcheck.Generator.tuple3 gen gen gen)
          ~f:
            (assert_hashed_consensus_state_triple
               ~assertion:"chains hold partial order transitivity"
               ~f:chains_hold_transitivity )
    end )

  module Exported = struct
    module Global_slot = Global_slot
    module Block_data = Data.Block_data
    module Consensus_state = Data.Consensus_state
  end

  module Body_reference = Body_reference
end

include Wire_types.Make (Make_sig) (Make_str)<|MERGE_RESOLUTION|>--- conflicted
+++ resolved
@@ -294,15 +294,6 @@
                 File_system.rmrf location
 
           let ledger_subset keys ledger =
-<<<<<<< HEAD
-            match ledger with
-            | Genesis_epoch_ledger ledger ->
-                Mina_ledger.Sparse_ledger.of_ledger_subset_exn ledger keys
-            | Ledger_db ledger ->
-                Mina_ledger.(
-                  Sparse_ledger.of_any_ledger
-                  @@ Ledger.Any_ledger.cast (module Ledger.Db) ledger)
-=======
             let open Mina_ledger in
             match ledger with
             | Genesis_epoch_ledger ledger ->
@@ -316,7 +307,6 @@
                   ( Ledger.unregister_mask_exn ~loc:__LOC__ ledger
                     : Ledger.unattached_mask ) ;
                 subset_ledger
->>>>>>> c465d00d
         end
 
         type t =
@@ -719,19 +709,11 @@
             [ field "hash"
                 ~typ:
                   (non_null @@ Mina_base_unix.Graphql_scalars.LedgerHash.typ ())
-<<<<<<< HEAD
                 ~args:Arg.[]
                 ~resolve:(fun _ { Poly.hash; _ } -> hash)
             ; field "totalCurrency"
                 ~typ:(non_null @@ Currency_unix.Graphql_scalars.Amount.typ ())
                 ~args:Arg.[]
-=======
-                ~args:Arg.[]
-                ~resolve:(fun _ { Poly.hash; _ } -> hash)
-            ; field "totalCurrency"
-                ~typ:(non_null @@ Currency_unix.Graphql_scalars.Amount.typ ())
-                ~args:Arg.[]
->>>>>>> c465d00d
                 ~resolve:(fun _ { Poly.total_currency; _ } -> total_currency)
             ] )
     end
@@ -739,7 +721,6 @@
     module Vrf = struct
       include Consensus_vrf
       module T = Integrated
-<<<<<<< HEAD
 
       type _ Snarky_backendless.Request.t +=
         | Winner_address :
@@ -750,18 +731,6 @@
         | Producer_private_key : Scalar.value Snarky_backendless.Request.t
         | Producer_public_key : Public_key.t Snarky_backendless.Request.t
 
-=======
-
-      type _ Snarky_backendless.Request.t +=
-        | Winner_address :
-            Mina_base.Account.Index.t Snarky_backendless.Request.t
-        | Winner_pk : Public_key.Compressed.t Snarky_backendless.Request.t
-        | Coinbase_receiver_pk :
-            Public_key.Compressed.t Snarky_backendless.Request.t
-        | Producer_private_key : Scalar.value Snarky_backendless.Request.t
-        | Producer_public_key : Public_key.t Snarky_backendless.Request.t
-
->>>>>>> c465d00d
       let%snarkydef.Snark_params.Tick get_vrf_evaluation
           ~(constraint_constants : Genesis_constants.Constraint_constants.t)
           shifted ~block_stake_winner ~block_creator ~ledger ~message =
@@ -829,19 +798,6 @@
           in
           (satisifed, result, truncated_result, winner_account)
       end
-<<<<<<< HEAD
-
-      let eval = T.eval
-
-      module Precomputed = struct
-        let keypairs = Lazy.force Key_gen.Sample_keypairs.keypairs
-
-        let genesis_winner = keypairs.(0)
-
-        let genesis_stake_proof :
-            genesis_epoch_ledger:Mina_ledger.Ledger.t Lazy.t -> Stake_proof.t =
-         fun ~genesis_epoch_ledger ->
-=======
 
       let eval = T.eval
 
@@ -859,27 +815,6 @@
               (Lazy.force genesis_epoch_ledger)
               [ Mina_base.(Account_id.create pk Token_id.default) ]
           in
-          { delegator = 0
-          ; delegator_pk = pk
-          ; coinbase_receiver_pk = pk
-          ; ledger = dummy_sparse_ledger
-          ; producer_private_key = sk
-          ; producer_public_key = Public_key.decompress_exn pk
-          }
-
-        let handler :
-               constraint_constants:Genesis_constants.Constraint_constants.t
-            -> genesis_epoch_ledger:Mina_ledger.Ledger.t Lazy.t
-            -> Snark_params.Tick.Handler.t =
-         fun ~constraint_constants ~genesis_epoch_ledger ->
->>>>>>> c465d00d
-          let pk, sk = genesis_winner in
-          let dummy_sparse_ledger =
-            Mina_ledger.Sparse_ledger.of_ledger_subset_exn
-              (Lazy.force genesis_epoch_ledger)
-              [ Mina_base.(Account_id.create pk Token_id.default) ]
-          in
-<<<<<<< HEAD
           { delegator = 0
           ; delegator_pk = pk
           ; coinbase_receiver_pk = pk
@@ -1016,125 +951,6 @@
           type t = Mina_base.State_hash.Stable.V1.t option
           [@@deriving sexp, compare, hash, to_yojson]
 
-=======
-          let empty_pending_coinbase =
-            Mina_base.Pending_coinbase.create
-              ~depth:constraint_constants.pending_coinbase_depth ()
-            |> Or_error.ok_exn
-          in
-          let ledger_handler =
-            unstage (Mina_ledger.Sparse_ledger.handler dummy_sparse_ledger)
-          in
-          let pending_coinbase_handler =
-            unstage
-              (Mina_base.Pending_coinbase.handler
-                 ~depth:constraint_constants.pending_coinbase_depth
-                 empty_pending_coinbase ~is_new_stack:true )
-          in
-          let handlers =
-            Snarky_backendless.Request.Handler.(
-              push
-                (push fail (create_single pending_coinbase_handler))
-                (create_single ledger_handler))
-          in
-          fun (With { request; respond }) ->
-            match request with
-            | Winner_address ->
-                respond (Provide 0)
-            | Winner_pk ->
-                respond (Provide pk)
-            | Coinbase_receiver_pk ->
-                respond (Provide pk)
-            | Producer_private_key ->
-                respond (Provide sk)
-            | Producer_public_key ->
-                respond (Provide (Public_key.decompress_exn pk))
-            | _ ->
-                respond
-                  (Provide
-                     (Snarky_backendless.Request.Handler.run handlers
-                        [ "Ledger Handler"; "Pending Coinbase Handler" ]
-                        request ) )
-      end
-
-      let check ~context:(module Context : CONTEXT)
-          ~(global_slot : Mina_numbers.Global_slot_since_hard_fork.t) ~seed
-          ~producer_private_key ~producer_public_key ~total_stake
-          ~(get_delegators :
-                Public_key.Compressed.t
-             -> Mina_base.Account.t Mina_base.Account.Index.Table.t option ) =
-        let open Context in
-        let open Message in
-        let open Interruptible.Let_syntax in
-        let delegators =
-          get_delegators producer_public_key
-          |> Option.value_map ~f:Hashtbl.to_alist ~default:[]
-        in
-        let rec go acc = function
-          | [] ->
-              Interruptible.return acc
-          | (delegator, (account : Mina_base.Account.t)) :: delegators ->
-              let%bind () = Interruptible.return () in
-              let vrf_result =
-                T.eval ~constraint_constants ~private_key:producer_private_key
-                  { global_slot; seed; delegator }
-              in
-              let truncated_vrf_result = Output.truncate vrf_result in
-              [%log debug]
-                "VRF result for delegator: $delegator, balance: $balance, \
-                 amount: $amount, result: $result"
-                ~metadata:
-                  [ ( "delegator"
-                    , `Int (Mina_base.Account.Index.to_int delegator) )
-                  ; ( "delegator_pk"
-                    , Public_key.Compressed.to_yojson account.public_key )
-                  ; ("balance", `Int (Balance.to_nanomina_int account.balance))
-                  ; ("amount", `Int (Amount.to_nanomina_int total_stake))
-                  ; ( "result"
-                    , `String
-                        (* use sexp representation; int might be too small *)
-                        ( Fold.string_bits truncated_vrf_result
-                        |> Bignum_bigint.of_bit_fold_lsb
-                        |> Bignum_bigint.sexp_of_t |> Sexp.to_string ) )
-                  ] ;
-              Mina_metrics.Counter.inc_one
-                Mina_metrics.Consensus.vrf_evaluations ;
-              if
-                Threshold.is_satisfied ~my_stake:account.balance ~total_stake
-                  truncated_vrf_result
-              then
-                let string_of_blake2 =
-                  Blake2.(Fn.compose to_raw_string digest_string)
-                in
-                let vrf_eval = string_of_blake2 truncated_vrf_result in
-                let this_vrf () =
-                  go
-                    (Some
-                       ( `Vrf_eval vrf_eval
-                       , `Vrf_output vrf_result
-                       , `Delegator (account.public_key, delegator) ) )
-                    delegators
-                in
-                match acc with
-                | Some (`Vrf_eval prev_best_vrf_eval, _, _) ->
-                    if String.compare prev_best_vrf_eval vrf_eval < 0 then
-                      this_vrf ()
-                    else go acc delegators
-                | None ->
-                    this_vrf ()
-              else go acc delegators
-        in
-        go None delegators
-    end
-
-    module Optional_state_hash = struct
-      [%%versioned
-      module Stable = struct
-        module V1 = struct
-          type t = Mina_base.State_hash.Stable.V1.t option
-          [@@deriving sexp, compare, hash, to_yojson]
-
->>>>>>> c465d00d
           let to_latest = Fn.id
         end
       end]
@@ -3834,17 +3650,10 @@
         let producer_public_key_compressed = Account.public_key account in
         let account_id =
           Account_id.create producer_public_key_compressed Token_id.default
-<<<<<<< HEAD
         in
         let location =
           Ledger.Any_ledger.M.location_of_account ledger account_id
         in
-=======
-        in
-        let location =
-          Ledger.Any_ledger.M.location_of_account ledger account_id
-        in
->>>>>>> c465d00d
         let delegator =
           Option.value_exn location |> Ledger.Any_ledger.M.Location.to_path_exn
           |> Ledger.Addr.to_int
@@ -4409,7 +4218,6 @@
               gen_num_blocks_in_slots ~slot_fill_rate ~slot_fill_rate_delta slot
             in
             (Length.of_int slot, length)
-<<<<<<< HEAD
           in
           let ( staking_start_checkpoint
               , staking_lock_checkpoint
@@ -4420,18 +4228,6 @@
           let%bind root_epoch_position =
             gen_a_root_epoch_position base_root_epoch_position
           in
-=======
-          in
-          let ( staking_start_checkpoint
-              , staking_lock_checkpoint
-              , next_start_checkpoint
-              , next_lock_checkpoint ) =
-            a_checkpoints start_checkpoint lock_checkpoint
-          in
-          let%bind root_epoch_position =
-            gen_a_root_epoch_position base_root_epoch_position
-          in
->>>>>>> c465d00d
           let%map a =
             gen_spot ~slot_fill_rate ~slot_fill_rate_delta ~root_epoch_position
               ?staking_start_checkpoint ?staking_lock_checkpoint
