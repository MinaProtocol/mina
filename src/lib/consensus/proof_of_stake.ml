--- conflicted
+++ resolved
@@ -341,31 +341,10 @@
     end
 
     module Message = struct
-<<<<<<< HEAD
-      type ('epoch, 'slot, 'epoch_seed) t =
-        {epoch: 'epoch; slot: 'slot; seed: 'epoch_seed}
-
-      type value = (Epoch.t, Epoch.Slot.t, Epoch_seed.t) t
-
-      type var =
-        (Epoch.Unpacked.var, Epoch.Slot.Unpacked.var, Epoch_seed.var) t
-
-      let to_hlist {epoch; slot; seed} = Coda_base.H_list.[epoch; slot; seed]
-
-      let of_hlist :
-             (unit, 'epoch -> 'slot -> 'epoch_seed -> unit) Coda_base.H_list.t
-          -> ('epoch, 'slot, 'epoch_seed) t =
-       fun Coda_base.H_list.([epoch; slot; seed]) -> {epoch; slot; seed}
-
-      let data_spec =
-        let open Snark_params.Tick.Data_spec in
-        [Epoch.Unpacked.typ; Epoch.Slot.Unpacked.typ; Epoch_seed.typ]
-=======
-      type ('epoch, 'slot, 'epoch_seed, 'state_hash, 'delegator) t =
+      type ('epoch, 'slot, 'epoch_seed, 'delegator) t =
         { epoch: 'epoch
         ; slot: 'slot
         ; seed: 'epoch_seed
-        ; lock_checkpoint: 'state_hash
         ; delegator: 'delegator }
 
       type value =
@@ -384,8 +363,8 @@
         , Coda_base.Account.Index.Unpacked.var )
         t
 
-      let to_hlist {epoch; slot; seed; lock_checkpoint; delegator} =
-        Coda_base.H_list.[epoch; slot; seed; lock_checkpoint; delegator]
+      let to_hlist {epoch; slot; seed; delegator} =
+        Coda_base.H_list.[epoch; slot; seed; delegator]
 
       let of_hlist :
              ( unit
@@ -393,8 +372,8 @@
              )
              Coda_base.H_list.t
           -> ('epoch, 'slot, 'epoch_seed, 'state_hash, 'del) t =
-       fun Coda_base.H_list.([epoch; slot; seed; lock_checkpoint; delegator]) ->
-        {epoch; slot; seed; lock_checkpoint; delegator}
+       fun Coda_base.H_list.([epoch; slot; seed; delegator]) ->
+        {epoch; slot; seed; delegator}
 
       let data_spec =
         let open Snark_params.Tick.Data_spec in
@@ -403,24 +382,16 @@
         ; Epoch_seed.typ
         ; Coda_base.State_hash.typ
         ; Coda_base.Account.Index.Unpacked.typ ]
->>>>>>> b719d9cf
 
       let typ =
         Snark_params.Tick.Typ.of_hlistable data_spec ~var_to_hlist:to_hlist
           ~var_of_hlist:of_hlist ~value_to_hlist:to_hlist
           ~value_of_hlist:of_hlist
 
-<<<<<<< HEAD
-      let fold {epoch; slot; seed} =
+      let fold {epoch; slot; seed; delegator} =
         let open Fold in
         Epoch.fold epoch +> Epoch.Slot.fold slot +> Epoch_seed.fold seed
-=======
-      let fold {epoch; slot; seed; lock_checkpoint; delegator} =
-        let open Fold in
-        Epoch.fold epoch +> Epoch.Slot.fold slot +> Epoch_seed.fold seed
-        +> Coda_base.State_hash.fold lock_checkpoint
         +> Coda_base.Account.Index.fold delegator
->>>>>>> b719d9cf
 
       let hash_to_group msg =
         let msg_hash_state =
@@ -430,21 +401,13 @@
         msg_hash_state.acc
 
       module Checked = struct
-<<<<<<< HEAD
-        let var_to_triples {epoch; slot; seed} =
-=======
-        let var_to_triples {epoch; slot; seed; lock_checkpoint; delegator} =
->>>>>>> b719d9cf
+        let var_to_triples {epoch; slot; seed; delegator} =
           let open Snark_params.Tick.Let_syntax in
           let%map seed_triples = Epoch_seed.var_to_triples seed in
           Epoch.Unpacked.var_to_triples epoch
           @ Epoch.Slot.Unpacked.var_to_triples slot
-<<<<<<< HEAD
-          @ seed_triples
-=======
-          @ seed_triples @ lock_checkpoint_triples
+          @ seed_triples 
           @ Coda_base.Account.Index.Unpacked.var_to_triples delegator
->>>>>>> b719d9cf
 
         let hash_to_group msg =
           let open Snark_params.Tick in
@@ -458,15 +421,9 @@
         let open Quickcheck.Let_syntax in
         let%map epoch = Epoch.gen
         and slot = Epoch.Slot.gen
-<<<<<<< HEAD
-        and seed = Epoch_seed.gen in
-        {epoch; slot; seed}
-=======
         and seed = Epoch_seed.gen
-        and lock_checkpoint = Coda_base.State_hash.gen
         and delegator = Coda_base.Account.Index.gen in
-        {epoch; slot; seed; lock_checkpoint; delegator}
->>>>>>> b719d9cf
+        {epoch; slot; seed; delegator}
     end
 
     module Output = struct
@@ -550,40 +507,6 @@
              (c * of_uint64_exn (Balance.to_uint64 my_stake))
              Sha256.Digest.length_in_bits
 
-<<<<<<< HEAD
-    include Vrf_lib.Integrated.Make (Snark_params.Tick) (Scalar) (Group)
-              (Message)
-              (Output)
-
-    let check ~epoch ~slot ~seed ~private_key ~owned_stake ~total_stake ~logger
-        =
-      let open Message in
-      let result = eval ~private_key {epoch; slot; seed} in
-      Logger.info logger
-        !"Checking vrf at %d:%d - owned_stake: %d, total_stake: %d, \
-          evaluation: %{sexp: Output.value}"
-        (Epoch.to_int epoch) (Epoch.Slot.to_int slot)
-        (Balance.to_int owned_stake)
-        (Amount.to_int total_stake)
-        result ;
-      Option.some_if
-        (Threshold.is_satisfied ~my_stake:owned_stake ~total_stake result)
-        result
-  end
-
-  module Epoch_ledger = struct
-    type ('ledger_hash, 'amount) t =
-      {hash: 'ledger_hash; total_currency: 'amount}
-    [@@deriving sexp, bin_io, eq, compare, hash]
-
-    type value = (Coda_base.Frozen_ledger_hash.t, Amount.t) t
-    [@@deriving sexp, bin_io, eq, compare, hash]
-
-    type var = (Coda_base.Frozen_ledger_hash.var, Amount.var) t
-
-    let to_hlist {hash; total_currency} =
-      Coda_base.H_list.[hash; total_currency]
-=======
       module Checked = struct
         (* This version can't be used right now because the field is too small. *)
         let _is_satisfied ~my_stake ~total_stake vrf_output =
@@ -601,7 +524,6 @@
             mul_pow_2 x (`Two_to_the Sha256.Digest.length_in_bits)
           in
           lhs <= rhs
->>>>>>> b719d9cf
 
         (* It was somewhat involved to implement that check with the small field, so
           we've stubbed it out for now. *)
@@ -636,8 +558,7 @@
       (evaluation, account.balance)
 
     module Checked = struct
-      let check shifted ~(epoch_ledger : Epoch_ledger.var) ~epoch ~slot ~seed
-          ~lock_checkpoint =
+      let check shifted ~(epoch_ledger : Epoch_ledger.var) ~epoch ~slot ~seed =
         let open Snark_params.Tick in
         let open Let_syntax in
         let%bind winner_addr =
@@ -650,7 +571,6 @@
               { Message.epoch
               ; slot
               ; seed
-              ; lock_checkpoint
               ; delegator= winner_addr }
         in
         let%map satisifed =
@@ -660,7 +580,7 @@
         (satisifed, result)
     end
 
-    let check ~local_state ~epoch ~slot ~seed ~lock_checkpoint ~private_key
+    let check ~local_state ~epoch ~slot ~seed ~private_key
         ~total_stake ~ledger_hash ~logger =
       let open Message in
       let open Option.Let_syntax in
@@ -676,7 +596,7 @@
             ~f:(fun ~key:delegator ~data:balance ->
               let vrf_result =
                 T.eval ~private_key
-                  {epoch; slot; seed; lock_checkpoint; delegator}
+                  {epoch; slot; seed; delegator}
               in
               Logger.info logger
                 !"vrf result for %d: %d/%d -> %{sexp: Bignum_bigint.t}"
@@ -1218,26 +1138,9 @@
     let previous_consensus_state =
       Protocol_state.consensus_state previous_protocol_state
     in
-<<<<<<< HEAD
-    let time = Time.of_span_since_epoch (Time.Span.of_ms time) in
-    let epoch, slot = Epoch.epoch_and_slot_of_time_exn time in
-    let%bind proposer_stake, total_stake =
-      Epoch_ledger.get_stake previous_consensus_state.last_epoch_data.ledger
-        ~logger ~public_key:keypair.public_key ~local_state
-    in
-    let%map proposer_vrf_result =
-      Vrf.check ~epoch ~slot
-        ~seed:previous_consensus_state.last_epoch_data.seed
-        ~private_key:keypair.private_key ~owned_stake:proposer_stake
-        ~total_stake ~logger
-    in
-    let consensus_transition_data =
-      Consensus_transition_data.{epoch; slot; proposer_vrf_result}
-=======
     let epoch, slot =
       let time = Time.of_span_since_epoch (Time.Span.of_ms time) in
       Epoch.epoch_and_slot_of_time_exn time
->>>>>>> b719d9cf
     in
     let consensus_transition_data = Consensus_transition_data.{epoch; slot} in
     let consensus_state =
@@ -1407,27 +1310,12 @@
           failwith
             "System time is out of sync. (hint: setup NTP if you haven't)" )
       in
-<<<<<<< HEAD
-      let%bind proposer_stake, total_stake =
-        Epoch_ledger.get_stake epoch_data.ledger ~logger
-          ~public_key:keypair.public_key ~local_state
-      in
-      Logger.info logger "Theoretical chance of winning a slot: %f"
-        ( (float_of_int @@ Balance.to_int proposer_stake)
-        /. (float_of_int @@ Amount.to_int total_stake) ) ;
-      let is_winning_slot slot =
-        Option.is_some
-          (Vrf.check ~epoch ~slot ~seed:epoch_data.seed
-             ~private_key:keypair.private_key ~owned_stake:proposer_stake
-             ~total_stake ~logger)
-=======
       let total_stake = epoch_data.ledger.total_currency in
       let proposal_data slot =
         Vrf.check ~epoch ~slot ~seed:epoch_data.seed ~local_state
           ~lock_checkpoint:epoch_data.lock_checkpoint
           ~private_key:keypair.private_key ~total_stake
           ~ledger_hash:epoch_data.ledger.hash ~logger
->>>>>>> b719d9cf
       in
       let rec find_winning_slot slot =
         if UInt32.of_int (Epoch.Slot.to_int slot) >= Epoch.size then None
