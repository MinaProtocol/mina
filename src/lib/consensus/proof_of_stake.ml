--- conflicted
+++ resolved
@@ -2703,11 +2703,7 @@
               query_peer.query peer Rpcs.Get_epoch_ledger
                 (Coda_base.Frozen_ledger_hash.to_ledger_hash target_ledger_hash)
             with
-<<<<<<< HEAD
-            | Ok (Ok sparse_ledger) ->
-=======
-            | Connected {data= Ok (Ok snapshot_ledger); _} ->
->>>>>>> 7cf4e702
+            | Connected {data= Ok (Ok sparse_ledger); _} ->
                 let%bind () =
                   Trust_system.(
                     record trust_system logger peer.host
@@ -2715,12 +2711,8 @@
                 in
                 reset_snapshot local_state snapshot_id ~sparse_ledger ;
                 return true
-<<<<<<< HEAD
-            | Ok (Error err) ->
-=======
             | Connected {data= Ok (Error err); _} ->
                 (* TODO figure out punishments here. *)
->>>>>>> 7cf4e702
                 Logger.faulty_peer_without_punishment logger
                   ~module_:__MODULE__ ~location:__LOC__
                   ~metadata:
