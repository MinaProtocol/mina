--- conflicted
+++ resolved
@@ -771,7 +771,6 @@
           in
           (satisifed, result, truncated_result, winner_account)
       end
-<<<<<<< HEAD
 
       let eval = T.eval
 
@@ -802,26 +801,12 @@
             -> genesis_epoch_ledger:Mina_ledger.Ledger.t Lazy.t
             -> Snark_params.Tick.Handler.t =
          fun ~constraint_constants ~genesis_epoch_ledger ->
-=======
-
-      let eval = T.eval
-
-      module Precomputed = struct
-        let keypairs = Lazy.force Key_gen.Sample_keypairs.keypairs
-
-        let genesis_winner = keypairs.(0)
-
-        let genesis_stake_proof :
-            genesis_epoch_ledger:Mina_ledger.Ledger.t Lazy.t -> Stake_proof.t =
-         fun ~genesis_epoch_ledger ->
->>>>>>> fe8d85b4
           let pk, sk = genesis_winner in
           let dummy_sparse_ledger =
             Mina_ledger.Sparse_ledger.of_ledger_subset_exn
               (Lazy.force genesis_epoch_ledger)
               [ Mina_base.(Account_id.create pk Token_id.default) ]
           in
-<<<<<<< HEAD
           let empty_pending_coinbase =
             Mina_base.Pending_coinbase.create
               ~depth:constraint_constants.pending_coinbase_depth ()
@@ -857,9 +842,9 @@
             | _ ->
                 respond
                   (Provide
-                     (Snarky_backendless.Request.Handler.run handlers
-                        [ "Ledger Handler"; "Pending Coinbase Handler" ]
-                        request ) )
+                     (Option.value_exn ~message:"unhandled request"
+                        (Snarky_backendless.Request.Handler.run handlers request) )
+                  )
       end
 
       let check ~context:(module Context : CONTEXT)
@@ -961,166 +946,6 @@
         val to_input :
           t -> Snark_params.Tick.Field.t Random_oracle.Input.Chunked.t
 
-=======
-          { delegator = 0
-          ; delegator_pk = pk
-          ; coinbase_receiver_pk = pk
-          ; ledger = dummy_sparse_ledger
-          ; producer_private_key = sk
-          ; producer_public_key = Public_key.decompress_exn pk
-          }
-
-        let handler :
-               constraint_constants:Genesis_constants.Constraint_constants.t
-            -> genesis_epoch_ledger:Mina_ledger.Ledger.t Lazy.t
-            -> Snark_params.Tick.Handler.t =
-         fun ~constraint_constants ~genesis_epoch_ledger ->
-          let pk, sk = genesis_winner in
-          let dummy_sparse_ledger =
-            Mina_ledger.Sparse_ledger.of_ledger_subset_exn
-              (Lazy.force genesis_epoch_ledger)
-              [ Mina_base.(Account_id.create pk Token_id.default) ]
-          in
-          let empty_pending_coinbase =
-            Mina_base.Pending_coinbase.create
-              ~depth:constraint_constants.pending_coinbase_depth ()
-            |> Or_error.ok_exn
-          in
-          let ledger_handler =
-            unstage (Mina_ledger.Sparse_ledger.handler dummy_sparse_ledger)
-          in
-          let pending_coinbase_handler =
-            unstage
-              (Mina_base.Pending_coinbase.handler
-                 ~depth:constraint_constants.pending_coinbase_depth
-                 empty_pending_coinbase ~is_new_stack:true )
-          in
-          let handlers =
-            Snarky_backendless.Request.Handler.(
-              push
-                (push fail (create_single pending_coinbase_handler))
-                (create_single ledger_handler))
-          in
-          fun (With { request; respond }) ->
-            match request with
-            | Winner_address ->
-                respond (Provide 0)
-            | Winner_pk ->
-                respond (Provide pk)
-            | Coinbase_receiver_pk ->
-                respond (Provide pk)
-            | Producer_private_key ->
-                respond (Provide sk)
-            | Producer_public_key ->
-                respond (Provide (Public_key.decompress_exn pk))
-            | _ ->
-                respond
-                  (Provide
-                     (Option.value_exn ~message:"unhandled request"
-                        (Snarky_backendless.Request.Handler.run handlers request) )
-                  )
-      end
-
-      let check ~context:(module Context : CONTEXT)
-          ~(global_slot : Mina_numbers.Global_slot_since_hard_fork.t) ~seed
-          ~producer_private_key ~producer_public_key ~total_stake
-          ~(get_delegators :
-                Public_key.Compressed.t
-             -> Mina_base.Account.t Mina_base.Account.Index.Table.t option ) =
-        let open Context in
-        let open Message in
-        let open Interruptible.Let_syntax in
-        let delegators =
-          get_delegators producer_public_key
-          |> Option.value_map ~f:Hashtbl.to_alist ~default:[]
-        in
-        let rec go acc = function
-          | [] ->
-              Interruptible.return acc
-          | (delegator, (account : Mina_base.Account.t)) :: delegators ->
-              let%bind () = Interruptible.return () in
-              let vrf_result =
-                T.eval ~constraint_constants ~private_key:producer_private_key
-                  { global_slot; seed; delegator }
-              in
-              let truncated_vrf_result = Output.truncate vrf_result in
-              [%log debug]
-                "VRF result for delegator: $delegator, balance: $balance, \
-                 amount: $amount, result: $result"
-                ~metadata:
-                  [ ( "delegator"
-                    , `Int (Mina_base.Account.Index.to_int delegator) )
-                  ; ( "delegator_pk"
-                    , Public_key.Compressed.to_yojson account.public_key )
-                  ; ("balance", `Int (Balance.to_nanomina_int account.balance))
-                  ; ("amount", `Int (Amount.to_nanomina_int total_stake))
-                  ; ( "result"
-                    , `String
-                        (* use sexp representation; int might be too small *)
-                        ( Fold.string_bits truncated_vrf_result
-                        |> Bignum_bigint.of_bit_fold_lsb
-                        |> Bignum_bigint.sexp_of_t |> Sexp.to_string ) )
-                  ] ;
-              Mina_metrics.Counter.inc_one
-                Mina_metrics.Consensus.vrf_evaluations ;
-              if
-                Threshold.is_satisfied ~my_stake:account.balance ~total_stake
-                  truncated_vrf_result
-              then
-                let string_of_blake2 =
-                  Blake2.(Fn.compose to_raw_string digest_string)
-                in
-                let vrf_eval = string_of_blake2 truncated_vrf_result in
-                let this_vrf () =
-                  go
-                    (Some
-                       ( `Vrf_eval vrf_eval
-                       , `Vrf_output vrf_result
-                       , `Delegator (account.public_key, delegator) ) )
-                    delegators
-                in
-                match acc with
-                | Some (`Vrf_eval prev_best_vrf_eval, _, _) ->
-                    if String.compare prev_best_vrf_eval vrf_eval < 0 then
-                      this_vrf ()
-                    else go acc delegators
-                | None ->
-                    this_vrf ()
-              else go acc delegators
-        in
-        go None delegators
-    end
-
-    module Optional_state_hash = struct
-      [%%versioned
-      module Stable = struct
-        module V1 = struct
-          type t = Mina_base.State_hash.Stable.V1.t option
-          [@@deriving sexp, compare, hash, to_yojson]
-
-          let to_latest = Fn.id
-        end
-      end]
-    end
-
-    module Epoch_data = struct
-      include Mina_base.Epoch_data
-
-      module Make (Lock_checkpoint : sig
-        type t [@@deriving sexp, compare, hash, to_yojson]
-
-        val typ : (Mina_base.State_hash.var, t) Typ.t
-
-        type graphql_type
-
-        val graphql_type : unit -> ('ctx, graphql_type) Graphql_async.Schema.typ
-
-        val resolve : t -> graphql_type
-
-        val to_input :
-          t -> Snark_params.Tick.Field.t Random_oracle.Input.Chunked.t
-
->>>>>>> fe8d85b4
         val null : t
       end) =
       struct
@@ -1229,7 +1054,6 @@
 
         let resolve = to_base58_check
       end
-<<<<<<< HEAD
 
       module Staking = Make (T)
       module Next = Make (T)
@@ -1263,41 +1087,6 @@
         end
       end
 
-=======
-
-      module Staking = Make (T)
-      module Next = Make (T)
-
-      (* stable-versioned types are disallowed as functor application results
-         we create them outside the results, and make sure they match the corresponding non-versioned types
-      *)
-
-      module Staking_value_versioned = struct
-        module Value = struct
-          module Lock_checkpoint = Mina_base.State_hash
-
-          [%%versioned
-          module Stable = struct
-            module V1 = struct
-              type t =
-                ( Epoch_ledger.Value.Stable.V1.t
-                , Epoch_seed.Stable.V1.t
-                , Mina_base.State_hash.Stable.V1.t
-                , Lock_checkpoint.Stable.V1.t
-                , Length.Stable.V1.t )
-                Poly.Stable.V1.t
-              [@@deriving sexp, compare, equal, hash, yojson]
-
-              let to_latest = Fn.id
-            end
-          end]
-
-          let (_ : (Stable.Latest.t, Staking.Value.t) Type_equal.t) =
-            Type_equal.T
-        end
-      end
-
->>>>>>> fe8d85b4
       module Next_value_versioned = struct
         module Value = struct
           module Lock_checkpoint = Mina_base.State_hash
@@ -2564,7 +2353,6 @@
         ; total_currency : int
         }
       [@@deriving yojson]
-<<<<<<< HEAD
 
       let display (t : Value.t) =
         let epoch, slot =
@@ -2797,256 +2585,14 @@
           | _ ->
               respond
                 (Provide
-                   (Snarky_backendless.Request.Handler.run handlers
-                      [ "Ledger Handler"; "Pending Coinbase Handler" ]
-                      request ) )
+                   (Option.value_exn ~message:"unhandled request"
+                      (Snarky_backendless.Request.Handler.run handlers request) )
+                )
 
       let ledger_depth { ledger; _ } = ledger.depth
     end
   end
 
-=======
-
-      let display (t : Value.t) =
-        let epoch, slot =
-          Global_slot.to_epoch_and_slot t.curr_global_slot_since_hard_fork
-        in
-        { blockchain_length = Length.to_int t.blockchain_length
-        ; epoch_count = Length.to_int t.epoch_count
-        ; curr_epoch = Segment_id.to_int epoch
-        ; curr_slot = Segment_id.to_int slot
-        ; global_slot_since_genesis =
-            Mina_numbers.Global_slot_since_genesis.to_int
-              t.global_slot_since_genesis
-        ; total_currency = Amount.to_nanomina_int t.total_currency
-        }
-
-      let curr_global_slot (t : Value.t) = t.curr_global_slot_since_hard_fork
-
-      let curr_ f = Fn.compose f curr_global_slot
-
-      let curr_epoch_and_slot = curr_ Global_slot.to_epoch_and_slot
-
-      let curr_epoch = curr_ Global_slot.epoch
-
-      let curr_slot = curr_ Global_slot.slot
-
-      let blockchain_length_var (t : var) = t.blockchain_length
-
-      let min_window_density_var (t : var) = t.min_window_density
-
-      let total_currency_var (t : var) = t.total_currency
-
-      let staking_epoch_data_var (t : var) : Epoch_data.var =
-        t.staking_epoch_data
-
-      let staking_epoch_data (t : Value.t) = t.staking_epoch_data
-
-      let next_epoch_data_var (t : var) : Epoch_data.var = t.next_epoch_data
-
-      let next_epoch_data (t : Value.t) = t.next_epoch_data
-
-      let coinbase_receiver_var (t : var) = t.coinbase_receiver
-
-      let curr_global_slot_var (t : var) =
-        Global_slot.slot_number t.curr_global_slot_since_hard_fork
-
-      let curr_global_slot (t : Value.t) =
-        Global_slot.slot_number t.curr_global_slot_since_hard_fork
-
-      let consensus_time (t : Value.t) = t.curr_global_slot_since_hard_fork
-
-      let global_slot_since_genesis_var (t : var) = t.global_slot_since_genesis
-
-      [%%define_locally
-      Poly.
-        ( blockchain_length
-        , min_window_density
-        , sub_window_densities
-        , total_currency
-        , global_slot_since_genesis
-        , block_stake_winner
-        , last_vrf_output
-        , block_creator
-        , coinbase_receiver )]
-
-      module Unsafe = struct
-        (* TODO: very unsafe, do not use unless you know what you are doing *)
-        let dummy_advance (t : Value.t) ?(increase_epoch_count = false)
-            ~new_global_slot_since_genesis : Value.t =
-          let new_epoch_count =
-            if increase_epoch_count then Length.succ t.epoch_count
-            else t.epoch_count
-          in
-          let slot_diff =
-            Option.value_exn
-              (Mina_numbers.Global_slot_since_genesis.diff
-                 new_global_slot_since_genesis t.global_slot_since_genesis )
-          in
-          { t with
-            epoch_count = new_epoch_count
-          ; curr_global_slot_since_hard_fork =
-              Global_slot.add t.curr_global_slot_since_hard_fork slot_diff
-          ; global_slot_since_genesis = new_global_slot_since_genesis
-          }
-      end
-
-      let graphql_type () : ('ctx, Value.t option) Graphql_async.Schema.typ =
-        let open Graphql_async in
-        let open Signature_lib_unix.Graphql_scalars in
-        let public_key = PublicKey.typ () in
-        let open Schema in
-        let length = Mina_numbers_unix.Graphql_scalars.Length.typ () in
-        let amount = Currency_unix.Graphql_scalars.Amount.typ () in
-        obj "ConsensusState" ~fields:(fun _ ->
-            [ field "blockchainLength" ~typ:(non_null length)
-                ~doc:"Length of the blockchain at this block"
-                ~deprecated:(Deprecated (Some "use blockHeight instead"))
-                ~args:Arg.[]
-                ~resolve:(fun _ { Poly.blockchain_length; _ } ->
-                  blockchain_length )
-            ; field "blockHeight" ~typ:(non_null length)
-                ~doc:"Height of the blockchain at this block"
-                ~args:Arg.[]
-                ~resolve:(fun _ { Poly.blockchain_length; _ } ->
-                  blockchain_length )
-            ; field "epochCount" ~typ:(non_null length)
-                ~args:Arg.[]
-                ~resolve:(fun _ { Poly.epoch_count; _ } -> epoch_count)
-            ; field "minWindowDensity" ~typ:(non_null length)
-                ~args:Arg.[]
-                ~resolve:(fun _ { Poly.min_window_density; _ } ->
-                  min_window_density )
-            ; field "lastVrfOutput" ~typ:(non_null string)
-                ~args:Arg.[]
-                ~resolve:(fun (_ : 'ctx resolve_info)
-                              { Poly.last_vrf_output; _ } ->
-                  Vrf.Output.Truncated.to_base58_check last_vrf_output )
-            ; field "totalCurrency"
-                ~doc:"Total currency in circulation at this block"
-                ~typ:(non_null amount)
-                ~args:Arg.[]
-                ~resolve:(fun _ { Poly.total_currency; _ } -> total_currency)
-            ; field "stakingEpochData"
-                ~typ:
-                  ( non_null
-                  @@ Epoch_data.Staking.graphql_type "StakingEpochData" )
-                ~args:Arg.[]
-                ~resolve:(fun (_ : 'ctx resolve_info)
-                              { Poly.staking_epoch_data; _ } ->
-                  staking_epoch_data )
-            ; field "nextEpochData"
-                ~typ:(non_null @@ Epoch_data.Next.graphql_type "NextEpochData")
-                ~args:Arg.[]
-                ~resolve:(fun (_ : 'ctx resolve_info)
-                              { Poly.next_epoch_data; _ } -> next_epoch_data )
-            ; field "hasAncestorInSameCheckpointWindow" ~typ:(non_null bool)
-                ~args:Arg.[]
-                ~resolve:(fun _
-                              { Poly.has_ancestor_in_same_checkpoint_window; _ } ->
-                  has_ancestor_in_same_checkpoint_window )
-            ; field "slot" ~doc:"Slot in which this block was created"
-                ~typ:(non_null @@ Graphql_scalars.Slot.typ ())
-                ~args:Arg.[]
-                ~resolve:(fun _ { Poly.curr_global_slot_since_hard_fork; _ } ->
-                  Global_slot.slot curr_global_slot_since_hard_fork )
-            ; field "slotSinceGenesis"
-                ~doc:"Slot since genesis (across all hard-forks)"
-                ~typ:
-                  ( non_null
-                  @@ Mina_numbers_unix.Graphql_scalars.GlobalSlotSinceGenesis
-                     .typ () )
-                ~args:Arg.[]
-                ~resolve:(fun _ { Poly.global_slot_since_genesis; _ } ->
-                  global_slot_since_genesis )
-            ; field "epoch" ~doc:"Epoch in which this block was created"
-                ~typ:(non_null @@ Graphql_scalars.Epoch.typ ())
-                ~args:Arg.[]
-                ~resolve:(fun _ { Poly.curr_global_slot_since_hard_fork; _ } ->
-                  Global_slot.epoch curr_global_slot_since_hard_fork )
-            ; field "superchargedCoinbase" ~typ:(non_null bool)
-                ~doc:
-                  "Whether or not this coinbase was \"supercharged\", ie. \
-                   created by an account that has no locked tokens"
-                ~args:Arg.[]
-                ~resolve:(fun _ { Poly.supercharge_coinbase; _ } ->
-                  supercharge_coinbase )
-            ; field "blockStakeWinner" ~typ:(non_null public_key)
-                ~doc:
-                  "The public key that is responsible for winning this block \
-                   (including delegations)"
-                ~args:Arg.[]
-                ~resolve:(fun _ { Poly.block_stake_winner; _ } ->
-                  block_stake_winner )
-            ; field "blockCreator" ~typ:(non_null public_key)
-                ~doc:"The block producer public key that created this block"
-                ~args:Arg.[]
-                ~resolve:(fun _ { Poly.block_creator; _ } -> block_creator)
-            ; field "coinbaseReceiever" ~typ:(non_null public_key)
-                ~args:Arg.[]
-                ~resolve:(fun _ { Poly.coinbase_receiver; _ } ->
-                  coinbase_receiver )
-            ] )
-    end
-
-    module Prover_state = struct
-      include Stake_proof
-
-      let genesis_data = Vrf.Precomputed.genesis_stake_proof
-
-      let precomputed_handler = Vrf.Precomputed.handler
-
-      let handler
-          { delegator
-          ; delegator_pk
-          ; coinbase_receiver_pk
-          ; ledger
-          ; producer_private_key
-          ; producer_public_key
-          } ~(constraint_constants : Genesis_constants.Constraint_constants.t)
-          ~pending_coinbase:
-            { Mina_base.Pending_coinbase_witness.pending_coinbases
-            ; is_new_stack
-            } : Snark_params.Tick.Handler.t =
-        let ledger_handler =
-          unstage (Mina_ledger.Sparse_ledger.handler ledger)
-        in
-        let pending_coinbase_handler =
-          unstage
-            (Mina_base.Pending_coinbase.handler
-               ~depth:constraint_constants.pending_coinbase_depth
-               pending_coinbases ~is_new_stack )
-        in
-        let handlers =
-          Snarky_backendless.Request.Handler.(
-            push
-              (push fail (create_single pending_coinbase_handler))
-              (create_single ledger_handler))
-        in
-        fun (With { request; respond }) ->
-          match request with
-          | Vrf.Winner_address ->
-              respond (Provide delegator)
-          | Vrf.Winner_pk ->
-              respond (Provide delegator_pk)
-          | Vrf.Coinbase_receiver_pk ->
-              respond (Provide coinbase_receiver_pk)
-          | Vrf.Producer_private_key ->
-              respond (Provide producer_private_key)
-          | Vrf.Producer_public_key ->
-              respond (Provide producer_public_key)
-          | _ ->
-              respond
-                (Provide
-                   (Option.value_exn ~message:"unhandled request"
-                      (Snarky_backendless.Request.Handler.run handlers request) )
-                )
-
-      let ledger_depth { ledger; _ } = ledger.depth
-    end
-  end
-
->>>>>>> fe8d85b4
   module Coinbase_receiver = struct
     type t = [ `Producer | `Other of Public_key.Compressed.t ]
     [@@deriving yojson]
@@ -4053,152 +3599,12 @@
             ~negative_one_protocol_state_hash:previous_protocol_state_hash
             ~genesis_ledger:Genesis_ledger.t ~genesis_epoch_data
             ~constraint_constants ~constants
-<<<<<<< HEAD
         in
         (*If this is a fork then check blockchain length and global_slot_since_genesis have been set correctly*)
         ( match constraint_constants.fork with
         | None ->
             ()
         | Some fork ->
-            assert (
-              Mina_numbers.Global_slot_since_genesis.(
-                equal fork.genesis_slot
-                  previous_consensus_state.global_slot_since_genesis) ) ;
-            assert (
-              Mina_numbers.Length.(
-                equal
-                  (succ fork.previous_length)
-                  previous_consensus_state.blockchain_length) ) ) ;
-        let global_slot =
-          Core_kernel.Time.now () |> Time.of_time
-          |> Epoch_and_slot.of_time_exn ~constants
-          |> Global_slot.of_epoch_and_slot ~constants
-        in
-        let consensus_transition : Consensus_transition.t =
-          Global_slot.slot_number global_slot
-        in
-        let supply_increase =
-          Currency.Amount.(Signed.of_unsigned (of_nanomina_int_exn 42))
-        in
-        (* setup ledger, needed to compute producer_vrf_result here and handler below *)
-        let open Mina_base in
-        (* choose largest account as most likely to produce a block *)
-        let ledger_data = Lazy.force Genesis_ledger.t in
-        let ledger = Ledger.Any_ledger.cast (module Ledger) ledger_data in
-        let pending_coinbases =
-          Pending_coinbase.create
-            ~depth:constraint_constants.pending_coinbase_depth ()
-          |> Or_error.ok_exn
-        in
-        let maybe_sk, account = Genesis_ledger.largest_account_exn () in
-        let producer_private_key = Option.value_exn maybe_sk in
-        let producer_public_key_compressed = Account.public_key account in
-        let account_id =
-          Account_id.create producer_public_key_compressed Token_id.default
-        in
-        let location =
-          Ledger.Any_ledger.M.location_of_account ledger account_id
-        in
-        let delegator =
-          Option.value_exn location |> Ledger.Any_ledger.M.Location.to_path_exn
-          |> Ledger.Addr.to_int
-        in
-        let producer_vrf_result =
-          let seed =
-            let next_epoch, _ = Global_slot.to_epoch_and_slot global_slot in
-            let prev_epoch, _ =
-              Global_slot.to_epoch_and_slot
-                previous_consensus_state.curr_global_slot_since_hard_fork
-            in
-            if UInt32.compare next_epoch prev_epoch > 0 then
-              previous_consensus_state.next_epoch_data.seed
-            else previous_consensus_state.staking_epoch_data.seed
-          in
-          Vrf.eval ~constraint_constants ~private_key:producer_private_key
-            { global_slot = Global_slot.slot_number global_slot
-            ; seed
-            ; delegator
-            }
-        in
-        let next_consensus_state =
-          update ~constants ~previous_consensus_state ~consensus_transition
-            ~previous_protocol_state_hash ~supply_increase ~snarked_ledger_hash
-            ~genesis_ledger_hash:snarked_ledger_hash ~producer_vrf_result
-            ~block_stake_winner:producer_public_key_compressed
-            ~block_creator:producer_public_key_compressed
-            ~coinbase_receiver:producer_public_key_compressed
-            ~supercharge_coinbase:true
-          |> Or_error.ok_exn
-        in
-        (*If this is a fork then check blockchain length and global_slot_since_genesis have increased correctly*)
-=======
-        in
-        (*If this is a fork then check blockchain length and global_slot_since_genesis have been set correctly*)
->>>>>>> fe8d85b4
-        ( match constraint_constants.fork with
-        | None ->
-            ()
-        | Some fork ->
-<<<<<<< HEAD
-            let slot_diff =
-              Option.value_exn
-                (Global_slot.diff_slots global_slot
-                   previous_consensus_state.curr_global_slot_since_hard_fork )
-            in
-            assert (
-              Mina_numbers.Global_slot_since_genesis.(
-                equal
-                  (add fork.genesis_slot slot_diff)
-                  next_consensus_state.global_slot_since_genesis) ) ;
-            assert (
-              Mina_numbers.Length.(
-                equal
-                  (succ (succ fork.previous_length))
-                  next_consensus_state.blockchain_length) ) ) ;
-        (* build pieces needed to apply "update_var" *)
-        let checked_computation =
-          let open Snark_params.Tick in
-          (* work in Checked monad *)
-          let%bind previous_state =
-            exists
-              (typ ~constraint_constants)
-              ~compute:(As_prover.return previous_consensus_state)
-          in
-          let%bind transition_data =
-            exists Consensus_transition.typ
-              ~compute:(As_prover.return consensus_transition)
-          in
-          let%bind previous_protocol_state_hash =
-            exists State_hash.typ
-              ~compute:(As_prover.return previous_protocol_state_hash)
-          in
-          let%bind supply_increase =
-            exists Amount.Signed.typ ~compute:(As_prover.return supply_increase)
-          in
-          let%bind previous_blockchain_state_ledger_hash =
-            exists Mina_base.Frozen_ledger_hash.typ
-              ~compute:(As_prover.return snarked_ledger_hash)
-          in
-          let genesis_ledger_hash = previous_blockchain_state_ledger_hash in
-          let%bind constants_checked =
-            exists Mina_base.Protocol_constants_checked.typ
-              ~compute:
-                (As_prover.return
-                   (Mina_base.Protocol_constants_checked.value_of_t
-                      Genesis_constants.for_unit_tests.protocol ) )
-          in
-          let result =
-            update_var previous_state transition_data
-              previous_protocol_state_hash ~supply_increase
-              ~previous_blockchain_state_ledger_hash ~genesis_ledger_hash
-              ~constraint_constants ~protocol_constants:constants_checked
-          in
-          (* setup handler *)
-          let indices =
-            Ledger.Any_ledger.M.foldi ~init:[] ledger ~f:(fun i accum _acct ->
-                Ledger.Any_ledger.M.Addr.to_int i :: accum )
-          in
-=======
             assert (
               Mina_numbers.Global_slot_since_genesis.(
                 equal fork.genesis_slot
@@ -4332,7 +3738,6 @@
             Ledger.Any_ledger.M.foldi ~init:[] ledger ~f:(fun i accum _acct ->
                 Ledger.Any_ledger.M.Addr.to_int i :: accum )
           in
->>>>>>> fe8d85b4
           let sparse_ledger =
             Sparse_ledger.of_ledger_index_subset_exn ledger indices
           in
@@ -4808,7 +4213,6 @@
               , next_start_checkpoint
               , next_lock_checkpoint ) =
             a_checkpoints start_checkpoint lock_checkpoint
-<<<<<<< HEAD
           in
           let%bind root_epoch_position =
             gen_a_root_epoch_position base_root_epoch_position
@@ -4831,30 +4235,6 @@
             Option.value_exn
               (Length.sub a.blockchain_length length_till_curr_epoch)
           in
-=======
-          in
-          let%bind root_epoch_position =
-            gen_a_root_epoch_position base_root_epoch_position
-          in
-          let%map a =
-            gen_spot ~slot_fill_rate ~slot_fill_rate_delta ~root_epoch_position
-              ?staking_start_checkpoint ?staking_lock_checkpoint
-              ?next_start_checkpoint ?next_lock_checkpoint
-              ~gen_curr_epoch_position ()
-          in
-          let a_curr_epoch_length =
-            let _, root_epoch_length = root_epoch_position in
-            let length_till_curr_epoch =
-              sum_lengths
-                [ root_epoch_length
-                ; a.staking_epoch_data.epoch_length
-                ; a.next_epoch_data.epoch_length
-                ]
-            in
-            Option.value_exn
-              (Length.sub a.blockchain_length length_till_curr_epoch)
-          in
->>>>>>> fe8d85b4
           (a, a_curr_epoch_length)
         in
         let%map b =
