--- conflicted
+++ resolved
@@ -63,27 +63,15 @@
 
 let compute_delegatee_table_sparse_ledger keys ledger =
   compute_delegatee_table keys ~iter_accounts:(fun f ->
-<<<<<<< HEAD
-      Mina_base.Sparse_ledger.iteri ledger ~f:(fun i acct -> f i acct) )
+      Mina_ledger.Sparse_ledger.iteri ledger ~f:(fun i acct -> f i acct) )
 
 let compute_delegatee_table_ledger_db keys ledger =
   compute_delegatee_table keys ~iter_accounts:(fun f ->
-      Mina_base.Ledger.Db.iteri ledger ~f:(fun i acct -> f i acct) )
+      Mina_ledger.Ledger.Db.iteri ledger ~f:(fun i acct -> f i acct) )
 
 let compute_delegatee_table_genesis_ledger keys ledger =
   compute_delegatee_table keys ~iter_accounts:(fun f ->
-      Mina_base.Ledger.iteri ledger ~f:(fun i acct -> f i acct) )
-=======
-      Mina_ledger.Sparse_ledger.iteri ledger ~f:(fun i acct -> f i acct))
-
-let compute_delegatee_table_ledger_db keys ledger =
-  compute_delegatee_table keys ~iter_accounts:(fun f ->
-      Mina_ledger.Ledger.Db.iteri ledger ~f:(fun i acct -> f i acct))
-
-let compute_delegatee_table_genesis_ledger keys ledger =
-  compute_delegatee_table keys ~iter_accounts:(fun f ->
-      Mina_ledger.Ledger.iteri ledger ~f:(fun i acct -> f i acct))
->>>>>>> ea6c7ee8
+      Mina_ledger.Ledger.iteri ledger ~f:(fun i acct -> f i acct) )
 
 module Segment_id = Mina_numbers.Nat.Make32 ()
 
@@ -424,7 +412,7 @@
           "Loading epoch ledger from disk: $location" ;
         Snapshot.Ledger_snapshot.Ledger_db
           (Mina_ledger.Ledger.Db.create ~directory_name:location
-             ~depth:ledger_depth ()) )
+             ~depth:ledger_depth () ) )
       else Genesis_epoch_ledger (Lazy.force genesis_epoch_ledger)
 
     let create block_producer_pubkeys ~genesis_ledger ~genesis_epoch_data
@@ -707,7 +695,7 @@
           (make_checked (fun () ->
                Token_id.(
                  Checked.Assert.equal account.token_id
-                   (Checked.constant default))))
+                   (Checked.constant default)) ) )
       in
       let%bind () =
         [%with_label "Block stake winner matches account pk"]
@@ -986,53 +974,24 @@
 
       let to_input
           ({ ledger; seed; start_checkpoint; lock_checkpoint; epoch_length } :
-<<<<<<< HEAD
             Value.t ) =
-        let input =
-          { Random_oracle.Input.field_elements =
-              [| (seed :> Tick.Field.t); (start_checkpoint :> Tick.Field.t) |]
-          ; bitstrings = [| Length.Bits.to_bits epoch_length |]
-          }
-        in
-        List.reduce_exn ~f:Random_oracle.Input.append
-          [ input
-=======
-            Value.t) =
         let open Random_oracle.Input.Chunked in
         List.reduce_exn ~f:append
           [ field (seed :> Tick.Field.t)
           ; field (start_checkpoint :> Tick.Field.t)
           ; Length.to_input epoch_length
->>>>>>> ea6c7ee8
           ; Epoch_ledger.to_input ledger
           ; Lock_checkpoint.to_input lock_checkpoint
           ]
 
       let var_to_input
           ({ ledger; seed; start_checkpoint; lock_checkpoint; epoch_length } :
-<<<<<<< HEAD
             var ) =
-        let open Tick in
-        let%map epoch_length = Length.Checked.to_bits epoch_length in
-        let open Random_oracle.Input in
-        let input =
-          { field_elements =
-              [| Epoch_seed.var_to_hash_packed seed
-               ; Mina_base.State_hash.var_to_hash_packed start_checkpoint
-              |]
-          ; bitstrings = [| Bitstring.Lsb_first.to_list epoch_length |]
-          }
-        in
-        List.reduce_exn ~f:Random_oracle.Input.append
-          [ input
-=======
-            var) =
         let open Random_oracle.Input.Chunked in
         List.reduce_exn ~f:append
           [ field (Epoch_seed.var_to_hash_packed seed)
           ; field (Mina_base.State_hash.var_to_hash_packed start_checkpoint)
           ; Length.Checked.to_input epoch_length
->>>>>>> ea6c7ee8
           ; Epoch_ledger.var_to_input ledger
           ; field (Mina_base.State_hash.var_to_hash_packed lock_checkpoint)
           ]
@@ -1408,13 +1367,8 @@
           let%bind in_grace_period =
             Global_slot.Checked.( < ) next_global_slot
               (Global_slot.Checked.of_slot_number ~constants
-<<<<<<< HEAD
-                 (Mina_numbers.Global_slot.Checked.Unsafe.of_integer
-                    (Length.Checked.to_integer constants.grace_period_end) ) )
-=======
                  (Mina_numbers.Global_slot.Checked.Unsafe.of_field
-                    (Length.Checked.to_field constants.grace_period_end)))
->>>>>>> ea6c7ee8
+                    (Length.Checked.to_field constants.grace_period_end) ) )
           in
           if_
             Boolean.(same_sub_window || in_grace_period)
@@ -1837,27 +1791,7 @@
          ; coinbase_receiver
          ; supercharge_coinbase
          } :
-<<<<<<< HEAD
           Value.t ) =
-      let input =
-        { Random_oracle.Input.bitstrings =
-            [| Length.Bits.to_bits blockchain_length
-             ; Length.Bits.to_bits epoch_count
-             ; Length.Bits.to_bits min_window_density
-             ; List.concat_map ~f:Length.Bits.to_bits sub_window_densities
-             ; Vrf.Output.Truncated.to_bits last_vrf_output
-             ; Amount.to_bits total_currency
-             ; Global_slot.to_bits curr_global_slot
-             ; Mina_numbers.Global_slot.to_bits global_slot_since_genesis
-             ; [ has_ancestor_in_same_checkpoint_window; supercharge_coinbase ]
-            |]
-        ; field_elements = [||]
-        }
-      in
-      List.reduce_exn ~f:Random_oracle.Input.append
-        [ input
-=======
-          Value.t) =
       let open Random_oracle.Input.Chunked in
       List.reduce_exn ~f:append
         [ Length.to_input blockchain_length
@@ -1873,7 +1807,6 @@
             ( Mina_base.Util.field_of_bool has_ancestor_in_same_checkpoint_window
             , 1 )
         ; packed (Mina_base.Util.field_of_bool supercharge_coinbase, 1)
->>>>>>> ea6c7ee8
         ; Epoch_data.Staking.to_input staking_epoch_data
         ; Epoch_data.Next.to_input next_epoch_data
         ; Public_key.Compressed.to_input block_stake_winner
@@ -1898,58 +1831,7 @@
          ; coinbase_receiver
          ; supercharge_coinbase
          } :
-<<<<<<< HEAD
           var ) =
-      let open Tick.Checked.Let_syntax in
-      let%map input =
-        let bs = Bitstring.Lsb_first.to_list in
-        let up k x = k x >>| Bitstring.Lsb_first.to_list in
-        let length = up Length.Checked.to_bits in
-        let%map blockchain_length = length blockchain_length
-        and epoch_count = length epoch_count
-        and min_window_density = length min_window_density
-        and curr_global_slot = up Global_slot.Checked.to_bits curr_global_slot
-        and global_slot_since_genesis =
-          up Mina_numbers.Global_slot.Checked.to_bits global_slot_since_genesis
-        and sub_window_densities =
-          Checked.List.fold sub_window_densities ~init:[] ~f:(fun acc l ->
-              let%map res = length l in
-              List.append acc res )
-        in
-        { Random_oracle.Input.bitstrings =
-            [| blockchain_length
-             ; epoch_count
-             ; min_window_density
-             ; sub_window_densities
-             ; Array.to_list last_vrf_output
-             ; bs (Amount.var_to_bits total_currency)
-             ; curr_global_slot
-             ; global_slot_since_genesis
-             ; [ has_ancestor_in_same_checkpoint_window; supercharge_coinbase ]
-            |]
-        ; field_elements = [||]
-        }
-      and staking_epoch_data =
-        Epoch_data.Staking.var_to_input staking_epoch_data
-      and next_epoch_data = Epoch_data.Next.var_to_input next_epoch_data in
-      let block_stake_winner =
-        Public_key.Compressed.Checked.to_input block_stake_winner
-      in
-      let block_creator =
-        Public_key.Compressed.Checked.to_input block_creator
-      in
-      let coinbase_receiver =
-        Public_key.Compressed.Checked.to_input coinbase_receiver
-      in
-      List.reduce_exn ~f:Random_oracle.Input.append
-        [ input
-        ; staking_epoch_data
-        ; next_epoch_data
-        ; block_stake_winner
-        ; block_creator
-        ; coinbase_receiver
-=======
-          var) =
       let open Random_oracle.Input.Chunked in
       List.reduce_exn ~f:append
         [ Length.Checked.to_input blockchain_length
@@ -1969,7 +1851,6 @@
         ; Public_key.Compressed.Checked.to_input block_stake_winner
         ; Public_key.Compressed.Checked.to_input block_creator
         ; Public_key.Compressed.Checked.to_input coinbase_receiver
->>>>>>> ea6c7ee8
         ]
 
     let global_slot { Poly.curr_global_slot; _ } = curr_global_slot
@@ -2085,7 +1966,7 @@
       let%bind _q1, r1 =
         Slot.Checked.div_mod slot1
           (Slot.Checked.Unsafe.of_field
-             (Length.Checked.to_field checkpoint_window_size_in_slots))
+             (Length.Checked.to_field checkpoint_window_size_in_slots) )
       in
       let next_window_start =
         Run.Field.(
@@ -2093,17 +1974,9 @@
           - Slot.Checked.to_field r1
           + Length.Checked.to_field checkpoint_window_size_in_slots)
       in
-<<<<<<< HEAD
-      (Field.compare ~bit_length:Slot.length_in_bits
-         ( Global_slot.slot_number slot2
-         |> Slot.Checked.to_integer |> Integer.to_field )
-         next_window_start )
-        .less
-=======
       Slot.Checked.( < )
         (Global_slot.slot_number slot2)
         (Slot.Checked.Unsafe.of_field next_window_start)
->>>>>>> ea6c7ee8
 
     let same_checkpoint_window ~constants ~prev ~next =
       same_checkpoint_window ~constants ~prev ~next
@@ -2708,12 +2581,8 @@
                       | Genesis_epoch_ledger genesis_epoch_ledger ->
                           if
                             Ledger_hash.equal ledger_hash
-<<<<<<< HEAD
-                              (Mina_base.Ledger.merkle_root genesis_epoch_ledger)
-=======
                               (Mina_ledger.Ledger.merkle_root
-                                 genesis_epoch_ledger)
->>>>>>> ea6c7ee8
+                                 genesis_epoch_ledger )
                           then
                             Some (Error "refusing to serve genesis epoch ledger")
                           else None
@@ -2724,19 +2593,11 @@
                           then
                             Some
                               (Ok
-<<<<<<< HEAD
-                                 ( Mina_base.Sparse_ledger.of_any_ledger
-                                 @@ Mina_base.Ledger.Any_ledger.cast
-                                      (module Mina_base.Ledger.Db)
-                                      ledger ) )
-                          else None )
-=======
                                  ( Mina_ledger.Sparse_ledger.of_any_ledger
                                  @@ Mina_ledger.Ledger.Any_ledger.cast
                                       (module Mina_ledger.Ledger.Db)
-                                      ledger ))
-                          else None)
->>>>>>> ea6c7ee8
+                                      ledger ) )
+                          else None )
                 in
                 Option.value res ~default:(Error "epoch ledger not found")
             in
@@ -2772,16 +2633,11 @@
 
     type query =
       { query :
-<<<<<<< HEAD
           'q 'r.
              Network_peer.Peer.t
           -> ('q, 'r) rpc
           -> 'q
-          -> 'r Mina_base.Rpc_intf.rpc_response Deferred.t
-=======
-          'q 'r.    Network_peer.Peer.t -> ('q, 'r) rpc -> 'q
           -> 'r Network_peer.Rpc_intf.rpc_response Deferred.t
->>>>>>> ea6c7ee8
       }
 
     let implementation_of_rpc :
