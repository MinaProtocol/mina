--- conflicted
+++ resolved
@@ -351,13 +351,8 @@
 
   let of_hlist :
          (unit, 'ledger_hash -> 'total_currency -> unit) Coda_base.H_list.t
-<<<<<<< HEAD
-      -> ('ledger_hash, 'total_currency) t =
-   fun Coda_base.H_list.[hash; total_currency] -> {hash; total_currency}
-=======
       -> ('ledger_hash, 'total_currency) Poly.t =
    fun Coda_base.H_list.([hash; total_currency]) -> {hash; total_currency}
->>>>>>> 6fce5c86
 
   let data_spec =
     Snark_params.Tick.Data_spec.[Coda_base.Frozen_ledger_hash.typ; Amount.typ]
@@ -857,18 +852,12 @@
            -> 'length
            -> unit )
          Coda_base.H_list.t
-<<<<<<< HEAD
-      -> ('ledger, 'seed, 'protocol_state_hash, 'length) t =
-   fun Coda_base.H_list.
-         [ledger; seed; start_checkpoint; lock_checkpoint; length] ->
-=======
       -> ('ledger, 'seed, 'protocol_state_hash, 'length) Poly.t =
    fun Coda_base.H_list.([ ledger
                          ; seed
                          ; start_checkpoint
                          ; lock_checkpoint
                          ; length ]) ->
->>>>>>> 6fce5c86
     {ledger; seed; start_checkpoint; lock_checkpoint; length}
 
   let data_spec =
@@ -1036,14 +1025,9 @@
   let to_hlist {Poly.epoch; slot} = Coda_base.H_list.[epoch; slot]
 
   let of_hlist :
-<<<<<<< HEAD
-      (unit, 'epoch -> 'slot -> unit) Coda_base.H_list.t -> ('epoch, 'slot) t =
-   fun Coda_base.H_list.[epoch; slot] -> {epoch; slot}
-=======
          (unit, 'epoch -> 'slot -> unit) Coda_base.H_list.t
       -> ('epoch, 'slot) Poly.t =
    fun Coda_base.H_list.([epoch; slot]) -> {Poly.epoch; slot}
->>>>>>> 6fce5c86
 
   let data_spec =
     let open Snark_params.Tick.Data_spec in
@@ -1150,19 +1134,7 @@
 
     let equal t1 t2 = compare t1 t2 = 0
 
-<<<<<<< HEAD
-    let digest {prefix; tail} =
-      let rec go acc p =
-        match Fqueue.dequeue p with
-        | None ->
-            acc
-        | Some (h, p) ->
-            go (merge h acc) p
-      in
-      go tail prefix
-=======
     let digest = Stable.V1.digest
->>>>>>> 6fce5c86
   end
 
   module Stable = struct
@@ -1270,28 +1242,6 @@
    which is in the same checkpoint window as the given state.
 *)
 module Consensus_state = struct
-<<<<<<< HEAD
-  type ( 'length
-       , 'vrf_output
-       , 'amount
-       , 'epoch
-       , 'slot
-       , 'epoch_data
-       , 'bool
-       , 'checkpoints )
-       t_ =
-    { length: 'length
-    ; epoch_length: 'length
-    ; last_vrf_output: 'vrf_output
-    ; total_currency: 'amount
-    ; curr_epoch: 'epoch
-    ; curr_slot: 'slot
-    ; last_epoch_data: 'epoch_data
-    ; curr_epoch_data: 'epoch_data
-    ; has_ancestor_in_same_checkpoint_window: 'bool
-    ; checkpoints: 'checkpoints }
-  [@@deriving sexp, bin_io, eq, compare, hash, to_yojson]
-=======
   module Poly = struct
     module Stable = struct
       module V1 = struct
@@ -1352,7 +1302,6 @@
       ; checkpoints: 'checkpoints }
     [@@deriving sexp, eq, compare, hash, to_yojson]
   end
->>>>>>> 6fce5c86
 
   module Value = struct
     module Stable = struct
@@ -1449,20 +1398,6 @@
          , 'epoch_data
          , 'bool
          , 'checkpoints )
-<<<<<<< HEAD
-         t_ =
-   fun Coda_base.H_list.
-         [ length
-         ; epoch_length
-         ; last_vrf_output
-         ; total_currency
-         ; curr_epoch
-         ; curr_slot
-         ; last_epoch_data
-         ; curr_epoch_data
-         ; has_ancestor_in_same_checkpoint_window
-         ; checkpoints ] ->
-=======
          Poly.t =
    fun Coda_base.H_list.([ length
                          ; epoch_length
@@ -1474,7 +1409,6 @@
                          ; curr_epoch_data
                          ; has_ancestor_in_same_checkpoint_window
                          ; checkpoints ]) ->
->>>>>>> 6fce5c86
     { length
     ; epoch_length
     ; last_vrf_output
