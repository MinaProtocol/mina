--- conflicted
+++ resolved
@@ -1281,50 +1281,25 @@
           ; epoch_length= Length.of_int 1 }
     end
 
-<<<<<<< HEAD
-    module Staking = Make (struct
+    module T = struct
+      include Coda_base.State_hash
+
+      let to_input (t : t) = Random_oracle.Input.field (t :> Tick.Field.t)
+
+      let null = Coda_base.State_hash.(of_hash zero)
+
       open Graphql_async
       open Schema
-=======
-    module T = struct
->>>>>>> 6b23b624
-      include Coda_base.State_hash
-
-      let to_input (t : t) = Random_oracle.Input.field (t :> Tick.Field.t)
-
-      let null = Coda_base.State_hash.(of_hash zero)
-<<<<<<< HEAD
 
       type graphql_type = string
 
       let graphql_type () = non_null string
 
       let resolve = to_base58_check
-    end)
-
-    module Next = Make (struct
-      open Graphql_async
-      open Schema
-      include Optional_state_hash
-
-      let to_input (t : t) =
-        Random_oracle.Input.field
-          (Option.value ~default:Optional_state_hash.none t :> Tick.Field.t)
-
-      let null = None
-
-      type graphql_type = string option
-
-      let graphql_type () = string
-
-      let resolve = Option.map ~f:Coda_base.State_hash.to_base58_check
-    end)
-=======
     end
 
     module Staking = Make (T)
     module Next = Make (T)
->>>>>>> 6b23b624
 
     let next_to_staking (next : Next.Value.t) : Staking.Value.t = next
 
