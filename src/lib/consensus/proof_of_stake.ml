open Async_kernel
open Core_kernel
open Signed
open Unsigned
open Coda_numbers
open Currency
open Fold_lib
open Signature_lib
open Module_version
module Time = Coda_base.Block_time

let name = "proof_of_stake"

let uint32_of_int64 x = x |> Int64.to_int64 |> UInt32.of_int64

let int64_of_uint32 x = x |> UInt32.to_int64 |> Int64.of_int64

let genesis_ledger_total_currency =
  lazy
    ( Coda_base.Ledger.to_list (Lazy.force Genesis_ledger.t)
    |> List.fold_left ~init:Balance.zero ~f:(fun sum account ->
           Balance.add_amount sum
             (Balance.to_amount @@ account.Coda_base.Account.Poly.balance)
           |> Option.value_exn ?here:None ?error:None
                ~message:"failed to calculate total currency in genesis ledger"
       )
    |> Balance.to_amount )

let genesis_ledger_hash =
  lazy
    ( Coda_base.Ledger.merkle_root (Lazy.force Genesis_ledger.t)
    |> Coda_base.Frozen_ledger_hash.of_ledger_hash )

let compute_delegatee_table keys ~iter_accounts =
  let open Coda_base in
  let outer_table = Public_key.Compressed.Table.create () in
  iter_accounts (fun i (acct : Account.t) ->
      if Public_key.Compressed.Set.mem keys acct.delegate then
        Public_key.Compressed.Table.change outer_table acct.delegate
          ~f:(fun maybe_table ->
            let table =
              Option.value maybe_table ~default:(Account.Index.Table.create ())
            in
            Account.Index.Table.add_exn table ~key:i ~data:acct.balance ;
            Some table ) ) ;
  outer_table

let compute_delegatee_table_sparse_ledger keys ledger =
  compute_delegatee_table keys ~iter_accounts:(fun f ->
      Coda_base.Sparse_ledger.iteri ledger ~f:(fun i acct -> f i acct) )

module Segment_id = Nat.Make32 ()

module Typ = Crypto_params.Tick0.Typ

module Constants = struct
  include Constants

  module Slot = struct
    (* let duration = Constants.block_window_duration *)

    let duration_ms = Int64.of_int block_window_duration_ms
  end

  module Epoch = struct
    (** Number of slots =24k in ouroboros praos *)
    let size = UInt32.of_int (3 * c * k)

    (** Amount of time in total for an epoch *)
    let duration =
      Time.Span.of_ms Int64.Infix.(Slot.duration_ms * int64_of_uint32 size)
  end

  module Checkpoint_window = struct
    let per_year = 12

    let slots_per_year =
      let one_year_ms =
        Core.Time.Span.(to_ms (of_day 365.)) |> Float.to_int |> Int.to_int64
      in
      Int64.Infix.(one_year_ms / Slot.duration_ms) |> Int64.to_int

    let size_in_slots =
      assert (slots_per_year mod per_year = 0) ;
      slots_per_year / per_year

    (* Number of bits required to represent a number
       < size_in_slots *)
    (* let per_window_index_size_in_bits = Core.Int.ceil_log2 size_in_slots *)
  end

  (** The duration of delta *)
  let delta_duration =
    Time.Span.of_ms (Int64.of_int (Int64.to_int Slot.duration_ms * delta))
end

let epoch_size = UInt32.to_int Constants.Epoch.size

module Configuration = struct
  type t =
    { delta: int
    ; k: int
    ; c: int
    ; c_times_k: int
    ; slots_per_epoch: int
    ; slot_duration: int
    ; epoch_duration: int
    ; acceptable_network_delay: int }
  [@@deriving yojson, bin_io, fields]

  let t =
    let open Constants in
    { delta
    ; k
    ; c
    ; c_times_k= c * k
    ; slots_per_epoch= UInt32.to_int Epoch.size
    ; slot_duration= Int64.to_int Slot.duration_ms
    ; epoch_duration= Int64.to_int (Time.Span.to_ms Epoch.duration)
    ; acceptable_network_delay= Int64.to_int (Time.Span.to_ms delta_duration)
    }
end

module Data = struct
  module Epoch_seed = struct
    include Coda_base.Data_hash.Make_full_size ()

    let initial : t = of_hash Snark_params.Tick.Pedersen.zero_hash

    let fold_vrf_result seed vrf_result =
      Fold.(fold seed +> Random_oracle.Digest.fold vrf_result)

    let update seed vrf_result =
      let open Snark_params.Tick in
      of_hash
        (Pedersen.digest_fold Coda_base.Hash_prefix.epoch_seed
           (fold_vrf_result seed vrf_result))

    let update_var (seed : var) (vrf_result : Random_oracle.Digest.Checked.t) :
        (var, _) Snark_params.Tick.Checked.t =
      let open Snark_params.Tick in
      let%bind seed_triples = var_to_triples seed in
      let%map hash =
        Pedersen.Checked.digest_triples ~init:Coda_base.Hash_prefix.epoch_seed
          (seed_triples @ Random_oracle.Digest.Checked.to_triples vrf_result)
      in
      var_of_hash_packed hash
  end

  module Proposal_data = struct
    type t =
      { stake_proof: Coda_base.Stake_proof.Stable.V1.t
      ; vrf_result: Random_oracle.Digest.Stable.V1.t }

    let prover_state {stake_proof; _} = stake_proof
  end

  module Epoch = struct
    include Segment_id

    let of_time_exn t : t =
      if Time.(t < Constants.genesis_state_timestamp) then
        raise
          (Invalid_argument
             "Epoch.of_time: time is earlier than genesis block timestamp") ;
      let time_since_genesis = Time.diff t Constants.genesis_state_timestamp in
      uint32_of_int64
        Int64.Infix.(
          Time.Span.to_ms time_since_genesis
          / Time.Span.to_ms Constants.Epoch.duration)

    let start_time (epoch : t) =
      let ms =
        let open Int64.Infix in
        Time.Span.to_ms
          (Time.to_span_since_epoch Constants.genesis_state_timestamp)
        + (int64_of_uint32 epoch * Time.Span.to_ms Constants.Epoch.duration)
      in
      Time.of_span_since_epoch (Time.Span.of_ms ms)

    let end_time (epoch : t) =
      Time.add (start_time epoch) Constants.Epoch.duration

    module Slot = struct
      include Segment_id

      (*
      let after_lock_checkpoint (slot : t) =
        let ck = Constants.(c * k |> UInt32.of_int) in
        let open UInt32.Infix in
        ck * UInt32.of_int 2 < slot
      *)

      let in_seed_update_range (slot : t) =
        let ck = Constants.(c * k |> UInt32.of_int) in
        let open UInt32.Infix in
        ck <= slot && slot < ck * UInt32.of_int 2

      let in_seed_update_range_var (slot : Unpacked.var) =
        let open Snark_params.Tick in
        let open Snark_params.Tick.Let_syntax in
        let uint32_msb x =
          List.init 32 ~f:(fun i ->
              UInt32.Infix.((x lsr Int.sub 31 i) land UInt32.one = UInt32.one)
          )
          |> Bitstring_lib.Bitstring.Msb_first.of_list
        in
        let ( < ) = Bitstring_checked.lt_value in
        let ck = Constants.(c * k) |> UInt32.of_int in
        let ck_bitstring = uint32_msb ck
        and ck_times_2 = uint32_msb UInt32.(Infix.(of_int 2 * ck)) in
        let slot_msb =
          Bitstring_lib.Bitstring.Msb_first.of_lsb_first
            (Unpacked.var_to_bits slot)
        in
        let%bind slot_gte_ck = slot_msb < ck_bitstring >>| Boolean.not
        and slot_lt_ck_times_2 = slot_msb < ck_times_2 in
        Boolean.(slot_gte_ck && slot_lt_ck_times_2)

      let gen =
        let open Quickcheck.Let_syntax in
        Core.Int.gen_incl 0 (Constants.(c * k) * 3) >>| UInt32.of_int

      let%test_unit "in_seed_update_range unchecked vs. checked equality" =
        let test =
          Test_util.test_equal Unpacked.typ Snark_params.Tick.Boolean.typ
            in_seed_update_range_var in_seed_update_range
        in
        let x = Constants.(c * k) in
        let examples =
          List.map ~f:UInt32.of_int
            [x; x - 1; x + 1; x * 2; (x * 2) - 1; (x * 2) + 1]
        in
        Quickcheck.test ~trials:100 ~examples gen ~f:test
    end

    let slot_start_time (epoch : t) (slot : Slot.t) =
      Time.add (start_time epoch)
        (Time.Span.of_ms
           Int64.Infix.(int64_of_uint32 slot * Constants.Slot.duration_ms))

    (*
    let slot_end_time (epoch : t) (slot : Slot.t) =
      Time.add (slot_start_time epoch slot) Constants.Slot.duration
    *)

    let epoch_and_slot_of_time_exn tm : t * Slot.t =
      let epoch = of_time_exn tm in
      let time_since_epoch = Time.diff tm (start_time epoch) in
      let slot =
        uint32_of_int64
        @@ Int64.Infix.(
             Time.Span.to_ms time_since_epoch / Constants.Slot.duration_ms)
      in
      (epoch, slot)

    let diff_in_slots ((epoch, slot) : t * Slot.t)
        ((epoch', slot') : t * Slot.t) : int64 =
      let ( < ) x y = Pervasives.(Int64.compare x y < 0) in
      let ( > ) x y = Pervasives.(Int64.compare x y > 0) in
      let open Int64.Infix in
      let of_uint32 = UInt32.to_int64 in
      let epoch, slot = (of_uint32 epoch, of_uint32 slot) in
      let epoch', slot' = (of_uint32 epoch', of_uint32 slot') in
      let epoch_size = of_uint32 Constants.Epoch.size in
      let epoch_diff = epoch - epoch' in
      if epoch_diff > 0L then
        ((epoch_diff - 1L) * epoch_size) + slot + (epoch_size - slot')
      else if epoch_diff < 0L then
        ((epoch_diff + 1L) * epoch_size) - (epoch_size - slot) - slot'
      else slot - slot'

    let%test_unit "test diff_in_slots" =
      let open Int64.Infix in
      let ( !^ ) = UInt32.of_int in
      let ( !@ ) = Fn.compose ( !^ ) Int64.to_int in
      let epoch_size = UInt32.to_int64 Constants.Epoch.size in
      [%test_eq: int64] (diff_in_slots (!^0, !^5) (!^0, !^0)) 5L ;
      [%test_eq: int64] (diff_in_slots (!^3, !^23) (!^3, !^20)) 3L ;
      [%test_eq: int64] (diff_in_slots (!^4, !^4) (!^3, !^0)) (epoch_size + 4L) ;
      [%test_eq: int64]
        (diff_in_slots (!^5, !^2) (!^4, !@(epoch_size - 3L)))
        5L ;
      [%test_eq: int64]
        (diff_in_slots (!^6, !^42) (!^2, !^16))
        ((epoch_size * 3L) + 42L + (epoch_size - 16L)) ;
      [%test_eq: int64]
        (diff_in_slots (!^2, !@(epoch_size - 1L)) (!^3, !^4))
        (0L - 5L) ;
      [%test_eq: int64]
        (diff_in_slots (!^1, !^3) (!^7, !^27))
        (0L - ((epoch_size * 5L) + (epoch_size - 3L) + 27L))

    let incr ((epoch, slot) : t * Slot.t) =
      let open UInt32 in
      if Slot.equal slot (sub Constants.Epoch.size one) then
        (add epoch one, zero)
      else (epoch, add slot one)
  end

  module Local_state = struct
    module Snapshot = struct
      type t =
        { ledger: Coda_base.Sparse_ledger.t
        ; delegatee_table:
            Currency.Balance.t Coda_base.Account.Index.Table.t
            Public_key.Compressed.Table.t }
      [@@deriving sexp]

      let delegators t key =
        Public_key.Compressed.Table.find t.delegatee_table key

      let to_yojson {ledger; delegatee_table} =
        `Assoc
          [ ( "ledger_hash"
            , Coda_base.(
                Sparse_ledger.merkle_root ledger |> Ledger_hash.to_yojson) )
          ; ( "delegators"
            , `Assoc
                ( Hashtbl.to_alist delegatee_table
                |> List.map ~f:(fun (key, delegators) ->
                       ( Public_key.Compressed.to_string key
                       , `Assoc
                           ( Hashtbl.to_alist delegators
                           |> List.map ~f:(fun (account, balance) ->
                                  ( Int.to_string account
                                  , `Int (Currency.Balance.to_int balance) ) )
                           ) ) ) ) ) ]
    end

    module Data = struct
      (* Invariant: Snapshot's delegators are taken from accounts in proposer_public_keys *)
      type t =
        { mutable staking_epoch_snapshot: Snapshot.t
        ; mutable next_epoch_snapshot: Snapshot.t
        ; last_checked_slot_and_epoch:
            (Epoch.t * Epoch.Slot.t) Public_key.Compressed.Table.t
        ; genesis_epoch_snapshot: Snapshot.t }
      [@@deriving sexp]

      let to_yojson t =
        `Assoc
          [ ( "staking_epoch_snapshot"
            , [%to_yojson: Snapshot.t] t.staking_epoch_snapshot )
          ; ( "next_epoch_snapshot"
            , [%to_yojson: Snapshot.t] t.next_epoch_snapshot )
          ; ( "last_checked_slot_and_epoch"
            , `Assoc
                ( Public_key.Compressed.Table.to_alist
                    t.last_checked_slot_and_epoch
                |> List.map ~f:(fun (key, epoch_and_slot) ->
                       ( Public_key.Compressed.to_string key
                       , [%to_yojson: Epoch.t * Epoch.Slot.t] epoch_and_slot )
                   ) ) )
          ; ( "genesis_epoch_snapshot"
            , [%to_yojson: Snapshot.t] t.genesis_epoch_snapshot ) ]
    end

    (* The outer ref changes whenever we swap in new staker set; all the snapshots are recomputed *)
    type t = Data.t ref [@@deriving sexp, to_yojson]

    let current_proposers t =
      Public_key.Compressed.Table.keys !t.Data.last_checked_slot_and_epoch
      |> Public_key.Compressed.Set.of_list

    let make_last_checked_slot_and_epoch_table old_table new_keys ~default =
      let module Set = Public_key.Compressed.Set in
      let module Table = Public_key.Compressed.Table in
      let last_checked_slot_and_epoch = Table.create () in
      Set.iter new_keys ~f:(fun pk ->
          let data = Option.value (Table.find old_table pk) ~default in
          Table.add_exn last_checked_slot_and_epoch ~key:pk ~data ) ;
      last_checked_slot_and_epoch

    let create proposer_public_keys =
      (* TODO: remove this duplicate of the genesis ledger *)
      let ledger =
        Coda_base.Sparse_ledger.of_any_ledger
          (Coda_base.Ledger.Any_ledger.cast
             (module Coda_base.Ledger)
             (Lazy.force Genesis_ledger.t))
      in
      let delegatee_table =
        compute_delegatee_table_sparse_ledger proposer_public_keys ledger
      in
      let genesis_epoch_snapshot = Snapshot.{delegatee_table; ledger} in
      ref
        { Data.staking_epoch_snapshot= genesis_epoch_snapshot
        ; next_epoch_snapshot= genesis_epoch_snapshot
        ; genesis_epoch_snapshot
        ; last_checked_slot_and_epoch=
            make_last_checked_slot_and_epoch_table
              (Public_key.Compressed.Table.create ())
              proposer_public_keys
              ~default:(Epoch.zero, Epoch.Slot.zero) }

    let proposer_swap t proposer_public_keys now =
      let old : Data.t = !t in
      let s {Snapshot.ledger; delegatee_table= _} =
        { Snapshot.ledger
        ; delegatee_table=
            compute_delegatee_table_sparse_ledger proposer_public_keys ledger
        }
      in
      t :=
        { Data.staking_epoch_snapshot= s old.staking_epoch_snapshot
        ; next_epoch_snapshot= s old.next_epoch_snapshot
        ; genesis_epoch_snapshot=
            s old.genesis_epoch_snapshot
            (* assume these keys are different and therefore we haven't checked any
         * slots or epochs *)
        ; last_checked_slot_and_epoch=
            make_last_checked_slot_and_epoch_table
              !t.Data.last_checked_slot_and_epoch proposer_public_keys
              ~default:
                ((* TODO: Be smarter so that we don't have to look at the slot before again *)
                 let epoch, slot = Epoch.epoch_and_slot_of_time_exn now in
                 (epoch, UInt32.(if slot > zero then sub slot one else slot)))
        }

    type snapshot_identifier = Staking_epoch_snapshot | Next_epoch_snapshot
    [@@deriving to_yojson]

    let get_snapshot (t : t) id =
      match id with
      | Staking_epoch_snapshot ->
          !t.staking_epoch_snapshot
      | Next_epoch_snapshot ->
          !t.next_epoch_snapshot

    let set_snapshot (t : t) id v =
      match id with
      | Staking_epoch_snapshot ->
          !t.staking_epoch_snapshot <- v
      | Next_epoch_snapshot ->
          !t.next_epoch_snapshot <- v

    let seen_slot (t : t) epoch slot =
      let module Table = Public_key.Compressed.Table in
      let unseens =
        Table.to_alist !t.last_checked_slot_and_epoch
        |> List.filter_map ~f:(fun (pk, last_checked_epoch_and_slot) ->
               let i =
                 Tuple2.compare ~cmp1:Epoch.compare ~cmp2:Epoch.Slot.compare
                   last_checked_epoch_and_slot (epoch, slot)
               in
               if i >= 0 then None
               else (
                 Table.set !t.last_checked_slot_and_epoch ~key:pk
                   ~data:(epoch, slot) ;
                 Some pk ) )
      in
      match unseens with
      | [] ->
          `All_seen
      | nel ->
          `Unseen (Public_key.Compressed.Set.of_list nel)
  end

  module Epoch_ledger = struct
    module Poly = struct
      module Stable = struct
        module V1 = struct
          module T = struct
            type ('ledger_hash, 'amount) t =
              {hash: 'ledger_hash; total_currency: 'amount}
            [@@deriving sexp, bin_io, eq, compare, hash, to_yojson, version]
          end

          include T
        end

        module Latest = V1
      end

      type ('ledger_hash, 'amount) t =
            ('ledger_hash, 'amount) Stable.Latest.t =
        {hash: 'ledger_hash; total_currency: 'amount}
      [@@deriving sexp, compare, hash, to_yojson]
    end

    module Value = struct
      module Stable = struct
        module V1 = struct
          module T = struct
            type t =
              ( Coda_base.Frozen_ledger_hash.Stable.V1.t
              , Amount.Stable.V1.t )
              Poly.Stable.V1.t
            [@@deriving sexp, bin_io, eq, compare, hash, to_yojson, version]
          end

          include T
          include Module_version.Registration.Make_latest_version (T)
        end

        module Latest = V1

        module Module_decl = struct
          let name = "epoch_ledger_data_proof_of_stake"

          type latest = Latest.t
        end

        module Registrar = Module_version.Registration.Make (Module_decl)
        module Registered_V1 = Registrar.Register (V1)
      end

      type t = Stable.Latest.t [@@deriving sexp, compare, hash, to_yojson]
    end

    type var = (Coda_base.Frozen_ledger_hash.var, Amount.var) Poly.t

    let to_hlist {Poly.hash; total_currency} =
      Coda_base.H_list.[hash; total_currency]

    let of_hlist :
           (unit, 'ledger_hash -> 'total_currency -> unit) Coda_base.H_list.t
        -> ('ledger_hash, 'total_currency) Poly.t =
     fun Coda_base.H_list.[hash; total_currency] -> {hash; total_currency}

    let data_spec =
      Snark_params.Tick.Data_spec.
        [Coda_base.Frozen_ledger_hash.typ; Amount.typ]

    let typ : (var, Value.t) Typ.t =
      Snark_params.Tick.Typ.of_hlistable data_spec ~var_to_hlist:to_hlist
        ~var_of_hlist:of_hlist ~value_to_hlist:to_hlist
        ~value_of_hlist:of_hlist

    let var_to_triples {Poly.hash; total_currency} =
      let open Snark_params.Tick.Checked.Let_syntax in
      let%map hash_triples =
        Coda_base.Frozen_ledger_hash.var_to_triples hash
      in
      hash_triples @ Amount.var_to_triples total_currency

    let fold {Poly.hash; total_currency} =
      let open Fold in
      Coda_base.Frozen_ledger_hash.fold hash +> Amount.fold total_currency

    let length_in_triples =
      Coda_base.Frozen_ledger_hash.length_in_triples + Amount.length_in_triples

    let if_ cond
        ~(then_ : (Coda_base.Frozen_ledger_hash.var, Amount.var) Poly.t)
        ~(else_ : (Coda_base.Frozen_ledger_hash.var, Amount.var) Poly.t) =
      let open Snark_params.Tick.Checked.Let_syntax in
      let%map hash =
        Coda_base.Frozen_ledger_hash.if_ cond ~then_:then_.hash
          ~else_:else_.hash
      and total_currency =
        Amount.Checked.if_ cond ~then_:then_.total_currency
          ~else_:else_.total_currency
      in
      {Poly.hash; total_currency}

    let genesis =
      lazy
        { Poly.hash= Lazy.force genesis_ledger_hash
        ; total_currency= Lazy.force genesis_ledger_total_currency }
  end

  module Vrf = struct
    module Scalar = struct
      type value = Snark_params.Tick.Inner_curve.Scalar.t

      type var = Snark_params.Tick.Inner_curve.Scalar.var

      let typ : (var, value) Typ.t = Snark_params.Tick.Inner_curve.Scalar.typ
    end

    module Group = struct
      open Snark_params.Tick

      type value = Inner_curve.t

      type var = Inner_curve.var

      let scale = Inner_curve.scale

      module Checked = struct
        include Inner_curve.Checked

        let scale_generator shifted s ~init =
          scale_known shifted Inner_curve.one s ~init
      end
    end

    module Message = struct
      type ('epoch, 'slot, 'epoch_seed, 'delegator) t =
        {epoch: 'epoch; slot: 'slot; seed: 'epoch_seed; delegator: 'delegator}

      type value =
        (Epoch.t, Epoch.Slot.t, Epoch_seed.t, Coda_base.Account.Index.t) t

      type var =
        ( Epoch.Unpacked.var
        , Epoch.Slot.Unpacked.var
        , Epoch_seed.var
        , Coda_base.Account.Index.Unpacked.var )
        t

      let to_hlist {epoch; slot; seed; delegator} =
        Coda_base.H_list.[epoch; slot; seed; delegator]

      let of_hlist :
             ( unit
             , 'epoch -> 'slot -> 'epoch_seed -> 'del -> unit )
             Coda_base.H_list.t
          -> ('epoch, 'slot, 'epoch_seed, 'del) t =
       fun Coda_base.H_list.[epoch; slot; seed; delegator] ->
        {epoch; slot; seed; delegator}

      let data_spec =
        let open Snark_params.Tick.Data_spec in
        [ Epoch.Unpacked.typ
        ; Epoch.Slot.Unpacked.typ
        ; Epoch_seed.typ
        ; Coda_base.Account.Index.Unpacked.typ ]

      let typ : (var, value) Typ.t =
        Snark_params.Tick.Typ.of_hlistable data_spec ~var_to_hlist:to_hlist
          ~var_of_hlist:of_hlist ~value_to_hlist:to_hlist
          ~value_of_hlist:of_hlist

      let fold {epoch; slot; seed; delegator} =
        let open Fold in
        Epoch.fold epoch +> Epoch.Slot.fold slot +> Epoch_seed.fold seed
        +> Coda_base.Account.Index.fold delegator

      let hash_to_group msg =
        let msg_hash_state =
          Snark_params.Tick.Pedersen.hash_fold
            Coda_base.Hash_prefix.vrf_message (fold msg)
        in
        msg_hash_state.acc

      module Checked = struct
        let var_to_triples {epoch; slot; seed; delegator} =
          let open Snark_params.Tick.Checked.Let_syntax in
          let%map seed_triples = Epoch_seed.var_to_triples seed in
          Epoch.Unpacked.var_to_triples epoch
          @ Epoch.Slot.Unpacked.var_to_triples slot
          @ seed_triples
          @ Coda_base.Account.Index.Unpacked.var_to_triples delegator

        let hash_to_group msg =
          let open Snark_params.Tick in
          let open Snark_params.Tick.Checked.Let_syntax in
          let%bind msg_triples = var_to_triples msg in
          Pedersen.Checked.hash_triples ~init:Coda_base.Hash_prefix.vrf_message
            msg_triples
      end

      let gen =
        let open Quickcheck.Let_syntax in
        let%map epoch = Epoch.gen
        and slot = Epoch.Slot.gen
        and seed = Epoch_seed.gen
        and delegator = Coda_base.Account.Index.gen in
        {epoch; slot; seed; delegator}
    end

    module Output = struct
      module Stable = struct
        module V1 = struct
          module T = struct
            type t = Random_oracle.Digest.Stable.V1.t
            [@@deriving sexp, bin_io, eq, compare, hash, yojson, version]
          end

          include T
          include Registration.Make_latest_version (T)
        end

        module Latest = V1

        module Module_decl = struct
          let name = "random_oracle_digest"

          type latest = Latest.t
        end

        module Registrar = Registration.Make (Module_decl)
        module Registered_V1 = Registrar.Register (V1)
      end

      type t = Stable.Latest.t [@@deriving sexp, compare, hash, yojson]

      type var = Random_oracle.Digest.Checked.t

      let typ : (var, t) Typ.t = Random_oracle.Digest.typ

      let fold = Random_oracle.Digest.fold

      let length_in_triples = Random_oracle.Digest.length_in_triples

      let gen = Random_oracle.Digest.gen

      let to_string (t : t) = (t :> string)

      type value = t [@@deriving sexp]

      let dummy = Random_oracle.digest_string ""

      let hash msg g =
        let open Fold in
        let compressed_g =
          Non_zero_curve_point.(g |> of_inner_curve_exn |> compress)
        in
        let digest =
          Snark_params.Tick.Pedersen.digest_fold
            Coda_base.Hash_prefix.vrf_output
            ( Message.fold msg
            +> Non_zero_curve_point.Compressed.fold compressed_g )
        in
        Random_oracle.digest_field digest

      module Checked = struct
        include Random_oracle.Digest.Checked

        let hash msg g =
          let open Snark_params.Tick.Checked.Let_syntax in
          let%bind msg_triples = Message.Checked.var_to_triples msg in
          let%bind g_triples =
            Non_zero_curve_point.(compress_var g >>= Compressed.var_to_triples)
          in
          let%bind pedersen_digest =
            Snark_params.Tick.Pedersen.Checked.digest_triples
              ~init:Coda_base.Hash_prefix.vrf_output (msg_triples @ g_triples)
          in
          Random_oracle.Checked.digest_field pedersen_digest
      end

      let%test_unit "hash unchecked vs. checked equality" =
        let gen_inner_curve_point =
          let open Quickcheck.Generator.Let_syntax in
          let%map compressed = Non_zero_curve_point.gen in
          Non_zero_curve_point.to_inner_curve compressed
        in
        let gen_message_and_curve_point =
          let open Quickcheck.Generator.Let_syntax in
          let%map msg = Message.gen and g = gen_inner_curve_point in
          (msg, g)
        in
        Quickcheck.test ~trials:10 gen_message_and_curve_point
          ~f:
            (Test_util.test_equal ~equal:Random_oracle.Digest.equal
               Snark_params.Tick.Typ.(
                 Message.typ * Snark_params.Tick.Inner_curve.typ)
               Random_oracle.Digest.typ
               (fun (msg, g) -> Checked.hash msg g)
               (fun (msg, g) -> hash msg g))
    end

    module Threshold = struct
      open Bignum_bigint

      let of_uint64_exn = Fn.compose of_int64_exn UInt64.to_int64

      (* TEMPORARY HACK FOR TESTNETS: c should be 1 otherwise *)
      let c_int = 2

      let c = of_int c_int

      (*  Check if
          vrf_output / 2^256 <= c * my_stake / total_currency

          So that we don't have to do division we check

          vrf_output * total_currency <= c * my_stake * 2^256
      *)
      let is_satisfied ~my_stake ~total_stake vrf_output =
        of_bit_fold_lsb (Random_oracle.Digest.fold_bits vrf_output)
        * of_uint64_exn (Amount.to_uint64 total_stake)
        <= shift_left
             (c * of_uint64_exn (Balance.to_uint64 my_stake))
             Random_oracle.Digest.length_in_bits

      module Checked = struct
        (* This version can't be used right now because the field is too small. *)
        let _is_satisfied ~my_stake ~total_stake vrf_output =
          let open Snark_params.Tick in
          let open Number in
          let%bind lhs =
            of_bits vrf_output * Amount.var_to_number total_stake
          in
          let%bind rhs =
            let%bind x =
              (* someday: This should really just be a scalar multiply... *)
              constant (Field.of_int c_int) * Amount.var_to_number my_stake
            in
            mul_pow_2 x (`Two_to_the Random_oracle.Digest.length_in_bits)
          in
          lhs <= rhs

        (* It was somewhat involved to implement that check with the small field, so
           we've stubbed it out for now. *)
        let is_satisfied ~my_stake:_ ~total_stake:_ _vrf_output =
          let () = assert Coda_base.Insecure.vrf_threshold_check in
          Snark_params.Tick.(Checked.return Boolean.true_)
      end
    end

    module T =
      Vrf_lib.Integrated.Make (Snark_params.Tick) (Scalar) (Group) (Message)
        (Output)

    type _ Snarky.Request.t +=
      | Winner_address : Coda_base.Account.Index.t Snarky.Request.t
      | Private_key : Scalar.value Snarky.Request.t
      | Public_key : Public_key.t Snarky.Request.t

    let%snarkydef get_vrf_evaluation shifted ~ledger ~message =
      let open Coda_base in
      let open Snark_params.Tick in
      let%bind private_key =
        request_witness Scalar.typ (As_prover.return Private_key)
      in
      let%bind public_key =
        request_witness Public_key.typ (As_prover.return Public_key)
      in
      let staker_addr = message.Message.delegator in
      let%bind account =
        with_label __LOC__ (Frozen_ledger_hash.get ledger staker_addr)
      in
      let%bind delegate =
        with_label __LOC__ (Public_key.decompress_var account.delegate)
      in
      let%bind () =
        with_label __LOC__ (Public_key.assert_equal public_key delegate)
      in
      let%map evaluation =
        with_label __LOC__
          (T.Checked.eval_and_check_public_key shifted ~private_key
             ~public_key:delegate message)
      in
      (evaluation, account.balance)

    module Checked = struct
      let%snarkydef check shifted ~(epoch_ledger : Epoch_ledger.var) ~epoch
          ~slot ~seed =
        let open Snark_params.Tick in
        let%bind winner_addr =
          request_witness Coda_base.Account.Index.Unpacked.typ
            (As_prover.return Winner_address)
        in
        let%bind result, my_stake =
          get_vrf_evaluation shifted ~ledger:epoch_ledger.hash
            ~message:{Message.epoch; slot; seed; delegator= winner_addr}
        in
        let%map satisifed =
          Threshold.Checked.is_satisfied ~my_stake
            ~total_stake:epoch_ledger.total_currency result
        in
        (satisifed, result)
    end

    let eval = T.eval

    module Precomputed = struct
<<<<<<< HEAD
      let handler : Snark_params.Tick.Handler.t Lazy.t =
        lazy
          (let pk, sk = Coda_base.Sample_keypairs.keypairs.(0) in
           let dummy_sparse_ledger =
             Coda_base.Sparse_ledger.of_ledger_subset_exn
               (Lazy.force Genesis_ledger.t)
               [pk]
           in
           let empty_pending_coinbase =
             Coda_base.Pending_coinbase.create () |> Or_error.ok_exn
           in
           let ledger_handler =
             unstage (Coda_base.Sparse_ledger.handler dummy_sparse_ledger)
           in
           let pending_coinbase_handler =
             unstage
               (Coda_base.Pending_coinbase.handler empty_pending_coinbase
                  ~is_new_stack:false)
           in
           let handlers =
             Snarky.Request.Handler.(
               push
                 (push fail (create_single pending_coinbase_handler))
                 (create_single ledger_handler))
           in
           fun (With {request; respond}) ->
             match request with
             | Winner_address ->
                 respond (Provide 0)
             | Private_key ->
                 respond (Provide sk)
             | Public_key ->
                 respond (Provide (Public_key.decompress_exn pk))
             | _ ->
                 respond
                   (Provide
                      (Snarky.Request.Handler.run handlers
                         ["Ledger Handler"; "Pending Coinbase Handler"]
                         request)))
=======
      let keypairs = Lazy.force Coda_base.Sample_keypairs.keypairs

      let handler : Snark_params.Tick.Handler.t =
        let pk, sk = keypairs.(0) in
        let dummy_sparse_ledger =
          Coda_base.Sparse_ledger.of_ledger_subset_exn Genesis_ledger.t [pk]
        in
        let empty_pending_coinbase =
          Coda_base.Pending_coinbase.create () |> Or_error.ok_exn
        in
        let ledger_handler =
          unstage (Coda_base.Sparse_ledger.handler dummy_sparse_ledger)
        in
        let pending_coinbase_handler =
          unstage
            (Coda_base.Pending_coinbase.handler empty_pending_coinbase
               ~is_new_stack:false)
        in
        let handlers =
          Snarky.Request.Handler.(
            push
              (push fail (create_single pending_coinbase_handler))
              (create_single ledger_handler))
        in
        fun (With {request; respond}) ->
          match request with
          | Winner_address ->
              respond (Provide 0)
          | Private_key ->
              respond (Provide sk)
          | Public_key ->
              respond (Provide (Public_key.decompress_exn pk))
          | _ ->
              respond
                (Provide
                   (Snarky.Request.Handler.run handlers
                      ["Ledger Handler"; "Pending Coinbase Handler"]
                      request))
>>>>>>> e522a3e1

      let vrf_output =
        let _, sk = keypairs.(0) in
        eval ~private_key:sk
          { Message.epoch= Epoch.zero
          ; slot= Epoch.Slot.zero
          ; seed= Epoch_seed.initial
          ; delegator= 0 }
    end

    let check ~epoch ~slot ~seed ~private_key ~public_key
        ~public_key_compressed ~total_stake ~logger ~epoch_snapshot =
      let open Message in
      let open Local_state in
      let open Snapshot in
      Logger.info logger ~module_:__MODULE__ ~location:__LOC__
        "Checking vrf evaluations at %d:%d" (Epoch.to_int epoch)
        (Epoch.Slot.to_int slot) ;
      with_return (fun {return} ->
          Hashtbl.iteri
            ( Snapshot.delegators epoch_snapshot public_key_compressed
            |> Option.value ~default:(Core_kernel.Int.Table.create ()) )
            ~f:(fun ~key:delegator ~data:balance ->
              let vrf_result =
                T.eval ~private_key {epoch; slot; seed; delegator}
              in
              Logger.info logger ~module_:__MODULE__ ~location:__LOC__
                !"vrf result for %d: %d/%d -> %{sexp: Bignum_bigint.t}"
                (Coda_base.Account.Index.to_int delegator)
                (Balance.to_int balance)
                (Amount.to_int total_stake)
                (Bignum_bigint.of_bit_fold_lsb
                   (Random_oracle.Digest.fold_bits vrf_result)) ;
              if
                Threshold.is_satisfied ~my_stake:balance ~total_stake
                  vrf_result
              then
                return
                  (Some
                     { Proposal_data.stake_proof=
                         { private_key
                         ; public_key
                         ; delegator
                         ; ledger= epoch_snapshot.ledger }
                     ; vrf_result }) ) ;
          None )
  end

  module Optional_state_hash = struct
    module Stable = struct
      module V1 = struct
        module T = struct
          type t = Coda_base.State_hash.Stable.V1.t option
          [@@deriving
            sexp, bin_io, eq, compare, hash, to_yojson, version {unnumbered}]
        end

        include T
      end

      module Latest = V1
    end

    type t = Stable.Latest.t [@@deriving sexp, compare, hash, to_yojson]

    type var = Coda_base.State_hash.var

    type value = t

    open Snark_params.Tick

    let typ : (var, value) Typ.t =
      let there = function
        | None ->
            Coda_base.State_hash.(of_hash zero)
        | Some h ->
            h
      in
      let back h =
        if Coda_base.State_hash.(equal h (of_hash zero)) then None else Some h
      in
      Typ.transport Coda_base.State_hash.typ ~there ~back

    let fold =
      Fn.compose Coda_base.State_hash.fold
        (Option.value ~default:Coda_base.State_hash.(of_hash zero))
  end

  module Epoch_data = struct
    module Poly = struct
      module Stable = struct
        module V1 = struct
          module T = struct
            type ( 'epoch_ledger
                 , 'epoch_seed
                 , 'start_checkpoint
                 , 'lock_checkpoint
                 , 'length )
                 t =
              { ledger: 'epoch_ledger
              ; seed: 'epoch_seed
              ; start_checkpoint: 'start_checkpoint
              ; lock_checkpoint: 'lock_checkpoint
              ; epoch_length: 'length }
            [@@deriving sexp, bin_io, eq, compare, hash, to_yojson, version]
          end

          include T
        end

        module Latest = V1
      end

      type ( 'epoch_ledger
           , 'epoch_seed
           , 'start_checkpoint
           , 'lock_checkpoint
           , 'length )
           t =
            ( 'epoch_ledger
            , 'epoch_seed
            , 'start_checkpoint
            , 'lock_checkpoint
            , 'length )
            Stable.Latest.t =
        { ledger: 'epoch_ledger
        ; seed: 'epoch_seed
        ; start_checkpoint: 'start_checkpoint
        ; lock_checkpoint: 'lock_checkpoint
        ; epoch_length: 'length }
      [@@deriving sexp, compare, hash, to_yojson]
    end

    type var =
      ( Epoch_ledger.var
      , Epoch_seed.var
      , Coda_base.State_hash.var
      , Coda_base.State_hash.var
      , Length.Unpacked.var )
      Poly.t

    let var_to_triples
        {Poly.ledger; seed; start_checkpoint; lock_checkpoint; epoch_length} =
      let open Snark_params.Tick.Checked.Let_syntax in
      let%map ledger_triples = Epoch_ledger.var_to_triples ledger
      and seed_triples = Epoch_seed.var_to_triples seed
      and start_checkpoint_triples =
        Coda_base.State_hash.var_to_triples start_checkpoint
      and lock_checkpoint_triples =
        Coda_base.State_hash.var_to_triples lock_checkpoint
      in
      ledger_triples @ seed_triples @ start_checkpoint_triples
      @ lock_checkpoint_triples
      @ Length.Unpacked.var_to_triples epoch_length

    let length_in_triples =
      Epoch_ledger.length_in_triples + Epoch_seed.length_in_triples
      + Coda_base.State_hash.length_in_triples
      + Coda_base.State_hash.length_in_triples + Length.length_in_triples

    let if_ cond
        ~(then_ :
           ( Epoch_ledger.var
           , Epoch_seed.var
           , Coda_base.State_hash.var
           , Coda_base.State_hash.var
           , Length.Unpacked.var )
           Poly.t)
        ~(else_ :
           ( Epoch_ledger.var
           , Epoch_seed.var
           , Coda_base.State_hash.var
           , Coda_base.State_hash.var
           , Length.Unpacked.var )
           Poly.t) =
      let open Snark_params.Tick.Checked.Let_syntax in
      let%map ledger =
        Epoch_ledger.if_ cond ~then_:then_.ledger ~else_:else_.ledger
      and seed = Epoch_seed.if_ cond ~then_:then_.seed ~else_:else_.seed
      and start_checkpoint =
        Coda_base.State_hash.if_ cond ~then_:then_.start_checkpoint
          ~else_:else_.start_checkpoint
      and lock_checkpoint =
        Coda_base.State_hash.if_ cond ~then_:then_.lock_checkpoint
          ~else_:else_.lock_checkpoint
      and epoch_length =
        Length.if_ cond ~then_:then_.epoch_length ~else_:else_.epoch_length
      in
      {Poly.ledger; seed; start_checkpoint; lock_checkpoint; epoch_length}

    let to_hlist
        {Poly.ledger; seed; start_checkpoint; lock_checkpoint; epoch_length} =
      Coda_base.H_list.
        [ledger; seed; start_checkpoint; lock_checkpoint; epoch_length]

    let of_hlist :
           ( unit
           ,    'ledger
             -> 'seed
             -> 'start_checkpoint
             -> 'lock_checkpoint
             -> 'length
             -> unit )
           Coda_base.H_list.t
        -> ( 'ledger
           , 'seed
           , 'start_checkpoint
           , 'lock_checkpoint
           , 'length )
           Poly.t =
     fun Coda_base.H_list.
           [ledger; seed; start_checkpoint; lock_checkpoint; epoch_length] ->
      {ledger; seed; start_checkpoint; lock_checkpoint; epoch_length}

    module Make (Lock_checkpoint : sig
      module Stable : sig
        module V1 : sig
          type t
          [@@deriving sexp, bin_io, eq, compare, hash, to_yojson, version]
        end

        module Latest : sig
          type t [@@deriving sexp, bin_io, compare, hash, to_yojson, version]
        end
      end

      type t = Stable.Latest.t

      val typ : (Coda_base.State_hash.var, t) Typ.t

      val fold : t -> bool Tuple_lib.Triple.t Fold.t

      val null : t
    end) =
    struct
      module Value = struct
        module Stable = struct
          module V1 = struct
            module T = struct
              type t =
                ( Epoch_ledger.Value.Stable.V1.t
                , Epoch_seed.Stable.V1.t
                , Coda_base.State_hash.Stable.V1.t
                , Lock_checkpoint.Stable.V1.t
                , Length.Stable.V1.t )
                Poly.Stable.V1.t
              [@@deriving sexp, bin_io, eq, compare, hash, to_yojson, version]
            end

            include T
            include Module_version.Registration.Make_latest_version (T)
          end

          module Latest = V1

          module Module_decl = struct
            let name = "epoch_data_proof_of_stake"

            type latest = Latest.t
          end

          module Registrar = Module_version.Registration.Make (Module_decl)
          module Registered_V1 = Registrar.Register (V1)
        end

        type t =
          ( Epoch_ledger.Value.Stable.Latest.t
          , Epoch_seed.Stable.Latest.t
          , Coda_base.State_hash.Stable.Latest.t
          , Lock_checkpoint.Stable.Latest.t
          , Length.Stable.Latest.t )
          Poly.t
        [@@deriving sexp, compare, hash, to_yojson]
      end

      let data_spec =
        let open Snark_params.Tick.Data_spec in
        [ Epoch_ledger.typ
        ; Epoch_seed.typ
        ; Coda_base.State_hash.typ
        ; Lock_checkpoint.typ
        ; Length.Unpacked.typ ]

      let typ : (var, Value.t) Typ.t =
        Snark_params.Tick.Typ.of_hlistable data_spec ~var_to_hlist:to_hlist
          ~var_of_hlist:of_hlist ~value_to_hlist:to_hlist
          ~value_of_hlist:of_hlist

      let fold
          {Poly.ledger; seed; start_checkpoint; lock_checkpoint; epoch_length}
          =
        let open Fold in
        Epoch_ledger.fold ledger +> Epoch_seed.fold seed
        +> Coda_base.State_hash.fold start_checkpoint
        +> Lock_checkpoint.fold lock_checkpoint
        +> Length.fold epoch_length

      let genesis =
        lazy
          { Poly.ledger=
              Lazy.force Epoch_ledger.genesis
              (* TODO: epoch_seed needs to be non-determinable by o1-labs before mainnet launch *)
          ; seed= Epoch_seed.initial
          ; start_checkpoint= Coda_base.State_hash.(of_hash zero)
          ; lock_checkpoint= Lock_checkpoint.null
          ; epoch_length= Length.of_int 1 }
    end

    module Staking = Make (struct
      include Coda_base.State_hash

      let null = Coda_base.State_hash.(of_hash zero)
    end)

    module Next = Make (struct
      include Optional_state_hash

      let null = None
    end)

    let next_to_staking next =
      Poly.
        { next with
          lock_checkpoint=
            (* TODO: This is just a hack to make code compatible with old
                   implementation. We should change it once Issue #2328
                   is properly addressed. *)
            Option.value next.lock_checkpoint
              ~default:Coda_base.State_hash.(of_hash zero) }

    let update_pair
        ((staking_data, next_data) : Staking.Value.t * Next.Value.t)
        epoch_count ~prev_epoch ~next_epoch ~prev_slot
        ~prev_protocol_state_hash ~proposer_vrf_result ~snarked_ledger_hash
        ~total_currency =
      let staking_data', next_data', epoch_count' =
        if next_epoch > prev_epoch then
          ( next_to_staking next_data
          , { Poly.seed= Epoch_seed.initial
            ; ledger=
                {Epoch_ledger.Poly.hash= snarked_ledger_hash; total_currency}
            ; start_checkpoint= prev_protocol_state_hash
            ; lock_checkpoint= None
            ; epoch_length= Length.of_int 1 }
          , Length.succ epoch_count )
        else (
          assert (Epoch.equal next_epoch prev_epoch) ;
          ( staking_data
          , Poly.
              {next_data with epoch_length= Length.succ next_data.epoch_length}
          , epoch_count ) )
      in
      let curr_seed, curr_lock_checkpoint =
        if Epoch.Slot.in_seed_update_range prev_slot then
          ( Epoch_seed.update next_data'.seed proposer_vrf_result
          , Some prev_protocol_state_hash )
        else (next_data'.seed, next_data'.lock_checkpoint)
      in
      let next_data'' =
        Poly.
          { next_data' with
            seed= curr_seed
          ; lock_checkpoint= curr_lock_checkpoint }
      in
      (staking_data', next_data'', epoch_count')
  end

  module Consensus_transition = struct
    module Poly = struct
      module Stable = struct
        module V1 = struct
          module T = struct
            type ('epoch, 'slot) t = {epoch: 'epoch; slot: 'slot}
            [@@deriving sexp, bin_io, compare, version]
          end

          include T
        end

        module Latest = V1
      end

      type ('epoch, 'slot) t = ('epoch, 'slot) Stable.Latest.t =
        {epoch: 'epoch; slot: 'slot}
      [@@deriving sexp, compare]
    end

    module Value = struct
      module Stable = struct
        module V1 = struct
          module T = struct
            type t =
              (Epoch.Stable.V1.t, Epoch.Slot.Stable.V1.t) Poly.Stable.V1.t
            [@@deriving sexp, bin_io, compare, version]
          end

          include T
          include Module_version.Registration.Make_latest_version (T)
        end

        module Latest = V1

        module Module_decl = struct
          let name = "consensus_transition_proof_of_stake"

          type latest = Latest.t
        end

        module Registrar = Module_version.Registration.Make (Module_decl)
        module Registered_V1 = Registrar.Register (V1)
      end

      type t = Stable.Latest.t [@@deriving sexp, compare]
    end

    type var = (Epoch.Unpacked.var, Epoch.Slot.Unpacked.var) Poly.t

    let genesis = {Poly.epoch= Epoch.zero; slot= Epoch.Slot.zero}

    let to_hlist {Poly.epoch; slot} = Coda_base.H_list.[epoch; slot]

    let of_hlist :
           (unit, 'epoch -> 'slot -> unit) Coda_base.H_list.t
        -> ('epoch, 'slot) Poly.t =
     fun Coda_base.H_list.[epoch; slot] -> {Poly.epoch; slot}

    let data_spec =
      let open Snark_params.Tick.Data_spec in
      [Epoch.Unpacked.typ; Epoch.Slot.Unpacked.typ]

    let typ : (var, Value.t) Typ.t =
      Snark_params.Tick.Typ.of_hlistable data_spec ~var_to_hlist:to_hlist
        ~var_of_hlist:of_hlist ~value_to_hlist:to_hlist
        ~value_of_hlist:of_hlist
  end

  module Global_slot = struct
    open Snark_params.Tick

    include Nat.Make32 ()

    (* Make sure this optimization makes sense versus using
       an (epoch, slot) pair *)
    let () =
      assert (
        Core.Int.(
          1 + length_in_triples
          (* Cost of creating/unpacking *)
          + (5 * length_in_triples)
          (* Cost of hashing *)
          < 5 * (Epoch.length_in_triples + Epoch.Slot.length_in_triples)) )

    let create ~(epoch : Epoch.t) ~(slot : Epoch.Slot.t) =
      of_int
        ( Epoch.Slot.to_int slot
        + (UInt32.to_int Constants.Epoch.size * Epoch.to_int epoch) )

    module Checked = struct
      (* TODO: It's possible to share this hash computation with
         the hashing of the state. Might be worth doing. *)
      let create ~(epoch : Epoch.Unpacked.var)
          ~(slot : Epoch.Slot.Unpacked.var) =
        var_of_field_unsafe
          Field.Var.(
            add
              (Epoch.Slot.pack_var slot :> t)
              (scale
                 (Epoch.pack_var epoch :> t)
                 (Field.of_int (UInt32.to_int Constants.Epoch.size))))

      let to_integer (t : Packed.var) =
        Snarky_taylor.Integer.create
          ~value:(t :> Field.Var.t)
          ~upper_bound:(Bignum_bigint.of_int (1 lsl length_in_bits))
    end
  end

  module Checkpoints = struct
    module Hash = Coda_base.Data_hash.Make_full_size ()

    let merge (s : Coda_base.State_hash.t) (h : Hash.t) =
      Snark_params.Tick.Pedersen.digest_fold
        Coda_base.Hash_prefix.checkpoint_list
        Fold.(Coda_base.State_hash.fold s +> Hash.fold h)
      |> Hash.of_hash

    let length = Constants.Checkpoint_window.per_year

    module Repr = struct
      module Stable = struct
        module V1 = struct
          module T = struct
            type t =
              { (* TODO: Make a nice way to force this to have bounded (or fixed) size for
                   bin_io reasons *)
                prefix:
                  Coda_base.State_hash.Stable.V1.t Core.Fqueue.Stable.V1.t
              ; tail: Hash.Stable.V1.t }
            [@@deriving sexp, bin_io, compare, version {unnumbered}]

            let digest ({prefix; tail} : t) =
              let rec go acc p =
                match Fqueue.dequeue p with
                | None ->
                    acc
                | Some (h, p) ->
                    go (merge h acc) p
              in
              go tail prefix
          end

          include T

          module Yojson = struct
            type t =
              { prefix: Coda_base.State_hash.Stable.V1.t list
              ; tail: Hash.Stable.V1.t }
            [@@deriving to_yojson]
          end

          let to_yojson ({prefix; tail} : t) =
            Yojson.to_yojson {prefix= Fqueue.to_list prefix; tail}
        end

        module Latest = V1
      end

      type t = Stable.Latest.t =
        {prefix: Coda_base.State_hash.t Fqueue.t; tail: Hash.t}
      [@@deriving sexp, hash, compare]

      let to_yojson = Stable.V1.to_yojson
    end

    module Stable = struct
      module V1 = struct
        module T = struct
          type t = (Repr.Stable.V1.t, Hash.Stable.V1.t) With_hash.Stable.V1.t
          [@@deriving sexp, version, to_yojson]

          let compare (t1 : t) (t2 : t) = Hash.compare t1.hash t2.hash

          let equal (t1 : t) (t2 : t) = Hash.equal t1.hash t2.hash

          let hash_fold_t s (t : t) = Hash.hash_fold_t s t.hash

          let to_repr (t : t) = t.data

          let of_repr r =
            {With_hash.Stable.V1.data= r; hash= Repr.Stable.V1.digest r}

          include Binable.Of_binable
                    (Repr.Stable.V1)
                    (struct
                      type nonrec t = t

                      let to_binable = to_repr

                      let of_binable = of_repr
                    end)
        end

        include T
        include Registration.Make_latest_version (T)
      end

      module Latest = V1

      module Module_decl = struct
        let name = "checkpoints_proof_of_stake"

        type latest = Latest.t
      end

      module Registrar = Registration.Make (Module_decl)
      module Registered_V1 = Registrar.Register (V1)
    end

    type t = (Repr.t, Hash.t) With_hash.t [@@deriving sexp, to_yojson]

    let empty : t =
      let dummy = Hash.of_hash Snark_params.Tick.Field.zero in
      {hash= dummy; data= {prefix= Fqueue.empty; tail= dummy}}

    let cons sh (t : t) : t =
      (* This kind of defeats the purpose of having a queue, but oh well. *)
      let n = Fqueue.length t.data.prefix in
      let hash = merge sh t.hash in
      let {Repr.prefix; tail} = t.data in
      if n < length then {hash; data= {prefix= Fqueue.enqueue prefix sh; tail}}
      else
        let sh0, prefix = Fqueue.dequeue_exn prefix in
        {hash; data= {prefix= Fqueue.enqueue prefix sh; tail= merge sh0 tail}}

    type var = Hash.var

    let typ =
      Typ.transport Hash.typ
        ~there:(fun (t : t) -> t.hash)
        ~back:(fun hash -> {hash; data= {prefix= Fqueue.empty; tail= hash}})

    module Checked = struct
      let if_ = Hash.if_

      let cons sh t =
        let open Snark_params.Tick in
        let open Checked in
        let%bind sh = Coda_base.State_hash.var_to_triples sh
        and t = Hash.var_to_triples t in
        Pedersen.Checked.digest_triples
          ~init:Coda_base.Hash_prefix.checkpoint_list (sh @ t)
        >>| Hash.var_of_hash_packed
    end
  end

  (* We have a list of state hashes. When we extend the blockchain,
     we see if the **previous** state should be saved as a checkpoint.
     This is because we have convenient access to the entire previous
     protocol state hash.

     We divide the slots of an epoch into "checkpoint windows": chunks of
     size [checkpoint_window_size]. The goal is to record the first block
     in a given window as a check-point if there are any blocks in that
     window, and zero checkpoints if the window was empty.

     To that end, we store in each state a bit [checkpoint_window_filled] which
     is true iff there has already been a state in the history of the given state
     which is in the same checkpoint window as the given state.
  *)
  module Consensus_state = struct
    module Poly = struct
      module Stable = struct
        module V1 = struct
          module T = struct
            type ( 'length
                 , 'vrf_output
                 , 'amount
                 , 'epoch
                 , 'slot
                 , 'staking_epoch_data
                 , 'next_epoch_data
                 , 'bool
                 , 'checkpoints )
                 t =
              { blockchain_length: 'length
              ; epoch_count: 'length
              ; min_epoch_length: 'length
              ; last_vrf_output: 'vrf_output
              ; total_currency: 'amount
              ; curr_epoch: 'epoch
              ; curr_slot: 'slot
              ; staking_epoch_data: 'staking_epoch_data
              ; next_epoch_data: 'next_epoch_data
              ; has_ancestor_in_same_checkpoint_window: 'bool
              ; checkpoints: 'checkpoints }
            [@@deriving sexp, bin_io, eq, compare, hash, to_yojson, version]
          end

          include T
        end

        module Latest = V1
      end

      type ( 'length
           , 'vrf_output
           , 'amount
           , 'epoch
           , 'slot
           , 'staking_epoch_data
           , 'next_epoch_data
           , 'bool
           , 'checkpoints )
           t =
            ( 'length
            , 'vrf_output
            , 'amount
            , 'epoch
            , 'slot
            , 'staking_epoch_data
            , 'next_epoch_data
            , 'bool
            , 'checkpoints )
            Stable.Latest.t =
        { blockchain_length: 'length
        ; epoch_count: 'length
        ; min_epoch_length: 'length
        ; last_vrf_output: 'vrf_output
        ; total_currency: 'amount
        ; curr_epoch: 'epoch
        ; curr_slot: 'slot
        ; staking_epoch_data: 'staking_epoch_data
        ; next_epoch_data: 'next_epoch_data
        ; has_ancestor_in_same_checkpoint_window: 'bool
        ; checkpoints: 'checkpoints }
      [@@deriving sexp, compare, hash, to_yojson]
    end

    module Value = struct
      module Stable = struct
        module V1 = struct
          module T = struct
            type t =
              ( Length.Stable.V1.t
              , Vrf.Output.Stable.V1.t
              , Amount.Stable.V1.t
              , Epoch.Stable.V1.t
              , Epoch.Slot.Stable.V1.t
              , Epoch_data.Staking.Value.Stable.V1.t
              , Epoch_data.Next.Value.Stable.V1.t
              , bool
              , Checkpoints.Stable.V1.t )
              Poly.Stable.V1.t
            [@@deriving sexp, bin_io, eq, compare, hash, version, to_yojson]
          end

          include T
          include Registration.Make_latest_version (T)
        end

        module Latest = V1

        module Module_decl = struct
          let name = "consensus_state_proof_of_stake"

          type latest = Latest.t
        end

        module Registrar = Registration.Make (Module_decl)
        module Registered_V1 = Registrar.Register (V1)
      end

      type t = Stable.Latest.t (* bin_io omitted intentionally *)
      [@@deriving sexp, eq, compare, hash, to_yojson]
    end

    open Snark_params.Tick

    type var =
      ( Length.Unpacked.var
      , Vrf.Output.var
      , Amount.var
      , Epoch.Unpacked.var
      , Epoch.Slot.Unpacked.var
      , Epoch_data.var
      , Epoch_data.var
      , Boolean.var
      , Checkpoints.var )
      Poly.t

    let to_hlist
        { Poly.blockchain_length
        ; epoch_count
        ; min_epoch_length
        ; last_vrf_output
        ; total_currency
        ; curr_epoch
        ; curr_slot
        ; staking_epoch_data
        ; next_epoch_data
        ; has_ancestor_in_same_checkpoint_window
        ; checkpoints } =
      let open Coda_base.H_list in
      [ blockchain_length
      ; epoch_count
      ; min_epoch_length
      ; last_vrf_output
      ; total_currency
      ; curr_epoch
      ; curr_slot
      ; staking_epoch_data
      ; next_epoch_data
      ; has_ancestor_in_same_checkpoint_window
      ; checkpoints ]

    let of_hlist :
           ( unit
           ,    'length
             -> 'length
             -> 'length
             -> 'vrf_output
             -> 'amount
             -> 'epoch
             -> 'slot
             -> 'staking_epoch_data
             -> 'next_epoch_data
             -> 'bool
             -> 'checkpoints
             -> unit )
           Coda_base.H_list.t
        -> ( 'length
           , 'vrf_output
           , 'amount
           , 'epoch
           , 'slot
           , 'staking_epoch_data
           , 'next_epoch_data
           , 'bool
           , 'checkpoints )
           Poly.t =
     fun Coda_base.H_list.
           [ blockchain_length
           ; epoch_count
           ; min_epoch_length
           ; last_vrf_output
           ; total_currency
           ; curr_epoch
           ; curr_slot
           ; staking_epoch_data
           ; next_epoch_data
           ; has_ancestor_in_same_checkpoint_window
           ; checkpoints ] ->
      { blockchain_length
      ; epoch_count
      ; min_epoch_length
      ; last_vrf_output
      ; total_currency
      ; curr_epoch
      ; curr_slot
      ; staking_epoch_data
      ; next_epoch_data
      ; has_ancestor_in_same_checkpoint_window
      ; checkpoints }

    let data_spec =
      let open Snark_params.Tick.Data_spec in
      [ Length.Unpacked.typ
      ; Length.Unpacked.typ
      ; Length.Unpacked.typ
      ; Vrf.Output.typ
      ; Amount.typ
      ; Epoch.Unpacked.typ
      ; Epoch.Slot.Unpacked.typ
      ; Epoch_data.Staking.typ
      ; Epoch_data.Next.typ
      ; Boolean.typ
      ; Checkpoints.typ ]

    let typ : (var, Value.t) Typ.t =
      Snark_params.Tick.Typ.of_hlistable data_spec ~var_to_hlist:to_hlist
        ~var_of_hlist:of_hlist ~value_to_hlist:to_hlist
        ~value_of_hlist:of_hlist

    let var_to_triples
        { Poly.blockchain_length
        ; epoch_count
        ; last_vrf_output
        ; total_currency
        ; curr_epoch
        ; curr_slot
        ; staking_epoch_data
        ; next_epoch_data
        ; _ } =
      let open Snark_params.Tick.Checked.Let_syntax in
      let%map staking_epoch_data_triples =
        Epoch_data.var_to_triples staking_epoch_data
      and next_epoch_data_triples =
        Epoch_data.var_to_triples next_epoch_data
      in
      Length.Unpacked.var_to_triples blockchain_length
      @ Length.Unpacked.var_to_triples epoch_count
      @ Vrf.Output.Checked.to_triples last_vrf_output
      @ Epoch.Unpacked.var_to_triples curr_epoch
      @ Epoch.Slot.Unpacked.var_to_triples curr_slot
      @ Amount.var_to_triples total_currency
      @ staking_epoch_data_triples @ next_epoch_data_triples

    let fold
        { Poly.blockchain_length
        ; epoch_count
        ; last_vrf_output
        ; curr_epoch
        ; curr_slot
        ; total_currency
        ; staking_epoch_data
        ; next_epoch_data
        ; _ } =
      let open Fold in
      Length.fold blockchain_length
      +> Length.fold epoch_count
      +> Vrf.Output.fold last_vrf_output
      +> Epoch.fold curr_epoch +> Epoch.Slot.fold curr_slot
      +> Amount.fold total_currency
      +> Epoch_data.Staking.fold staking_epoch_data
      +> Epoch_data.Next.fold next_epoch_data

    let length_in_triples =
      Length.length_in_triples + Length.length_in_triples
      + Vrf.Output.length_in_triples + Epoch.length_in_triples
      + Epoch.Slot.length_in_triples + Amount.length_in_triples
      + Epoch_data.length_in_triples + Epoch_data.length_in_triples

    let checkpoint_window slot =
      Global_slot.to_int slot / Constants.Checkpoint_window.size_in_slots

    let same_checkpoint_window_unchecked slot1 slot2 =
      Core.Int.(checkpoint_window slot1 = checkpoint_window slot2)

    let time_hum (t : Value.t) =
      sprintf "%d:%d"
        (Epoch.to_int t.curr_epoch)
        (Epoch.Slot.to_int t.curr_slot)

    let update ~(previous_consensus_state : Value.t)
        ~(consensus_transition : Consensus_transition.Value.t)
        ~(previous_protocol_state_hash : Coda_base.State_hash.t)
        ~(supply_increase : Currency.Amount.t)
        ~(snarked_ledger_hash : Coda_base.Frozen_ledger_hash.t)
        ~(proposer_vrf_result : Random_oracle.Digest.t) : Value.t Or_error.t =
      let open Or_error.Let_syntax in
      let prev_epoch, prev_slot =
        ( previous_consensus_state.curr_epoch
        , previous_consensus_state.curr_slot )
      in
      let next_epoch, next_slot =
        (consensus_transition.epoch, consensus_transition.slot)
      in
      let%map total_currency =
        Amount.add previous_consensus_state.total_currency supply_increase
        |> Option.map ~f:Or_error.return
        |> Option.value
             ~default:(Or_error.error_string "failed to add total_currency")
      and () =
        if
          (Epoch.(equal next_epoch zero) && Epoch.Slot.(equal next_slot zero))
          || Epoch.(prev_epoch < next_epoch)
          || Epoch.(prev_epoch = next_epoch)
             && Epoch.Slot.(prev_slot < next_slot)
        then Ok ()
        else
          Or_error.errorf
            !"(epoch, slot) did not increase. prev=%{sexp:Epoch.t * \
              Epoch.Slot.t}, next=%{sexp:Epoch.t * Epoch.Slot.t}"
            (prev_epoch, prev_slot) (next_epoch, next_slot)
      in
      let staking_epoch_data, next_epoch_data, epoch_count =
        Epoch_data.update_pair
          ( previous_consensus_state.staking_epoch_data
          , previous_consensus_state.next_epoch_data )
          previous_consensus_state.epoch_count ~prev_epoch ~next_epoch
          ~prev_slot ~prev_protocol_state_hash:previous_protocol_state_hash
          ~proposer_vrf_result ~snarked_ledger_hash ~total_currency
      in
      let checkpoints =
        if previous_consensus_state.has_ancestor_in_same_checkpoint_window then
          previous_consensus_state.checkpoints
        else
          Checkpoints.cons previous_protocol_state_hash
            previous_consensus_state.checkpoints
      in
      { Poly.blockchain_length=
          Length.succ previous_consensus_state.blockchain_length
      ; epoch_count
      ; min_epoch_length=
          ( if Epoch.equal prev_epoch next_epoch then
            previous_consensus_state.min_epoch_length
          else if Epoch.(equal next_epoch (succ prev_epoch)) then
            Length.min previous_consensus_state.min_epoch_length
              previous_consensus_state.next_epoch_data.epoch_length
          else Length.zero )
      ; last_vrf_output= proposer_vrf_result
      ; total_currency
      ; curr_epoch= consensus_transition.epoch
      ; curr_slot= next_slot
      ; staking_epoch_data
      ; next_epoch_data
      ; has_ancestor_in_same_checkpoint_window=
          same_checkpoint_window_unchecked
            (Global_slot.create ~epoch:prev_epoch ~slot:prev_slot)
            (Global_slot.create ~epoch:next_epoch ~slot:next_slot)
      ; checkpoints }

    module M = Snarky.Snark.Run.Make (Curve_choice.Tick_backend) (Unit)

    let m : M.field Snarky.Snark.m = (module M)

    let same_checkpoint_window ~prev:(slot1 : Global_slot.Packed.var)
        ~next:(slot2 : Global_slot.Packed.var) =
      let open Snarky_taylor in
      let open M in
      let _q1, r1 =
        Integer.div_mod ~m
          (Global_slot.Checked.to_integer slot1)
          (Integer.constant ~m
             (Bignum_bigint.of_int Constants.Checkpoint_window.size_in_slots))
      in
      let next_window_start =
        Field.(
          (slot1 :> Field.t)
          - Integer.to_field r1
          + of_int Constants.Checkpoint_window.size_in_slots)
      in
      (Field.compare ~bit_length:Global_slot.length_in_bits
         (slot2 :> Field.t)
         next_window_start)
        .less

    let same_checkpoint_window ~prev ~next =
      with_state (As_prover.return ())
        (M.make_checked (fun () -> same_checkpoint_window ~prev ~next))

    let negative_one : Value.t Lazy.t =
      lazy
        { Poly.blockchain_length= Length.zero
        ; epoch_count= Length.zero
        ; min_epoch_length= Length.of_int (UInt32.to_int Constants.Epoch.size)
        ; last_vrf_output= Vrf.Output.dummy
        ; total_currency= Lazy.force genesis_ledger_total_currency
        ; curr_epoch= Epoch.zero
        ; curr_slot= Epoch.Slot.zero
        ; staking_epoch_data= Lazy.force Epoch_data.Staking.genesis
        ; next_epoch_data= Lazy.force Epoch_data.Next.genesis
        ; has_ancestor_in_same_checkpoint_window= false
        ; checkpoints= Checkpoints.empty }

    let create_genesis_from_transition ~negative_one_protocol_state_hash
        ~consensus_transition : Value.t =
      Or_error.ok_exn
        (update ~proposer_vrf_result:Vrf.Precomputed.vrf_output
           ~previous_consensus_state:(Lazy.force negative_one)
           ~previous_protocol_state_hash:negative_one_protocol_state_hash
           ~consensus_transition ~supply_increase:Currency.Amount.zero
           ~snarked_ledger_hash:(Lazy.force genesis_ledger_hash))

    let create_genesis ~negative_one_protocol_state_hash : Value.t =
      create_genesis_from_transition ~negative_one_protocol_state_hash
        ~consensus_transition:Consensus_transition.genesis

    (* Check that both epoch and slot are zero.
    *)
    let is_genesis (epoch : Epoch.Unpacked.var)
        (slot : Epoch.Slot.Unpacked.var) =
      let open Field in
      Checked.equal
        Checked.(
          (Epoch.pack_var epoch :> Var.t) + (Epoch.Slot.pack_var slot :> Var.t))
        (Var.constant zero)

    let%snarkydef update_var (previous_state : var)
        (transition_data : Consensus_transition.var)
        (previous_protocol_state_hash : Coda_base.State_hash.var)
        ~(supply_increase : Currency.Amount.var)
        ~(previous_blockchain_state_ledger_hash :
           Coda_base.Frozen_ledger_hash.var) =
      let open Snark_params.Tick in
      let {Poly.curr_epoch= prev_epoch; curr_slot= prev_slot; _} =
        previous_state
      in
      let {Consensus_transition.Poly.epoch= next_epoch; slot= next_slot} =
        transition_data
      in
      let%bind epoch_increased =
        let%bind c = Epoch.compare_var prev_epoch next_epoch in
        let%map () = Boolean.Assert.is_true c.less_or_equal in
        c.less
      in
      let%bind () =
        let%bind slot_increased =
          let%map c = Epoch.Slot.compare_var prev_slot next_slot in
          c.less
        in
        let%bind is_genesis = is_genesis next_epoch next_slot in
        Boolean.Assert.any [epoch_increased; slot_increased; is_genesis]
      in
      let%bind staking_epoch_data =
        Epoch_data.if_ epoch_increased ~then_:previous_state.next_epoch_data
          ~else_:previous_state.staking_epoch_data
      in
      let%bind threshold_satisfied, vrf_result =
        let%bind (module M) = Inner_curve.Checked.Shifted.create () in
        Vrf.Checked.check
          (module M)
          ~epoch_ledger:staking_epoch_data.ledger ~epoch:transition_data.epoch
          ~slot:transition_data.slot ~seed:staking_epoch_data.seed
      in
      let%bind new_total_currency =
        Currency.Amount.Checked.add previous_state.total_currency
          supply_increase
      in
      let%bind checkpoints =
        let%bind consed =
          Checkpoints.Checked.cons previous_protocol_state_hash
            previous_state.checkpoints
        in
        Checkpoints.Checked.if_
          previous_state.has_ancestor_in_same_checkpoint_window
          ~then_:previous_state.checkpoints ~else_:consed
      in
      let%bind has_ancestor_in_same_checkpoint_window =
        same_checkpoint_window
          ~prev:(Global_slot.Checked.create ~epoch:prev_epoch ~slot:prev_slot)
          ~next:(Global_slot.Checked.create ~epoch:next_epoch ~slot:next_slot)
      in
      let%bind next_epoch_data =
        let%map seed =
          let%bind in_seed_update_range =
            Epoch.Slot.in_seed_update_range_var prev_slot
          in
          let%bind base =
            Epoch_seed.if_ epoch_increased
              ~then_:Epoch_seed.(var_of_t initial)
              ~else_:previous_state.next_epoch_data.seed
          in
          let%bind updated = Epoch_seed.update_var base vrf_result in
          Epoch_seed.if_ in_seed_update_range ~then_:updated ~else_:base
        and epoch_length =
          let%bind base =
            Field.Checked.if_ epoch_increased
              ~then_:Field.(Var.constant zero)
              ~else_:
                ( Length.pack_var previous_state.next_epoch_data.epoch_length
                  :> Field.Var.t )
          in
          Length.var_of_field Field.(Var.(add (constant one) base))
        and ledger =
          Epoch_ledger.if_ epoch_increased
            ~then_:
              { total_currency= new_total_currency
              ; hash= previous_blockchain_state_ledger_hash }
            ~else_:previous_state.next_epoch_data.ledger
        and start_checkpoint =
          Coda_base.State_hash.if_ epoch_increased
            ~then_:previous_protocol_state_hash
            ~else_:previous_state.next_epoch_data.start_checkpoint
        (* Want this to be the protocol state hash once we leave the seed
           update range. *)
        and lock_checkpoint =
          let%bind base =
            (* TODO: Should this be zero or some other sentinel value? *)
            Coda_base.State_hash.if_ epoch_increased
              ~then_:Coda_base.State_hash.(var_of_t (of_hash zero))
              ~else_:previous_state.next_epoch_data.lock_checkpoint
          in
          let%bind in_seed_update_range =
            Epoch.Slot.in_seed_update_range_var previous_state.curr_slot
          in
          Coda_base.State_hash.if_ in_seed_update_range
            ~then_:previous_protocol_state_hash ~else_:base
        in
        { Epoch_data.Poly.seed
        ; epoch_length
        ; ledger
        ; start_checkpoint
        ; lock_checkpoint }
      and blockchain_length =
        Length.increment_var previous_state.blockchain_length
      (* TODO: keep track of total_currency in transaction snark. The current_slot
       * implementation would allow an adversary to make then total_currency incorrect by
       * not adding the coinbase to their account. *)
      and new_total_currency =
        Amount.Checked.add previous_state.total_currency supply_increase
      and epoch_count =
        Length.increment_if_var previous_state.epoch_count epoch_increased
      and min_epoch_length =
        let if_ b ~then_ ~else_ =
          let%bind b = b and then_ = then_ and else_ = else_ in
          Length.if_ b ~then_ ~else_
        in
        let return = Checked.return in
        if_
          (return Boolean.(not epoch_increased))
          ~then_:(return previous_state.min_epoch_length)
          ~else_:
            (if_
               (Epoch.is_succ_var ~pred:prev_epoch ~succ:next_epoch)
               ~then_:
                 (Length.min_var previous_state.min_epoch_length
                    previous_state.next_epoch_data.epoch_length)
               ~else_:(return (Length.Unpacked.var_of_value Length.zero)))
      in
      Checked.return
        ( `Success threshold_satisfied
        , { Poly.blockchain_length
          ; epoch_count
          ; min_epoch_length
          ; last_vrf_output= vrf_result
          ; curr_epoch= transition_data.epoch
          ; curr_slot= transition_data.slot
          ; total_currency= new_total_currency
          ; staking_epoch_data
          ; next_epoch_data
          ; has_ancestor_in_same_checkpoint_window
          ; checkpoints } )

    let blockchain_length (t : Value.t) = t.blockchain_length

    let to_lite = None

    type display =
      { blockchain_length: int
      ; epoch_count: int
      ; curr_epoch: int
      ; curr_slot: int
      ; total_currency: int }
    [@@deriving yojson]

    let display (t : Value.t) =
      { blockchain_length= Length.to_int t.blockchain_length
      ; epoch_count= Length.to_int t.epoch_count
      ; curr_epoch= Segment_id.to_int t.curr_epoch
      ; curr_slot= Segment_id.to_int t.curr_slot
      ; total_currency= Amount.to_int t.total_currency }

    let network_delay (config : Configuration.t) =
      config.acceptable_network_delay

    let curr_epoch (t : Value.t) = Epoch.to_int t.curr_epoch

    let curr_slot (t : Value.t) = Epoch.Slot.to_int t.curr_slot
  end

  module Prover_state = struct
    include Coda_base.Stake_proof

    let precomputed_handler = Vrf.Precomputed.handler

    let handler {delegator; ledger; private_key; public_key}
        ~pending_coinbase:{ Coda_base.Pending_coinbase_witness.pending_coinbases
                          ; is_new_stack } : Snark_params.Tick.Handler.t =
      let ledger_handler = unstage (Coda_base.Sparse_ledger.handler ledger) in
      let pending_coinbase_handler =
        unstage
          (Coda_base.Pending_coinbase.handler pending_coinbases ~is_new_stack)
      in
      let handlers =
        Snarky.Request.Handler.(
          push
            (push fail (create_single pending_coinbase_handler))
            (create_single ledger_handler))
      in
      fun (With {request; respond}) ->
        match request with
        | Vrf.Winner_address ->
            respond (Provide delegator)
        | Vrf.Private_key ->
            respond (Provide private_key)
        | Vrf.Public_key ->
            respond (Provide public_key)
        | _ ->
            respond
              (Provide
                 (Snarky.Request.Handler.run handlers
                    ["Ledger Handler"; "Pending Coinbase Handler"]
                    request))
  end
end

module Hooks = struct
  open Data

  module Rpcs = struct
    open Async

    module Get_epoch_ledger = struct
      module T = struct
        let name = "get_epoch_ledger"

        module T = struct
          type query = Coda_base.Ledger_hash.Stable.V1.t

          type response = (Coda_base.Sparse_ledger.t, string) Result.t
        end

        module Caller = T
        module Callee = T
      end

      include T.T
      module M = Versioned_rpc.Both_convert.Plain.Make (T)
      include M

      include Perf_histograms.Rpc.Plain.Extend (struct
        include M
        include T
      end)

      module V1 = struct
        module T = struct
          type query = Coda_base.Ledger_hash.Stable.V1.t [@@deriving bin_io]

          type response =
            (Coda_base.Sparse_ledger.Stable.V1.t, string) Result.t
          [@@deriving bin_io]

          let version = 1

          let query_of_caller_model = Fn.id

          let callee_model_of_query = Fn.id

          let response_of_callee_model = Fn.id

          let caller_model_of_response = Fn.id
        end

        include T
        include Register (T)
      end

      let implementation ~logger ~local_state conn ~version:_ ledger_hash =
        let open Coda_base in
        let open Host_and_port in
        let open Local_state in
        let open Snapshot in
        Deferred.create (fun ivar ->
            Logger.info logger ~module_:__MODULE__ ~location:__LOC__
              ~metadata:
                [ ("peer", `String (sprintf "%s:%d" conn.host conn.port))
                ; ("ledger_hash", Coda_base.Ledger_hash.to_yojson ledger_hash)
                ]
              "serving epoch ledger query with hash $ledger_hash from $peer" ;
            let response =
              if
                Ledger_hash.equal ledger_hash
                  (Frozen_ledger_hash.to_ledger_hash
                     (Lazy.force genesis_ledger_hash))
              then Error "refusing to serve genesis epoch ledger"
              else
                let candidate_snapshots =
                  [ !local_state.Data.staking_epoch_snapshot
                  ; !local_state.Data.next_epoch_snapshot ]
                in
                List.find_map candidate_snapshots ~f:(fun snapshot ->
                    if
                      Ledger_hash.equal ledger_hash
                        (Sparse_ledger.merkle_root snapshot.ledger)
                    then Some snapshot.ledger
                    else None )
                |> Result.of_option ~error:"epoch ledger not found"
            in
            Result.iter_error response ~f:(fun err ->
                Logger.info logger ~module_:__MODULE__ ~location:__LOC__
                  ~metadata:
                    [ ("peer", `String (sprintf "%s:%d" conn.host conn.port))
                    ; ("error", `String err)
                    ; ( "ledger_hash"
                      , Coda_base.Ledger_hash.to_yojson ledger_hash ) ]
                  "failed to serve epoch ledger query with hash $ledger_hash \
                   from $peer: $error" ) ;
            Ivar.fill ivar response )
    end

    let implementations ~logger ~local_state =
      Get_epoch_ledger.(implement_multi (implementation ~logger ~local_state))
  end

  let is_genesis time = Epoch.(equal (of_time_exn time) zero)

  (* Select the correct epoch data to use from a consensus state for a given epoch.
   * The rule for selecting the correct epoch data changes based on whether or not
   * the consensus state we are selecting from is in the epoch we want to select.
   * There is also a special case for when the consensus state we are selecting
   * from is in the genesis epoch.
  *)
  let select_epoch_data ~(consensus_state : Consensus_state.Value.t) ~epoch =
    (* are we in the same epoch as the consensus state? *)
    let in_same_epoch = Epoch.equal epoch consensus_state.curr_epoch in
    (* are we in the next epoch after the consensus state? *)
    let in_next_epoch =
      Epoch.equal epoch (Epoch.succ consensus_state.curr_epoch)
    in
    (* is the consensus state from the genesis epoch? *)
    let from_genesis_epoch =
      Length.equal consensus_state.epoch_count Length.zero
    in
    if in_next_epoch then
      Ok (Epoch_data.next_to_staking consensus_state.next_epoch_data)
    else if in_same_epoch || from_genesis_epoch then
      Ok consensus_state.staking_epoch_data
    else Error ()

  let epoch_snapshot_name = function
    | `Genesis ->
        "genesis"
    | `Curr ->
        "curr"
    | `Last ->
        "last"

  (* Select the correct epoch snapshot to use from local state for an epoch.
   * The rule for selecting the correct epoch snapshot is predicated off of
   * whether or not the first transition in the epoch in question has been
   * finalized yet, as the local state epoch snapshot pointers are not
   * updated until the consensus state reaches the root of the transition frontier.
   * This function does not guarantee that the selected epoch snapshot is valid
   * (i.e. it does not check that the epoch snapshot's ledger hash is the same
   * as the ledger hash specified by the epoch data).
  *)
  let select_epoch_snapshot ~(consensus_state : Consensus_state.Value.t)
      ~local_state ~epoch =
    let open Local_state in
    let open Epoch_data.Poly in
    (* are we in the next epoch after the consensus state? *)
    let in_next_epoch =
      Epoch.equal epoch (Epoch.succ consensus_state.curr_epoch)
    in
    (* has the first transition in the epoch reached finalization? *)
    let epoch_is_finalized =
      consensus_state.next_epoch_data.epoch_length > Length.of_int Constants.k
    in
    if in_next_epoch || not epoch_is_finalized then
      (`Curr, !local_state.Data.next_epoch_snapshot)
    else (`Last, !local_state.staking_epoch_snapshot)

  type local_state_sync =
    { snapshot_id: Local_state.snapshot_identifier
    ; expected_root: Coda_base.Frozen_ledger_hash.t }
  [@@deriving to_yojson]

  let required_local_state_sync ~(consensus_state : Consensus_state.Value.t)
      ~local_state =
    let open Coda_base in
    let epoch = consensus_state.curr_epoch in
    let source, _snapshot =
      select_epoch_snapshot ~consensus_state ~local_state ~epoch
    in
    let required_snapshot_sync snapshot_id expected_root =
      Option.some_if
        (not
           (Ledger_hash.equal
              (Frozen_ledger_hash.to_ledger_hash expected_root)
              (Sparse_ledger.merkle_root
                 (Local_state.get_snapshot local_state snapshot_id).ledger)))
        {snapshot_id; expected_root}
    in
    match source with
    | `Curr ->
        Option.map
          (required_snapshot_sync Next_epoch_snapshot
             consensus_state.staking_epoch_data.ledger.hash)
          ~f:Non_empty_list.singleton
    | `Last -> (
      match
        Core.List.filter_map
          [ required_snapshot_sync Next_epoch_snapshot
              consensus_state.next_epoch_data.ledger.hash
          ; required_snapshot_sync Staking_epoch_snapshot
              consensus_state.staking_epoch_data.ledger.hash ]
          ~f:Fn.id
      with
      | [] ->
          None
      | ls ->
          Non_empty_list.of_list_opt ls )

  let sync_local_state ~logger ~trust_system ~local_state ~random_peers
      ~(query_peer : Network_peer.query_peer) requested_syncs =
    let open Local_state in
    let open Snapshot in
    let open Deferred.Let_syntax in
    let requested_syncs = Non_empty_list.to_list requested_syncs in
    Logger.info logger "syncing local state, %d jobs"
      (List.length requested_syncs)
      ~location:__LOC__ ~module_:__MODULE__
      ~metadata:
        [ ( "requested_syncs"
          , `List (List.map requested_syncs ~f:local_state_sync_to_yojson) )
        ; ("local_state", Local_state.to_yojson local_state) ] ;
    let sync {snapshot_id; expected_root= target_ledger_hash} =
      (* if requested last epoch ledger is equal to the current epoch ledger
         then we don't need make a rpc call to the peers. *)
      if
        snapshot_id = Staking_epoch_snapshot
        && Coda_base.(
             Ledger_hash.equal
               (Frozen_ledger_hash.to_ledger_hash target_ledger_hash)
               (Sparse_ledger.merkle_root
                  !local_state.next_epoch_snapshot.ledger))
      then (
        set_snapshot local_state Staking_epoch_snapshot
          { ledger= !local_state.next_epoch_snapshot.ledger
          ; delegatee_table= !local_state.next_epoch_snapshot.delegatee_table
          } ;
        return true )
      else
        Deferred.List.exists (random_peers 3) ~f:(fun peer ->
            match%bind
              query_peer.query peer Rpcs.Get_epoch_ledger.dispatch_multi
                (Coda_base.Frozen_ledger_hash.to_ledger_hash target_ledger_hash)
            with
            | Ok (Ok snapshot_ledger) ->
                let%bind () =
                  Trust_system.(
                    record trust_system logger peer.host
                      Actions.(Epoch_ledger_provided, None))
                in
                let delegatee_table =
                  compute_delegatee_table_sparse_ledger
                    (Local_state.current_proposers local_state)
                    snapshot_ledger
                in
                set_snapshot local_state snapshot_id
                  {ledger= snapshot_ledger; delegatee_table} ;
                return true
            | Ok (Error err) ->
                Logger.faulty_peer_without_punishment logger
                  ~module_:__MODULE__ ~location:__LOC__
                  ~metadata:
                    [ ("peer", Network_peer.Peer.to_yojson peer)
                    ; ("error", `String err) ]
                  "peer $peer failed to serve requested epoch ledger: $error" ;
                return false
            | Error err ->
                Logger.faulty_peer_without_punishment logger
                  ~module_:__MODULE__ ~location:__LOC__
                  ~metadata:
                    [ ("peer", Network_peer.Peer.to_yojson peer)
                    ; ("error", `String (Error.to_string_hum err)) ]
                  "error querying peer $peer: $error" ;
                return false )
    in
    if%map Deferred.List.for_all requested_syncs ~f:sync then Ok ()
    else Error (Error.of_string "failed to synchronize epoch ledger")

  let received_within_window (epoch, slot) ~time_received =
    let open Time in
    let open Int64 in
    let ( < ) x y = Pervasives.(compare x y < 0) in
    let ( >= ) x y = Pervasives.(compare x y >= 0) in
    let time_received =
      of_span_since_epoch (Span.of_ms (Unix_timestamp.to_int64 time_received))
    in
    let slot_diff =
      Epoch.diff_in_slots
        (Epoch.epoch_and_slot_of_time_exn time_received)
        (epoch, slot)
    in
    if slot_diff < 0L then Error `Too_early
    else if slot_diff >= of_int Constants.delta then
      Error (`Too_late slot_diff)
    else Ok ()

  let received_at_valid_time (consensus_state : Consensus_state.Value.t)
      ~time_received =
    received_within_window
      (consensus_state.curr_epoch, consensus_state.curr_slot)
      ~time_received

  let select ~existing ~candidate ~logger =
    let string_of_choice = function `Take -> "Take" | `Keep -> "Keep" in
    let log_result choice msg =
      Logger.debug logger ~module_:__MODULE__ ~location:__LOC__
        "RESULT: %s -- %s" (string_of_choice choice) msg
    in
    let log_choice ~precondition_msg ~choice_msg choice =
      let choice_msg =
        match choice with
        | `Take ->
            choice_msg
        | `Keep ->
            Printf.sprintf "not (%s)" choice_msg
      in
      let msg = Printf.sprintf "(%s) && (%s)" precondition_msg choice_msg in
      log_result choice msg
    in
    Logger.info logger ~module_:__MODULE__ ~location:__LOC__
      "selecting best consensus state"
      ~metadata:
        [ ("existing", Consensus_state.Value.to_yojson existing)
        ; ("candidate", Consensus_state.Value.to_yojson candidate) ] ;
    (* TODO: add fork_before_checkpoint check *)
    (* Each branch contains a precondition predicate and a choice predicate,
     * which takes the new state when true. Each predicate is also decorated
     * with a string description, used for debugging messages *)
    let candidate_vrf_is_bigger =
      let d = Fn.compose Random_oracle.digest_string Vrf.Output.to_string in
      Random_oracle.Digest.( > )
        (d candidate.last_vrf_output)
        (d existing.last_vrf_output)
    in
    let ( << ) a b =
      let c = Length.compare a b in
      c < 0 || (c = 0 && candidate_vrf_is_bigger)
    in
    let ( = ) = Coda_base.State_hash.equal in
    let branches =
      [ ( ( lazy
              ( existing.staking_epoch_data.lock_checkpoint
              = candidate.staking_epoch_data.lock_checkpoint )
          , "last epoch lock checkpoints are equal" )
        , ( lazy (existing.blockchain_length << candidate.blockchain_length)
          , "candidate is longer than existing" ) )
      ; ( ( lazy
              ( existing.staking_epoch_data.start_checkpoint
              = candidate.staking_epoch_data.start_checkpoint )
          , "last epoch start checkpoints are equal" )
        , ( lazy
              ( existing.staking_epoch_data.epoch_length
              << candidate.staking_epoch_data.epoch_length )
          , "candidate last epoch is longer than existing last epoch" ) )
        (* these two could be condensed into one entry *)
      ; ( ( lazy
              (Option.fold existing.next_epoch_data.lock_checkpoint ~init:false
                 ~f:(fun _ existing_curr_lock_checkpoint ->
                   existing_curr_lock_checkpoint
                   = candidate.staking_epoch_data.lock_checkpoint ))
          , "candidate last epoch lock checkpoint is equal to existing \
             current epoch lock checkpoint" )
        , ( lazy (existing.blockchain_length << candidate.blockchain_length)
          , "candidate is longer than existing" ) )
      ; ( ( lazy
              (Option.fold candidate.next_epoch_data.lock_checkpoint
                 ~init:false ~f:(fun _ candidate_curr_lock_checkpoint ->
                   existing.staking_epoch_data.lock_checkpoint
                   = candidate_curr_lock_checkpoint ))
          , "candidate current epoch lock checkpoint is equal to existing \
             last epoch lock checkpoint" )
        , ( lazy (existing.blockchain_length << candidate.blockchain_length)
          , "candidate is longer than existing" ) )
      ; ( ( lazy
              ( existing.next_epoch_data.start_checkpoint
              = candidate.staking_epoch_data.start_checkpoint )
          , "candidate last epoch start checkpoint is equal to existing \
             current epoch start checkpoint" )
        , ( lazy
              ( existing.next_epoch_data.epoch_length
              << candidate.staking_epoch_data.epoch_length )
          , "candidate last epoch is longer than existing current epoch" ) )
      ; ( ( lazy
              ( existing.staking_epoch_data.start_checkpoint
              = candidate.next_epoch_data.start_checkpoint )
          , "candidate current epoch start checkpoint is equal to existing \
             last epoch start checkpoint" )
        , ( lazy
              ( existing.staking_epoch_data.epoch_length
              << candidate.next_epoch_data.epoch_length )
          , "candidate current epoch is longer than existing last epoch" ) ) ]
    in
    let precondition_msg, choice_msg, should_take =
      List.find_map branches
        ~f:(fun ((precondition, precondition_msg), (choice, choice_msg)) ->
          Option.some_if (Lazy.force precondition)
            (precondition_msg, choice_msg, choice) )
      |> Option.value
           ~default:
             ( "default case"
             , "candidate virtual min-length is longer than existing virtual \
                min-length"
             , lazy
                 (let newest_epoch =
                    Epoch.max existing.curr_epoch candidate.curr_epoch
                  in
                  let virtual_min_length (s : Consensus_state.Value.t) =
                    if Epoch.(succ s.curr_epoch < newest_epoch) then
                      Length.zero (* There is a gap of an entire epoch *)
                    else if Epoch.(succ s.curr_epoch = newest_epoch) then
                      Length.(
                        min s.min_epoch_length s.next_epoch_data.epoch_length)
                      (* Imagine the latest epoch was padded out with zeros to reach the newest_epoch *)
                    else s.min_epoch_length
                  in
                  Length.(
                    virtual_min_length existing < virtual_min_length candidate))
             )
    in
    let choice = if Lazy.force should_take then `Take else `Keep in
    log_choice ~precondition_msg ~choice_msg choice ;
    choice

  let next_proposal now (state : Consensus_state.Value.t) ~local_state
      ~keypairs ~logger =
    Logger.info logger ~module_:__MODULE__ ~location:__LOC__
      "Checking for next proposal..." ;
    let curr_epoch, curr_slot =
      Epoch.epoch_and_slot_of_time_exn
        (Time.of_span_since_epoch (Time.Span.of_ms now))
    in
    let epoch, slot =
      if
        Epoch.equal curr_epoch state.curr_epoch
        && Epoch.Slot.equal curr_slot state.curr_slot
      then Epoch.incr (curr_epoch, curr_slot)
      else (curr_epoch, curr_slot)
    in
    Logger.info logger ~module_:__MODULE__ ~location:__LOC__
      "systime: %d, epoch-slot@systime: %08d-%04d, starttime@epoch@systime: %d"
      (Int64.to_int now) (Epoch.to_int epoch) (Epoch.Slot.to_int slot)
      ( Int64.to_int @@ Time.Span.to_ms @@ Time.to_span_since_epoch
      @@ Epoch.start_time epoch ) ;
    let next_slot =
      Logger.info logger ~module_:__MODULE__ ~location:__LOC__
        !"Selecting correct epoch data from state -- epoch by time: %d, state \
          epoch: %d, state epoch count: %d"
        (Epoch.to_int epoch)
        (Epoch.to_int state.curr_epoch)
        (Length.to_int state.epoch_count) ;
      let epoch_data =
        match select_epoch_data ~consensus_state:state ~epoch with
        | Ok epoch_data ->
            epoch_data
        | Error () ->
            Logger.error logger ~module_:__MODULE__ ~location:__LOC__
              "system time is out of sync with protocol state time" ;
            failwith
              "System time is out of sync. (hint: setup NTP if you haven't)"
      in
      let total_stake = epoch_data.ledger.total_currency in
      let epoch_snapshot =
        let source, snapshot =
          select_epoch_snapshot ~consensus_state:state ~local_state ~epoch
        in
        Logger.info logger ~module_:__MODULE__ ~location:__LOC__
          !"using %s_epoch_snapshot root hash %{sexp:Coda_base.Ledger_hash.t}"
          (epoch_snapshot_name source)
          (Coda_base.Sparse_ledger.merkle_root snapshot.ledger) ;
        snapshot
      in
      let proposal_data unseen_pks slot =
        (* Try vrfs for all keypairs that are unseen within this slot until one wins or all lose *)
        (* TODO: Don't do this, and instead pick the one that has the highest
         * chance of winning. See #2573 *)
        Keypair.And_compressed_pk.Set.fold_until keypairs ~init:()
          ~f:(fun () (keypair, public_key_compressed) ->
            if
              not
              @@ Public_key.Compressed.Set.mem unseen_pks public_key_compressed
            then Continue_or_stop.Continue ()
            else
              match
                Vrf.check ~epoch ~slot ~seed:epoch_data.seed ~epoch_snapshot
                  ~private_key:keypair.private_key
                  ~public_key:keypair.public_key ~public_key_compressed
                  ~total_stake ~logger
              with
              | None ->
                  Continue_or_stop.Continue ()
              | Some data ->
                  Continue_or_stop.Stop (Some (keypair, data)) )
          ~finish:(fun () -> None)
      in
      let rec find_winning_slot (slot : Epoch.Slot.t) =
        if UInt32.of_int (Epoch.Slot.to_int slot) >= Constants.Epoch.size then
          None
        else
          match Local_state.seen_slot local_state epoch slot with
          | `All_seen ->
              find_winning_slot (Epoch.Slot.succ slot)
          | `Unseen pks -> (
            match proposal_data pks slot with
            | None ->
                find_winning_slot (Epoch.Slot.succ slot)
            | Some (keypair, data) ->
                Some (slot, keypair, data) )
      in
      find_winning_slot slot
    in
    let ms_since_epoch = Fn.compose Time.Span.to_ms Time.to_span_since_epoch in
    match next_slot with
    | Some (next_slot, keypair, data) ->
        Logger.info logger ~module_:__MODULE__ ~location:__LOC__
          "Proposing in %d slots"
          (Epoch.Slot.to_int next_slot - Epoch.Slot.to_int slot) ;
        if Epoch.Slot.equal curr_slot next_slot then
          `Propose_now (keypair, data)
        else
          `Propose
            ( Epoch.slot_start_time epoch next_slot
              |> Time.to_span_since_epoch |> Time.Span.to_ms
            , keypair
            , data )
    | None ->
        let epoch_end_time = Epoch.end_time epoch |> ms_since_epoch in
        Logger.info logger ~module_:__MODULE__ ~location:__LOC__
          "No slots won in this epoch. Waiting for next epoch, @%d"
          (Int64.to_int epoch_end_time) ;
        `Check_again epoch_end_time

  let frontier_root_transition (prev : Consensus_state.Value.t)
      (next : Consensus_state.Value.t) ~local_state ~snarked_ledger =
    if not (Epoch.equal prev.curr_epoch next.curr_epoch) then (
      let delegatee_table =
        compute_delegatee_table (Local_state.current_proposers local_state)
          ~iter_accounts:(fun f ->
            Coda_base.Ledger.Any_ledger.M.iteri snarked_ledger ~f )
      in
      let ledger = Coda_base.Sparse_ledger.of_any_ledger snarked_ledger in
      let epoch_snapshot = {Local_state.Snapshot.delegatee_table; ledger} in
      !local_state.staking_epoch_snapshot <- !local_state.next_epoch_snapshot ;
      !local_state.next_epoch_snapshot <- epoch_snapshot )

  let should_bootstrap_len ~existing ~candidate =
    let length = Length.to_int in
    length candidate - length existing > (2 * Constants.k) + Constants.delta

  let should_bootstrap ~existing ~candidate ~logger =
    match select ~existing ~candidate ~logger with
    | `Keep ->
        false
    | `Take ->
        should_bootstrap_len
          ~existing:(Consensus_state.blockchain_length existing)
          ~candidate:(Consensus_state.blockchain_length candidate)

  let%test "should_bootstrap is sane" =
    (* Even when consensus constants are of prod sizes, candidate should still trigger a bootstrap *)
    should_bootstrap_len ~existing:Length.zero
      ~candidate:(Length.of_int 100_000_000)

  let to_unix_timestamp recieved_time =
    recieved_time |> Time.to_span_since_epoch |> Time.Span.to_ms
    |> Unix_timestamp.of_int64

  let%test "Receive a valid consensus_state with a bit of delay" =
    let ({curr_epoch; curr_slot; _} : Consensus_state.Value.t) =
      Lazy.force Consensus_state.negative_one
    in
    let delay = Constants.delta / 2 |> UInt32.of_int in
    let new_slot = UInt32.Infix.(curr_slot + delay) in
    let time_received = Epoch.slot_start_time curr_epoch new_slot in
    received_at_valid_time
      (Lazy.force Consensus_state.negative_one)
      ~time_received:(to_unix_timestamp time_received)
    |> Result.is_ok

  let%test "Receive an invalid consensus_state" =
    let epoch = Epoch.of_int 5 in
    let start_time = Epoch.start_time epoch in
    let curr_epoch, curr_slot = Epoch.epoch_and_slot_of_time_exn start_time in
    let consensus_state =
      {(Lazy.force Consensus_state.negative_one) with curr_epoch; curr_slot}
    in
    let too_early =
      Epoch.start_time (Lazy.force Consensus_state.negative_one).curr_slot
    in
    let too_late =
      let delay = Constants.delta * 2 |> UInt32.of_int in
      let delayed_slot = UInt32.Infix.(curr_slot + delay) in
      Epoch.slot_start_time curr_epoch delayed_slot
    in
    let times = [too_late; too_early] in
    List.for_all times ~f:(fun time ->
        not
          ( received_at_valid_time consensus_state
              ~time_received:(to_unix_timestamp time)
          |> Result.is_ok ) )

  module type State_hooks_intf =
    Intf.State_hooks_intf
    with type consensus_state := Consensus_state.Value.t
     and type consensus_state_var := Consensus_state.var
     and type consensus_transition := Consensus_transition.Value.t
     and type proposal_data := Proposal_data.t

  module Make_state_hooks
      (Blockchain_state : Intf.Blockchain_state_intf)
      (Protocol_state : Intf.Protocol_state_intf
                        with type blockchain_state := Blockchain_state.Value.t
                         and type blockchain_state_var := Blockchain_state.var
                         and type consensus_state := Consensus_state.Value.t
                         and type consensus_state_var := Consensus_state.var)
      (Snark_transition : Intf.Snark_transition_intf
                          with type blockchain_state_var :=
                                      Blockchain_state.var
                           and type consensus_transition_var :=
                                      Consensus_transition.var) :
    State_hooks_intf
    with type blockchain_state := Blockchain_state.Value.t
     and type protocol_state := Protocol_state.Value.t
     and type protocol_state_var := Protocol_state.var
     and type snark_transition_var := Snark_transition.var = struct
    (* TODO: only track total currency from accounts > 1% of the currency using transactions *)
    let generate_transition ~(previous_protocol_state : Protocol_state.Value.t)
        ~blockchain_state ~time ~proposal_data ~transactions:_
        ~snarked_ledger_hash ~supply_increase ~logger:_ =
      let previous_consensus_state =
        Protocol_state.consensus_state previous_protocol_state
      in
      let epoch, slot =
        let time = Time.of_span_since_epoch (Time.Span.of_ms time) in
        Epoch.epoch_and_slot_of_time_exn time
      in
      let consensus_transition = Consensus_transition.Poly.{epoch; slot} in
      let consensus_state =
        Or_error.ok_exn
          (Consensus_state.update ~previous_consensus_state
             ~consensus_transition
             ~proposer_vrf_result:proposal_data.Proposal_data.vrf_result
             ~previous_protocol_state_hash:
               (Protocol_state.hash previous_protocol_state)
             ~supply_increase ~snarked_ledger_hash)
      in
      let protocol_state =
        Protocol_state.create_value
          ~previous_state_hash:(Protocol_state.hash previous_protocol_state)
          ~blockchain_state ~consensus_state
      in
      (protocol_state, consensus_transition)

    include struct
      let%snarkydef next_state_checked ~(prev_state : Protocol_state.var)
          ~(prev_state_hash : Coda_base.State_hash.var) transition
          supply_increase =
        Consensus_state.update_var
          (Protocol_state.consensus_state prev_state)
          (Snark_transition.consensus_transition transition)
          prev_state_hash ~supply_increase
          ~previous_blockchain_state_ledger_hash:
            ( Protocol_state.blockchain_state prev_state
            |> Blockchain_state.snarked_ledger_hash )
    end

    module For_tests = struct
      let gen_consensus_state
          ~(gen_slot_advancement : int Quickcheck.Generator.t) :
          (   previous_protocol_state:( Protocol_state.Value.t
                                      , Coda_base.State_hash.t )
                                      With_hash.t
           -> snarked_ledger_hash:Coda_base.Frozen_ledger_hash.t
           -> Consensus_state.Value.t)
          Quickcheck.Generator.t =
        let open Consensus_state in
        let open Quickcheck.Let_syntax in
        let open UInt32.Infix in
        let%bind slot_advancement = gen_slot_advancement in
        let%map proposer_vrf_result = Vrf.Output.gen in
        fun ~(previous_protocol_state :
               (Protocol_state.Value.t, Coda_base.State_hash.t) With_hash.t)
            ~(snarked_ledger_hash : Coda_base.Frozen_ledger_hash.t) ->
          let prev =
            Protocol_state.consensus_state
              (With_hash.data previous_protocol_state)
          in
          let blockchain_length = Length.succ prev.blockchain_length in
          let curr_epoch, curr_slot =
            let slot = prev.curr_slot + UInt32.of_int slot_advancement in
            let epoch_advancement = slot / Constants.Epoch.size in
            (prev.curr_epoch + epoch_advancement, slot mod Constants.Epoch.size)
          in
          let total_currency =
            Option.value_exn
              (Amount.add prev.total_currency Constants.coinbase)
          in
          let staking_epoch_data, next_epoch_data, epoch_count =
            Epoch_data.update_pair
              (prev.staking_epoch_data, prev.next_epoch_data)
              prev.epoch_count ~prev_epoch:prev.curr_epoch
              ~next_epoch:curr_epoch ~prev_slot:prev.curr_slot
              ~prev_protocol_state_hash:
                (With_hash.hash previous_protocol_state)
              ~proposer_vrf_result ~snarked_ledger_hash ~total_currency
          in
          let checkpoints =
            if prev.has_ancestor_in_same_checkpoint_window then
              prev.checkpoints
            else Checkpoints.cons previous_protocol_state.hash prev.checkpoints
          in
          { Poly.blockchain_length
          ; epoch_count
          ; min_epoch_length=
              ( if Epoch.equal prev.curr_epoch curr_epoch then
                prev.min_epoch_length
              else if Epoch.(equal curr_epoch (succ prev.curr_epoch)) then
                Length.min prev.min_epoch_length
                  prev.next_epoch_data.epoch_length
              else Length.zero )
          ; last_vrf_output= proposer_vrf_result
          ; total_currency
          ; curr_epoch
          ; curr_slot
          ; staking_epoch_data
          ; next_epoch_data
          ; has_ancestor_in_same_checkpoint_window=
              same_checkpoint_window_unchecked
                (Global_slot.create ~epoch:prev.curr_epoch ~slot:prev.curr_slot)
                (Global_slot.create ~epoch:curr_epoch ~slot:curr_slot)
          ; checkpoints }
    end
  end
end

let time_hum (now : Core_kernel.Time.t) =
  let epoch, slot = Data.Epoch.epoch_and_slot_of_time_exn (Time.of_time now) in
  Printf.sprintf "%d:%d" (Data.Epoch.to_int epoch)
    (Data.Epoch.Slot.to_int slot)

let%test_module "Proof of stake tests" =
  ( module struct
    open Coda_base
    open Data
    open Consensus_state

    let%test_unit "update, update_var agree starting from same genesis state" =
      (* build pieces needed to apply "update" *)
      let snarked_ledger_hash =
        Frozen_ledger_hash.of_ledger_hash
          (Ledger.merkle_root (Lazy.force Genesis_ledger.t))
      in
      let previous_protocol_state_hash = State_hash.(of_hash zero) in
      let previous_consensus_state =
        Consensus_state.create_genesis
          ~negative_one_protocol_state_hash:previous_protocol_state_hash
      in
      let epoch, slot =
        Epoch.epoch_and_slot_of_time_exn
          (Time.of_time (Core_kernel.Time.now ()))
      in
      let consensus_transition : Consensus_transition.Value.t =
        {Consensus_transition.Poly.epoch; slot}
      in
      let supply_increase = Currency.Amount.of_int 42 in
      (* setup ledger, needed to compute proposer_vrf_result here and handler below *)
      let open Coda_base in
      (* choose largest account as most likely to propose *)
      let ledger_data = Lazy.force Genesis_ledger.t in
      let ledger = Ledger.Any_ledger.cast (module Ledger) ledger_data in
      let pending_coinbases = Pending_coinbase.create () |> Or_error.ok_exn in
      let maybe_sk, account = Genesis_ledger.largest_account_exn () in
      let private_key = Option.value_exn maybe_sk in
      let public_key_compressed = Account.public_key account in
      let location =
        Ledger.Any_ledger.M.location_of_key ledger public_key_compressed
      in
      let delegator =
        Option.value_exn location |> Ledger.Any_ledger.M.Location.to_path_exn
        |> Ledger.Addr.to_int
      in
      let proposer_vrf_result =
        Vrf.eval ~private_key {epoch; slot; seed= Epoch_seed.initial; delegator}
      in
      let next_consensus_state =
        update ~previous_consensus_state ~consensus_transition
          ~previous_protocol_state_hash ~supply_increase ~snarked_ledger_hash
          ~proposer_vrf_result
        |> Or_error.ok_exn
      in
      (* build pieces needed to apply "update_var" *)
      let checked_computation =
        let open Snark_params.Tick in
        (* work in Checked monad *)
        let%bind previous_state =
          exists typ ~compute:(As_prover.return previous_consensus_state)
        in
        let%bind transition_data =
          exists Consensus_transition.typ
            ~compute:(As_prover.return consensus_transition)
        in
        let%bind previous_protocol_state_hash =
          exists State_hash.typ
            ~compute:(As_prover.return previous_protocol_state_hash)
        in
        let%bind supply_increase =
          exists Amount.typ ~compute:(As_prover.return supply_increase)
        in
        let%bind previous_blockchain_state_ledger_hash =
          exists Coda_base.Frozen_ledger_hash.typ
            ~compute:(As_prover.return snarked_ledger_hash)
        in
        let result =
          update_var previous_state transition_data
            previous_protocol_state_hash ~supply_increase
            ~previous_blockchain_state_ledger_hash
        in
        (* setup handler *)
        let indices =
          Ledger.Any_ledger.M.foldi ~init:[] ledger ~f:(fun i accum _acct ->
              Ledger.Any_ledger.M.Addr.to_int i :: accum )
        in
        let sparse_ledger =
          Sparse_ledger.of_ledger_index_subset_exn ledger indices
        in
        let public_key = Public_key.decompress_exn public_key_compressed in
        let handler =
          Prover_state.handler
            {delegator; ledger= sparse_ledger; private_key; public_key}
            ~pending_coinbase:
              {Pending_coinbase_witness.pending_coinbases; is_new_stack= true}
        in
        let%map `Success _, var = Snark_params.Tick.handle result handler in
        As_prover.read typ var
      in
      let (), checked_value =
        Or_error.ok_exn
        @@ Snark_params.Tick.run_and_check checked_computation ()
      in
      assert (Value.equal checked_value next_consensus_state) ;
      ()
  end )<|MERGE_RESOLUTION|>--- conflicted
+++ resolved
@@ -860,53 +860,13 @@
     let eval = T.eval
 
     module Precomputed = struct
-<<<<<<< HEAD
+      let keypairs = Lazy.force Coda_base.Sample_keypairs.keypairs
+
       let handler : Snark_params.Tick.Handler.t Lazy.t =
-        lazy
-          (let pk, sk = Coda_base.Sample_keypairs.keypairs.(0) in
-           let dummy_sparse_ledger =
-             Coda_base.Sparse_ledger.of_ledger_subset_exn
-               (Lazy.force Genesis_ledger.t)
-               [pk]
-           in
-           let empty_pending_coinbase =
-             Coda_base.Pending_coinbase.create () |> Or_error.ok_exn
-           in
-           let ledger_handler =
-             unstage (Coda_base.Sparse_ledger.handler dummy_sparse_ledger)
-           in
-           let pending_coinbase_handler =
-             unstage
-               (Coda_base.Pending_coinbase.handler empty_pending_coinbase
-                  ~is_new_stack:false)
-           in
-           let handlers =
-             Snarky.Request.Handler.(
-               push
-                 (push fail (create_single pending_coinbase_handler))
-                 (create_single ledger_handler))
-           in
-           fun (With {request; respond}) ->
-             match request with
-             | Winner_address ->
-                 respond (Provide 0)
-             | Private_key ->
-                 respond (Provide sk)
-             | Public_key ->
-                 respond (Provide (Public_key.decompress_exn pk))
-             | _ ->
-                 respond
-                   (Provide
-                      (Snarky.Request.Handler.run handlers
-                         ["Ledger Handler"; "Pending Coinbase Handler"]
-                         request)))
-=======
-      let keypairs = Lazy.force Coda_base.Sample_keypairs.keypairs
-
-      let handler : Snark_params.Tick.Handler.t =
+        lazy (
         let pk, sk = keypairs.(0) in
         let dummy_sparse_ledger =
-          Coda_base.Sparse_ledger.of_ledger_subset_exn Genesis_ledger.t [pk]
+          Coda_base.Sparse_ledger.of_ledger_subset_exn (Lazy.force Genesis_ledger.t) [pk]
         in
         let empty_pending_coinbase =
           Coda_base.Pending_coinbase.create () |> Or_error.ok_exn
@@ -938,8 +898,7 @@
                 (Provide
                    (Snarky.Request.Handler.run handlers
                       ["Ledger Handler"; "Pending Coinbase Handler"]
-                      request))
->>>>>>> e522a3e1
+                      request)))
 
       let vrf_output =
         let _, sk = keypairs.(0) in
