--- conflicted
+++ resolved
@@ -3356,11 +3356,6 @@
     let constraint_constants =
       Genesis_constants.Constraint_constants.for_unit_tests
 
-<<<<<<< HEAD
-=======
-    let ledger_depth = constraint_constants.ledger_depth
-
->>>>>>> f3164953
     let%test_unit "update, update_var agree starting from same genesis state" =
       (* build pieces needed to apply "update" *)
       let snarked_ledger_hash =
