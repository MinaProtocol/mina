--- conflicted
+++ resolved
@@ -86,10 +86,7 @@
         ; slots_per_epoch: int
         ; slot_duration: int
         ; epoch_duration: int
-<<<<<<< HEAD
-=======
         ; genesis_state_timestamp: Block_time.Stable.V1.t
->>>>>>> e48fd79e
         ; acceptable_network_delay: int }
       [@@deriving yojson, fields]
 
@@ -109,19 +106,6 @@
     ; acceptable_network_delay: int }
   [@@deriving yojson, fields]
 
-<<<<<<< HEAD
-  let t =
-    let open Constants in
-    { delta
-    ; k
-    ; c
-    ; c_times_k= c * k
-    ; slots_per_epoch= UInt32.to_int Epoch.size
-    ; slot_duration= Int64.to_int Slot.duration_ms
-    ; epoch_duration= Int64.to_int (Time.Span.to_ms Epoch.duration)
-    ; acceptable_network_delay= Int64.to_int (Time.Span.to_ms delta_duration)
-    }
-=======
   let t ~protocol_constants =
     let constants = Constants.create ~protocol_constants in
     let of_int32 = UInt32.to_int in
@@ -135,7 +119,6 @@
     ; epoch_duration= of_span constants.epoch_duration
     ; genesis_state_timestamp= constants.genesis_state_timestamp
     ; acceptable_network_delay= of_span constants.delta_duration }
->>>>>>> e48fd79e
 end
 
 module Constants = Constants
