module Intf = Intf
include Proof_of_stake
<<<<<<< HEAD

[%%else]

[%%show consesus_mechanism]

[%%optcomp.error "invalid value for \"consensus_mechanism\""]

[%%endif]

module Proof_of_stake = Proof_of_stake
=======
module Proof_of_stake = Proof_of_stake
module Graphql_scalars = Graphql_scalars
>>>>>>> 802634fd
<|MERGE_RESOLUTION|>--- conflicted
+++ resolved
@@ -1,17 +1,3 @@
 module Intf = Intf
 include Proof_of_stake
-<<<<<<< HEAD
-
-[%%else]
-
-[%%show consesus_mechanism]
-
-[%%optcomp.error "invalid value for \"consensus_mechanism\""]
-
-[%%endif]
-
-module Proof_of_stake = Proof_of_stake
-=======
-module Proof_of_stake = Proof_of_stake
-module Graphql_scalars = Graphql_scalars
->>>>>>> 802634fd
+module Proof_of_stake = Proof_of_stake