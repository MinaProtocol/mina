--- conflicted
+++ resolved
@@ -312,60 +312,6 @@
         -> unit
     end
 
-<<<<<<< HEAD
-    module Vrf : sig
-      module Output : sig
-        module Truncated : sig
-          module Stable : sig
-            module V1 : sig
-              type t
-            end
-
-            module Latest = V1
-          end
-
-          type t = Stable.Latest.t
-
-          val to_base58_check : t -> string
-        end
-      end
-    end
-
-    module Epoch_ledger : sig
-      module Value : sig
-        type t
-
-        module Stable :
-          sig
-            module V1 : sig
-              type t
-              [@@deriving hash, eq, compare, bin_io, sexp, to_yojson, version]
-            end
-          end
-          with type V1.t = t
-      end
-
-      val hash : Value.t -> Frozen_ledger_hash.t
-
-      val total_currency : Value.t -> Currency.Amount.t
-    end
-
-    module Epoch_data : sig
-      module Staking :
-        Epoch_data_intf
-        with type ledger := Epoch_ledger.Value.t
-         and type seed := Epoch_seed.t
-         and type lock_checkpoint := State_hash.t
-
-      module Next :
-        Epoch_data_intf
-        with type ledger := Epoch_ledger.Value.t
-         and type seed := Epoch_seed.t
-         and type lock_checkpoint := State_hash.t
-    end
-
-=======
->>>>>>> c968ad8f
     module Prover_state : sig
       type t [@@deriving to_yojson, sexp]
 
