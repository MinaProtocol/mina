--- conflicted
+++ resolved
@@ -296,10 +296,7 @@
           ; slots_per_epoch: int
           ; slot_duration: int
           ; epoch_duration: int
-<<<<<<< HEAD
-=======
           ; genesis_state_timestamp: Block_time.Stable.V1.t
->>>>>>> e48fd79e
           ; acceptable_network_delay: int }
         [@@deriving yojson, fields]
       end
