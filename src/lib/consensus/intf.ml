--- conflicted
+++ resolved
@@ -89,21 +89,12 @@
    * transition cannot be generated.
    *)
 
-<<<<<<< HEAD
-  val is_valid : Consensus_state.value -> time_received:Unix_timestamp.t -> bool
+  val is_valid :
+    Consensus_state.value -> time_received:Unix_timestamp.t -> bool
   (**
    * Check transition invariants to determin the validity of an external transition
    *)
 
-  val is_transition_valid_checked :
-       Snark_transition.var
-    -> (Snark_params.Tick.Boolean.var, _) Snark_params.Tick.Checked.t
-  (**
-   * Create a checked boolean constraint for the validity of a transition.
-   *)
-
-=======
->>>>>>> a5e9ce65
   val next_state_checked :
        prev_state:Protocol_state.var
     -> prev_state_hash:Coda_base.State_hash.var
