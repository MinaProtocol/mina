--- conflicted
+++ resolved
@@ -212,89 +212,12 @@
   module Hooks : sig
     open Data
 
-<<<<<<< HEAD
     module Rpcs : sig
       val implementations :
            logger:Logger.t
         -> local_state:Local_state.t
         -> Host_and_port.t Rpc.Implementation.t list
     end
-=======
-  (**
-   * Generate a new protocol state and consensus specific transition data
-   * for a new transition. Called from the proposer in order to generate
-   * a new transition to propose to the network. Returns `None` if a new
-   * transition cannot be generated.
-   *)
-  val generate_transition :
-       previous_protocol_state:Protocol_state.Value.t
-    -> blockchain_state:Blockchain_state.Value.t
-    -> time:Unix_timestamp.t
-    -> proposal_data:Proposal_data.t
-    -> transactions:Coda_base.User_command.t list
-    -> snarked_ledger_hash:Coda_base.Frozen_ledger_hash.t
-    -> supply_increase:Currency.Amount.t
-    -> logger:Logger.t
-    -> Protocol_state.Value.t * Consensus_transition_data.Value.t
-
-  (**
-   * Check that a consensus state was received at a valid time.
-  *)
-  val received_at_valid_time :
-       Consensus_state.Value.t
-    -> time_received:Unix_timestamp.t
-    -> (unit, [`Too_early | `Too_late of int64]) result
-
-  (**
-   * Create a constrained, checked var for the next consensus state of
-   * a given consensus state and snark transition.
-  *)
-  val next_state_checked :
-       prev_state:Protocol_state.var
-    -> prev_state_hash:Coda_base.State_hash.var
-    -> Snark_transition.var
-    -> Currency.Amount.var
-    -> ( [`Success of Snark_params.Tick.Boolean.var] * Consensus_state.var
-       , _ )
-       Snark_params.Tick.Checked.t
-
-  (**
-   * Select between two ledger builder controller tips given the consensus
-   * states for the two tips. Returns `\`Keep` if the first tip should be
-   * kept, or `\`Take` if the second tip should be taken instead.
-  *)
-  val select :
-       existing:Consensus_state.Value.t
-    -> candidate:Consensus_state.Value.t
-    -> logger:Logger.t
-    -> [`Keep | `Take]
-
-  (**
-   * Determine if and when to perform the next transition proposal. Either
-   * informs the callee to check again at some time in the future, or to
-   * schedule a proposal at some time in the future, or to propose now
-   * and check again some time in the future.
-  *)
-  val next_proposal :
-       Unix_timestamp.t
-    -> Consensus_state.Value.t
-    -> local_state:Local_state.t
-    -> keypair:Signature_lib.Keypair.t
-    -> logger:Logger.t
-    -> [ `Check_again of Unix_timestamp.t
-       | `Propose_now of Proposal_data.t
-       | `Propose of Unix_timestamp.t * Proposal_data.t ]
-
-  (**
-   * A hook for managing local state when the locked tip is updated.
-  *)
-  val lock_transition :
-       Consensus_state.Value.t
-    -> Consensus_state.Value.t
-    -> local_state:Local_state.t
-    -> snarked_ledger:Coda_base.Ledger.Any_ledger.witness
-    -> unit
->>>>>>> 2b3bd5e2
 
     (**
      * Check that a consensus state was received at a valid time.
@@ -302,7 +225,7 @@
     val received_at_valid_time :
          Consensus_state.Value.t
       -> time_received:Unix_timestamp.t
-      -> (unit, (string * Yojson.Safe.json) list) result
+      -> (unit, [`Too_early | `Too_late of int64]) result
 
     (**
      * Select between two ledger builder controller tips given the consensus
@@ -321,7 +244,6 @@
      * schedule a proposal at some time in the future, or to propose now
      * and check again some time in the future.
     *)
-<<<<<<< HEAD
     val next_proposal :
          Unix_timestamp.t
       -> Consensus_state.Value.t
@@ -334,21 +256,6 @@
 
     (**
      * A hook for managing local state when the locked tip is updated.
-=======
-  val sync_local_state :
-       logger:Logger.t
-    -> trust_system:Trust_system.t
-    -> local_state:Local_state.t
-    -> random_peers:(int -> Network_peer.Peer.t list)
-    -> query_peer:Network_peer.query_peer
-    -> local_state_sync Non_empty_list.t
-    -> unit Deferred.Or_error.t
-
-  (** Return a string that tells a human what the consensus view of an instant in time is.
-    *
-    * This is mostly useful for PoStake and other consensus mechanisms that have their own
-    * notions of time.
->>>>>>> 2b3bd5e2
     *)
     val lock_transition :
          Consensus_state.Value.t
@@ -381,6 +288,7 @@
       *)
     val sync_local_state :
          logger:Logger.t
+      -> trust_system:Trust_system.t
       -> local_state:Local_state.t
       -> random_peers:(int -> Network_peer.Peer.t list)
       -> query_peer:Network_peer.query_peer
