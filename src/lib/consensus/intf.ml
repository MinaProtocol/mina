--- conflicted
+++ resolved
@@ -251,11 +251,7 @@
    * a given consensus state and snark transition.
   *)
   val next_state_checked :
-<<<<<<< HEAD
-       ledger_depth:int
-=======
        constraint_constants:Genesis_constants.Constraint_constants.t
->>>>>>> dc89aaa2
     -> prev_state:protocol_state_var
     -> prev_state_hash:Coda_base.State_hash.var
     -> snark_transition_var
@@ -556,7 +552,8 @@
      * future.
      *)
     val next_producer_timing :
-         constants:Constants.t
+         constraint_constants:Genesis_constants.Constraint_constants.t
+      -> constants:Constants.t
       -> Unix_timestamp.t
       -> Consensus_state.Value.t
       -> local_state:Local_state.t
