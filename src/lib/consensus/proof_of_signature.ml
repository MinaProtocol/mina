[%%import
"../../config.mlh"]

[%%if
consensus_mechanism = "proof_of_signature"]

let name = "proof_of_signature"

open Core_kernel
open Coda_numbers
open Coda_base
open Fold_lib
open Signature_lib
open Module_version
module Time = Block_time

module Global_public_key = struct
  [%%if
  global_signer_real]

  let compressed =
    Snark_params.Tick.Inner_curve.one
    |> Non_zero_curve_point.of_inner_curve_exn |> Public_key.compress

  let genesis_private_key = Global_signer_private_key.t

  [%%else]

  let compressed =
    Public_key.compress
      (Genesis_ledger.largest_account_keypair_exn ()).public_key

  let genesis_private_key =
    (Genesis_ledger.largest_account_keypair_exn ()).private_key

  [%%endif]

  let t = Public_key.decompress_exn compressed
end

module Local_state = struct
  type t = unit [@@deriving sexp]

  let create _ = ()
end

module Prover_state = struct
  module Stable = struct
    module V1 = struct
      module T = struct
        type t = unit [@@deriving bin_io, sexp, version]
      end

      include T
    end

    module Latest = V1
  end

  type t = Stable.Latest.t [@@deriving sexp]

  let precomputed_handler =
    unstage
      (Coda_base.Pending_coinbase.handler
         (Pending_coinbase.create () |> Or_error.ok_exn)
         ~is_new_stack:false)

  let handler ()
      ~pending_coinbase:{ Coda_base.Pending_coinbase_witness.pending_coinbases
                        ; is_new_stack } =
    unstage
      (Coda_base.Pending_coinbase.handler pending_coinbases ~is_new_stack)
end

module Proposal_data = struct
  include Private_key

  let prover_state _ = ()
end

module Blockchain_state = Coda_base.Blockchain_state.Make (Genesis_ledger)
module Lite_compat = Lite_compat.Make (Blockchain_state)

module Consensus_transition_data = struct
  module Poly = struct
    module Stable = struct
      module V1 = struct
        module T = struct
          type 'signature t = {signature: 'signature}
          [@@deriving bin_io, sexp, version]
        end

        include T
      end

      module Latest = V1
    end

    type 'signature t = 'signature Stable.Latest.t = {signature: 'signature}
    [@@deriving sexp]
  end

  module Value = struct
    module Stable = struct
      module V1 = struct
        module T = struct
          type t = Signature.Stable.V1.t Poly.Stable.V1.t
          [@@deriving bin_io, sexp, version]
        end

        include T
        include Module_version.Registration.Make_latest_version (T)
      end

      module Latest = V1

      module Module_decl = struct
        let name = "consensus_transition_data_proof_of_stake"

        type latest = Latest.t
      end

      module Registrar = Module_version.Registration.Make (Module_decl)
      module Registered_V1 = Registrar.Register (V1)
    end

    type t = Stable.Latest.t [@@deriving sexp]
  end

  type var = Signature.var Poly.t

  let to_hlist {Poly.signature} = H_list.[signature]

<<<<<<< HEAD
  let of_hlist : (unit, 'signature -> unit) H_list.t -> 'signature t_ =
   fun H_list.[signature] -> {signature}
=======
  let of_hlist : (unit, 'signature -> unit) H_list.t -> 'signature Poly.t =
   fun H_list.([signature]) -> {Poly.signature}
>>>>>>> 6fce5c86

  let data_spec =
    Snark_params.Tick.Data_spec.[Blockchain_state.Signature.Signature.typ]

  let typ =
    Snark_params.Tick.Typ.of_hlistable data_spec ~var_to_hlist:to_hlist
      ~var_of_hlist:of_hlist ~value_to_hlist:to_hlist ~value_of_hlist:of_hlist

  let create_value ~private_key blockchain_state =
    { Poly.signature=
        Blockchain_state.Signature.sign private_key blockchain_state }

  let genesis =
    { Poly.signature=
        Blockchain_state.Signature.sign Global_public_key.genesis_private_key
          Blockchain_state.genesis }
end

module Consensus_state = struct
  module Poly = struct
    module Stable = struct
      module V1 = struct
        module T = struct
          type ('length, 'public_key) t =
            {length: 'length; signer_public_key: 'public_key}
          [@@deriving eq, bin_io, sexp, hash, compare, to_yojson, version]
        end

        include T
      end

      module Latest = V1
    end

    type ('length, 'public_key) t = ('length, 'public_key) Stable.Latest.t =
      {length: 'length; signer_public_key: 'public_key}
  end

  type display = {length: string} [@@deriving yojson]

  module Value = struct
    module Stable = struct
      module V1 = struct
        module T = struct
          type t =
            ( Length.Stable.V1.t
            , Public_key.Compressed.Stable.V1.t )
            Poly.Stable.V1.t
          [@@deriving eq, bin_io, sexp, hash, compare, to_yojson, version]
        end

        include T
        include Registration.Make_latest_version (T)
      end

      module Latest = V1

      module Module_decl = struct
        let name = "consensus_state_proof_of_signature"

        type latest = Latest.t
      end

      module Registrar = Registration.Make (Module_decl)
      module Registered_V1 = Registrar.Register (V1)
    end

    type t = Stable.Latest.t (* bin_io omitted intentionally *)
    [@@deriving sexp, hash, compare, eq, to_yojson]
  end

  type var = (Length.Unpacked.var, Public_key.Compressed.var) Poly.t

  let length_in_triples =
    Length.length_in_triples + Public_key.Compressed.length_in_triples

  let genesis =
    {Poly.length= Length.zero; signer_public_key= Global_public_key.compressed}

  let to_hlist {Poly.length; signer_public_key} =
    H_list.[length; signer_public_key]

  let of_hlist :
         (unit, 'length -> 'public_key -> unit) H_list.t
<<<<<<< HEAD
      -> ('length, 'public_key) t_ =
   fun H_list.[length; signer_public_key] -> {length; signer_public_key}
=======
      -> ('length, 'public_key) Poly.t =
   fun H_list.([length; signer_public_key]) -> {Poly.length; signer_public_key}
>>>>>>> 6fce5c86

  let data_spec =
    let open Snark_params.Tick.Data_spec in
    [Length.Unpacked.typ; Public_key.Compressed.typ]

  let typ : (var, Value.t) Snark_params.Tick.Typ.t =
    Snark_params.Tick.Typ.of_hlistable data_spec ~var_to_hlist:to_hlist
      ~var_of_hlist:of_hlist ~value_to_hlist:to_hlist ~value_of_hlist:of_hlist

  let var_to_triples {Poly.length; signer_public_key} =
    let open Snark_params.Tick.Checked.Let_syntax in
    let%map public_key_triples =
      Public_key.Compressed.var_to_triples signer_public_key
    in
    Length.Unpacked.var_to_triples length @ public_key_triples

  let fold {Poly.length; signer_public_key} =
    Fold.(Length.fold length +> Public_key.Compressed.fold signer_public_key)

  let update (state : Value.t) =
    { Poly.length= Length.succ state.length
    ; signer_public_key= Global_public_key.compressed }

  let length (t : Value.t) = t.length

  let time_hum _ = "<posig has no notion of time>"

  let to_lite =
    Some
      (fun {Poly.length; signer_public_key} ->
        { Lite_base.Consensus_state.length= Lite_compat.length length
        ; signer_public_key= Lite_compat.public_key signer_public_key } )

  let display (t : Value.t) : display = {length= Length.to_string t.length}
end

module Protocol_state =
  Protocol_state.Make (Blockchain_state) (Consensus_state)

module Configuration = struct
  type t = {proposal_interval: int} [@@deriving yojson, bin_io]

  let t = {proposal_interval= Constants.block_window_duration_ms}
end

module Snark_transition = Coda_base.Snark_transition.Make (struct
  module Genesis_ledger = Genesis_ledger
  module Blockchain_state = Blockchain_state
  module Consensus_data = Consensus_transition_data
end)

let generate_transition ~previous_protocol_state ~blockchain_state ~time:_
    ~proposal_data ~transactions:_ ~snarked_ledger_hash:_ ~supply_increase:_
    ~logger:_ =
  let previous_consensus_state : Consensus_state.Value.t =
    Protocol_state.consensus_state previous_protocol_state
  in
  (* TODO: sign protocol_state instead of blockchain_state *)
  let consensus_transition_data =
    Consensus_transition_data.create_value ~private_key:proposal_data
      blockchain_state
  in
  let consensus_state =
    let open Consensus_state in
    { Poly.length= Length.succ previous_consensus_state.length
    ; signer_public_key= Global_public_key.compressed }
  in
  let protocol_state =
    Protocol_state.create_value
      ~previous_state_hash:(Protocol_state.hash previous_protocol_state)
      ~blockchain_state ~consensus_state
  in
  (protocol_state, consensus_transition_data)

let received_at_valid_time _ ~time_received:_ = true

let is_transition_valid_checked (transition : Snark_transition.var) =
<<<<<<< HEAD
  let Consensus_transition_data.{signature} =
=======
  let {Consensus_transition_data.Poly.signature} =
>>>>>>> 6fce5c86
    Snark_transition.consensus_data transition
  in
  let open Snark_params.Tick.Checked.Let_syntax in
  let%bind (module Shifted) =
    Snark_params.Tick.Inner_curve.Checked.Shifted.create ()
  in
  Blockchain_state.Signature.Checked.verifies
    (module Shifted)
    signature
    (Public_key.var_of_t Global_public_key.t)
    (transition |> Snark_transition.blockchain_state)

let next_state_checked ~(prev_state : Protocol_state.var) ~prev_state_hash:_
    block _supply_increase =
  let open Consensus_state in
  let open Snark_params.Tick.Checked.Let_syntax in
  let prev_state = Protocol_state.consensus_state prev_state in
  let%bind length = Length.increment_var prev_state.length in
  let signer_public_key =
    Public_key.Compressed.var_of_t @@ Global_public_key.compressed
  in
  let%map () =
    Public_key.Compressed.Checked.Assert.equal prev_state.signer_public_key
      signer_public_key
  and success = is_transition_valid_checked block in
  (`Success success, {Poly.length; signer_public_key})

<<<<<<< HEAD
let select ~existing:Consensus_state.{length= l1; signer_public_key= _}
    ~candidate:Consensus_state.{length= l2; signer_public_key= _} ~logger:_ =
=======
let select ~existing:{Consensus_state.Poly.length= l1; signer_public_key= _}
    ~candidate:{Consensus_state.Poly.length= l2; signer_public_key= _}
    ~logger:_ =
>>>>>>> 6fce5c86
  if Length.compare l1 l2 >= 0 then `Keep else `Take

let next_proposal now _state ~local_state:_ ~keypair ~logger:_ =
  let open Unix_timestamp in
  let time_since_last_interval =
    rem now (of_int Constants.block_window_duration_ms)
  in
  let proposal_time =
    now - time_since_last_interval + of_int Constants.block_window_duration_ms
  in
  `Propose (proposal_time, keypair.Keypair.private_key)

let lock_transition _ _ ~local_state:_ ~snarked_ledger:_ = ()

let create_genesis_protocol_state ~blockchain_state =
  let state =
    Protocol_state.create_value
      ~previous_state_hash:(Protocol_state.hash Protocol_state.negative_one)
      ~blockchain_state
      ~consensus_state:
        (Consensus_state.update
           (Protocol_state.consensus_state Protocol_state.negative_one))
  in
  With_hash.of_data ~hash_data:Protocol_state.hash state

let genesis_protocol_state =
  let state =
    Protocol_state.create_value
      ~previous_state_hash:(Protocol_state.hash Protocol_state.negative_one)
      ~blockchain_state:
        (Snark_transition.genesis |> Snark_transition.blockchain_state)
      ~consensus_state:
        (Consensus_state.update
           (Protocol_state.consensus_state Protocol_state.negative_one))
  in
  With_hash.of_data ~hash_data:Protocol_state.hash state

module For_tests = struct
  let gen_consensus_state ~gen_slot_advancement:_ =
    let open Consensus_state in
    Quickcheck.Generator.return
    @@ fun ~previous_protocol_state ~snarked_ledger_hash:_ ->
    let prev : Consensus_state.Value.t =
      Protocol_state.consensus_state (With_hash.data previous_protocol_state)
    in
    { Poly.length= Length.succ prev.length
    ; signer_public_key= prev.signer_public_key }

  let create_genesis_protocol_state ledger =
    let root_ledger_hash = Ledger.merkle_root ledger in
    create_genesis_protocol_state
      ~blockchain_state:
        { Blockchain_state.genesis with
          staged_ledger_hash=
            Staged_ledger_hash.(
              of_aux_ledger_and_coinbase_hash Aux_hash.dummy root_ledger_hash
                (Pending_coinbase.create () |> Or_error.ok_exn))
        ; snarked_ledger_hash=
            Frozen_ledger_hash.of_ledger_hash root_ledger_hash }
end

let should_bootstrap ~existing:_ ~candidate:_ = false

let time_hum now = Core_kernel.Time.to_string now

[%%endif]<|MERGE_RESOLUTION|>--- conflicted
+++ resolved
@@ -131,13 +131,8 @@
 
   let to_hlist {Poly.signature} = H_list.[signature]
 
-<<<<<<< HEAD
-  let of_hlist : (unit, 'signature -> unit) H_list.t -> 'signature t_ =
-   fun H_list.[signature] -> {signature}
-=======
   let of_hlist : (unit, 'signature -> unit) H_list.t -> 'signature Poly.t =
    fun H_list.([signature]) -> {Poly.signature}
->>>>>>> 6fce5c86
 
   let data_spec =
     Snark_params.Tick.Data_spec.[Blockchain_state.Signature.Signature.typ]
@@ -222,13 +217,8 @@
 
   let of_hlist :
          (unit, 'length -> 'public_key -> unit) H_list.t
-<<<<<<< HEAD
-      -> ('length, 'public_key) t_ =
-   fun H_list.[length; signer_public_key] -> {length; signer_public_key}
-=======
       -> ('length, 'public_key) Poly.t =
    fun H_list.([length; signer_public_key]) -> {Poly.length; signer_public_key}
->>>>>>> 6fce5c86
 
   let data_spec =
     let open Snark_params.Tick.Data_spec in
@@ -306,11 +296,7 @@
 let received_at_valid_time _ ~time_received:_ = true
 
 let is_transition_valid_checked (transition : Snark_transition.var) =
-<<<<<<< HEAD
-  let Consensus_transition_data.{signature} =
-=======
   let {Consensus_transition_data.Poly.signature} =
->>>>>>> 6fce5c86
     Snark_transition.consensus_data transition
   in
   let open Snark_params.Tick.Checked.Let_syntax in
@@ -338,14 +324,9 @@
   and success = is_transition_valid_checked block in
   (`Success success, {Poly.length; signer_public_key})
 
-<<<<<<< HEAD
-let select ~existing:Consensus_state.{length= l1; signer_public_key= _}
-    ~candidate:Consensus_state.{length= l2; signer_public_key= _} ~logger:_ =
-=======
 let select ~existing:{Consensus_state.Poly.length= l1; signer_public_key= _}
     ~candidate:{Consensus_state.Poly.length= l2; signer_public_key= _}
     ~logger:_ =
->>>>>>> 6fce5c86
   if Length.compare l1 l2 >= 0 then `Keep else `Take
 
 let next_proposal now _state ~local_state:_ ~keypair ~logger:_ =
