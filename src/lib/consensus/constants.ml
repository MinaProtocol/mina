[%%import
"../../config.mlh"]

open Coda_base
open Signed
open Unsigned
module Time = Block_time

let int64_of_uint32 x = x |> UInt32.to_int64 |> Int64.of_int64

[%%inject
"genesis_state_timestamp_string", genesis_state_timestamp]

let genesis_state_timestamp =
  let default_timezone = Core.Time.Zone.of_utc_offset ~hours:(-8) in
  Core.Time.of_string_gen ~if_no_timezone:(`Use_this_one default_timezone)
    genesis_state_timestamp_string
  |> Coda_base.Block_time.of_time

[%%inject
"k", k]

[%%inject
"coinbase_int", coinbase]

let coinbase = Currency.Amount.of_int coinbase_int

[%%inject
"block_window_duration_ms", block_window_duration]

let block_window_duration =
  Coda_base.Block_time.Span.of_ms (Int64.of_int block_window_duration_ms)

[%%inject
"c", c]

[%%inject
"delta", delta]

(* This is a bit of a hack, see #3232. *)
let inactivity_ms = block_window_duration_ms * 8

let sub_windows_per_window = Unsigned.UInt32.of_int c

let slots_per_sub_window = Unsigned.UInt32.of_int k

let slots_per_window =
  Unsigned.UInt32.(mul sub_windows_per_window slots_per_sub_window)

(** Number of slots =24k in ouroboros praos *)
<<<<<<< HEAD
let slots_per_epoch = Unsigned.UInt32.of_int (3 * c * k)

module Slot = struct
  let duration_ms = Int64.of_int block_window_duration_ms
end

module Epoch = struct
  let size = slots_per_epoch

  (** Amount of time in total for an epoch *)
  let duration =
    Time.Span.of_ms Int64.Infix.(Slot.duration_ms * int64_of_uint32 size)
end

module Checkpoint_window = struct
  let per_year = 12

  let slots_per_year =
    let one_year_ms =
      Core.Time.Span.(to_ms (of_day 365.)) |> Float.to_int |> Int.to_int64
    in
    Int64.Infix.(one_year_ms / Slot.duration_ms) |> Int64.to_int

  let size_in_slots =
    assert (slots_per_year mod per_year = 0) ;
    slots_per_year / per_year
end

let epoch_size = UInt32.to_int Epoch.size

let delta_duration =
  Time.Span.of_ms (Int64.of_int (Int64.to_int Slot.duration_ms * delta))
=======
let slots_per_epoch = Unsigned.UInt32.(of_int (3 * c * k))
>>>>>>> 616dec1e
<|MERGE_RESOLUTION|>--- conflicted
+++ resolved
@@ -48,8 +48,7 @@
   Unsigned.UInt32.(mul sub_windows_per_window slots_per_sub_window)
 
 (** Number of slots =24k in ouroboros praos *)
-<<<<<<< HEAD
-let slots_per_epoch = Unsigned.UInt32.of_int (3 * c * k)
+let slots_per_epoch = Unsigned.UInt32.(of_int (3 * c * k))
 
 module Slot = struct
   let duration_ms = Int64.of_int block_window_duration_ms
@@ -80,7 +79,4 @@
 let epoch_size = UInt32.to_int Epoch.size
 
 let delta_duration =
-  Time.Span.of_ms (Int64.of_int (Int64.to_int Slot.duration_ms * delta))
-=======
-let slots_per_epoch = Unsigned.UInt32.(of_int (3 * c * k))
->>>>>>> 616dec1e
+  Time.Span.of_ms (Int64.of_int (Int64.to_int Slot.duration_ms * delta))