open Unsigned
open Core
open Snark_params.Tick
module T = Mina_numbers.Global_slot
module Length = Mina_numbers.Length

module Poly = struct
  [%%versioned
  module Stable = struct
    module V1 = struct
      type ('slot_number, 'slots_per_epoch) t =
        { slot_number : 'slot_number; slots_per_epoch : 'slots_per_epoch }
      [@@deriving sexp, equal, compare, hash, yojson, hlist]
    end
  end]
end

[%%versioned
module Stable = struct
  module V1 = struct
    type t = (T.Stable.V1.t, Length.Stable.V1.t) Poly.Stable.V1.t
    [@@deriving sexp, equal, compare, hash, yojson]

    let to_latest = Fn.id
  end
end]

type value = t [@@deriving sexp, compare, hash, yojson]

type var = (T.Checked.t, Length.Checked.t) Poly.t

let data_spec = Data_spec.[ T.Checked.typ; Length.Checked.typ ]

let typ =
  Typ.of_hlistable data_spec ~var_to_hlist:Poly.to_hlist
    ~var_of_hlist:Poly.of_hlist ~value_to_hlist:Poly.to_hlist
    ~value_of_hlist:Poly.of_hlist

let to_input (t : value) =
<<<<<<< HEAD
  Random_oracle.Input.Chunked.append (T.to_input t.slot_number)
    (Length.to_input t.slots_per_epoch)
=======
  Array.reduce_exn ~f:Random_oracle.Input.Chunked.append
    [| T.to_input t.slot_number; Length.to_input t.slots_per_epoch |]
>>>>>>> 0264804c

let gen ~(constants : Constants.t) =
  let open Quickcheck.Let_syntax in
  let slots_per_epoch = constants.slots_per_epoch in
  let%map slot_number = T.gen in
  { Poly.slot_number; slots_per_epoch }

let create ~(constants : Constants.t) ~(epoch : Epoch.t) ~(slot : Slot.t) : t =
  { slot_number = UInt32.Infix.(slot + (constants.slots_per_epoch * epoch))
  ; slots_per_epoch = constants.slots_per_epoch
  }

let of_epoch_and_slot ~(constants : Constants.t) (epoch, slot) =
  create ~epoch ~slot ~constants

let zero ~(constants : Constants.t) : t =
  { slot_number = T.zero; slots_per_epoch = constants.slots_per_epoch }

let slot_number { Poly.slot_number; _ } = slot_number

let slots_per_epoch { Poly.slots_per_epoch; _ } = slots_per_epoch

let epoch (t : t) = UInt32.Infix.(t.slot_number / t.slots_per_epoch)

let slot (t : t) = UInt32.Infix.(t.slot_number mod t.slots_per_epoch)

let to_epoch_and_slot t = (epoch t, slot t)

let ( + ) (x : t) n : t =
  { x with slot_number = T.add x.slot_number (T.of_int n) }

let ( < ) (t : t) (t' : t) = UInt32.compare t.slot_number t'.slot_number < 0

let ( - ) (t : t) (t' : t) = T.sub t.slot_number t'.slot_number

let max (t1 : t) (t2 : t) = if t1 < t2 then t2 else t1

let succ (t : t) = { t with slot_number = T.succ t.slot_number }

let of_slot_number ~(constants : Constants.t) slot_number =
  { Poly.slot_number; slots_per_epoch = constants.slots_per_epoch }

let start_time ~(constants : Constants.t) t =
  let epoch, slot = to_epoch_and_slot t in
  Epoch.slot_start_time epoch slot ~constants

let end_time ~(constants : Constants.t) t =
  let epoch, slot = to_epoch_and_slot t in
  Epoch.slot_end_time epoch slot ~constants

let time_hum t =
  let epoch, slot = to_epoch_and_slot t in
  sprintf "epoch=%d, slot=%d" (Epoch.to_int epoch) (Slot.to_int slot)

let of_time_exn ~(constants : Constants.t) time =
  of_epoch_and_slot
    (Epoch.epoch_and_slot_of_time_exn time ~constants)
    ~constants

let diff ~(constants : Constants.t) (t : t) (other_epoch, other_slot) =
  let open UInt32.Infix in
  let epoch, slot = to_epoch_and_slot t in
  let old_epoch =
    epoch - other_epoch
    - UInt32.(of_int @@ if compare other_slot slot > 0 then 1 else 0)
  in
  let old_slot =
    (slot - other_slot) mod Length.to_uint32 constants.epoch_size
  in
  of_epoch_and_slot (old_epoch, old_slot) ~constants

module Checked = struct
  type t = var

  let ( < ) (t : t) (t' : t) = T.Checked.(t.slot_number < t'.slot_number)

  let of_slot_number ~(constants : Constants.var) slot_number : t =
    { slot_number; slots_per_epoch = constants.slots_per_epoch }

<<<<<<< HEAD
  let to_bits (t : t) =
    let open Bitstring_lib.Bitstring.Lsb_first in
    let%map slot_number = T.Checked.to_bits t.slot_number
    and slots_per_epoch = Length.Checked.to_bits t.slots_per_epoch in
    List.concat_map ~f:to_list [ slot_number; slots_per_epoch ] |> of_list

  let to_input (t : var) =
    Random_oracle.Input.Chunked.append
      (T.Checked.to_input t.slot_number)
      (Length.Checked.to_input t.slots_per_epoch)
=======
  let to_input (var : t) =
    Array.reduce_exn ~f:Random_oracle.Input.Chunked.append
      [| T.Checked.to_input var.slot_number
       ; Length.Checked.to_input var.slots_per_epoch
      |]
>>>>>>> 0264804c

  let to_epoch_and_slot (t : t) :
      (Epoch.Checked.t * Slot.Checked.t, _) Checked.t =
    let%map epoch, slot =
      T.Checked.div_mod t.slot_number
        (T.Checked.Unsafe.of_field (Length.Checked.to_field t.slots_per_epoch))
    in
    ( Epoch.Checked.Unsafe.of_field (T.Checked.to_field epoch)
    , Slot.Checked.Unsafe.of_field (T.Checked.to_field slot) )

  let sub (t : t) (t' : t) = T.Checked.sub t.slot_number t'.slot_number
end

module For_tests = struct
  let of_global_slot (t : t) slot_number : t = { t with slot_number }
end<|MERGE_RESOLUTION|>--- conflicted
+++ resolved
@@ -37,13 +37,8 @@
     ~value_of_hlist:Poly.of_hlist
 
 let to_input (t : value) =
-<<<<<<< HEAD
-  Random_oracle.Input.Chunked.append (T.to_input t.slot_number)
-    (Length.to_input t.slots_per_epoch)
-=======
   Array.reduce_exn ~f:Random_oracle.Input.Chunked.append
     [| T.to_input t.slot_number; Length.to_input t.slots_per_epoch |]
->>>>>>> 0264804c
 
 let gen ~(constants : Constants.t) =
   let open Quickcheck.Let_syntax in
@@ -123,24 +118,11 @@
   let of_slot_number ~(constants : Constants.var) slot_number : t =
     { slot_number; slots_per_epoch = constants.slots_per_epoch }
 
-<<<<<<< HEAD
-  let to_bits (t : t) =
-    let open Bitstring_lib.Bitstring.Lsb_first in
-    let%map slot_number = T.Checked.to_bits t.slot_number
-    and slots_per_epoch = Length.Checked.to_bits t.slots_per_epoch in
-    List.concat_map ~f:to_list [ slot_number; slots_per_epoch ] |> of_list
-
-  let to_input (t : var) =
-    Random_oracle.Input.Chunked.append
-      (T.Checked.to_input t.slot_number)
-      (Length.Checked.to_input t.slots_per_epoch)
-=======
   let to_input (var : t) =
     Array.reduce_exn ~f:Random_oracle.Input.Chunked.append
       [| T.Checked.to_input var.slot_number
        ; Length.Checked.to_input var.slots_per_epoch
       |]
->>>>>>> 0264804c
 
   let to_epoch_and_slot (t : t) :
       (Epoch.Checked.t * Slot.Checked.t, _) Checked.t =
