open Unsigned
open Core
open Coda_base
open Snark_params.Tick
module T = Coda_numbers.Global_slot

include (T : module type of T with module Checked := T.Checked)

let create ~(epoch : Epoch.t) ~(slot : Slot.t) =
  of_int
    ( Slot.to_int slot
    + (UInt32.to_int Constants.slots_per_epoch * Epoch.to_int epoch) )

let of_epoch_and_slot (epoch, slot) = create ~epoch ~slot

let epoch t = UInt32.Infix.(t / Constants.slots_per_epoch)

let slot t = UInt32.Infix.(t mod Constants.slots_per_epoch)

let to_epoch_and_slot t = (epoch t, slot t)

<<<<<<< HEAD
let ( + ) x n = UInt32.add x (of_int n)

let start_time t =
  Block_time.add Constants.genesis_state_timestamp
    Block_time.Span.(
      Constants.block_window_duration * of_ms (UInt32.to_int64 t))

let end_time t = start_time (t + 1)
=======
let start_time t =
  let epoch, slot = to_epoch_and_slot t in
  Epoch.slot_start_time epoch slot

let end_time t =
  let epoch, slot = to_epoch_and_slot t in
  Epoch.slot_end_time epoch slot

let time_hum t =
  let epoch, slot = to_epoch_and_slot t in
  sprintf "epoch=%d, slot=%d" (Epoch.to_int epoch) (Slot.to_int slot)

let of_time_exn time =
  of_epoch_and_slot @@ Epoch.epoch_and_slot_of_time_exn time

let diff t (other_epoch, other_slot) =
  let open UInt32.Infix in
  let epoch, slot = to_epoch_and_slot t in
  let old_epoch =
    epoch - other_epoch - (UInt32.of_int @@ if other_slot > slot then 1 else 0)
  in
  let old_slot = (slot - other_slot) mod UInt32.of_int Constants.epoch_size in
  of_epoch_and_slot (old_epoch, old_slot)
>>>>>>> a21703a5

module Checked = struct
  include T.Checked

  let to_epoch_and_slot (t : t) :
      (Epoch.Checked.t * Slot.Checked.t, _) Checked.t =
    make_checked (fun () ->
        let open Snarky_integer in
        let epoch, slot =
          Integer.div_mod ~m (to_integer t)
            (Integer.constant ~m
               (Bignum_bigint.of_int (UInt32.to_int Constants.slots_per_epoch)))
        in
        ( Epoch.Checked.Unsafe.of_integer epoch
        , Slot.Checked.Unsafe.of_integer slot ) )
end<|MERGE_RESOLUTION|>--- conflicted
+++ resolved
@@ -19,16 +19,8 @@
 
 let to_epoch_and_slot t = (epoch t, slot t)
 
-<<<<<<< HEAD
 let ( + ) x n = UInt32.add x (of_int n)
 
-let start_time t =
-  Block_time.add Constants.genesis_state_timestamp
-    Block_time.Span.(
-      Constants.block_window_duration * of_ms (UInt32.to_int64 t))
-
-let end_time t = start_time (t + 1)
-=======
 let start_time t =
   let epoch, slot = to_epoch_and_slot t in
   Epoch.slot_start_time epoch slot
@@ -52,7 +44,6 @@
   in
   let old_slot = (slot - other_slot) mod UInt32.of_int Constants.epoch_size in
   of_epoch_and_slot (old_epoch, old_slot)
->>>>>>> a21703a5
 
 module Checked = struct
   include T.Checked
