--- conflicted
+++ resolved
@@ -41,14 +41,12 @@
 
   type var = (T.Checked.t, Length.Checked.t) Poly.t
 
-  let data_spec = Data_spec.[ T.Checked.typ; Length.Checked.typ ]
+  let typ =
+    Typ.of_hlistable
+      [ T.Checked.typ; Length.Checked.typ ]
+      ~var_to_hlist:Poly.to_hlist ~var_of_hlist:Poly.of_hlist
+      ~value_to_hlist:Poly.to_hlist ~value_of_hlist:Poly.of_hlist
 
-  let typ =
-    Typ.of_hlistable data_spec ~var_to_hlist:Poly.to_hlist
-      ~var_of_hlist:Poly.of_hlist ~value_to_hlist:Poly.to_hlist
-      ~value_of_hlist:Poly.of_hlist
-
-<<<<<<< HEAD
   let to_input (t : value) =
     Array.reduce_exn ~f:Random_oracle.Input.Chunked.append
       [| T.to_input t.slot_number; Length.to_input t.slots_per_epoch |]
@@ -58,13 +56,6 @@
     let slots_per_epoch = constants.slots_per_epoch in
     let%map slot_number = T.gen in
     { Poly.slot_number; slots_per_epoch }
-=======
-let typ =
-  Typ.of_hlistable
-    [ T.Checked.typ; Length.Checked.typ ]
-    ~var_to_hlist:Poly.to_hlist ~var_of_hlist:Poly.of_hlist
-    ~value_to_hlist:Poly.to_hlist ~value_of_hlist:Poly.of_hlist
->>>>>>> d8dc6827
 
   let create ~(constants : Constants.t) ~(epoch : Epoch.t) ~(slot : Slot.t) : t
       =
