(library
  (name consensus)
  (public_name consensus)
  (flags (:standard -short-paths -warn-error -32))
  (inline_tests)
  (library_flags (-linkall))
  (libraries
    snarky_taylor
    core_kernel
    lite_compat
    coda_base
    snark_params
    gossip_net
    perf_histograms
    rc_pool
    test_util
    vrf_lib
    unix_timestamp
    global_signer_private_key
    non_zero_curve_point
    module_version
    yojson)
   (preprocessor_deps "../../config.mlh")
<<<<<<< HEAD
   (preprocess (pps ppx_base ppx_coda ppx_let ppx_assert ppx_deriving.std ppx_deriving_yojson ppx_sexp_conv ppx_bin_prot ppx_custom_printf ppx_inline_test ppx_optcomp ppx_snarky ppx_deriving_yojson bisect_ppx -conditional))
=======
   (preprocess (pps ppx_base ppx_coda ppx_let ppx_deriving.std ppx_sexp_conv ppx_bin_prot ppx_custom_printf ppx_inline_test ppx_optcomp ppx_snarky ppx_deriving_yojson bisect_ppx ppx_fields_conv -conditional))
>>>>>>> d8c16246
   (synopsis "Consensus mechanisms"))<|MERGE_RESOLUTION|>--- conflicted
+++ resolved
@@ -21,9 +21,5 @@
     module_version
     yojson)
    (preprocessor_deps "../../config.mlh")
-<<<<<<< HEAD
-   (preprocess (pps ppx_base ppx_coda ppx_let ppx_assert ppx_deriving.std ppx_deriving_yojson ppx_sexp_conv ppx_bin_prot ppx_custom_printf ppx_inline_test ppx_optcomp ppx_snarky ppx_deriving_yojson bisect_ppx -conditional))
-=======
-   (preprocess (pps ppx_base ppx_coda ppx_let ppx_deriving.std ppx_sexp_conv ppx_bin_prot ppx_custom_printf ppx_inline_test ppx_optcomp ppx_snarky ppx_deriving_yojson bisect_ppx ppx_fields_conv -conditional))
->>>>>>> d8c16246
+   (preprocess (pps ppx_base ppx_coda ppx_let ppx_assert ppx_deriving.std ppx_deriving_yojson ppx_sexp_conv ppx_bin_prot ppx_custom_printf ppx_inline_test ppx_optcomp ppx_snarky ppx_deriving_yojson bppx_fields_conv isect_ppx -conditional))
    (synopsis "Consensus mechanisms"))