--- conflicted
+++ resolved
@@ -25,10 +25,7 @@
    async_rpc_kernel
    sexp_diff_kernel
    ;; local libraries
-<<<<<<< HEAD
-=======
    mina_wire_types
->>>>>>> a5d2b57c
    mina_base.util
    unsigned_extended
    kimchi_backend.pasta
