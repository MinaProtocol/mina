--- conflicted
+++ resolved
@@ -2,11 +2,8 @@
   (name consensus)
   (public_name consensus)
   (inline_tests)
-<<<<<<< HEAD
   (modules (:standard \ proof_of_stake_fuzzer))
-=======
   (flags (-w -37))
->>>>>>> a21703a5
   (library_flags (-linkall))
   (libraries
     snarky_taylor
