<<<<<<< HEAD
[%%import "../../config.mlh"]

include module type of Intf
=======
module Intf : module type of Intf
>>>>>>> a21703a5

[%%if consensus_mechanism = "proof_of_stake"]

include
  module type of Proof_of_stake
  with module Exported := Proof_of_stake.Exported
   and type Data.Proposal_data.t = Proof_of_stake.Data.Proposal_data.t
   and type Data.Consensus_state.Value.t =
              Proof_of_stake.Data.Consensus_state.Value.t

[%%else]

[%%show consesus_mechanism]

[%%error "invalid value for \"consensus_mechanism\""]

[%%endif]

module Proof_of_stake = Proof_of_stake<|MERGE_RESOLUTION|>--- conflicted
+++ resolved
@@ -1,19 +1,15 @@
-<<<<<<< HEAD
 [%%import "../../config.mlh"]
 
-include module type of Intf
-=======
 module Intf : module type of Intf
->>>>>>> a21703a5
 
 [%%if consensus_mechanism = "proof_of_stake"]
 
 include
   module type of Proof_of_stake
   with module Exported := Proof_of_stake.Exported
-   and type Data.Proposal_data.t = Proof_of_stake.Data.Proposal_data.t
-   and type Data.Consensus_state.Value.t =
-              Proof_of_stake.Data.Consensus_state.Value.t
+   and type Data.Block_data.t = Proof_of_stake.Data.Block_data.t
+   and type Data.Consensus_state.Value.Stable.V1.t =
+              Proof_of_stake.Data.Consensus_state.Value.Stable.V1.t
 
 [%%else]
 
