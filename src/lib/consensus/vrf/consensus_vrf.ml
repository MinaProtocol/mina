--- conflicted
+++ resolved
@@ -354,21 +354,15 @@
             Exp.one_minus_exp ~m params
               (Floating_point.of_quotient ~m
                  ~precision:params.per_term_precision
-<<<<<<< HEAD
-                 ~top:(Integer.of_bits ~m (Balance.var_to_bits my_stake))
-                 ~bottom:(Integer.of_bits ~m (Amount.var_to_bits total_stake))
-                 ~top_is_less_than_bottom:() )
-=======
                  ~top:
                    (Integer.create
                       ~value:(Balance.pack_var my_stake)
-                      ~upper_bound:balance_upper_bound)
+                      ~upper_bound:balance_upper_bound )
                  ~bottom:
                    (Integer.create
                       ~value:(Amount.pack_var total_stake)
-                      ~upper_bound:amount_upper_bound)
-                 ~top_is_less_than_bottom:())
->>>>>>> ea6c7ee8
+                      ~upper_bound:amount_upper_bound )
+                 ~top_is_less_than_bottom:() )
           in
           let vrf_output = Array.to_list (vrf_output :> Boolean.var array) in
           let lhs = c_bias vrf_output in
@@ -383,16 +377,8 @@
   let hash_for_proof ~constraint_constants message public_key g1 g2 =
     let input =
       let g_to_input g =
-<<<<<<< HEAD
-        { field_elements =
-            (let f1, f2 = Group.to_affine_exn g in
-             [| f1; f2 |] )
-        ; bitstrings = [||]
-        }
-=======
         let f1, f2 = Group.to_affine_exn g in
         Random_oracle_input.Chunked.field_elements [| f1; f2 |]
->>>>>>> ea6c7ee8
       in
       Array.reduce_exn ~f:Random_oracle_input.Chunked.append
         [| Message.to_input ~constraint_constants message
