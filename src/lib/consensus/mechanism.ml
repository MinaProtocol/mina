<<<<<<< HEAD
open Core_kernel
open Tuple_lib
open Fold_lib
open Coda_numbers

module type Prover_state_intf = sig
  type t [@@deriving bin_io, sexp]

  val handler : t -> Snark_params.Tick.Handler.t
end

module type S = sig
  module Local_state : sig
    type t [@@deriving sexp]

    val create : Signature_lib.Keypair.t option -> t
  end

  module Consensus_transition_data : sig
    type value [@@deriving bin_io, sexp]

    include Snark_params.Tick.Snarkable.S with type value := value

    val genesis : value
  end

  module Consensus_state : sig
    type value [@@deriving hash, eq, compare, bin_io, sexp]

    include Snark_params.Tick.Snarkable.S with type value := value

    val genesis : value

    val length_in_triples : int

    val var_to_triples :
         var
      -> ( Snark_params.Tick.Boolean.var Triple.t list
         , _ )
         Snark_params.Tick.Checked.t

    val fold : value -> bool Triple.t Fold.t

    val length : value -> Length.t

    val to_lite : (value -> Lite_base.Consensus_state.t) option

    val to_string_record : value -> string
  end

  module Blockchain_state : Coda_base.Blockchain_state.S

  module Prover_state : Prover_state_intf

  module Protocol_state :
    Coda_base.Protocol_state.S
    with module Blockchain_state = Blockchain_state
     and module Consensus_state = Consensus_state

  module Snark_transition :
    Coda_base.Snark_transition.S
    with module Blockchain_state = Blockchain_state
     and module Consensus_data = Consensus_transition_data

  module Internal_transition :
    Coda_base.Internal_transition.S
    with module Snark_transition = Snark_transition
     and module Prover_state := Prover_state

  module External_transition :
    Coda_base.External_transition.S with module Protocol_state = Protocol_state

  module Proposal_data : sig
    type t

    val prover_state : t -> Prover_state.t
  end

  val block_interval_ms : int64

  val genesis_protocol_state : Protocol_state.value

  val generate_transition :
       previous_protocol_state:Protocol_state.value
    -> blockchain_state:Blockchain_state.value
    -> time:Unix_timestamp.t
    -> proposal_data:Proposal_data.t
    -> transactions:Coda_base.User_command.t list
    -> snarked_ledger_hash:Coda_base.Frozen_ledger_hash.t
    -> supply_increase:Currency.Amount.t
    -> logger:Logger.t
    -> Protocol_state.value * Consensus_transition_data.value
  (**
   * Generate a new protocol state and consensus specific transition data
   * for a new transition. Called from the proposer in order to generate
   * a new transition to propose to the network. Returns `None` if a new
   * transition cannot be generated.
   *)

  val next_state_checked :
       prev_state:Protocol_state.var
    -> prev_state_hash:Coda_base.State_hash.var
    -> Snark_transition.var
    -> Currency.Amount.var
    -> ( [`Success of Snark_params.Tick.Boolean.var] * Consensus_state.var
       , _ )
       Snark_params.Tick.Checked.t
  (**
   * Create a constrained, checked var for the next consensus state of
   * a given consensus state and snark transition.
   *)

  val select :
       existing:Consensus_state.value
    -> candidate:Consensus_state.value
    -> logger:Logger.t
    -> time_received:Unix_timestamp.t
    -> [`Keep | `Take]
  (**
   * Select between two ledger builder controller tips given the consensus
   * states for the two tips. Returns `\`Keep` if the first tip should be
   * kept, or `\`Take` if the second tip should be taken instead.
   *)

  val next_proposal :
       Unix_timestamp.t
    -> Consensus_state.value
    -> local_state:Local_state.t
    -> keypair:Signature_lib.Keypair.t
    -> logger:Logger.t
    -> [ `Check_again of Unix_timestamp.t
       | `Propose of Unix_timestamp.t * Proposal_data.t ]
  (**
   * Determine if and when to perform the next transition proposal. Either
   * informs the callee to check again at some time in the future, or to
   * schedule a proposal at some time in the future.
   *)

  val lock_transition :
       ?proposer_public_key:Signature_lib.Public_key.Compressed.t
    -> Consensus_state.value
    -> Consensus_state.value
    -> snarked_ledger:(unit -> Coda_base.Ledger.t Or_error.t)
    -> local_state:Local_state.t
    -> unit
  (**
   * A hook for managing local state when the locked tip is updated.
   *)
end
=======
[%%import
"../../config.mlh"]

open Core
open Async
include Intf

let exit1 ?msg =
  match msg with
  | None -> Core.exit 1
  | Some msg ->
      Core.Printf.eprintf "%s\n" msg ;
      Core.exit 1

let env name ~f ~default =
  let name = Printf.sprintf "CODA_%s" name in
  Unix.getenv name
  |> Option.map ~f:(fun x ->
         match f @@ String.uppercase x with
         | Some v -> v
         | None ->
             exit1
               ~msg:
                 (Printf.sprintf
                    "Inside env var %s, there was a value I don't understand \
                     \"%s\""
                    name x) )
  |> Option.value ~default

[%%if
defined consensus_mechanism]

[%%if
consensus_mechanism = "proof_of_signature"]

module Make (Ledger_builder_diff : sig
  type t [@@deriving sexp, bin_io]
end) =
Proof_of_signature.Make (struct
  module Genesis_ledger = Genesis_ledger
  module Proof = Coda_base.Proof
  module Ledger_builder_diff = Ledger_builder_diff
  module Time = Coda_base.Block_time

  let proposal_interval =
    env "PROPOSAL_INTERVAL"
      ~default:(Time.Span.of_ms @@ Int64.of_int 5000)
      ~f:(fun str ->
        try Some (Time.Span.of_ms @@ Int64.of_string str) with _ -> None )
end)

[%%elif
consensus_mechanism = "proof_of_stake"]

module Make (Ledger_builder_diff : sig
  type t [@@deriving sexp, bin_io]
end) =
Proof_of_stake.Make (struct
  module Genesis_ledger = Genesis_ledger
  module Proof = Coda_base.Proof
  module Ledger_builder_diff = Ledger_builder_diff
  module Time = Coda_base.Block_time

  (* TODO: change these variables into variables for config file. See #1176  *)
  (* TODO: choose reasonable values *)
  let genesis_state_timestamp =
    let default = Coda_base.Genesis_state_timestamp.value |> Time.of_time in
    env "GENESIS_STATE_TIMESTAMP" ~default ~f:(fun str ->
        try Some (Time.of_time @@ Core.Time.of_string str) with _ -> None )

  let coinbase =
    env "COINBASE" ~default:(Currency.Amount.of_int 20) ~f:(fun str ->
        try Some (Currency.Amount.of_int @@ Int.of_string str) with _ -> None
    )

  let slot_interval =
    env "SLOT_INTERVAL"
      ~default:(Time.Span.of_ms (Int64.of_int 5000))
      ~f:(fun str ->
        try Some (Time.Span.of_ms @@ Int64.of_string str) with _ -> None )

  let unforkable_transition_count =
    env "UNFORKABLE_TRANSITION_COUNT" ~default:12 ~f:(fun str ->
        try Some (Int.of_string str) with _ -> None )

  let probable_slots_per_transition_count =
    env "PROBABLE_SLOTS_PER_TRANSITION_COUNT" ~default:8 ~f:(fun str ->
        try Some (Int.of_string str) with _ -> None )

  (* Conservatively pick 1seconds *)
  let expected_network_delay =
    env "EXPECTED_NETWORK_DELAY"
      ~default:(Time.Span.of_ms (Int64.of_int 1000))
      ~f:(fun str ->
        try Some (Time.Span.of_ms @@ Int64.of_string str) with _ -> None )

  let approximate_network_diameter =
    env "APPROXIMATE_NETWORK_DIAMETER" ~default:3 ~f:(fun str ->
        try Some (Int.of_string str) with _ -> None )
end)

[%%endif]

[%%else]

[%%error
"\"consensus_mechanism\" not set in config.mlh"]

[%%endif]
>>>>>>> 9843b4f7
<|MERGE_RESOLUTION|>--- conflicted
+++ resolved
@@ -1,154 +1,3 @@
-<<<<<<< HEAD
-open Core_kernel
-open Tuple_lib
-open Fold_lib
-open Coda_numbers
-
-module type Prover_state_intf = sig
-  type t [@@deriving bin_io, sexp]
-
-  val handler : t -> Snark_params.Tick.Handler.t
-end
-
-module type S = sig
-  module Local_state : sig
-    type t [@@deriving sexp]
-
-    val create : Signature_lib.Keypair.t option -> t
-  end
-
-  module Consensus_transition_data : sig
-    type value [@@deriving bin_io, sexp]
-
-    include Snark_params.Tick.Snarkable.S with type value := value
-
-    val genesis : value
-  end
-
-  module Consensus_state : sig
-    type value [@@deriving hash, eq, compare, bin_io, sexp]
-
-    include Snark_params.Tick.Snarkable.S with type value := value
-
-    val genesis : value
-
-    val length_in_triples : int
-
-    val var_to_triples :
-         var
-      -> ( Snark_params.Tick.Boolean.var Triple.t list
-         , _ )
-         Snark_params.Tick.Checked.t
-
-    val fold : value -> bool Triple.t Fold.t
-
-    val length : value -> Length.t
-
-    val to_lite : (value -> Lite_base.Consensus_state.t) option
-
-    val to_string_record : value -> string
-  end
-
-  module Blockchain_state : Coda_base.Blockchain_state.S
-
-  module Prover_state : Prover_state_intf
-
-  module Protocol_state :
-    Coda_base.Protocol_state.S
-    with module Blockchain_state = Blockchain_state
-     and module Consensus_state = Consensus_state
-
-  module Snark_transition :
-    Coda_base.Snark_transition.S
-    with module Blockchain_state = Blockchain_state
-     and module Consensus_data = Consensus_transition_data
-
-  module Internal_transition :
-    Coda_base.Internal_transition.S
-    with module Snark_transition = Snark_transition
-     and module Prover_state := Prover_state
-
-  module External_transition :
-    Coda_base.External_transition.S with module Protocol_state = Protocol_state
-
-  module Proposal_data : sig
-    type t
-
-    val prover_state : t -> Prover_state.t
-  end
-
-  val block_interval_ms : int64
-
-  val genesis_protocol_state : Protocol_state.value
-
-  val generate_transition :
-       previous_protocol_state:Protocol_state.value
-    -> blockchain_state:Blockchain_state.value
-    -> time:Unix_timestamp.t
-    -> proposal_data:Proposal_data.t
-    -> transactions:Coda_base.User_command.t list
-    -> snarked_ledger_hash:Coda_base.Frozen_ledger_hash.t
-    -> supply_increase:Currency.Amount.t
-    -> logger:Logger.t
-    -> Protocol_state.value * Consensus_transition_data.value
-  (**
-   * Generate a new protocol state and consensus specific transition data
-   * for a new transition. Called from the proposer in order to generate
-   * a new transition to propose to the network. Returns `None` if a new
-   * transition cannot be generated.
-   *)
-
-  val next_state_checked :
-       prev_state:Protocol_state.var
-    -> prev_state_hash:Coda_base.State_hash.var
-    -> Snark_transition.var
-    -> Currency.Amount.var
-    -> ( [`Success of Snark_params.Tick.Boolean.var] * Consensus_state.var
-       , _ )
-       Snark_params.Tick.Checked.t
-  (**
-   * Create a constrained, checked var for the next consensus state of
-   * a given consensus state and snark transition.
-   *)
-
-  val select :
-       existing:Consensus_state.value
-    -> candidate:Consensus_state.value
-    -> logger:Logger.t
-    -> time_received:Unix_timestamp.t
-    -> [`Keep | `Take]
-  (**
-   * Select between two ledger builder controller tips given the consensus
-   * states for the two tips. Returns `\`Keep` if the first tip should be
-   * kept, or `\`Take` if the second tip should be taken instead.
-   *)
-
-  val next_proposal :
-       Unix_timestamp.t
-    -> Consensus_state.value
-    -> local_state:Local_state.t
-    -> keypair:Signature_lib.Keypair.t
-    -> logger:Logger.t
-    -> [ `Check_again of Unix_timestamp.t
-       | `Propose of Unix_timestamp.t * Proposal_data.t ]
-  (**
-   * Determine if and when to perform the next transition proposal. Either
-   * informs the callee to check again at some time in the future, or to
-   * schedule a proposal at some time in the future.
-   *)
-
-  val lock_transition :
-       ?proposer_public_key:Signature_lib.Public_key.Compressed.t
-    -> Consensus_state.value
-    -> Consensus_state.value
-    -> snarked_ledger:(unit -> Coda_base.Ledger.t Or_error.t)
-    -> local_state:Local_state.t
-    -> unit
-  (**
-   * A hook for managing local state when the locked tip is updated.
-   *)
-end
-=======
 [%%import
 "../../config.mlh"]
 
@@ -257,5 +106,4 @@
 [%%error
 "\"consensus_mechanism\" not set in config.mlh"]
 
-[%%endif]
->>>>>>> 9843b4f7
+[%%endif]