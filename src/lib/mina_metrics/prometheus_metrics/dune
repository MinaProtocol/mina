--- conflicted
+++ resolved
@@ -21,12 +21,8 @@
   base.caml
   ;; local libraries
   logger
-<<<<<<< HEAD
-  o1trace)
-=======
   o1trace
   mina_node_config)
->>>>>>> 9364acfe
  (instrumentation
   (backend bisect_ppx))
  (preprocess
