open Core_kernel

module Zkapp_command_segment_witness = struct
  open Mina_base
  open Mina_ledger
  open Currency

  (* TODO: Don't serialize all the hashes in here. *)
  [%%versioned
  module Stable = struct
    [@@@no_toplevel_latest_type]

    module V2 = struct
      type t =
        { global_first_pass_ledger : Sparse_ledger.Stable.V3.t
        ; global_second_pass_ledger : Sparse_ledger.Stable.V3.t
        ; local_state_init :
            ( ( Token_id.Stable.V2.t
              , Zkapp_command.Call_forest.With_hashes.Stable.V2.t )
              Stack_frame.Stable.V1.t
            , ( ( ( Token_id.Stable.V2.t
                  , Zkapp_command.Call_forest.With_hashes.Stable.V2.t )
                  Stack_frame.Stable.V1.t
                , Stack_frame.Digest.Stable.V1.t )
                With_hash.Stable.V1.t
              , Call_stack_digest.Stable.V1.t )
              With_stack_hash.Stable.V1.t
              list
            , (Amount.Stable.V1.t, Sgn.Stable.V1.t) Signed_poly.Stable.V1.t
            , Sparse_ledger.Stable.V3.t
            , bool
            , Kimchi_backend.Pasta.Basic.Fp.Stable.V1.t
            , Mina_numbers.Index.Stable.V1.t
            , Transaction_status.Failure.Collection.Stable.V1.t )
            Mina_transaction_logic.Zkapp_command_logic.Local_state.Stable.V1.t
        ; start_zkapp_command :
            ( Zkapp_command.Stable.V3.t
            , Kimchi_backend.Pasta.Basic.Fp.Stable.V1.t
            , bool )
            Mina_transaction_logic.Zkapp_command_logic.Start_data.Stable.V1.t
            list
        ; state_body : Mina_state.Protocol_state.Body.Value.Stable.V3.t
        ; init_stack : Mina_base.Pending_coinbase.Stack_versioned.Stable.V1.t
        ; block_global_slot : Mina_numbers.Global_slot_since_genesis.Stable.V1.t
        }
      [@@deriving sexp, yojson]

      let to_latest = Fn.id
    end
  end]

  type t =
    { global_first_pass_ledger : Sparse_ledger.t
    ; global_second_pass_ledger : Sparse_ledger.t
    ; local_state_init :
        ( (Token_id.t, Zkapp_command.Call_forest.With_hashes.t) Stack_frame.t
        , ( ( (Token_id.t, Zkapp_command.Call_forest.With_hashes.t) Stack_frame.t
            , Stack_frame.Digest.t )
            With_hash.t
          , Call_stack_digest.t )
          With_stack_hash.t
          list
        , (Amount.t, Sgn.t) Signed_poly.t
        , Sparse_ledger.t
        , bool
        , Kimchi_backend.Pasta.Basic.Fp.t
        , Mina_numbers.Index.t
        , Transaction_status.Failure.Collection.t )
        Mina_transaction_logic.Zkapp_command_logic.Local_state.t
    ; start_zkapp_command :
        ( Zkapp_command.t
        , Kimchi_backend.Pasta.Basic.Fp.t
        , bool )
        Mina_transaction_logic.Zkapp_command_logic.Start_data.t
        list
    ; state_body : Mina_state.Protocol_state.Body.Value.t
    ; init_stack : Pending_coinbase.Stack_versioned.t
    ; block_global_slot : Mina_numbers.Global_slot_since_genesis.t
    }

  let read_all_proofs_from_disk
      { global_first_pass_ledger
      ; global_second_pass_ledger
      ; local_state_init
      ; start_zkapp_command
      ; state_body
      ; init_stack
      ; block_global_slot
      } =
    { Stable.Latest.global_first_pass_ledger
    ; global_second_pass_ledger
    ; local_state_init =
        Mina_transaction_logic.Zkapp_command_logic.Local_state.map_with_hashes
          ~f:Zkapp_command.Call_forest.With_hashes.read_all_proofs_from_disk
          local_state_init
    ; start_zkapp_command =
        List.map
          ~f:(fun sd ->
            Mina_transaction_logic.Zkapp_command_logic.Start_data.
              { sd with
                account_updates =
                  Zkapp_command.read_all_proofs_from_disk sd.account_updates
              } )
          start_zkapp_command
    ; state_body
    ; init_stack
    ; block_global_slot
    }

  let write_all_proofs_to_disk ~proof_cache_db
      ({ global_first_pass_ledger
       ; global_second_pass_ledger
       ; local_state_init
       ; start_zkapp_command
       ; state_body
       ; init_stack
       ; block_global_slot
       } :
<<<<<<< HEAD
        Stable.Latest.t ) : t =
=======
        Stable.V1.t ) : t =
    let signature_kind = Mina_signature_kind.t_DEPRECATED in
>>>>>>> 577bdfd4
    { global_first_pass_ledger
    ; global_second_pass_ledger
    ; local_state_init =
        Mina_transaction_logic.Zkapp_command_logic.Local_state.map_with_hashes
          ~f:
            (Zkapp_command.Call_forest.With_hashes.write_all_proofs_to_disk
               ~proof_cache_db )
          local_state_init
    ; start_zkapp_command =
        List.map
          ~f:(fun sd ->
            Mina_transaction_logic.Zkapp_command_logic.Start_data.
              { sd with
                account_updates =
                  Zkapp_command.write_all_proofs_to_disk ~signature_kind
                    ~proof_cache_db sd.account_updates
              } )
          start_zkapp_command
    ; state_body
    ; init_stack
    ; block_global_slot
    }
end

[%%versioned
module Stable = struct
  [@@@no_toplevel_latest_type]

  module V3 = struct
    type t =
      { transaction : Mina_transaction.Transaction.Stable.V3.t
      ; first_pass_ledger : Mina_ledger.Sparse_ledger.Stable.V3.t
      ; second_pass_ledger : Mina_ledger.Sparse_ledger.Stable.V3.t
      ; protocol_state_body : Mina_state.Protocol_state.Body.Value.Stable.V3.t
      ; init_stack : Mina_base.Pending_coinbase.Stack_versioned.Stable.V1.t
      ; status : Mina_base.Transaction_status.Stable.V2.t
      ; block_global_slot : Mina_numbers.Global_slot_since_genesis.Stable.V1.t
      }
    [@@deriving sexp, yojson]

    let to_latest = Fn.id
  end
end]

type t =
  { transaction : Mina_transaction.Transaction.t
  ; first_pass_ledger : Mina_ledger.Sparse_ledger.t
  ; second_pass_ledger : Mina_ledger.Sparse_ledger.t
  ; protocol_state_body : Mina_state.Protocol_state.Body.Value.t
  ; init_stack : Mina_base.Pending_coinbase.Stack_versioned.t
  ; status : Mina_base.Transaction_status.t
  ; block_global_slot : Mina_numbers.Global_slot_since_genesis.t
  }
[@@deriving sexp_of, to_yojson]

let read_all_proofs_from_disk
    { transaction
    ; first_pass_ledger
    ; second_pass_ledger
    ; protocol_state_body
    ; init_stack
    ; status
    ; block_global_slot
    } =
  { Stable.Latest.transaction =
      Mina_transaction.Transaction.read_all_proofs_from_disk transaction
  ; first_pass_ledger
  ; second_pass_ledger
  ; protocol_state_body
  ; init_stack
  ; status
  ; block_global_slot
  }

let write_all_proofs_to_disk ~proof_cache_db
    { Stable.Latest.transaction
    ; first_pass_ledger
    ; second_pass_ledger
    ; protocol_state_body
    ; init_stack
    ; status
    ; block_global_slot
    } =
  { transaction =
      Mina_transaction.Transaction.write_all_proofs_to_disk ~proof_cache_db
        transaction
  ; first_pass_ledger
  ; second_pass_ledger
  ; protocol_state_body
  ; init_stack
  ; status
  ; block_global_slot
  }<|MERGE_RESOLUTION|>--- conflicted
+++ resolved
@@ -116,12 +116,8 @@
        ; init_stack
        ; block_global_slot
        } :
-<<<<<<< HEAD
         Stable.Latest.t ) : t =
-=======
-        Stable.V1.t ) : t =
     let signature_kind = Mina_signature_kind.t_DEPRECATED in
->>>>>>> 577bdfd4
     { global_first_pass_ledger
     ; global_second_pass_ledger
     ; local_state_init =
