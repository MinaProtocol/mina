--- conflicted
+++ resolved
@@ -65,14 +65,8 @@
     ~shifted_pow:(fun deg x -> pow x (crs_max_degree - deg))
     ~mul ~add ~one ~evaluation_point ~xi
 
-<<<<<<< HEAD
-open Plonk_types.Poly_comm
-
-let combine_split_commitments _t ~scale_and_add ~init:i ~xi (type n)
-=======
 let combine_split_commitments _t ~scale_and_add ~init:i ~xi
     ~reduce_without_degree_bound ~reduce_with_degree_bound (type n)
->>>>>>> 96453589
     (without_degree_bound : (_, n) Vector.t) with_degree_bound =
   let flat =
     List.concat_map
@@ -82,14 +76,6 @@
         (Vector.to_list with_degree_bound)
         ~f:reduce_with_degree_bound
   in
-<<<<<<< HEAD
-  match List.rev flat with
-  | [] ->
-      failwith "combine_split_commitments: empty"
-  | init :: comms ->
-      List.fold_left comms ~init:(i init) ~f:(fun acc p ->
-          scale_and_add ~acc ~xi p )
-=======
   let rec go = function
     | [] ->
         failwith "combine_split_commitments: empty"
@@ -102,7 +88,6 @@
                 scale_and_add ~acc ~xi p ) )
   in
   go (List.rev flat)
->>>>>>> 96453589
 
 let combine_split_evaluations (type f f')
     ~(mul_and_add : acc:f' -> xi:f' -> f -> f') ~init:(i : f -> f') ~(xi : f')
