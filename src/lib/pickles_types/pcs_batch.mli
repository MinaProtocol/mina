--- conflicted
+++ resolved
@@ -46,11 +46,6 @@
   -> ('f, 'm) Vector.t
   -> 'f
 
-<<<<<<< HEAD
-open Plonk_types.Poly_comm
-
-=======
->>>>>>> 96453589
 val combine_split_commitments :
      (_, 'n, 'm) t
   -> scale_and_add:(acc:'g_acc -> xi:'f -> 'g -> 'g_acc)
