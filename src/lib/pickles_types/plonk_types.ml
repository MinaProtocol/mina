open Core_kernel

let padded_array_typ ~length ~dummy elt =
  Snarky_backendless.Typ.array ~length elt
  |> Snarky_backendless.Typ.transport
       ~there:(fun a ->
         let n = Array.length a in
         if n > length then failwithf "Expected %d <= %d" n length () ;
         Array.append a (Array.create ~len:(length - n) dummy) )
       ~back:Fn.id

let hash_fold_array f s x = hash_fold_list f s (Array.to_list x)

module Columns = Nat.N15
module Columns_vec = Vector.Vector_15
module Permuts_minus_1 = Nat.N6
module Permuts_minus_1_vec = Vector.Vector_6
module Permuts = Nat.N7
module Permuts_vec = Vector.Vector_7
module Lookup_sorted_minus_1 = Nat.N4
module Lookup_sorted_minus_1_vec = Vector.Vector_4
module Lookup_sorted = Nat.N5
module Lookup_sorted_vec = Vector.Vector_5

module Features = struct
  module Full = struct
    type 'bool t =
      { range_check0 : 'bool
      ; range_check1 : 'bool
      ; foreign_field_add : 'bool
      ; foreign_field_mul : 'bool
      ; xor : 'bool
      ; rot : 'bool
      ; lookup : 'bool
      ; runtime_tables : 'bool
      ; uses_lookups : 'bool
      ; table_width_at_least_1 : 'bool
      ; table_width_at_least_2 : 'bool
      ; table_width_3 : 'bool
      ; lookups_per_row_3 : 'bool
      ; lookups_per_row_4 : 'bool
      ; lookup_pattern_xor : 'bool
      ; lookup_pattern_range_check : 'bool
      }
    [@@deriving sexp, compare, yojson, hash, equal, hlist]

    let get_feature_flag (feature_flags : _ t)
        (feature : Kimchi_types.feature_flag) =
      match feature with
      | RangeCheck0 ->
          Some feature_flags.range_check0
      | RangeCheck1 ->
          Some feature_flags.range_check1
      | ForeignFieldAdd ->
          Some feature_flags.foreign_field_add
      | ForeignFieldMul ->
          Some feature_flags.foreign_field_mul
      | Xor ->
          Some feature_flags.xor
      | Rot ->
          Some feature_flags.rot
      | LookupTables ->
          Some feature_flags.uses_lookups
      | RuntimeLookupTables ->
          Some feature_flags.runtime_tables
      | TableWidth 3 ->
          Some feature_flags.table_width_3
      | TableWidth 2 ->
          Some feature_flags.table_width_at_least_2
      | TableWidth i when i <= 1 ->
          Some feature_flags.table_width_at_least_1
      | TableWidth _ ->
          None
      | LookupsPerRow 4 ->
          Some feature_flags.lookups_per_row_4
      | LookupsPerRow i when i <= 3 ->
          Some feature_flags.lookups_per_row_3
      | LookupsPerRow _ ->
          None
      | LookupPattern Lookup ->
          Some feature_flags.lookup
      | LookupPattern Xor ->
          Some feature_flags.lookup_pattern_xor
      | LookupPattern RangeCheck ->
          Some feature_flags.lookup_pattern_range_check
      | LookupPattern ForeignFieldMul ->
          Some feature_flags.foreign_field_mul

    let map
        { range_check0
        ; range_check1
        ; foreign_field_add
        ; foreign_field_mul
        ; rot
        ; xor
        ; lookup
        ; runtime_tables
        ; uses_lookups
        ; table_width_at_least_1
        ; table_width_at_least_2
        ; table_width_3
        ; lookups_per_row_3
        ; lookups_per_row_4
        ; lookup_pattern_xor
        ; lookup_pattern_range_check
        } ~f =
      { range_check0 = f range_check0
      ; range_check1 = f range_check1
      ; foreign_field_add = f foreign_field_add
      ; foreign_field_mul = f foreign_field_mul
      ; xor = f xor
      ; rot = f rot
      ; lookup = f lookup
      ; runtime_tables = f runtime_tables
      ; uses_lookups = f uses_lookups
      ; table_width_at_least_1 = f table_width_at_least_1
      ; table_width_at_least_2 = f table_width_at_least_2
      ; table_width_3 = f table_width_3
      ; lookups_per_row_3 = f lookups_per_row_3
      ; lookups_per_row_4 = f lookups_per_row_4
      ; lookup_pattern_xor = f lookup_pattern_xor
      ; lookup_pattern_range_check = f lookup_pattern_range_check
      }

    let map2 x1 x2 ~f =
      { range_check0 = f x1.range_check0 x2.range_check0
      ; range_check1 = f x1.range_check1 x2.range_check1
      ; foreign_field_add = f x1.foreign_field_add x2.foreign_field_add
      ; foreign_field_mul = f x1.foreign_field_mul x2.foreign_field_mul
      ; xor = f x1.xor x2.xor
      ; rot = f x1.rot x2.rot
      ; lookup = f x1.lookup x2.lookup
      ; runtime_tables = f x1.runtime_tables x2.runtime_tables
      ; uses_lookups = f x1.uses_lookups x2.uses_lookups
      ; table_width_at_least_1 =
          f x1.table_width_at_least_1 x2.table_width_at_least_1
      ; table_width_at_least_2 =
          f x1.table_width_at_least_2 x2.table_width_at_least_2
      ; table_width_3 = f x1.table_width_3 x2.table_width_3
      ; lookups_per_row_3 = f x1.lookups_per_row_3 x2.lookups_per_row_3
      ; lookups_per_row_4 = f x1.lookups_per_row_4 x2.lookups_per_row_4
      ; lookup_pattern_xor = f x1.lookup_pattern_xor x2.lookup_pattern_xor
      ; lookup_pattern_range_check =
          f x1.lookup_pattern_range_check x2.lookup_pattern_range_check
      }

    let none =
      { range_check0 = Opt.Flag.No
      ; range_check1 = Opt.Flag.No
      ; foreign_field_add = Opt.Flag.No
      ; foreign_field_mul = Opt.Flag.No
      ; xor = Opt.Flag.No
      ; rot = Opt.Flag.No
      ; lookup = Opt.Flag.No
      ; runtime_tables = Opt.Flag.No
      ; uses_lookups = Opt.Flag.No
      ; table_width_at_least_1 = Opt.Flag.No
      ; table_width_at_least_2 = Opt.Flag.No
      ; table_width_3 = Opt.Flag.No
      ; lookups_per_row_3 = Opt.Flag.No
      ; lookups_per_row_4 = Opt.Flag.No
      ; lookup_pattern_xor = Opt.Flag.No
      ; lookup_pattern_range_check = Opt.Flag.No
      }

    let maybe =
      { range_check0 = Opt.Flag.Maybe
      ; range_check1 = Opt.Flag.Maybe
      ; foreign_field_add = Opt.Flag.Maybe
      ; foreign_field_mul = Opt.Flag.Maybe
      ; xor = Opt.Flag.Maybe
      ; rot = Opt.Flag.Maybe
      ; lookup = Opt.Flag.Maybe
      ; runtime_tables = Opt.Flag.Maybe
      ; uses_lookups = Opt.Flag.Maybe
      ; table_width_at_least_1 = Opt.Flag.Maybe
      ; table_width_at_least_2 = Opt.Flag.Maybe
      ; table_width_3 = Opt.Flag.Maybe
      ; lookups_per_row_3 = Opt.Flag.Maybe
      ; lookups_per_row_4 = Opt.Flag.Maybe
      ; lookup_pattern_xor = Opt.Flag.Maybe
      ; lookup_pattern_range_check = Opt.Flag.Maybe
      }

    let none_bool =
      { range_check0 = false
      ; range_check1 = false
      ; foreign_field_add = false
      ; foreign_field_mul = false
      ; xor = false
      ; rot = false
      ; lookup = false
      ; runtime_tables = false
      ; uses_lookups = false
      ; table_width_at_least_1 = false
      ; table_width_at_least_2 = false
      ; table_width_3 = false
      ; lookups_per_row_3 = false
      ; lookups_per_row_4 = false
      ; lookup_pattern_xor = false
      ; lookup_pattern_range_check = false
      }
  end

  [%%versioned
  module Stable = struct
    module V1 = struct
      type 'bool t =
        { range_check0 : 'bool
        ; range_check1 : 'bool
        ; foreign_field_add : 'bool
        ; foreign_field_mul : 'bool
        ; xor : 'bool
        ; rot : 'bool
        ; lookup : 'bool
        ; runtime_tables : 'bool
        }
      [@@deriving sexp, compare, yojson, hash, equal, hlist]
    end
  end]

  let of_full
      ({ range_check0
       ; range_check1
       ; foreign_field_add
       ; foreign_field_mul
       ; xor
       ; rot
       ; lookup
       ; runtime_tables
       ; uses_lookups = _
       ; table_width_at_least_1 = _
       ; table_width_at_least_2 = _
       ; table_width_3 = _
       ; lookups_per_row_3 = _
       ; lookups_per_row_4 = _
       ; lookup_pattern_xor = _
       ; lookup_pattern_range_check = _
       } :
        'bool Full.t ) =
    { range_check0
    ; range_check1
    ; foreign_field_add
    ; foreign_field_mul
    ; xor
    ; rot
    ; lookup
    ; runtime_tables
    }

  let to_full ~or_:( ||| ) ?(any = List.reduce_exn ~f:( ||| ))
      { range_check0
      ; range_check1
      ; foreign_field_add
      ; foreign_field_mul
      ; xor
      ; rot
      ; lookup
      ; runtime_tables
      } : _ Full.t =
    let lookup_pattern_range_check =
      (* RangeCheck, Rot gates use RangeCheck lookup pattern *)
      range_check0 ||| range_check1 ||| rot
    in
    let lookup_pattern_xor =
      (* Xor lookup pattern *)
      xor
    in
    (* Make sure these stay up-to-date with the layouts!! *)
    let table_width_3 =
      (* Xor have max_joint_size = 3 *)
      lookup_pattern_xor
    in
    let table_width_at_least_2 =
      (* Lookup has max_joint_size = 2 *)
      table_width_3 ||| lookup
    in
    let table_width_at_least_1 =
      (* RangeCheck, ForeignFieldMul have max_joint_size = 1 *)
      any
        [ table_width_at_least_2
        ; lookup_pattern_range_check
        ; foreign_field_mul
        ]
    in
    let lookups_per_row_4 =
      (* Xor, RangeCheckGate, ForeignFieldMul, have max_lookups_per_row = 4 *)
      any [ lookup_pattern_xor; lookup_pattern_range_check; foreign_field_mul ]
    in
    let lookups_per_row_3 =
      (* Lookup has max_lookups_per_row = 3 *)
      lookups_per_row_4 ||| lookup
    in
    { uses_lookups = lookups_per_row_3
    ; table_width_at_least_1
    ; table_width_at_least_2
    ; table_width_3
    ; lookups_per_row_3
    ; lookups_per_row_4
    ; lookup_pattern_xor
    ; lookup_pattern_range_check
    ; range_check0
    ; range_check1
    ; foreign_field_add
    ; foreign_field_mul
    ; xor
    ; rot
    ; lookup
    ; runtime_tables
    }

  type options = Opt.Flag.t t

  type flags = bool t

  let to_data
      { range_check0
      ; range_check1
      ; foreign_field_add
      ; foreign_field_mul
      ; xor
      ; rot
      ; lookup
      ; runtime_tables
      } : _ Hlist.HlistId.t =
    [ range_check0
    ; range_check1
    ; foreign_field_add
    ; foreign_field_mul
    ; xor
    ; rot
    ; lookup
    ; runtime_tables
    ]

  let of_data
      ([ range_check0
       ; range_check1
       ; foreign_field_add
       ; foreign_field_mul
       ; xor
       ; rot
       ; lookup
       ; runtime_tables
       ] :
        _ Hlist.HlistId.t ) =
    { range_check0
    ; range_check1
    ; foreign_field_add
    ; foreign_field_mul
    ; xor
    ; rot
    ; lookup
    ; runtime_tables
    }

  let typ bool
      ~feature_flags:
        { range_check0
        ; range_check1
        ; foreign_field_add
        ; foreign_field_mul
        ; xor
        ; rot
        ; lookup
        ; runtime_tables
        } =
    (* TODO: This should come from snarky. *)
    let constant (type var value)
        (typ : (var, value, _) Snarky_backendless.Typ.t) (x : value) : var =
      let (Typ typ) = typ in
      let fields, aux = typ.value_to_fields x in
      let fields =
        Array.map ~f:(fun x -> Snarky_backendless.Cvar.Constant x) fields
      in
      typ.var_of_fields (fields, aux)
    in
    let constant_typ ~there value =
      let open Snarky_backendless.Typ in
      unit ()
      |> transport ~there ~back:(fun () -> value)
      |> transport_var ~there:(fun _ -> ()) ~back:(fun () -> constant bool value)
    in
    let bool_typ_of_flag = function
      | Opt.Flag.Yes ->
          constant_typ
            ~there:(function true -> () | false -> assert false)
            true
      | Opt.Flag.No ->
          constant_typ
            ~there:(function false -> () | true -> assert false)
            false
      | Opt.Flag.Maybe ->
          bool
    in
    Snarky_backendless.Typ.of_hlistable
      [ bool_typ_of_flag range_check0
      ; bool_typ_of_flag range_check1
      ; bool_typ_of_flag foreign_field_add
      ; bool_typ_of_flag foreign_field_mul
      ; bool_typ_of_flag xor
      ; bool_typ_of_flag rot
      ; bool_typ_of_flag lookup
      ; bool_typ_of_flag runtime_tables
      ]
      ~var_to_hlist:to_hlist ~var_of_hlist:of_hlist ~value_to_hlist:to_hlist
      ~value_of_hlist:of_hlist

  let none =
    { range_check0 = Opt.Flag.No
    ; range_check1 = Opt.Flag.No
    ; foreign_field_add = Opt.Flag.No
    ; foreign_field_mul = Opt.Flag.No
    ; xor = Opt.Flag.No
    ; rot = Opt.Flag.No
    ; lookup = Opt.Flag.No
    ; runtime_tables = Opt.Flag.No
    }

  let maybe =
    { range_check0 = Opt.Flag.Maybe
    ; range_check1 = Opt.Flag.Maybe
    ; foreign_field_add = Opt.Flag.Maybe
    ; foreign_field_mul = Opt.Flag.Maybe
    ; xor = Opt.Flag.Maybe
    ; rot = Opt.Flag.Maybe
    ; lookup = Opt.Flag.Maybe
    ; runtime_tables = Opt.Flag.Maybe
    }

  let none_bool =
    { range_check0 = false
    ; range_check1 = false
    ; foreign_field_add = false
    ; foreign_field_mul = false
    ; xor = false
    ; rot = false
    ; lookup = false
    ; runtime_tables = false
    }

  let map
      { range_check0
      ; range_check1
      ; foreign_field_add
      ; foreign_field_mul
      ; rot
      ; xor
      ; lookup
      ; runtime_tables
      } ~f =
    { range_check0 = f range_check0
    ; range_check1 = f range_check1
    ; foreign_field_add = f foreign_field_add
    ; foreign_field_mul = f foreign_field_mul
    ; xor = f xor
    ; rot = f rot
    ; lookup = f lookup
    ; runtime_tables = f runtime_tables
    }

  let map2 x1 x2 ~f =
    { range_check0 = f x1.range_check0 x2.range_check0
    ; range_check1 = f x1.range_check1 x2.range_check1
    ; foreign_field_add = f x1.foreign_field_add x2.foreign_field_add
    ; foreign_field_mul = f x1.foreign_field_mul x2.foreign_field_mul
    ; xor = f x1.xor x2.xor
    ; rot = f x1.rot x2.rot
    ; lookup = f x1.lookup x2.lookup
    ; runtime_tables = f x1.runtime_tables x2.runtime_tables
    }
end

module Evals = struct
  [%%versioned
  module Stable = struct
    module V2 = struct
      type 'a t =
        { w : 'a Columns_vec.Stable.V1.t
        ; coefficients : 'a Columns_vec.Stable.V1.t
        ; z : 'a
        ; s : 'a Permuts_minus_1_vec.Stable.V1.t
        ; generic_selector : 'a
        ; poseidon_selector : 'a
        ; complete_add_selector : 'a
        ; mul_selector : 'a
        ; emul_selector : 'a
        ; endomul_scalar_selector : 'a
        ; range_check0_selector : 'a option
        ; range_check1_selector : 'a option
        ; foreign_field_add_selector : 'a option
        ; foreign_field_mul_selector : 'a option
        ; xor_selector : 'a option
        ; rot_selector : 'a option
        ; lookup_aggregation : 'a option
        ; lookup_table : 'a option
        ; lookup_sorted : 'a option Lookup_sorted_vec.Stable.V1.t
        ; runtime_lookup_table : 'a option
        ; runtime_lookup_table_selector : 'a option
        ; xor_lookup_selector : 'a option
        ; lookup_gate_lookup_selector : 'a option
        ; range_check_lookup_selector : 'a option
        ; foreign_field_mul_lookup_selector : 'a option
        }
      [@@deriving fields, sexp, compare, yojson, hash, equal, hlist]
    end
  end]

  (* NB: Equivalent checks are run in-circuit below. *)
  let validate_feature_flags ~feature_flags:(f : bool Features.t)
      { w = _
      ; coefficients = _
      ; z = _
      ; s = _
      ; generic_selector = _
      ; poseidon_selector = _
      ; complete_add_selector = _
      ; mul_selector = _
      ; emul_selector = _
      ; endomul_scalar_selector = _
      ; range_check0_selector
      ; range_check1_selector
      ; foreign_field_add_selector
      ; foreign_field_mul_selector
      ; xor_selector
      ; rot_selector
      ; lookup_aggregation
      ; lookup_table
      ; lookup_sorted
      ; runtime_lookup_table
      ; runtime_lookup_table_selector
      ; xor_lookup_selector
      ; lookup_gate_lookup_selector
      ; range_check_lookup_selector
      ; foreign_field_mul_lookup_selector
      } =
    let enable_if x flag = Bool.(Option.is_some x = flag) in
    let range_check_lookup = f.range_check0 || f.range_check1 || f.rot in
    let lookups_per_row_4 =
      f.xor || range_check_lookup || f.foreign_field_mul
    in
    let lookups_per_row_3 = lookups_per_row_4 || f.lookup in
    let lookups_per_row_2 = lookups_per_row_3 in
    Array.reduce_exn ~f:( && )
      [| enable_if range_check0_selector f.range_check0
       ; enable_if range_check1_selector f.range_check1
       ; enable_if foreign_field_add_selector f.foreign_field_add
       ; enable_if foreign_field_mul_selector f.foreign_field_mul
       ; enable_if xor_selector f.xor
       ; enable_if rot_selector f.rot
       ; enable_if lookup_aggregation lookups_per_row_2
       ; enable_if lookup_table lookups_per_row_2
       ; Vector.foldi lookup_sorted ~init:true ~f:(fun i acc x ->
             let flag =
               (* NB: lookups_per_row + 1 in sorted, due to the lookup table. *)
               match i with
               | 0 | 1 | 2 ->
                   lookups_per_row_2
               | 3 ->
                   lookups_per_row_3
               | 4 ->
                   lookups_per_row_4
               | _ ->
                   assert false
             in
             acc && enable_if x flag )
       ; enable_if runtime_lookup_table f.runtime_tables
       ; enable_if runtime_lookup_table_selector f.runtime_tables
       ; enable_if xor_lookup_selector f.xor
       ; enable_if lookup_gate_lookup_selector f.lookup
       ; enable_if range_check_lookup_selector range_check_lookup
       ; enable_if foreign_field_mul_lookup_selector f.foreign_field_mul
      |]

  let to_absorption_sequence
      { w
      ; coefficients
      ; z
      ; s
      ; generic_selector
      ; poseidon_selector
      ; complete_add_selector
      ; mul_selector
      ; emul_selector
      ; endomul_scalar_selector
      ; range_check0_selector
      ; range_check1_selector
      ; foreign_field_add_selector
      ; foreign_field_mul_selector
      ; xor_selector
      ; rot_selector
      ; lookup_aggregation
      ; lookup_table
      ; lookup_sorted
      ; runtime_lookup_table
      ; runtime_lookup_table_selector
      ; xor_lookup_selector
      ; lookup_gate_lookup_selector
      ; range_check_lookup_selector
      ; foreign_field_mul_lookup_selector
      } : _ list =
    let always_present =
      [ z
      ; generic_selector
      ; poseidon_selector
      ; complete_add_selector
      ; mul_selector
      ; emul_selector
      ; endomul_scalar_selector
      ]
      @ Vector.to_list w
      @ Vector.to_list coefficients
      @ Vector.to_list s
    in
    let optional_gates =
      List.filter_map ~f:Fn.id
        [ range_check0_selector
        ; range_check1_selector
        ; foreign_field_add_selector
        ; foreign_field_mul_selector
        ; xor_selector
        ; rot_selector
        ; lookup_aggregation
        ; lookup_table
        ]
    in
    let lookup_final_terms =
      List.filter_map ~f:Fn.id
        [ runtime_lookup_table
        ; runtime_lookup_table_selector
        ; xor_lookup_selector
        ; lookup_gate_lookup_selector
        ; range_check_lookup_selector
        ; foreign_field_mul_lookup_selector
        ]
    in
    always_present @ optional_gates
    @ List.filter_map ~f:Fn.id (Vector.to_list lookup_sorted)
    @ lookup_final_terms

  module In_circuit = struct
    type ('f, 'bool) t =
      { w : 'f Columns_vec.t
      ; coefficients : 'f Columns_vec.t
      ; z : 'f
      ; s : 'f Permuts_minus_1_vec.t
      ; generic_selector : 'f
      ; poseidon_selector : 'f
      ; complete_add_selector : 'f
      ; mul_selector : 'f
      ; emul_selector : 'f
      ; endomul_scalar_selector : 'f
      ; range_check0_selector : ('f, 'bool) Opt.t
      ; range_check1_selector : ('f, 'bool) Opt.t
      ; foreign_field_add_selector : ('f, 'bool) Opt.t
      ; foreign_field_mul_selector : ('f, 'bool) Opt.t
      ; xor_selector : ('f, 'bool) Opt.t
      ; rot_selector : ('f, 'bool) Opt.t
      ; lookup_aggregation : ('f, 'bool) Opt.t
      ; lookup_table : ('f, 'bool) Opt.t
      ; lookup_sorted : ('f, 'bool) Opt.t Lookup_sorted_vec.t
      ; runtime_lookup_table : ('f, 'bool) Opt.t
      ; runtime_lookup_table_selector : ('f, 'bool) Opt.t
      ; xor_lookup_selector : ('f, 'bool) Opt.t
      ; lookup_gate_lookup_selector : ('f, 'bool) Opt.t
      ; range_check_lookup_selector : ('f, 'bool) Opt.t
      ; foreign_field_mul_lookup_selector : ('f, 'bool) Opt.t
      }
    [@@deriving hlist, fields]

    let map (type bool a b)
        ({ w
         ; coefficients
         ; z
         ; s
         ; generic_selector
         ; poseidon_selector
         ; complete_add_selector
         ; mul_selector
         ; emul_selector
         ; endomul_scalar_selector
         ; range_check0_selector
         ; range_check1_selector
         ; foreign_field_add_selector
         ; foreign_field_mul_selector
         ; xor_selector
         ; rot_selector
         ; lookup_aggregation
         ; lookup_table
         ; lookup_sorted
         ; runtime_lookup_table
         ; runtime_lookup_table_selector
         ; xor_lookup_selector
         ; lookup_gate_lookup_selector
         ; range_check_lookup_selector
         ; foreign_field_mul_lookup_selector
         } :
          (a, bool) t ) ~(f : a -> b) : (b, bool) t =
      { w = Vector.map w ~f
      ; coefficients = Vector.map coefficients ~f
      ; z = f z
      ; s = Vector.map s ~f
      ; generic_selector = f generic_selector
      ; poseidon_selector = f poseidon_selector
      ; complete_add_selector = f complete_add_selector
      ; mul_selector = f mul_selector
      ; emul_selector = f emul_selector
      ; endomul_scalar_selector = f endomul_scalar_selector
      ; range_check0_selector = Opt.map ~f range_check0_selector
      ; range_check1_selector = Opt.map ~f range_check1_selector
      ; foreign_field_add_selector = Opt.map ~f foreign_field_add_selector
      ; foreign_field_mul_selector = Opt.map ~f foreign_field_mul_selector
      ; xor_selector = Opt.map ~f xor_selector
      ; rot_selector = Opt.map ~f rot_selector
      ; lookup_aggregation = Opt.map ~f lookup_aggregation
      ; lookup_table = Opt.map ~f lookup_table
      ; lookup_sorted = Vector.map ~f:(Opt.map ~f) lookup_sorted
      ; runtime_lookup_table = Opt.map ~f runtime_lookup_table
      ; runtime_lookup_table_selector = Opt.map ~f runtime_lookup_table_selector
      ; xor_lookup_selector = Opt.map ~f xor_lookup_selector
      ; lookup_gate_lookup_selector = Opt.map ~f lookup_gate_lookup_selector
      ; range_check_lookup_selector = Opt.map ~f range_check_lookup_selector
      ; foreign_field_mul_lookup_selector =
          Opt.map ~f foreign_field_mul_lookup_selector
      }

    let to_list
        { w
        ; coefficients
        ; z
        ; s
        ; generic_selector
        ; poseidon_selector
        ; complete_add_selector
        ; mul_selector
        ; emul_selector
        ; endomul_scalar_selector
        ; range_check0_selector
        ; range_check1_selector
        ; foreign_field_add_selector
        ; foreign_field_mul_selector
        ; xor_selector
        ; rot_selector
        ; lookup_aggregation
        ; lookup_table
        ; lookup_sorted
        ; runtime_lookup_table
        ; runtime_lookup_table_selector
        ; xor_lookup_selector
        ; lookup_gate_lookup_selector
        ; range_check_lookup_selector
        ; foreign_field_mul_lookup_selector
        } =
      let always_present =
        List.map ~f:Opt.just
          ( [ z
            ; generic_selector
            ; poseidon_selector
            ; complete_add_selector
            ; mul_selector
            ; emul_selector
            ; endomul_scalar_selector
            ]
          @ Vector.to_list w
          @ Vector.to_list coefficients
          @ Vector.to_list s )
      in
      let optional_gates =
        [ range_check0_selector
        ; range_check1_selector
        ; foreign_field_add_selector
        ; foreign_field_mul_selector
        ; xor_selector
        ; rot_selector
        ]
      in
      always_present @ optional_gates
      @ Vector.to_list lookup_sorted
      @ [ lookup_aggregation
        ; lookup_table
        ; runtime_lookup_table
        ; runtime_lookup_table_selector
        ; xor_lookup_selector
        ; lookup_gate_lookup_selector
        ; range_check_lookup_selector
        ; foreign_field_mul_lookup_selector
        ]

    let to_absorption_sequence
        { w
        ; coefficients
        ; z
        ; s
        ; generic_selector
        ; poseidon_selector
        ; complete_add_selector
        ; mul_selector
        ; emul_selector
        ; endomul_scalar_selector
        ; range_check0_selector
        ; range_check1_selector
        ; foreign_field_add_selector
        ; foreign_field_mul_selector
        ; xor_selector
        ; rot_selector
        ; lookup_aggregation
        ; lookup_table
        ; lookup_sorted
        ; runtime_lookup_table
        ; runtime_lookup_table_selector
        ; xor_lookup_selector
        ; lookup_gate_lookup_selector
        ; range_check_lookup_selector
        ; foreign_field_mul_lookup_selector
        } : _ Opt.Early_stop_sequence.t =
      let always_present =
        [ z
        ; generic_selector
        ; poseidon_selector
        ; complete_add_selector
        ; mul_selector
        ; emul_selector
        ; endomul_scalar_selector
        ]
        @ Vector.to_list w
        @ Vector.to_list coefficients
        @ Vector.to_list s
      in
      let optional_gates =
        [ range_check0_selector
        ; range_check1_selector
        ; foreign_field_add_selector
        ; foreign_field_mul_selector
        ; xor_selector
        ; rot_selector
        ; lookup_aggregation
        ; lookup_table
        ]
      in

      List.map ~f:Opt.just always_present
      @ optional_gates
      @ Vector.to_list lookup_sorted
      @ [ runtime_lookup_table
        ; runtime_lookup_table_selector
        ; xor_lookup_selector
        ; lookup_gate_lookup_selector
        ; range_check_lookup_selector
        ; foreign_field_mul_lookup_selector
        ]

    (* NB: Equivalent checks are done out-of-circuit above. *)
    let validate_feature_flags ~true_ ~false_ ~or_:( ||| ) ~assert_equal
        ~feature_flags:(f : 'boolean Features.t)
        { w = _
        ; coefficients = _
        ; z = _
        ; s = _
        ; generic_selector = _
        ; poseidon_selector = _
        ; complete_add_selector = _
        ; mul_selector = _
        ; emul_selector = _
        ; endomul_scalar_selector = _
        ; range_check0_selector
        ; range_check1_selector
        ; foreign_field_add_selector
        ; foreign_field_mul_selector
        ; xor_selector
        ; rot_selector
        ; lookup_aggregation
        ; lookup_table
        ; lookup_sorted
        ; runtime_lookup_table
        ; runtime_lookup_table_selector
        ; xor_lookup_selector
        ; lookup_gate_lookup_selector
        ; range_check_lookup_selector
        ; foreign_field_mul_lookup_selector
        } =
      let opt_flag = function
<<<<<<< HEAD
        | Opt.Some _ ->
            true_
        | Opt.Maybe (b, _) ->
            b
        | Opt.None ->
=======
        | Opt.Just _ ->
            true_
        | Opt.Maybe (b, _) ->
            b
        | Opt.Nothing ->
>>>>>>> 65c27af1
            false_
      in
      let enable_if x flag = assert_equal (opt_flag x) flag in
      let range_check_lookup = f.range_check0 ||| f.range_check1 ||| f.rot in
      let lookups_per_row_4 =
        f.xor ||| range_check_lookup ||| f.foreign_field_mul
      in
      let lookups_per_row_3 = lookups_per_row_4 ||| f.lookup in
      let lookups_per_row_2 = lookups_per_row_3 in
      enable_if range_check0_selector f.range_check0 ;
      enable_if range_check1_selector f.range_check1 ;
      enable_if foreign_field_add_selector f.foreign_field_add ;
      enable_if foreign_field_mul_selector f.foreign_field_mul ;
      enable_if xor_selector f.xor ;
      enable_if rot_selector f.rot ;
      enable_if lookup_aggregation lookups_per_row_2 ;
      enable_if lookup_table lookups_per_row_2 ;
      Vector.iteri lookup_sorted ~f:(fun i x ->
          let flag =
            (* NB: lookups_per_row + 1 in sorted, due to the lookup table. *)
            match i with
            | 0 | 1 | 2 ->
                lookups_per_row_2
            | 3 ->
                lookups_per_row_3
            | 4 ->
                lookups_per_row_4
            | _ ->
                assert false
          in
          enable_if x flag ) ;
      enable_if runtime_lookup_table f.runtime_tables ;
      enable_if runtime_lookup_table_selector f.runtime_tables ;
      enable_if xor_lookup_selector f.xor ;
      enable_if lookup_gate_lookup_selector f.lookup ;
      enable_if range_check_lookup_selector range_check_lookup ;
      enable_if foreign_field_mul_lookup_selector f.foreign_field_mul
  end

  let to_in_circuit (type bool a)
      ({ w
       ; coefficients
       ; z
       ; s
       ; generic_selector
       ; poseidon_selector
       ; complete_add_selector
       ; mul_selector
       ; emul_selector
       ; endomul_scalar_selector
       ; range_check0_selector
       ; range_check1_selector
       ; foreign_field_add_selector
       ; foreign_field_mul_selector
       ; xor_selector
       ; rot_selector
       ; lookup_aggregation
       ; lookup_table
       ; lookup_sorted
       ; runtime_lookup_table
       ; runtime_lookup_table_selector
       ; xor_lookup_selector
       ; lookup_gate_lookup_selector
       ; range_check_lookup_selector
       ; foreign_field_mul_lookup_selector
       } :
        a t ) : (a, bool) In_circuit.t =
    { w
    ; coefficients
    ; z
    ; s
    ; generic_selector
    ; poseidon_selector
    ; complete_add_selector
    ; mul_selector
    ; emul_selector
    ; endomul_scalar_selector
    ; range_check0_selector = Opt.of_option range_check0_selector
    ; range_check1_selector = Opt.of_option range_check1_selector
    ; foreign_field_add_selector = Opt.of_option foreign_field_add_selector
    ; foreign_field_mul_selector = Opt.of_option foreign_field_mul_selector
    ; xor_selector = Opt.of_option xor_selector
    ; rot_selector = Opt.of_option rot_selector
    ; lookup_aggregation = Opt.of_option lookup_aggregation
    ; lookup_table = Opt.of_option lookup_table
    ; lookup_sorted = Vector.map ~f:Opt.of_option lookup_sorted
    ; runtime_lookup_table = Opt.of_option runtime_lookup_table
    ; runtime_lookup_table_selector =
        Opt.of_option runtime_lookup_table_selector
    ; xor_lookup_selector = Opt.of_option xor_lookup_selector
    ; lookup_gate_lookup_selector = Opt.of_option lookup_gate_lookup_selector
    ; range_check_lookup_selector = Opt.of_option range_check_lookup_selector
    ; foreign_field_mul_lookup_selector =
        Opt.of_option foreign_field_mul_lookup_selector
    }

  let map (type a b)
      ({ w
       ; coefficients
       ; z
       ; s
       ; generic_selector
       ; poseidon_selector
       ; complete_add_selector
       ; mul_selector
       ; emul_selector
       ; endomul_scalar_selector
       ; range_check0_selector
       ; range_check1_selector
       ; foreign_field_add_selector
       ; foreign_field_mul_selector
       ; xor_selector
       ; rot_selector
       ; lookup_aggregation
       ; lookup_table
       ; lookup_sorted
       ; runtime_lookup_table
       ; runtime_lookup_table_selector
       ; xor_lookup_selector
       ; lookup_gate_lookup_selector
       ; range_check_lookup_selector
       ; foreign_field_mul_lookup_selector
       } :
        a t ) ~(f : a -> b) : b t =
    { w = Vector.map w ~f
    ; coefficients = Vector.map coefficients ~f
    ; z = f z
    ; s = Vector.map s ~f
    ; generic_selector = f generic_selector
    ; poseidon_selector = f poseidon_selector
    ; complete_add_selector = f complete_add_selector
    ; mul_selector = f mul_selector
    ; emul_selector = f emul_selector
    ; endomul_scalar_selector = f endomul_scalar_selector
    ; range_check0_selector = Option.map ~f range_check0_selector
    ; range_check1_selector = Option.map ~f range_check1_selector
    ; foreign_field_add_selector = Option.map ~f foreign_field_add_selector
    ; foreign_field_mul_selector = Option.map ~f foreign_field_mul_selector
    ; xor_selector = Option.map ~f xor_selector
    ; rot_selector = Option.map ~f rot_selector
    ; lookup_aggregation = Option.map ~f lookup_aggregation
    ; lookup_table = Option.map ~f lookup_table
    ; lookup_sorted = Vector.map ~f:(Option.map ~f) lookup_sorted
    ; runtime_lookup_table = Option.map ~f runtime_lookup_table
    ; runtime_lookup_table_selector =
        Option.map ~f runtime_lookup_table_selector
    ; xor_lookup_selector = Option.map ~f xor_lookup_selector
    ; lookup_gate_lookup_selector = Option.map ~f lookup_gate_lookup_selector
    ; range_check_lookup_selector = Option.map ~f range_check_lookup_selector
    ; foreign_field_mul_lookup_selector =
        Option.map ~f foreign_field_mul_lookup_selector
    }

  let map2 (type a b c) (t1 : a t) (t2 : b t) ~(f : a -> b -> c) : c t =
    { w = Vector.map2 t1.w t2.w ~f
    ; coefficients = Vector.map2 t1.coefficients t2.coefficients ~f
    ; z = f t1.z t2.z
    ; s = Vector.map2 t1.s t2.s ~f
    ; generic_selector = f t1.generic_selector t2.generic_selector
    ; poseidon_selector = f t1.poseidon_selector t2.poseidon_selector
    ; complete_add_selector =
        f t1.complete_add_selector t2.complete_add_selector
    ; mul_selector = f t1.mul_selector t2.mul_selector
    ; emul_selector = f t1.emul_selector t2.emul_selector
    ; endomul_scalar_selector =
        f t1.endomul_scalar_selector t2.endomul_scalar_selector
    ; range_check0_selector =
        Option.map2 ~f t1.range_check0_selector t2.range_check0_selector
    ; range_check1_selector =
        Option.map2 ~f t1.range_check1_selector t2.range_check1_selector
    ; foreign_field_add_selector =
        Option.map2 ~f t1.foreign_field_add_selector
          t2.foreign_field_add_selector
    ; foreign_field_mul_selector =
        Option.map2 ~f t1.foreign_field_mul_selector
          t2.foreign_field_mul_selector
    ; xor_selector = Option.map2 ~f t1.xor_selector t2.xor_selector
    ; rot_selector = Option.map2 ~f t1.rot_selector t2.rot_selector
    ; lookup_aggregation =
        Option.map2 ~f t1.lookup_aggregation t2.lookup_aggregation
    ; lookup_table = Option.map2 ~f t1.lookup_table t2.lookup_table
    ; lookup_sorted =
        Vector.map2 ~f:(Option.map2 ~f) t1.lookup_sorted t2.lookup_sorted
    ; runtime_lookup_table =
        Option.map2 ~f t1.runtime_lookup_table t2.runtime_lookup_table
    ; runtime_lookup_table_selector =
        Option.map2 ~f t1.runtime_lookup_table_selector
          t2.runtime_lookup_table_selector
    ; xor_lookup_selector =
        Option.map2 ~f t1.xor_lookup_selector t2.xor_lookup_selector
    ; lookup_gate_lookup_selector =
        Option.map2 ~f t1.lookup_gate_lookup_selector
          t2.lookup_gate_lookup_selector
    ; range_check_lookup_selector =
        Option.map2 ~f t1.range_check_lookup_selector
          t2.range_check_lookup_selector
    ; foreign_field_mul_lookup_selector =
        Option.map2 ~f t1.foreign_field_mul_lookup_selector
          t2.foreign_field_mul_lookup_selector
    }

  (*
      This is in the same order as the evaluations in the opening proof:
     added later:
     - old sg polynomials
     - public input polynomial
     - ft
     here:
     - z
     - generic selector
     - poseidon selector
     - complete_add_selector
     - mul_selector
     - emul_selector
     - endomul_scalar_selector
     - w (witness columns)
     - coefficients
     - s (sigma columns)

     then optionally:
     - lookup sorted
     - lookup aggreg
     - lookup table
     - lookup runtime
  *)

  let to_list
      { w
      ; coefficients
      ; z
      ; s
      ; generic_selector
      ; poseidon_selector
      ; complete_add_selector
      ; mul_selector
      ; emul_selector
      ; endomul_scalar_selector
      ; range_check0_selector
      ; range_check1_selector
      ; foreign_field_add_selector
      ; foreign_field_mul_selector
      ; xor_selector
      ; rot_selector
      ; lookup_aggregation
      ; lookup_table
      ; lookup_sorted
      ; runtime_lookup_table
      ; runtime_lookup_table_selector
      ; xor_lookup_selector
      ; lookup_gate_lookup_selector
      ; range_check_lookup_selector
      ; foreign_field_mul_lookup_selector
      } =
    let always_present =
      [ z
      ; generic_selector
      ; poseidon_selector
      ; complete_add_selector
      ; mul_selector
      ; emul_selector
      ; endomul_scalar_selector
      ]
      @ Vector.to_list w
      @ Vector.to_list coefficients
      @ Vector.to_list s
    in
    let optional_gates =
      List.filter_map ~f:Fn.id
        [ range_check0_selector
        ; range_check1_selector
        ; foreign_field_add_selector
        ; foreign_field_mul_selector
        ; xor_selector
        ; rot_selector
        ]
    in
    always_present @ optional_gates
    @ List.filter_map ~f:Fn.id (Vector.to_list lookup_sorted)
    @ List.filter_map ~f:Fn.id
        [ lookup_aggregation
        ; lookup_table
        ; runtime_lookup_table
        ; runtime_lookup_table_selector
        ; xor_lookup_selector
        ; lookup_gate_lookup_selector
        ; range_check_lookup_selector
        ; foreign_field_mul_lookup_selector
        ]

  let typ (type f a_var a)
      (module Impl : Snarky_backendless.Snark_intf.Run with type field = f)
      ~dummy e
      ({ uses_lookups; lookups_per_row_3; lookups_per_row_4; _ } as
       feature_flags :
        _ Features.Full.t ) :
      ((a_var, Impl.Boolean.var) In_circuit.t, a t, f) Snarky_backendless.Typ.t
      =
    let open Impl in
    let opt flag = Opt.typ Impl.Boolean.typ flag e ~dummy in
    let lookup_sorted =
      let lookups_per_row_3 = opt lookups_per_row_3 in
      let lookups_per_row_4 = opt lookups_per_row_4 in
      Vector.typ'
        [ lookups_per_row_3
        ; lookups_per_row_3
        ; lookups_per_row_3
        ; lookups_per_row_3
        ; lookups_per_row_4
        ]
    in
    Typ.of_hlistable
      [ Vector.typ e Columns.n
      ; Vector.typ e Columns.n
      ; e
      ; Vector.typ e Permuts_minus_1.n
      ; e
      ; e
      ; e
      ; e
      ; e
      ; e
      ; opt feature_flags.range_check0
      ; opt feature_flags.range_check1
      ; opt feature_flags.foreign_field_add
      ; opt feature_flags.foreign_field_mul
      ; opt feature_flags.xor
      ; opt feature_flags.rot
      ; opt uses_lookups
      ; opt uses_lookups
      ; lookup_sorted
      ; opt feature_flags.runtime_tables
      ; opt feature_flags.runtime_tables
      ; opt feature_flags.lookup_pattern_xor
      ; opt feature_flags.lookup
      ; opt feature_flags.lookup_pattern_range_check
      ; opt feature_flags.foreign_field_mul
      ]
      ~var_to_hlist:In_circuit.to_hlist ~var_of_hlist:In_circuit.of_hlist
      ~value_to_hlist:to_hlist ~value_of_hlist:of_hlist
end

module All_evals = struct
  module With_public_input = struct
    [%%versioned
    module Stable = struct
      module V1 = struct
        type ('f, 'f_multi) t =
          { public_input : 'f; evals : 'f_multi Evals.Stable.V2.t }
        [@@deriving sexp, compare, yojson, hash, equal, hlist]
      end
    end]

    module In_circuit = struct
      type ('f, 'f_multi, 'bool) t =
        { public_input : 'f; evals : ('f_multi, 'bool) Evals.In_circuit.t }
      [@@deriving hlist]

      let factor (type f f_multi bool)
          ({ public_input = p1, p2; evals } : (f * f, f_multi * f_multi, bool) t)
          : (f, f_multi, bool) t Tuple_lib.Double.t =
        ( { evals = Evals.In_circuit.map ~f:fst evals; public_input = p1 }
        , { evals = Evals.In_circuit.map ~f:snd evals; public_input = p2 } )
    end

    let map (type a1 a2 b1 b2) (t : (a1, a2) t) ~(f1 : a1 -> b1) ~(f2 : a2 -> b2)
        : (b1, b2) t =
      { public_input = f1 t.public_input; evals = Evals.map ~f:f2 t.evals }

    let typ impl feature_flags f f_multi ~dummy =
      let evals = Evals.typ impl f_multi feature_flags ~dummy in
      let open Snarky_backendless.Typ in
      of_hlistable [ f; evals ] ~var_to_hlist:In_circuit.to_hlist
        ~var_of_hlist:In_circuit.of_hlist ~value_to_hlist:to_hlist
        ~value_of_hlist:of_hlist
  end

  [@@@warning "-4"]

  [%%versioned
  module Stable = struct
    [@@@no_toplevel_latest_type]

    module V1 = struct
      type ('f, 'f_multi) t =
        { evals : ('f * 'f, 'f_multi * 'f_multi) With_public_input.Stable.V1.t
        ; ft_eval1 : 'f
        }
      [@@deriving sexp, compare, yojson, hash, equal, hlist]
    end
  end]

  type ('f, 'f_multi) t =
    { evals : ('f_multi * 'f_multi, 'f_multi * 'f_multi) With_public_input.t
    ; ft_eval1 : 'f
    }
  [@@deriving sexp, compare, yojson, hash, equal, hlist]

  module In_circuit = struct
    type ('f, 'f_multi, 'bool) t =
      { evals :
          ( 'f_multi * 'f_multi
          , 'f_multi * 'f_multi
          , 'bool )
          With_public_input.In_circuit.t
      ; ft_eval1 : 'f
      }
    [@@deriving hlist]
  end

  let map (type a1 a2 b1 b2) (t : (a1, a2) t) ~(f1 : a1 -> b1) ~(f2 : a2 -> b2)
      : (b1, b2) t =
    { evals =
        With_public_input.map t.evals
          ~f1:(Tuple_lib.Double.map ~f:f2)
          ~f2:(Tuple_lib.Double.map ~f:f2)
    ; ft_eval1 = f1 t.ft_eval1
    }

  let typ (type f)
      (module Impl : Snarky_backendless.Snark_intf.Run with type field = f)
      ~num_chunks feature_flags =
    let open Impl.Typ in
    let single = array ~length:num_chunks field in
    let dummy = Array.init num_chunks ~f:(fun _ -> Impl.Field.Constant.zero) in
    let evals =
      With_public_input.typ
        (module Impl)
        feature_flags (tuple2 single single) (tuple2 single single)
        ~dummy:(dummy, dummy)
    in
    of_hlistable [ evals; Impl.Field.typ ] ~var_to_hlist:In_circuit.to_hlist
      ~var_of_hlist:In_circuit.of_hlist ~value_to_hlist:to_hlist
      ~value_of_hlist:of_hlist
end

module Openings = struct
  [@@@warning "-4"] (* Deals with the 2 sexp-deriving types below *)

  module Bulletproof = struct
    [%%versioned
    module Stable = struct
      module V1 = struct
        type ('g, 'fq) t =
          { lr : ('g * 'g) Bounded_types.ArrayN16.Stable.V1.t
          ; z_1 : 'fq
          ; z_2 : 'fq
          ; delta : 'g
          ; challenge_polynomial_commitment : 'g
          }
        [@@deriving sexp, compare, yojson, hash, equal, hlist]
      end
    end]

    let typ fq g ~length =
      let open Snarky_backendless.Typ in
      of_hlistable
        [ array ~length (g * g); fq; fq; g; g ]
        ~var_to_hlist:to_hlist ~var_of_hlist:of_hlist ~value_to_hlist:to_hlist
        ~value_of_hlist:of_hlist
  end

  [%%versioned
  module Stable = struct
    module V2 = struct
      type ('g, 'fq, 'fqv) t =
        { proof : ('g, 'fq) Bulletproof.Stable.V1.t
        ; evals : ('fqv * 'fqv) Evals.Stable.V2.t
        ; ft_eval1 : 'fq
        }
      [@@deriving sexp, compare, yojson, hash, equal, hlist]
    end
  end]
end

module Poly_comm = struct
  module With_degree_bound = struct
    [%%versioned
    module Stable = struct
      module V1 = struct
        type 'g_opt t =
          { unshifted : 'g_opt Bounded_types.ArrayN16.Stable.V1.t
          ; shifted : 'g_opt
          }
        [@@deriving sexp, compare, yojson, hlist, hash, equal]
      end
    end]

    let padded_array_typ0 = padded_array_typ

    let typ (type f g g_var bool_var)
        (g : (g_var, g, f) Snarky_backendless.Typ.t) ~length
        ~dummy_group_element
        ~(bool : (bool_var, bool, f) Snarky_backendless.Typ.t) :
        ((bool_var * g_var) t, g Or_infinity.t t, f) Snarky_backendless.Typ.t =
      let open Snarky_backendless.Typ in
      let g_inf =
        transport (tuple2 bool g)
          ~there:(function
            | Or_infinity.Infinity ->
                (false, dummy_group_element)
            | Finite x ->
                (true, x) )
          ~back:(fun (b, x) -> if b then Infinity else Finite x)
      in
      let arr = padded_array_typ0 ~length ~dummy:Or_infinity.Infinity g_inf in
      of_hlistable [ arr; g_inf ] ~var_to_hlist:to_hlist ~var_of_hlist:of_hlist
        ~value_to_hlist:to_hlist ~value_of_hlist:of_hlist
  end

  module Without_degree_bound = struct
    [%%versioned
    module Stable = struct
      module V1 = struct
        type 'g t = 'g Bounded_types.ArrayN16.Stable.V1.t
        [@@deriving sexp, compare, yojson, hash, equal]
      end
    end]
  end
end

module Messages = struct
  open Poly_comm

  module Poly = struct
    type ('w, 'z, 't) t = { w : 'w; z : 'z; t : 't }
    [@@deriving sexp, compare, yojson, fields, hash, equal, hlist]
  end

  module Lookup = struct
    [%%versioned
    module Stable = struct
      [@@@no_toplevel_latest_type]

      module V1 = struct
        type 'g t =
          { sorted : 'g Bounded_types.ArrayN16.Stable.V1.t
          ; aggreg : 'g
          ; runtime : 'g option
          }
        [@@deriving fields, sexp, compare, yojson, hash, equal, hlist]
      end
    end]

    type 'g t =
      { sorted : 'g Lookup_sorted_minus_1_vec.t
      ; sorted_5th_column : 'g option
      ; aggreg : 'g
      ; runtime : 'g option
      }
    [@@deriving fields, sexp, compare, yojson, hash, equal, hlist]

    module In_circuit = struct
      type ('g, 'bool) t =
        { sorted : 'g Lookup_sorted_minus_1_vec.t
        ; sorted_5th_column : ('g, 'bool) Opt.t
        ; aggreg : 'g
        ; runtime : ('g, 'bool) Opt.t
        }
      [@@deriving hlist]
    end

    let dummy z =
      { aggreg = z
      ; sorted = Vector.init Lookup_sorted_minus_1.n ~f:(fun _ -> z)
      ; sorted_5th_column = None
      ; runtime = None
      }

    let typ bool_typ e ~lookups_per_row_4 ~runtime_tables ~dummy =
      Snarky_backendless.Typ.of_hlistable
        [ Vector.typ e Lookup_sorted_minus_1.n
        ; Opt.typ bool_typ lookups_per_row_4 e ~dummy
        ; e
        ; Opt.typ bool_typ runtime_tables e ~dummy
        ]
        ~value_to_hlist:to_hlist ~value_of_hlist:of_hlist
        ~var_to_hlist:In_circuit.to_hlist ~var_of_hlist:In_circuit.of_hlist

    let opt_typ bool_typ ~(uses_lookup : Opt.Flag.t)
        ~(lookups_per_row_4 : Opt.Flag.t) ~(runtime_tables : Opt.Flag.t)
        ~dummy:z elt =
      Opt.typ bool_typ uses_lookup ~dummy:(dummy z)
        (typ bool_typ ~lookups_per_row_4 ~runtime_tables ~dummy:z elt)
  end

  [%%versioned
  module Stable = struct
    [@@@no_toplevel_latest_type]

    module V2 = struct
      type 'g t =
        { w_comm : 'g Without_degree_bound.Stable.V1.t Columns_vec.Stable.V1.t
        ; z_comm : 'g Without_degree_bound.Stable.V1.t
        ; t_comm : 'g Without_degree_bound.Stable.V1.t
        ; lookup : 'g Without_degree_bound.Stable.V1.t Lookup.Stable.V1.t option
        }
      [@@deriving sexp, compare, yojson, fields, hash, equal, hlist]
    end
  end]

  type 'g t =
    { w_comm : 'g Without_degree_bound.t Columns_vec.t
    ; z_comm : 'g Without_degree_bound.t
    ; t_comm : 'g Without_degree_bound.t
    ; lookup : 'g Without_degree_bound.t Lookup.t option
    }
  [@@deriving sexp, compare, yojson, fields, hash, equal, hlist]

  module In_circuit = struct
    type ('g, 'bool) t =
      { w_comm : 'g Without_degree_bound.t Columns_vec.t
      ; z_comm : 'g Without_degree_bound.t
      ; t_comm : 'g Without_degree_bound.t
      ; lookup :
          (('g Without_degree_bound.t, 'bool) Lookup.In_circuit.t, 'bool) Opt.t
      }
    [@@deriving hlist, fields]
  end

  let typ (type n f)
      (module Impl : Snarky_backendless.Snark_intf.Run with type field = f) g
      ({ runtime_tables; uses_lookups; lookups_per_row_4; _ } :
        Opt.Flag.t Features.Full.t ) ~dummy
      ~(commitment_lengths : (((int, n) Vector.t as 'v), int, int) Poly.t) ~bool
      =
    let open Snarky_backendless.Typ in
    let { Poly.w = w_lens; z; t } = commitment_lengths in
    let array ~length elt = padded_array_typ ~dummy ~length elt in
    let wo n = array ~length:(Vector.reduce_exn n ~f:Int.max) g in
    let _w n =
      With_degree_bound.typ g
        ~length:(Vector.reduce_exn n ~f:Int.max)
        ~dummy_group_element:dummy ~bool
    in
    let lookup =
      Lookup.opt_typ Impl.Boolean.typ ~uses_lookup:uses_lookups
        ~lookups_per_row_4 ~runtime_tables ~dummy:[| dummy |]
        (wo [ 1 ])
    in
    of_hlistable
      [ Vector.typ (wo w_lens) Columns.n; wo [ z ]; wo [ t ]; lookup ]
      ~var_to_hlist:In_circuit.to_hlist ~var_of_hlist:In_circuit.of_hlist
      ~value_to_hlist:to_hlist ~value_of_hlist:of_hlist
end

module Proof = struct
  [%%versioned
  module Stable = struct
    [@@@no_toplevel_latest_type]

    module V2 = struct
      type ('g, 'fq, 'fqv) t =
        { messages : 'g Messages.Stable.V2.t
        ; openings : ('g, 'fq, 'fqv) Openings.Stable.V2.t
        }
      [@@deriving sexp, compare, yojson, hash, equal]
    end
  end]

  type ('g, 'fq, 'fqv) t =
    { messages : 'g Messages.t; openings : ('g, 'fq, 'fqv) Openings.t }
  [@@deriving sexp, compare, yojson, hash, equal]
end

module Shifts = struct
  open Core_kernel

  [%%versioned
  module Stable = struct
    module V2 = struct
      type 'field t = 'field Bounded_types.ArrayN16.Stable.V1.t
      [@@deriving sexp, compare, yojson, equal]
    end
  end]
end<|MERGE_RESOLUTION|>--- conflicted
+++ resolved
@@ -879,19 +879,11 @@
         ; foreign_field_mul_lookup_selector
         } =
       let opt_flag = function
-<<<<<<< HEAD
-        | Opt.Some _ ->
-            true_
-        | Opt.Maybe (b, _) ->
-            b
-        | Opt.None ->
-=======
         | Opt.Just _ ->
             true_
         | Opt.Maybe (b, _) ->
             b
         | Opt.Nothing ->
->>>>>>> 65c27af1
             false_
       in
       let enable_if x flag = assert_equal (opt_flag x) flag in
