(library
 (inline_tests)
 (name pickles_types)
 (public_name pickles_types)
 (preprocess
  (pps
<<<<<<< HEAD
   ppx_coda
=======
   ppx_mina
>>>>>>> a5d2b57c
   ppx_version
   ppx_deriving_yojson
   ppx_jane
   ppx_deriving.std
   h_list.ppx))
 (instrumentation
  (backend bisect_ppx))
 (libraries
   ;; opam libraries
   ppx_inline_test.config
   sexplib0
   result
   core_kernel
   base.caml
   bin_prot.shape
   ;; local libraries
   snarky.backendless
   tuple_lib
   ppx_version.runtime
))<|MERGE_RESOLUTION|>--- conflicted
+++ resolved
@@ -4,11 +4,7 @@
  (public_name pickles_types)
  (preprocess
   (pps
-<<<<<<< HEAD
-   ppx_coda
-=======
    ppx_mina
->>>>>>> a5d2b57c
    ppx_version
    ppx_deriving_yojson
    ppx_jane
