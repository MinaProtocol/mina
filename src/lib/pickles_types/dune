(library
 (name pickles_types)
 (public_name pickles_types)
 ; Deactivated warnings
 ;
 ; 40: name-out-scope (activate later)
 ;
 ; 41: ambiguous name (too many of them for now, activate later)
 ;
 ; 42: disambiguated-name (rely on type disambiguation ,not too bad but closer
 ; module openings may both solve the warning *and* help the reader)
 ;
 ; 44: open-shadow-identifier (the use of Core_kernel use makes it ubiquitous)
 (flags
  (:standard -w +a-40..42-44 -warn-error +a))
 (preprocess
  (pps
   ppx_mina
   ppx_version
   ppx_deriving_yojson
   ppx_jane
   ppx_deriving.std
   h_list.ppx))
 (modules_without_implementation sigs poly_types)
 (instrumentation
  (backend bisect_ppx))
 (libraries
   ;; opam libraries
  sexplib0
  result
  core_kernel
  base.caml
  bin_prot.shape
  ;; local libraries
<<<<<<< HEAD
=======
  kimchi_types
>>>>>>> fe8d85b4
  snarky.backendless
  tuple_lib
  ppx_version.runtime
  ))<|MERGE_RESOLUTION|>--- conflicted
+++ resolved
@@ -32,10 +32,7 @@
   base.caml
   bin_prot.shape
   ;; local libraries
-<<<<<<< HEAD
-=======
   kimchi_types
->>>>>>> fe8d85b4
   snarky.backendless
   tuple_lib
   ppx_version.runtime
