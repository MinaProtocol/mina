(** Module and type signatures helpful for Plonk **)

val hash_fold_array : 'a Sigs.hashable -> 'a array Sigs.hashable

<<<<<<< HEAD
=======
module Opt : sig
  type ('a, 'bool) t = Some of 'a | None | Maybe of 'bool * 'a
  [@@deriving sexp, compare, yojson, hash, equal]

  val map : ('a, 'bool) t -> f:('a -> 'b) -> ('b, 'bool) t

  (** [value_exn o] is v when [o] if [Some v] or [Maybe (_, v)].

     @raise Invalid_argument if [o] is [None]
  **)
  val value_exn : ('a, 'bool) t -> 'a

  (** [to_option_unsafe o] is [Some v] when [o] if [Some v] or [Maybe (_, v)],
      [None] otherwise.
  *)
  val to_option_unsafe : ('a, 'bool) t -> 'a option

  val to_option : ('a, bool) t -> 'a option

  module Flag : sig
    type t = Yes | No | Maybe [@@deriving sexp, compare, yojson, hash, equal]

    val ( ||| ) : t -> t -> t
  end

  val constant_layout_typ :
       ('b, bool, 'f) Snarky_backendless.Typ.t
    -> true_:'b
    -> false_:'b
    -> Flag.t
    -> ('a_var, 'a, 'f) Snarky_backendless.Typ.t
    -> dummy:'a
    -> dummy_var:'a_var
    -> (('a_var, 'b) t, 'a option, 'f) Snarky_backendless.Typ.t

  val typ :
       ('b, bool, 'f) Snarky_backendless.Typ.t
    -> Flag.t
    -> ('a_var, 'a, 'f) Snarky_backendless.Typ.t
    -> dummy:'a
    -> (('a_var, 'b) t, 'a option, 'f) Snarky_backendless.Typ.t

  (** A sequence that should be considered to have stopped at
       the first occurence of {!Flag.No} *)
  module Early_stop_sequence : sig
    type nonrec ('a, 'bool) t = ('a, 'bool) t list

    val fold :
         ('bool -> then_:'res -> else_:'res -> 'res)
      -> ('a, 'bool) t
      -> init:'acc
      -> f:('acc -> 'a -> 'acc)
      -> finish:('acc -> 'res)
      -> 'res
  end
end

>>>>>>> 62782873
module Features : sig
  [%%versioned:
  module Stable : sig
    module V1 : sig
      type 'bool t =
        { range_check0 : 'bool
        ; range_check1 : 'bool
        ; foreign_field_add : 'bool
        ; foreign_field_mul : 'bool
        ; xor : 'bool
        ; rot : 'bool
        ; lookup : 'bool
        ; runtime_tables : 'bool
        }
      [@@deriving sexp, compare, yojson, hash, equal, hlist]
    end
  end]

  (** {2 Type aliases} *)

  (** [options] are in-circuit feature flags *)
  type options = Opt.Flag.t t

  (** [flags] are out-of-circuit feature flags *)
  type flags = bool t

  (** [none] sets all in-circuit feature flags to {!val:Opt.Flag.No} *)
  val none : options

  (** [none_bool] sets all out-of-circuit feature flags to [false] *)
  val none_bool : flags

  (** {2 Iterators} *)

  val map : 'a t -> f:('a -> 'b) -> 'b t

  val map2 : 'a t -> 'b t -> f:('a -> 'b -> 'c) -> 'c t

  (** {2 Converters} *)

  (** [to_data features] transforms the fields into a list representation such
      with fields ordered as follows [[ range_check0 ; range_check1 ;
      foreign_field_add ; foreign_field_mul ; xor ; rot ; lookup ;
      runtime_tables ]] *)
  val to_data :
       'a t
    -> ('a * ('a * ('a * ('a * ('a * ('a * ('a * ('a * unit))))))))
       Hlist.HlistId.t

  (** [of_data hlist] is the inverse of {!val:to_data}. Fields of hlist are
      ordered as follows [[ range_check0 ; range_check1 ; foreign_field_add ;
      foreign_field_mul ; xor ; rot ; lookup ; runtime_tables ]] *)
  val of_data :
       ('a * ('a * ('a * ('a * ('a * ('a * ('a * ('a * unit))))))))
       Hlist.HlistId.t
    -> 'a t

  val typ :
       ('var, bool, 'f) Snarky_backendless.Typ.t
    -> feature_flags:options
    -> ('var t, bool t, 'f) Snarky_backendless.Typ.t
end

module Poly_comm : sig
  module Without_degree_bound : sig
    type 'a t = 'a array
  end

  module With_degree_bound : sig
    type 'a t = { unshifted : 'a array; shifted : 'a }
  end
end

module Columns_vec = Vector.Vector_15
module Columns = Nat.N15
module Permuts_vec = Vector.Vector_7
module Permuts = Nat.N7
module Permuts_minus_1 = Nat.N6
module Permuts_minus_1_vec = Vector.Vector_6
module Lookup_sorted_vec = Vector.Vector_5

module Messages : sig
  module Poly : sig
    type ('w, 'z, 't) t = { w : 'w; z : 'z; t : 't }
  end

  module Lookup : sig
    type 'g t = { sorted : 'g array; aggreg : 'g; runtime : 'g option }

    module In_circuit : sig
      type ('g, 'bool) t =
        { sorted : 'g array; aggreg : 'g; runtime : ('g, 'bool) Opt.t }
    end
  end

  module Stable : sig
    module V2 : sig
      type 'g t =
        { w_comm : 'g Poly_comm.Without_degree_bound.t Columns_vec.t
        ; z_comm : 'g Poly_comm.Without_degree_bound.t
        ; t_comm : 'g Poly_comm.Without_degree_bound.t
        ; lookup : 'g Poly_comm.Without_degree_bound.t Lookup.t option
        }
    end
  end

  type 'g t = 'g Stable.V2.t =
    { w_comm : 'g Poly_comm.Without_degree_bound.t Columns_vec.t
    ; z_comm : 'g Poly_comm.Without_degree_bound.t
    ; t_comm : 'g Poly_comm.Without_degree_bound.t
    ; lookup : 'g Poly_comm.Without_degree_bound.t Lookup.t option
    }

  module In_circuit : sig
    type ('g, 'bool) t =
      { w_comm : 'g Poly_comm.Without_degree_bound.t Columns_vec.t
      ; z_comm : 'g Poly_comm.Without_degree_bound.t
      ; t_comm : 'g Poly_comm.Without_degree_bound.t
      ; lookup :
          ( ('g Poly_comm.Without_degree_bound.t, 'bool) Lookup.In_circuit.t
          , 'bool )
          Opt.t
      }

    (** Field accessors *)

    val w_comm :
      ('g, 'bool) t -> 'g Poly_comm.Without_degree_bound.t Columns_vec.t

    val z_comm : ('g, 'bool) t -> 'g Poly_comm.Without_degree_bound.t

    val t_comm : ('g, 'bool) t -> 'g Poly_comm.Without_degree_bound.t
  end

  val typ :
       (module Snarky_backendless.Snark_intf.Run with type field = 'f)
    -> ('a, 'b, 'f) Snarky_backendless.Typ.t
    -> Opt.Flag.t Features.t
    -> dummy:'b
    -> commitment_lengths:((int, 'n) Vector.vec, int, int) Poly.t
    -> bool:('c, bool, 'f) Snarky_backendless.Typ.t
    -> ( ( 'a
         , 'f Snarky_backendless.Cvar.t Snarky_backendless.Boolean.t )
         In_circuit.t
       , 'b t
       , 'f )
       Snarky_backendless.Typ.t
end

module Evals : sig
  module In_circuit : sig
    type ('f, 'bool) t =
      { w : 'f Columns_vec.t
      ; coefficients : 'f Columns_vec.t
      ; z : 'f
      ; s : 'f Permuts_minus_1_vec.t
      ; generic_selector : 'f
      ; poseidon_selector : 'f
      ; complete_add_selector : 'f
      ; mul_selector : 'f
      ; emul_selector : 'f
      ; endomul_scalar_selector : 'f
      ; range_check0_selector : ('f, 'bool) Opt.t
      ; range_check1_selector : ('f, 'bool) Opt.t
      ; foreign_field_add_selector : ('f, 'bool) Opt.t
      ; foreign_field_mul_selector : ('f, 'bool) Opt.t
      ; xor_selector : ('f, 'bool) Opt.t
      ; rot_selector : ('f, 'bool) Opt.t
      ; lookup_aggregation : ('f, 'bool) Opt.t
      ; lookup_table : ('f, 'bool) Opt.t
      ; lookup_sorted : ('f, 'bool) Opt.t Lookup_sorted_vec.t
      ; runtime_lookup_table : ('f, 'bool) Opt.t
      ; runtime_lookup_table_selector : ('f, 'bool) Opt.t
      ; xor_lookup_selector : ('f, 'bool) Opt.t
      ; lookup_gate_lookup_selector : ('f, 'bool) Opt.t
      ; range_check_lookup_selector : ('f, 'bool) Opt.t
      ; foreign_field_mul_lookup_selector : ('f, 'bool) Opt.t
      }
    [@@deriving fields]

    (** {4 Converters} *)

    val to_absorption_sequence :
      ('a, 'b) t -> ('a, 'b) Opt.Early_stop_sequence.t

    val map : ('f, 'bool) t -> f:('f -> 'g) -> ('g, 'bool) t

    val to_list : ('a, 'b) t -> ('a, 'b) Opt.t list
  end

  type 'a t =
    { w : 'a Columns_vec.t
    ; coefficients : 'a Columns_vec.t
    ; z : 'a
    ; s : 'a Permuts_minus_1_vec.t
    ; generic_selector : 'a
    ; poseidon_selector : 'a
    ; complete_add_selector : 'a
    ; mul_selector : 'a
    ; emul_selector : 'a
    ; endomul_scalar_selector : 'a
    ; range_check0_selector : 'a option
    ; range_check1_selector : 'a option
    ; foreign_field_add_selector : 'a option
    ; foreign_field_mul_selector : 'a option
    ; xor_selector : 'a option
    ; rot_selector : 'a option
    ; lookup_aggregation : 'a option
    ; lookup_table : 'a option
    ; lookup_sorted : 'a option Lookup_sorted_vec.t
    ; runtime_lookup_table : 'a option
    ; runtime_lookup_table_selector : 'a option
    ; xor_lookup_selector : 'a option
    ; lookup_gate_lookup_selector : 'a option
    ; range_check_lookup_selector : 'a option
    ; foreign_field_mul_lookup_selector : 'a option
    }

  (** {4 Generic helpers} *)

  val validate_feature_flags : feature_flags:bool Features.t -> 'a t -> bool

  (** {4 Iterators} *)

  val map : 'a t -> f:('a -> 'b) -> 'b t

  val map2 : 'a t -> 'b t -> f:('a -> 'b -> 'c) -> 'c t

  (** {4 Converters} *)

  val to_in_circuit : 'a t -> ('a, 'bool) In_circuit.t

  val to_list : 'a t -> 'a list

  val to_absorption_sequence : 'a t -> 'a list
end

module Openings : sig
  module Bulletproof : sig
    [%%versioned:
    module Stable : sig
      module V1 : sig
        type ('g, 'fq) t =
          { lr : ('g * 'g) array
          ; z_1 : 'fq
          ; z_2 : 'fq
          ; delta : 'g
          ; challenge_polynomial_commitment : 'g
          }
        [@@deriving compare, sexp, yojson, hash, equal]
      end
    end]

    val typ :
         ( 'a
         , 'b
         , 'c
         , (unit, 'c) Snarky_backendless.Checked_runner.Simple.t )
         Snarky_backendless.Types.Typ.typ
      -> ( 'd
         , 'e
         , 'c
         , (unit, 'c) Snarky_backendless.Checked_runner.Simple.t )
         Snarky_backendless.Types.Typ.typ
      -> length:int
      -> (('d, 'a) t, ('e, 'b) t, 'c) Snarky_backendless.Typ.t
  end

  module Stable : sig
    module V2 : sig
      type ('g, 'fq, 'fqv) t =
        { proof : ('g, 'fq) Bulletproof.t
        ; evals : ('fqv * 'fqv) Evals.t
        ; ft_eval1 : 'fq
        }
    end
  end

  type ('a, 'b, 'c) t = ('a, 'b, 'c) Stable.V2.t
end

module Proof : sig
  module Stable : sig
    module V2 : sig
      type ('g, 'fq, 'fqv) t =
        { messages : 'g Messages.t; openings : ('g, 'fq, 'fqv) Openings.t }

      include Sigs.Full.S3 with type ('a, 'b, 'c) t := ('a, 'b, 'c) t
    end

    module Latest = V2
  end

  type ('a, 'b, 'c) t = ('a, 'b, 'c) Stable.V2.t =
    { messages : 'a Messages.t; openings : ('a, 'b, 'c) Openings.t }
end

module All_evals : sig
  module With_public_input : sig
    type ('f, 'f_multi) t = { public_input : 'f; evals : 'f_multi Evals.t }

    module In_circuit : sig
      type ('f, 'f_multi, 'bool) t =
        { public_input : 'f; evals : ('f_multi, 'bool) Evals.In_circuit.t }

      val factor :
           ('f * 'f, 'f_multi * 'f_multi, 'bool) t
        -> ('f, 'f_multi, 'bool) t Tuple_lib.Double.t
    end
  end

  module Stable : sig
    module V1 : sig
      type ('f, 'f_multi) t =
        { evals : ('f * 'f, 'f_multi * 'f_multi) With_public_input.t
        ; ft_eval1 : 'f
        }

      include Sigs.Full.S2 with type ('a, 'b) t := ('a, 'b) t
    end
  end

  module In_circuit : sig
    type ('f, 'f_multi, 'bool) t =
      { evals :
          ('f * 'f, 'f_multi * 'f_multi, 'bool) With_public_input.In_circuit.t
      ; ft_eval1 : 'f
      }
  end

  type ('f, 'f_multi) t = ('f, 'f_multi) Stable.V1.t =
    { evals : ('f * 'f, 'f_multi * 'f_multi) With_public_input.t
    ; ft_eval1 : 'f
    }
  [@@deriving sexp, compare, yojson, hash, equal]

  val map : ('a, 'b) t -> f1:('a -> 'c) -> f2:('b -> 'd) -> ('c, 'd) t

  val typ :
       (module Snarky_backendless.Snark_intf.Run with type field = 'f)
    -> Opt.Flag.t Features.t
    -> ( ( 'f Snarky_backendless.Cvar.t
         , 'f Snarky_backendless.Cvar.t array
         , 'f Snarky_backendless.Cvar.t Snarky_backendless.Boolean.t )
         In_circuit.t
       , ('f, 'f array) t
       , 'f
       , (unit, 'f) Snarky_backendless.Checked_runner.Simple.t )
       Snarky_backendless.Types.Typ.typ
end

module Shifts : sig
  type 'a t = 'a array
end<|MERGE_RESOLUTION|>--- conflicted
+++ resolved
@@ -2,66 +2,6 @@
 
 val hash_fold_array : 'a Sigs.hashable -> 'a array Sigs.hashable
 
-<<<<<<< HEAD
-=======
-module Opt : sig
-  type ('a, 'bool) t = Some of 'a | None | Maybe of 'bool * 'a
-  [@@deriving sexp, compare, yojson, hash, equal]
-
-  val map : ('a, 'bool) t -> f:('a -> 'b) -> ('b, 'bool) t
-
-  (** [value_exn o] is v when [o] if [Some v] or [Maybe (_, v)].
-
-     @raise Invalid_argument if [o] is [None]
-  **)
-  val value_exn : ('a, 'bool) t -> 'a
-
-  (** [to_option_unsafe o] is [Some v] when [o] if [Some v] or [Maybe (_, v)],
-      [None] otherwise.
-  *)
-  val to_option_unsafe : ('a, 'bool) t -> 'a option
-
-  val to_option : ('a, bool) t -> 'a option
-
-  module Flag : sig
-    type t = Yes | No | Maybe [@@deriving sexp, compare, yojson, hash, equal]
-
-    val ( ||| ) : t -> t -> t
-  end
-
-  val constant_layout_typ :
-       ('b, bool, 'f) Snarky_backendless.Typ.t
-    -> true_:'b
-    -> false_:'b
-    -> Flag.t
-    -> ('a_var, 'a, 'f) Snarky_backendless.Typ.t
-    -> dummy:'a
-    -> dummy_var:'a_var
-    -> (('a_var, 'b) t, 'a option, 'f) Snarky_backendless.Typ.t
-
-  val typ :
-       ('b, bool, 'f) Snarky_backendless.Typ.t
-    -> Flag.t
-    -> ('a_var, 'a, 'f) Snarky_backendless.Typ.t
-    -> dummy:'a
-    -> (('a_var, 'b) t, 'a option, 'f) Snarky_backendless.Typ.t
-
-  (** A sequence that should be considered to have stopped at
-       the first occurence of {!Flag.No} *)
-  module Early_stop_sequence : sig
-    type nonrec ('a, 'bool) t = ('a, 'bool) t list
-
-    val fold :
-         ('bool -> then_:'res -> else_:'res -> 'res)
-      -> ('a, 'bool) t
-      -> init:'acc
-      -> f:('acc -> 'a -> 'acc)
-      -> finish:('acc -> 'res)
-      -> 'res
-  end
-end
-
->>>>>>> 62782873
 module Features : sig
   [%%versioned:
   module Stable : sig
