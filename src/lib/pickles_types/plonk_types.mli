--- conflicted
+++ resolved
@@ -414,10 +414,7 @@
 
   val typ :
        (module Snarky_backendless.Snark_intf.Run with type field = 'f)
-<<<<<<< HEAD
-=======
     -> num_chunks:int
->>>>>>> 605b8c87
     -> Opt.Flag.t Features.Full.t
     -> ( ( 'f Snarky_backendless.Cvar.t
          , 'f Snarky_backendless.Cvar.t array
