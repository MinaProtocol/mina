--- conflicted
+++ resolved
@@ -39,24 +39,24 @@
   end
 
   [%%versioned:
-  module Stable : sig
-    module V1 : sig
-      type 'bool t =
-        { range_check0 : 'bool
-        ; range_check1 : 'bool
-        ; foreign_field_add : 'bool
-        ; foreign_field_mul : 'bool
-        ; xor : 'bool
-        ; rot : 'bool
-        ; lookup : 'bool
-        ; runtime_tables : 'bool
-        }
-      [@@deriving sexp, compare, yojson, hash, equal, hlist]
-    end
-  end]
+    module Stable : sig
+      module V1 : sig
+        type 'bool t =
+          { range_check0 : 'bool
+          ; range_check1 : 'bool
+          ; foreign_field_add : 'bool
+          ; foreign_field_mul : 'bool
+          ; xor : 'bool
+          ; rot : 'bool
+          ; lookup : 'bool
+          ; runtime_tables : 'bool
+          }
+        [@@deriving sexp, compare, yojson, hash, equal, hlist]
+      end
+    end]
 
   val to_full :
-       or_:('bool -> 'bool -> 'bool)
+    or_:('bool -> 'bool -> 'bool)
     -> ?any:('bool list -> 'bool)
     -> 'bool t
     -> 'bool Full.t
@@ -72,18 +72,18 @@
   (** [to_data flags] takes the record defined above and deconstructs it in a
       list, in the field order *)
   val to_data :
-       'a t
+    'a t
     -> ('a * ('a * ('a * ('a * ('a * ('a * ('a * ('a * unit))))))))
-       Hlist.HlistId.t
+      Hlist.HlistId.t
 
   (** [of_data flags_list] constructs a record from the flags list *)
   val of_data :
-       ('a * ('a * ('a * ('a * ('a * ('a * ('a * ('a * unit))))))))
-       Hlist.HlistId.t
+    ('a * ('a * ('a * ('a * ('a * ('a * ('a * ('a * unit))))))))
+      Hlist.HlistId.t
     -> 'a t
 
   val typ :
-       ('var, bool, 'f) Snarky_backendless.Typ.t
+    ('var, bool, 'f) Snarky_backendless.Typ.t
     -> feature_flags:options
     -> ('var t, bool t, 'f) Snarky_backendless.Typ.t
 
@@ -132,8 +132,8 @@
   end
 
   (** The types of lookup tables. This should stay in line with the {{
-  https://o1-labs.github.io/proof-systems/rfcs/extended-lookup-tables.html} RFC4
-  - Extended lookup tables } in the kimchi book *)
+      https://o1-labs.github.io/proof-systems/rfcs/extended-lookup-tables.html} RFC4
+      - Extended lookup tables } in the kimchi book *)
   module Lookup : sig
     module Stable : sig
       module V1 : sig
@@ -194,13 +194,13 @@
       ; lookup :
           ( ('g Poly_comm.Without_degree_bound.t, 'bool) Lookup.In_circuit.t
           , 'bool )
-          Opt.t
+            Opt.t
       }
     [@@deriving fields]
   end
 
   val typ :
-       (module Snarky_backendless.Snark_intf.Run with type field = 'f)
+    (module Snarky_backendless.Snark_intf.Run with type field = 'f)
     -> ('a, 'b, 'f) Snarky_backendless.Typ.t
     -> Opt.Flag.t Features.Full.t
     -> dummy:'b
@@ -208,10 +208,10 @@
     -> bool:('c, bool, 'f) Snarky_backendless.Typ.t
     -> ( ( 'a
          , 'f Snarky_backendless.Cvar.t Snarky_backendless.Boolean.t )
-         In_circuit.t
+           In_circuit.t
        , 'b t
        , 'f )
-       Snarky_backendless.Typ.t
+      Snarky_backendless.Typ.t
 end
 
 module Evals : sig
@@ -305,30 +305,30 @@
 module Openings : sig
   module Bulletproof : sig
     [%%versioned:
-    module Stable : sig
-      module V1 : sig
-        type ('g, 'fq) t =
-          { lr : ('g * 'g) array
-          ; z_1 : 'fq
-          ; z_2 : 'fq
-          ; delta : 'g
-          ; challenge_polynomial_commitment : 'g
-          }
-        [@@deriving compare, sexp, yojson, hash, equal]
-      end
-    end]
+      module Stable : sig
+        module V1 : sig
+          type ('g, 'fq) t =
+            { lr : ('g * 'g) array
+            ; z_1 : 'fq
+            ; z_2 : 'fq
+            ; delta : 'g
+            ; challenge_polynomial_commitment : 'g
+            }
+          [@@deriving compare, sexp, yojson, hash, equal]
+        end
+      end]
 
     val typ :
-         ( 'a
-         , 'b
-         , 'c
-         , (unit, 'c) Snarky_backendless.Checked_runner.Simple.t )
-         Snarky_backendless.Types.Typ.typ
+      ( 'a
+      , 'b
+      , 'c
+      , (unit, 'c) Snarky_backendless.Checked_runner.Simple.t )
+        Snarky_backendless.Types.Typ.typ
       -> ( 'd
          , 'e
          , 'c
          , (unit, 'c) Snarky_backendless.Checked_runner.Simple.t )
-         Snarky_backendless.Types.Typ.typ
+        Snarky_backendless.Types.Typ.typ
       -> length:int
       -> (('d, 'a) t, ('e, 'b) t, 'c) Snarky_backendless.Typ.t
   end
@@ -376,7 +376,7 @@
         { public_input : 'f; evals : ('f_multi, 'bool) Evals.In_circuit.t }
 
       val factor :
-           ('f * 'f, 'f_multi * 'f_multi, 'bool) t
+        ('f * 'f, 'f_multi * 'f_multi, 'bool) t
         -> ('f, 'f_multi, 'bool) t Tuple_lib.Double.t
     end
   end
@@ -390,23 +390,18 @@
 
       include Sigs.Full.S2 with type ('a, 'b) t := ('a, 'b) t
     end
-
-    module Latest = V1
   end
 
   module In_circuit : sig
     type ('f, 'f_multi, 'bool) t =
       { evals :
-          ( 'f_multi * 'f_multi
-          , 'f_multi * 'f_multi
-          , 'bool )
-          With_public_input.In_circuit.t
+          ('f * 'f, 'f_multi * 'f_multi, 'bool) With_public_input.In_circuit.t
       ; ft_eval1 : 'f
       }
   end
 
-  type ('f, 'f_multi) t =
-    { evals : ('f_multi * 'f_multi, 'f_multi * 'f_multi) With_public_input.t
+  type ('f, 'f_multi) t = ('f, 'f_multi) Stable.V1.t =
+    { evals : ('f * 'f, 'f_multi * 'f_multi) With_public_input.t
     ; ft_eval1 : 'f
     }
   [@@deriving sexp, compare, yojson, hash, equal]
@@ -414,20 +409,16 @@
   val map : ('a, 'b) t -> f1:('a -> 'c) -> f2:('b -> 'd) -> ('c, 'd) t
 
   val typ :
-       (module Snarky_backendless.Snark_intf.Run with type field = 'f)
-<<<<<<< HEAD
-=======
-    -> num_chunks:int
->>>>>>> ca32aec5
+    (module Snarky_backendless.Snark_intf.Run with type field = 'f)
     -> Opt.Flag.t Features.Full.t
     -> ( ( 'f Snarky_backendless.Cvar.t
          , 'f Snarky_backendless.Cvar.t array
          , 'f Snarky_backendless.Cvar.t Snarky_backendless.Boolean.t )
-         In_circuit.t
+           In_circuit.t
        , ('f, 'f array) t
        , 'f
        , (unit, 'f) Snarky_backendless.Checked_runner.Simple.t )
-       Snarky_backendless.Types.Typ.typ
+      Snarky_backendless.Types.Typ.typ
 end
 
 (** Shifts, related to the permutation argument in Plonk *)
