--- conflicted
+++ resolved
@@ -90,13 +90,12 @@
     module V1 = struct
       type 'a t = ('a, N.n) at_most [@@deriving version {asserted}]
 
-      let compare c t1 t2 = Core.List.compare c (to_list t1) (to_list t2)
+      let compare c t1 t2 = Base.List.compare c (to_list t1) (to_list t2)
 
       let hash_fold_t f s v = List.hash_fold_t f s (to_list v)
 
       let equal f t1 t2 = List.equal f (to_list t1) (to_list t2)
 
-<<<<<<< HEAD
       include Binable (N)
       include Sexpable (N)
       include Yojson (N)
@@ -107,12 +106,9 @@
 
   include Stable.Latest
 end
-=======
-  let compare c t1 t2 = Base.List.compare c (to_list t1) (to_list t2)
->>>>>>> f79b990d
 
 let typ ~padding elt n =
   let lte = Nat.Lte.refl n in
   let there v = extend_to_vector v padding n in
   let back v = of_vector v lte in
-  Vector.typ elt n |> Snarky.Typ.transport ~there ~back+  Vector.typ elt n |> Snarky_backendless.Typ.transport ~there ~back