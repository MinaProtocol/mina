open Core_kernel

module Make () = struct
  let digest_size_in_bits = 256

  let digest_size_in_bytes = digest_size_in_bits / 8

  module T0 = struct
    include Digestif.Make_BLAKE2B (struct
      let digest_size = digest_size_in_bytes
    end)

    let hash = Fn.compose String.hash to_raw_string

    let hash_fold_t state t = Hash.fold_string state (to_raw_string t)

    let compare = unsafe_compare

    let of_string = of_raw_string

    let to_string = to_raw_string
  end

  module T1 = struct
    include T0
    include Sexpable.Of_stringable (T0)
  end

  [%%versioned_binable
  module Stable = struct
    [@@@with_top_version_tag]

    module V1 = struct
      type t = T1.t [@@deriving hash, sexp, compare, equal]

      let to_latest = Fn.id

      let to_yojson t : Yojson.Safe.t = `String (T1.to_hex t)

      let of_yojson (v : Yojson.Safe.t) =
        let open Ppx_deriving_yojson_runtime in
        match v with
        | `String s ->
            Option.value_map ~default:(Result.Error "not a hex string")
              ~f:(fun x -> Result.Ok x)
              (T1.of_hex_opt s)
        | _ ->
            Result.Error "not a string"

      module Arg = struct
        type nonrec t = t

        [%%define_locally T1.(to_string, of_string)]
      end

      include Binable.Of_stringable_without_uuid (Arg)
    end
  end]

  [%%define_locally Stable.Latest.(to_yojson, of_yojson)]

  [%%define_locally
  T1.(of_raw_string, to_raw_string, digest_string, digest_bigstring, to_hex)]

  (* do not create bin_io serialization *)
  include Hashable.Make (T1)
  include Comparable.Make (T1)

  (* Little endian *)
  let bits_to_string bits =
    let n = Array.length bits in
    let rec make_byte offset acc (i : int) =
      let finished = Int.(i = 8 || offset + i >= n) in
      if finished then Char.of_int_exn acc
      else
        let acc = if bits.(offset + i) then acc lor (1 lsl i) else acc in
        make_byte offset acc (i + 1)
    in
    let len = (n + 7) / 8 in
    String.init len ~f:(fun i -> make_byte (8 * i) 0 0)

  let string_to_bits s =
    Array.init
      (8 * String.length s)
      ~f:(fun i ->
        let c = Char.to_int s.[i / 8] in
        let j = i mod 8 in
        Int.((c lsr j) land 1 = 1) )
end

include Make ()

<<<<<<< HEAD
(* values come from external library digestif, and serialization relies on raw string functions in that library,
   so check serialization is stable
*)
let%test "serialization test V1" =
  let blake2s = T0.digest_string "serialization test V1" in
  let known_good_digest = "562733d10582c5832e541fb60e38e7c8" in
  Test_util.check_serialization (module Stable.V1) blake2s known_good_digest

=======
>>>>>>> 88dc1b98
let%test_unit "bits_to_string" =
  [%test_eq: string]
    (bits_to_string [| true; false |])
    (String.of_char_list [ Char.of_int_exn 1 ])

let%test_unit "string to bits" =
  Quickcheck.test ~trials:5 String.quickcheck_generator ~f:(fun s ->
      [%test_eq: string] s (bits_to_string (string_to_bits s)) )<|MERGE_RESOLUTION|>--- conflicted
+++ resolved
@@ -90,17 +90,6 @@
 
 include Make ()
 
-<<<<<<< HEAD
-(* values come from external library digestif, and serialization relies on raw string functions in that library,
-   so check serialization is stable
-*)
-let%test "serialization test V1" =
-  let blake2s = T0.digest_string "serialization test V1" in
-  let known_good_digest = "562733d10582c5832e541fb60e38e7c8" in
-  Test_util.check_serialization (module Stable.V1) blake2s known_good_digest
-
-=======
->>>>>>> 88dc1b98
 let%test_unit "bits_to_string" =
   [%test_eq: string]
     (bits_to_string [| true; false |])
