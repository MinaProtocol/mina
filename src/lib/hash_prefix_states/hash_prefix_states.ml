open Core_kernel
open Hash_prefixes

let salt (s : Hash_prefixes.t) = Hash_prefix_create.salt (s :> string)

<<<<<<< HEAD
let salt_legacy (s : Hash_prefixes.t) = Random_oracle.Legacy.salt (s :> string)
=======
let salt_legacy (s : Hash_prefixes.t) =
  Hash_prefix_create.salt_legacy (s :> string)
>>>>>>> 96453589

let receipt_chain_signed_command = salt_legacy receipt_chain_user_command

let receipt_chain_zkapp_command = salt receipt_chain_user_command

let receipt_chain_zkapp = salt receipt_chain_zkapp

let coinbase = salt coinbase

let pending_coinbases = salt pending_coinbases

let coinbase_stack_data = salt coinbase_stack_data

let coinbase_stack_state_hash = salt coinbase_stack_state_hash

let coinbase_stack = salt coinbase_stack

let checkpoint_list = salt checkpoint_list

let merge_snark = salt merge_snark

let base_snark = salt base_snark

let protocol_state = salt protocol_state

let protocol_state_body = salt protocol_state_body

let merkle_tree =
  let f i = salt (merkle_tree i) in
  (* Cache up to the compiled ledger depth. *)
  let cached = ref [||] in
  fun i ->
    let len = Array.length !cached in
    if i >= len then
      cached :=
        Array.append !cached
          (Array.init (i + 1 - len) ~f:(fun i -> f (i + len))) ;
    !cached.(i)

let coinbase_merkle_tree =
  let f i = salt (coinbase_merkle_tree i) in
  let cached = ref [||] in
  fun i ->
    let len = Array.length !cached in
    if i >= len then
      cached :=
        Array.append !cached
          (Array.init (i + 1 - len) ~f:(fun i -> f (i + len))) ;
    !cached.(i)

let vrf_message = salt vrf_message

let signature_for_mainnet = salt signature_mainnet

let signature_for_testnet = salt signature_testnet

let signature_for_other chain_name = salt @@ signature_other chain_name

let signature ?(signature_kind = Mina_signature_kind.t) =
  match signature_kind with
  | Mainnet ->
      signature_for_mainnet
  | Testnet ->
      signature_for_testnet
  | Other_network chain_name ->
      signature_for_other chain_name

let signature_for_mainnet_legacy = salt_legacy signature_mainnet

let signature_for_testnet_legacy = salt_legacy signature_testnet

let signature_for_other_legacy chain_name =
  salt_legacy @@ signature_other chain_name

let signature_legacy ?(signature_kind = Mina_signature_kind.t) =
  match signature_kind with
  | Mainnet ->
      signature_for_mainnet_legacy
  | Testnet ->
      signature_for_testnet_legacy
  | Other_network chain_name ->
      signature_for_other_legacy chain_name

let vrf_output = salt vrf_output

let vrf_evaluation = salt vrf_evaluation

let epoch_seed = salt epoch_seed

let transition_system_snark = salt transition_system_snark

let account = salt account

let side_loaded_vk = salt side_loaded_vk

let zkapp_account = salt zkapp_account

let zkapp_payload = salt zkapp_payload

let zkapp_body ?(chain = Mina_signature_kind.t) = salt @@ zkapp_body ~chain

let zkapp_precondition = salt zkapp_precondition

let zkapp_precondition_account = salt zkapp_precondition_account

let zkapp_precondition_protocol_state = salt zkapp_precondition_protocol_state

let account_update_account_precondition =
  salt account_update_account_precondition

let account_update_cons = salt account_update_cons

let account_update_node = salt account_update_node

let account_update_stack_frame = salt account_update_stack_frame

let account_update_stack_frame_cons = salt account_update_stack_frame_cons

let zkapp_uri = salt zkapp_uri

let zkapp_event = salt zkapp_event

let zkapp_events = salt zkapp_events

let zkapp_actions = salt zkapp_actions

let zkapp_memo = salt zkapp_memo

let zkapp_test = salt zkapp_test

let derive_token_id = salt derive_token_id<|MERGE_RESOLUTION|>--- conflicted
+++ resolved
@@ -3,12 +3,8 @@
 
 let salt (s : Hash_prefixes.t) = Hash_prefix_create.salt (s :> string)
 
-<<<<<<< HEAD
-let salt_legacy (s : Hash_prefixes.t) = Random_oracle.Legacy.salt (s :> string)
-=======
 let salt_legacy (s : Hash_prefixes.t) =
   Hash_prefix_create.salt_legacy (s :> string)
->>>>>>> 96453589
 
 let receipt_chain_signed_command = salt_legacy receipt_chain_user_command
 
