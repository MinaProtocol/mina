open Core_kernel
open Hash_prefixes

let salt (s : Hash_prefixes.t) = Random_oracle.salt (s :> string)

let salt_legacy (s : Hash_prefixes.t) = Random_oracle.Legacy.salt (s :> string)

let receipt_chain_user_command = salt_legacy receipt_chain_user_command

let receipt_chain_snapp = salt receipt_chain_snapp

let coinbase = salt coinbase

let pending_coinbases = salt pending_coinbases

let coinbase_stack_data = salt coinbase_stack_data

let coinbase_stack_state_hash = salt coinbase_stack_state_hash

let coinbase_stack = salt coinbase_stack

let checkpoint_list = salt checkpoint_list

let merge_snark = salt merge_snark

let base_snark = salt base_snark

let protocol_state = salt protocol_state

let protocol_state_body = salt protocol_state_body

let merkle_tree =
  let f i = salt (merkle_tree i) in
  (* Cache up to the compiled ledger depth. *)
  let cached = ref [||] in
  fun i ->
    let len = Array.length !cached in
    if i >= len then
      cached :=
        Array.append !cached
          (Array.init (i + 1 - len) ~f:(fun i -> f (i + len))) ;
    !cached.(i)

let coinbase_merkle_tree =
  let f i = salt (coinbase_merkle_tree i) in
  let cached = ref [||] in
  fun i ->
    let len = Array.length !cached in
    if i >= len then
      cached :=
        Array.append !cached
          (Array.init (i + 1 - len) ~f:(fun i -> f (i + len))) ;
    !cached.(i)

let vrf_message = salt vrf_message

let signature_for_mainnet = salt signature_mainnet

let signature_for_testnet = salt signature_testnet

let signature =
  match Mina_signature_kind.t with
  | Mainnet ->
      signature_for_mainnet
  | Testnet ->
      signature_for_testnet

let signature_for_mainnet_legacy = salt_legacy signature_mainnet

let signature_for_testnet_legacy = salt_legacy signature_testnet

let signature_legacy =
  match Mina_signature_kind.t with
  | Mainnet ->
      signature_for_mainnet_legacy
  | Testnet ->
      signature_for_testnet_legacy

let vrf_output = salt vrf_output

let vrf_evaluation = salt vrf_evaluation

let epoch_seed = salt epoch_seed

let transition_system_snark = salt transition_system_snark

let account = salt account

let side_loaded_vk = salt side_loaded_vk

let snapp_account = salt snapp_account

let snapp_payload = salt snapp_payload

let snapp_body = salt snapp_body

let snapp_predicate = salt snapp_predicate

let snapp_predicate_account = salt snapp_predicate_account

let snapp_predicate_protocol_state = salt snapp_predicate_protocol_state

let party = salt party

let party_predicate = salt party_predicate

let party_cons = salt party_cons

let party_node = salt party_node

let party_with_protocol_state_predicate =
  salt party_with_protocol_state_predicate

<<<<<<< HEAD
let party_stack_frame = salt party_stack_frame

let party_stack_frame_cons = salt party_stack_frame_cons

let snapp_uri = salt snapp_uri
=======
let zkapp_uri = salt zkapp_uri
>>>>>>> efc8e4ae

let snapp_event = salt snapp_event

let snapp_events = salt snapp_events

let snapp_sequence_events = salt snapp_sequence_events

let snapp_memo = salt snapp_memo

let snapp_test = salt snapp_test

let derive_token_id = salt derive_token_id<|MERGE_RESOLUTION|>--- conflicted
+++ resolved
@@ -111,15 +111,11 @@
 let party_with_protocol_state_predicate =
   salt party_with_protocol_state_predicate
 
-<<<<<<< HEAD
 let party_stack_frame = salt party_stack_frame
 
 let party_stack_frame_cons = salt party_stack_frame_cons
 
-let snapp_uri = salt snapp_uri
-=======
 let zkapp_uri = salt zkapp_uri
->>>>>>> efc8e4ae
 
 let snapp_event = salt snapp_event
 
