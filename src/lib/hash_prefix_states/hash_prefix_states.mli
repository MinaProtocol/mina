--- conflicted
+++ resolved
@@ -52,7 +52,6 @@
 val zkapp_precondition_account : Field.t State.t
 
 val zkapp_precondition_protocol_state : Field.t State.t
-<<<<<<< HEAD
 
 val party_account_precondition : Field.t State.t
 
@@ -65,22 +64,6 @@
 val party_stack_frame : Field.t State.t
 
 val party_stack_frame_cons : Field.t State.t
-
-val party_with_protocol_state_predicate : Field.t State.t
-=======
-
-val party_account_precondition : Field.t State.t
-
-val party : Field.t State.t
-
-val party_cons : Field.t State.t
-
-val party_node : Field.t State.t
-
-val party_stack_frame : Field.t State.t
-
-val party_stack_frame_cons : Field.t State.t
->>>>>>> 392c8fa1
 
 val receipt_chain_user_command : Field.t Legacy.State.t
 
