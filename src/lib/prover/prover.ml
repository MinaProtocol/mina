open Core
open Async
open Coda_base
open Coda_state
open Coda_transition
open Blockchain_snark

module type S = Intf.S

module Extend_blockchain_input = struct
  type t =
    { chain: Blockchain.t
    ; next_state: Protocol_state.Value.Stable.Latest.t
    ; block: Snark_transition.Value.Stable.Latest.t
    ; prover_state: Consensus.Data.Prover_state.Stable.Latest.t
    ; pending_coinbase: Pending_coinbase_witness.Stable.Latest.t }
  [@@deriving bin_io, sexp]
end

module Consensus_mechanism = Consensus
module Blockchain = Blockchain

module Worker_state = struct
  module type S = sig
    module Transaction_snark : Transaction_snark.Verification.S

    val extend_blockchain :
         Blockchain.t
      -> Protocol_state.Value.t
      -> Snark_transition.value
      -> Consensus.Data.Prover_state.t
      -> Pending_coinbase_witness.t
      -> Blockchain.t Or_error.t

    val verify : Protocol_state.Value.t -> Proof.t -> bool
  end

  type init_arg = unit [@@deriving bin_io]

  type t = (module S) Deferred.t

  let create () : t Deferred.t =
    Deferred.return
      (let%map (module Keys) = Keys_lib.Keys.create () in
       let module Transaction_snark =
       Transaction_snark.Verification.Make (struct
         let keys = Keys.transaction_snark_keys
       end) in
       let m =
         match Coda_compile_config.proof_level with
         | "full" ->
             ( module struct
               open Snark_params
               open Keys
               module Consensus_mechanism = Consensus
               module Transaction_snark = Transaction_snark
               module Blockchain_state = Blockchain_snark_state
               module State =
                 Blockchain_snark_state.Make_update (Transaction_snark)

               let logger = Logger.create ()

               let wrap hash proof =
                 let module Wrap = Keys.Wrap in
                 Tock.prove
                   (Tock.Keypair.pk Wrap.keys)
                   Wrap.input {Wrap.Prover_state.proof} Wrap.main
                   (Wrap_input.of_tick_field hash)

               let extend_blockchain (chain : Blockchain.t)
                   (next_state : Protocol_state.Value.t)
                   (block : Snark_transition.value) state_for_handler
                   pending_coinbase =
                 let next_state_top_hash =
                   Keys.Step.instance_hash next_state
                 in
                 let prover_state =
                   { Keys.Step.Prover_state.prev_proof= chain.proof
                   ; wrap_vk= Tock.Keypair.vk Keys.Wrap.keys
                   ; prev_state= chain.state
                   ; expected_next_state= Some next_state
                   ; update= block }
                 in
                 let main x =
                   Tick.handle (Keys.Step.main x)
                     (Consensus.Data.Prover_state.handler state_for_handler
                        ~pending_coinbase)
                 in
                 match
                   Or_error.try_with (fun () ->
                       let prev_proof =
                         Tick.prove
                           (Tick.Keypair.pk Keys.Step.keys)
                           (Keys.Step.input ()) prover_state main
                           next_state_top_hash
                       in
                       { Blockchain.state= next_state
                       ; proof= wrap next_state_top_hash prev_proof } )
                 with
                 | Ok result ->
                     Ok result
                 | Error e ->
                     Logger.error logger ~id:"prover" ~module_:__MODULE__
                       ~location:__LOC__
                       ~metadata:[("error", `String (Error.to_string_hum e))]
                       "Prover throws an error while extending block: $error" ;
                     Error e

               let verify state proof =
                 Tock.verify proof
                   (Tock.Keypair.vk Wrap.keys)
                   Wrap.input
                   (Wrap_input.of_tick_field (Keys.Step.instance_hash state))
             end
             : S )
         | "check" ->
             ( module struct
               open Snark_params
               module Consensus_mechanism = Consensus
               module Transaction_snark = Transaction_snark
               module Blockchain_state = Blockchain_snark_state
               module State =
                 Blockchain_snark_state.Make_update (Transaction_snark)

               let logger = Logger.create ()

               let extend_blockchain (chain : Blockchain.t)
                   (next_state : Protocol_state.Value.t)
                   (block : Snark_transition.value) state_for_handler
                   pending_coinbase =
                 let next_state_top_hash =
                   Keys.Step.instance_hash next_state
                 in
                 let prover_state =
                   { Keys.Step.Prover_state.prev_proof= chain.proof
                   ; wrap_vk= Tock.Keypair.vk Keys.Wrap.keys
                   ; prev_state= chain.state
                   ; expected_next_state= Some next_state
                   ; update= block }
                 in
                 let main x =
                   Tick.handle (Keys.Step.main x)
                     (Consensus.Data.Prover_state.handler state_for_handler
                        ~pending_coinbase)
                 in
                 match
                   Or_error.map
                     (Tick.check
                        (main @@ Tick.Field.Var.constant next_state_top_hash)
                        prover_state)
                     ~f:(fun () ->
                       { Blockchain.state= next_state
                       ; proof= Precomputed_values.base_proof } )
                 with
                 | Ok result ->
                     Ok result
                 | Error e ->
                     Logger.error logger ~id:"prover" ~module_:__MODULE__
                       ~location:__LOC__
                       ~metadata:[("error", `String (Error.to_string_hum e))]
                       "Prover throws an error while extending block: $error" ;
                     Error e

               let verify _state _proof = true
             end
             : S )
         | "none" ->
             ( module struct
               module Transaction_snark = Transaction_snark

               let extend_blockchain _chain next_state _block
                   _state_for_handler _pending_coinbase =
                 Ok
                   { Blockchain.proof= Precomputed_values.base_proof
                   ; state= next_state }

               let verify _ _ = true
             end
             : S )
         | _ ->
             failwith "unknown proof_level set in compile config"
       in
       m)

  let get = Fn.id
end

module Functions = struct
  type ('i, 'o) t =
    'i Bin_prot.Type_class.t
    * 'o Bin_prot.Type_class.t
    * (Worker_state.t -> 'i -> 'o Deferred.t)

  let create input output f : ('i, 'o) t = (input, output, f)

  let initialized =
    create bin_unit [%bin_type_class: [`Initialized]] (fun w () ->
        let%map (module W) = Worker_state.get w in
        `Initialized )

  let extend_blockchain =
    create Extend_blockchain_input.bin_t
      [%bin_type_class: Blockchain.t Or_error.t]
      (fun w {chain; next_state; block; prover_state; pending_coinbase} ->
        let%map (module W) = Worker_state.get w in
        W.extend_blockchain chain next_state block prover_state
          pending_coinbase )

  let verify_blockchain =
    create Blockchain.bin_t bin_bool (fun w {Blockchain.state; proof} ->
        let%map (module W) = Worker_state.get w in
        W.verify state proof )
end

module Worker = struct
  module T = struct
    module F = Rpc_parallel.Function

    type 'w functions =
      { initialized: ('w, unit, [`Initialized]) F.t
      ; extend_blockchain:
          ('w, Extend_blockchain_input.t, Blockchain.t Or_error.t) F.t
      ; verify_blockchain: ('w, Blockchain.t, bool) F.t }

    module Worker_state = Worker_state

    module Connection_state = struct
      type init_arg = unit [@@deriving bin_io]

      type t = unit
    end

    module Functions
        (C : Rpc_parallel.Creator
             with type worker_state := Worker_state.t
              and type connection_state := Connection_state.t) =
    struct
      let functions =
        let f (i, o, f) =
          C.create_rpc
            ~f:(fun ~worker_state ~conn_state:_ i -> f worker_state i)
            ~bin_input:i ~bin_output:o ()
        in
        let open Functions in
        { initialized= f initialized
        ; extend_blockchain= f extend_blockchain
        ; verify_blockchain= f verify_blockchain }

      let init_worker_state () = Worker_state.create ()

      let init_connection_state ~connection:_ ~worker_state:_ = return
    end
  end

  include Rpc_parallel.Make (T)
end

type t = {connection: Worker.Connection.t; process: Process.t}

let create ~logger ~pids =
  let on_failure err =
    Logger.error logger ~module_:__MODULE__ ~location:__LOC__
      "Prover process failed with error $err"
      ~metadata:[("err", `String (Error.to_string_hum err))] ;
    Error.raise err
  in
  let%map connection, process =
    (* HACK: Need to make connection_timeout long since creating a prover can take a long time*)
    Worker.spawn_in_foreground_exn ~connection_timeout:(Time.Span.of_min 1.)
      ~on_failure ~shutdown_on:Disconnect ~connection_state_init_arg:() ()
  in
  Logger.info logger ~module_:__MODULE__ ~location:__LOC__
<<<<<<< HEAD
    "Daemon started prover process with pid $prover_pid"
    ~metadata:[("prover_pid", `Int (Process.pid process |> Pid.to_int))] ;
  Child_processes.Termination.register_process pids process ;
  don't_wait_for
  @@ Pipe.iter
       (Process.stdout process |> Reader.pipe)
       ~f:(fun stdout ->
         return
         @@ Logger.debug logger ~module_:__MODULE__ ~location:__LOC__
              ~id:"prover" "%s" stdout ) ;
  don't_wait_for
  @@ Pipe.iter
       (Process.stderr process |> Reader.pipe)
       ~f:(fun stderr ->
         return
         @@ Logger.error logger ~module_:__MODULE__ ~location:__LOC__
              ~id:"prover" "%s" stderr ) ;
=======
    "Daemon started process of kind $process_kind with pid $prover_pid"
    ~metadata:
      [ ("prover_pid", `Int (Process.pid process |> Pid.to_int))
      ; ( "process_kind"
        , `String Child_processes.Termination.(show_process_kind Prover) ) ] ;
  Child_processes.Termination.(register_process pids process Prover) ;
  File_system.dup_stdout process ;
  File_system.dup_stderr process ;
>>>>>>> f3a90d83
  {connection; process}

let initialized {connection; _} =
  Worker.Connection.run connection ~f:Worker.functions.initialized ~arg:()

let extend_blockchain {connection; _} chain next_state block prover_state
    pending_coinbase =
  let input =
    { Extend_blockchain_input.chain
    ; next_state
    ; block
    ; prover_state
    ; pending_coinbase }
  in
  match%map
    Worker.Connection.run connection ~f:Worker.functions.extend_blockchain
      ~arg:input
    >>| Or_error.join
  with
  | Ok x ->
      Ok x
  | Error e ->
      Logger.error (Logger.create ()) ~module_:__MODULE__ ~location:__LOC__
        ~metadata:
          [ ( "input-sexp"
            , `String
                (Sexp.to_string (Extend_blockchain_input.sexp_of_t input)) )
          ; ( "input-bin-io"
            , `String
                (Binable.to_string (module Extend_blockchain_input) input) )
          ; ("error", `String (Error.to_string_hum e)) ]
        "Prover failed: $error" ;
      Error e

let prove t ~prev_state ~prev_state_proof ~next_state
    (transition : Internal_transition.t) pending_coinbase =
  let open Deferred.Or_error.Let_syntax in
  let start_time = Core.Time.now () in
  let%map {Blockchain.proof; _} =
    extend_blockchain t
      (Blockchain.create ~proof:prev_state_proof ~state:prev_state)
      next_state
      (Internal_transition.snark_transition transition)
      (Internal_transition.prover_state transition)
      pending_coinbase
  in
  Coda_metrics.(
    Gauge.set Cryptography.blockchain_proving_time_ms
      (Core.Time.Span.to_ms @@ Core.Time.diff (Core.Time.now ()) start_time)) ;
  proof<|MERGE_RESOLUTION|>--- conflicted
+++ resolved
@@ -270,10 +270,13 @@
       ~on_failure ~shutdown_on:Disconnect ~connection_state_init_arg:() ()
   in
   Logger.info logger ~module_:__MODULE__ ~location:__LOC__
-<<<<<<< HEAD
-    "Daemon started prover process with pid $prover_pid"
-    ~metadata:[("prover_pid", `Int (Process.pid process |> Pid.to_int))] ;
-  Child_processes.Termination.register_process pids process ;
+    "Daemon started process of kind $process_kind with pid $prover_pid"
+    ~metadata:
+      [ ("prover_pid", `Int (Process.pid process |> Pid.to_int))
+      ; ( "process_kind"
+        , `String Child_processes.Termination.(show_process_kind Prover) ) ] ;
+  Child_processes.Termination.register_process pids process
+    Child_processes.Termination.Prover ;
   don't_wait_for
   @@ Pipe.iter
        (Process.stdout process |> Reader.pipe)
@@ -288,16 +291,6 @@
          return
          @@ Logger.error logger ~module_:__MODULE__ ~location:__LOC__
               ~id:"prover" "%s" stderr ) ;
-=======
-    "Daemon started process of kind $process_kind with pid $prover_pid"
-    ~metadata:
-      [ ("prover_pid", `Int (Process.pid process |> Pid.to_int))
-      ; ( "process_kind"
-        , `String Child_processes.Termination.(show_process_kind Prover) ) ] ;
-  Child_processes.Termination.(register_process pids process Prover) ;
-  File_system.dup_stdout process ;
-  File_system.dup_stderr process ;
->>>>>>> f3a90d83
   {connection; process}
 
 let initialized {connection; _} =
