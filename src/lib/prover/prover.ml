open Core
open Async
open Mina_base
open Mina_state
open Mina_block
open Blockchain_snark

module type S = Intf.S

module Extend_blockchain_input = struct
  [%%versioned
  module Stable = struct
    [@@@no_toplevel_latest_type]

    module V2 = struct
      type t =
        { chain : Blockchain.Stable.V2.t
        ; next_state : Protocol_state.Value.Stable.V2.t
        ; block : Snark_transition.Value.Stable.V2.t
        ; ledger_proof : Ledger_proof.Stable.V2.t option
        ; prover_state : Consensus.Data.Prover_state.Stable.V2.t
        ; pending_coinbase : Pending_coinbase_witness.Stable.V2.t
        }

      let to_latest = Fn.id
    end
  end]

  type t = Stable.Latest.t =
    { chain : Blockchain.t
    ; next_state : Protocol_state.Value.t
    ; block : Snark_transition.Value.t
    ; ledger_proof : Ledger_proof.t option
    ; prover_state : Consensus.Data.Prover_state.t
    ; pending_coinbase : Pending_coinbase_witness.t
    }
  [@@deriving sexp]
end

module Consensus_mechanism = Consensus
module Blockchain = Blockchain

module Worker_state = struct
  module type S = sig
    val extend_blockchain :
         Blockchain.t
      -> Protocol_state.Value.t
      -> Snark_transition.value
      -> Ledger_proof.t option
      -> Consensus.Data.Prover_state.t
      -> Pending_coinbase_witness.t
      -> Blockchain.t Async.Deferred.Or_error.t

    val verify : Protocol_state.Value.t -> Proof.t -> bool Deferred.t
  end

  (* bin_io required by rpc_parallel *)
  type init_arg =
    { conf_dir : string
    ; logger : Logger.Stable.Latest.t
    ; proof_level : Genesis_constants.Proof_level.t
    ; constraint_constants : Genesis_constants.Constraint_constants.t
    }
  [@@deriving bin_io_unversioned]

  type t = (module S)

  let ledger_proof_opt (chain : Blockchain.t) next_state = function
    | Some t ->
        Ledger_proof.
          ({ (statement t) with sok_digest = sok_digest t }, underlying_proof t)
    | None ->
        let bs = Protocol_state.blockchain_state in
        let reg x =
          { (bs x).Blockchain_state.Poly.registers with
            pending_coinbase_stack = Pending_coinbase.Stack.empty
          }
        in
        let chain_state = Blockchain_snark.Blockchain.state chain in
        ( { source = reg chain_state
          ; target = reg next_state
          ; supply_increase = Currency.Amount.zero
          ; fee_excess = Fee_excess.zero
          ; sok_digest = Sok_message.Digest.default
          }
        , Proof.transaction_dummy )

  let create { logger; proof_level; constraint_constants; _ } : t Deferred.t =
    Deferred.return
      (let m =
         match proof_level with
         | Genesis_constants.Proof_level.Full ->
             ( module struct
               module T = Transaction_snark.Make (struct
                 let constraint_constants = constraint_constants

                 let proof_level = proof_level
               end)

               module B = Blockchain_snark.Blockchain_snark_state.Make (struct
                 let tag = T.tag

                 let constraint_constants = constraint_constants

                 let proof_level = proof_level
               end)

               let (_ : Pickles.Dirty.t) =
                 Pickles.Cache_handle.generate_or_load B.cache_handle

               let extend_blockchain (chain : Blockchain.t)
                   (next_state : Protocol_state.Value.t)
                   (block : Snark_transition.value) (t : Ledger_proof.t option)
                   state_for_handler pending_coinbase =
                 let%map.Async.Deferred res =
                   Deferred.Or_error.try_with ~here:[%here] (fun () ->
                       let txn_snark_statement, txn_snark_proof =
                         ledger_proof_opt chain next_state t
                       in
                       let%map.Async.Deferred (), (), proof =
                         B.step
                           ~handler:
                             (Consensus.Data.Prover_state.handler
                                ~constraint_constants state_for_handler
                                ~pending_coinbase )
                           { transition = block
                           ; prev_state =
                               Blockchain_snark.Blockchain.state chain
                           ; txn_snark = txn_snark_statement
                           }
<<<<<<< HEAD
                           [ ( Blockchain_snark.Blockchain.state chain
                             , Blockchain_snark.Blockchain.proof chain )
                           ; (txn_snark_statement, txn_snark_proof)
=======
                           [ Blockchain_snark.Blockchain.proof chain
                           ; txn_snark_proof
>>>>>>> 82d7c0ad
                           ]
                           next_state
                       in
                       Blockchain_snark.Blockchain.create ~state:next_state
                         ~proof )
                 in
                 Or_error.iter_error res ~f:(fun e ->
                     [%log error]
                       ~metadata:[ ("error", Error_json.error_to_yojson e) ]
                       "Prover threw an error while extending block: $error" ) ;
                 res

               let verify state proof = B.Proof.verify [ (state, proof) ]
             end : S )
         | Check ->
             ( module struct
               module Transaction_snark = Transaction_snark

               let extend_blockchain (chain : Blockchain.t)
                   (next_state : Protocol_state.Value.t)
                   (block : Snark_transition.value) (t : Ledger_proof.t option)
                   state_for_handler pending_coinbase =
                 let t, _proof = ledger_proof_opt chain next_state t in
                 let res =
                   Blockchain_snark.Blockchain_snark_state.check ~proof_level
                     ~constraint_constants
                     { transition = block
                     ; prev_state = Blockchain_snark.Blockchain.state chain
                     ; txn_snark = t
                     }
                     ~handler:
                       (Consensus.Data.Prover_state.handler state_for_handler
                          ~constraint_constants ~pending_coinbase )
                     next_state
                   |> Or_error.map ~f:(fun () ->
                          Blockchain_snark.Blockchain.create ~state:next_state
                            ~proof:Mina_base.Proof.blockchain_dummy )
                 in
                 Or_error.iter_error res ~f:(fun e ->
                     [%log error]
                       ~metadata:[ ("error", Error_json.error_to_yojson e) ]
                       "Prover threw an error while extending block: $error" ) ;
                 Async.Deferred.return res

               let verify _state _proof = Deferred.return true
             end : S )
         | None ->
             ( module struct
               module Transaction_snark = Transaction_snark

               let extend_blockchain _chain next_state _block _ledger_proof
                   _state_for_handler _pending_coinbase =
                 Deferred.return
                 @@ Ok
                      (Blockchain_snark.Blockchain.create
                         ~proof:Mina_base.Proof.blockchain_dummy
                         ~state:next_state )

               let verify _ _ = Deferred.return true
             end : S )
       in
       Memory_stats.log_memory_stats logger ~process:"prover" ;
       m )

  let get = Fn.id
end

module Functions = struct
  type ('i, 'o) t =
    'i Bin_prot.Type_class.t
    * 'o Bin_prot.Type_class.t
    * (Worker_state.t -> 'i -> 'o Deferred.t)

  let create input output f : ('i, 'o) t = (input, output, f)

  let initialized =
    create bin_unit [%bin_type_class: [ `Initialized ]] (fun w () ->
        let (module W) = Worker_state.get w in
        Deferred.return `Initialized )

  let extend_blockchain =
    create Extend_blockchain_input.Stable.Latest.bin_t
      [%bin_type_class: Blockchain.Stable.Latest.t Or_error.t]
      (fun
        w
        { chain
        ; next_state
        ; ledger_proof
        ; block
        ; prover_state
        ; pending_coinbase
        }
      ->
        let (module W) = Worker_state.get w in
        W.extend_blockchain chain next_state block ledger_proof prover_state
          pending_coinbase )

  let verify_blockchain =
    create Blockchain.Stable.Latest.bin_t bin_bool (fun w chain ->
        let (module W) = Worker_state.get w in
        W.verify
          (Blockchain_snark.Blockchain.state chain)
          (Blockchain_snark.Blockchain.proof chain) )
end

module Worker = struct
  module T = struct
    module F = Rpc_parallel.Function

    type 'w functions =
      { initialized : ('w, unit, [ `Initialized ]) F.t
      ; extend_blockchain :
          ('w, Extend_blockchain_input.t, Blockchain.t Or_error.t) F.t
      ; verify_blockchain : ('w, Blockchain.t, bool) F.t
      }

    module Worker_state = Worker_state

    module Connection_state = struct
      (* bin_io required by rpc_parallel *)
      type init_arg = unit [@@deriving bin_io_unversioned]

      type t = unit
    end

    module Functions
        (C : Rpc_parallel.Creator
               with type worker_state := Worker_state.t
                and type connection_state := Connection_state.t) =
    struct
      let functions =
        let f (i, o, f) =
          C.create_rpc
            ~f:(fun ~worker_state ~conn_state:_ i -> f worker_state i)
            ~bin_input:i ~bin_output:o ()
        in
        let open Functions in
        { initialized = f initialized
        ; extend_blockchain = f extend_blockchain
        ; verify_blockchain = f verify_blockchain
        }

      let init_worker_state
          Worker_state.{ conf_dir; logger; proof_level; constraint_constants } =
        let max_size = 256 * 1024 * 512 in
        let num_rotate = 1 in
        Logger.Consumer_registry.register ~id:"default"
          ~processor:(Logger.Processor.raw ())
          ~transport:
            (Logger_file_system.dumb_logrotate ~directory:conf_dir
               ~log_filename:"mina-prover.log" ~max_size ~num_rotate ) ;
        [%log info] "Prover started" ;
        Worker_state.create
          { conf_dir; logger; proof_level; constraint_constants }

      let init_connection_state ~connection:_ ~worker_state:_ () = Deferred.unit
    end
  end

  include Rpc_parallel.Make (T)
end

type t =
  { connection : Worker.Connection.t; process : Process.t; logger : Logger.t }

let create ~logger ~pids ~conf_dir ~proof_level ~constraint_constants =
  [%log info] "Starting a new prover process" ;
  let on_failure err =
    [%log error] "Prover process failed with error $err"
      ~metadata:[ ("err", Error_json.error_to_yojson err) ] ;
    Error.raise err
  in
  let%map connection, process =
    (* HACK: Need to make connection_timeout long since creating a prover can take a long time*)
    Worker.spawn_in_foreground_exn ~connection_timeout:(Time.Span.of_min 1.)
      ~on_failure ~shutdown_on:Connection_closed ~connection_state_init_arg:()
      { conf_dir; logger; proof_level; constraint_constants }
  in
  [%log info]
    "Daemon started process of kind $process_kind with pid $prover_pid"
    ~metadata:
      [ ("prover_pid", `Int (Process.pid process |> Pid.to_int))
      ; ( "process_kind"
        , `String Child_processes.Termination.(show_process_kind Prover) )
      ] ;
  Child_processes.Termination.register_process pids process
    Child_processes.Termination.Prover ;
  let exit_or_signal =
    Child_processes.Termination.wait_safe ~logger process ~module_:__MODULE__
      ~location:__LOC__ ~here:[%here]
  in
  don't_wait_for
    ( match%bind exit_or_signal with
    | Ok (Ok ()) ->
        [%log fatal] "Unexpected prover termination, terminating daemon" ;
        Async.exit 1
    | Ok (Error (`Exit_non_zero n)) ->
        [%log fatal]
          "Prover terminated with nonzero exit code, terminating daemon"
          ~metadata:[ ("exit_code", `Int n) ] ;
        Async.exit 1
    | Ok (Error (`Signal signal)) ->
        let signal_str = Signal.to_string signal in
        [%log fatal] "Prover terminated due to signal, terminating daemon"
          ~metadata:[ ("signal", `String signal_str) ] ;
        Async.exit 1
    | Error err ->
        let err_str = Error.to_string_hum err in
        [%log fatal] "Error waiting on prover process, terminating daemon"
          ~metadata:[ ("error", `String err_str) ] ;
        Async.exit 1 ) ;
  don't_wait_for
  @@ Pipe.iter
       (Process.stdout process |> Reader.pipe)
       ~f:(fun stdout ->
         return
         @@ [%log debug] "Prover stdout: $stdout"
              ~metadata:[ ("stdout", `String stdout) ] ) ;
  don't_wait_for
  @@ Pipe.iter
       (Process.stderr process |> Reader.pipe)
       ~f:(fun stderr ->
         return
         @@ [%log error] "Prover stderr: $stderr"
              ~metadata:[ ("stderr", `String stderr) ] ) ;
  { connection; process; logger }

let initialized { connection; _ } =
  Worker.Connection.run connection ~f:Worker.functions.initialized ~arg:()

let prove_from_input_sexp { connection; logger; _ } sexp =
  let input = Extend_blockchain_input.t_of_sexp sexp in
  match%map
    Worker.Connection.run connection ~f:Worker.functions.extend_blockchain
      ~arg:input
    >>| Or_error.join
  with
  | Ok _ ->
      [%log info] "prover succeeded :)" ;
      true
  | Error e ->
      [%log error] "prover errored :("
        ~metadata:[ ("error", Error_json.error_to_yojson e) ] ;
      false

let extend_blockchain { connection; logger; _ } chain next_state block
    ledger_proof prover_state pending_coinbase =
  let input =
    { Extend_blockchain_input.chain
    ; next_state
    ; block
    ; ledger_proof
    ; prover_state
    ; pending_coinbase
    }
  in
  match%map
    Worker.Connection.run connection ~f:Worker.functions.extend_blockchain
      ~arg:input
    >>| Or_error.join
  with
  | Ok x ->
      Ok x
  | Error e ->
      [%log error]
        ~metadata:
          [ ( "input-sexp"
            , `String (Sexp.to_string (Extend_blockchain_input.sexp_of_t input))
            )
          ; ( "input-bin-io"
            , `String
                (Base64.encode_exn
                   (Binable.to_string
                      (module Extend_blockchain_input.Stable.Latest)
                      input ) ) )
          ; ("error", Error_json.error_to_yojson e)
          ]
        "Prover failed: $error" ;
      Error e

let prove t ~prev_state ~prev_state_proof ~next_state
    (transition : Internal_transition.t) pending_coinbase =
  let open Deferred.Or_error.Let_syntax in
  let start_time = Core.Time.now () in
  let%map chain =
    extend_blockchain t
      (Blockchain.create ~proof:prev_state_proof ~state:prev_state)
      next_state
      (Internal_transition.snark_transition transition)
      (Internal_transition.ledger_proof transition)
      (Internal_transition.prover_state transition)
      pending_coinbase
  in
  Mina_metrics.(
    Gauge.set Cryptography.blockchain_proving_time_ms
      (Core.Time.Span.to_ms @@ Core.Time.diff (Core.Time.now ()) start_time)) ;
  Blockchain_snark.Blockchain.proof chain

let create_genesis_block t (genesis_inputs : Genesis_proof.Inputs.t) =
  let start_time = Core.Time.now () in
  let genesis_ledger = Genesis_ledger.Packed.t genesis_inputs.genesis_ledger in
  let constraint_constants = genesis_inputs.constraint_constants in
  let consensus_constants = genesis_inputs.consensus_constants in
  let prev_state =
    let open Staged_ledger_diff in
    Protocol_state.negative_one ~genesis_ledger
      ~genesis_epoch_data:genesis_inputs.genesis_epoch_data
      ~constraint_constants ~consensus_constants ~genesis_body_reference
  in
  let genesis_epoch_ledger =
    match genesis_inputs.genesis_epoch_data with
    | None ->
        genesis_ledger
    | Some data ->
        data.staking.ledger
  in
  let open Pickles_types in
  let blockchain_dummy =
    Pickles.Proof.dummy Nat.N2.n Nat.N2.n Nat.N2.n ~domain_log2:16
  in
  let snark_transition =
    let open Staged_ledger_diff in
    Snark_transition.genesis ~constraint_constants ~consensus_constants
      ~genesis_ledger ~genesis_body_reference
  in
  let pending_coinbase =
    { Mina_base.Pending_coinbase_witness.pending_coinbases =
        Mina_base.Pending_coinbase.create
          ~depth:constraint_constants.pending_coinbase_depth ()
        |> Or_error.ok_exn
    ; is_new_stack = true
    }
  in
  let prover_state : Consensus_mechanism.Data.Prover_state.t =
    Consensus.Data.Prover_state.genesis_data ~genesis_epoch_ledger
  in
  let%map chain =
    extend_blockchain t
      (Blockchain.create ~proof:blockchain_dummy ~state:prev_state)
      genesis_inputs.protocol_state_with_hashes.data snark_transition None
      prover_state pending_coinbase
  in
  Mina_metrics.(
    Gauge.set Cryptography.blockchain_proving_time_ms
      (Core.Time.Span.to_ms @@ Core.Time.diff (Core.Time.now ()) start_time)) ;
  chain<|MERGE_RESOLUTION|>--- conflicted
+++ resolved
@@ -128,14 +128,8 @@
                                Blockchain_snark.Blockchain.state chain
                            ; txn_snark = txn_snark_statement
                            }
-<<<<<<< HEAD
-                           [ ( Blockchain_snark.Blockchain.state chain
-                             , Blockchain_snark.Blockchain.proof chain )
-                           ; (txn_snark_statement, txn_snark_proof)
-=======
                            [ Blockchain_snark.Blockchain.proof chain
                            ; txn_snark_proof
->>>>>>> 82d7c0ad
                            ]
                            next_state
                        in
