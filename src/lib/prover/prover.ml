--- conflicted
+++ resolved
@@ -175,17 +175,11 @@
                      ~constraint_constants
                      { transition = block
                      ; prev_state = Blockchain_snark.Blockchain.state chain
-<<<<<<< HEAD
-                     ; prev_state_proof = Mina_base.Proof.blockchain_dummy
-                     ; txn_snark = t
-                     ; txn_snark_proof = Mina_base.Proof.transaction_dummy
-=======
                      ; prev_state_proof =
                          Lazy.force Mina_base.Proof.blockchain_dummy
                      ; txn_snark = t
                      ; txn_snark_proof =
                          Lazy.force Mina_base.Proof.transaction_dummy
->>>>>>> 96453589
                      }
                      ~handler:
                        (Consensus.Data.Prover_state.handler state_for_handler
