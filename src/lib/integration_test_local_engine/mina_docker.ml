--- conflicted
+++ resolved
@@ -156,13 +156,8 @@
     let runtime_config =
       { Runtime_config.daemon =
           Some
-<<<<<<< HEAD
             { Runtime_config.Daemon.default with
               txpool_max_size = Some txpool_max_size
-            ; slot_tx_end
-            ; slot_chain_end
-=======
-            { txpool_max_size = Some txpool_max_size
             ; peer_list_url = None
             ; zkapp_proof_update_cost = Some 10.26
             ; zkapp_signed_single_update_cost = Some 9.140000000000001
@@ -174,7 +169,6 @@
             ; slot_tx_end
             ; slot_chain_end
             ; minimum_user_command_fee = Some (Currency.Fee.of_string "1000000")
->>>>>>> b3561195
             ; network_id
             }
       ; genesis =
