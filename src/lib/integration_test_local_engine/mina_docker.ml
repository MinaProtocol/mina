open Core
open Async
open Currency
open Signature_lib
open Mina_base
open Integration_test_lib

let docker_swarm_version = "3.8"

module Network_config = struct
  module Cli_inputs = Cli_inputs

  type docker_config =
    { docker_swarm_version : string
    ; stack_name : string
    ; mina_image : string
    ; mina_agent_image : string
    ; mina_bots_image : string
    ; mina_points_image : string
    ; mina_archive_image : string
    ; runtime_config : Yojson.Safe.t
    ; seed_configs : Docker_node_config.Seed_config.t list
    ; block_producer_configs : Docker_node_config.Block_producer_config.t list
    ; snark_coordinator_config :
        Docker_node_config.Snark_coordinator_config.t option
    ; archive_node_configs : Docker_node_config.Archive_node_config.t list
    ; mina_archive_schema_aux_files : string list
    ; log_precomputed_blocks : bool
    ; start_filtered_logs : string list
    }
  [@@deriving to_yojson]

  type t =
    { debug_arg : bool
    ; genesis_keypairs :
        (Network_keypair.t Core.String.Map.t
        [@to_yojson
          fun map ->
            `Assoc
              (Core.Map.fold_right ~init:[]
                 ~f:(fun ~key:k ~data:v accum ->
                   (k, Network_keypair.to_yojson v) :: accum )
                 map )] )
    ; constants : Test_config.constants
    ; docker : docker_config
    }
  [@@deriving to_yojson]

  let expand ~logger ~test_name ~(cli_inputs : Cli_inputs.t) ~(debug : bool)
      ~(images : Test_config.Container_images.t) ~(test_config : Test_config.t)
      ~(constants : Test_config.constants) =
    let _ = cli_inputs in
    let ({ genesis_ledger
         ; epoch_data
         ; block_producers
         ; snark_coordinator
         ; snark_worker_fee
         ; num_archive_nodes
         ; log_precomputed_blocks (* ; num_plain_nodes *)
         ; start_filtered_logs
         ; proof_config
         ; k
         ; delta
         ; slots_per_epoch
         ; slots_per_sub_window
         ; grace_period_slots
         ; txpool_max_size
         ; slot_tx_end
         ; slot_chain_end
         ; network_id
         ; _
         }
          : Test_config.t ) =
      test_config
    in
    let git_commit = Mina_version.commit_id_short in
    let stack_name = "it-" ^ git_commit ^ "-" ^ test_name in
    let key_names_list =
      List.map genesis_ledger ~f:(fun acct -> acct.account_name)
    in
    if List.contains_dup ~compare:String.compare key_names_list then
      failwith
        "All accounts in genesis ledger must have unique names.  Check to make \
         sure you are not using the same account_name more than once" ;
    let all_nodes_names_list =
      List.map block_producers ~f:(fun acct -> acct.node_name)
      @ match snark_coordinator with None -> [] | Some n -> [ n.node_name ]
    in
    if List.contains_dup ~compare:String.compare all_nodes_names_list then
      failwith
        "All nodes in testnet must have unique names.  Check to make sure you \
         are not using the same node_name more than once" ;
    let keypairs =
      List.take
        (List.tl_exn
           (Array.to_list (Lazy.force Key_gen.Sample_keypairs.keypairs)) )
        (List.length genesis_ledger)
    in
    let runtime_timing_of_timing = function
      | Account.Timing.Untimed ->
          None
      | Timed t ->
          Some
            { Runtime_config.Accounts.Single.Timed.initial_minimum_balance =
                t.initial_minimum_balance
            ; cliff_time = t.cliff_time
            ; cliff_amount = t.cliff_amount
            ; vesting_period = t.vesting_period
            ; vesting_increment = t.vesting_increment
            }
    in
    let add_accounts accounts_and_keypairs =
      List.map accounts_and_keypairs
        ~f:(fun
             ( { Test_config.Test_account.balance
               ; account_name
               ; timing
               ; permissions
               ; zkapp
               }
             , (pk, sk) )
           ->
          let timing = runtime_timing_of_timing timing in
          let default = Runtime_config.Accounts.Single.default in
          let account =
            { default with
              pk = Public_key.Compressed.to_string pk
            ; sk = Some (Private_key.to_base58_check sk)
            ; balance = Balance.of_mina_string_exn balance
            ; delegate = None
            ; timing
            ; permissions =
                Option.map
                  ~f:Runtime_config.Accounts.Single.Permissions.of_permissions
                  permissions
            ; zkapp =
                Option.map
                  ~f:Runtime_config.Accounts.Single.Zkapp_account.of_zkapp zkapp
            }
          in
          (account_name, account) )
    in
    let genesis_accounts_and_keys = List.zip_exn genesis_ledger keypairs in
    let genesis_ledger_accounts = add_accounts genesis_accounts_and_keys in
    let constraint_constants =
      Genesis_ledger_helper.make_constraint_constants
        ~default:constants.constraint_constants proof_config
    in
    let ledger_is_prefix ledger1 ledger2 =
      List.is_prefix ledger2 ~prefix:ledger1
        ~equal:(fun
                 ({ account_name = name1; _ } : Test_config.Test_account.t)
                 ({ account_name = name2; _ } : Test_config.Test_account.t)
               -> String.equal name1 name2 )
    in
    let runtime_config =
      { Runtime_config.daemon =
          Some
<<<<<<< HEAD
            { txpool_max_size = Some txpool_max_size
            ; peer_list_url = None
            ; zkapp_proof_update_cost = None
            ; zkapp_signed_single_update_cost = None
            ; zkapp_signed_pair_update_cost = None
            ; zkapp_transaction_cost_limit = None
            ; max_event_elements = None
            ; max_action_elements = None
            ; zkapp_cmd_limit_hardcap = None
            ; slot_tx_end
            ; slot_chain_end
            ; minimum_user_command_fee = None
=======
            { Runtime_config.Daemon.default with
              txpool_max_size = Some txpool_max_size
            ; peer_list_url = None
            ; zkapp_proof_update_cost = Some 10.26
            ; zkapp_signed_single_update_cost = Some 9.140000000000001
            ; zkapp_signed_pair_update_cost = Some 10.08
            ; zkapp_transaction_cost_limit = Some 69.45
            ; max_event_elements = Some 100
            ; max_action_elements = Some 100
            ; zkapp_cmd_limit_hardcap = Some 128
            ; slot_tx_end
            ; slot_chain_end
            ; minimum_user_command_fee = Some (Currency.Fee.of_string "1000000")
>>>>>>> 05fd7d36
            ; network_id
            ; sync_ledger_max_subtree_depth = None
            ; sync_ledger_default_subtree_depth = None
            }
      ; genesis =
          Some
            { k = Some k
            ; delta = Some delta
            ; slots_per_epoch = Some slots_per_epoch
            ; slots_per_sub_window = Some slots_per_sub_window
            ; grace_period_slots = Some grace_period_slots
            ; genesis_state_timestamp =
                Some Core.Time.(to_string_abs ~zone:Zone.utc (now ()))
            }
      ; proof = Some proof_config (* TODO: prebake ledger and only set hash *)
      ; ledger =
          Some
            { base =
                Accounts
                  (List.map genesis_ledger_accounts ~f:(fun (_name, acct) ->
                       acct ) )
            ; add_genesis_winner = None
            ; num_accounts = None
            ; balances = []
            ; hash = None
            ; s3_data_hash = None
            ; name = None
            }
      ; epoch_data =
          Option.map epoch_data ~f:(fun { staking = staking_ledger; next } ->
              let genesis_winner_account : Runtime_config.Accounts.single =
                Runtime_config.Accounts.Single.of_account
                  Mina_state.Consensus_state_hooks.genesis_winner_account
                |> Result.ok_or_failwith
              in
              let ledger_of_epoch_accounts
                  (epoch_accounts : Test_config.Test_account.t list) =
                let epoch_ledger_accounts =
                  List.map epoch_accounts
                    ~f:(fun
                         { account_name; balance; timing; permissions; zkapp }
                       ->
                      let balance = Balance.of_mina_string_exn balance in
                      let timing = runtime_timing_of_timing timing in
                      let genesis_account =
                        match
                          List.Assoc.find genesis_ledger_accounts account_name
                            ~equal:String.equal
                        with
                        | Some acct ->
                            acct
                        | None ->
                            failwithf
                              "Epoch ledger account %s not in genesis ledger"
                              account_name ()
                      in
                      { genesis_account with
                        balance
                      ; timing
                      ; permissions =
                          Option.map
                            ~f:
                              Runtime_config.Accounts.Single.Permissions
                              .of_permissions permissions
                      ; zkapp =
                          Option.map
                            ~f:
                              Runtime_config.Accounts.Single.Zkapp_account
                              .of_zkapp zkapp
                      } )
                in
                ( { base =
                      Accounts (genesis_winner_account :: epoch_ledger_accounts)
                  ; add_genesis_winner = None (* no effect *)
                  ; num_accounts = None
                  ; balances = []
                  ; hash = None
                  ; s3_data_hash = None
                  ; name = None
                  }
                  : Runtime_config.Ledger.t )
              in
              let staking =
                let ({ epoch_ledger; epoch_seed }
                      : Test_config.Epoch_data.Data.t ) =
                  staking_ledger
                in
                if not (ledger_is_prefix epoch_ledger genesis_ledger) then
                  failwith "Staking epoch ledger not a prefix of genesis ledger" ;
                let ledger = ledger_of_epoch_accounts epoch_ledger in
                let seed = epoch_seed in
                ({ ledger; seed } : Runtime_config.Epoch_data.Data.t)
              in
              let next =
                Option.map next ~f:(fun { epoch_ledger; epoch_seed } ->
                    if
                      not
                        (ledger_is_prefix staking_ledger.epoch_ledger
                           epoch_ledger )
                    then
                      failwith
                        "Staking epoch ledger not a prefix of next epoch ledger" ;
                    if not (ledger_is_prefix epoch_ledger genesis_ledger) then
                      failwith
                        "Next epoch ledger not a prefix of genesis ledger" ;
                    let ledger = ledger_of_epoch_accounts epoch_ledger in
                    let seed = epoch_seed in
                    ({ ledger; seed } : Runtime_config.Epoch_data.Data.t) )
              in
              ({ staking; next } : Runtime_config.Epoch_data.t) )
      }
    in
    let genesis_constants =
      Or_error.ok_exn
        (Genesis_ledger_helper.make_genesis_constants ~logger
           ~default:constants.genesis_constants runtime_config )
    in
    let constants : Test_config.constants =
      { constants with genesis_constants; constraint_constants }
    in
    let mk_net_keypair keypair_name (pk, sk) =
      let keypair =
        { Keypair.public_key = Public_key.decompress_exn pk; private_key = sk }
      in
      Network_keypair.create_network_keypair ~keypair_name ~keypair
    in
    let long_commit_id =
      if String.is_substring Mina_version.commit_id ~substring:"[DIRTY]" then
        String.sub Mina_version.commit_id ~pos:7
          ~len:(String.length Mina_version.commit_id - 7)
      else Mina_version.commit_id
    in
    let mina_archive_base_url =
      "https://raw.githubusercontent.com/MinaProtocol/mina/" ^ long_commit_id
      ^ "/src/app/archive/"
    in
    let mina_archive_schema_aux_files =
      [ sprintf "%screate_schema.sql" mina_archive_base_url ]
    in
    let genesis_keypairs =
      List.fold genesis_accounts_and_keys ~init:String.Map.empty
        ~f:(fun map ({ account_name; _ }, (pk, sk)) ->
          let keypair = mk_net_keypair account_name (pk, sk) in
          String.Map.add_exn map ~key:account_name ~data:keypair )
    in
    let open Docker_node_config in
    let open Docker_compose.Dockerfile in
    let port_manager = PortManager.create ~min_port:10000 ~max_port:11000 in
    let docker_volumes =
      [ Base_node_config.runtime_config_volume
      ; Base_node_config.entrypoint_volume
      ]
    in
    let generate_random_id () =
      let rand_char () =
        let ascii_a = int_of_char 'a' in
        let ascii_z = int_of_char 'z' in
        char_of_int (ascii_a + Random.int (ascii_z - ascii_a + 1))
      in
      String.init 4 ~f:(fun _ -> rand_char ())
    in
    let seed_config =
      let config : Seed_config.config =
        { archive_address = None
        ; base_config =
            Base_node_config.default ~peer:None
              ~runtime_config_path:
                (Some Base_node_config.container_runtime_config_path)
              ~start_filtered_logs
        }
      in
      Seed_config.create
        ~service_name:(sprintf "seed-%s" (generate_random_id ()))
        ~image:images.mina
        ~ports:(PortManager.allocate_ports_for_node port_manager)
        ~volumes:(docker_volumes @ [ Seed_config.seed_libp2p_keypair ])
        ~config
    in
    let seed_config_peer =
      Some
        (Seed_config.create_libp2p_peer ~peer_name:seed_config.service_name
           ~external_port:PortManager.mina_internal_external_port )
    in
    let archive_node_configs =
      List.init num_archive_nodes ~f:(fun index ->
          let config =
            { Postgres_config.host =
                sprintf "postgres-%d-%s" (index + 1) (generate_random_id ())
            ; username = "postgres"
            ; password = "password"
            ; database = "archive"
            ; port = PortManager.postgres_internal_port
            }
          in
          let postgres_port =
            Service.Port.create
              ~published:(PortManager.allocate_port port_manager)
              ~target:PortManager.postgres_internal_port
          in
          let postgres_config =
            Postgres_config.create ~service_name:config.host
              ~image:Postgres_config.postgres_image ~ports:[ postgres_port ]
              ~volumes:
                [ Postgres_config.postgres_create_schema_volume
                ; Postgres_config.postgres_entrypoint_volume
                ]
              ~config
          in
          let archive_server_port =
            Service.Port.create
              ~published:(PortManager.allocate_port port_manager)
              ~target:PortManager.mina_internal_server_port
          in
          let config : Archive_node_config.config =
            { postgres_config
            ; server_port = archive_server_port.target
            ; base_config =
                Base_node_config.default ~peer:None
                  ~runtime_config_path:
                    (Some Base_node_config.container_runtime_config_path)
                  ~start_filtered_logs
            }
          in
          let archive_rest_port =
            Service.Port.create
              ~published:(PortManager.allocate_port port_manager)
              ~target:PortManager.mina_internal_rest_port
          in
          Archive_node_config.create
            ~service_name:
              (sprintf "archive-%d-%s" (index + 1) (generate_random_id ()))
            ~image:images.archive_node
            ~ports:[ archive_server_port; archive_rest_port ]
            ~volumes:
              [ Base_node_config.runtime_config_volume
              ; Archive_node_config.archive_entrypoint_volume
              ]
            ~config )
    in
    (* Each archive node has it's own seed node *)
    let seed_configs =
      List.mapi archive_node_configs ~f:(fun index archive_config ->
          let config : Seed_config.config =
            { archive_address =
                Some
                  (sprintf "%s:%d" archive_config.service_name
                     PortManager.mina_internal_server_port )
            ; base_config =
                Base_node_config.default ~peer:seed_config_peer
                  ~runtime_config_path:
                    (Some Base_node_config.container_runtime_config_path)
                  ~start_filtered_logs
            }
          in
          Seed_config.create
            ~service_name:
              (sprintf "seed-%d-%s" (index + 1) (generate_random_id ()))
            ~image:images.mina
            ~ports:(PortManager.allocate_ports_for_node port_manager)
            ~volumes:docker_volumes ~config )
      @ [ seed_config ]
    in
    let block_producer_configs =
      List.map block_producers ~f:(fun node ->
          let keypair =
            match
              List.find genesis_accounts_and_keys
                ~f:(fun ({ account_name; _ }, _keypair) ->
                  String.equal account_name node.account_name )
            with
            | Some (_acct, keypair) ->
                keypair |> mk_net_keypair node.account_name
            | None ->
                let failstring =
                  Format.sprintf
                    "Failing because the account key of all initial block \
                     producers must be in the genesis ledger.  name of Node: \
                     %s.  name of Account which does not exist: %s"
                    node.node_name node.account_name
                in
                failwith failstring
          in
          let priv_key_path =
            Base_node_config.container_keys_path ^/ node.account_name
          in
          let volumes =
            [ Service.Volume.create ("keys" ^/ node.account_name) priv_key_path
            ]
            @ docker_volumes
          in
          let block_producer_config : Block_producer_config.config =
            { keypair
            ; priv_key_path
            ; enable_peer_exchange = true
            ; enable_flooding = true
            ; base_config =
                Base_node_config.default ~peer:seed_config_peer
                  ~runtime_config_path:
                    (Some Base_node_config.container_runtime_config_path)
                  ~start_filtered_logs
            }
          in
          Block_producer_config.create ~service_name:node.node_name
            ~image:images.mina
            ~ports:(PortManager.allocate_ports_for_node port_manager)
            ~volumes ~config:block_producer_config )
    in
    let snark_coordinator_config =
      match snark_coordinator with
      | None ->
          None
      | Some snark_coordinator_node ->
          let network_kp =
            match
              String.Map.find genesis_keypairs
                snark_coordinator_node.account_name
            with
            | Some acct ->
                acct
            | None ->
                let failstring =
                  Format.sprintf
                    "Failing because the account key of all initial snark \
                     coordinators must be in the genesis ledger.  name of \
                     Node: %s.  name of Account which does not exist: %s"
                    snark_coordinator_node.node_name
                    snark_coordinator_node.account_name
                in
                failwith failstring
          in
          let public_key =
            Public_key.Compressed.to_base58_check
              (Public_key.compress network_kp.keypair.public_key)
          in
          let coordinator_ports =
            PortManager.allocate_ports_for_node port_manager
          in
          let daemon_port =
            coordinator_ports
            |> List.find_exn ~f:(fun p ->
                   p.target
                   = Docker_node_config.PortManager.mina_internal_client_port )
          in
          let snark_node_service_name = snark_coordinator_node.node_name in
          let worker_node_config : Snark_worker_config.config =
            { daemon_address = snark_node_service_name
            ; daemon_port = Int.to_string daemon_port.target
            ; proof_level = "full"
            ; base_config =
                Base_node_config.default ~peer:None ~runtime_config_path:None
                  ~start_filtered_logs:[]
            }
          in
          let worker_nodes =
            List.init snark_coordinator_node.worker_nodes ~f:(fun index ->
                Docker_node_config.Snark_worker_config.create
                  ~service_name:
                    (sprintf "snark-worker-%d-%s" (index + 1)
                       (generate_random_id ()) )
                  ~image:images.mina
                  ~ports:
                    (Docker_node_config.PortManager.allocate_ports_for_node
                       port_manager )
                  ~volumes:docker_volumes ~config:worker_node_config )
          in
          let snark_coordinator_config : Snark_coordinator_config.config =
            { worker_nodes
            ; snark_worker_fee
            ; snark_coordinator_key = public_key
            ; work_selection = "seq"
            ; base_config =
                Base_node_config.default ~peer:seed_config_peer
                  ~runtime_config_path:
                    (Some Base_node_config.container_runtime_config_path)
                  ~start_filtered_logs
            }
          in
          Some
            (Snark_coordinator_config.create
               ~service_name:snark_node_service_name ~image:images.mina
               ~ports:coordinator_ports ~volumes:docker_volumes
               ~config:snark_coordinator_config )
    in
    { debug_arg = debug
    ; genesis_keypairs
    ; constants
    ; docker =
        { docker_swarm_version
        ; stack_name
        ; mina_image = images.mina
        ; mina_agent_image = images.user_agent
        ; mina_bots_image = images.bots
        ; mina_points_image = images.points
        ; mina_archive_image = images.archive_node
        ; runtime_config = Runtime_config.to_yojson runtime_config
        ; log_precomputed_blocks
        ; start_filtered_logs
        ; block_producer_configs
        ; seed_configs
        ; mina_archive_schema_aux_files
        ; snark_coordinator_config
        ; archive_node_configs
        }
    }

  (*
     Composes a docker_compose.json file from the network_config specification and writes to disk. This docker_compose
     file contains docker service definitions for each node in the local network. Each node service has different
     configurations which are specified as commands, environment variables, and docker bind volumes.
     We start by creating a runtime config volume to mount to each node service as a bind volume and then continue to create each
     node service. As we create each definition for a service, we specify the docker command, volume, and environment varibles to 
     be used (which are mostly defaults).
  *)
  let to_docker network_config =
    let open Docker_compose.Dockerfile in
    let block_producer_map =
      List.map network_config.docker.block_producer_configs ~f:(fun config ->
          (config.service_name, config.docker_config) )
      |> StringMap.of_alist_exn
    in
    let seed_map =
      List.map network_config.docker.seed_configs ~f:(fun config ->
          (config.service_name, config.docker_config) )
      |> StringMap.of_alist_exn
    in
    let snark_coordinator_map =
      match network_config.docker.snark_coordinator_config with
      | Some config ->
          StringMap.of_alist_exn [ (config.service_name, config.docker_config) ]
      | None ->
          StringMap.empty
    in
    let snark_worker_map =
      match network_config.docker.snark_coordinator_config with
      | Some snark_coordinator_config ->
          List.map snark_coordinator_config.config.worker_nodes
            ~f:(fun config -> (config.service_name, config.docker_config))
          |> StringMap.of_alist_exn
      | None ->
          StringMap.empty
    in
    let archive_node_map =
      List.map network_config.docker.archive_node_configs ~f:(fun config ->
          (config.service_name, config.docker_config) )
      |> StringMap.of_alist_exn
    in
    let postgres_map =
      List.map network_config.docker.archive_node_configs
        ~f:(fun archive_config ->
          let config = archive_config.config.postgres_config in
          (config.service_name, config.docker_config) )
      |> StringMap.of_alist_exn
    in
    let services =
      postgres_map |> merge archive_node_map |> merge snark_worker_map
      |> merge snark_coordinator_map
      |> merge block_producer_map |> merge seed_map
    in
    { version = docker_swarm_version; services }
end

module Network_manager = struct
  type t =
    { logger : Logger.t
    ; stack_name : string
    ; graphql_enabled : bool
    ; docker_dir : string
    ; docker_compose_file_path : string
    ; constants : Test_config.constants
    ; seed_workloads : Docker_network.Service_to_deploy.t Core.String.Map.t
    ; block_producer_workloads :
        Docker_network.Service_to_deploy.t Core.String.Map.t
    ; snark_coordinator_workloads :
        Docker_network.Service_to_deploy.t Core.String.Map.t
    ; snark_worker_workloads :
        Docker_network.Service_to_deploy.t Core.String.Map.t
    ; archive_workloads : Docker_network.Service_to_deploy.t Core.String.Map.t
    ; services_by_id : Docker_network.Service_to_deploy.t Core.String.Map.t
    ; mutable deployed : bool
    ; genesis_keypairs : Network_keypair.t Core.String.Map.t
    }

  let get_current_running_stacks =
    let open Malleable_error.Let_syntax in
    let%bind all_stacks_str =
      Util.run_cmd_or_hard_error "/" "docker"
        [ "stack"; "ls"; "--format"; "{{.Name}}" ]
    in
    return (String.split ~on:'\n' all_stacks_str)

  let remove_stack_if_exists ~logger (network_config : Network_config.t) =
    let open Malleable_error.Let_syntax in
    let%bind all_stacks = get_current_running_stacks in
    if List.mem all_stacks network_config.docker.stack_name ~equal:String.equal
    then
      let%bind () =
        if network_config.debug_arg then
          Deferred.bind ~f:Malleable_error.return
            (Util.prompt_continue
               "Existing stack name of same name detected, pausing startup. \
                Enter [y/Y] to continue on and remove existing stack name, \
                start clean, and run the test; press Ctrl-C to quit out: " )
        else
          Malleable_error.return
            ([%log info]
               "Existing stack of same name detected; removing to start clean" )
      in
      Util.run_cmd_or_hard_error "/" "docker"
        [ "stack"; "rm"; network_config.docker.stack_name ]
      >>| Fn.const ()
    else return ()

  let generate_docker_stack_file ~logger ~docker_dir ~docker_compose_file_path
      ~network_config =
    let open Deferred.Let_syntax in
    let%bind () =
      if%bind File_system.dir_exists docker_dir then (
        [%log info] "Old docker stack directory found; removing to start clean" ;
        File_system.remove_dir docker_dir )
      else return ()
    in
    [%log info] "Writing docker configuration %s" docker_dir ;
    let%bind () = Unix.mkdir docker_dir in
    let%bind _ =
      Docker_compose.Dockerfile.write_config ~dir:docker_dir
        ~filename:docker_compose_file_path
        (Network_config.to_docker network_config)
    in
    return ()

  let write_docker_bind_volumes ~logger ~docker_dir
      ~(network_config : Network_config.t) =
    let open Deferred.Let_syntax in
    [%log info] "Writing runtime_config %s" docker_dir ;
    let%bind () =
      Yojson.Safe.to_file
        (String.concat [ docker_dir; "/runtime_config.json" ])
        network_config.docker.runtime_config
      |> Deferred.return
    in
    [%log info] "Writing out the genesis keys to dir %s" docker_dir ;
    let kps_base_path = String.concat [ docker_dir; "/keys" ] in
    let%bind () = Unix.mkdir kps_base_path in
    [%log info] "Writing genesis keys to %s" kps_base_path ;
    let%bind () =
      Core.String.Map.iter network_config.genesis_keypairs ~f:(fun kp ->
          let keypath = String.concat [ kps_base_path; "/"; kp.keypair_name ] in
          Out_channel.with_file ~fail_if_exists:true keypath ~f:(fun ch ->
              kp.private_key |> Out_channel.output_string ch ) ;
          Out_channel.with_file ~fail_if_exists:true (keypath ^ ".pub")
            ~f:(fun ch -> kp.public_key |> Out_channel.output_string ch) ;
          ignore
            (Util.run_cmd_exn kps_base_path "chmod" [ "600"; kp.keypair_name ]) )
      |> Deferred.return
    in
    [%log info] "Writing seed libp2p keypair to %s" kps_base_path ;
    let%bind () =
      let keypath = String.concat [ kps_base_path; "/"; "libp2p_key" ] in
      Out_channel.with_file ~fail_if_exists:true keypath ~f:(fun ch ->
          Docker_node_config.Seed_config.libp2p_keypair
          |> Out_channel.output_string ch ) ;
      ignore (Util.run_cmd_exn kps_base_path "chmod" [ "600"; "libp2p_key" ]) ;
      return ()
    in
    let%bind () =
      ignore (Util.run_cmd_exn docker_dir "chmod" [ "700"; "keys" ])
      |> Deferred.return
    in
    [%log info]
      "Writing custom entrypoint script (libp2p key generation and puppeteer \
       context)" ;
    let entrypoint_filename, entrypoint_script =
      Docker_node_config.Base_node_config.entrypoint_script
    in
    Out_channel.with_file ~fail_if_exists:true
      (docker_dir ^/ entrypoint_filename) ~f:(fun ch ->
        entrypoint_script |> Out_channel.output_string ch ) ;
    [%log info]
      "Writing custom archive entrypoint script (wait for postgres to \
       initialize)" ;
    let archive_filename, archive_script =
      Docker_node_config.Archive_node_config.archive_entrypoint_script
    in
    Out_channel.with_file ~fail_if_exists:true (docker_dir ^/ archive_filename)
      ~f:(fun ch -> archive_script |> Out_channel.output_string ch) ;
    ignore (Util.run_cmd_exn docker_dir "chmod" [ "+x"; archive_filename ]) ;
    let%bind _ =
      Deferred.List.iter network_config.docker.mina_archive_schema_aux_files
        ~f:(fun schema_url ->
          let filename = Filename.basename schema_url in
          [%log info] "Downloading %s" schema_url ;
          let%bind _ =
            Util.run_cmd_or_hard_error docker_dir "curl"
              [ "-o"; filename; schema_url ]
          in
          [%log info]
            "Writing custom postgres entrypoint script (import archive node \
             schema)" ;

          Deferred.return () )
      |> Deferred.return
    in
    ignore (Util.run_cmd_exn docker_dir "chmod" [ "+x"; entrypoint_filename ]) ;
    [%log info] "Writing custom postgres entrypoint script (create schema)" ;
    let postgres_entrypoint_filename, postgres_entrypoint_script =
      Docker_node_config.Postgres_config.postgres_script
    in
    Out_channel.with_file ~fail_if_exists:true
      (docker_dir ^/ postgres_entrypoint_filename) ~f:(fun ch ->
        postgres_entrypoint_script |> Out_channel.output_string ch ) ;
    ignore
      (Util.run_cmd_exn docker_dir "chmod"
         [ "+x"; postgres_entrypoint_filename ] ) ;
    return ()

  let initialize_workloads ~logger (network_config : Network_config.t) =
    let find_rest_port ports =
      List.find_map_exn ports ~f:(fun port ->
          match port with
          | Docker_compose.Dockerfile.Service.Port.{ published; target } ->
              if target = Docker_node_config.PortManager.mina_internal_rest_port
              then Some published
              else None )
    in
    [%log info] "Initializing seed workloads" ;
    let seed_workloads =
      List.map network_config.docker.seed_configs ~f:(fun seed_config ->
          let graphql_port = find_rest_port seed_config.docker_config.ports in
          let node =
            Docker_network.Service_to_deploy.construct_service
              network_config.docker.stack_name seed_config.service_name
              (Docker_network.Service_to_deploy.init_service_to_deploy_config
                 ~network_keypair:None ~postgres_connection_uri:None
                 ~graphql_port )
          in
          (seed_config.service_name, node) )
      |> Core.String.Map.of_alist_exn
    in
    [%log info] "Initializing block producer workloads" ;
    let block_producer_workloads =
      List.map network_config.docker.block_producer_configs ~f:(fun bp_config ->
          let graphql_port = find_rest_port bp_config.docker_config.ports in
          let node =
            Docker_network.Service_to_deploy.construct_service
              network_config.docker.stack_name bp_config.service_name
              (Docker_network.Service_to_deploy.init_service_to_deploy_config
                 ~network_keypair:(Some bp_config.config.keypair)
                 ~postgres_connection_uri:None ~graphql_port )
          in
          (bp_config.service_name, node) )
      |> Core.String.Map.of_alist_exn
    in
    [%log info] "Initializing snark coordinator and worker workloads" ;
    let snark_coordinator_workloads, snark_worker_workloads =
      match network_config.docker.snark_coordinator_config with
      | Some snark_coordinator_config ->
          let snark_coordinator_workloads =
            if List.length snark_coordinator_config.config.worker_nodes > 0 then
              let graphql_port =
                find_rest_port snark_coordinator_config.docker_config.ports
              in
              let coordinator =
                Docker_network.Service_to_deploy.construct_service
                  network_config.docker.stack_name
                  snark_coordinator_config.service_name
                  (Docker_network.Service_to_deploy
                   .init_service_to_deploy_config ~network_keypair:None
                     ~postgres_connection_uri:None ~graphql_port )
              in
              [ (snark_coordinator_config.service_name, coordinator) ]
              |> Core.String.Map.of_alist_exn
            else Core.String.Map.empty
          in
          let snark_worker_workloads =
            List.map snark_coordinator_config.config.worker_nodes
              ~f:(fun snark_worker_config ->
                let graphql_port =
                  find_rest_port snark_worker_config.docker_config.ports
                in
                let worker =
                  Docker_network.Service_to_deploy.construct_service
                    network_config.docker.stack_name
                    snark_worker_config.service_name
                    (Docker_network.Service_to_deploy
                     .init_service_to_deploy_config ~network_keypair:None
                       ~postgres_connection_uri:None ~graphql_port )
                in

                (snark_worker_config.service_name, worker) )
            |> Core.String.Map.of_alist_exn
          in
          (snark_coordinator_workloads, snark_worker_workloads)
      | None ->
          (Core.String.Map.of_alist_exn [], Core.String.Map.of_alist_exn [])
    in
    [%log info] "Initializing archive node workloads" ;
    let archive_workloads =
      List.map network_config.docker.archive_node_configs
        ~f:(fun archive_config ->
          let graphql_port =
            find_rest_port archive_config.docker_config.ports
          in
          let postgres_connection_uri =
            Some
              (Docker_node_config.Postgres_config.to_connection_uri
                 archive_config.config.postgres_config.config )
          in
          let node =
            Docker_network.Service_to_deploy.construct_service
              network_config.docker.stack_name archive_config.service_name
              (Docker_network.Service_to_deploy.init_service_to_deploy_config
                 ~network_keypair:None ~postgres_connection_uri ~graphql_port )
          in
          (archive_config.service_name, node) )
      |> Core.String.Map.of_alist_exn
    in
    ( seed_workloads
    , block_producer_workloads
    , snark_coordinator_workloads
    , snark_worker_workloads
    , archive_workloads )

  let poll_until_stack_deployed ~logger =
    let poll_interval = Time.Span.of_sec 15.0 in
    let max_polls = 60 (* 15 mins *) in
    let get_service_statuses () =
      let%bind output =
        Util.run_cmd_exn "/" "docker"
          [ "service"; "ls"; "--format"; "{{.Name}}: {{.Replicas}}" ]
      in
      return
        ( output |> String.split_lines
        |> List.map ~f:(fun line ->
               match String.split ~on:':' line with
               | [ name; replicas ] ->
                   (String.strip name, String.strip replicas)
               | _ ->
                   failwith "Unexpected format for docker service output" ) )
    in
    let rec poll n =
      [%log debug] "Checking Docker service statuses, n=%d" n ;
      let%bind service_statuses = get_service_statuses () in
      let bad_service_statuses =
        List.filter service_statuses ~f:(fun (_, status) ->
            let parts = String.split ~on:'/' status in
            assert (List.length parts = 2) ;
            let num, denom =
              ( String.strip (List.nth_exn parts 0)
              , String.strip (List.nth_exn parts 1) )
            in
            not (String.equal num denom) )
      in
      let open Malleable_error.Let_syntax in
      if List.is_empty bad_service_statuses then return ()
      else if n > 0 then (
        [%log debug] "Got bad service statuses, polling again ($failed_statuses"
          ~metadata:
            [ ( "failed_statuses"
              , `Assoc
                  (List.Assoc.map bad_service_statuses ~f:(fun v -> `String v))
              )
            ] ;
        let%bind () =
          after poll_interval |> Deferred.bind ~f:Malleable_error.return
        in
        poll (n - 1) )
      else
        let bad_service_statuses_json =
          `List
            (List.map bad_service_statuses ~f:(fun (service_name, status) ->
                 `Assoc
                   [ ("service_name", `String service_name)
                   ; ("status", `String status)
                   ] ) )
        in
        [%log fatal]
          "Not all services could be deployed in time: $bad_service_statuses"
          ~metadata:[ ("bad_service_statuses", bad_service_statuses_json) ] ;
        Malleable_error.hard_error_string ~exit_code:4
          (Yojson.Safe.to_string bad_service_statuses_json)
    in
    [%log info] "Waiting for Docker services to be deployed" ;
    let res = poll max_polls in
    match%bind.Deferred res with
    | Error _ ->
        [%log error] "Not all Docker services were deployed, cannot proceed!" ;
        res
    | Ok _ ->
        [%log info] "Docker services deployed" ;
        res

  let create ~logger (network_config : Network_config.t) =
    let open Malleable_error.Let_syntax in
    let%bind () = remove_stack_if_exists ~logger network_config in
    let ( seed_workloads
        , block_producer_workloads
        , snark_coordinator_workloads
        , snark_worker_workloads
        , archive_workloads ) =
      initialize_workloads ~logger network_config
    in
    let services_by_id =
      let all_workloads =
        Core.String.Map.data seed_workloads
        @ Core.String.Map.data snark_coordinator_workloads
        @ Core.String.Map.data snark_worker_workloads
        @ Core.String.Map.data block_producer_workloads
        @ Core.String.Map.data archive_workloads
      in
      all_workloads
      |> List.map ~f:(fun w -> (w.service_name, w))
      |> String.Map.of_alist_exn
    in
    let open Deferred.Let_syntax in
    let docker_dir = network_config.docker.stack_name in
    let docker_compose_file_path =
      network_config.docker.stack_name ^ ".compose.json"
    in
    let%bind () =
      generate_docker_stack_file ~logger ~docker_dir ~docker_compose_file_path
        ~network_config
    in
    let%bind () =
      write_docker_bind_volumes ~logger ~docker_dir ~network_config
    in
    let t =
      { stack_name = network_config.docker.stack_name
      ; logger
      ; docker_dir
      ; docker_compose_file_path
      ; constants = network_config.constants
      ; graphql_enabled = true
      ; seed_workloads
      ; block_producer_workloads
      ; snark_coordinator_workloads
      ; snark_worker_workloads
      ; archive_workloads
      ; services_by_id
      ; deployed = false
      ; genesis_keypairs = network_config.genesis_keypairs
      }
    in
    [%log info] "Initializing docker swarm" ;
    Malleable_error.return t

  let deploy t =
    let logger = t.logger in
    if t.deployed then failwith "network already deployed" ;
    [%log info] "Deploying stack '%s' from %s" t.stack_name t.docker_dir ;
    let open Malleable_error.Let_syntax in
    let%bind (_ : string) =
      Util.run_cmd_or_hard_error t.docker_dir "docker"
        [ "stack"; "deploy"; "-c"; t.docker_compose_file_path; t.stack_name ]
    in
    t.deployed <- true ;
    let%bind () = poll_until_stack_deployed ~logger in
    let open Malleable_error.Let_syntax in
    let func_for_fold ~(key : string) ~data accum_M =
      let%bind mp = accum_M in
      let%map node =
        Docker_network.Service_to_deploy.get_node_from_service data
      in
      Core.String.Map.add_exn mp ~key ~data:node
    in
    let%map seeds =
      Core.String.Map.fold t.seed_workloads
        ~init:(Malleable_error.return Core.String.Map.empty)
        ~f:func_for_fold
    and block_producers =
      Core.String.Map.fold t.block_producer_workloads
        ~init:(Malleable_error.return Core.String.Map.empty)
        ~f:func_for_fold
    and snark_coordinators =
      Core.String.Map.fold t.snark_coordinator_workloads
        ~init:(Malleable_error.return Core.String.Map.empty)
        ~f:func_for_fold
    and snark_workers =
      Core.String.Map.fold t.snark_worker_workloads
        ~init:(Malleable_error.return Core.String.Map.empty)
        ~f:func_for_fold
    and archive_nodes =
      Core.String.Map.fold t.archive_workloads
        ~init:(Malleable_error.return Core.String.Map.empty)
        ~f:func_for_fold
    in
    let network =
      { Docker_network.namespace = t.stack_name
      ; constants = t.constants
      ; seeds
      ; block_producers
      ; snark_coordinators
      ; snark_workers
      ; archive_nodes
      ; genesis_keypairs = t.genesis_keypairs
      }
    in
    let nodes_to_string =
      Fn.compose (String.concat ~sep:", ") (List.map ~f:Docker_network.Node.id)
    in
    [%log info] "Network deployed" ;
    [%log info] "testnet namespace: %s" t.stack_name ;
    [%log info] "snark coordinators: %s"
      (nodes_to_string (Core.String.Map.data network.snark_coordinators)) ;
    [%log info] "snark workers: %s"
      (nodes_to_string (Core.String.Map.data network.snark_workers)) ;
    [%log info] "block producers: %s"
      (nodes_to_string (Core.String.Map.data network.block_producers)) ;
    [%log info] "archive nodes: %s"
      (nodes_to_string (Core.String.Map.data network.archive_nodes)) ;
    network

  let destroy t =
    [%log' info t.logger] "Destroying network" ;
    if not t.deployed then failwith "network not deployed" ;
    let%bind _ =
      Util.run_cmd_exn "/" "docker" [ "stack"; "rm"; t.stack_name ]
    in
    t.deployed <- false ;
    Deferred.unit

  let cleanup t =
    let%bind () = if t.deployed then destroy t else return () in
    [%log' info t.logger] "Cleaning up network configuration" ;
    let%bind () = File_system.remove_dir t.docker_dir in
    Deferred.unit

  let destroy t =
    Deferred.Or_error.try_with ~here:[%here] (fun () -> destroy t)
    |> Deferred.bind ~f:Malleable_error.or_hard_error
end<|MERGE_RESOLUTION|>--- conflicted
+++ resolved
@@ -156,22 +156,7 @@
     let runtime_config =
       { Runtime_config.daemon =
           Some
-<<<<<<< HEAD
             { txpool_max_size = Some txpool_max_size
-            ; peer_list_url = None
-            ; zkapp_proof_update_cost = None
-            ; zkapp_signed_single_update_cost = None
-            ; zkapp_signed_pair_update_cost = None
-            ; zkapp_transaction_cost_limit = None
-            ; max_event_elements = None
-            ; max_action_elements = None
-            ; zkapp_cmd_limit_hardcap = None
-            ; slot_tx_end
-            ; slot_chain_end
-            ; minimum_user_command_fee = None
-=======
-            { Runtime_config.Daemon.default with
-              txpool_max_size = Some txpool_max_size
             ; peer_list_url = None
             ; zkapp_proof_update_cost = Some 10.26
             ; zkapp_signed_single_update_cost = Some 9.140000000000001
@@ -183,7 +168,6 @@
             ; slot_tx_end
             ; slot_chain_end
             ; minimum_user_command_fee = Some (Currency.Fee.of_string "1000000")
->>>>>>> 05fd7d36
             ; network_id
             ; sync_ledger_max_subtree_depth = None
             ; sync_ledger_default_subtree_depth = None
