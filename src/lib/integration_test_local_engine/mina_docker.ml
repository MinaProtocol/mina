--- conflicted
+++ resolved
@@ -156,12 +156,7 @@
     let runtime_config =
       { Runtime_config.daemon =
           Some
-<<<<<<< HEAD
-            { Runtime_config.Daemon.default with
-              txpool_max_size = Some txpool_max_size
-=======
             { txpool_max_size = Some txpool_max_size
->>>>>>> 9364acfe
             ; peer_list_url = None
             ; zkapp_proof_update_cost = Some 10.26
             ; zkapp_signed_single_update_cost = Some 9.140000000000001
