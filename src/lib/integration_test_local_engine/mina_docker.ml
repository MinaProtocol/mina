open Core
open Async
open Currency
open Signature_lib
open Mina_base
open Integration_test_lib

let docker_swarm_version = "3.8"

module Network_config = struct
  module Cli_inputs = Cli_inputs

  type docker_config =
    { docker_swarm_version : string
    ; stack_name : string
    ; mina_image : string
    ; mina_agent_image : string
    ; mina_bots_image : string
    ; mina_points_image : string
    ; mina_archive_image : string
    ; runtime_config : Yojson.Safe.t
    ; seed_configs : Docker_node_config.Seed_config.t list
    ; block_producer_configs : Docker_node_config.Block_producer_config.t list
    ; snark_coordinator_config :
        Docker_node_config.Snark_coordinator_config.t option
    ; archive_node_configs : Docker_node_config.Archive_node_config.t list
    ; mina_archive_schema_aux_files : string list
    ; log_precomputed_blocks : bool
    ; start_filtered_logs : string list
    }
  [@@deriving to_yojson]

  type t =
    { debug_arg : bool
    ; genesis_keypairs :
        (Network_keypair.t Core.String.Map.t
        [@to_yojson
          fun map ->
            `Assoc
              (Core.Map.fold_right ~init:[]
                 ~f:(fun ~key:k ~data:v accum ->
                   (k, Network_keypair.to_yojson v) :: accum )
                 map )] )
    ; constants : Test_config.constants
    ; docker : docker_config
    }
  [@@deriving to_yojson]

  let expand ~logger:_ ~test_name ~(cli_inputs : Cli_inputs.t) ~(debug : bool)
      ~(images : Test_config.Container_images.t) ~(test_config : Test_config.t)
      ~(constants : Test_config.constants) =
    let _ = cli_inputs in
    let ({ genesis_ledger
         ; epoch_data
         ; block_producers
         ; snark_coordinator
         ; snark_worker_fee
         ; num_archive_nodes
         ; log_precomputed_blocks (* ; num_plain_nodes *)
         ; start_filtered_logs
         ; proof_config
         ; k
         ; delta
         ; slots_per_epoch
         ; slots_per_sub_window
         ; grace_period_slots
         ; txpool_max_size
         ; slot_tx_end
         ; slot_chain_end
         ; network_id
         ; _
         }
          : Test_config.t ) =
      test_config
    in
    let git_commit = Mina_version.commit_id_short in
    let stack_name = "it-" ^ git_commit ^ "-" ^ test_name in
    let key_names_list =
      List.map genesis_ledger ~f:(fun acct -> acct.account_name)
    in
    if List.contains_dup ~compare:String.compare key_names_list then
      failwith
        "All accounts in genesis ledger must have unique names.  Check to make \
         sure you are not using the same account_name more than once" ;
    let all_nodes_names_list =
      List.map block_producers ~f:(fun acct -> acct.node_name)
      @ match snark_coordinator with None -> [] | Some n -> [ n.node_name ]
    in
    if List.contains_dup ~compare:String.compare all_nodes_names_list then
      failwith
        "All nodes in testnet must have unique names.  Check to make sure you \
         are not using the same node_name more than once" ;
    let keypairs =
      List.take
        (List.tl_exn
           (Array.to_list (Lazy.force Key_gen.Sample_keypairs.keypairs)) )
        (List.length genesis_ledger)
    in
    let runtime_timing_of_timing = function
      | Account.Timing.Untimed ->
          None
      | Timed t ->
          Some
            { Runtime_config.Accounts.Single.Timed.initial_minimum_balance =
                t.initial_minimum_balance
            ; cliff_time = t.cliff_time
            ; cliff_amount = t.cliff_amount
            ; vesting_period = t.vesting_period
            ; vesting_increment = t.vesting_increment
            }
    in
    let add_accounts accounts_and_keypairs =
      List.map accounts_and_keypairs
        ~f:(fun
             ( { Test_config.Test_account.balance
               ; account_name
               ; timing
               ; permissions
               ; zkapp
               }
             , (pk, sk) )
           ->
          let timing = runtime_timing_of_timing timing in
          let default = Runtime_config.Accounts.Single.default in
          let account =
            { default with
              pk = Public_key.Compressed.to_string pk
            ; sk = Some (Private_key.to_base58_check sk)
            ; balance = Balance.of_mina_string_exn balance
            ; delegate = None
            ; timing
            ; permissions =
                Option.map
                  ~f:Runtime_config.Accounts.Single.Permissions.of_permissions
                  permissions
            ; zkapp =
                Option.map
                  ~f:Runtime_config.Accounts.Single.Zkapp_account.of_zkapp zkapp
            }
          in
          (account_name, account) )
    in
    let genesis_accounts_and_keys = List.zip_exn genesis_ledger keypairs in
    let genesis_ledger_accounts = add_accounts genesis_accounts_and_keys in
    let ledger_is_prefix ledger1 ledger2 =
      List.is_prefix ledger2 ~prefix:ledger1
        ~equal:(fun
                 ({ account_name = name1; _ } : Test_config.Test_account.t)
                 ({ account_name = name2; _ } : Test_config.Test_account.t)
               -> String.equal name1 name2 )
    in
    let runtime_config =
      { Runtime_config.daemon =
          Existing
            { Runtime_config.Daemon.default with
<<<<<<< HEAD
              txpool_max_size = Existing txpool_max_size
            ; slot_tx_end = Runtime_config.Existing_config.of_option slot_tx_end
            ; slot_chain_end =
                Runtime_config.Existing_config.of_option slot_chain_end
            ; network_id = Runtime_config.Existing_config.of_option network_id
=======
              txpool_max_size = Some txpool_max_size
            ; peer_list_url = None
            ; zkapp_proof_update_cost = Some 10.26
            ; zkapp_signed_single_update_cost = Some 9.140000000000001
            ; zkapp_signed_pair_update_cost = Some 10.08
            ; zkapp_transaction_cost_limit = Some 69.45
            ; max_event_elements = Some 100
            ; max_action_elements = Some 100
            ; zkapp_cmd_limit_hardcap = Some 128
            ; slot_tx_end
            ; slot_chain_end
            ; minimum_user_command_fee = Some (Currency.Fee.of_string "1000000")
            ; network_id
>>>>>>> c30425d3
            }
      ; genesis =
          Existing
            { k = Existing k
            ; delta = Existing delta
            ; slots_per_epoch = Existing slots_per_epoch
            ; slots_per_sub_window = Existing slots_per_sub_window
            ; grace_period_slots = Existing grace_period_slots
            ; genesis_state_timestamp =
                Existing (Core.Time.(now ()) |> Genesis_constants.of_time)
            }
      ; proof =
          Existing proof_config (* TODO: prebake ledger and only set hash *)
      ; ledger =
          Existing
            { base =
                Accounts
                  (List.map genesis_ledger_accounts ~f:(fun (_name, acct) ->
                       acct ) )
            ; add_genesis_winner = Unset
            ; num_accounts = Unset
            ; balances = []
            ; hash = Unset
            ; s3_data_hash = Unset
            ; name = Unset
            }
      ; epoch_data =
          Existing
            (Option.map epoch_data ~f:(fun { staking = staking_ledger; next } ->
                 let genesis_winner_account : Runtime_config.Accounts.single =
                   Runtime_config.Accounts.Single.of_account
                     Mina_state.Consensus_state_hooks.genesis_winner_account
                   |> Result.ok_or_failwith
                 in
                 let ledger_of_epoch_accounts
                     (epoch_accounts : Test_config.Test_account.t list) =
                   let epoch_ledger_accounts =
                     List.map epoch_accounts
                       ~f:(fun
                            { account_name
                            ; balance
                            ; timing
                            ; permissions
                            ; zkapp
                            }
                          ->
                         let balance = Balance.of_mina_string_exn balance in
                         let timing = runtime_timing_of_timing timing in
                         let genesis_account =
                           match
                             List.Assoc.find genesis_ledger_accounts
                               account_name ~equal:String.equal
                           with
                           | Some acct ->
                               acct
                           | None ->
                               failwithf
                                 "Epoch ledger account %s not in genesis ledger"
                                 account_name ()
                         in
                         { genesis_account with
                           balance
                         ; timing
                         ; permissions =
                             Option.map
                               ~f:
                                 Runtime_config.Accounts.Single.Permissions
                                 .of_permissions permissions
                         ; zkapp =
                             Option.map
                               ~f:
                                 Runtime_config.Accounts.Single.Zkapp_account
                                 .of_zkapp zkapp
                         } )
                   in
                   ( { base =
                         Accounts
                           (genesis_winner_account :: epoch_ledger_accounts)
                     ; add_genesis_winner = Unset (* no effect *)
                     ; num_accounts = Unset
                     ; balances = []
                     ; hash = Unset
                     ; s3_data_hash = Unset
                     ; name = Unset
                     }
                     : Runtime_config.Ledger.t )
                 in
                 let staking =
                   let ({ epoch_ledger; epoch_seed }
                         : Test_config.Epoch_data.Data.t ) =
                     staking_ledger
                   in
                   if not (ledger_is_prefix epoch_ledger genesis_ledger) then
                     failwith
                       "Staking epoch ledger not a prefix of genesis ledger" ;
                   let ledger = ledger_of_epoch_accounts epoch_ledger in
                   let seed = epoch_seed in
                   ({ ledger; seed } : Runtime_config.Epoch_data.Data.t)
                 in
                 let next =
                   Option.map next ~f:(fun { epoch_ledger; epoch_seed } ->
                       if
                         not
                           (ledger_is_prefix staking_ledger.epoch_ledger
                              epoch_ledger )
                       then
                         failwith
                           "Staking epoch ledger not a prefix of next epoch \
                            ledger" ;
                       if not (ledger_is_prefix epoch_ledger genesis_ledger)
                       then
                         failwith
                           "Next epoch ledger not a prefix of genesis ledger" ;
                       let ledger = ledger_of_epoch_accounts epoch_ledger in
                       let seed = epoch_seed in
                       ({ ledger; seed } : Runtime_config.Epoch_data.Data.t) )
                 in
                 ({ staking; next } : Runtime_config.Epoch_data.t) ) )
      }
    in
    let constraint_constants =
      Runtime_config.make_constraint_constants constants.constraint_constants
        runtime_config
    in
    let genesis_constants =
      Runtime_config.make_genesis_constants constants.genesis_constants
        runtime_config
    in
    let constants : Test_config.constants =
      { constants with genesis_constants; constraint_constants }
    in
    let mk_net_keypair keypair_name (pk, sk) =
      let keypair =
        { Keypair.public_key = Public_key.decompress_exn pk; private_key = sk }
      in
      Network_keypair.create_network_keypair ~keypair_name ~keypair
    in
    let long_commit_id =
      if String.is_substring Mina_version.commit_id ~substring:"[DIRTY]" then
        String.sub Mina_version.commit_id ~pos:7
          ~len:(String.length Mina_version.commit_id - 7)
      else Mina_version.commit_id
    in
    let mina_archive_base_url =
      "https://raw.githubusercontent.com/MinaProtocol/mina/" ^ long_commit_id
      ^ "/src/app/archive/"
    in
    let mina_archive_schema_aux_files =
      [ sprintf "%screate_schema.sql" mina_archive_base_url ]
    in
    let genesis_keypairs =
      List.fold genesis_accounts_and_keys ~init:String.Map.empty
        ~f:(fun map ({ account_name; _ }, (pk, sk)) ->
          let keypair = mk_net_keypair account_name (pk, sk) in
          String.Map.add_exn map ~key:account_name ~data:keypair )
    in
    let open Docker_node_config in
    let open Docker_compose.Dockerfile in
    let port_manager = PortManager.create ~min_port:10000 ~max_port:11000 in
    let docker_volumes =
      [ Base_node_config.runtime_config_volume
      ; Base_node_config.entrypoint_volume
      ]
    in
    let generate_random_id () =
      let rand_char () =
        let ascii_a = int_of_char 'a' in
        let ascii_z = int_of_char 'z' in
        char_of_int (ascii_a + Random.int (ascii_z - ascii_a + 1))
      in
      String.init 4 ~f:(fun _ -> rand_char ())
    in
    let seed_config =
      let config : Seed_config.config =
        { archive_address = None
        ; base_config =
            Base_node_config.default ~peer:None
              ~runtime_config_path:
                (Some Base_node_config.container_runtime_config_path)
              ~start_filtered_logs
        }
      in
      Seed_config.create
        ~service_name:(sprintf "seed-%s" (generate_random_id ()))
        ~image:images.mina
        ~ports:(PortManager.allocate_ports_for_node port_manager)
        ~volumes:(docker_volumes @ [ Seed_config.seed_libp2p_keypair ])
        ~config
    in
    let seed_config_peer =
      Some
        (Seed_config.create_libp2p_peer ~peer_name:seed_config.service_name
           ~external_port:PortManager.mina_internal_external_port )
    in
    let archive_node_configs =
      List.init num_archive_nodes ~f:(fun index ->
          let config =
            { Postgres_config.host =
                sprintf "postgres-%d-%s" (index + 1) (generate_random_id ())
            ; username = "postgres"
            ; password = "password"
            ; database = "archive"
            ; port = PortManager.postgres_internal_port
            }
          in
          let postgres_port =
            Service.Port.create
              ~published:(PortManager.allocate_port port_manager)
              ~target:PortManager.postgres_internal_port
          in
          let postgres_config =
            Postgres_config.create ~service_name:config.host
              ~image:Postgres_config.postgres_image ~ports:[ postgres_port ]
              ~volumes:
                [ Postgres_config.postgres_create_schema_volume
                ; Postgres_config.postgres_entrypoint_volume
                ]
              ~config
          in
          let archive_server_port =
            Service.Port.create
              ~published:(PortManager.allocate_port port_manager)
              ~target:PortManager.mina_internal_server_port
          in
          let config : Archive_node_config.config =
            { postgres_config
            ; server_port = archive_server_port.target
            ; base_config =
                Base_node_config.default ~peer:None
                  ~runtime_config_path:
                    (Some Base_node_config.container_runtime_config_path)
                  ~start_filtered_logs
            }
          in
          let archive_rest_port =
            Service.Port.create
              ~published:(PortManager.allocate_port port_manager)
              ~target:PortManager.mina_internal_rest_port
          in
          Archive_node_config.create
            ~service_name:
              (sprintf "archive-%d-%s" (index + 1) (generate_random_id ()))
            ~image:images.archive_node
            ~ports:[ archive_server_port; archive_rest_port ]
            ~volumes:
              [ Base_node_config.runtime_config_volume
              ; Archive_node_config.archive_entrypoint_volume
              ]
            ~config )
    in
    (* Each archive node has it's own seed node *)
    let seed_configs =
      List.mapi archive_node_configs ~f:(fun index archive_config ->
          let config : Seed_config.config =
            { archive_address =
                Some
                  (sprintf "%s:%d" archive_config.service_name
                     PortManager.mina_internal_server_port )
            ; base_config =
                Base_node_config.default ~peer:seed_config_peer
                  ~runtime_config_path:
                    (Some Base_node_config.container_runtime_config_path)
                  ~start_filtered_logs
            }
          in
          Seed_config.create
            ~service_name:
              (sprintf "seed-%d-%s" (index + 1) (generate_random_id ()))
            ~image:images.mina
            ~ports:(PortManager.allocate_ports_for_node port_manager)
            ~volumes:docker_volumes ~config )
      @ [ seed_config ]
    in
    let block_producer_configs =
      List.map block_producers ~f:(fun node ->
          let keypair =
            match
              List.find genesis_accounts_and_keys
                ~f:(fun ({ account_name; _ }, _keypair) ->
                  String.equal account_name node.account_name )
            with
            | Some (_acct, keypair) ->
                keypair |> mk_net_keypair node.account_name
            | None ->
                let failstring =
                  Format.sprintf
                    "Failing because the account key of all initial block \
                     producers must be in the genesis ledger.  name of Node: \
                     %s.  name of Account which does not exist: %s"
                    node.node_name node.account_name
                in
                failwith failstring
          in
          let priv_key_path =
            Base_node_config.container_keys_path ^/ node.account_name
          in
          let volumes =
            [ Service.Volume.create ("keys" ^/ node.account_name) priv_key_path
            ]
            @ docker_volumes
          in
          let block_producer_config : Block_producer_config.config =
            { keypair
            ; priv_key_path
            ; enable_peer_exchange = true
            ; enable_flooding = true
            ; base_config =
                Base_node_config.default ~peer:seed_config_peer
                  ~runtime_config_path:
                    (Some Base_node_config.container_runtime_config_path)
                  ~start_filtered_logs
            }
          in
          Block_producer_config.create ~service_name:node.node_name
            ~image:images.mina
            ~ports:(PortManager.allocate_ports_for_node port_manager)
            ~volumes ~config:block_producer_config )
    in
    let snark_coordinator_config =
      match snark_coordinator with
      | None ->
          None
      | Some snark_coordinator_node ->
          let network_kp =
            match
              String.Map.find genesis_keypairs
                snark_coordinator_node.account_name
            with
            | Some acct ->
                acct
            | None ->
                let failstring =
                  Format.sprintf
                    "Failing because the account key of all initial snark \
                     coordinators must be in the genesis ledger.  name of \
                     Node: %s.  name of Account which does not exist: %s"
                    snark_coordinator_node.node_name
                    snark_coordinator_node.account_name
                in
                failwith failstring
          in
          let public_key =
            Public_key.Compressed.to_base58_check
              (Public_key.compress network_kp.keypair.public_key)
          in
          let coordinator_ports =
            PortManager.allocate_ports_for_node port_manager
          in
          let daemon_port =
            coordinator_ports
            |> List.find_exn ~f:(fun p ->
                   p.target
                   = Docker_node_config.PortManager.mina_internal_client_port )
          in
          let snark_node_service_name = snark_coordinator_node.node_name in
          let worker_node_config : Snark_worker_config.config =
            { daemon_address = snark_node_service_name
            ; daemon_port = Int.to_string daemon_port.target
            ; proof_level = "full"
            ; base_config =
                Base_node_config.default ~peer:None ~runtime_config_path:None
                  ~start_filtered_logs:[]
            }
          in
          let worker_nodes =
            List.init snark_coordinator_node.worker_nodes ~f:(fun index ->
                Docker_node_config.Snark_worker_config.create
                  ~service_name:
                    (sprintf "snark-worker-%d-%s" (index + 1)
                       (generate_random_id ()) )
                  ~image:images.mina
                  ~ports:
                    (Docker_node_config.PortManager.allocate_ports_for_node
                       port_manager )
                  ~volumes:docker_volumes ~config:worker_node_config )
          in
          let snark_coordinator_config : Snark_coordinator_config.config =
            { worker_nodes
            ; snark_worker_fee
            ; snark_coordinator_key = public_key
            ; work_selection = "seq"
            ; base_config =
                Base_node_config.default ~peer:seed_config_peer
                  ~runtime_config_path:
                    (Some Base_node_config.container_runtime_config_path)
                  ~start_filtered_logs
            }
          in
          Some
            (Snark_coordinator_config.create
               ~service_name:snark_node_service_name ~image:images.mina
               ~ports:coordinator_ports ~volumes:docker_volumes
               ~config:snark_coordinator_config )
    in
    { debug_arg = debug
    ; genesis_keypairs
    ; constants
    ; docker =
        { docker_swarm_version
        ; stack_name
        ; mina_image = images.mina
        ; mina_agent_image = images.user_agent
        ; mina_bots_image = images.bots
        ; mina_points_image = images.points
        ; mina_archive_image = images.archive_node
        ; runtime_config = Runtime_config.to_yojson runtime_config
        ; log_precomputed_blocks
        ; start_filtered_logs
        ; block_producer_configs
        ; seed_configs
        ; mina_archive_schema_aux_files
        ; snark_coordinator_config
        ; archive_node_configs
        }
    }

  (*
     Composes a docker_compose.json file from the network_config specification and writes to disk. This docker_compose
     file contains docker service definitions for each node in the local network. Each node service has different
     configurations which are specified as commands, environment variables, and docker bind volumes.
     We start by creating a runtime config volume to mount to each node service as a bind volume and then continue to create each
     node service. As we create each definition for a service, we specify the docker command, volume, and environment varibles to 
     be used (which are mostly defaults).
  *)
  let to_docker network_config =
    let open Docker_compose.Dockerfile in
    let block_producer_map =
      List.map network_config.docker.block_producer_configs ~f:(fun config ->
          (config.service_name, config.docker_config) )
      |> StringMap.of_alist_exn
    in
    let seed_map =
      List.map network_config.docker.seed_configs ~f:(fun config ->
          (config.service_name, config.docker_config) )
      |> StringMap.of_alist_exn
    in
    let snark_coordinator_map =
      match network_config.docker.snark_coordinator_config with
      | Some config ->
          StringMap.of_alist_exn [ (config.service_name, config.docker_config) ]
      | None ->
          StringMap.empty
    in
    let snark_worker_map =
      match network_config.docker.snark_coordinator_config with
      | Some snark_coordinator_config ->
          List.map snark_coordinator_config.config.worker_nodes
            ~f:(fun config -> (config.service_name, config.docker_config))
          |> StringMap.of_alist_exn
      | None ->
          StringMap.empty
    in
    let archive_node_map =
      List.map network_config.docker.archive_node_configs ~f:(fun config ->
          (config.service_name, config.docker_config) )
      |> StringMap.of_alist_exn
    in
    let postgres_map =
      List.map network_config.docker.archive_node_configs
        ~f:(fun archive_config ->
          let config = archive_config.config.postgres_config in
          (config.service_name, config.docker_config) )
      |> StringMap.of_alist_exn
    in
    let services =
      postgres_map |> merge archive_node_map |> merge snark_worker_map
      |> merge snark_coordinator_map
      |> merge block_producer_map |> merge seed_map
    in
    { version = docker_swarm_version; services }
end

module Network_manager = struct
  type t =
    { logger : Logger.t
    ; stack_name : string
    ; graphql_enabled : bool
    ; docker_dir : string
    ; docker_compose_file_path : string
    ; constants : Test_config.constants
    ; seed_workloads : Docker_network.Service_to_deploy.t Core.String.Map.t
    ; block_producer_workloads :
        Docker_network.Service_to_deploy.t Core.String.Map.t
    ; snark_coordinator_workloads :
        Docker_network.Service_to_deploy.t Core.String.Map.t
    ; snark_worker_workloads :
        Docker_network.Service_to_deploy.t Core.String.Map.t
    ; archive_workloads : Docker_network.Service_to_deploy.t Core.String.Map.t
    ; services_by_id : Docker_network.Service_to_deploy.t Core.String.Map.t
    ; mutable deployed : bool
    ; genesis_keypairs : Network_keypair.t Core.String.Map.t
    }

  let get_current_running_stacks =
    let open Malleable_error.Let_syntax in
    let%bind all_stacks_str =
      Util.run_cmd_or_hard_error "/" "docker"
        [ "stack"; "ls"; "--format"; "{{.Name}}" ]
    in
    return (String.split ~on:'\n' all_stacks_str)

  let remove_stack_if_exists ~logger (network_config : Network_config.t) =
    let open Malleable_error.Let_syntax in
    let%bind all_stacks = get_current_running_stacks in
    if List.mem all_stacks network_config.docker.stack_name ~equal:String.equal
    then
      let%bind () =
        if network_config.debug_arg then
          Deferred.bind ~f:Malleable_error.return
            (Util.prompt_continue
               "Existing stack name of same name detected, pausing startup. \
                Enter [y/Y] to continue on and remove existing stack name, \
                start clean, and run the test; press Ctrl-C to quit out: " )
        else
          Malleable_error.return
            ([%log info]
               "Existing stack of same name detected; removing to start clean" )
      in
      Util.run_cmd_or_hard_error "/" "docker"
        [ "stack"; "rm"; network_config.docker.stack_name ]
      >>| Fn.const ()
    else return ()

  let generate_docker_stack_file ~logger ~docker_dir ~docker_compose_file_path
      ~network_config =
    let open Deferred.Let_syntax in
    let%bind () =
      if%bind File_system.dir_exists docker_dir then (
        [%log info] "Old docker stack directory found; removing to start clean" ;
        File_system.remove_dir docker_dir )
      else return ()
    in
    [%log info] "Writing docker configuration %s" docker_dir ;
    let%bind () = Unix.mkdir docker_dir in
    let%bind _ =
      Docker_compose.Dockerfile.write_config ~dir:docker_dir
        ~filename:docker_compose_file_path
        (Network_config.to_docker network_config)
    in
    return ()

  let write_docker_bind_volumes ~logger ~docker_dir
      ~(network_config : Network_config.t) =
    let open Deferred.Let_syntax in
    [%log info] "Writing runtime_config %s" docker_dir ;
    let%bind () =
      Yojson.Safe.to_file
        (String.concat [ docker_dir; "/runtime_config.json" ])
        network_config.docker.runtime_config
      |> Deferred.return
    in
    [%log info] "Writing out the genesis keys to dir %s" docker_dir ;
    let kps_base_path = String.concat [ docker_dir; "/keys" ] in
    let%bind () = Unix.mkdir kps_base_path in
    [%log info] "Writing genesis keys to %s" kps_base_path ;
    let%bind () =
      Core.String.Map.iter network_config.genesis_keypairs ~f:(fun kp ->
          let keypath = String.concat [ kps_base_path; "/"; kp.keypair_name ] in
          Out_channel.with_file ~fail_if_exists:true keypath ~f:(fun ch ->
              kp.private_key |> Out_channel.output_string ch ) ;
          Out_channel.with_file ~fail_if_exists:true (keypath ^ ".pub")
            ~f:(fun ch -> kp.public_key |> Out_channel.output_string ch) ;
          ignore
            (Util.run_cmd_exn kps_base_path "chmod" [ "600"; kp.keypair_name ]) )
      |> Deferred.return
    in
    [%log info] "Writing seed libp2p keypair to %s" kps_base_path ;
    let%bind () =
      let keypath = String.concat [ kps_base_path; "/"; "libp2p_key" ] in
      Out_channel.with_file ~fail_if_exists:true keypath ~f:(fun ch ->
          Docker_node_config.Seed_config.libp2p_keypair
          |> Out_channel.output_string ch ) ;
      ignore (Util.run_cmd_exn kps_base_path "chmod" [ "600"; "libp2p_key" ]) ;
      return ()
    in
    let%bind () =
      ignore (Util.run_cmd_exn docker_dir "chmod" [ "700"; "keys" ])
      |> Deferred.return
    in
    [%log info]
      "Writing custom entrypoint script (libp2p key generation and puppeteer \
       context)" ;
    let entrypoint_filename, entrypoint_script =
      Docker_node_config.Base_node_config.entrypoint_script
    in
    Out_channel.with_file ~fail_if_exists:true
      (docker_dir ^/ entrypoint_filename) ~f:(fun ch ->
        entrypoint_script |> Out_channel.output_string ch ) ;
    [%log info]
      "Writing custom archive entrypoint script (wait for postgres to \
       initialize)" ;
    let archive_filename, archive_script =
      Docker_node_config.Archive_node_config.archive_entrypoint_script
    in
    Out_channel.with_file ~fail_if_exists:true (docker_dir ^/ archive_filename)
      ~f:(fun ch -> archive_script |> Out_channel.output_string ch) ;
    ignore (Util.run_cmd_exn docker_dir "chmod" [ "+x"; archive_filename ]) ;
    let%bind _ =
      Deferred.List.iter network_config.docker.mina_archive_schema_aux_files
        ~f:(fun schema_url ->
          let filename = Filename.basename schema_url in
          [%log info] "Downloading %s" schema_url ;
          let%bind _ =
            Util.run_cmd_or_hard_error docker_dir "curl"
              [ "-o"; filename; schema_url ]
          in
          [%log info]
            "Writing custom postgres entrypoint script (import archive node \
             schema)" ;

          Deferred.return () )
      |> Deferred.return
    in
    ignore (Util.run_cmd_exn docker_dir "chmod" [ "+x"; entrypoint_filename ]) ;
    [%log info] "Writing custom postgres entrypoint script (create schema)" ;
    let postgres_entrypoint_filename, postgres_entrypoint_script =
      Docker_node_config.Postgres_config.postgres_script
    in
    Out_channel.with_file ~fail_if_exists:true
      (docker_dir ^/ postgres_entrypoint_filename) ~f:(fun ch ->
        postgres_entrypoint_script |> Out_channel.output_string ch ) ;
    ignore
      (Util.run_cmd_exn docker_dir "chmod"
         [ "+x"; postgres_entrypoint_filename ] ) ;
    return ()

  let initialize_workloads ~logger (network_config : Network_config.t) =
    let find_rest_port ports =
      List.find_map_exn ports ~f:(fun port ->
          match port with
          | Docker_compose.Dockerfile.Service.Port.{ published; target } ->
              if target = Docker_node_config.PortManager.mina_internal_rest_port
              then Some published
              else None )
    in
    [%log info] "Initializing seed workloads" ;
    let seed_workloads =
      List.map network_config.docker.seed_configs ~f:(fun seed_config ->
          let graphql_port = find_rest_port seed_config.docker_config.ports in
          let node =
            Docker_network.Service_to_deploy.construct_service
              network_config.docker.stack_name seed_config.service_name
              (Docker_network.Service_to_deploy.init_service_to_deploy_config
                 ~network_keypair:None ~postgres_connection_uri:None
                 ~graphql_port )
          in
          (seed_config.service_name, node) )
      |> Core.String.Map.of_alist_exn
    in
    [%log info] "Initializing block producer workloads" ;
    let block_producer_workloads =
      List.map network_config.docker.block_producer_configs ~f:(fun bp_config ->
          let graphql_port = find_rest_port bp_config.docker_config.ports in
          let node =
            Docker_network.Service_to_deploy.construct_service
              network_config.docker.stack_name bp_config.service_name
              (Docker_network.Service_to_deploy.init_service_to_deploy_config
                 ~network_keypair:(Some bp_config.config.keypair)
                 ~postgres_connection_uri:None ~graphql_port )
          in
          (bp_config.service_name, node) )
      |> Core.String.Map.of_alist_exn
    in
    [%log info] "Initializing snark coordinator and worker workloads" ;
    let snark_coordinator_workloads, snark_worker_workloads =
      match network_config.docker.snark_coordinator_config with
      | Some snark_coordinator_config ->
          let snark_coordinator_workloads =
            if List.length snark_coordinator_config.config.worker_nodes > 0 then
              let graphql_port =
                find_rest_port snark_coordinator_config.docker_config.ports
              in
              let coordinator =
                Docker_network.Service_to_deploy.construct_service
                  network_config.docker.stack_name
                  snark_coordinator_config.service_name
                  (Docker_network.Service_to_deploy
                   .init_service_to_deploy_config ~network_keypair:None
                     ~postgres_connection_uri:None ~graphql_port )
              in
              [ (snark_coordinator_config.service_name, coordinator) ]
              |> Core.String.Map.of_alist_exn
            else Core.String.Map.empty
          in
          let snark_worker_workloads =
            List.map snark_coordinator_config.config.worker_nodes
              ~f:(fun snark_worker_config ->
                let graphql_port =
                  find_rest_port snark_worker_config.docker_config.ports
                in
                let worker =
                  Docker_network.Service_to_deploy.construct_service
                    network_config.docker.stack_name
                    snark_worker_config.service_name
                    (Docker_network.Service_to_deploy
                     .init_service_to_deploy_config ~network_keypair:None
                       ~postgres_connection_uri:None ~graphql_port )
                in

                (snark_worker_config.service_name, worker) )
            |> Core.String.Map.of_alist_exn
          in
          (snark_coordinator_workloads, snark_worker_workloads)
      | None ->
          (Core.String.Map.of_alist_exn [], Core.String.Map.of_alist_exn [])
    in
    [%log info] "Initializing archive node workloads" ;
    let archive_workloads =
      List.map network_config.docker.archive_node_configs
        ~f:(fun archive_config ->
          let graphql_port =
            find_rest_port archive_config.docker_config.ports
          in
          let postgres_connection_uri =
            Some
              (Docker_node_config.Postgres_config.to_connection_uri
                 archive_config.config.postgres_config.config )
          in
          let node =
            Docker_network.Service_to_deploy.construct_service
              network_config.docker.stack_name archive_config.service_name
              (Docker_network.Service_to_deploy.init_service_to_deploy_config
                 ~network_keypair:None ~postgres_connection_uri ~graphql_port )
          in
          (archive_config.service_name, node) )
      |> Core.String.Map.of_alist_exn
    in
    ( seed_workloads
    , block_producer_workloads
    , snark_coordinator_workloads
    , snark_worker_workloads
    , archive_workloads )

  let poll_until_stack_deployed ~logger =
    let poll_interval = Time.Span.of_sec 15.0 in
    let max_polls = 60 (* 15 mins *) in
    let get_service_statuses () =
      let%bind output =
        Util.run_cmd_exn "/" "docker"
          [ "service"; "ls"; "--format"; "{{.Name}}: {{.Replicas}}" ]
      in
      return
        ( output |> String.split_lines
        |> List.map ~f:(fun line ->
               match String.split ~on:':' line with
               | [ name; replicas ] ->
                   (String.strip name, String.strip replicas)
               | _ ->
                   failwith "Unexpected format for docker service output" ) )
    in
    let rec poll n =
      [%log debug] "Checking Docker service statuses, n=%d" n ;
      let%bind service_statuses = get_service_statuses () in
      let bad_service_statuses =
        List.filter service_statuses ~f:(fun (_, status) ->
            let parts = String.split ~on:'/' status in
            assert (List.length parts = 2) ;
            let num, denom =
              ( String.strip (List.nth_exn parts 0)
              , String.strip (List.nth_exn parts 1) )
            in
            not (String.equal num denom) )
      in
      let open Malleable_error.Let_syntax in
      if List.is_empty bad_service_statuses then return ()
      else if n > 0 then (
        [%log debug] "Got bad service statuses, polling again ($failed_statuses"
          ~metadata:
            [ ( "failed_statuses"
              , `Assoc
                  (List.Assoc.map bad_service_statuses ~f:(fun v -> `String v))
              )
            ] ;
        let%bind () =
          after poll_interval |> Deferred.bind ~f:Malleable_error.return
        in
        poll (n - 1) )
      else
        let bad_service_statuses_json =
          `List
            (List.map bad_service_statuses ~f:(fun (service_name, status) ->
                 `Assoc
                   [ ("service_name", `String service_name)
                   ; ("status", `String status)
                   ] ) )
        in
        [%log fatal]
          "Not all services could be deployed in time: $bad_service_statuses"
          ~metadata:[ ("bad_service_statuses", bad_service_statuses_json) ] ;
        Malleable_error.hard_error_string ~exit_code:4
          (Yojson.Safe.to_string bad_service_statuses_json)
    in
    [%log info] "Waiting for Docker services to be deployed" ;
    let res = poll max_polls in
    match%bind.Deferred res with
    | Error _ ->
        [%log error] "Not all Docker services were deployed, cannot proceed!" ;
        res
    | Ok _ ->
        [%log info] "Docker services deployed" ;
        res

  let create ~logger (network_config : Network_config.t) =
    let open Malleable_error.Let_syntax in
    let%bind () = remove_stack_if_exists ~logger network_config in
    let ( seed_workloads
        , block_producer_workloads
        , snark_coordinator_workloads
        , snark_worker_workloads
        , archive_workloads ) =
      initialize_workloads ~logger network_config
    in
    let services_by_id =
      let all_workloads =
        Core.String.Map.data seed_workloads
        @ Core.String.Map.data snark_coordinator_workloads
        @ Core.String.Map.data snark_worker_workloads
        @ Core.String.Map.data block_producer_workloads
        @ Core.String.Map.data archive_workloads
      in
      all_workloads
      |> List.map ~f:(fun w -> (w.service_name, w))
      |> String.Map.of_alist_exn
    in
    let open Deferred.Let_syntax in
    let docker_dir = network_config.docker.stack_name in
    let docker_compose_file_path =
      network_config.docker.stack_name ^ ".compose.json"
    in
    let%bind () =
      generate_docker_stack_file ~logger ~docker_dir ~docker_compose_file_path
        ~network_config
    in
    let%bind () =
      write_docker_bind_volumes ~logger ~docker_dir ~network_config
    in
    let t =
      { stack_name = network_config.docker.stack_name
      ; logger
      ; docker_dir
      ; docker_compose_file_path
      ; constants = network_config.constants
      ; graphql_enabled = true
      ; seed_workloads
      ; block_producer_workloads
      ; snark_coordinator_workloads
      ; snark_worker_workloads
      ; archive_workloads
      ; services_by_id
      ; deployed = false
      ; genesis_keypairs = network_config.genesis_keypairs
      }
    in
    [%log info] "Initializing docker swarm" ;
    Malleable_error.return t

  let deploy t =
    let logger = t.logger in
    if t.deployed then failwith "network already deployed" ;
    [%log info] "Deploying stack '%s' from %s" t.stack_name t.docker_dir ;
    let open Malleable_error.Let_syntax in
    let%bind (_ : string) =
      Util.run_cmd_or_hard_error t.docker_dir "docker"
        [ "stack"; "deploy"; "-c"; t.docker_compose_file_path; t.stack_name ]
    in
    t.deployed <- true ;
    let%bind () = poll_until_stack_deployed ~logger in
    let open Malleable_error.Let_syntax in
    let func_for_fold ~(key : string) ~data accum_M =
      let%bind mp = accum_M in
      let%map node =
        Docker_network.Service_to_deploy.get_node_from_service data
      in
      Core.String.Map.add_exn mp ~key ~data:node
    in
    let%map seeds =
      Core.String.Map.fold t.seed_workloads
        ~init:(Malleable_error.return Core.String.Map.empty)
        ~f:func_for_fold
    and block_producers =
      Core.String.Map.fold t.block_producer_workloads
        ~init:(Malleable_error.return Core.String.Map.empty)
        ~f:func_for_fold
    and snark_coordinators =
      Core.String.Map.fold t.snark_coordinator_workloads
        ~init:(Malleable_error.return Core.String.Map.empty)
        ~f:func_for_fold
    and snark_workers =
      Core.String.Map.fold t.snark_worker_workloads
        ~init:(Malleable_error.return Core.String.Map.empty)
        ~f:func_for_fold
    and archive_nodes =
      Core.String.Map.fold t.archive_workloads
        ~init:(Malleable_error.return Core.String.Map.empty)
        ~f:func_for_fold
    in
    let network =
      { Docker_network.namespace = t.stack_name
      ; constants = t.constants
      ; seeds
      ; block_producers
      ; snark_coordinators
      ; snark_workers
      ; archive_nodes
      ; genesis_keypairs = t.genesis_keypairs
      }
    in
    let nodes_to_string =
      Fn.compose (String.concat ~sep:", ") (List.map ~f:Docker_network.Node.id)
    in
    [%log info] "Network deployed" ;
    [%log info] "testnet namespace: %s" t.stack_name ;
    [%log info] "snark coordinators: %s"
      (nodes_to_string (Core.String.Map.data network.snark_coordinators)) ;
    [%log info] "snark workers: %s"
      (nodes_to_string (Core.String.Map.data network.snark_workers)) ;
    [%log info] "block producers: %s"
      (nodes_to_string (Core.String.Map.data network.block_producers)) ;
    [%log info] "archive nodes: %s"
      (nodes_to_string (Core.String.Map.data network.archive_nodes)) ;
    network

  let destroy t =
    [%log' info t.logger] "Destroying network" ;
    if not t.deployed then failwith "network not deployed" ;
    let%bind _ =
      Util.run_cmd_exn "/" "docker" [ "stack"; "rm"; t.stack_name ]
    in
    t.deployed <- false ;
    Deferred.unit

  let cleanup t =
    let%bind () = if t.deployed then destroy t else return () in
    [%log' info t.logger] "Cleaning up network configuration" ;
    let%bind () = File_system.remove_dir t.docker_dir in
    Deferred.unit

  let destroy t =
    Deferred.Or_error.try_with ~here:[%here] (fun () -> destroy t)
    |> Deferred.bind ~f:Malleable_error.or_hard_error
end<|MERGE_RESOLUTION|>--- conflicted
+++ resolved
@@ -153,27 +153,21 @@
       { Runtime_config.daemon =
           Existing
             { Runtime_config.Daemon.default with
-<<<<<<< HEAD
               txpool_max_size = Existing txpool_max_size
+            ; peer_list_url = Unset
+            ; zkapp_proof_update_cost = Existing 10.26
+            ; zkapp_signed_single_update_cost = Existing 9.140000000000001
+            ; zkapp_signed_pair_update_cost = Existing 10.08
+            ; zkapp_transaction_cost_limit = Existing 69.45
+            ; max_event_elements = Existing 100
+            ; max_action_elements = Existing 100
+            ; zkapp_cmd_limit_hardcap = Existing 128
             ; slot_tx_end = Runtime_config.Existing_config.of_option slot_tx_end
             ; slot_chain_end =
                 Runtime_config.Existing_config.of_option slot_chain_end
+            ; minimum_user_command_fee =
+                Existing (Currency.Fee.of_string "1000000")
             ; network_id = Runtime_config.Existing_config.of_option network_id
-=======
-              txpool_max_size = Some txpool_max_size
-            ; peer_list_url = None
-            ; zkapp_proof_update_cost = Some 10.26
-            ; zkapp_signed_single_update_cost = Some 9.140000000000001
-            ; zkapp_signed_pair_update_cost = Some 10.08
-            ; zkapp_transaction_cost_limit = Some 69.45
-            ; max_event_elements = Some 100
-            ; max_action_elements = Some 100
-            ; zkapp_cmd_limit_hardcap = Some 128
-            ; slot_tx_end
-            ; slot_chain_end
-            ; minimum_user_command_fee = Some (Currency.Fee.of_string "1000000")
-            ; network_id
->>>>>>> c30425d3
             }
       ; genesis =
           Existing
