open Core
open Signature_lib
open Mina_base
open Inline_test_quiet_logs

let () = Key_cache_native.linkme (* Ensure that we use the native key cache. *)

module Accounts = struct
  module Single = struct
    let to_account_with_pk :
        Runtime_config.Accounts.Single.t -> Mina_base.Account.t Or_error.t =
     fun t ->
      let open Or_error.Let_syntax in
      let pk = Signature_lib.Public_key.Compressed.of_base58_check_exn t.pk in
      let delegate =
        Option.map ~f:Signature_lib.Public_key.Compressed.of_base58_check_exn
          t.delegate
      in
      let token_id =
        Option.value_map t.token ~default:Token_id.default
          ~f:Mina_base.Token_id.of_string
      in
      let account_id = Mina_base.Account_id.create pk token_id in
      let account =
        match t.timing with
        | Some
            { initial_minimum_balance
            ; cliff_time
            ; cliff_amount
            ; vesting_period
            ; vesting_increment
            } ->
            Mina_base.Account.create_timed account_id t.balance
              ~initial_minimum_balance ~cliff_time ~cliff_amount ~vesting_period
              ~vesting_increment
            |> Or_error.ok_exn
        | None ->
            Mina_base.Account.create account_id t.balance
      in
      let permissions =
        match t.permissions with
        | None ->
            account.permissions
        | Some
            { edit_state
            ; send
            ; receive
            ; access
            ; set_delegate
            ; set_permissions
            ; set_verification_key
            ; set_zkapp_uri
            ; edit_action_state
            ; set_token_symbol
            ; increment_nonce
            ; set_voting_for
            ; set_timing
            } ->
            let auth_required a =
              match a with
              | Runtime_config.Accounts.Single.Permissions.Auth_required.None ->
                  Mina_base.Permissions.Auth_required.None
              | Either ->
                  Either
              | Proof ->
                  Proof
              | Signature ->
                  Signature
              | Impossible ->
                  Impossible
            in
<<<<<<< HEAD
=======
            let verification_key_perm
                { Runtime_config.Accounts.Single.Permissions
                  .Verification_key_perm
                  .auth
                ; txn_version
                } =
              (auth_required auth, txn_version)
            in
>>>>>>> 55d8a449
            { Mina_base.Permissions.Poly.edit_state = auth_required edit_state
            ; access = auth_required access
            ; send = auth_required send
            ; receive = auth_required receive
            ; set_delegate = auth_required set_delegate
            ; set_permissions = auth_required set_permissions
<<<<<<< HEAD
            ; set_verification_key = auth_required set_verification_key
=======
            ; set_verification_key = verification_key_perm set_verification_key
>>>>>>> 55d8a449
            ; set_zkapp_uri = auth_required set_zkapp_uri
            ; edit_action_state = auth_required edit_action_state
            ; set_token_symbol = auth_required set_token_symbol
            ; increment_nonce = auth_required increment_nonce
            ; set_voting_for = auth_required set_voting_for
            ; set_timing = auth_required set_timing
            }
      in
      let%bind token_symbol =
        try
          let token_symbol =
            Option.value ~default:Mina_base.Account.Token_symbol.default
              t.token_symbol
          in
          Mina_base.Account.Token_symbol.check token_symbol ;
          return token_symbol
        with _ ->
          Or_error.errorf "Token symbol exceeds max length: %d > %d"
            (String.length (Option.value_exn t.token_symbol))
            Mina_base.Account.Token_symbol.max_length
      in
      let%map zkapp =
        match t.zkapp with
        | None ->
            Ok None
        | Some
            { app_state
            ; verification_key
            ; zkapp_version
            ; action_state
            ; last_action_slot
            ; proved_state
            ; zkapp_uri
            } ->
            let%bind () =
              let zkapp_uri_length = String.length zkapp_uri in
              if zkapp_uri_length > Zkapp_account.Zkapp_uri.max_length then
                Or_error.errorf "zkApp URI \"%s\" exceeds max length: %d > %d"
                  zkapp_uri zkapp_uri_length Zkapp_account.Zkapp_uri.max_length
              else Or_error.return ()
            in
            let%bind app_state =
              if
                Mina_stdlib.List.Length.Compare.(
                  app_state
                  = Pickles_types.Nat.to_int Zkapp_state.Max_state_size.n)
              then Ok (Zkapp_state.V.of_list_exn app_state)
              else
                Or_error.errorf
                  !"Snap account state has invalid length %{sexp: \
                    Runtime_config.Accounts.Single.t} length: %d"
                  t (List.length app_state)
            in

            let verification_key =
              Option.map verification_key
                ~f:(With_hash.of_data ~hash_data:Zkapp_account.digest_vk)
<<<<<<< HEAD
            in
            let%map action_state =
              if
                Mina_stdlib.List.Length.Compare.(
                  action_state = Pickles_types.Nat.to_int Pickles_types.Nat.N5.n)
              then Ok (Pickles_types.Vector.Vector_5.of_list_exn action_state)
              else
                Or_error.errorf
                  !"zkApp account action_state has invalid length %{sexp: \
                    Runtime_config.Accounts.Single.t} length: %d"
                  t (List.length action_state)
            in
=======
            in
            let%map action_state =
              if
                Mina_stdlib.List.Length.Compare.(
                  action_state = Pickles_types.Nat.to_int Pickles_types.Nat.N5.n)
              then Ok (Pickles_types.Vector.Vector_5.of_list_exn action_state)
              else
                Or_error.errorf
                  !"zkApp account action_state has invalid length %{sexp: \
                    Runtime_config.Accounts.Single.t} length: %d"
                  t (List.length action_state)
            in
>>>>>>> 55d8a449

            let last_action_slot =
              Mina_numbers.Global_slot_since_genesis.of_int last_action_slot
            in
            Some
              { Zkapp_account.verification_key
              ; app_state
              ; zkapp_version
              ; action_state
              ; last_action_slot
              ; proved_state
              ; zkapp_uri
              }
      in
      ( { public_key = account.public_key
        ; balance = account.balance
        ; timing = account.timing
        ; token_symbol
        ; delegate =
            (if Option.is_some delegate then delegate else account.delegate)
        ; token_id
        ; nonce = Account.Nonce.of_uint32 t.nonce
        ; receipt_chain_hash =
            Option.value_map t.receipt_chain_hash
              ~default:account.receipt_chain_hash
              ~f:Mina_base.Receipt.Chain_hash.of_base58_check_exn
        ; voting_for =
            Option.value_map ~default:account.voting_for
              ~f:Mina_base.State_hash.of_base58_check_exn t.voting_for
        ; zkapp
        ; permissions
        }
        : Mina_base.Account.t )

    let of_account :
           Mina_base.Account.t
        -> Signature_lib.Private_key.t option
        -> Runtime_config.Accounts.Single.t =
     fun account sk ->
      let timing =
        match account.timing with
        | Account.Timing.Untimed ->
            None
        | Timed t ->
            Some
              { Runtime_config.Accounts.Single.Timed.initial_minimum_balance =
                  t.initial_minimum_balance
              ; cliff_time = t.cliff_time
              ; cliff_amount = t.cliff_amount
              ; vesting_period = t.vesting_period
              ; vesting_increment = t.vesting_increment
              }
      in
      let permissions =
        let auth_required a =
          match a with
          | Mina_base.Permissions.Auth_required.None ->
              Runtime_config.Accounts.Single.Permissions.Auth_required.None
          | Either ->
              Either
          | Proof ->
              Proof
          | Signature ->
              Signature
          | Impossible ->
              Impossible
        in
        let { Mina_base.Permissions.Poly.edit_state
            ; send
            ; receive
            ; access
            ; set_delegate
            ; set_permissions
            ; set_verification_key
            ; set_zkapp_uri
            ; edit_action_state
            ; set_token_symbol
            ; increment_nonce
            ; set_voting_for
            ; set_timing
            } =
          account.permissions
        in
        let verification_key_perm (auth, txn_version) =
          { Runtime_config.Accounts.Single.Permissions.Verification_key_perm
            .auth = auth_required auth
          ; txn_version
          }
        in
        Some
          { Runtime_config.Accounts.Single.Permissions.edit_state =
              auth_required edit_state
          ; send = auth_required send
          ; receive = auth_required receive
          ; access = auth_required access
          ; set_delegate = auth_required set_delegate
          ; set_permissions = auth_required set_permissions
<<<<<<< HEAD
          ; set_verification_key = auth_required set_verification_key
=======
          ; set_verification_key = verification_key_perm set_verification_key
>>>>>>> 55d8a449
          ; set_zkapp_uri = auth_required set_zkapp_uri
          ; edit_action_state = auth_required edit_action_state
          ; set_token_symbol = auth_required set_token_symbol
          ; increment_nonce = auth_required increment_nonce
          ; set_voting_for = auth_required set_voting_for
          ; set_timing = auth_required set_timing
          }
      in
      let zkapp =
        Option.map account.zkapp
          ~f:(fun
               { app_state
               ; verification_key
               ; zkapp_version
               ; action_state
               ; last_action_slot
               ; proved_state
               ; zkapp_uri
               }
             ->
            let app_state = Zkapp_state.V.to_list app_state in
            let verification_key =
              Option.map verification_key ~f:With_hash.data
            in
            let action_state = Pickles_types.Vector.to_list action_state in
            let last_action_slot =
              Mina_numbers.Global_slot_since_genesis.to_int last_action_slot
            in
            { Runtime_config.Accounts.Single.Zkapp_account.app_state
            ; verification_key
            ; zkapp_version
            ; action_state
            ; last_action_slot
            ; proved_state
            ; zkapp_uri
            } )
      in
      { pk =
          Signature_lib.Public_key.Compressed.to_base58_check account.public_key
      ; sk = Option.map ~f:Signature_lib.Private_key.to_base58_check sk
      ; balance = account.balance
      ; delegate =
          Option.map ~f:Signature_lib.Public_key.Compressed.to_base58_check
            account.delegate
      ; timing
      ; token = Some (Mina_base.Token_id.to_string account.token_id)
      ; nonce = account.nonce
      ; receipt_chain_hash =
          Some
            (Mina_base.Receipt.Chain_hash.to_base58_check
               account.receipt_chain_hash )
      ; voting_for =
          Some (Mina_base.State_hash.to_base58_check account.voting_for)
      ; zkapp
      ; permissions
      ; token_symbol = Some account.token_symbol
      }
  end

  let to_full :
      Runtime_config.Accounts.t -> (Private_key.t option * Account.t) list =
    List.map
      ~f:(fun ({ Runtime_config.Accounts.pk; sk; _ } as account_config) ->
        let sk =
          match sk with
          | Some sk -> (
              match Private_key.of_yojson (`String sk) with
              | Ok sk ->
                  Some sk
              | Error err ->
                  Error.(raise (of_string err)) )
          | None ->
              None
        in
        let account =
          Single.to_account_with_pk { account_config with pk }
          |> Or_error.ok_exn
        in
        (sk, account) )

  let gen_with_balance balance :
      (Private_key.t option * Account.t) Quickcheck.Generator.t =
    let open Quickcheck.Generator.Let_syntax in
    let%map pk = Signature_lib.Public_key.Compressed.gen in
    (None, Account.create (Account_id.create pk Token_id.default) balance)

  let gen : (Private_key.t option * Account.t) Quickcheck.Generator.t =
    let open Quickcheck.Generator.Let_syntax in
    let%bind balance =
      Int.gen_incl 10 500 >>| Currency.Balance.of_nanomina_int_exn
    in
    gen_with_balance balance

  let generate n : (Private_key.t option * Account.t) list =
    let open Quickcheck in
    random_value ~seed:(`Deterministic "fake accounts for genesis ledger")
      (Generator.list_with_length n gen)

  (* This implements a tail-recursive generator using the low-level primitives
     so that we don't blow out the stack.
  *)
  let gen_balances_rev balances :
      (Private_key.t option * Account.t) list Quickcheck.Generator.t =
    match balances with
    | [] ->
        Quickcheck.Generator.return []
    | (n, balance) :: balances_tl ->
        Quickcheck.Generator.create (fun ~size ~random ->
            let rec gen_balances_rev n balance balances_tl accounts =
              if n > 0 then
                let new_random = Splittable_random.State.split random in
                let account =
                  (* Manually generate an account using the [generate] primitive. *)
                  Quickcheck.Generator.generate ~size ~random:new_random
                    (gen_with_balance balance)
                in
                gen_balances_rev (n - 1) balance balances_tl
                  (account :: accounts)
              else
                match balances_tl with
                | [] ->
                    accounts
                | (n, balance) :: balances_tl ->
                    gen_balances_rev n balance balances_tl accounts
            in
            gen_balances_rev n balance balances_tl [] )

  let pad_with_rev_balances balances accounts =
    let balances_accounts =
      Quickcheck.random_value
        ~seed:(`Deterministic "fake accounts with balances for genesis ledger")
        (gen_balances_rev balances)
    in
    List.append accounts balances_accounts

  (* NOTE: When modifying this function, be very careful to ensure that all
     operations are tail-recursive, otherwise a sufficiently large genesis
     ledger will blow the stack.
     In particular, do not use any functions that return values of the form
     [_ :: _], since this construction is NOT tail-recursive.
  *)
  let pad_to n accounts =
    if n <= 0 then accounts
    else
      let exception Stop in
      try
        (* Count accounts and reverse the list while we're doing so to avoid
           re-traversing the list.
        *)
        let rev_accounts, count =
          List.fold ~init:([], 0) accounts ~f:(fun (acc, count) account ->
              let count = count + 1 in
              if count >= n then raise Stop ;
              (account :: acc, count + 1) )
        in
        (* [rev_append] is tail-recursive, and we've already reversed the list,
           so we can avoid calling [append] which may internally reverse the
           list again where it is sufficiently long.
        *)
        List.rev_append rev_accounts (generate (n - count))
      with Stop -> accounts
end

let make_constraint_constants
    ~(default : Genesis_constants.Constraint_constants.t)
    (config : Runtime_config.Proof_keys.t) :
    Genesis_constants.Constraint_constants.t =
  let work_delay = Option.value ~default:default.work_delay config.work_delay in
  let block_window_duration_ms =
    Option.value ~default:default.block_window_duration_ms
      config.block_window_duration_ms
  in
  let transaction_capacity_log_2 =
    match config.transaction_capacity with
    | Some (Log_2 i) ->
        i
    | Some (Txns_per_second_x10 tps_goal_x10) ->
        let max_coinbases = 2 in
        let max_user_commands_per_block =
          (* block_window_duration is in milliseconds, so divide by 1000 divide
             by 10 again because we have tps * 10
          *)
          tps_goal_x10 * block_window_duration_ms / (1000 * 10)
        in
        (* Log of the capacity of transactions per transition.
            - 1 will only work if we don't have prover fees.
            - 2 will work with prover fees, but not if we want a transaction
              included in every block.
            - At least 3 ensures a transaction per block and the staged-ledger
              unit tests pass.
        *)
        1
        + Core_kernel.Int.ceil_log2 (max_user_commands_per_block + max_coinbases)
    | None ->
        default.transaction_capacity_log_2
  in
  let pending_coinbase_depth =
    Core_kernel.Int.ceil_log2
      (((transaction_capacity_log_2 + 1) * (work_delay + 1)) + 1)
  in
  { sub_windows_per_window =
      Option.value ~default:default.sub_windows_per_window
        config.sub_windows_per_window
  ; ledger_depth =
      Option.value ~default:default.ledger_depth config.ledger_depth
  ; work_delay
  ; block_window_duration_ms
  ; transaction_capacity_log_2
  ; pending_coinbase_depth
  ; coinbase_amount =
      Option.value ~default:default.coinbase_amount config.coinbase_amount
  ; supercharged_coinbase_factor =
      Option.value ~default:default.supercharged_coinbase_factor
        config.supercharged_coinbase_factor
  ; account_creation_fee =
      Option.value ~default:default.account_creation_fee
        config.account_creation_fee
  ; fork =
      ( match config.fork with
      | None ->
          default.fork
      | Some { previous_state_hash; previous_length; previous_global_slot } ->
          Some
            { previous_state_hash =
                State_hash.of_base58_check_exn previous_state_hash
            ; previous_length = Mina_numbers.Length.of_int previous_length
            ; genesis_slot =
                Mina_numbers.Global_slot_since_genesis.of_int
                  previous_global_slot
            } )
  }

let runtime_config_of_constraint_constants
    ~(proof_level : Genesis_constants.Proof_level.t)
    (constraint_constants : Genesis_constants.Constraint_constants.t) :
    Runtime_config.Proof_keys.t =
  { level =
      ( match proof_level with
      | Full ->
          Some Full
      | Check ->
          Some Check
      | None ->
          Some None )
  ; sub_windows_per_window = Some constraint_constants.sub_windows_per_window
  ; ledger_depth = Some constraint_constants.ledger_depth
  ; work_delay = Some constraint_constants.work_delay
  ; block_window_duration_ms =
      Some constraint_constants.block_window_duration_ms
  ; transaction_capacity =
      Some (Log_2 constraint_constants.transaction_capacity_log_2)
  ; coinbase_amount = Some constraint_constants.coinbase_amount
  ; supercharged_coinbase_factor =
      Some constraint_constants.supercharged_coinbase_factor
  ; account_creation_fee = Some constraint_constants.account_creation_fee
  ; fork =
      Option.map constraint_constants.fork
        ~f:(fun { previous_state_hash; previous_length; genesis_slot } ->
          { Runtime_config.Fork_config.previous_state_hash =
              State_hash.to_base58_check previous_state_hash
          ; previous_length = Mina_numbers.Length.to_int previous_length
          ; previous_global_slot =
              Mina_numbers.Global_slot_since_genesis.to_int genesis_slot
          } )
  }

let make_genesis_constants ~logger ~(default : Genesis_constants.t)
    (config : Runtime_config.t) =
  let open Or_error.Let_syntax in
  let%map genesis_state_timestamp =
    let open Option.Let_syntax in
    match
      let%bind daemon = config.genesis in
      let%map genesis_state_timestamp = daemon.genesis_state_timestamp in
      Genesis_constants.validate_time (Some genesis_state_timestamp)
    with
    | Some (Ok time) ->
        Ok (Some time)
    | Some (Error msg) ->
        [%log error]
          "Could not build genesis constants from the configuration file: \
           $error"
          ~metadata:[ ("error", `String msg) ] ;
        Or_error.errorf
          "Could not build genesis constants from the configuration file: %s"
          msg
    | None ->
        Ok None
  in
  let open Option.Let_syntax in
  { Genesis_constants.protocol =
      { k =
          Option.value ~default:default.protocol.k
            (config.genesis >>= fun cfg -> cfg.k)
      ; delta =
          Option.value ~default:default.protocol.delta
            (config.genesis >>= fun cfg -> cfg.delta)
      ; slots_per_epoch =
          Option.value ~default:default.protocol.slots_per_epoch
            (config.genesis >>= fun cfg -> cfg.slots_per_epoch)
      ; slots_per_sub_window =
          Option.value ~default:default.protocol.slots_per_sub_window
            (config.genesis >>= fun cfg -> cfg.slots_per_sub_window)
      ; grace_period_slots =
          Option.value ~default:default.protocol.grace_period_slots
            (config.genesis >>= fun cfg -> cfg.grace_period_slots)
      ; genesis_state_timestamp =
          Option.value ~default:default.protocol.genesis_state_timestamp
            genesis_state_timestamp
      }
  ; txpool_max_size =
      Option.value ~default:default.txpool_max_size
        (config.daemon >>= fun cfg -> cfg.txpool_max_size)
  ; zkapp_proof_update_cost =
      Option.value ~default:default.zkapp_proof_update_cost
        (config.daemon >>= fun cfg -> cfg.zkapp_proof_update_cost)
  ; zkapp_signed_single_update_cost =
      Option.value ~default:default.zkapp_signed_single_update_cost
        (config.daemon >>= fun cfg -> cfg.zkapp_signed_single_update_cost)
  ; zkapp_signed_pair_update_cost =
      Option.value ~default:default.zkapp_signed_pair_update_cost
        (config.daemon >>= fun cfg -> cfg.zkapp_signed_pair_update_cost)
  ; zkapp_transaction_cost_limit =
      Option.value ~default:default.zkapp_transaction_cost_limit
        (config.daemon >>= fun cfg -> cfg.zkapp_transaction_cost_limit)
  ; max_event_elements =
      Option.value ~default:default.max_event_elements
        (config.daemon >>= fun cfg -> cfg.max_event_elements)
  ; max_action_elements =
      Option.value ~default:default.max_action_elements
        (config.daemon >>= fun cfg -> cfg.max_action_elements)
  ; num_accounts =
      Option.value_map ~default:default.num_accounts
        (config.ledger >>= fun cfg -> cfg.num_accounts)
        ~f:(fun num_accounts -> Some num_accounts)
  }

let runtime_config_of_genesis_constants (genesis_constants : Genesis_constants.t)
    : Runtime_config.Genesis.t =
  { k = Some genesis_constants.protocol.k
  ; delta = Some genesis_constants.protocol.delta
  ; slots_per_epoch = Some genesis_constants.protocol.slots_per_epoch
  ; slots_per_sub_window = Some genesis_constants.protocol.slots_per_sub_window
  ; grace_period_slots = Some genesis_constants.protocol.grace_period_slots
  ; genesis_state_timestamp =
      Some
        (Genesis_constants.genesis_timestamp_to_string
           genesis_constants.protocol.genesis_state_timestamp )
  }

let runtime_config_of_precomputed_values (precomputed_values : Genesis_proof.t)
    : Runtime_config.t =
  Runtime_config.combine precomputed_values.runtime_config
    { daemon =
        Some
          { txpool_max_size =
              Some precomputed_values.genesis_constants.txpool_max_size
          ; peer_list_url = None
          ; zkapp_proof_update_cost =
              Some precomputed_values.genesis_constants.zkapp_proof_update_cost
          ; zkapp_signed_single_update_cost =
              Some
                precomputed_values.genesis_constants
                  .zkapp_signed_single_update_cost
          ; zkapp_signed_pair_update_cost =
              Some
                precomputed_values.genesis_constants
                  .zkapp_signed_pair_update_cost
          ; zkapp_transaction_cost_limit =
              Some
                precomputed_values.genesis_constants
                  .zkapp_transaction_cost_limit
          ; max_event_elements =
              Some precomputed_values.genesis_constants.max_event_elements
          ; max_action_elements =
              Some precomputed_values.genesis_constants.max_action_elements
          }
    ; genesis =
        Some
          (runtime_config_of_genesis_constants
             precomputed_values.genesis_constants )
    ; proof =
        Some
          (runtime_config_of_constraint_constants
             ~proof_level:precomputed_values.proof_level
             precomputed_values.constraint_constants )
    ; ledger = None
    ; epoch_data = None
    }

let%test_module "Runtime config" =
  ( module struct
    [@@@warning "-32"]

    let logger = Logger.null ()

    let pk = "B62qk8p3nBVdtVRVsBGiSanoHBV8KrSGv4Gnxbm2jtj6xrvhFqa5SqU"

    let non_zkapp_ledger =
      (* only required fields are `pk and `balance` *)
      let s =
        sprintf
          {json| {"accounts": [ { "pk": "%s",
                                  "balance": "42.999999999"
                                }
                              ]
                 }
          |json}
          pk
      in
      let json = Yojson.Safe.from_string s in
      Runtime_config.Ledger.of_yojson json |> Result.ok_or_failwith

    let nondefault_token =
      let owner =
        Account_id.create
          (Signature_lib.Public_key.Compressed.of_base58_check_exn pk)
          Token_id.default
      in
      Account_id.derive_token_id ~owner

    let non_zkapp_ledger_nondefault_token =
      (* only required fields are `pk and `balance` *)
      let token_id = Token_id.to_string nondefault_token in
      let s =
        sprintf
          {json| {"accounts": [ { "pk": "%s",
                                  "balance": "1023.893",
                                  "token": "%s"
                                }
                              ]
                 }
          |json}
          pk token_id
      in
      let json = Yojson.Safe.from_string s in
      Runtime_config.Ledger.of_yojson json |> Result.ok_or_failwith

    let zkapp_ledger =
      (* in zkApp account, all fields are required *)
      let s =
        sprintf
          {json| {"accounts": [ { "pk": "%s",
                                  "balance": "1087.37",
                                  "zkapp": { "app_state": [ "14", "0", "0", "0", "0", "0", "0", "0" ],
                                             "verification_key": null,
                                             "zkapp_version": "0",
                                             "action_state": [ "0", "0", "0", "0", "0" ],
                                             "last_action_slot": 0,
                                             "proved_state": false,
                                             "zkapp_uri": "http://zkapps_r_us.com"
                                           }
                                }
                              ]
                 }
          |json}
          pk
      in
      let json = Yojson.Safe.from_string s in
      Runtime_config.Ledger.of_yojson json |> Result.ok_or_failwith

    (* omitted account fields in runtime config same as those given by `Account.create` on same public key *)
    let%test_unit "non-zkApp ledger" =
      let runtime_accounts =
        match non_zkapp_ledger.base with
        | Runtime_config.Ledger.Accounts accts ->
            accts
        | _ ->
            failwith "Expected accounts in ledger"
      in
      let accounts =
        Accounts.to_full runtime_accounts
        |> List.map ~f:(fun (_sk, account) -> account)
      in
      assert (List.length accounts = 1) ;
      let account = List.hd_exn accounts in
      let test_account =
        let account_id =
          Mina_base.Account_id.create
            (Public_key.Compressed.of_base58_check_exn pk)
            Token_id.default
        in
        (* balance not the same as in the runtime config; it's required there, so not testing that *)
        let balance = Currency.Balance.of_mina_int_exn 5_000 in
        Mina_base.Account.create account_id balance
      in
      (* test field-by-field, to track down any errors *)
      assert (
        Public_key.Compressed.equal account.public_key test_account.public_key ) ;
      assert (Token_id.equal account.token_id test_account.token_id) ;
      assert (
        Account.Token_symbol.equal account.token_symbol
          test_account.token_symbol ) ;
      assert (Account.Nonce.equal account.nonce test_account.nonce) ;
      assert (
        Receipt.Chain_hash.equal account.receipt_chain_hash
          test_account.receipt_chain_hash ) ;
      assert (Option.is_some account.delegate) ;
      assert (
        Option.equal Public_key.Compressed.equal account.delegate
          test_account.delegate ) ;
      assert (State_hash.equal account.voting_for test_account.voting_for) ;
      assert (Account.Timing.equal account.timing test_account.timing) ;
      assert (Permissions.equal account.permissions test_account.permissions) ;
      assert (Option.equal Zkapp_account.equal account.zkapp test_account.zkapp)

    (* if nondefault token, no delegate created from runtime config *)
    let%test_unit "non-zkApp ledger, nondefault token" =
      let runtime_accounts =
        match non_zkapp_ledger_nondefault_token.base with
        | Runtime_config.Ledger.Accounts accts ->
            accts
        | _ ->
            failwith "Expected accounts in ledger"
      in
      let accounts =
        Accounts.to_full runtime_accounts
        |> List.map ~f:(fun (_sk, account) -> account)
      in
      assert (List.length accounts = 1) ;
      let account = List.hd_exn accounts in
      let test_account =
        let account_id =
          Mina_base.Account_id.create
            (Public_key.Compressed.of_base58_check_exn pk)
            nondefault_token
        in
        let balance = Currency.Balance.of_mina_int_exn 49_000_000 in
        Mina_base.Account.create account_id balance
      in
      assert (Option.is_none test_account.delegate) ;
      assert (Option.is_none account.delegate)

    (* zkApp account fields in runtime config are all required, but we can make verification key `null` *)
    let%test_unit "zkApp ledger" =
      let runtime_accounts =
        match zkapp_ledger.base with
        | Runtime_config.Ledger.Accounts accts ->
            accts
        | _ ->
            failwith "Expected accounts in ledger"
      in
      let accounts =
        Accounts.to_full runtime_accounts
        |> List.map ~f:(fun (_sk, account) -> account)
      in
      assert (List.length accounts = 1) ;
      let account = List.hd_exn accounts in
      let default = Mina_base.Zkapp_account.default in
      let zkapp_account =
        match account.zkapp with
        | None ->
            failwith "Expected zkApp account in account"
        | Some zkapp ->
            zkapp
      in
      assert (
        Option.equal Verification_key_wire.equal zkapp_account.verification_key
          default.verification_key )
  end )<|MERGE_RESOLUTION|>--- conflicted
+++ resolved
@@ -69,8 +69,6 @@
               | Impossible ->
                   Impossible
             in
-<<<<<<< HEAD
-=======
             let verification_key_perm
                 { Runtime_config.Accounts.Single.Permissions
                   .Verification_key_perm
@@ -79,18 +77,13 @@
                 } =
               (auth_required auth, txn_version)
             in
->>>>>>> 55d8a449
             { Mina_base.Permissions.Poly.edit_state = auth_required edit_state
             ; access = auth_required access
             ; send = auth_required send
             ; receive = auth_required receive
             ; set_delegate = auth_required set_delegate
             ; set_permissions = auth_required set_permissions
-<<<<<<< HEAD
-            ; set_verification_key = auth_required set_verification_key
-=======
             ; set_verification_key = verification_key_perm set_verification_key
->>>>>>> 55d8a449
             ; set_zkapp_uri = auth_required set_zkapp_uri
             ; edit_action_state = auth_required edit_action_state
             ; set_token_symbol = auth_required set_token_symbol
@@ -148,7 +141,6 @@
             let verification_key =
               Option.map verification_key
                 ~f:(With_hash.of_data ~hash_data:Zkapp_account.digest_vk)
-<<<<<<< HEAD
             in
             let%map action_state =
               if
@@ -161,20 +153,6 @@
                     Runtime_config.Accounts.Single.t} length: %d"
                   t (List.length action_state)
             in
-=======
-            in
-            let%map action_state =
-              if
-                Mina_stdlib.List.Length.Compare.(
-                  action_state = Pickles_types.Nat.to_int Pickles_types.Nat.N5.n)
-              then Ok (Pickles_types.Vector.Vector_5.of_list_exn action_state)
-              else
-                Or_error.errorf
-                  !"zkApp account action_state has invalid length %{sexp: \
-                    Runtime_config.Accounts.Single.t} length: %d"
-                  t (List.length action_state)
-            in
->>>>>>> 55d8a449
 
             let last_action_slot =
               Mina_numbers.Global_slot_since_genesis.of_int last_action_slot
@@ -272,11 +250,7 @@
           ; access = auth_required access
           ; set_delegate = auth_required set_delegate
           ; set_permissions = auth_required set_permissions
-<<<<<<< HEAD
-          ; set_verification_key = auth_required set_verification_key
-=======
           ; set_verification_key = verification_key_perm set_verification_key
->>>>>>> 55d8a449
           ; set_zkapp_uri = auth_required set_zkapp_uri
           ; edit_action_state = auth_required edit_action_state
           ; set_token_symbol = auth_required set_token_symbol
