open Core
open Signature_lib
open Mina_base

let () = Key_cache_native.linkme (* Ensure that we use the native key cache. *)

module Accounts = struct
  module Single = struct
    let to_account_with_pk :
        Runtime_config.Accounts.Single.t -> Mina_base.Account.t Or_error.t =
     fun t ->
      let open Or_error.Let_syntax in
      let%bind pk =
        match t.pk with
        | Some pk ->
            Ok (Signature_lib.Public_key.Compressed.of_base58_check_exn pk)
        | None ->
            Or_error.errorf
              !"No public key to create the account from runtime config \
                %{sexp: Runtime_config.Accounts.Single.t}"
              t
      in
      let delegate =
        Option.map ~f:Signature_lib.Public_key.Compressed.of_base58_check_exn
          t.delegate
      in
      let token_id =
        Option.value_map t.token ~default:Token_id.default
          ~f:Mina_base.Token_id.of_string
      in
      let account_id = Mina_base.Account_id.create pk token_id in
      let account =
        match t.timing with
        | Some
            { initial_minimum_balance
            ; cliff_time
            ; cliff_amount
            ; vesting_period
            ; vesting_increment
            } ->
            Mina_base.Account.create_timed account_id t.balance
              ~initial_minimum_balance ~cliff_time ~cliff_amount ~vesting_period
              ~vesting_increment
            |> Or_error.ok_exn
        | None ->
            Mina_base.Account.create account_id t.balance
      in
      let permissions =
        match t.permissions with
        | None ->
            account.permissions
        | Some
            { edit_state
            ; send
            ; receive
            ; set_delegate
            ; set_permissions
            ; set_verification_key
            ; set_zkapp_uri
            ; edit_sequence_state
            ; set_token_symbol
            ; increment_nonce
            ; set_voting_for
            } ->
            let auth_required a =
              match a with
              | Runtime_config.Accounts.Single.Permissions.Auth_required.None ->
                  Mina_base.Permissions.Auth_required.None
              | Either ->
                  Either
              | Proof ->
                  Proof
              | Signature ->
                  Signature
              | Impossible ->
                  Impossible
            in
            { Mina_base.Permissions.Poly.edit_state = auth_required edit_state
            ; send = auth_required send
            ; receive = auth_required receive
            ; set_delegate = auth_required set_delegate
            ; set_permissions = auth_required set_permissions
            ; set_verification_key = auth_required set_verification_key
            ; set_zkapp_uri = auth_required set_zkapp_uri
            ; edit_sequence_state = auth_required edit_sequence_state
            ; set_token_symbol = auth_required set_token_symbol
            ; increment_nonce = auth_required increment_nonce
            ; set_voting_for = auth_required set_voting_for
            }
      in
      let token_permissions =
        Option.value_map t.token_permissions ~default:account.token_permissions
          ~f:(fun { token_owned; disable_new_accounts; account_disabled } ->
            if token_owned then
              Mina_base.Token_permissions.Token_owned { disable_new_accounts }
            else Not_owned { account_disabled } )
      in
      let%bind token_symbol =
        try
          let token_symbol =
            Option.value ~default:Mina_base.Account.Token_symbol.default
              t.token_symbol
          in
          Mina_base.Account.Token_symbol.check token_symbol ;
          return token_symbol
        with _ ->
          Or_error.errorf "Token symbol exceeds max length: %d > %d"
            (String.length (Option.value_exn t.token_symbol))
            Mina_base.Account.Token_symbol.max_length
      in
      let%map zkapp =
        match t.zkapp with
        | None ->
            Ok None
        | Some
            { state
            ; verification_key
            ; zkapp_version
            ; sequence_state
            ; last_sequence_slot
            ; proved_state
            } ->
            let%bind app_state =
              if
                Pickles_types.Vector.Nat.to_int Zkapp_state.Max_state_size.n
                <> List.length state
              then
                Or_error.errorf
                  !"Snap account state has invalid length %{sexp: \
                    Runtime_config.Accounts.Single.t} length: %d"
                  t (List.length state)
              else Ok (Zkapp_state.V.of_list_exn state)
            in
            let verification_key =
              Option.map verification_key
                ~f:(With_hash.of_data ~hash_data:Zkapp_account.digest_vk)
            in
<<<<<<< HEAD
            let%map verification_key =
              (* Use a URI-safe alphabet to make life easier for maintaining json
                   We prefer this to base58-check here because users should not
                   be manually entering verification keys.
              *)
              Option.value_map ~default:(Ok None) verification_key
                ~f:(fun verification_key ->
                  let%map vk =
                    Base64.decode ~alphabet:Base64.uri_safe_alphabet
                      verification_key
                    |> Result.map_error ~f:(function `Msg s ->
                           Error.createf
                             !"Could not parse verification key account \
                               %{sexp:Runtime_config.Accounts.Single.t}: %s"
                             t s )
                    |> Result.map
                         ~f:
                           (Binable.of_string
                              ( module Pickles.Side_loaded.Verification_key
                                       .Stable
                                       .Latest ) )
                  in
                  Some (With_hash.of_data ~hash_data:Snapp_account.digest_vk vk) )
=======
            let%map sequence_state =
              if
                Pickles_types.Vector.Nat.to_int Pickles_types.Nat.N5.n
                <> List.length sequence_state
              then
                Or_error.errorf
                  !"Snap account sequence_state has invalid length %{sexp: \
                    Runtime_config.Accounts.Single.t} length: %d"
                  t
                  (List.length sequence_state)
              else Ok (Pickles_types.Vector.Vector_5.of_list_exn sequence_state)
>>>>>>> ea6c7ee8
            in
            let last_sequence_slot =
              Mina_numbers.Global_slot.of_int last_sequence_slot
            in
            Some
              { Zkapp_account.verification_key
              ; app_state
              ; zkapp_version
              ; sequence_state
              ; last_sequence_slot
              ; proved_state
              }
      in
      ( { public_key = account.public_key
        ; balance = account.balance
        ; timing = account.timing
        ; token_symbol
        ; delegate =
            (if Option.is_some delegate then delegate else account.delegate)
        ; token_id
        ; token_permissions
        ; nonce = Account.Nonce.of_uint32 t.nonce
        ; receipt_chain_hash =
            Option.value_map t.receipt_chain_hash
              ~default:account.receipt_chain_hash
              ~f:Mina_base.Receipt.Chain_hash.of_base58_check_exn
        ; voting_for =
            Option.value_map ~default:account.voting_for
              ~f:Mina_base.State_hash.of_base58_check_exn t.voting_for
        ; zkapp
        ; permissions
        ; zkapp_uri = Option.value ~default:"" t.zkapp_uri
        }
        : Mina_base.Account.t )

    let of_account :
           Mina_base.Account.t
        -> Signature_lib.Private_key.t option
        -> Runtime_config.Accounts.Single.t =
     fun account sk ->
      let timing =
        match account.timing with
        | Account.Timing.Untimed ->
            None
        | Timed t ->
            Some
              { Runtime_config.Accounts.Single.Timed.initial_minimum_balance =
                  t.initial_minimum_balance
              ; cliff_time = t.cliff_time
              ; cliff_amount = t.cliff_amount
              ; vesting_period = t.vesting_period
              ; vesting_increment = t.vesting_increment
              }
      in
      let token_permissions =
        match account.token_permissions with
        | Mina_base.Token_permissions.Token_owned { disable_new_accounts } ->
            Some
              { Runtime_config.Accounts.Single.Token_permissions.token_owned =
                  true
              ; disable_new_accounts
              ; account_disabled = false
              }
        | Not_owned { account_disabled } ->
            Some
              { token_owned = false
              ; disable_new_accounts = false
              ; account_disabled
              }
      in
      let permissions =
        let auth_required a =
          match a with
          | Mina_base.Permissions.Auth_required.None ->
              Runtime_config.Accounts.Single.Permissions.Auth_required.None
          | Either ->
              Either
          | Proof ->
              Proof
          | Signature ->
              Signature
          | Impossible ->
              Impossible
        in
        let { Mina_base.Permissions.Poly.edit_state
            ; send
            ; receive
            ; set_delegate
            ; set_permissions
            ; set_verification_key
            ; set_zkapp_uri
            ; edit_sequence_state
            ; set_token_symbol
            ; increment_nonce
            ; set_voting_for
            } =
          account.permissions
        in
        Some
          { Runtime_config.Accounts.Single.Permissions.edit_state =
              auth_required edit_state
          ; send = auth_required send
          ; receive = auth_required receive
          ; set_delegate = auth_required set_delegate
          ; set_permissions = auth_required set_permissions
          ; set_verification_key = auth_required set_verification_key
          ; set_zkapp_uri = auth_required set_zkapp_uri
          ; edit_sequence_state = auth_required edit_sequence_state
          ; set_token_symbol = auth_required set_token_symbol
          ; increment_nonce = auth_required increment_nonce
          ; set_voting_for = auth_required set_voting_for
          }
      in
      let zkapp =
        Option.map account.zkapp
          ~f:(fun
               { app_state
               ; verification_key
               ; zkapp_version
               ; sequence_state
               ; last_sequence_slot
               ; proved_state
               }
             ->
            let state = Zkapp_state.V.to_list app_state in
            let verification_key =
<<<<<<< HEAD
              Option.map verification_key ~f:(fun vk ->
                  With_hash.data vk
                  |> Binable.to_string
                       ( module Pickles.Side_loaded.Verification_key.Stable
                                .Latest )
                  |> Base64.encode_exn ~alphabet:Base64.uri_safe_alphabet )
=======
              Option.map verification_key ~f:With_hash.data
            in
            let sequence_state = Pickles_types.Vector.to_list sequence_state in
            let last_sequence_slot =
              Mina_numbers.Global_slot.to_int last_sequence_slot
>>>>>>> ea6c7ee8
            in
            { Runtime_config.Accounts.Single.Zkapp_account.state
            ; verification_key
<<<<<<< HEAD
            } )
=======
            ; zkapp_version
            ; sequence_state
            ; last_sequence_slot
            ; proved_state
            })
>>>>>>> ea6c7ee8
      in
      { pk =
          Some
            (Signature_lib.Public_key.Compressed.to_base58_check
               account.public_key )
      ; sk = Option.map ~f:Signature_lib.Private_key.to_base58_check sk
      ; balance = account.balance
      ; delegate =
          Option.map ~f:Signature_lib.Public_key.Compressed.to_base58_check
            account.delegate
      ; timing
      ; token = Some (Mina_base.Token_id.to_string account.token_id)
      ; token_permissions
      ; nonce = account.nonce
      ; receipt_chain_hash =
          Some
            (Mina_base.Receipt.Chain_hash.to_base58_check
               account.receipt_chain_hash )
      ; voting_for =
          Some (Mina_base.State_hash.to_base58_check account.voting_for)
      ; zkapp
      ; permissions
      ; token_symbol = Some account.token_symbol
      ; zkapp_uri = Some account.zkapp_uri
      }
  end

  let to_full :
      Runtime_config.Accounts.t -> (Private_key.t option * Account.t) list =
    List.mapi
      ~f:(fun i ({ Runtime_config.Accounts.pk; sk; _ } as account_config) ->
        let sk =
          match sk with
          | Some sk -> (
              match Private_key.of_yojson (`String sk) with
              | Ok sk ->
                  Some sk
              | Error err ->
                  Error.(raise (of_string err)) )
          | None ->
              None
        in
        let pk =
          match pk with
          | Some pk ->
              pk
          | None ->
              Public_key.Compressed.to_base58_check
                (Quickcheck.random_value
                   ~seed:
                     (`Deterministic
                       ("fake pk for genesis ledger " ^ string_of_int i) )
                   Public_key.Compressed.gen )
        in
        let account =
          Single.to_account_with_pk { account_config with pk = Some pk }
          |> Or_error.ok_exn
        in
        (sk, account) )

  let gen_with_balance balance :
      (Private_key.t option * Account.t) Quickcheck.Generator.t =
    let open Quickcheck.Generator.Let_syntax in
    let%map pk = Signature_lib.Public_key.Compressed.gen in
    (None, Account.create (Account_id.create pk Token_id.default) balance)

  let gen : (Private_key.t option * Account.t) Quickcheck.Generator.t =
    let open Quickcheck.Generator.Let_syntax in
    let%bind balance = Int.gen_incl 10 500 >>| Currency.Balance.of_int in
    gen_with_balance balance

  let generate n : (Private_key.t option * Account.t) list =
    let open Quickcheck in
    random_value ~seed:(`Deterministic "fake accounts for genesis ledger")
      (Generator.list_with_length n gen)

  (* This implements a tail-recursive generator using the low-level primitives
     so that we don't blow out the stack.
  *)
  let gen_balances_rev balances :
      (Private_key.t option * Account.t) list Quickcheck.Generator.t =
    match balances with
    | [] ->
        Quickcheck.Generator.return []
    | (n, balance) :: balances_tl ->
        Quickcheck.Generator.create (fun ~size ~random ->
            let rec gen_balances_rev n balance balances_tl accounts =
              if n > 0 then
                let new_random = Splittable_random.State.split random in
                let account =
                  (* Manually generate an account using the [generate] primitive. *)
                  Quickcheck.Generator.generate ~size ~random:new_random
                    (gen_with_balance balance)
                in
                gen_balances_rev (n - 1) balance balances_tl
                  (account :: accounts)
              else
                match balances_tl with
                | [] ->
                    accounts
                | (n, balance) :: balances_tl ->
                    gen_balances_rev n balance balances_tl accounts
            in
            gen_balances_rev n balance balances_tl [] )

  let pad_with_rev_balances balances accounts =
    let balances_accounts =
      Quickcheck.random_value
        ~seed:(`Deterministic "fake accounts with balances for genesis ledger")
        (gen_balances_rev balances)
    in
    List.append accounts balances_accounts

  (* NOTE: When modifying this function, be very careful to ensure that all
     operations are tail-recursive, otherwise a sufficiently large genesis
     ledger will blow the stack.
     In particular, do not use any functions that return values of the form
     [_ :: _], since this construction is NOT tail-recursive.
  *)
  let pad_to n accounts =
    if n <= 0 then accounts
    else
      let exception Stop in
      try
        (* Count accounts and reverse the list while we're doing so to avoid
           re-traversing the list.
        *)
        let rev_accounts, count =
          List.fold ~init:([], 0) accounts ~f:(fun (acc, count) account ->
              let count = count + 1 in
              if count >= n then raise Stop ;
              (account :: acc, count + 1) )
        in
        (* [rev_append] is tail-recursive, and we've already reversed the list,
           so we can avoid calling [append] which may internally reverse the
           list again where it is sufficiently long.
        *)
        List.rev_append rev_accounts (generate (n - count))
      with Stop -> accounts
end

let make_constraint_constants
    ~(default : Genesis_constants.Constraint_constants.t)
    (config : Runtime_config.Proof_keys.t) :
    Genesis_constants.Constraint_constants.t =
  let work_delay = Option.value ~default:default.work_delay config.work_delay in
  let block_window_duration_ms =
    Option.value ~default:default.block_window_duration_ms
      config.block_window_duration_ms
  in
  let transaction_capacity_log_2 =
    match config.transaction_capacity with
    | Some (Log_2 i) ->
        i
    | Some (Txns_per_second_x10 tps_goal_x10) ->
        let max_coinbases = 2 in
        let max_user_commands_per_block =
          (* block_window_duration is in milliseconds, so divide by 1000 divide
             by 10 again because we have tps * 10
          *)
          tps_goal_x10 * block_window_duration_ms / (1000 * 10)
        in
        (* Log of the capacity of transactions per transition.
            - 1 will only work if we don't have prover fees.
            - 2 will work with prover fees, but not if we want a transaction
              included in every block.
            - At least 3 ensures a transaction per block and the staged-ledger
              unit tests pass.
        *)
        1
        + Core_kernel.Int.ceil_log2 (max_user_commands_per_block + max_coinbases)
    | None ->
        default.transaction_capacity_log_2
  in
  let pending_coinbase_depth =
    Core_kernel.Int.ceil_log2
      (((transaction_capacity_log_2 + 1) * (work_delay + 1)) + 1)
  in
  { sub_windows_per_window =
      Option.value ~default:default.sub_windows_per_window
        config.sub_windows_per_window
  ; ledger_depth =
      Option.value ~default:default.ledger_depth config.ledger_depth
  ; work_delay
  ; block_window_duration_ms
  ; transaction_capacity_log_2
  ; pending_coinbase_depth
  ; coinbase_amount =
      Option.value ~default:default.coinbase_amount config.coinbase_amount
  ; supercharged_coinbase_factor =
      Option.value ~default:default.supercharged_coinbase_factor
        config.supercharged_coinbase_factor
  ; account_creation_fee =
      Option.value ~default:default.account_creation_fee
        config.account_creation_fee
  ; fork =
      ( match config.fork with
      | None ->
          default.fork
      | Some { previous_state_hash; previous_length; previous_global_slot } ->
          Some
            { previous_state_hash =
                State_hash.of_base58_check_exn previous_state_hash
            ; previous_length = Mina_numbers.Length.of_int previous_length
            ; previous_global_slot =
                Mina_numbers.Global_slot.of_int previous_global_slot
            } )
  }

let runtime_config_of_constraint_constants
    ~(proof_level : Genesis_constants.Proof_level.t)
    (constraint_constants : Genesis_constants.Constraint_constants.t) :
    Runtime_config.Proof_keys.t =
  { level =
      ( match proof_level with
      | Full ->
          Some Full
      | Check ->
          Some Check
      | None ->
          Some None )
  ; sub_windows_per_window = Some constraint_constants.sub_windows_per_window
  ; ledger_depth = Some constraint_constants.ledger_depth
  ; work_delay = Some constraint_constants.work_delay
  ; block_window_duration_ms =
      Some constraint_constants.block_window_duration_ms
  ; transaction_capacity =
      Some (Log_2 constraint_constants.transaction_capacity_log_2)
  ; coinbase_amount = Some constraint_constants.coinbase_amount
  ; supercharged_coinbase_factor =
      Some constraint_constants.supercharged_coinbase_factor
  ; account_creation_fee = Some constraint_constants.account_creation_fee
  ; fork =
      Option.map constraint_constants.fork
        ~f:(fun { previous_state_hash; previous_length; previous_global_slot }
           ->
          { Runtime_config.Fork_config.previous_state_hash =
              State_hash.to_base58_check previous_state_hash
          ; previous_length = Mina_numbers.Length.to_int previous_length
          ; previous_global_slot =
              Mina_numbers.Global_slot.to_int previous_global_slot
          } )
  }

let make_genesis_constants ~logger ~(default : Genesis_constants.t)
    (config : Runtime_config.t) =
  let open Or_error.Let_syntax in
  let%map genesis_state_timestamp =
    let open Option.Let_syntax in
    match
      let%bind daemon = config.genesis in
      let%map genesis_state_timestamp = daemon.genesis_state_timestamp in
      Genesis_constants.validate_time (Some genesis_state_timestamp)
    with
    | Some (Ok time) ->
        Ok (Some time)
    | Some (Error msg) ->
        [%log error]
          "Could not build genesis constants from the configuration file: \
           $error"
          ~metadata:[ ("error", `String msg) ] ;
        Or_error.errorf
          "Could not build genesis constants from the configuration file: %s"
          msg
    | None ->
        Ok None
  in
  let open Option.Let_syntax in
  { Genesis_constants.protocol =
      { k =
          Option.value ~default:default.protocol.k
            (config.genesis >>= fun cfg -> cfg.k)
      ; delta =
          Option.value ~default:default.protocol.delta
            (config.genesis >>= fun cfg -> cfg.delta)
      ; slots_per_epoch =
          Option.value ~default:default.protocol.slots_per_epoch
            (config.genesis >>= fun cfg -> cfg.slots_per_epoch)
      ; slots_per_sub_window =
          Option.value ~default:default.protocol.slots_per_sub_window
            (config.genesis >>= fun cfg -> cfg.slots_per_sub_window)
      ; genesis_state_timestamp =
          Option.value ~default:default.protocol.genesis_state_timestamp
            genesis_state_timestamp
      }
  ; txpool_max_size =
      Option.value ~default:default.txpool_max_size
        (config.daemon >>= fun cfg -> cfg.txpool_max_size)
  ; transaction_expiry_hr =
      Option.value ~default:default.transaction_expiry_hr
        (config.daemon >>= fun cfg -> cfg.transaction_expiry_hr)
  ; num_accounts =
      Option.value_map ~default:default.num_accounts
        (config.ledger >>= fun cfg -> cfg.num_accounts)
        ~f:(fun num_accounts -> Some num_accounts)
  }

let runtime_config_of_genesis_constants (genesis_constants : Genesis_constants.t)
    : Runtime_config.Genesis.t =
  { k = Some genesis_constants.protocol.k
  ; delta = Some genesis_constants.protocol.delta
  ; slots_per_epoch = Some genesis_constants.protocol.slots_per_epoch
  ; slots_per_sub_window = Some genesis_constants.protocol.slots_per_sub_window
  ; genesis_state_timestamp =
      Some
        (Genesis_constants.genesis_timestamp_to_string
           genesis_constants.protocol.genesis_state_timestamp )
  }

let runtime_config_of_precomputed_values (precomputed_values : Genesis_proof.t)
    : Runtime_config.t =
  Runtime_config.combine precomputed_values.runtime_config
    { daemon =
        Some
          { txpool_max_size =
              Some precomputed_values.genesis_constants.txpool_max_size
          ; peer_list_url = None
          ; transaction_expiry_hr =
              Some precomputed_values.genesis_constants.transaction_expiry_hr
          }
    ; genesis =
        Some
          (runtime_config_of_genesis_constants
             precomputed_values.genesis_constants )
    ; proof =
        Some
          (runtime_config_of_constraint_constants
             ~proof_level:precomputed_values.proof_level
             precomputed_values.constraint_constants )
    ; ledger = None
    ; epoch_data = None
    }<|MERGE_RESOLUTION|>--- conflicted
+++ resolved
@@ -135,31 +135,6 @@
               Option.map verification_key
                 ~f:(With_hash.of_data ~hash_data:Zkapp_account.digest_vk)
             in
-<<<<<<< HEAD
-            let%map verification_key =
-              (* Use a URI-safe alphabet to make life easier for maintaining json
-                   We prefer this to base58-check here because users should not
-                   be manually entering verification keys.
-              *)
-              Option.value_map ~default:(Ok None) verification_key
-                ~f:(fun verification_key ->
-                  let%map vk =
-                    Base64.decode ~alphabet:Base64.uri_safe_alphabet
-                      verification_key
-                    |> Result.map_error ~f:(function `Msg s ->
-                           Error.createf
-                             !"Could not parse verification key account \
-                               %{sexp:Runtime_config.Accounts.Single.t}: %s"
-                             t s )
-                    |> Result.map
-                         ~f:
-                           (Binable.of_string
-                              ( module Pickles.Side_loaded.Verification_key
-                                       .Stable
-                                       .Latest ) )
-                  in
-                  Some (With_hash.of_data ~hash_data:Snapp_account.digest_vk vk) )
-=======
             let%map sequence_state =
               if
                 Pickles_types.Vector.Nat.to_int Pickles_types.Nat.N5.n
@@ -171,7 +146,6 @@
                   t
                   (List.length sequence_state)
               else Ok (Pickles_types.Vector.Vector_5.of_list_exn sequence_state)
->>>>>>> ea6c7ee8
             in
             let last_sequence_slot =
               Mina_numbers.Global_slot.of_int last_sequence_slot
@@ -298,32 +272,19 @@
              ->
             let state = Zkapp_state.V.to_list app_state in
             let verification_key =
-<<<<<<< HEAD
-              Option.map verification_key ~f:(fun vk ->
-                  With_hash.data vk
-                  |> Binable.to_string
-                       ( module Pickles.Side_loaded.Verification_key.Stable
-                                .Latest )
-                  |> Base64.encode_exn ~alphabet:Base64.uri_safe_alphabet )
-=======
               Option.map verification_key ~f:With_hash.data
             in
             let sequence_state = Pickles_types.Vector.to_list sequence_state in
             let last_sequence_slot =
               Mina_numbers.Global_slot.to_int last_sequence_slot
->>>>>>> ea6c7ee8
             in
             { Runtime_config.Accounts.Single.Zkapp_account.state
             ; verification_key
-<<<<<<< HEAD
-            } )
-=======
             ; zkapp_version
             ; sequence_state
             ; last_sequence_slot
             ; proved_state
-            })
->>>>>>> ea6c7ee8
+            } )
       in
       { pk =
           Some
