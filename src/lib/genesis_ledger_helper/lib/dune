--- conflicted
+++ resolved
@@ -2,45 +2,6 @@
  (name genesis_ledger_helper_lib)
  (public_name genesis_ledger_helper.lib)
  (libraries
-<<<<<<< HEAD
-   ;; opam libraries
-   splittable_random
-   integers
-   core_kernel
-   core
-   sexplib0
-   base64
-   ;; local libraries
-   mina_wire_types
-   mina_base.import
-   random_oracle
-   data_hash_lib
-   pickles
-   pickles_types
-   unsigned_extended
-   bounded_types
-   key_cache.native
-   mina_base
-   mina_runtime_config
-   genesis_constants
-   coda_genesis_proof
-   signature_lib
-   mina_numbers
-   mina_stdlib
-   with_hash
-   currency
-   pickles.backend
-   logger
-   snark_params
-   kimchi_pasta
-   kimchi_pasta.basic
-   ppx_inline_test.config
- )
- (inline_tests (flags -verbose -show-counts))
- (instrumentation (backend bisect_ppx))
- (preprocess (pps ppx_mina ppx_jane ppx_version ppx_inline_test
-                  ppx_let ppx_deriving.std ppx_deriving_yojson ppx_custom_printf)))
-=======
   ;; opam libraries
   splittable_random
   integers
@@ -86,5 +47,4 @@
    ppx_let
    ppx_deriving.std
    ppx_deriving_yojson
-   ppx_custom_printf)))
->>>>>>> 297ad51c
+   ppx_custom_printf)))