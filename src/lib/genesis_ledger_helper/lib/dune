(library
 (name genesis_ledger_helper_lib)
 (public_name genesis_ledger_helper.lib)
 (libraries
   ;; opam libraries
   splittable_random
   integers
   core_kernel
   core
   sexplib0
   base64
   ;; local libraries
<<<<<<< HEAD
   mina_wire_types
=======
   mina_base.import
>>>>>>> 11d14b3d
   random_oracle
   data_hash_lib
   pickles
   pickles_types
   unsigned_extended
   key_cache.native
   mina_base
   coda_runtime_config
   genesis_constants
   coda_genesis_proof
   signature_lib
   mina_numbers
   with_hash
   currency
   pickles.backend
   logger
   snark_params
   kimchi_backend.pasta
 )
 (instrumentation (backend bisect_ppx))
 (preprocess (pps ppx_coda ppx_jane ppx_version ppx_inline_test ppx_let ppx_deriving.std ppx_deriving_yojson ppx_custom_printf)))<|MERGE_RESOLUTION|>--- conflicted
+++ resolved
@@ -10,11 +10,7 @@
    sexplib0
    base64
    ;; local libraries
-<<<<<<< HEAD
-   mina_wire_types
-=======
    mina_base.import
->>>>>>> 11d14b3d
    random_oracle
    data_hash_lib
    pickles
