open Core
open Async
open Signature_lib
open Mina_base
include Genesis_ledger_helper_lib

type exn += Genesis_state_initialization_error

module Tar = struct
  let create ~root ~directory ~file () =
    match%map
      Process.run ~prog:"tar"
        ~args:
          [ (* Change directory to [root]. *)
            "-C"
          ; root
          ; (* Create gzipped tar file [file]. *)
            "-czf"
          ; file
          ; (* Add [directory] to tar file. *)
            directory
          ]
        ()
    with
    | Ok _ ->
        Ok ()
    | Error err ->
        Error (Error.tag err ~tag:"Error generating tar file")

  let extract ~root ~file () =
    match%map
      Process.run ~prog:"tar"
        ~args:
          [ (* Change directory to [root]. *)
            "-C"
          ; root
          ; (* Extract gzipped tar file [file]. *)
            "-xzf"
          ; file
          ]
        ()
    with
    | Ok _ ->
        Ok ()
    | Error err ->
        Error (Error.tag err ~tag:"Error extracting tar file")

  let filename_without_extension =
    String.chop_suffix_if_exists ~suffix:".tar.gz"
end

let file_exists ?follow_symlinks filename =
  match%map Sys.file_exists ?follow_symlinks filename with
  | `Yes ->
      true
  | _ ->
      false

let sha3_hash ledger_file =
  let st = ref (Digestif.SHA3_256.init ()) in
  match%map
    Reader.with_file ledger_file ~f:(fun rdr ->
        Reader.read_one_chunk_at_a_time rdr ~handle_chunk:(fun buf ~pos ~len ->
            st := Digestif.SHA3_256.feed_bigstring !st buf ~off:pos ~len ;
            Deferred.return `Continue ) )
  with
  | `Eof ->
      Digestif.SHA3_256.(get !st |> to_hex)
  | _ ->
      failwith "impossible: `Stop not used"

let assert_filehash_equal ~file ~hash ~logger =
  let%bind computed_hash = sha3_hash file in
  if String.equal computed_hash hash then Deferred.unit
  else
    let%map () = Unix.rename ~src:file ~dst:(file ^ ".incorrect-hash") in
    [%log error]
      "Verification failure: downloaded $file and expected SHA3-256 = $hash \
       but it had $computed_hash"
      ~metadata:
        [ ("path", `String file)
        ; ("expected_hash", `String hash)
        ; ("computed_hash", `String computed_hash)
        ] ;
    failwith "Tarball hash mismatch"

module Ledger = struct
  let hash_filename hash ~ledger_name_prefix =
    let str =
      (* Consider the serialization of accounts as well as the hash. In
         particular, adding fields that are
         * hashed as a bit string
         * default to an all-zero bit representation
         may result in the same hash, but the accounts in the ledger will not
         match the account record format.
      *)
      hash
      ^ Bin_prot.Writer.to_string Mina_base.Account.Stable.Latest.bin_writer_t
          Mina_base.Account.empty
    in
    ledger_name_prefix ^ "_"
    ^ Blake2.to_hex (Blake2.digest_string str)
    ^ ".tar.gz"

  let named_filename
      ~(constraint_constants : Genesis_constants.Constraint_constants.t)
      ~num_accounts ~balances ~ledger_name_prefix ?other_data name =
    let str =
      String.concat
        [ Int.to_string constraint_constants.ledger_depth
        ; Int.to_string (Option.value ~default:0 num_accounts)
        ; List.to_string balances ~f:(fun (i, balance) ->
              sprintf "%i %s" i (Currency.Balance.to_string balance) )
        ; (* Distinguish ledgers when the hash function is different. *)
          Snark_params.Tick.Field.to_string
            (Lazy.force Mina_base.Account.empty_digest)
        ; (* Distinguish ledgers when the account record layout has changed. *)
          Bin_prot.Writer.to_string Mina_base.Account.Stable.Latest.bin_writer_t
            Mina_base.Account.empty
        ]
    in
    let str =
      match other_data with None -> str | Some other_data -> str ^ other_data
    in
    ledger_name_prefix ^ "_" ^ name ^ "_"
    ^ Blake2.(to_hex (digest_string str))
    ^ ".tar.gz"

  let accounts_hash accounts =
    Runtime_config.Accounts.to_yojson accounts
    |> Yojson.Safe.to_string |> Blake2.digest_string |> Blake2.to_hex

  let find_tar ~logger ~genesis_dir ~constraint_constants ~ledger_name_prefix
      (config : Runtime_config.Ledger.t) =
    let search_paths = Cache_dir.possible_paths "" @ [ genesis_dir ] in
    let file_exists filename path =
      let filename = path ^/ filename in
      if%map file_exists ~follow_symlinks:true filename then (
        [%log trace] "Found $ledger file at $path"
          ~metadata:
            [ ("ledger", `String ledger_name_prefix)
            ; ("path", `String filename)
            ] ;
        Some filename )
      else (
        [%log trace] "Ledger file $path does not exist"
          ~metadata:[ ("path", `String filename) ] ;
        None )
    in
    let load_from_s3 filename =
      match config.s3_data_hash with
      | Some s3_hash -> (
          let s3_path = Cache_dir.s3_keys_bucket_prefix ^/ filename in
          let local_path = Cache_dir.s3_install_path ^/ filename in
          match%bind Cache_dir.load_from_s3 s3_path local_path ~logger with
          | Ok () ->
              let%bind () =
                assert_filehash_equal
                  ~file:(Cache_dir.s3_install_path ^/ filename)
                  ~hash:s3_hash ~logger
              in
              file_exists filename Cache_dir.s3_install_path
          | Error e ->
              [%log trace] "Could not download $ledger from $uri: $error"
                ~metadata:
                  [ ("ledger", `String ledger_name_prefix)
                  ; ("uri", `String s3_path)
                  ; ("error", `String (Error.to_string_hum e))
                  ] ;
              return None )
      | None ->
          [%log warn]
            "Need S3 hash specified in runtime config to verify download for \
             $ledger (root hash $root_hash), not attempting"
            ~metadata:
              [ ( "root_hash"
                , `String (Option.value ~default:"not specified" config.hash) )
              ; ("ledger", `String ledger_name_prefix)
              ] ;
          return None
    in
    let search_local filename =
      Deferred.List.find_map ~f:(file_exists filename) search_paths
    in
    let search_local_and_s3 filename =
      match%bind search_local filename with
      | Some path ->
          return (Some path)
      | None ->
          load_from_s3 filename
    in
    let%bind hash_filename =
      match config.hash with
      | Some hash ->
          let hash_filename = hash_filename hash ~ledger_name_prefix in
          search_local_and_s3 hash_filename
      | None ->
          return None
    in
    match hash_filename with
    | Some filename ->
        return (Some filename)
    | None -> (
        let search_local_and_s3 ?other_data name =
          let named_filename =
            named_filename ~constraint_constants
              ~num_accounts:config.num_accounts ~balances:config.balances
              ~ledger_name_prefix ?other_data name
          in
          search_local_and_s3 named_filename
        in
        match (config.base, config.name) with
        | Named name, _ ->
            let named_filename =
              named_filename ~constraint_constants
                ~num_accounts:config.num_accounts ~balances:config.balances
                ~ledger_name_prefix name
            in
            search_local named_filename
        | Accounts accounts, _ ->
            search_local_and_s3 ~other_data:(accounts_hash accounts) "accounts"
        | Hash, None ->
            assert (Option.is_some config.hash) ;
            return None
        | _, Some name ->
            search_local_and_s3 name )

  let load_from_tar ?(genesis_dir = Cache_dir.autogen_path) ~logger
      ~(constraint_constants : Genesis_constants.Constraint_constants.t)
      ?accounts ~ledger_name_prefix ~expected_merkle_root filename =
    [%log trace] "Loading $ledger from $path"
      ~metadata:
        [ ("ledger", `String ledger_name_prefix); ("path", `String filename) ] ;
    let dirname =
      Tar.filename_without_extension @@ Filename.basename filename
    in
    let dirname = genesis_dir ^/ dirname in
    let%bind () = File_system.create_dir ~clear_if_exists:true dirname in
    let%map.Deferred.Or_error () =
      Tar.extract ~root:dirname ~file:filename ()
    in
    let (packed : Genesis_ledger.Packed.t) =
      match accounts with
      | Some accounts ->
          ( module Genesis_ledger.Make (struct
            let accounts = accounts

            let directory = `Path dirname

            let depth = constraint_constants.ledger_depth
          end) )
      | None ->
          ( module Genesis_ledger.Of_ledger (struct
            let t =
              lazy
                (let ledger =
                   Mina_ledger.Ledger.create ~directory_name:dirname
                     ~depth:constraint_constants.ledger_depth ()
                 in
                 let ledger_root = Mina_ledger.Ledger.merkle_root ledger in
                 ( match expected_merkle_root with
                 | Some expected_merkle_root ->
                     if not (Ledger_hash.equal ledger_root expected_merkle_root)
                     then (
                       [%log error]
                         "Ledger root hash $root_hash loaded from $path does \
                          not match root hash expected from the config file: \
                          $expected_root_hash"
                         ~metadata:
                           [ ("root_hash", Ledger_hash.to_yojson ledger_root)
                           ; ("path", `String filename)
                           ; ( "expected_root_hash"
                             , Ledger_hash.to_yojson expected_merkle_root )
                           ] ;
                       failwith "Ledger root mismatch" )
                 | None ->
                     [%log warn]
                       "Config file did not specify expected hash for ledger \
                        loaded from $filename"
                       ~metadata:
                         [ ("path", `String filename)
                         ; ("root_hash", Ledger_hash.to_yojson ledger_root)
                         ] ) ;
                 ledger )

            let depth = constraint_constants.ledger_depth
          end) )
    in
    packed

  let generate_tar ~genesis_dir ~logger ~ledger_name_prefix ledger =
    Mina_ledger.Ledger.commit ledger ;
    let dirname = Option.value_exn (Mina_ledger.Ledger.get_directory ledger) in
    let root_hash =
      Ledger_hash.to_base58_check @@ Mina_ledger.Ledger.merkle_root ledger
    in
    let%bind () = Unix.mkdir ~p:() genesis_dir in
    let tar_path = genesis_dir ^/ hash_filename root_hash ~ledger_name_prefix in
    [%log trace]
      "Creating $ledger tar file for $root_hash at $path from database at $dir"
      ~metadata:
        [ ("ledger", `String ledger_name_prefix)
        ; ("root_hash", `String root_hash)
        ; ("path", `String tar_path)
        ; ("dir", `String dirname)
        ] ;
    let%map.Deferred.Or_error () =
      Tar.create ~root:dirname ~file:tar_path ~directory:"." ()
    in
    tar_path

  let padded_accounts_from_runtime_config_opt ~logger ~proof_level
      ~ledger_name_prefix ?overwrite_version (config : Runtime_config.Ledger.t)
      =
    let patch_accounts_version accounts_with_keys =
      match overwrite_version with
      | Some version ->
          List.map accounts_with_keys ~f:(fun (key, account) ->
              let patched_account =
                Mina_base.Account.Poly.
                  { account with
                    permissions =
                      Mina_base.Permissions.Poly.
                        { account.permissions with
                          set_verification_key =
                            ( fst account.permissions.set_verification_key
                            , version )
                        }
                  }
              in
              (key, patched_account) )
      | None ->
          accounts_with_keys
    in

    let add_genesis_winner_account accounts =
      (* We allow configurations to explicitly override adding the genesis
         winner, so that we can guarantee a certain ledger layout for
         integration tests.
         If the configuration does not include this setting, we add the
         genesis winner when we have [proof_level = Full] so that we can
         create a genesis proof. For all other proof levels, we do not add
         the winner.
      *)
      let add_genesis_winner_account =
        match config.add_genesis_winner with
        | Some add_genesis_winner ->
            add_genesis_winner
        | None ->
            Genesis_constants.Proof_level.equal Full proof_level
      in
      if add_genesis_winner_account then
        let genesis_winner_pk, _ =
          Mina_state.Consensus_state_hooks.genesis_winner
        in
        match accounts with
        | (_, account) :: _
          when Public_key.Compressed.equal
                 (Account.public_key account)
                 genesis_winner_pk ->
            accounts
        | _ ->
            (None, Mina_state.Consensus_state_hooks.genesis_winner_account)
            :: accounts
      else accounts
    in
    let accounts_opt =
      match config.base with
      | Hash ->
          None
      | Accounts accounts ->
          Some
            ( lazy
              (patch_accounts_version
                 (add_genesis_winner_account (Accounts.to_full accounts)) ) )
      | Named name -> (
          match Genesis_ledger.fetch_ledger name with
          | Some (module M) ->
              [%log trace] "Found $ledger with name $ledger_name"
                ~metadata:
                  [ ("ledger", `String ledger_name_prefix)
                  ; ("ledger_name", `String name)
                  ] ;
              Some (Lazy.map ~f:add_genesis_winner_account M.accounts)
          | None ->
              [%log trace]
                "Could not find a built-in $ledger named $ledger_name"
                ~metadata:
                  [ ("ledger", `String ledger_name_prefix)
                  ; ("ledger_name", `String name)
                  ] ;
              None )
    in
    let padded_accounts_with_balances_opt =
      Option.map accounts_opt
        ~f:
          (Lazy.map
             ~f:(Accounts.pad_with_rev_balances (List.rev config.balances)) )
    in
    Option.map padded_accounts_with_balances_opt
      ~f:
        (Lazy.map
           ~f:(Accounts.pad_to (Option.value ~default:0 config.num_accounts)) )

  let packed_genesis_ledger_of_accounts ~depth accounts :
      Genesis_ledger.Packed.t =
    ( module Genesis_ledger.Make (struct
      let accounts = accounts

      let directory = `New

      let depth = depth
    end) )

  let load ~proof_level ~genesis_dir ~logger ~constraint_constants
      ?(ledger_name_prefix = "genesis_ledger") ?overwrite_version
      (config : Runtime_config.Ledger.t) =
    Monitor.try_with_join_or_error ~here:[%here] (fun () ->
        let padded_accounts_opt =
          padded_accounts_from_runtime_config_opt ~logger ~proof_level
            ~ledger_name_prefix ?overwrite_version config
        in
        let open Deferred.Let_syntax in
        let%bind tar_path =
          find_tar ~logger ~genesis_dir ~constraint_constants
            ~ledger_name_prefix config
        in
        match tar_path with
        | Some tar_path -> (
            match%map
              load_from_tar ~genesis_dir ~logger ~constraint_constants
                ~expected_merkle_root:
                  (Option.map config.hash ~f:Ledger_hash.of_base58_check_exn)
                ?accounts:padded_accounts_opt ~ledger_name_prefix tar_path
            with
            | Ok ledger ->
                Ok (ledger, config, tar_path)
            | Error err ->
                [%log error] "Could not load ledger from $path: $error"
                  ~metadata:
                    [ ("path", `String tar_path)
                    ; ("error", Error_json.error_to_yojson err)
                    ] ;
                Error err )
        | None -> (
            match padded_accounts_opt with
            | None -> (
                match config.base with
                | Accounts _ ->
                    assert false
                | Hash ->
                    let missing_hash =
                      Option.value ~default:"not specified" config.hash
                    in
                    [%log error]
                      "Could not find or generate a $ledger for $root_hash"
                      ~metadata:
                        [ ("ledger", `String ledger_name_prefix)
                        ; ("root_hash", `String missing_hash)
                        ] ;
                    Deferred.Or_error.errorf
                      "Could not find a ledger tar file for hash '%s'"
                      missing_hash
                | Named ledger_name ->
                    let ledger_filename =
                      named_filename ~constraint_constants
                        ~num_accounts:config.num_accounts
                        ~balances:config.balances ~ledger_name_prefix
                        ledger_name
                    in
                    [%log error]
                      "Bad config $config: $ledger named $ledger_name is not \
                       built in, and no ledger file was found at \
                       $ledger_filename"
                      ~metadata:
                        [ ("ledger", `String ledger_name_prefix)
                        ; ("config", Runtime_config.Ledger.to_yojson config)
                        ; ("ledger_name", `String ledger_name)
                        ; ("ledger_filename", `String ledger_filename)
                        ] ;
                    Deferred.Or_error.errorf "ledger '%s' not found" ledger_name
                )
            | Some accounts -> (
                let packed =
                  packed_genesis_ledger_of_accounts
                    ~depth:constraint_constants.ledger_depth accounts
                in
                let ledger = Lazy.force (Genesis_ledger.Packed.t packed) in
                let%bind tar_path =
                  generate_tar ~genesis_dir ~logger ~ledger_name_prefix ledger
                in
                let config =
                  { config with
                    hash =
                      Some
                        ( Ledger_hash.to_base58_check
                        @@ Mina_ledger.Ledger.merkle_root ledger )
                  }
                in
                let name, other_data =
                  match (config.base, config.name) with
                  | Named name, _ ->
                      (Some name, None)
                  | Accounts accounts, _ ->
                      (Some "accounts", Some (accounts_hash accounts))
                  | Hash, None ->
                      (None, None)
                  | _, Some name ->
                      (Some name, None)
                in
                match (tar_path, name) with
                | Ok tar_path, Some name ->
                    let link_name =
                      genesis_dir
                      ^/ named_filename ~constraint_constants
                           ~num_accounts:config.num_accounts
                           ~balances:config.balances ~ledger_name_prefix
                           ?other_data name
                    in
                    (* Delete the file if it already exists. *)
                    let%bind () =
                      Deferred.Or_error.try_with ~here:[%here] (fun () ->
                          Sys.remove link_name )
                      |> Deferred.ignore_m
                    in
                    (* Add a symlink from the named path to the hash path. *)
                    let%map () = Unix.symlink ~target:tar_path ~link_name in
                    [%log trace]
                      "Linking ledger file $tar_path to $named_tar_path"
                      ~metadata:
                        [ ("tar_path", `String tar_path)
                        ; ("named_tar_path", `String link_name)
                        ] ;
                    Ok (packed, config, link_name)
                | Ok tar_path, _ ->
                    return (Ok (packed, config, tar_path))
                | Error err, _ ->
                    let root_hash =
                      Ledger_hash.to_base58_check
                      @@ Mina_ledger.Ledger.merkle_root ledger
                    in
                    let tar_path =
                      genesis_dir ^/ hash_filename root_hash ~ledger_name_prefix
                    in
                    [%log error]
                      "Could not generate a $ledger file at $path: $error"
                      ~metadata:
                        [ ("ledger", `String ledger_name_prefix)
                        ; ("path", `String tar_path)
                        ; ("error", Error_json.error_to_yojson err)
                        ] ;
                    return (Error err) ) ) )
end

module Epoch_data = struct
  let load ~proof_level ~genesis_dir ~logger ~constraint_constants
      (config : Runtime_config.Epoch_data.t option) =
    let open Deferred.Or_error.Let_syntax in
    match config with
    | None ->
        Deferred.Or_error.return (None, None)
    | Some config ->
        let ledger_name_prefix = "epoch_ledger" in
        let load_ledger ledger =
          Ledger.load ~proof_level ~genesis_dir ~logger ~constraint_constants
            ~ledger_name_prefix ledger
        in
        let%bind staking, staking_config =
          let%map staking_ledger, config', ledger_file =
            load_ledger config.staking.ledger
          in
          [%log trace] "Loaded staking epoch ledger from $ledger_file"
            ~metadata:[ ("ledger_file", `String ledger_file) ] ;
          ( { Consensus.Genesis_epoch_data.Data.ledger =
                Genesis_ledger.Packed.t staking_ledger
            ; seed = Epoch_seed.of_base58_check_exn config.staking.seed
            }
          , { config.staking with ledger = config' } )
        in
        let%map next, next_config =
          match config.next with
          | None ->
              [%log trace]
                "Configured next epoch ledger to be the same as the staking \
                 epoch ledger" ;
              Deferred.Or_error.return (None, None)
          | Some { ledger; seed } ->
              let%map next_ledger, config'', ledger_file = load_ledger ledger in
              [%log trace] "Loaded next epoch ledger from $ledger_file"
                ~metadata:[ ("ledger_file", `String ledger_file) ] ;
              ( Some
                  { Consensus.Genesis_epoch_data.Data.ledger =
                      Genesis_ledger.Packed.t next_ledger
                  ; seed = Epoch_seed.of_base58_check_exn seed
                  }
              , Some { Runtime_config.Epoch_data.Data.ledger = config''; seed }
              )
        in
        (* the staking ledger and the next ledger, if it exists,
           should have the genesis winner account as the first account, under
           the conditions where the genesis ledger has that account (proof level
           is Full, or we've specified `add_genesis_winner = true`

           because the ledger is lazy, we don't want to force it in order to
           check that invariant
        *)
        ( Some { Consensus.Genesis_epoch_data.staking; next }
        , Some
            { Runtime_config.Epoch_data.staking = staking_config
            ; next = next_config
            } )
end

(* This hash encodes the data that determines a genesis proof:
   1. The blockchain snark constraint system
   2. The genesis protocol state (including the genesis ledger)

   It is used to determine whether we should make a new genesis proof, or use the
   one generated at compile-time.
*)
module Base_hash : sig
  type t [@@deriving equal, yojson]

  val create : id:Pickles.Verification_key.Id.t -> state_hash:State_hash.t -> t

  val to_string : t -> string
end = struct
  type t = string [@@deriving equal, yojson]

  let to_string = Fn.id

  let create ~id ~state_hash =
    Pickles.Verification_key.Id.to_string id
    |> ( ^ ) (State_hash.to_base58_check state_hash)
    |> Blake2.digest_string |> Blake2.to_hex
end

module Genesis_proof = struct
  let filename ~base_hash = "genesis_proof_" ^ Base_hash.to_string base_hash

  let find_file ~logger ~base_hash ~genesis_dir =
    let search_paths = genesis_dir :: Cache_dir.possible_paths "" in
    let file_exists filename path =
      let filename = path ^/ filename in
      if%map file_exists ~follow_symlinks:true filename then (
        [%log info] "Found genesis proof file at $path"
          ~metadata:[ ("path", `String filename) ] ;
        Some filename )
      else (
        [%log info] "Genesis proof file $path does not exist"
          ~metadata:[ ("path", `String filename) ] ;
        None )
    in
    let filename = filename ~base_hash in
    match%bind
      Deferred.List.find_map ~f:(file_exists filename) search_paths
    with
    | Some filename ->
        return (Some filename)
    | None ->
        [%log warn] "No genesis proof found for $base_hash"
          ~metadata:[ ("base_hash", Base_hash.to_yojson base_hash) ] ;
        return None

  let generate_inputs ~runtime_config ~proof_level ~ledger ~genesis_epoch_data
      ~constraint_constants ~blockchain_proof_system_id
      ~(genesis_constants : Genesis_constants.t) =
    let consensus_constants =
      Consensus.Constants.create ~constraint_constants
        ~protocol_constants:genesis_constants.protocol
    in
    let open Staged_ledger_diff in
    let protocol_state_with_hashes =
      Mina_state.Genesis_protocol_state.t
        ~genesis_ledger:(Genesis_ledger.Packed.t ledger)
        ~genesis_epoch_data ~constraint_constants ~consensus_constants
        ~genesis_body_reference
    in
    { Genesis_proof.Inputs.runtime_config
    ; constraint_constants
    ; proof_level
    ; blockchain_proof_system_id
    ; genesis_ledger = ledger
    ; genesis_epoch_data
    ; consensus_constants
    ; protocol_state_with_hashes
    ; constraint_system_digests = None
    ; genesis_constants
    ; genesis_body_reference
    }

  let generate (inputs : Genesis_proof.Inputs.t) =
    match inputs.proof_level with
    | Genesis_constants.Proof_level.Full ->
        Deferred.return
        @@ Genesis_proof.create_values_no_proof
             { genesis_ledger = inputs.genesis_ledger
             ; genesis_epoch_data = inputs.genesis_epoch_data
             ; runtime_config = inputs.runtime_config
             ; proof_level = inputs.proof_level
             ; blockchain_proof_system_id = None
             ; constraint_system_digests = None
             ; protocol_state_with_hashes = inputs.protocol_state_with_hashes
             ; genesis_constants = inputs.genesis_constants
             ; consensus_constants = inputs.consensus_constants
             ; constraint_constants = inputs.constraint_constants
             ; genesis_body_reference = inputs.genesis_body_reference
             }
    | _ ->
        Deferred.return (Genesis_proof.create_values_no_proof inputs)

  let store ~filename proof =
    (* TODO: Use [Writer.write_bin_prot]. *)
    Monitor.try_with_or_error ~here:[%here] ~extract_exn:true (fun () ->
        let%bind wr = Writer.open_file filename in
        Writer.write wr (Proof.Stable.V2.sexp_of_t proof |> Sexp.to_string) ;
        Writer.close wr )

  let load filename =
    (* TODO: Use [Reader.load_bin_prot]. *)
    Monitor.try_with_or_error ~here:[%here] ~extract_exn:true (fun () ->
        Reader.file_contents filename
        >>| Sexp.of_string >>| Proof.Stable.V2.t_of_sexp )

  let id_to_json x =
    `String (Sexp.to_string (Pickles.Verification_key.Id.sexp_of_t x))

  let load_or_generate ~genesis_dir ~logger (inputs : Genesis_proof.Inputs.t) =
    let proof_needed =
      match inputs.proof_level with Full -> true | _ -> false
    in
    let b, id =
      match (inputs.blockchain_proof_system_id, inputs.proof_level) with
      | Some id, _ ->
          (None, id)
      | None, Full ->
          let ((_, (module B)) as b) =
            Genesis_proof.blockchain_snark_state inputs
          in
          (Some b, Lazy.force B.Proof.id)
      | _ ->
          (None, Pickles.Verification_key.Id.dummy ())
    in
    let base_hash =
      Base_hash.create ~id
        ~state_hash:
          (State_hash.With_state_hashes.state_hash
             inputs.protocol_state_with_hashes )
    in
    let use_precomputed_values base_hash =
      match Precomputed_values.compiled with
      | Some _ when not proof_needed ->
          true
      | Some compiled -> (
          let compiled = Lazy.force compiled in
          match compiled.proof_data with
          | Some proof_data ->
              let compiled_base_hash =
                Base_hash.create ~id:proof_data.blockchain_proof_system_id
                  ~state_hash:
                    (State_hash.With_state_hashes.state_hash
                       compiled.protocol_state_with_hashes )
              in
              Base_hash.equal base_hash compiled_base_hash
          | None ->
              false )
      | None ->
          false
    in
    let%bind found_proof =
      match%bind find_file ~logger ~base_hash ~genesis_dir with
      | Some file -> (
          match%map load file with
          | Ok genesis_proof ->
              let b =
                lazy
                  ( match b with
                  | Some b ->
                      b
                  | None ->
                      Genesis_proof.blockchain_snark_state inputs )
              in
              let constraint_system_digests =
                match inputs.constraint_system_digests with
                | Some digests ->
                    lazy digests
                | None ->
                    lazy
                      (let (module T), (module B) = Lazy.force b in
                       Lazy.force @@ Genesis_proof.digests (module T) (module B)
                      )
              in
              let blockchain_proof_system_id =
                match inputs.blockchain_proof_system_id with
                | Some id ->
                    id
                | None ->
                    let _, (module B) = Lazy.force b in
                    Lazy.force B.Proof.id
              in
              Some
                ( { Genesis_proof.runtime_config = inputs.runtime_config
                  ; constraint_constants = inputs.constraint_constants
                  ; proof_level = inputs.proof_level
                  ; genesis_constants = inputs.genesis_constants
                  ; genesis_ledger = inputs.genesis_ledger
                  ; genesis_epoch_data = inputs.genesis_epoch_data
                  ; consensus_constants = inputs.consensus_constants
                  ; protocol_state_with_hashes =
                      inputs.protocol_state_with_hashes
                  ; constraint_system_digests
                  ; proof_data =
                      Some { blockchain_proof_system_id; genesis_proof }
                  ; genesis_body_reference = inputs.genesis_body_reference
                  }
                , file )
          | Error err ->
              [%log error] "Could not load genesis proof from $path: $error"
                ~metadata:
                  [ ("path", `String file)
                  ; ("error", Error_json.error_to_yojson err)
                  ] ;
              None )
      | None ->
          return None
    in
    match found_proof with
    | Some found_proof ->
        return (Ok found_proof)
    | None when use_precomputed_values base_hash ->
        let compiled =
          Lazy.force (Option.value_exn Precomputed_values.compiled)
        in
        let proof_data = Option.value_exn compiled.proof_data in
        let compiled_base_hash =
          Base_hash.create ~id:proof_data.blockchain_proof_system_id
            ~state_hash:
              (State_hash.With_state_hashes.state_hash
                 compiled.protocol_state_with_hashes )
        in
        [%log info]
          "Base hash $computed_hash matches compile-time $compiled_hash, using \
           precomputed genesis proof"
          ~metadata:
            [ ("computed_hash", Base_hash.to_yojson base_hash)
            ; ("compiled_hash", Base_hash.to_yojson compiled_base_hash)
            ] ;
        let filename = genesis_dir ^/ filename ~base_hash in
        let values =
          { Genesis_proof.runtime_config = inputs.runtime_config
          ; constraint_constants = inputs.constraint_constants
          ; proof_level = inputs.proof_level
          ; genesis_constants = inputs.genesis_constants
          ; genesis_ledger = inputs.genesis_ledger
          ; genesis_epoch_data = inputs.genesis_epoch_data
          ; consensus_constants = inputs.consensus_constants
          ; protocol_state_with_hashes = inputs.protocol_state_with_hashes
          ; constraint_system_digests = compiled.constraint_system_digests
          ; proof_data = Some proof_data
          ; genesis_body_reference = inputs.genesis_body_reference
          }
        in
        let%map () =
          match%map store ~filename proof_data.genesis_proof with
          | Ok () ->
              [%log info] "Compile-time genesis proof written to $path"
                ~metadata:[ ("path", `String filename) ]
          | Error err ->
              [%log warn]
                "Compile-time genesis proof could not be written to $path: \
                 $error"
                ~metadata:
                  [ ("path", `String filename)
                  ; ("error", Error_json.error_to_yojson err)
                  ]
        in
        Ok (values, filename)
    | None ->
        [%log info]
          "No genesis proof file was found for $base_hash, generating a new \
           genesis proof"
          ~metadata:[ ("base_hash", Base_hash.to_yojson base_hash) ] ;
        let%bind values = generate inputs in
        let filename = genesis_dir ^/ filename ~base_hash in
        let%map () =
          match values.proof_data with
          | None ->
              return ()
          | Some proof_data -> (
              match%map store ~filename proof_data.genesis_proof with
              | Ok () ->
                  [%log info] "New genesis proof written to $path"
                    ~metadata:[ ("path", `String filename) ]
              | Error err ->
                  [%log warn]
                    "Genesis proof could not be written to $path: $error"
                    ~metadata:
                      [ ("path", `String filename)
                      ; ("error", Error_json.error_to_yojson err)
                      ] )
        in
        Ok (values, filename)

  let create_values_no_proof = Genesis_proof.create_values_no_proof
end

let load_config_json filename =
  Monitor.try_with_or_error ~here:[%here] (fun () ->
      let%map json = Reader.file_contents filename in
      Yojson.Safe.from_string json )

let load_config_file filename =
  let open Deferred.Or_error.Let_syntax in
  Monitor.try_with_join_or_error ~here:[%here] (fun () ->
      let%map json = load_config_json filename in
      match Runtime_config.of_yojson json with
      | Ok config ->
          Ok config
      | Error err ->
          Or_error.error_string err )

let print_config ~logger config =
  let ledger_name_json =
    Option.value ~default:`Null
    @@ let%bind.Option ledger = config.Runtime_config.ledger in
       let%map.Option name = ledger.name in
       `String name
  in
  let ( json_config
      , `Accounts_omitted
          ( `Genesis genesis_accounts_omitted
          , `Staking staking_accounts_omitted
          , `Next next_accounts_omitted ) ) =
    Runtime_config.to_yojson_without_accounts config
  in
  let append_accounts_omitted s =
    Option.value_map
      ~f:(fun i -> List.cons (s ^ "_accounts_omitted", `Int i))
      ~default:Fn.id
  in
  let metadata =
    append_accounts_omitted "genesis" genesis_accounts_omitted
    @@ append_accounts_omitted "staking" staking_accounts_omitted
    @@ append_accounts_omitted "next" next_accounts_omitted
         [ ("name", ledger_name_json); ("config", json_config) ]
  in
  [%log info] "Initializing with runtime configuration. Ledger name: $name"
    ~metadata

let inputs_from_config_file ?(genesis_dir = Cache_dir.autogen_path) ~logger
<<<<<<< HEAD
    ~proof_level (config : Runtime_config.t) =
=======
    ~proof_level ?overwrite_version (config : Runtime_config.t) =
>>>>>>> b26ed396
  print_config ~logger config ;
  let open Deferred.Or_error.Let_syntax in
  let genesis_constants = Genesis_constants.compiled in
  let proof_level =
    List.find_map_exn ~f:Fn.id
      [ proof_level
      ; Option.Let_syntax.(
          let%bind proof = config.proof in
          match%map proof.level with
          | Full ->
              Genesis_constants.Proof_level.Full
          | Check ->
              Check
          | None ->
              None)
      ; Some Genesis_constants.Proof_level.compiled
      ]
  in
  let constraint_constants, blockchain_proof_system_id =
    match config.proof with
    | None ->
        [%log info] "Using the compiled constraint constants" ;
        ( Genesis_constants.Constraint_constants.compiled
        , Some (Pickles.Verification_key.Id.dummy ()) )
    | Some config ->
        [%log info] "Using the constraint constants from the configuration file" ;
        let blockchain_proof_system_id =
          (* We pass [None] here, which will force the constraint systems to be
             set up and their hashes evaluated before we can calculate the
             genesis proof's filename.
             This adds no overhead if we are generating a genesis proof, since
             we will do these evaluations anyway to load the blockchain proving
             key. Otherwise, this will in a slight slowdown.
          *)
          None
        in
        ( make_constraint_constants
            ~default:Genesis_constants.Constraint_constants.compiled config
        , blockchain_proof_system_id )
  in
  let%bind () =
    match (proof_level, Genesis_constants.Proof_level.compiled) with
    | _, Full | (Check | None), _ ->
        return ()
    | Full, ((Check | None) as compiled) ->
        let str = Genesis_constants.Proof_level.to_string in
        [%log fatal]
          "Proof level $proof_level is not compatible with compile-time proof \
           level $compiled_proof_level"
          ~metadata:
            [ ("proof_level", `String (str proof_level))
            ; ("compiled_proof_level", `String (str compiled))
            ] ;
        Deferred.Or_error.errorf
          "Proof level %s is not compatible with compile-time proof level %s"
          (str proof_level) (str compiled)
  in
  let%bind genesis_ledger, ledger_config, ledger_file =
    Ledger.load ~proof_level ~genesis_dir ~logger ~constraint_constants
      ?overwrite_version
      (Option.value config.ledger
         ~default:
           { base = Named Mina_compile_config.genesis_ledger
           ; num_accounts = None
           ; balances = []
           ; s3_data_hash = None
           ; hash = None
           ; name = None
           ; add_genesis_winner = None
           } )
  in
  [%log info] "Loaded genesis ledger from $ledger_file"
    ~metadata:[ ("ledger_file", `String ledger_file) ] ;
  let%bind genesis_epoch_data, genesis_epoch_data_config =
    Epoch_data.load ~proof_level ~genesis_dir ~logger ~constraint_constants
      config.epoch_data
  in
  let config =
    { config with
      ledger = Option.map config.ledger ~f:(fun _ -> ledger_config)
    ; epoch_data = genesis_epoch_data_config
    }
  in
  let%map genesis_constants =
    Deferred.return
    @@ make_genesis_constants ~logger ~default:genesis_constants config
  in
  let proof_inputs =
    Genesis_proof.generate_inputs ~runtime_config:config ~proof_level
      ~ledger:genesis_ledger ~constraint_constants ~genesis_constants
      ~blockchain_proof_system_id ~genesis_epoch_data
  in
  (proof_inputs, config)

<<<<<<< HEAD
let init_from_config_file ?genesis_dir ~logger ~proof_level
=======
let init_from_config_file ?genesis_dir ~logger ~proof_level ?overwrite_version
>>>>>>> b26ed396
    (config : Runtime_config.t) :
    (Precomputed_values.t * Runtime_config.t) Deferred.Or_error.t =
  let open Deferred.Or_error.Let_syntax in
  let%map inputs, config =
    inputs_from_config_file ?genesis_dir ~logger ~proof_level ?overwrite_version
      config
  in
  let values = Genesis_proof.create_values_no_proof inputs in
  (values, config)

let upgrade_old_config ~logger filename json =
  match json with
  | `Assoc fields ->
      (* Fields previously part of daemon.json *)
      let old_fields =
        [ "client_port"
        ; "libp2p-port"
        ; "rest-port"
        ; "block-producer-key"
        ; "block-producer-pubkey"
        ; "block-producer-password"
        ; "coinbase-receiver"
        ; "run-snark-worker"
        ; "snark-worker-fee"
        ; "peers"
        ; "work-selection"
        ; "work-reassignment-wait"
        ; "log-received-blocks"
        ; "log-txn-pool-gossip"
        ; "log-snark-work-gossip"
        ; "log-block-creation"
        ]
      in
      let found_daemon = ref false in
      let old_fields, remaining_fields =
        List.partition_tf fields ~f:(fun (key, _) ->
            if String.equal key "daemon" then (
              found_daemon := true ;
              false )
            else List.mem ~equal:String.equal old_fields key )
      in
      if List.is_empty old_fields then return json
      else if !found_daemon then (
        (* This file has already been upgraded, or was written for the new
           format. Do not accept old-style fields.
        *)
        [%log warn]
          "Ignoring old-format values $values from the config file $filename. \
           These flags are now fields in the 'daemon' object of the config \
           file."
          ~metadata:
            [ ("values", `Assoc old_fields); ("filename", `String filename) ] ;
        return (`Assoc remaining_fields) )
      else (
        (* This file was written for the old format. Upgrade it. *)
        [%log warn]
          "Automatically upgrading the config file $filename. The values \
           $values have been moved to the 'daemon' object."
          ~metadata:
            [ ("filename", `String filename); ("values", `Assoc old_fields) ] ;
        let upgraded_json =
          `Assoc (("daemon", `Assoc old_fields) :: remaining_fields)
        in
        let%map () =
          Deferred.Or_error.try_with ~here:[%here] (fun () ->
              Writer.with_file filename ~f:(fun w ->
                  Deferred.return
                  @@ Writer.write w (Yojson.Safe.pretty_to_string upgraded_json) ) )
          |> Deferred.ignore_m
        in
        upgraded_json )
  | _ ->
      (* This error will get handled properly elsewhere, do nothing here. *)
      return json

let%test_module "Account config test" =
  ( module struct
    let%test_unit "Runtime config <=> Account" =
      let module Ledger = (val Genesis_ledger.for_unit_tests) in
      let accounts = Lazy.force Ledger.accounts in
      List.iter accounts ~f:(fun (sk, acc) ->
          let acc_config = Accounts.Single.of_account acc sk in
          let acc' =
            Accounts.Single.to_account_with_pk acc_config |> Or_error.ok_exn
          in
          [%test_eq: Account.t] acc acc' )
  end )<|MERGE_RESOLUTION|>--- conflicted
+++ resolved
@@ -948,11 +948,7 @@
     ~metadata
 
 let inputs_from_config_file ?(genesis_dir = Cache_dir.autogen_path) ~logger
-<<<<<<< HEAD
-    ~proof_level (config : Runtime_config.t) =
-=======
     ~proof_level ?overwrite_version (config : Runtime_config.t) =
->>>>>>> b26ed396
   print_config ~logger config ;
   let open Deferred.Or_error.Let_syntax in
   let genesis_constants = Genesis_constants.compiled in
@@ -1047,11 +1043,7 @@
   in
   (proof_inputs, config)
 
-<<<<<<< HEAD
-let init_from_config_file ?genesis_dir ~logger ~proof_level
-=======
 let init_from_config_file ?genesis_dir ~logger ~proof_level ?overwrite_version
->>>>>>> b26ed396
     (config : Runtime_config.t) :
     (Precomputed_values.t * Runtime_config.t) Deferred.Or_error.t =
   let open Deferred.Or_error.Let_syntax in
