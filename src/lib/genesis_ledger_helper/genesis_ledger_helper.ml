open Core
open Async
open Signature_lib
open Mina_base
include Genesis_ledger_helper_lib

type exn += Genesis_state_initialization_error

module Tar = struct
  let create ~root ~directory ~file () =
    match%map
      Process.run ~prog:"tar"
        ~args:
          [ (* Change directory to [root]. *)
            "-C"
          ; root
          ; (* Create gzipped tar file [file]. *)
            "-czf"
          ; file
          ; (* Add [directory] to tar file. *)
            directory
          ]
        ()
    with
    | Ok _ ->
        Ok ()
    | Error err ->
        Error (Error.tag err ~tag:"Error generating tar file")

  let extract ~root ~file () =
    match%map
      Process.run ~prog:"tar"
        ~args:
          [ (* Change directory to [root]. *)
            "-C"
          ; root
          ; (* Extract gzipped tar file [file]. *)
            "-xzf"
          ; file
          ]
        ()
    with
    | Ok _ ->
        Ok ()
    | Error err ->
        Error (Error.tag err ~tag:"Error extracting tar file")

  let filename_without_extension =
    String.chop_suffix_if_exists ~suffix:".tar.gz"
end

let file_exists ?follow_symlinks filename =
  match%map Sys.file_exists ?follow_symlinks filename with
  | `Yes ->
      true
  | _ ->
      false

let sha3_hash ledger_file =
  let st = ref (Digestif.SHA3_256.init ()) in
  match%map
    Reader.with_file ledger_file ~f:(fun rdr ->
        Reader.read_one_chunk_at_a_time rdr ~handle_chunk:(fun buf ~pos ~len ->
            st := Digestif.SHA3_256.feed_bigstring !st buf ~off:pos ~len ;
            Deferred.return `Continue ) )
  with
  | `Eof ->
      Digestif.SHA3_256.(get !st |> to_hex)
  | _ ->
      failwith "impossible: `Stop not used"

let assert_filehash_equal ~file ~hash ~logger =
  let%bind computed_hash = sha3_hash file in
  if String.equal computed_hash hash then Deferred.unit
  else
    let%map () = Unix.rename ~src:file ~dst:(file ^ ".incorrect-hash") in
    [%log error]
      "Verification failure: downloaded $file and expected SHA3-256 = $hash \
       but it had $computed_hash"
      ~metadata:
        [ ("path", `String file)
        ; ("expected_hash", `String hash)
        ; ("computed_hash", `String computed_hash)
        ] ;
    failwith "Tarball hash mismatch"

module Ledger = struct
  let hash_filename hash ~ledger_name_prefix =
    let str =
      (* Consider the serialization of accounts as well as the hash. In
         particular, adding fields that are
         * hashed as a bit string
         * default to an all-zero bit representation
         may result in the same hash, but the accounts in the ledger will not
         match the account record format.
      *)
      hash
      ^ Bin_prot.Writer.to_string Mina_base.Account.Stable.Latest.bin_writer_t
          Mina_base.Account.empty
    in
    ledger_name_prefix ^ "_"
    ^ Blake2.to_hex (Blake2.digest_string str)
    ^ ".tar.gz"

  let named_filename
      ~(constraint_constants : Genesis_constants.Constraint_constants.t)
      ~num_accounts ~balances ~ledger_name_prefix ?other_data name =
    let str =
      String.concat
        [ Int.to_string constraint_constants.ledger_depth
        ; Int.to_string (Option.value ~default:0 num_accounts)
        ; List.to_string balances ~f:(fun (i, balance) ->
              sprintf "%i %s" i (Currency.Balance.to_string balance) )
        ; (* Distinguish ledgers when the hash function is different. *)
          Snark_params.Tick.Field.to_string
            (Lazy.force Mina_base.Account.empty_digest)
        ; (* Distinguish ledgers when the account record layout has changed. *)
          Bin_prot.Writer.to_string Mina_base.Account.Stable.Latest.bin_writer_t
            Mina_base.Account.empty
        ]
    in
    let str =
      match other_data with None -> str | Some other_data -> str ^ other_data
    in
    ledger_name_prefix ^ "_" ^ name ^ "_"
    ^ Blake2.(to_hex (digest_string str))
    ^ ".tar.gz"

  let accounts_hash accounts =
    Runtime_config.Accounts.to_yojson accounts
    |> Yojson.Safe.to_string |> Blake2.digest_string |> Blake2.to_hex

  let find_tar ~logger ~genesis_dir ~constraint_constants ~ledger_name_prefix
      (config : Runtime_config.Ledger.t) =
    let search_paths = Cache_dir.possible_paths "" @ [ genesis_dir ] in
    let file_exists filename path =
      let filename = path ^/ filename in
      if%map file_exists ~follow_symlinks:true filename then (
        [%log trace] "Found $ledger file at $path"
          ~metadata:
            [ ("ledger", `String ledger_name_prefix)
            ; ("path", `String filename)
            ] ;
        Some filename )
      else (
        [%log trace] "Ledger file $path does not exist"
          ~metadata:[ ("path", `String filename) ] ;
        None )
    in
    let load_from_s3 filename =
      match config.s3_data_hash with
      | Some s3_hash -> (
          let s3_path = Cache_dir.s3_keys_bucket_prefix ^/ filename in
          let local_path = Cache_dir.s3_install_path ^/ filename in
          match%bind Cache_dir.load_from_s3 s3_path local_path ~logger with
          | Ok () ->
              let%bind () =
                assert_filehash_equal
                  ~file:(Cache_dir.s3_install_path ^/ filename)
                  ~hash:s3_hash ~logger
              in
              file_exists filename Cache_dir.s3_install_path
          | Error e ->
              [%log trace] "Could not download $ledger from $uri: $error"
                ~metadata:
                  [ ("ledger", `String ledger_name_prefix)
                  ; ("uri", `String s3_path)
                  ; ("error", `String (Error.to_string_hum e))
                  ] ;
              return None )
      | None ->
          [%log warn]
            "Need S3 hash specified in runtime config to verify download for \
             $ledger (root hash $root_hash), not attempting"
            ~metadata:
              [ ( "root_hash"
                , `String (Option.value ~default:"not specified" config.hash) )
              ; ("ledger", `String ledger_name_prefix)
              ] ;
          return None
    in
    let search_local filename =
      Deferred.List.find_map ~f:(file_exists filename) search_paths
    in
    let search_local_and_s3 filename =
      match%bind search_local filename with
      | Some path ->
          return (Some path)
      | None ->
          load_from_s3 filename
    in
    let%bind hash_filename =
      match config.hash with
      | Some hash ->
          let hash_filename = hash_filename hash ~ledger_name_prefix in
          search_local_and_s3 hash_filename
      | None ->
          return None
    in
    match hash_filename with
    | Some filename ->
        return (Some filename)
    | None -> (
        let search_local_and_s3 ?other_data name =
          let named_filename =
            named_filename ~constraint_constants
              ~num_accounts:config.num_accounts ~balances:config.balances
              ~ledger_name_prefix ?other_data name
          in
          search_local_and_s3 named_filename
        in
        match (config.base, config.name) with
        | Named name, _ ->
            let named_filename =
              named_filename ~constraint_constants
                ~num_accounts:config.num_accounts ~balances:config.balances
                ~ledger_name_prefix name
            in
            search_local named_filename
        | Accounts accounts, _ ->
            search_local_and_s3 ~other_data:(accounts_hash accounts) "accounts"
        | Hash, None ->
            assert (Option.is_some config.hash) ;
            return None
        | _, Some name ->
            search_local_and_s3 name )

  let load_from_tar ?(genesis_dir = Cache_dir.autogen_path) ~logger
      ~(constraint_constants : Genesis_constants.Constraint_constants.t)
      ?accounts ~ledger_name_prefix ~expected_merkle_root filename =
    [%log trace] "Loading $ledger from $path"
      ~metadata:
        [ ("ledger", `String ledger_name_prefix); ("path", `String filename) ] ;
    let dirname =
      Tar.filename_without_extension @@ Filename.basename filename
    in
    let dirname = genesis_dir ^/ dirname in
<<<<<<< HEAD
    let%bind () = File_system.create_dir ~clear_if_exists:true dirname in
    let%map.Deferred.Or_error () =
      Tar.extract ~root:dirname ~file:filename ()
    in
=======
    (* remove dir if it exists *)
    let%bind () =
      if%bind file_exists ~follow_symlinks:true dirname then (
        [%log trace] "Genesis ledger dir $path already exists, removing"
          ~metadata:[ ("path", `String dirname) ] ;
        let rec remove_dir dir =
          let%bind files = Sys.ls_dir dir in
          let%bind () =
            Deferred.List.iter files ~f:(fun file ->
                let file = dir ^/ file in
                remove file )
          in
          Unix.rmdir dir
        and remove file =
          match%bind Sys.is_directory file with
          | `Yes ->
              remove_dir file
          | _ ->
              Unix.unlink file
        in
        remove dirname )
      else Deferred.unit
    in
    let%bind () = Unix.mkdir ~p:() dirname in
    let open Deferred.Or_error.Let_syntax in
    let%map () = Tar.extract ~root:dirname ~file:filename () in
>>>>>>> c4feab60
    let (packed : Genesis_ledger.Packed.t) =
      match accounts with
      | Some accounts ->
          ( module Genesis_ledger.Make (struct
            let accounts = accounts

            let directory = `Path dirname

            let depth = constraint_constants.ledger_depth
          end) )
      | None ->
          ( module Genesis_ledger.Of_ledger (struct
            let t =
              lazy
                (let ledger =
                   Mina_ledger.Ledger.create ~directory_name:dirname
                     ~depth:constraint_constants.ledger_depth ()
                 in
                 let ledger_root = Mina_ledger.Ledger.merkle_root ledger in
                 ( match expected_merkle_root with
                 | Some expected_merkle_root ->
                     if not (Ledger_hash.equal ledger_root expected_merkle_root)
                     then (
                       [%log error]
                         "Ledger root hash $root_hash loaded from $path does \
                          not match root hash expected from the config file: \
                          $expected_root_hash"
                         ~metadata:
                           [ ("root_hash", Ledger_hash.to_yojson ledger_root)
                           ; ("path", `String filename)
                           ; ( "expected_root_hash"
                             , Ledger_hash.to_yojson expected_merkle_root )
                           ] ;
                       failwith "Ledger root mismatch" )
                 | None ->
                     [%log warn]
                       "Config file did not specify expected hash for ledger \
                        loaded from $filename"
                       ~metadata:
                         [ ("path", `String filename)
                         ; ("root_hash", Ledger_hash.to_yojson ledger_root)
                         ] ) ;
                 ledger )

            let depth = constraint_constants.ledger_depth
          end) )
    in
    packed

  let generate_tar ~genesis_dir ~logger ~ledger_name_prefix ledger =
    Mina_ledger.Ledger.commit ledger ;
    let dirname = Option.value_exn (Mina_ledger.Ledger.get_directory ledger) in
    let root_hash =
      Ledger_hash.to_base58_check @@ Mina_ledger.Ledger.merkle_root ledger
    in
    let%bind () = Unix.mkdir ~p:() genesis_dir in
    let tar_path = genesis_dir ^/ hash_filename root_hash ~ledger_name_prefix in
    [%log trace]
      "Creating $ledger tar file for $root_hash at $path from database at $dir"
      ~metadata:
        [ ("ledger", `String ledger_name_prefix)
        ; ("root_hash", `String root_hash)
        ; ("path", `String tar_path)
        ; ("dir", `String dirname)
        ] ;
    let%map.Deferred.Or_error () =
      Tar.create ~root:dirname ~file:tar_path ~directory:"." ()
    in
    tar_path

  let padded_accounts_from_runtime_config_opt ~logger ~proof_level
      ~ledger_name_prefix ?overwrite_version (config : Runtime_config.Ledger.t)
      =
    let patch_accounts_version accounts_with_keys =
      match overwrite_version with
      | Some version ->
          List.map accounts_with_keys ~f:(fun (key, account) ->
              let patched_account =
                Mina_base.Account.Poly.
                  { account with
                    permissions =
                      Mina_base.Permissions.Poly.
                        { account.permissions with
                          set_verification_key =
                            ( fst account.permissions.set_verification_key
                            , version )
                        }
                  }
              in
              (key, patched_account) )
      | None ->
          accounts_with_keys
    in

    let add_genesis_winner_account accounts =
      (* We allow configurations to explicitly override adding the genesis
         winner, so that we can guarantee a certain ledger layout for
         integration tests.
         If the configuration does not include this setting, we add the
         genesis winner when we have [proof_level = Full] so that we can
         create a genesis proof. For all other proof levels, we do not add
         the winner.
      *)
      let add_genesis_winner_account =
        match config.add_genesis_winner with
        | Some add_genesis_winner ->
            add_genesis_winner
        | None ->
            Genesis_constants.Proof_level.equal Full proof_level
      in
      if add_genesis_winner_account then
        let genesis_winner_pk, _ =
          Mina_state.Consensus_state_hooks.genesis_winner
        in
        match accounts with
        | (_, account) :: _
          when Public_key.Compressed.equal
                 (Account.public_key account)
                 genesis_winner_pk ->
            accounts
        | _ ->
            (None, Mina_state.Consensus_state_hooks.genesis_winner_account)
            :: accounts
      else accounts
    in
    let accounts_opt =
      match config.base with
      | Hash ->
          None
      | Accounts accounts ->
          Some
            ( lazy
              (patch_accounts_version
                 (add_genesis_winner_account (Accounts.to_full accounts)) ) )
      | Named name -> (
          match Genesis_ledger.fetch_ledger name with
          | Some (module M) ->
              [%log trace] "Found $ledger with name $ledger_name"
                ~metadata:
                  [ ("ledger", `String ledger_name_prefix)
                  ; ("ledger_name", `String name)
                  ] ;
              Some (Lazy.map ~f:add_genesis_winner_account M.accounts)
          | None ->
              [%log trace]
                "Could not find a built-in $ledger named $ledger_name"
                ~metadata:
                  [ ("ledger", `String ledger_name_prefix)
                  ; ("ledger_name", `String name)
                  ] ;
              None )
    in
    let padded_accounts_with_balances_opt =
      Option.map accounts_opt
        ~f:
          (Lazy.map
             ~f:(Accounts.pad_with_rev_balances (List.rev config.balances)) )
    in
    Option.map padded_accounts_with_balances_opt
      ~f:
        (Lazy.map
           ~f:(Accounts.pad_to (Option.value ~default:0 config.num_accounts)) )

  let packed_genesis_ledger_of_accounts ~depth accounts :
      Genesis_ledger.Packed.t =
    ( module Genesis_ledger.Make (struct
      let accounts = accounts

      let directory = `New

      let depth = depth
    end) )

  let load ~proof_level ~genesis_dir ~logger ~constraint_constants
      ?(ledger_name_prefix = "genesis_ledger") ?overwrite_version
      (config : Runtime_config.Ledger.t) =
    Monitor.try_with_join_or_error ~here:[%here] (fun () ->
        let padded_accounts_opt =
          padded_accounts_from_runtime_config_opt ~logger ~proof_level
            ~ledger_name_prefix ?overwrite_version config
        in
        let open Deferred.Let_syntax in
        let%bind tar_path =
          find_tar ~logger ~genesis_dir ~constraint_constants
            ~ledger_name_prefix config
        in
        match tar_path with
        | Some tar_path -> (
            match%map
              load_from_tar ~genesis_dir ~logger ~constraint_constants
                ~expected_merkle_root:
                  (Option.map config.hash ~f:Ledger_hash.of_base58_check_exn)
                ?accounts:padded_accounts_opt ~ledger_name_prefix tar_path
            with
            | Ok ledger ->
                Ok (ledger, config, tar_path)
            | Error err ->
                [%log error] "Could not load ledger from $path: $error"
                  ~metadata:
                    [ ("path", `String tar_path)
                    ; ("error", Error_json.error_to_yojson err)
                    ] ;
                Error err )
        | None -> (
            match padded_accounts_opt with
            | None -> (
                match config.base with
                | Accounts _ ->
                    assert false
                | Hash ->
                    let missing_hash =
                      Option.value ~default:"not specified" config.hash
                    in
                    [%log error]
                      "Could not find or generate a $ledger for $root_hash"
                      ~metadata:
                        [ ("ledger", `String ledger_name_prefix)
                        ; ("root_hash", `String missing_hash)
                        ] ;
                    Deferred.Or_error.errorf
                      "Could not find a ledger tar file for hash '%s'"
                      missing_hash
                | Named ledger_name ->
                    let ledger_filename =
                      named_filename ~constraint_constants
                        ~num_accounts:config.num_accounts
                        ~balances:config.balances ~ledger_name_prefix
                        ledger_name
                    in
                    [%log error]
                      "Bad config $config: $ledger named $ledger_name is not \
                       built in, and no ledger file was found at \
                       $ledger_filename"
                      ~metadata:
                        [ ("ledger", `String ledger_name_prefix)
                        ; ("config", Runtime_config.Ledger.to_yojson config)
                        ; ("ledger_name", `String ledger_name)
                        ; ("ledger_filename", `String ledger_filename)
                        ] ;
                    Deferred.Or_error.errorf "ledger '%s' not found" ledger_name
                )
            | Some accounts -> (
                let packed =
                  packed_genesis_ledger_of_accounts
                    ~depth:constraint_constants.ledger_depth accounts
                in
                let ledger = Lazy.force (Genesis_ledger.Packed.t packed) in
                let%bind tar_path =
                  generate_tar ~genesis_dir ~logger ~ledger_name_prefix ledger
                in
                let config =
                  { config with
                    hash =
                      Some
                        ( Ledger_hash.to_base58_check
                        @@ Mina_ledger.Ledger.merkle_root ledger )
                  }
                in
                let name, other_data =
                  match (config.base, config.name) with
                  | Named name, _ ->
                      (Some name, None)
                  | Accounts accounts, _ ->
                      (Some "accounts", Some (accounts_hash accounts))
                  | Hash, None ->
                      (None, None)
                  | _, Some name ->
                      (Some name, None)
                in
                match (tar_path, name) with
                | Ok tar_path, Some name ->
                    let link_name =
                      genesis_dir
                      ^/ named_filename ~constraint_constants
                           ~num_accounts:config.num_accounts
                           ~balances:config.balances ~ledger_name_prefix
                           ?other_data name
                    in
                    (* Delete the file if it already exists. *)
                    let%bind () =
                      Deferred.Or_error.try_with ~here:[%here] (fun () ->
                          Sys.remove link_name )
                      |> Deferred.ignore_m
                    in
                    (* Add a symlink from the named path to the hash path. *)
                    let%map () = Unix.symlink ~target:tar_path ~link_name in
                    [%log trace]
                      "Linking ledger file $tar_path to $named_tar_path"
                      ~metadata:
                        [ ("tar_path", `String tar_path)
                        ; ("named_tar_path", `String link_name)
                        ] ;
                    Ok (packed, config, link_name)
                | Ok tar_path, _ ->
                    return (Ok (packed, config, tar_path))
                | Error err, _ ->
                    let root_hash =
                      Ledger_hash.to_base58_check
                      @@ Mina_ledger.Ledger.merkle_root ledger
                    in
                    let tar_path =
                      genesis_dir ^/ hash_filename root_hash ~ledger_name_prefix
                    in
                    [%log error]
                      "Could not generate a $ledger file at $path: $error"
                      ~metadata:
                        [ ("ledger", `String ledger_name_prefix)
                        ; ("path", `String tar_path)
                        ; ("error", Error_json.error_to_yojson err)
                        ] ;
                    return (Error err) ) ) )
end

module Epoch_data = struct
  let load ~proof_level ~genesis_dir ~logger ~constraint_constants
      (config : Runtime_config.Epoch_data.t option) =
    let open Deferred.Or_error.Let_syntax in
    match config with
    | None ->
        Deferred.Or_error.return (None, None)
    | Some config ->
        let ledger_name_prefix = "epoch_ledger" in
        let load_ledger ledger =
          Ledger.load ~proof_level ~genesis_dir ~logger ~constraint_constants
            ~ledger_name_prefix ledger
        in
        let%bind staking, staking_config =
          let%map staking_ledger, config', ledger_file =
            load_ledger config.staking.ledger
          in
          [%log trace] "Loaded staking epoch ledger from $ledger_file"
            ~metadata:[ ("ledger_file", `String ledger_file) ] ;
          ( { Consensus.Genesis_epoch_data.Data.ledger =
                Genesis_ledger.Packed.t staking_ledger
            ; seed = Epoch_seed.of_base58_check_exn config.staking.seed
            }
          , { config.staking with ledger = config' } )
        in
        let%map next, next_config =
          match config.next with
          | None ->
              [%log trace]
                "Configured next epoch ledger to be the same as the staking \
                 epoch ledger" ;
              Deferred.Or_error.return (None, None)
          | Some { ledger; seed } ->
              let%map next_ledger, config'', ledger_file = load_ledger ledger in
              [%log trace] "Loaded next epoch ledger from $ledger_file"
                ~metadata:[ ("ledger_file", `String ledger_file) ] ;
              ( Some
                  { Consensus.Genesis_epoch_data.Data.ledger =
                      Genesis_ledger.Packed.t next_ledger
                  ; seed = Epoch_seed.of_base58_check_exn seed
                  }
              , Some { Runtime_config.Epoch_data.Data.ledger = config''; seed }
              )
        in
        (* the staking ledger and the next ledger, if it exists,
           should have the genesis winner account as the first account, under
           the conditions where the genesis ledger has that account (proof level
           is Full, or we've specified `add_genesis_winner = true`

           because the ledger is lazy, we don't want to force it in order to
           check that invariant
        *)
        ( Some { Consensus.Genesis_epoch_data.staking; next }
        , Some
            { Runtime_config.Epoch_data.staking = staking_config
            ; next = next_config
            } )
end

(* This hash encodes the data that determines a genesis proof:
   1. The blockchain snark constraint system
   2. The genesis protocol state (including the genesis ledger)

   It is used to determine whether we should make a new genesis proof, or use the
   one generated at compile-time.
*)
module Base_hash : sig
  type t [@@deriving equal, yojson]

  val create : id:Pickles.Verification_key.Id.t -> state_hash:State_hash.t -> t

  val to_string : t -> string
end = struct
  type t = string [@@deriving equal, yojson]

  let to_string = Fn.id

  let create ~id ~state_hash =
    Pickles.Verification_key.Id.to_string id
    |> ( ^ ) (State_hash.to_base58_check state_hash)
    |> Blake2.digest_string |> Blake2.to_hex
end

module Genesis_proof = struct
  let filename ~base_hash = "genesis_proof_" ^ Base_hash.to_string base_hash

  let find_file ~logger ~base_hash ~genesis_dir =
    let search_paths = genesis_dir :: Cache_dir.possible_paths "" in
    let file_exists filename path =
      let filename = path ^/ filename in
      if%map file_exists ~follow_symlinks:true filename then (
        [%log info] "Found genesis proof file at $path"
          ~metadata:[ ("path", `String filename) ] ;
        Some filename )
      else (
        [%log info] "Genesis proof file $path does not exist"
          ~metadata:[ ("path", `String filename) ] ;
        None )
    in
    let filename = filename ~base_hash in
    match%bind
      Deferred.List.find_map ~f:(file_exists filename) search_paths
    with
    | Some filename ->
        return (Some filename)
    | None ->
        [%log warn] "No genesis proof found for $base_hash"
          ~metadata:[ ("base_hash", Base_hash.to_yojson base_hash) ] ;
        return None

  let generate_inputs ~runtime_config ~proof_level ~ledger ~genesis_epoch_data
      ~constraint_constants ~blockchain_proof_system_id
      ~(genesis_constants : Genesis_constants.t) =
    let consensus_constants =
      Consensus.Constants.create ~constraint_constants
        ~protocol_constants:genesis_constants.protocol
    in
    let open Staged_ledger_diff in
    let protocol_state_with_hashes =
      Mina_state.Genesis_protocol_state.t
        ~genesis_ledger:(Genesis_ledger.Packed.t ledger)
        ~genesis_epoch_data ~constraint_constants ~consensus_constants
        ~genesis_body_reference
    in
    { Genesis_proof.Inputs.runtime_config
    ; constraint_constants
    ; proof_level
    ; blockchain_proof_system_id
    ; genesis_ledger = ledger
    ; genesis_epoch_data
    ; consensus_constants
    ; protocol_state_with_hashes
    ; constraint_system_digests = None
    ; genesis_constants
    ; genesis_body_reference
    }

  let generate (inputs : Genesis_proof.Inputs.t) =
    match inputs.proof_level with
    | Genesis_constants.Proof_level.Full ->
        Deferred.return
        @@ Genesis_proof.create_values_no_proof
             { genesis_ledger = inputs.genesis_ledger
             ; genesis_epoch_data = inputs.genesis_epoch_data
             ; runtime_config = inputs.runtime_config
             ; proof_level = inputs.proof_level
             ; blockchain_proof_system_id = None
             ; constraint_system_digests = None
             ; protocol_state_with_hashes = inputs.protocol_state_with_hashes
             ; genesis_constants = inputs.genesis_constants
             ; consensus_constants = inputs.consensus_constants
             ; constraint_constants = inputs.constraint_constants
             ; genesis_body_reference = inputs.genesis_body_reference
             }
    | _ ->
        Deferred.return (Genesis_proof.create_values_no_proof inputs)

  let store ~filename proof =
    (* TODO: Use [Writer.write_bin_prot]. *)
    Monitor.try_with_or_error ~here:[%here] ~extract_exn:true (fun () ->
        let%bind wr = Writer.open_file filename in
        Writer.write wr (Proof.Stable.V2.sexp_of_t proof |> Sexp.to_string) ;
        Writer.close wr )

  let load filename =
    (* TODO: Use [Reader.load_bin_prot]. *)
    Monitor.try_with_or_error ~here:[%here] ~extract_exn:true (fun () ->
        Reader.file_contents filename
        >>| Sexp.of_string >>| Proof.Stable.V2.t_of_sexp )

  let id_to_json x =
    `String (Sexp.to_string (Pickles.Verification_key.Id.sexp_of_t x))

  let load_or_generate ~genesis_dir ~logger (inputs : Genesis_proof.Inputs.t) =
    let proof_needed =
      match inputs.proof_level with Full -> true | _ -> false
    in
    let b, id =
      match (inputs.blockchain_proof_system_id, inputs.proof_level) with
      | Some id, _ ->
          (None, id)
      | None, Full ->
          let ((_, (module B)) as b) =
            Genesis_proof.blockchain_snark_state inputs
          in
          (Some b, Lazy.force B.Proof.id)
      | _ ->
          (None, Pickles.Verification_key.Id.dummy ())
    in
    let base_hash =
      Base_hash.create ~id
        ~state_hash:
          (State_hash.With_state_hashes.state_hash
             inputs.protocol_state_with_hashes )
    in
    let use_precomputed_values base_hash =
      match Precomputed_values.compiled with
      | Some _ when not proof_needed ->
          true
      | Some compiled -> (
          let compiled = Lazy.force compiled in
          match compiled.proof_data with
          | Some proof_data ->
              let compiled_base_hash =
                Base_hash.create ~id:proof_data.blockchain_proof_system_id
                  ~state_hash:
                    (State_hash.With_state_hashes.state_hash
                       compiled.protocol_state_with_hashes )
              in
              Base_hash.equal base_hash compiled_base_hash
          | None ->
              false )
      | None ->
          false
    in
    let%bind found_proof =
      match%bind find_file ~logger ~base_hash ~genesis_dir with
      | Some file -> (
          match%map load file with
          | Ok genesis_proof ->
              let b =
                lazy
                  ( match b with
                  | Some b ->
                      b
                  | None ->
                      Genesis_proof.blockchain_snark_state inputs )
              in
              let constraint_system_digests =
                match inputs.constraint_system_digests with
                | Some digests ->
                    lazy digests
                | None ->
                    lazy
                      (let (module T), (module B) = Lazy.force b in
                       Lazy.force @@ Genesis_proof.digests (module T) (module B)
                      )
              in
              let blockchain_proof_system_id =
                match inputs.blockchain_proof_system_id with
                | Some id ->
                    id
                | None ->
                    let _, (module B) = Lazy.force b in
                    Lazy.force B.Proof.id
              in
              Some
                ( { Genesis_proof.runtime_config = inputs.runtime_config
                  ; constraint_constants = inputs.constraint_constants
                  ; proof_level = inputs.proof_level
                  ; genesis_constants = inputs.genesis_constants
                  ; genesis_ledger = inputs.genesis_ledger
                  ; genesis_epoch_data = inputs.genesis_epoch_data
                  ; consensus_constants = inputs.consensus_constants
                  ; protocol_state_with_hashes =
                      inputs.protocol_state_with_hashes
                  ; constraint_system_digests
                  ; proof_data =
                      Some { blockchain_proof_system_id; genesis_proof }
                  ; genesis_body_reference = inputs.genesis_body_reference
                  }
                , file )
          | Error err ->
              [%log error] "Could not load genesis proof from $path: $error"
                ~metadata:
                  [ ("path", `String file)
                  ; ("error", Error_json.error_to_yojson err)
                  ] ;
              None )
      | None ->
          return None
    in
    match found_proof with
    | Some found_proof ->
        return (Ok found_proof)
    | None when use_precomputed_values base_hash ->
        let compiled =
          Lazy.force (Option.value_exn Precomputed_values.compiled)
        in
        let proof_data = Option.value_exn compiled.proof_data in
        let compiled_base_hash =
          Base_hash.create ~id:proof_data.blockchain_proof_system_id
            ~state_hash:
              (State_hash.With_state_hashes.state_hash
                 compiled.protocol_state_with_hashes )
        in
        [%log info]
          "Base hash $computed_hash matches compile-time $compiled_hash, using \
           precomputed genesis proof"
          ~metadata:
            [ ("computed_hash", Base_hash.to_yojson base_hash)
            ; ("compiled_hash", Base_hash.to_yojson compiled_base_hash)
            ] ;
        let filename = genesis_dir ^/ filename ~base_hash in
        let values =
          { Genesis_proof.runtime_config = inputs.runtime_config
          ; constraint_constants = inputs.constraint_constants
          ; proof_level = inputs.proof_level
          ; genesis_constants = inputs.genesis_constants
          ; genesis_ledger = inputs.genesis_ledger
          ; genesis_epoch_data = inputs.genesis_epoch_data
          ; consensus_constants = inputs.consensus_constants
          ; protocol_state_with_hashes = inputs.protocol_state_with_hashes
          ; constraint_system_digests = compiled.constraint_system_digests
          ; proof_data = Some proof_data
          ; genesis_body_reference = inputs.genesis_body_reference
          }
        in
        let%map () =
          match%map store ~filename proof_data.genesis_proof with
          | Ok () ->
              [%log info] "Compile-time genesis proof written to $path"
                ~metadata:[ ("path", `String filename) ]
          | Error err ->
              [%log warn]
                "Compile-time genesis proof could not be written to $path: \
                 $error"
                ~metadata:
                  [ ("path", `String filename)
                  ; ("error", Error_json.error_to_yojson err)
                  ]
        in
        Ok (values, filename)
    | None ->
        [%log info]
          "No genesis proof file was found for $base_hash, generating a new \
           genesis proof"
          ~metadata:[ ("base_hash", Base_hash.to_yojson base_hash) ] ;
        let%bind values = generate inputs in
        let filename = genesis_dir ^/ filename ~base_hash in
        let%map () =
          match values.proof_data with
          | None ->
              return ()
          | Some proof_data -> (
              match%map store ~filename proof_data.genesis_proof with
              | Ok () ->
                  [%log info] "New genesis proof written to $path"
                    ~metadata:[ ("path", `String filename) ]
              | Error err ->
                  [%log warn]
                    "Genesis proof could not be written to $path: $error"
                    ~metadata:
                      [ ("path", `String filename)
                      ; ("error", Error_json.error_to_yojson err)
                      ] )
        in
        Ok (values, filename)

  let create_values_no_proof = Genesis_proof.create_values_no_proof
end

let load_config_json filename =
  Monitor.try_with_or_error ~here:[%here] (fun () ->
      let%map json = Reader.file_contents filename in
      Yojson.Safe.from_string json )

let load_config_file filename =
  let open Deferred.Or_error.Let_syntax in
  Monitor.try_with_join_or_error ~here:[%here] (fun () ->
      let%map json = load_config_json filename in
      match Runtime_config.of_yojson json with
      | Ok config ->
          Ok config
      | Error err ->
          Or_error.error_string err )

let print_config ~logger config =
  let ledger_name_json =
    Option.value ~default:`Null
    @@ let%bind.Option ledger = config.Runtime_config.ledger in
       let%map.Option name = ledger.name in
       `String name
  in
  let ( json_config
      , `Accounts_omitted
          ( `Genesis genesis_accounts_omitted
          , `Staking staking_accounts_omitted
          , `Next next_accounts_omitted ) ) =
    Runtime_config.to_yojson_without_accounts config
  in
  let append_accounts_omitted s =
    Option.value_map
      ~f:(fun i -> List.cons (s ^ "_accounts_omitted", `Int i))
      ~default:Fn.id
  in
  let metadata =
    append_accounts_omitted "genesis" genesis_accounts_omitted
    @@ append_accounts_omitted "staking" staking_accounts_omitted
    @@ append_accounts_omitted "next" next_accounts_omitted
         [ ("name", ledger_name_json); ("config", json_config) ]
  in
  [%log info] "Initializing with runtime configuration. Ledger name: $name"
    ~metadata

let inputs_from_config_file ?(genesis_dir = Cache_dir.autogen_path) ~logger
<<<<<<< HEAD
    ~proof_level (config : Runtime_config.t) =
=======
    ~proof_level ?overwrite_version (config : Runtime_config.t) =
>>>>>>> c4feab60
  print_config ~logger config ;
  let open Deferred.Or_error.Let_syntax in
  let genesis_constants = Genesis_constants.compiled in
  let proof_level =
    List.find_map_exn ~f:Fn.id
      [ proof_level
      ; Option.Let_syntax.(
          let%bind proof = config.proof in
          match%map proof.level with
          | Full ->
              Genesis_constants.Proof_level.Full
          | Check ->
              Check
          | None ->
              None)
      ; Some Genesis_constants.Proof_level.compiled
      ]
  in
  let constraint_constants, blockchain_proof_system_id =
    match config.proof with
    | None ->
        [%log info] "Using the compiled constraint constants" ;
        ( Genesis_constants.Constraint_constants.compiled
        , Some (Pickles.Verification_key.Id.dummy ()) )
    | Some config ->
        [%log info] "Using the constraint constants from the configuration file" ;
        let blockchain_proof_system_id =
          (* We pass [None] here, which will force the constraint systems to be
             set up and their hashes evaluated before we can calculate the
             genesis proof's filename.
             This adds no overhead if we are generating a genesis proof, since
             we will do these evaluations anyway to load the blockchain proving
             key. Otherwise, this will in a slight slowdown.
          *)
          None
        in
        ( make_constraint_constants
            ~default:Genesis_constants.Constraint_constants.compiled config
        , blockchain_proof_system_id )
  in
  let%bind () =
    match (proof_level, Genesis_constants.Proof_level.compiled) with
    | _, Full | (Check | None), _ ->
        return ()
    | Full, ((Check | None) as compiled) ->
        let str = Genesis_constants.Proof_level.to_string in
        [%log fatal]
          "Proof level $proof_level is not compatible with compile-time proof \
           level $compiled_proof_level"
          ~metadata:
            [ ("proof_level", `String (str proof_level))
            ; ("compiled_proof_level", `String (str compiled))
            ] ;
        Deferred.Or_error.errorf
          "Proof level %s is not compatible with compile-time proof level %s"
          (str proof_level) (str compiled)
  in
  let%bind genesis_ledger, ledger_config, ledger_file =
    Ledger.load ~proof_level ~genesis_dir ~logger ~constraint_constants
      ?overwrite_version
      (Option.value config.ledger
         ~default:
           { base = Named Mina_compile_config.genesis_ledger
           ; num_accounts = None
           ; balances = []
           ; s3_data_hash = None
           ; hash = None
           ; name = None
           ; add_genesis_winner = None
           } )
  in
  [%log info] "Loaded genesis ledger from $ledger_file"
    ~metadata:[ ("ledger_file", `String ledger_file) ] ;
  let%bind genesis_epoch_data, genesis_epoch_data_config =
    Epoch_data.load ~proof_level ~genesis_dir ~logger ~constraint_constants
      config.epoch_data
  in
  let config =
    { config with
      ledger = Option.map config.ledger ~f:(fun _ -> ledger_config)
    ; epoch_data = genesis_epoch_data_config
    }
  in
  let%map genesis_constants =
    Deferred.return
    @@ make_genesis_constants ~logger ~default:genesis_constants config
  in
  let proof_inputs =
    Genesis_proof.generate_inputs ~runtime_config:config ~proof_level
      ~ledger:genesis_ledger ~constraint_constants ~genesis_constants
      ~blockchain_proof_system_id ~genesis_epoch_data
  in
  (proof_inputs, config)

<<<<<<< HEAD
let init_from_config_file ?genesis_dir ~logger ~proof_level
=======
let init_from_config_file ?genesis_dir ~logger ~proof_level ?overwrite_version
>>>>>>> c4feab60
    (config : Runtime_config.t) :
    (Precomputed_values.t * Runtime_config.t) Deferred.Or_error.t =
  let open Deferred.Or_error.Let_syntax in
  let%map inputs, config =
    inputs_from_config_file ?genesis_dir ~logger ~proof_level ?overwrite_version
      config
  in
  let values = Genesis_proof.create_values_no_proof inputs in
  (values, config)

let upgrade_old_config ~logger filename json =
  match json with
  | `Assoc fields ->
      (* Fields previously part of daemon.json *)
      let old_fields =
        [ "client_port"
        ; "libp2p-port"
        ; "rest-port"
        ; "block-producer-key"
        ; "block-producer-pubkey"
        ; "block-producer-password"
        ; "coinbase-receiver"
        ; "run-snark-worker"
        ; "snark-worker-fee"
        ; "peers"
        ; "work-selection"
        ; "work-reassignment-wait"
        ; "log-received-blocks"
        ; "log-txn-pool-gossip"
        ; "log-snark-work-gossip"
        ; "log-block-creation"
        ]
      in
      let found_daemon = ref false in
      let old_fields, remaining_fields =
        List.partition_tf fields ~f:(fun (key, _) ->
            if String.equal key "daemon" then (
              found_daemon := true ;
              false )
            else List.mem ~equal:String.equal old_fields key )
      in
      if List.is_empty old_fields then return json
      else if !found_daemon then (
        (* This file has already been upgraded, or was written for the new
           format. Do not accept old-style fields.
        *)
        [%log warn]
          "Ignoring old-format values $values from the config file $filename. \
           These flags are now fields in the 'daemon' object of the config \
           file."
          ~metadata:
            [ ("values", `Assoc old_fields); ("filename", `String filename) ] ;
        return (`Assoc remaining_fields) )
      else (
        (* This file was written for the old format. Upgrade it. *)
        [%log warn]
          "Automatically upgrading the config file $filename. The values \
           $values have been moved to the 'daemon' object."
          ~metadata:
            [ ("filename", `String filename); ("values", `Assoc old_fields) ] ;
        let upgraded_json =
          `Assoc (("daemon", `Assoc old_fields) :: remaining_fields)
        in
        let%map () =
          Deferred.Or_error.try_with ~here:[%here] (fun () ->
              Writer.with_file filename ~f:(fun w ->
                  Deferred.return
                  @@ Writer.write w (Yojson.Safe.pretty_to_string upgraded_json) ) )
          |> Deferred.ignore_m
        in
        upgraded_json )
  | _ ->
      (* This error will get handled properly elsewhere, do nothing here. *)
      return json

let%test_module "Account config test" =
  ( module struct
    let%test_unit "Runtime config <=> Account" =
      let module Ledger = (val Genesis_ledger.for_unit_tests) in
      let accounts = Lazy.force Ledger.accounts in
      List.iter accounts ~f:(fun (sk, acc) ->
          let acc_config = Accounts.Single.of_account acc sk in
          let acc' =
            Accounts.Single.to_account_with_pk acc_config |> Or_error.ok_exn
          in
          [%test_eq: Account.t] acc acc' )
  end )<|MERGE_RESOLUTION|>--- conflicted
+++ resolved
@@ -235,39 +235,10 @@
       Tar.filename_without_extension @@ Filename.basename filename
     in
     let dirname = genesis_dir ^/ dirname in
-<<<<<<< HEAD
     let%bind () = File_system.create_dir ~clear_if_exists:true dirname in
     let%map.Deferred.Or_error () =
       Tar.extract ~root:dirname ~file:filename ()
     in
-=======
-    (* remove dir if it exists *)
-    let%bind () =
-      if%bind file_exists ~follow_symlinks:true dirname then (
-        [%log trace] "Genesis ledger dir $path already exists, removing"
-          ~metadata:[ ("path", `String dirname) ] ;
-        let rec remove_dir dir =
-          let%bind files = Sys.ls_dir dir in
-          let%bind () =
-            Deferred.List.iter files ~f:(fun file ->
-                let file = dir ^/ file in
-                remove file )
-          in
-          Unix.rmdir dir
-        and remove file =
-          match%bind Sys.is_directory file with
-          | `Yes ->
-              remove_dir file
-          | _ ->
-              Unix.unlink file
-        in
-        remove dirname )
-      else Deferred.unit
-    in
-    let%bind () = Unix.mkdir ~p:() dirname in
-    let open Deferred.Or_error.Let_syntax in
-    let%map () = Tar.extract ~root:dirname ~file:filename () in
->>>>>>> c4feab60
     let (packed : Genesis_ledger.Packed.t) =
       match accounts with
       | Some accounts ->
@@ -977,11 +948,7 @@
     ~metadata
 
 let inputs_from_config_file ?(genesis_dir = Cache_dir.autogen_path) ~logger
-<<<<<<< HEAD
-    ~proof_level (config : Runtime_config.t) =
-=======
     ~proof_level ?overwrite_version (config : Runtime_config.t) =
->>>>>>> c4feab60
   print_config ~logger config ;
   let open Deferred.Or_error.Let_syntax in
   let genesis_constants = Genesis_constants.compiled in
@@ -1076,11 +1043,7 @@
   in
   (proof_inputs, config)
 
-<<<<<<< HEAD
-let init_from_config_file ?genesis_dir ~logger ~proof_level
-=======
 let init_from_config_file ?genesis_dir ~logger ~proof_level ?overwrite_version
->>>>>>> c4feab60
     (config : Runtime_config.t) :
     (Precomputed_values.t * Runtime_config.t) Deferred.Or_error.t =
   let open Deferred.Or_error.Let_syntax in
