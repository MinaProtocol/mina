open Core
open Async
open Signature_lib
open Mina_base
include Genesis_ledger_helper_lib

type exn += Genesis_state_initialization_error

module Tar = struct
  let create ~root ~directory ~file () =
    match%map
      Process.run ~prog:"tar"
        ~args:
          [ (* Change directory to [root]. *)
            "-C"
          ; root
          ; (* Create gzipped tar file [file]. *)
            "-czf"
          ; file
          ; (* Add [directory] to tar file. *)
            directory
          ]
        ()
    with
    | Ok _ ->
        Ok ()
    | Error err ->
        Error (Error.tag err ~tag:"Error generating tar file")

  let extract ~root ~file () =
    match%map
      Process.run ~prog:"tar"
        ~args:
          [ (* Change directory to [root]. *)
            "-C"
          ; root
          ; (* Extract gzipped tar file [file]. *)
            "-xzf"
          ; file
          ]
        ()
    with
    | Ok _ ->
        Ok ()
    | Error err ->
        Error (Error.tag err ~tag:"Error extracting tar file")

  let filename_without_extension =
    String.chop_suffix_if_exists ~suffix:".tar.gz"
end

let file_exists ?follow_symlinks filename =
  match%map Sys.file_exists ?follow_symlinks filename with
  | `Yes ->
      true
  | _ ->
      false

let sha3_hash ledger_file =
  let st = ref (Digestif.SHA3_256.init ()) in
  match%map
    Reader.with_file ledger_file ~f:(fun rdr ->
        Reader.read_one_chunk_at_a_time rdr ~handle_chunk:(fun buf ~pos ~len ->
            st := Digestif.SHA3_256.feed_bigstring !st buf ~off:pos ~len ;
            Deferred.return `Continue ) )
  with
  | `Eof ->
      Digestif.SHA3_256.(get !st |> to_hex)
  | _ ->
      failwith "impossible: `Stop not used"

let assert_filehash_equal ~file ~hash ~logger =
  let%bind computed_hash = sha3_hash file in
  if String.equal computed_hash hash then Deferred.unit
  else
    let%map () = Unix.rename ~src:file ~dst:(file ^ ".incorrect-hash") in
    [%log error]
      "Verification failure: downloaded $path and expected SHA3-256 = \
       $expected_hash but it had $computed_hash"
      ~metadata:
        [ ("path", `String file)
        ; ("expected_hash", `String hash)
        ; ("computed_hash", `String computed_hash)
        ] ;
    failwith "Tarball hash mismatch"

module Ledger = struct
  let hash_filename hash ~ledger_name_prefix =
    let str =
      (* Consider the serialization of accounts as well as the hash. In
         particular, adding fields that are
         * hashed as a bit string
         * default to an all-zero bit representation
         may result in the same hash, but the accounts in the ledger will not
         match the account record format.
      *)
      hash
      ^ Bin_prot.Writer.to_string Mina_base.Account.Stable.Latest.bin_writer_t
          Mina_base.Account.empty
    in
    ledger_name_prefix ^ "_"
    ^ Blake2.to_hex (Blake2.digest_string str)
    ^ ".tar.gz"

  let named_filename
      ~(constraint_constants : Genesis_constants.Constraint_constants.t)
      ~num_accounts ~balances ~ledger_name_prefix ?other_data name =
    let str =
      String.concat
        [ Int.to_string constraint_constants.ledger_depth
        ; Int.to_string (Option.value ~default:0 num_accounts)
        ; List.to_string balances ~f:(fun (i, balance) ->
              sprintf "%i %s" i (Currency.Balance.to_string balance) )
        ; (* Distinguish ledgers when the hash function is different. *)
          Snark_params.Tick.Field.to_string
            (Lazy.force Mina_base.Account.empty_digest)
        ; (* Distinguish ledgers when the account record layout has changed. *)
          Bin_prot.Writer.to_string Mina_base.Account.Stable.Latest.bin_writer_t
            Mina_base.Account.empty
        ]
    in
    let str =
      match other_data with None -> str | Some other_data -> str ^ other_data
    in
    ledger_name_prefix ^ "_" ^ name ^ "_"
    ^ Blake2.(to_hex (digest_string str))
    ^ ".tar.gz"

  let accounts_hash accounts =
    Runtime_config.Accounts.to_yojson accounts
    |> Yojson.Safe.to_string |> Blake2.digest_string |> Blake2.to_hex

  let find_tar ~logger ~genesis_dir ~constraint_constants ~ledger_name_prefix
      (config : Runtime_config.Ledger.t) =
    let search_paths = Cache_dir.possible_paths "" @ [ genesis_dir ] in
    let file_exists filename path =
      let filename = path ^/ filename in
      if%map file_exists ~follow_symlinks:true filename then (
        [%log trace] "Found $ledger file at $path"
          ~metadata:
            [ ("ledger", `String ledger_name_prefix)
            ; ("path", `String filename)
            ] ;
        Some filename )
      else (
        [%log trace] "Ledger file $path does not exist"
          ~metadata:[ ("path", `String filename) ] ;
        None )
    in
    let load_from_s3 filename =
      match config.s3_data_hash with
      | Some s3_hash -> (
          let s3_path = Cache_dir.s3_keys_bucket_prefix ^/ filename in
          let local_path = Cache_dir.s3_install_path ^/ filename in
          match%bind Cache_dir.load_from_s3 s3_path local_path ~logger with
          | Ok () ->
              let%bind () =
                assert_filehash_equal
                  ~file:(Cache_dir.s3_install_path ^/ filename)
                  ~hash:s3_hash ~logger
              in
              file_exists filename Cache_dir.s3_install_path
          | Error e ->
              [%log trace] "Could not download $ledger from $uri: $error"
                ~metadata:
                  [ ("ledger", `String ledger_name_prefix)
                  ; ("uri", `String s3_path)
                  ; ("error", `String (Error.to_string_hum e))
                  ] ;
              return None )
      | None ->
          [%log warn]
            "Need S3 hash specified in runtime config to verify download for \
             $ledger (root hash $root_hash), not attempting"
            ~metadata:
              [ ( "root_hash"
                , `String (Option.value ~default:"not specified" config.hash) )
              ; ("ledger", `String ledger_name_prefix)
              ] ;
          return None
    in
    let search_local filename =
      Deferred.List.find_map ~f:(file_exists filename) search_paths
    in
    let search_local_and_s3 filename =
      match%bind search_local filename with
      | Some path ->
          return (Some path)
      | None ->
          load_from_s3 filename
    in
    let%bind hash_filename =
      match config.hash with
      | Some hash ->
          let hash_filename = hash_filename hash ~ledger_name_prefix in
          search_local_and_s3 hash_filename
      | None ->
          return None
    in
    match hash_filename with
    | Some filename ->
        return (Some filename)
    | None -> (
        let search_local_and_s3 ?other_data name =
          let named_filename =
            named_filename ~constraint_constants
              ~num_accounts:config.num_accounts ~balances:config.balances
              ~ledger_name_prefix ?other_data name
          in
          search_local_and_s3 named_filename
        in
        match (config.base, config.name) with
        | Named name, _ ->
            let named_filename =
              named_filename ~constraint_constants
                ~num_accounts:config.num_accounts ~balances:config.balances
                ~ledger_name_prefix name
            in
            search_local named_filename
        | Accounts accounts, _ ->
            search_local_and_s3 ~other_data:(accounts_hash accounts) "accounts"
        | Hash, None ->
            assert (Option.is_some config.hash) ;
            return None
        | _, Some name ->
            search_local_and_s3 name )

  let load_from_tar ?(genesis_dir = Cache_dir.autogen_path) ~logger
      ~(constraint_constants : Genesis_constants.Constraint_constants.t)
      ?accounts ~ledger_name_prefix ~expected_merkle_root filename =
    [%log trace] "Loading $ledger from $path"
      ~metadata:
        [ ("ledger", `String ledger_name_prefix); ("path", `String filename) ] ;
    let dirname =
      Tar.filename_without_extension @@ Filename.basename filename
    in
    let dirname = genesis_dir ^/ dirname in
    let%bind () = File_system.create_dir ~clear_if_exists:true dirname in
    let%map.Deferred.Or_error () =
      Tar.extract ~root:dirname ~file:filename ()
    in
    let (packed : Genesis_ledger.Packed.t) =
      match accounts with
      | Some accounts ->
          ( module Genesis_ledger.Make (struct
            let accounts = accounts

            let directory = `Path dirname

            let depth = constraint_constants.ledger_depth
          end) )
      | None ->
          ( module Genesis_ledger.Of_ledger (struct
            let t =
              lazy
                (let ledger =
                   Mina_ledger.Ledger.create ~directory_name:dirname
                     ~depth:constraint_constants.ledger_depth ()
                 in
                 let ledger_root = Mina_ledger.Ledger.merkle_root ledger in
                 ( match expected_merkle_root with
                 | Some expected_merkle_root ->
                     if not (Ledger_hash.equal ledger_root expected_merkle_root)
                     then (
                       [%log error]
                         "Ledger root hash $root_hash loaded from $path does \
                          not match root hash expected from the config file: \
                          $expected_root_hash"
                         ~metadata:
                           [ ("root_hash", Ledger_hash.to_yojson ledger_root)
                           ; ("path", `String filename)
                           ; ( "expected_root_hash"
                             , Ledger_hash.to_yojson expected_merkle_root )
                           ] ;
                       failwith "Ledger root mismatch" )
                 | None ->
                     [%log warn]
                       "Config file did not specify expected hash for ledger \
                        loaded from $filename"
                       ~metadata:
                         [ ("path", `String filename)
                         ; ("root_hash", Ledger_hash.to_yojson ledger_root)
                         ] ) ;
                 ledger )

            let depth = constraint_constants.ledger_depth
          end) )
    in
    packed

  let generate_tar ~genesis_dir ~logger ~ledger_name_prefix ledger =
    Mina_ledger.Ledger.commit ledger ;
    let dirname = Option.value_exn (Mina_ledger.Ledger.get_directory ledger) in
    let root_hash =
      Ledger_hash.to_base58_check @@ Mina_ledger.Ledger.merkle_root ledger
    in
    let%bind () = Unix.mkdir ~p:() genesis_dir in
    let tar_path = genesis_dir ^/ hash_filename root_hash ~ledger_name_prefix in
    [%log trace]
      "Creating $ledger tar file for $root_hash at $path from database at $dir"
      ~metadata:
        [ ("ledger", `String ledger_name_prefix)
        ; ("root_hash", `String root_hash)
        ; ("path", `String tar_path)
        ; ("dir", `String dirname)
        ] ;
    (* This sleep for 5s is a hack for rocksdb. It seems like rocksdb would need some
       time to stablize *)
    let%bind () = after (Time.Span.of_int_sec 5) in
    let%map.Deferred.Or_error () =
      Tar.create ~root:dirname ~file:tar_path ~directory:"." ()
    in
    tar_path

  let padded_accounts_from_runtime_config_opt ~logger ~proof_level
      ~ledger_name_prefix ?overwrite_version (config : Runtime_config.Ledger.t)
      =
    let patch_accounts_version accounts_with_keys =
      match overwrite_version with
      | Some version ->
          List.map accounts_with_keys ~f:(fun (key, account) ->
              let patched_account =
                Mina_base.Account.
                  { account with
                    permissions =
                      Mina_base.Permissions.Poly.
                        { account.permissions with
                          set_verification_key =
                            ( fst account.permissions.set_verification_key
                            , version )
                        }
                  }
              in
              (key, patched_account) )
      | None ->
          accounts_with_keys
    in

    let add_genesis_winner_account accounts =
      (* We allow configurations to explicitly override adding the genesis
         winner, so that we can guarantee a certain ledger layout for
         integration tests.
         If the configuration does not include this setting, we add the
         genesis winner when we have [proof_level = Full] so that we can
         create a genesis proof. For all other proof levels, we do not add
         the winner.
      *)
      let add_genesis_winner_account =
        match config.add_genesis_winner with
        | Some add_genesis_winner ->
            add_genesis_winner
        | None ->
            Genesis_constants.Proof_level.equal Full proof_level
      in
      if add_genesis_winner_account then
        let genesis_winner_pk, _ =
          Mina_state.Consensus_state_hooks.genesis_winner
        in
        match accounts with
        | (_, account) :: _
          when Public_key.Compressed.equal
                 (Account.public_key account)
                 genesis_winner_pk ->
            accounts
        | _ ->
            (None, Mina_state.Consensus_state_hooks.genesis_winner_account)
            :: accounts
      else accounts
    in
    let accounts_opt =
      match config.base with
      | Hash ->
          None
      | Accounts accounts ->
          Some
            ( lazy
              (patch_accounts_version
                 (add_genesis_winner_account (Accounts.to_full accounts)) ) )
      | Named name -> (
          match Genesis_ledger.fetch_ledger name with
          | Some (module M) ->
              [%log trace] "Found $ledger with name $ledger_name"
                ~metadata:
                  [ ("ledger", `String ledger_name_prefix)
                  ; ("ledger_name", `String name)
                  ] ;
              Some (Lazy.map ~f:add_genesis_winner_account M.accounts)
          | None ->
              [%log trace]
                "Could not find a built-in $ledger named $ledger_name"
                ~metadata:
                  [ ("ledger", `String ledger_name_prefix)
                  ; ("ledger_name", `String name)
                  ] ;
              None )
    in
    let padded_accounts_with_balances_opt =
      Option.map accounts_opt
        ~f:
          (Lazy.map
             ~f:(Accounts.pad_with_rev_balances (List.rev config.balances)) )
    in
    Option.map padded_accounts_with_balances_opt
      ~f:
        (Lazy.map
           ~f:(Accounts.pad_to (Option.value ~default:0 config.num_accounts)) )

  let packed_genesis_ledger_of_accounts ~depth accounts :
      Genesis_ledger.Packed.t =
    ( module Genesis_ledger.Make (struct
      let accounts = accounts

      let directory = `New

      let depth = depth
    end) )

  let load ~proof_level ~genesis_dir ~logger ~constraint_constants
      ?(ledger_name_prefix = "genesis_ledger") ?overwrite_version
      (config : Runtime_config.Ledger.t) =
    Monitor.try_with_join_or_error ~here:[%here] (fun () ->
        let padded_accounts_opt =
          padded_accounts_from_runtime_config_opt ~logger ~proof_level
            ~ledger_name_prefix ?overwrite_version config
        in
        let open Deferred.Let_syntax in
        let%bind tar_path =
          find_tar ~logger ~genesis_dir ~constraint_constants
            ~ledger_name_prefix config
        in
        match tar_path with
        | Some tar_path -> (
            match%map
              load_from_tar ~genesis_dir ~logger ~constraint_constants
                ~expected_merkle_root:
                  (Option.map config.hash ~f:Ledger_hash.of_base58_check_exn)
                ?accounts:padded_accounts_opt ~ledger_name_prefix tar_path
            with
            | Ok ledger ->
                Ok (ledger, config, tar_path)
            | Error err ->
                [%log error] "Could not load ledger from $path: $error"
                  ~metadata:
                    [ ("path", `String tar_path)
                    ; ("error", Error_json.error_to_yojson err)
                    ] ;
                Error err )
        | None -> (
            match padded_accounts_opt with
            | None -> (
                match config.base with
                | Accounts _ ->
                    assert false
                | Hash ->
                    let missing_hash =
                      Option.value ~default:"not specified" config.hash
                    in
                    [%log error]
                      "Could not find or generate a $ledger for $root_hash"
                      ~metadata:
                        [ ("ledger", `String ledger_name_prefix)
                        ; ("root_hash", `String missing_hash)
                        ] ;
                    Deferred.Or_error.errorf
                      "Could not find a ledger tar file for hash '%s'"
                      missing_hash
                | Named ledger_name ->
                    let ledger_filename =
                      named_filename ~constraint_constants
                        ~num_accounts:config.num_accounts
                        ~balances:config.balances ~ledger_name_prefix
                        ledger_name
                    in
                    [%log error]
                      "Bad config $config: $ledger named $ledger_name is not \
                       built in, and no ledger file was found at \
                       $ledger_filename"
                      ~metadata:
                        [ ("ledger", `String ledger_name_prefix)
                        ; ("config", Runtime_config.Ledger.to_yojson config)
                        ; ("ledger_name", `String ledger_name)
                        ; ("ledger_filename", `String ledger_filename)
                        ] ;
                    Deferred.Or_error.errorf "ledger '%s' not found" ledger_name
                )
            | Some accounts -> (
                let packed =
                  packed_genesis_ledger_of_accounts
                    ~depth:constraint_constants.ledger_depth accounts
                in
                let ledger = Lazy.force (Genesis_ledger.Packed.t packed) in
                let%bind tar_path =
                  generate_tar ~genesis_dir ~logger ~ledger_name_prefix ledger
                in
                let config =
                  { config with
                    hash =
                      Some
                        ( Ledger_hash.to_base58_check
                        @@ Mina_ledger.Ledger.merkle_root ledger )
                  }
                in
                let name, other_data =
                  match (config.base, config.name) with
                  | Named name, _ ->
                      (Some name, None)
                  | Accounts accounts, _ ->
                      (Some "accounts", Some (accounts_hash accounts))
                  | Hash, None ->
                      (None, None)
                  | _, Some name ->
                      (Some name, None)
                in
                match (tar_path, name) with
                | Ok tar_path, Some name ->
                    let link_name =
                      genesis_dir
                      ^/ named_filename ~constraint_constants
                           ~num_accounts:config.num_accounts
                           ~balances:config.balances ~ledger_name_prefix
                           ?other_data name
                    in
                    (* Delete the file if it already exists. *)
                    let%bind () =
                      Deferred.Or_error.try_with ~here:[%here] (fun () ->
                          Sys.remove link_name )
                      |> Deferred.ignore_m
                    in
                    (* Add a symlink from the named path to the hash path. *)
                    let%map () = Unix.symlink ~target:tar_path ~link_name in
                    [%log trace]
                      "Linking ledger file $tar_path to $named_tar_path"
                      ~metadata:
                        [ ("tar_path", `String tar_path)
                        ; ("named_tar_path", `String link_name)
                        ] ;
                    Ok (packed, config, link_name)
                | Ok tar_path, _ ->
                    return (Ok (packed, config, tar_path))
                | Error err, _ ->
                    let root_hash =
                      Ledger_hash.to_base58_check
                      @@ Mina_ledger.Ledger.merkle_root ledger
                    in
                    let tar_path =
                      genesis_dir ^/ hash_filename root_hash ~ledger_name_prefix
                    in
                    [%log error]
                      "Could not generate a $ledger file at $path: $error"
                      ~metadata:
                        [ ("ledger", `String ledger_name_prefix)
                        ; ("path", `String tar_path)
                        ; ("error", Error_json.error_to_yojson err)
                        ] ;
                    return (Error err) ) ) )
end

module Epoch_data = struct
  let load ~proof_level ~genesis_dir ~logger ~constraint_constants
      (config : Runtime_config.Epoch_data.t option) =
    let open Deferred.Or_error.Let_syntax in
    match config with
    | None ->
        Deferred.Or_error.return (None, None)
    | Some config ->
        let ledger_name_prefix = "epoch_ledger" in
        let load_ledger ledger =
          Ledger.load ~proof_level ~genesis_dir ~logger ~constraint_constants
            ~ledger_name_prefix ledger
        in
        let%bind staking, staking_config =
          let%map staking_ledger, config', ledger_file =
            load_ledger config.staking.ledger
          in
          [%log trace] "Loaded staking epoch ledger from $ledger_file"
            ~metadata:[ ("ledger_file", `String ledger_file) ] ;
          ( { Consensus.Genesis_epoch_data.Data.ledger =
                Genesis_ledger.Packed.t staking_ledger
            ; seed = Epoch_seed.of_base58_check_exn config.staking.seed
            }
          , { config.staking with ledger = config' } )
        in
        let%map next, next_config =
          match config.next with
          | None ->
              [%log trace]
                "Configured next epoch ledger to be the same as the staking \
                 epoch ledger" ;
              Deferred.Or_error.return (None, None)
          | Some { ledger; seed } ->
              let%map next_ledger, config'', ledger_file = load_ledger ledger in
              [%log trace] "Loaded next epoch ledger from $ledger_file"
                ~metadata:[ ("ledger_file", `String ledger_file) ] ;
              ( Some
                  { Consensus.Genesis_epoch_data.Data.ledger =
                      Genesis_ledger.Packed.t next_ledger
                  ; seed = Epoch_seed.of_base58_check_exn seed
                  }
              , Some { Runtime_config.Epoch_data.Data.ledger = config''; seed }
              )
        in
        (* the staking ledger and the next ledger, if it exists,
           should have the genesis winner account as the first account, under
           the conditions where the genesis ledger has that account (proof level
           is Full, or we've specified `add_genesis_winner = true`

           because the ledger is lazy, we don't want to force it in order to
           check that invariant
        *)
        ( Some { Consensus.Genesis_epoch_data.staking; next }
        , Some
            { Runtime_config.Epoch_data.staking = staking_config
            ; next = next_config
            } )
end

(* This hash encodes the data that determines a genesis proof:
   1. The blockchain snark constraint system
   2. The genesis protocol state (including the genesis ledger)

   It is used to determine whether we should make a new genesis proof, or use the
   one generated at compile-time.
*)
module Base_hash : sig
  type t [@@deriving equal, yojson]

  val create : id:Pickles.Verification_key.Id.t -> state_hash:State_hash.t -> t

  val to_string : t -> string
end = struct
  type t = string [@@deriving equal, yojson]

  let to_string = Fn.id

  let create ~id ~state_hash =
    Pickles.Verification_key.Id.to_string id
    |> ( ^ ) (State_hash.to_base58_check state_hash)
    |> Blake2.digest_string |> Blake2.to_hex
end

module Genesis_proof = struct
  let filename ~base_hash = "genesis_proof_" ^ Base_hash.to_string base_hash

  let find_file ~logger ~base_hash ~genesis_dir =
    let search_paths = genesis_dir :: Cache_dir.possible_paths "" in
    let file_exists filename path =
      let filename = path ^/ filename in
      if%map file_exists ~follow_symlinks:true filename then (
        [%log info] "Found genesis proof file at $path"
          ~metadata:[ ("path", `String filename) ] ;
        Some filename )
      else (
        [%log info] "Genesis proof file $path does not exist"
          ~metadata:[ ("path", `String filename) ] ;
        None )
    in
    let filename = filename ~base_hash in
    match%bind
      Deferred.List.find_map ~f:(file_exists filename) search_paths
    with
    | Some filename ->
        return (Some filename)
    | None ->
        [%log warn] "No genesis proof found for $base_hash"
          ~metadata:[ ("base_hash", Base_hash.to_yojson base_hash) ] ;
        return None

  let generate_inputs ~runtime_config ~proof_level ~ledger ~genesis_epoch_data
      ~constraint_constants ~blockchain_proof_system_id ~compile_config
      ~(genesis_constants : Genesis_constants.t) =
    let consensus_constants =
      Consensus.Constants.create ~constraint_constants
        ~protocol_constants:genesis_constants.protocol
    in
    let open Staged_ledger_diff in
    let protocol_state_with_hashes =
      Mina_state.Genesis_protocol_state.t
        ~genesis_ledger:(Genesis_ledger.Packed.t ledger)
        ~genesis_epoch_data ~constraint_constants ~consensus_constants
        ~genesis_body_reference
    in
    { Genesis_proof.Inputs.runtime_config
    ; constraint_constants
    ; proof_level
    ; compile_config
    ; blockchain_proof_system_id
    ; genesis_ledger = ledger
    ; genesis_epoch_data
    ; consensus_constants
    ; protocol_state_with_hashes
    ; constraint_system_digests = None
    ; genesis_constants
    ; genesis_body_reference
    }

  let generate (inputs : Genesis_proof.Inputs.t) =
    match inputs.proof_level with
    | Genesis_constants.Proof_level.Full ->
        Deferred.return
        @@ Genesis_proof.create_values_no_proof
             { genesis_ledger = inputs.genesis_ledger
             ; genesis_epoch_data = inputs.genesis_epoch_data
             ; runtime_config = inputs.runtime_config
             ; proof_level = inputs.proof_level
             ; blockchain_proof_system_id = None
             ; constraint_system_digests = None
             ; protocol_state_with_hashes = inputs.protocol_state_with_hashes
             ; genesis_constants = inputs.genesis_constants
             ; consensus_constants = inputs.consensus_constants
             ; constraint_constants = inputs.constraint_constants
             ; genesis_body_reference = inputs.genesis_body_reference
             ; compile_config = inputs.compile_config
             }
    | _ ->
        Deferred.return (Genesis_proof.create_values_no_proof inputs)

  let store ~filename proof =
    (* TODO: Use [Writer.write_bin_prot]. *)
    Monitor.try_with_or_error ~here:[%here] ~extract_exn:true (fun () ->
        let%bind wr = Writer.open_file filename in
        Writer.write wr (Proof.Stable.V2.sexp_of_t proof |> Sexp.to_string) ;
        Writer.close wr )

  let load filename =
    (* TODO: Use [Reader.load_bin_prot]. *)
    Monitor.try_with_or_error ~here:[%here] ~extract_exn:true (fun () ->
        Reader.file_contents filename
        >>| Sexp.of_string >>| Proof.Stable.V2.t_of_sexp )

  let id_to_json x =
    `String (Sexp.to_string (Pickles.Verification_key.Id.sexp_of_t x))

  let create_values_no_proof = Genesis_proof.create_values_no_proof
end

let print_config ~logger (config : Runtime_config.t) =
  let ledger_name_json =
    Option.value ~default:`Null
    @@ let%bind.Option ledger = config.Runtime_config.ledger in
       let%map.Option name = ledger.name in
       `String name
  in
  let ( json_config
      , `Accounts_omitted
          ( `Genesis genesis_accounts_omitted
          , `Staking staking_accounts_omitted
          , `Next next_accounts_omitted ) ) =
    Runtime_config.to_yojson_without_accounts config
  in
  let append_accounts_omitted s =
    Option.value_map
      ~f:(fun i -> List.cons (s ^ "_accounts_omitted", `Int i))
      ~default:Fn.id
  in
  let metadata =
    append_accounts_omitted "genesis" genesis_accounts_omitted
    @@ append_accounts_omitted "staking" staking_accounts_omitted
    @@ append_accounts_omitted "next" next_accounts_omitted
         [ ("name", ledger_name_json); ("config", json_config) ]
  in
  [%log info] "Initializing with runtime configuration. Ledger name: $name"
    ~metadata

<<<<<<< HEAD
let inputs_from_config_file ?(genesis_dir = Cache_dir.autogen_path) ~logger
    ~cli_proof_level ~(genesis_constants : Genesis_constants.t)
    ~(constraint_constants : Genesis_constants.Constraint_constants.t)
    ~proof_level:compiled_proof_level ?overwrite_version
    (config : Runtime_config.t) =
  print_config ~logger config ;
  let open Deferred.Or_error.Let_syntax in
  let proof_level =
    List.find_map_exn ~f:Fn.id
      [ cli_proof_level
      ; Option.Let_syntax.(
          let%bind proof = config.proof in
          match%map proof.level with
          | Full ->
              Genesis_constants.Proof_level.Full
          | Check ->
              Check
          | None ->
              None)
      ; Some compiled_proof_level
      ]
  in
  let constraint_constants, blockchain_proof_system_id =
    match config.proof with
    | None ->
        [%log info] "Using the compiled constraint constants" ;
        (constraint_constants, Some (Pickles.Verification_key.Id.dummy ()))
    | Some config ->
        [%log info] "Using the constraint constants from the configuration file" ;
        let blockchain_proof_system_id =
          (* We pass [None] here, which will force the constraint systems to be
             set up and their hashes evaluated before we can calculate the
             genesis proof's filename.
             This adds no overhead if we are generating a genesis proof, since
             we will do these evaluations anyway to load the blockchain proving
             key. Otherwise, this will in a slight slowdown.
          *)
          None
        in
        ( make_constraint_constants ~default:constraint_constants config
        , blockchain_proof_system_id )
  in
  let%bind () =
    match (proof_level, compiled_proof_level) with
    | _, Full | (Check | None), _ ->
        return ()
    | Full, ((Check | None) as compiled) ->
        let str = Genesis_constants.Proof_level.to_string in
        [%log fatal]
          "Proof level $proof_level is not compatible with compile-time proof \
           level $compiled_proof_level"
          ~metadata:
            [ ("proof_level", `String (str proof_level))
            ; ("compiled_proof_level", `String (str compiled))
            ] ;
        Deferred.Or_error.errorf
          "Proof level %s is not compatible with compile-time proof level %s"
          (str proof_level) (str compiled)
  in
  let%bind genesis_ledger, ledger_config, ledger_file =
    match config.ledger with
    | Some ledger ->
        Ledger.load ~proof_level ~genesis_dir ~logger ~constraint_constants
          ?overwrite_version ledger
    | None ->
        [%log fatal] "No ledger was provided in the runtime configuration" ;
        Deferred.Or_error.errorf
          "No ledger was provided in the runtime configuration"
  in
  [%log info] "Loaded genesis ledger from $ledger_file"
    ~metadata:[ ("ledger_file", `String ledger_file) ] ;
  let%bind genesis_epoch_data, genesis_epoch_data_config =
    Epoch_data.load ~proof_level ~genesis_dir ~logger ~constraint_constants
      config.epoch_data
  in
  let config =
    { config with
      ledger = Option.map config.ledger ~f:(fun _ -> ledger_config)
    ; epoch_data = genesis_epoch_data_config
    }
  in
  let%map genesis_constants =
    Deferred.return
    @@ make_genesis_constants ~logger ~default:genesis_constants config
  in
  let proof_inputs =
    Genesis_proof.generate_inputs ~runtime_config:config ~proof_level
      ~ledger:genesis_ledger ~constraint_constants ~genesis_constants
      ~blockchain_proof_system_id ~genesis_epoch_data
  in
  (proof_inputs, config)

let init_from_config_file ?genesis_dir ~cli_proof_level ~genesis_constants
    ~constraint_constants ~logger ~proof_level ?overwrite_version
    (config : Runtime_config.t) :
    (Precomputed_values.t * Runtime_config.t) Deferred.Or_error.t =
  let open Deferred.Or_error.Let_syntax in
  let%map inputs, config =
    inputs_from_config_file ?genesis_dir ~cli_proof_level ~genesis_constants
      ~constraint_constants ~logger ~proof_level ?overwrite_version config
  in
  let values = Genesis_proof.create_values_no_proof inputs in
  (values, config)
=======
module type Config_loader_intf = sig
  val load_config_files :
       ?overwrite_version:Mina_numbers.Txn_version.t
    -> ?genesis_dir:string
    -> ?itn_features:bool
    -> ?cli_proof_level:Genesis_constants.Proof_level.t
    -> ?conf_dir:string
    -> logger:Logger.t
    -> string list
    -> (Precomputed_values.t * Runtime_config.t) Deferred.Or_error.t

  (* Mostly loads genesis ledger and epoch data *)
  val init_from_config_file :
       ?overwrite_version:Mina_numbers.Txn_version.t
    -> ?genesis_dir:string
    -> logger:Logger.t
    -> constants:Runtime_config.Constants.constants
    -> Runtime_config.t
    -> (Precomputed_values.t * Runtime_config.t) Deferred.Or_error.t
end

module Config_loader : Config_loader_intf = struct
  let inputs_from_config_file ?(genesis_dir = Cache_dir.autogen_path) ~logger
      ~(constants : Runtime_config.Constants.constants) ?overwrite_version
      (config : Runtime_config.t) =
    print_config ~logger config ;
    let open Deferred.Or_error.Let_syntax in
    let constraint_constants =
      Runtime_config.Constants.constraint_constants constants
    in
    let proof_level = Runtime_config.Constants.proof_level constants in
    let compile_config = Runtime_config.Constants.compile_config constants in
    let genesis_constants =
      Runtime_config.Constants.genesis_constants constants
    in
    let%bind genesis_ledger, ledger_config, ledger_file =
      match config.ledger with
      | Some ledger ->
          Ledger.load ~proof_level ~genesis_dir ~logger ~constraint_constants
            ?overwrite_version ledger
      | None ->
          [%log fatal] "No ledger was provided in the runtime configuration" ;
          Deferred.Or_error.errorf
            "No ledger was provided in the runtime configuration"
    in
    [%log info] "Loaded genesis ledger from $ledger_file"
      ~metadata:[ ("ledger_file", `String ledger_file) ] ;
    let%bind genesis_epoch_data, genesis_epoch_data_config =
      Epoch_data.load ~proof_level ~genesis_dir ~logger ~constraint_constants
        config.epoch_data
    in
    let config =
      { config with
        ledger = Option.map config.ledger ~f:(fun _ -> ledger_config)
      ; epoch_data = genesis_epoch_data_config
      }
    in
    let%map genesis_constants =
      Deferred.return
      @@ make_genesis_constants ~logger ~default:genesis_constants config
    in
    let proof_inputs =
      Genesis_proof.generate_inputs ~runtime_config:config ~proof_level
        ~ledger:genesis_ledger ~constraint_constants ~genesis_constants
        ~compile_config ~blockchain_proof_system_id:None ~genesis_epoch_data
    in
    (proof_inputs, config)
>>>>>>> 97ab3010

  let init_from_config_file ?overwrite_version ?genesis_dir ~logger
      ~(constants : Runtime_config.Constants.constants)
      (config : Runtime_config.t) :
      (Precomputed_values.t * Runtime_config.t) Deferred.Or_error.t =
    let open Deferred.Or_error.Let_syntax in
    let%map inputs, config =
      inputs_from_config_file ?genesis_dir ~constants ~logger ?overwrite_version
        config
    in
    let values = Genesis_proof.create_values_no_proof inputs in
    (values, config)

  let load_config_files ?overwrite_version ?genesis_dir ?(itn_features = false)
      ?cli_proof_level ?conf_dir ~logger (config_files : string list) =
    let open Deferred.Or_error.Let_syntax in
    let genesis_dir =
      let%map.Option conf_dir = conf_dir in
      Option.value ~default:(conf_dir ^/ "genesis") genesis_dir
    in
    let%bind.Deferred constants =
      Runtime_config.Constants.load_constants ?conf_dir ?cli_proof_level
        ~itn_features ~logger config_files
    in
    let%bind config =
      Runtime_config.Json_loader.load_config_files ?conf_dir ~logger
        config_files
    in
    match%bind.Deferred
      init_from_config_file ?overwrite_version ?genesis_dir ~logger ~constants
        config
    with
    | Ok a ->
        return a
    | Error err ->
        let ( json_config
            , `Accounts_omitted
                ( `Genesis genesis_accounts_omitted
                , `Staking staking_accounts_omitted
                , `Next next_accounts_omitted ) ) =
          Runtime_config.to_yojson_without_accounts config
        in
        let append_accounts_omitted s =
          Option.value_map
            ~f:(fun i -> List.cons (s ^ "_accounts_omitted", `Int i))
            ~default:Fn.id
        in
        let metadata =
          append_accounts_omitted "genesis" genesis_accounts_omitted
          @@ append_accounts_omitted "staking" staking_accounts_omitted
          @@ append_accounts_omitted "next" next_accounts_omitted []
          @ [ ("config", json_config)
            ; ( "name"
              , `String
                  (Option.value ~default:"not provided"
                     (let%bind.Option ledger = config.ledger in
                      Option.first_some ledger.name ledger.hash ) ) )
            ; ("error", Error_json.error_to_yojson err)
            ]
        in
        [%log info]
          "Initializing with runtime configuration. Ledger source: $name"
          ~metadata ;
        Error.raise err
end

let%test_module "Account config test" =
  ( module struct
    let%test_unit "Runtime config <=> Account" =
      let module Ledger = (val Genesis_ledger.for_unit_tests) in
      let accounts = Lazy.force Ledger.accounts in
      List.iter accounts ~f:(fun (sk, acc) ->
          let acc_config = Accounts.Single.of_account acc sk in
          let acc' =
            Accounts.Single.to_account_with_pk acc_config |> Or_error.ok_exn
          in
          [%test_eq: Account.t] acc acc' )
  end )<|MERGE_RESOLUTION|>--- conflicted
+++ resolved
@@ -761,111 +761,6 @@
   [%log info] "Initializing with runtime configuration. Ledger name: $name"
     ~metadata
 
-<<<<<<< HEAD
-let inputs_from_config_file ?(genesis_dir = Cache_dir.autogen_path) ~logger
-    ~cli_proof_level ~(genesis_constants : Genesis_constants.t)
-    ~(constraint_constants : Genesis_constants.Constraint_constants.t)
-    ~proof_level:compiled_proof_level ?overwrite_version
-    (config : Runtime_config.t) =
-  print_config ~logger config ;
-  let open Deferred.Or_error.Let_syntax in
-  let proof_level =
-    List.find_map_exn ~f:Fn.id
-      [ cli_proof_level
-      ; Option.Let_syntax.(
-          let%bind proof = config.proof in
-          match%map proof.level with
-          | Full ->
-              Genesis_constants.Proof_level.Full
-          | Check ->
-              Check
-          | None ->
-              None)
-      ; Some compiled_proof_level
-      ]
-  in
-  let constraint_constants, blockchain_proof_system_id =
-    match config.proof with
-    | None ->
-        [%log info] "Using the compiled constraint constants" ;
-        (constraint_constants, Some (Pickles.Verification_key.Id.dummy ()))
-    | Some config ->
-        [%log info] "Using the constraint constants from the configuration file" ;
-        let blockchain_proof_system_id =
-          (* We pass [None] here, which will force the constraint systems to be
-             set up and their hashes evaluated before we can calculate the
-             genesis proof's filename.
-             This adds no overhead if we are generating a genesis proof, since
-             we will do these evaluations anyway to load the blockchain proving
-             key. Otherwise, this will in a slight slowdown.
-          *)
-          None
-        in
-        ( make_constraint_constants ~default:constraint_constants config
-        , blockchain_proof_system_id )
-  in
-  let%bind () =
-    match (proof_level, compiled_proof_level) with
-    | _, Full | (Check | None), _ ->
-        return ()
-    | Full, ((Check | None) as compiled) ->
-        let str = Genesis_constants.Proof_level.to_string in
-        [%log fatal]
-          "Proof level $proof_level is not compatible with compile-time proof \
-           level $compiled_proof_level"
-          ~metadata:
-            [ ("proof_level", `String (str proof_level))
-            ; ("compiled_proof_level", `String (str compiled))
-            ] ;
-        Deferred.Or_error.errorf
-          "Proof level %s is not compatible with compile-time proof level %s"
-          (str proof_level) (str compiled)
-  in
-  let%bind genesis_ledger, ledger_config, ledger_file =
-    match config.ledger with
-    | Some ledger ->
-        Ledger.load ~proof_level ~genesis_dir ~logger ~constraint_constants
-          ?overwrite_version ledger
-    | None ->
-        [%log fatal] "No ledger was provided in the runtime configuration" ;
-        Deferred.Or_error.errorf
-          "No ledger was provided in the runtime configuration"
-  in
-  [%log info] "Loaded genesis ledger from $ledger_file"
-    ~metadata:[ ("ledger_file", `String ledger_file) ] ;
-  let%bind genesis_epoch_data, genesis_epoch_data_config =
-    Epoch_data.load ~proof_level ~genesis_dir ~logger ~constraint_constants
-      config.epoch_data
-  in
-  let config =
-    { config with
-      ledger = Option.map config.ledger ~f:(fun _ -> ledger_config)
-    ; epoch_data = genesis_epoch_data_config
-    }
-  in
-  let%map genesis_constants =
-    Deferred.return
-    @@ make_genesis_constants ~logger ~default:genesis_constants config
-  in
-  let proof_inputs =
-    Genesis_proof.generate_inputs ~runtime_config:config ~proof_level
-      ~ledger:genesis_ledger ~constraint_constants ~genesis_constants
-      ~blockchain_proof_system_id ~genesis_epoch_data
-  in
-  (proof_inputs, config)
-
-let init_from_config_file ?genesis_dir ~cli_proof_level ~genesis_constants
-    ~constraint_constants ~logger ~proof_level ?overwrite_version
-    (config : Runtime_config.t) :
-    (Precomputed_values.t * Runtime_config.t) Deferred.Or_error.t =
-  let open Deferred.Or_error.Let_syntax in
-  let%map inputs, config =
-    inputs_from_config_file ?genesis_dir ~cli_proof_level ~genesis_constants
-      ~constraint_constants ~logger ~proof_level ?overwrite_version config
-  in
-  let values = Genesis_proof.create_values_no_proof inputs in
-  (values, config)
-=======
 module type Config_loader_intf = sig
   val load_config_files :
        ?overwrite_version:Mina_numbers.Txn_version.t
@@ -933,7 +828,6 @@
         ~compile_config ~blockchain_proof_system_id:None ~genesis_epoch_data
     in
     (proof_inputs, config)
->>>>>>> 97ab3010
 
   let init_from_config_file ?overwrite_version ?genesis_dir ~logger
       ~(constants : Runtime_config.Constants.constants)
