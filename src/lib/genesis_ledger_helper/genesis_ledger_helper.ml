open Core
open Async
open Signature_lib
open Mina_base
include Genesis_ledger_helper_lib

type exn += Genesis_state_initialization_error

module Tar = struct
  let create ~root ~directory ~file () =
    match%map
      Process.run ~prog:"tar"
        ~args:
          [ (* Change directory to [root]. *)
            "-C"
          ; root
          ; (* Create gzipped tar file [file]. *)
            "-czf"
          ; file
          ; (* Add [directory] to tar file. *)
            directory
          ]
        ()
    with
    | Ok _ ->
        Ok ()
    | Error err ->
        Error (Error.tag err ~tag:"Error generating tar file")

  let extract ~root ~file () =
    match%map
      Process.run ~prog:"tar"
        ~args:
          [ (* Change directory to [root]. *)
            "-C"
          ; root
          ; (* Extract gzipped tar file [file]. *)
            "-xzf"
          ; file
          ]
        ()
    with
    | Ok _ ->
        Ok ()
    | Error err ->
        Error (Error.tag err ~tag:"Error extracting tar file")

  let filename_without_extension =
    String.chop_suffix_if_exists ~suffix:".tar.gz"
end

let file_exists ?follow_symlinks filename =
  match%map Sys.file_exists ?follow_symlinks filename with
  | `Yes ->
      true
  | _ ->
      false

let sha3_hash ledger_file =
  let st = ref (Digestif.SHA3_256.init ()) in
  match%map
    Reader.with_file ledger_file ~f:(fun rdr ->
        Reader.read_one_chunk_at_a_time rdr ~handle_chunk:(fun buf ~pos ~len ->
            st := Digestif.SHA3_256.feed_bigstring !st buf ~off:pos ~len ;
            Deferred.return `Continue ) )
  with
  | `Eof ->
      Digestif.SHA3_256.(get !st |> to_hex)
  | _ ->
      failwith "impossible: `Stop not used"

let assert_filehash_equal ~file ~hash ~logger =
  let%bind computed_hash = sha3_hash file in
  if String.equal computed_hash hash then Deferred.unit
  else
    let%map () = Unix.rename ~src:file ~dst:(file ^ ".incorrect-hash") in
    [%log error]
      "Verification failure: downloaded $file and expected SHA3-256 = $hash \
       but it had $computed_hash"
      ~metadata:
        [ ("path", `String file)
        ; ("expected_hash", `String hash)
        ; ("computed_hash", `String computed_hash)
        ] ;
    failwith "Tarball hash mismatch"

module Ledger = struct
  let hash_filename hash ~ledger_name_prefix =
    let str =
      (* Consider the serialization of accounts as well as the hash. In
         particular, adding fields that are
         * hashed as a bit string
         * default to an all-zero bit representation
         may result in the same hash, but the accounts in the ledger will not
         match the account record format.
      *)
      hash
      ^ Bin_prot.Writer.to_string Mina_base.Account.Stable.Latest.bin_writer_t
          Mina_base.Account.empty
    in
    ledger_name_prefix ^ "_"
    ^ Blake2.to_hex (Blake2.digest_string str)
    ^ ".tar.gz"

  let named_filename
      ~(constraint_constants : Genesis_constants.Constraint_constants.t)
      ~num_accounts ~balances ~ledger_name_prefix ?other_data name =
    let str =
      String.concat
        [ Int.to_string constraint_constants.ledger_depth
        ; Int.to_string (Option.value ~default:0 num_accounts)
        ; List.to_string balances ~f:(fun (i, balance) ->
              sprintf "%i %s" i (Currency.Balance.to_string balance) )
        ; (* Distinguish ledgers when the hash function is different. *)
          Snark_params.Tick.Field.to_string
            (Lazy.force Mina_base.Account.empty_digest)
        ; (* Distinguish ledgers when the account record layout has changed. *)
          Bin_prot.Writer.to_string Mina_base.Account.Stable.Latest.bin_writer_t
            Mina_base.Account.empty
        ]
    in
    let str =
      match other_data with None -> str | Some other_data -> str ^ other_data
    in
    ledger_name_prefix ^ "_" ^ name ^ "_"
    ^ Blake2.(to_hex (digest_string str))
    ^ ".tar.gz"

  let accounts_hash accounts =
    Runtime_config.Accounts.to_yojson accounts
    |> Yojson.Safe.to_string |> Blake2.digest_string |> Blake2.to_hex

  let find_tar ~logger ~genesis_dir ~constraint_constants ~ledger_name_prefix
      (config : Runtime_config.Ledger.t) =
    let search_paths = Cache_dir.possible_paths "" @ [ genesis_dir ] in
    let file_exists filename path =
      let filename = path ^/ filename in
      if%map file_exists ~follow_symlinks:true filename then (
        [%log trace] "Found $ledger file at $path"
          ~metadata:
            [ ("ledger", `String ledger_name_prefix)
            ; ("path", `String filename)
            ] ;
        Some filename )
      else (
        [%log trace] "Ledger file $path does not exist"
          ~metadata:[ ("path", `String filename) ] ;
        None )
    in
    let load_from_s3 filename =
      match config.s3_data_hash with
      | Some s3_hash -> (
          let s3_path = Cache_dir.s3_keys_bucket_prefix ^/ filename in
          let local_path = Cache_dir.s3_install_path ^/ filename in
          match%bind Cache_dir.load_from_s3 s3_path local_path ~logger with
          | Ok () ->
              let%bind () =
                assert_filehash_equal
                  ~file:(Cache_dir.s3_install_path ^/ filename)
                  ~hash:s3_hash ~logger
              in
              file_exists filename Cache_dir.s3_install_path
          | Error e ->
              [%log trace] "Could not download $ledger from $uri: $error"
                ~metadata:
                  [ ("ledger", `String ledger_name_prefix)
                  ; ("uri", `String s3_path)
                  ; ("error", `String (Error.to_string_hum e))
                  ] ;
              return None )
      | None ->
          [%log warn]
            "Need S3 hash specified in runtime config to verify download for \
             $ledger (root hash $root_hash), not attempting"
            ~metadata:
              [ ( "root_hash"
                , `String (Option.value ~default:"not specified" config.hash) )
              ; ("ledger", `String ledger_name_prefix)
              ] ;
          return None
    in
    let search_local filename =
      Deferred.List.find_map ~f:(file_exists filename) search_paths
    in
    let search_local_and_s3 filename =
      match%bind search_local filename with
      | Some path ->
          return (Some path)
      | None ->
          load_from_s3 filename
    in
    let%bind hash_filename =
      match config.hash with
      | Some hash ->
          let hash_filename = hash_filename hash ~ledger_name_prefix in
          search_local_and_s3 hash_filename
      | None ->
          return None
    in
    match hash_filename with
    | Some filename ->
        return (Some filename)
    | None -> (
        let search_local_and_s3 ?other_data name =
          let named_filename =
            named_filename ~constraint_constants
              ~num_accounts:config.num_accounts ~balances:config.balances
              ~ledger_name_prefix ?other_data name
          in
          search_local_and_s3 named_filename
        in
        match (config.base, config.name) with
        | Named name, _ ->
            let named_filename =
              named_filename ~constraint_constants
                ~num_accounts:config.num_accounts ~balances:config.balances
                ~ledger_name_prefix name
            in
            search_local named_filename
        | Accounts accounts, _ ->
            search_local_and_s3 ~other_data:(accounts_hash accounts) "accounts"
        | Hash, None ->
            assert (Option.is_some config.hash) ;
            return None
        | _, Some name ->
            search_local_and_s3 name )

  let load_from_tar ?(genesis_dir = Cache_dir.autogen_path) ~logger
      ~(constraint_constants : Genesis_constants.Constraint_constants.t)
      ?accounts ~ledger_name_prefix ~expected_merkle_root filename =
    [%log trace] "Loading $ledger from $path"
      ~metadata:
        [ ("ledger", `String ledger_name_prefix); ("path", `String filename) ] ;
    let dirname =
      Tar.filename_without_extension @@ Filename.basename filename
    in
    let dirname = genesis_dir ^/ dirname in
    let%bind () = File_system.create_dir ~clear_if_exists:true dirname in
    let%map.Deferred.Or_error () =
      Tar.extract ~root:dirname ~file:filename ()
    in
    let (packed : Genesis_ledger.Packed.t) =
      match accounts with
      | Some accounts ->
          ( module Genesis_ledger.Make (struct
            let accounts = accounts

            let directory = `Path dirname

            let depth = constraint_constants.ledger_depth
          end) )
      | None ->
          ( module Genesis_ledger.Of_ledger (struct
            let t =
              lazy
                (let ledger =
                   Mina_ledger.Ledger.create ~directory_name:dirname
                     ~depth:constraint_constants.ledger_depth ()
                 in
                 let ledger_root = Mina_ledger.Ledger.merkle_root ledger in
                 ( match expected_merkle_root with
                 | Some expected_merkle_root ->
                     if not (Ledger_hash.equal ledger_root expected_merkle_root)
                     then (
                       [%log error]
                         "Ledger root hash $root_hash loaded from $path does \
                          not match root hash expected from the config file: \
                          $expected_root_hash"
                         ~metadata:
                           [ ("root_hash", Ledger_hash.to_yojson ledger_root)
                           ; ("path", `String filename)
                           ; ( "expected_root_hash"
                             , Ledger_hash.to_yojson expected_merkle_root )
                           ] ;
                       failwith "Ledger root mismatch" )
                 | None ->
                     [%log warn]
                       "Config file did not specify expected hash for ledger \
                        loaded from $filename"
                       ~metadata:
                         [ ("path", `String filename)
                         ; ("root_hash", Ledger_hash.to_yojson ledger_root)
                         ] ) ;
                 ledger )

            let depth = constraint_constants.ledger_depth
          end) )
    in
    packed

  let generate_tar ~genesis_dir ~logger ~ledger_name_prefix ledger =
    Mina_ledger.Ledger.commit ledger ;
    let dirname = Option.value_exn (Mina_ledger.Ledger.get_directory ledger) in
    let root_hash =
      Ledger_hash.to_base58_check @@ Mina_ledger.Ledger.merkle_root ledger
    in
    let%bind () = Unix.mkdir ~p:() genesis_dir in
    let tar_path = genesis_dir ^/ hash_filename root_hash ~ledger_name_prefix in
    [%log trace]
      "Creating $ledger tar file for $root_hash at $path from database at $dir"
      ~metadata:
        [ ("ledger", `String ledger_name_prefix)
        ; ("root_hash", `String root_hash)
        ; ("path", `String tar_path)
        ; ("dir", `String dirname)
        ] ;
<<<<<<< HEAD
    let%map.Deferred.Or_error () =
      Tar.create ~root:dirname ~file:tar_path ~directory:"." ()
    in
=======
    (* This sleep for 5s is a hack for rocksdb. It seems like rocksdb would need some
       time to stablize *)
    let%bind () = after (Time.Span.of_int_sec 5) in
    let open Deferred.Or_error.Let_syntax in
    let%map () = Tar.create ~root:dirname ~file:tar_path ~directory:"." () in
>>>>>>> 7714710f
    tar_path

  let padded_accounts_from_runtime_config_opt ~logger ~proof_level
      ~ledger_name_prefix ?overwrite_version (config : Runtime_config.Ledger.t)
      =
    let patch_accounts_version accounts_with_keys =
      match overwrite_version with
      | Some version ->
          List.map accounts_with_keys ~f:(fun (key, account) ->
              let patched_account =
                Mina_base.Account.Poly.
                  { account with
                    permissions =
                      Mina_base.Permissions.Poly.
                        { account.permissions with
                          set_verification_key =
                            ( fst account.permissions.set_verification_key
                            , version )
                        }
                  }
              in
              (key, patched_account) )
      | None ->
          accounts_with_keys
    in

    let add_genesis_winner_account accounts =
      (* We allow configurations to explicitly override adding the genesis
         winner, so that we can guarantee a certain ledger layout for
         integration tests.
         If the configuration does not include this setting, we add the
         genesis winner when we have [proof_level = Full] so that we can
         create a genesis proof. For all other proof levels, we do not add
         the winner.
      *)
      let add_genesis_winner_account =
        match config.add_genesis_winner with
        | Some add_genesis_winner ->
            add_genesis_winner
        | None ->
            Genesis_constants.Proof_level.equal Full proof_level
      in
      if add_genesis_winner_account then
        let genesis_winner_pk, _ =
          Mina_state.Consensus_state_hooks.genesis_winner
        in
        match accounts with
        | (_, account) :: _
          when Public_key.Compressed.equal
                 (Account.public_key account)
                 genesis_winner_pk ->
            accounts
        | _ ->
            (None, Mina_state.Consensus_state_hooks.genesis_winner_account)
            :: accounts
      else accounts
    in
    let accounts_opt =
      match config.base with
      | Hash ->
          None
      | Accounts accounts ->
          Some
            ( lazy
              (patch_accounts_version
                 (add_genesis_winner_account (Accounts.to_full accounts)) ) )
      | Named name -> (
          match Genesis_ledger.fetch_ledger name with
          | Some (module M) ->
              [%log trace] "Found $ledger with name $ledger_name"
                ~metadata:
                  [ ("ledger", `String ledger_name_prefix)
                  ; ("ledger_name", `String name)
                  ] ;
              Some (Lazy.map ~f:add_genesis_winner_account M.accounts)
          | None ->
              [%log trace]
                "Could not find a built-in $ledger named $ledger_name"
                ~metadata:
                  [ ("ledger", `String ledger_name_prefix)
                  ; ("ledger_name", `String name)
                  ] ;
              None )
    in
    let padded_accounts_with_balances_opt =
      Option.map accounts_opt
        ~f:
          (Lazy.map
             ~f:(Accounts.pad_with_rev_balances (List.rev config.balances)) )
    in
    Option.map padded_accounts_with_balances_opt
      ~f:
        (Lazy.map
           ~f:(Accounts.pad_to (Option.value ~default:0 config.num_accounts)) )

  let packed_genesis_ledger_of_accounts ~depth accounts :
      Genesis_ledger.Packed.t =
    ( module Genesis_ledger.Make (struct
      let accounts = accounts

      let directory = `New

      let depth = depth
    end) )

  let load ~proof_level ~genesis_dir ~logger ~constraint_constants
      ?(ledger_name_prefix = "genesis_ledger") ?overwrite_version
      (config : Runtime_config.Ledger.t) =
    Monitor.try_with_join_or_error ~here:[%here] (fun () ->
        let padded_accounts_opt =
          padded_accounts_from_runtime_config_opt ~logger ~proof_level
            ~ledger_name_prefix ?overwrite_version config
        in
        let open Deferred.Let_syntax in
        let%bind tar_path =
          find_tar ~logger ~genesis_dir ~constraint_constants
            ~ledger_name_prefix config
        in
        match tar_path with
        | Some tar_path -> (
            match%map
              load_from_tar ~genesis_dir ~logger ~constraint_constants
                ~expected_merkle_root:
                  (Option.map config.hash ~f:Ledger_hash.of_base58_check_exn)
                ?accounts:padded_accounts_opt ~ledger_name_prefix tar_path
            with
            | Ok ledger ->
                Ok (ledger, config, tar_path)
            | Error err ->
                [%log error] "Could not load ledger from $path: $error"
                  ~metadata:
                    [ ("path", `String tar_path)
                    ; ("error", Error_json.error_to_yojson err)
                    ] ;
                Error err )
        | None -> (
            match padded_accounts_opt with
            | None -> (
                match config.base with
                | Accounts _ ->
                    assert false
                | Hash ->
                    let missing_hash =
                      Option.value ~default:"not specified" config.hash
                    in
                    [%log error]
                      "Could not find or generate a $ledger for $root_hash"
                      ~metadata:
                        [ ("ledger", `String ledger_name_prefix)
                        ; ("root_hash", `String missing_hash)
                        ] ;
                    Deferred.Or_error.errorf
                      "Could not find a ledger tar file for hash '%s'"
                      missing_hash
                | Named ledger_name ->
                    let ledger_filename =
                      named_filename ~constraint_constants
                        ~num_accounts:config.num_accounts
                        ~balances:config.balances ~ledger_name_prefix
                        ledger_name
                    in
                    [%log error]
                      "Bad config $config: $ledger named $ledger_name is not \
                       built in, and no ledger file was found at \
                       $ledger_filename"
                      ~metadata:
                        [ ("ledger", `String ledger_name_prefix)
                        ; ("config", Runtime_config.Ledger.to_yojson config)
                        ; ("ledger_name", `String ledger_name)
                        ; ("ledger_filename", `String ledger_filename)
                        ] ;
                    Deferred.Or_error.errorf "ledger '%s' not found" ledger_name
                )
            | Some accounts -> (
                let packed =
                  packed_genesis_ledger_of_accounts
                    ~depth:constraint_constants.ledger_depth accounts
                in
                let ledger = Lazy.force (Genesis_ledger.Packed.t packed) in
                let%bind tar_path =
                  generate_tar ~genesis_dir ~logger ~ledger_name_prefix ledger
                in
                let config =
                  { config with
                    hash =
                      Some
                        ( Ledger_hash.to_base58_check
                        @@ Mina_ledger.Ledger.merkle_root ledger )
                  }
                in
                let name, other_data =
                  match (config.base, config.name) with
                  | Named name, _ ->
                      (Some name, None)
                  | Accounts accounts, _ ->
                      (Some "accounts", Some (accounts_hash accounts))
                  | Hash, None ->
                      (None, None)
                  | _, Some name ->
                      (Some name, None)
                in
                match (tar_path, name) with
                | Ok tar_path, Some name ->
                    let link_name =
                      genesis_dir
                      ^/ named_filename ~constraint_constants
                           ~num_accounts:config.num_accounts
                           ~balances:config.balances ~ledger_name_prefix
                           ?other_data name
                    in
                    (* Delete the file if it already exists. *)
                    let%bind () =
                      Deferred.Or_error.try_with ~here:[%here] (fun () ->
                          Sys.remove link_name )
                      |> Deferred.ignore_m
                    in
                    (* Add a symlink from the named path to the hash path. *)
                    let%map () = Unix.symlink ~target:tar_path ~link_name in
                    [%log trace]
                      "Linking ledger file $tar_path to $named_tar_path"
                      ~metadata:
                        [ ("tar_path", `String tar_path)
                        ; ("named_tar_path", `String link_name)
                        ] ;
                    Ok (packed, config, link_name)
                | Ok tar_path, _ ->
                    return (Ok (packed, config, tar_path))
                | Error err, _ ->
                    let root_hash =
                      Ledger_hash.to_base58_check
                      @@ Mina_ledger.Ledger.merkle_root ledger
                    in
                    let tar_path =
                      genesis_dir ^/ hash_filename root_hash ~ledger_name_prefix
                    in
                    [%log error]
                      "Could not generate a $ledger file at $path: $error"
                      ~metadata:
                        [ ("ledger", `String ledger_name_prefix)
                        ; ("path", `String tar_path)
                        ; ("error", Error_json.error_to_yojson err)
                        ] ;
                    return (Error err) ) ) )
end

module Epoch_data = struct
  let load ~proof_level ~genesis_dir ~logger ~constraint_constants
      (config : Runtime_config.Epoch_data.t option) =
    let open Deferred.Or_error.Let_syntax in
    match config with
    | None ->
        Deferred.Or_error.return (None, None)
    | Some config ->
        let ledger_name_prefix = "epoch_ledger" in
        let load_ledger ledger =
          Ledger.load ~proof_level ~genesis_dir ~logger ~constraint_constants
            ~ledger_name_prefix ledger
        in
        let%bind staking, staking_config =
          let%map staking_ledger, config', ledger_file =
            load_ledger config.staking.ledger
          in
          [%log trace] "Loaded staking epoch ledger from $ledger_file"
            ~metadata:[ ("ledger_file", `String ledger_file) ] ;
          ( { Consensus.Genesis_epoch_data.Data.ledger =
                Genesis_ledger.Packed.t staking_ledger
            ; seed = Epoch_seed.of_base58_check_exn config.staking.seed
            }
          , { config.staking with ledger = config' } )
        in
        let%map next, next_config =
          match config.next with
          | None ->
              [%log trace]
                "Configured next epoch ledger to be the same as the staking \
                 epoch ledger" ;
              Deferred.Or_error.return (None, None)
          | Some { ledger; seed } ->
              let%map next_ledger, config'', ledger_file = load_ledger ledger in
              [%log trace] "Loaded next epoch ledger from $ledger_file"
                ~metadata:[ ("ledger_file", `String ledger_file) ] ;
              ( Some
                  { Consensus.Genesis_epoch_data.Data.ledger =
                      Genesis_ledger.Packed.t next_ledger
                  ; seed = Epoch_seed.of_base58_check_exn seed
                  }
              , Some { Runtime_config.Epoch_data.Data.ledger = config''; seed }
              )
        in
        (* the staking ledger and the next ledger, if it exists,
           should have the genesis winner account as the first account, under
           the conditions where the genesis ledger has that account (proof level
           is Full, or we've specified `add_genesis_winner = true`

           because the ledger is lazy, we don't want to force it in order to
           check that invariant
        *)
        ( Some { Consensus.Genesis_epoch_data.staking; next }
        , Some
            { Runtime_config.Epoch_data.staking = staking_config
            ; next = next_config
            } )
end

(* This hash encodes the data that determines a genesis proof:
   1. The blockchain snark constraint system
   2. The genesis protocol state (including the genesis ledger)

   It is used to determine whether we should make a new genesis proof, or use the
   one generated at compile-time.
*)
module Base_hash : sig
  type t [@@deriving equal, yojson]

  val create : id:Pickles.Verification_key.Id.t -> state_hash:State_hash.t -> t

  val to_string : t -> string
end = struct
  type t = string [@@deriving equal, yojson]

  let to_string = Fn.id

  let create ~id ~state_hash =
    Pickles.Verification_key.Id.to_string id
    |> ( ^ ) (State_hash.to_base58_check state_hash)
    |> Blake2.digest_string |> Blake2.to_hex
end

module Genesis_proof = struct
  let filename ~base_hash = "genesis_proof_" ^ Base_hash.to_string base_hash

  let find_file ~logger ~base_hash ~genesis_dir =
    let search_paths = genesis_dir :: Cache_dir.possible_paths "" in
    let file_exists filename path =
      let filename = path ^/ filename in
      if%map file_exists ~follow_symlinks:true filename then (
        [%log info] "Found genesis proof file at $path"
          ~metadata:[ ("path", `String filename) ] ;
        Some filename )
      else (
        [%log info] "Genesis proof file $path does not exist"
          ~metadata:[ ("path", `String filename) ] ;
        None )
    in
    let filename = filename ~base_hash in
    match%bind
      Deferred.List.find_map ~f:(file_exists filename) search_paths
    with
    | Some filename ->
        return (Some filename)
    | None ->
        [%log warn] "No genesis proof found for $base_hash"
          ~metadata:[ ("base_hash", Base_hash.to_yojson base_hash) ] ;
        return None

  let generate_inputs ~runtime_config ~proof_level ~ledger ~genesis_epoch_data
      ~constraint_constants ~blockchain_proof_system_id
      ~(genesis_constants : Genesis_constants.t) =
    let consensus_constants =
      Consensus.Constants.create ~constraint_constants
        ~protocol_constants:genesis_constants.protocol
    in
    let open Staged_ledger_diff in
    let protocol_state_with_hashes =
      Mina_state.Genesis_protocol_state.t
        ~genesis_ledger:(Genesis_ledger.Packed.t ledger)
        ~genesis_epoch_data ~constraint_constants ~consensus_constants
        ~genesis_body_reference
    in
    { Genesis_proof.Inputs.runtime_config
    ; constraint_constants
    ; proof_level
    ; blockchain_proof_system_id
    ; genesis_ledger = ledger
    ; genesis_epoch_data
    ; consensus_constants
    ; protocol_state_with_hashes
    ; constraint_system_digests = None
    ; genesis_constants
    ; genesis_body_reference
    }

  let generate (inputs : Genesis_proof.Inputs.t) =
    match inputs.proof_level with
    | Genesis_constants.Proof_level.Full ->
        Deferred.return
        @@ Genesis_proof.create_values_no_proof
             { genesis_ledger = inputs.genesis_ledger
             ; genesis_epoch_data = inputs.genesis_epoch_data
             ; runtime_config = inputs.runtime_config
             ; proof_level = inputs.proof_level
             ; blockchain_proof_system_id = None
             ; constraint_system_digests = None
             ; protocol_state_with_hashes = inputs.protocol_state_with_hashes
             ; genesis_constants = inputs.genesis_constants
             ; consensus_constants = inputs.consensus_constants
             ; constraint_constants = inputs.constraint_constants
             ; genesis_body_reference = inputs.genesis_body_reference
             }
    | _ ->
        Deferred.return (Genesis_proof.create_values_no_proof inputs)

  let store ~filename proof =
    (* TODO: Use [Writer.write_bin_prot]. *)
    Monitor.try_with_or_error ~here:[%here] ~extract_exn:true (fun () ->
        let%bind wr = Writer.open_file filename in
        Writer.write wr (Proof.Stable.V2.sexp_of_t proof |> Sexp.to_string) ;
        Writer.close wr )

  let load filename =
    (* TODO: Use [Reader.load_bin_prot]. *)
    Monitor.try_with_or_error ~here:[%here] ~extract_exn:true (fun () ->
        Reader.file_contents filename
        >>| Sexp.of_string >>| Proof.Stable.V2.t_of_sexp )

  let id_to_json x =
    `String (Sexp.to_string (Pickles.Verification_key.Id.sexp_of_t x))

  let load_or_generate ~genesis_dir ~logger (inputs : Genesis_proof.Inputs.t) =
    let proof_needed =
      match inputs.proof_level with Full -> true | _ -> false
    in
    let b, id =
      match (inputs.blockchain_proof_system_id, inputs.proof_level) with
      | Some id, _ ->
          (None, Deferred.return id)
      | None, Full ->
          let ((_, (module B)) as b) =
            Genesis_proof.blockchain_snark_state inputs
          in
          (Some b, Lazy.force B.Proof.id)
      | _ ->
          (None, Deferred.return @@ Pickles.Verification_key.Id.dummy ())
    in
    let%bind id = id in
    let base_hash =
      Base_hash.create ~id
        ~state_hash:
          (State_hash.With_state_hashes.state_hash
             inputs.protocol_state_with_hashes )
    in
    let use_precomputed_values base_hash =
      match Precomputed_values.compiled with
      | Some _ when not proof_needed ->
          true
      | Some compiled -> (
          let compiled = Lazy.force compiled in
          match compiled.proof_data with
          | Some proof_data ->
              let compiled_base_hash =
                Base_hash.create ~id:proof_data.blockchain_proof_system_id
                  ~state_hash:
                    (State_hash.With_state_hashes.state_hash
                       compiled.protocol_state_with_hashes )
              in
              Base_hash.equal base_hash compiled_base_hash
          | None ->
              false )
      | None ->
          false
    in
    let%bind found_proof =
      match%bind find_file ~logger ~base_hash ~genesis_dir with
      | Some file -> (
          match%bind load file with
          | Ok genesis_proof ->
              let b =
                lazy
                  ( match b with
                  | Some b ->
                      b
                  | None ->
                      Genesis_proof.blockchain_snark_state inputs )
              in
              let constraint_system_digests =
                match inputs.constraint_system_digests with
                | Some digests ->
                    lazy digests
                | None ->
                    lazy
                      (let (module T), (module B) = Lazy.force b in
                       Lazy.force @@ Genesis_proof.digests (module T) (module B)
                      )
              in
              let%map blockchain_proof_system_id =
                match inputs.blockchain_proof_system_id with
                | Some id ->
                    Deferred.return id
                | None ->
                    let _, (module B) = Lazy.force b in
                    Lazy.force B.Proof.id
              in
              Some
                ( { Genesis_proof.runtime_config = inputs.runtime_config
                  ; constraint_constants = inputs.constraint_constants
                  ; proof_level = inputs.proof_level
                  ; genesis_constants = inputs.genesis_constants
                  ; genesis_ledger = inputs.genesis_ledger
                  ; genesis_epoch_data = inputs.genesis_epoch_data
                  ; consensus_constants = inputs.consensus_constants
                  ; protocol_state_with_hashes =
                      inputs.protocol_state_with_hashes
                  ; constraint_system_digests
                  ; proof_data =
                      Some { blockchain_proof_system_id; genesis_proof }
                  ; genesis_body_reference = inputs.genesis_body_reference
                  }
                , file )
          | Error err ->
              [%log error] "Could not load genesis proof from $path: $error"
                ~metadata:
                  [ ("path", `String file)
                  ; ("error", Error_json.error_to_yojson err)
                  ] ;
              return None )
      | None ->
          return None
    in
    match found_proof with
    | Some found_proof ->
        return (Ok found_proof)
    | None when use_precomputed_values base_hash ->
        let compiled =
          Lazy.force (Option.value_exn Precomputed_values.compiled)
        in
        let proof_data = Option.value_exn compiled.proof_data in
        let compiled_base_hash =
          Base_hash.create ~id:proof_data.blockchain_proof_system_id
            ~state_hash:
              (State_hash.With_state_hashes.state_hash
                 compiled.protocol_state_with_hashes )
        in
        [%log info]
          "Base hash $computed_hash matches compile-time $compiled_hash, using \
           precomputed genesis proof"
          ~metadata:
            [ ("computed_hash", Base_hash.to_yojson base_hash)
            ; ("compiled_hash", Base_hash.to_yojson compiled_base_hash)
            ] ;
        let filename = genesis_dir ^/ filename ~base_hash in
        let values =
          { Genesis_proof.runtime_config = inputs.runtime_config
          ; constraint_constants = inputs.constraint_constants
          ; proof_level = inputs.proof_level
          ; genesis_constants = inputs.genesis_constants
          ; genesis_ledger = inputs.genesis_ledger
          ; genesis_epoch_data = inputs.genesis_epoch_data
          ; consensus_constants = inputs.consensus_constants
          ; protocol_state_with_hashes = inputs.protocol_state_with_hashes
          ; constraint_system_digests = compiled.constraint_system_digests
          ; proof_data = Some proof_data
          ; genesis_body_reference = inputs.genesis_body_reference
          }
        in
        let%map () =
          match%map store ~filename proof_data.genesis_proof with
          | Ok () ->
              [%log info] "Compile-time genesis proof written to $path"
                ~metadata:[ ("path", `String filename) ]
          | Error err ->
              [%log warn]
                "Compile-time genesis proof could not be written to $path: \
                 $error"
                ~metadata:
                  [ ("path", `String filename)
                  ; ("error", Error_json.error_to_yojson err)
                  ]
        in
        Ok (values, filename)
    | None ->
        [%log info]
          "No genesis proof file was found for $base_hash, generating a new \
           genesis proof"
          ~metadata:[ ("base_hash", Base_hash.to_yojson base_hash) ] ;
        let%bind values = generate inputs in
        let filename = genesis_dir ^/ filename ~base_hash in
        let%map () =
          match values.proof_data with
          | None ->
              return ()
          | Some proof_data -> (
              match%map store ~filename proof_data.genesis_proof with
              | Ok () ->
                  [%log info] "New genesis proof written to $path"
                    ~metadata:[ ("path", `String filename) ]
              | Error err ->
                  [%log warn]
                    "Genesis proof could not be written to $path: $error"
                    ~metadata:
                      [ ("path", `String filename)
                      ; ("error", Error_json.error_to_yojson err)
                      ] )
        in
        Ok (values, filename)

  let create_values_no_proof = Genesis_proof.create_values_no_proof
end

let load_config_json filename =
  Monitor.try_with_or_error ~here:[%here] (fun () ->
      let%map json = Reader.file_contents filename in
      Yojson.Safe.from_string json )

let load_config_file filename =
  let open Deferred.Or_error.Let_syntax in
  Monitor.try_with_join_or_error ~here:[%here] (fun () ->
      let%map json = load_config_json filename in
      match Runtime_config.of_yojson json with
      | Ok config ->
          Ok config
      | Error err ->
          Or_error.error_string err )

let print_config ~logger config =
  let ledger_name_json =
    Option.value ~default:`Null
    @@ let%bind.Option ledger = config.Runtime_config.ledger in
       let%map.Option name = ledger.name in
       `String name
  in
  let ( json_config
      , `Accounts_omitted
          ( `Genesis genesis_accounts_omitted
          , `Staking staking_accounts_omitted
          , `Next next_accounts_omitted ) ) =
    Runtime_config.to_yojson_without_accounts config
  in
  let append_accounts_omitted s =
    Option.value_map
      ~f:(fun i -> List.cons (s ^ "_accounts_omitted", `Int i))
      ~default:Fn.id
  in
  let metadata =
    append_accounts_omitted "genesis" genesis_accounts_omitted
    @@ append_accounts_omitted "staking" staking_accounts_omitted
    @@ append_accounts_omitted "next" next_accounts_omitted
         [ ("name", ledger_name_json); ("config", json_config) ]
  in
  [%log info] "Initializing with runtime configuration. Ledger name: $name"
    ~metadata

let inputs_from_config_file ?(genesis_dir = Cache_dir.autogen_path) ~logger
    ~proof_level ?overwrite_version (config : Runtime_config.t) =
  print_config ~logger config ;
  let open Deferred.Or_error.Let_syntax in
  let genesis_constants = Genesis_constants.compiled in
  let proof_level =
    List.find_map_exn ~f:Fn.id
      [ proof_level
      ; Option.Let_syntax.(
          let%bind proof = config.proof in
          match%map proof.level with
          | Full ->
              Genesis_constants.Proof_level.Full
          | Check ->
              Check
          | None ->
              None)
      ; Some Genesis_constants.Proof_level.compiled
      ]
  in
  let constraint_constants, blockchain_proof_system_id =
    match config.proof with
    | None ->
        [%log info] "Using the compiled constraint constants" ;
        ( Genesis_constants.Constraint_constants.compiled
        , Some (Pickles.Verification_key.Id.dummy ()) )
    | Some config ->
        [%log info] "Using the constraint constants from the configuration file" ;
        let blockchain_proof_system_id =
          (* We pass [None] here, which will force the constraint systems to be
             set up and their hashes evaluated before we can calculate the
             genesis proof's filename.
             This adds no overhead if we are generating a genesis proof, since
             we will do these evaluations anyway to load the blockchain proving
             key. Otherwise, this will in a slight slowdown.
          *)
          None
        in
        ( make_constraint_constants
            ~default:Genesis_constants.Constraint_constants.compiled config
        , blockchain_proof_system_id )
  in
  let%bind () =
    match (proof_level, Genesis_constants.Proof_level.compiled) with
    | _, Full | (Check | None), _ ->
        return ()
    | Full, ((Check | None) as compiled) ->
        let str = Genesis_constants.Proof_level.to_string in
        [%log fatal]
          "Proof level $proof_level is not compatible with compile-time proof \
           level $compiled_proof_level"
          ~metadata:
            [ ("proof_level", `String (str proof_level))
            ; ("compiled_proof_level", `String (str compiled))
            ] ;
        Deferred.Or_error.errorf
          "Proof level %s is not compatible with compile-time proof level %s"
          (str proof_level) (str compiled)
  in
  let%bind genesis_ledger, ledger_config, ledger_file =
    Ledger.load ~proof_level ~genesis_dir ~logger ~constraint_constants
      ?overwrite_version
      (Option.value config.ledger
         ~default:
           { base = Named Mina_compile_config.genesis_ledger
           ; num_accounts = None
           ; balances = []
           ; s3_data_hash = None
           ; hash = None
           ; name = None
           ; add_genesis_winner = None
           } )
  in
  [%log info] "Loaded genesis ledger from $ledger_file"
    ~metadata:[ ("ledger_file", `String ledger_file) ] ;
  let%bind genesis_epoch_data, genesis_epoch_data_config =
    Epoch_data.load ~proof_level ~genesis_dir ~logger ~constraint_constants
      config.epoch_data
  in
  let config =
    { config with
      ledger = Option.map config.ledger ~f:(fun _ -> ledger_config)
    ; epoch_data = genesis_epoch_data_config
    }
  in
  let%map genesis_constants =
    Deferred.return
    @@ make_genesis_constants ~logger ~default:genesis_constants config
  in
  let proof_inputs =
    Genesis_proof.generate_inputs ~runtime_config:config ~proof_level
      ~ledger:genesis_ledger ~constraint_constants ~genesis_constants
      ~blockchain_proof_system_id ~genesis_epoch_data
  in
  (proof_inputs, config)

let init_from_config_file ?genesis_dir ~logger ~proof_level ?overwrite_version
    (config : Runtime_config.t) :
    (Precomputed_values.t * Runtime_config.t) Deferred.Or_error.t =
  let open Deferred.Or_error.Let_syntax in
  let%map inputs, config =
    inputs_from_config_file ?genesis_dir ~logger ~proof_level ?overwrite_version
      config
  in
  let values = Genesis_proof.create_values_no_proof inputs in
  (values, config)

let upgrade_old_config ~logger filename json =
  match json with
  | `Assoc fields ->
      (* Fields previously part of daemon.json *)
      let old_fields =
        [ "client_port"
        ; "libp2p-port"
        ; "rest-port"
        ; "block-producer-key"
        ; "block-producer-pubkey"
        ; "block-producer-password"
        ; "coinbase-receiver"
        ; "run-snark-worker"
        ; "snark-worker-fee"
        ; "peers"
        ; "work-selection"
        ; "work-reassignment-wait"
        ; "log-received-blocks"
        ; "log-txn-pool-gossip"
        ; "log-snark-work-gossip"
        ; "log-block-creation"
        ]
      in
      let found_daemon = ref false in
      let old_fields, remaining_fields =
        List.partition_tf fields ~f:(fun (key, _) ->
            if String.equal key "daemon" then (
              found_daemon := true ;
              false )
            else List.mem ~equal:String.equal old_fields key )
      in
      if List.is_empty old_fields then return json
      else if !found_daemon then (
        (* This file has already been upgraded, or was written for the new
           format. Do not accept old-style fields.
        *)
        [%log warn]
          "Ignoring old-format values $values from the config file $filename. \
           These flags are now fields in the 'daemon' object of the config \
           file."
          ~metadata:
            [ ("values", `Assoc old_fields); ("filename", `String filename) ] ;
        return (`Assoc remaining_fields) )
      else (
        (* This file was written for the old format. Upgrade it. *)
        [%log warn]
          "Automatically upgrading the config file $filename. The values \
           $values have been moved to the 'daemon' object."
          ~metadata:
            [ ("filename", `String filename); ("values", `Assoc old_fields) ] ;
        let upgraded_json =
          `Assoc (("daemon", `Assoc old_fields) :: remaining_fields)
        in
        let%map () =
          Deferred.Or_error.try_with ~here:[%here] (fun () ->
              Writer.with_file filename ~f:(fun w ->
                  Deferred.return
                  @@ Writer.write w (Yojson.Safe.pretty_to_string upgraded_json) ) )
          |> Deferred.ignore_m
        in
        upgraded_json )
  | _ ->
      (* This error will get handled properly elsewhere, do nothing here. *)
      return json

let%test_module "Account config test" =
  ( module struct
    let%test_unit "Runtime config <=> Account" =
      let module Ledger = (val Genesis_ledger.for_unit_tests) in
      let accounts = Lazy.force Ledger.accounts in
      List.iter accounts ~f:(fun (sk, acc) ->
          let acc_config = Accounts.Single.of_account acc sk in
          let acc' =
            Accounts.Single.to_account_with_pk acc_config |> Or_error.ok_exn
          in
          [%test_eq: Account.t] acc acc' )
  end )<|MERGE_RESOLUTION|>--- conflicted
+++ resolved
@@ -304,17 +304,12 @@
         ; ("path", `String tar_path)
         ; ("dir", `String dirname)
         ] ;
-<<<<<<< HEAD
-    let%map.Deferred.Or_error () =
-      Tar.create ~root:dirname ~file:tar_path ~directory:"." ()
-    in
-=======
     (* This sleep for 5s is a hack for rocksdb. It seems like rocksdb would need some
        time to stablize *)
     let%bind () = after (Time.Span.of_int_sec 5) in
-    let open Deferred.Or_error.Let_syntax in
-    let%map () = Tar.create ~root:dirname ~file:tar_path ~directory:"." () in
->>>>>>> 7714710f
+    let%map.Deferred.Or_error () =
+      Tar.create ~root:dirname ~file:tar_path ~directory:"." ()
+    in
     tar_path
 
   let padded_accounts_from_runtime_config_opt ~logger ~proof_level
