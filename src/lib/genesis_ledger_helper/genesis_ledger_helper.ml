open Core
open Async
open Signature_lib
open Mina_base
include Genesis_ledger_helper_lib

type exn += Genesis_state_initialization_error

let s3_bucket_prefix =
  "https://s3-us-west-2.amazonaws.com/snark-keys.o1test.net"

module Tar = struct
  let create ~root ~directory ~file () =
    match%map
      Process.run ~prog:"tar"
        ~args:
          [ (* Change directory to [root]. *)
            "-C"
          ; root
          ; (* Create gzipped tar file [file]. *)
            "-czf"
          ; file
          ; (* Add [directory] to tar file. *)
            directory
          ]
        ()
    with
    | Ok _ ->
        Ok ()
    | Error err ->
        Error (Error.tag err ~tag:"Error generating tar file")

  let extract ~root ~file () =
    match%map
      Process.run ~prog:"tar"
        ~args:
          [ (* Change directory to [root]. *)
            "-C"
          ; root
          ; (* Extract gzipped tar file [file]. *)
            "-xzf"
          ; file
          ]
        ()
    with
    | Ok _ ->
        Ok ()
    | Error err ->
        Error (Error.tag err ~tag:"Error extracting tar file")

  let filename_without_extension =
    String.chop_suffix_if_exists ~suffix:".tar.gz"
end

let file_exists ?follow_symlinks filename =
  match%map Sys.file_exists ?follow_symlinks filename with
  | `Yes ->
      true
  | _ ->
      false

module Ledger = struct
  let hash_filename hash ~ledger_name_prefix =
    let str =
      (* Consider the serialization of accounts as well as the hash. In
         particular, adding fields that are
         * hashed as a bit string
         * default to an all-zero bit representation
         may result in the same hash, but the accounts in the ledger will not
         match the account record format.
      *)
      hash
      ^ Bin_prot.Writer.to_string Mina_base.Account.Stable.Latest.bin_writer_t
          Mina_base.Account.empty
    in
    ledger_name_prefix ^ "_"
    ^ Blake2.to_hex (Blake2.digest_string str)
    ^ ".tar.gz"

  let named_filename
      ~(constraint_constants : Genesis_constants.Constraint_constants.t)
      ~num_accounts ~balances ~ledger_name_prefix ?other_data name =
    let str =
      String.concat
        [ Int.to_string constraint_constants.ledger_depth
        ; Int.to_string (Option.value ~default:0 num_accounts)
        ; List.to_string balances ~f:(fun (i, balance) ->
              sprintf "%i %s" i (Currency.Balance.to_string balance) )
        ; (* Distinguish ledgers when the hash function is different. *)
          Snark_params.Tick.Field.to_string
            (Lazy.force Mina_base.Account.empty_digest)
        ; (* Distinguish ledgers when the account record layout has changed. *)
          Bin_prot.Writer.to_string Mina_base.Account.Stable.Latest.bin_writer_t
            Mina_base.Account.empty
        ]
    in
    let str =
      match other_data with None -> str | Some other_data -> str ^ other_data
    in
    ledger_name_prefix ^ "_" ^ name ^ "_"
    ^ Blake2.(to_hex (digest_string str))
    ^ ".tar.gz"

  let accounts_hash accounts =
    Runtime_config.Accounts.to_yojson accounts
    |> Yojson.Safe.to_string |> Blake2.digest_string |> Blake2.to_hex

  let find_tar ~logger ~genesis_dir ~constraint_constants ~ledger_name_prefix
      (config : Runtime_config.Ledger.t) =
    let search_paths = Cache_dir.possible_paths "" @ [ genesis_dir ] in
    let file_exists filename path =
      let filename = path ^/ filename in
      if%map file_exists ~follow_symlinks:true filename then (
        [%log trace] "Found $ledger file at $path"
          ~metadata:
            [ ("ledger", `String ledger_name_prefix)
            ; ("path", `String filename)
            ] ;
        Some filename )
      else (
        [%log trace] "Ledger file $path does not exist"
          ~metadata:[ ("path", `String filename) ] ;
        None )
    in
    let load_from_s3 filename =
      let s3_path = s3_bucket_prefix ^/ filename in
      let local_path = Cache_dir.s3_install_path ^/ filename in
      match%bind Cache_dir.load_from_s3 [ s3_path ] [ local_path ] ~logger with
      | Ok () ->
          file_exists filename Cache_dir.s3_install_path
      | Error _ ->
          [%log trace] "Could not download $ledger from $uri"
            ~metadata:
              [ ("ledger", `String ledger_name_prefix)
              ; ("uri", `String s3_path)
              ] ;
          return None
    in
    let search_local filename =
      Deferred.List.find_map ~f:(file_exists filename) search_paths
    in
    let search_local_and_s3 filename =
      match%bind search_local filename with
      | Some path ->
          return (Some path)
      | None ->
          load_from_s3 filename
    in
    let%bind hash_filename =
      match config.hash with
      | Some hash ->
          let hash_filename = hash_filename hash ~ledger_name_prefix in
          search_local_and_s3 hash_filename
      | None ->
          return None
    in
    match hash_filename with
    | Some filename ->
        return (Some filename)
    | None -> (
        let search_local_and_s3 ?other_data name =
          let named_filename =
            named_filename ~constraint_constants
              ~num_accounts:config.num_accounts ~balances:config.balances
              ~ledger_name_prefix ?other_data name
          in
          search_local_and_s3 named_filename
        in
        match (config.base, config.name) with
        | Named name, _ ->
            let named_filename =
              named_filename ~constraint_constants
                ~num_accounts:config.num_accounts ~balances:config.balances
                ~ledger_name_prefix name
            in
            search_local named_filename
        | Accounts accounts, _ ->
            search_local_and_s3 ~other_data:(accounts_hash accounts) "accounts"
        | Hash hash, None ->
            assert ([%equal: string option] (Some hash) config.hash) ;
            return None
        | _, Some name ->
            search_local_and_s3 name )

  let load_from_tar ?(genesis_dir = Cache_dir.autogen_path) ~logger
      ~(constraint_constants : Genesis_constants.Constraint_constants.t)
      ?accounts ~ledger_name_prefix filename =
    [%log trace] "Loading $ledger from $path"
      ~metadata:
        [ ("ledger", `String ledger_name_prefix); ("path", `String filename) ] ;
    let dirname =
      Tar.filename_without_extension @@ Filename.basename filename
    in
    let dirname = genesis_dir ^/ dirname in
<<<<<<< HEAD
    (* remove dir if it exists *)
    let%bind () =
      if%bind file_exists ~follow_symlinks:true dirname then (
        [%log trace] "Genesis ledger dir $path already exists, removing"
          ~metadata:[ ("path", `String dirname) ] ;
        let rec remove_dir dir =
          let%bind files = Sys.ls_dir dir in
          let%bind () =
            Deferred.List.iter files ~f:(fun file ->
                let file = dir ^/ file in
                remove file )
          in
          Unix.rmdir dir
        and remove file =
          match%bind Sys.is_directory file with
          | `Yes ->
              remove_dir file
          | _ ->
              Unix.unlink file
        in
        remove dirname )
      else Deferred.unit
    in
    let%bind () = Unix.mkdir ~p:() dirname in
    let open Deferred.Or_error.Let_syntax in
    let%map () = Tar.extract ~root:dirname ~file:filename () in
=======
    let%bind () = File_system.create_dir ~clear_if_exists:true dirname in
    let%map.Deferred.Or_error () =
      Tar.extract ~root:dirname ~file:filename ()
    in
>>>>>>> fe8d85b4
    let (packed : Genesis_ledger.Packed.t) =
      match accounts with
      | Some accounts ->
          ( module Genesis_ledger.Make (struct
            let accounts = accounts

            let directory = `Path dirname

            let depth = constraint_constants.ledger_depth
          end) )
      | None ->
          ( module Genesis_ledger.Of_ledger (struct
            let t =
              lazy
                (Mina_ledger.Ledger.create ~directory_name:dirname
                   ~depth:constraint_constants.ledger_depth () )

            let depth = constraint_constants.ledger_depth
          end) )
    in
    packed

  let generate_tar ~genesis_dir ~logger ~ledger_name_prefix ledger =
    Mina_ledger.Ledger.commit ledger ;
    let dirname = Option.value_exn (Mina_ledger.Ledger.get_directory ledger) in
    let root_hash =
      State_hash.to_base58_check @@ Mina_ledger.Ledger.merkle_root ledger
    in
    let%bind () = Unix.mkdir ~p:() genesis_dir in
    let tar_path = genesis_dir ^/ hash_filename root_hash ~ledger_name_prefix in
    [%log trace]
      "Creating $ledger tar file for $root_hash at $path from database at $dir"
      ~metadata:
        [ ("ledger", `String ledger_name_prefix)
        ; ("root_hash", `String root_hash)
        ; ("path", `String tar_path)
        ; ("dir", `String dirname)
        ] ;
    let%map.Deferred.Or_error () =
      Tar.create ~root:dirname ~file:tar_path ~directory:"." ()
    in
    tar_path

  let padded_accounts_from_runtime_config_opt ~logger ~proof_level
      ~ledger_name_prefix (config : Runtime_config.Ledger.t) =
    let add_genesis_winner_account accounts =
      (* We allow configurations to explicitly override adding the genesis
         winner, so that we can guarantee a certain ledger layout for
         integration tests.
         If the configuration does not include this setting, we add the
         genesis winner when we have [proof_level = Full] so that we can
         create a genesis proof. For all other proof levels, we do not add
         the winner.
      *)
      let add_genesis_winner_account =
        match config.add_genesis_winner with
        | Some add_genesis_winner ->
            add_genesis_winner
        | None ->
            Genesis_constants.Proof_level.equal Full proof_level
      in
      if add_genesis_winner_account then
        let genesis_winner_pk, _ =
          Mina_state.Consensus_state_hooks.genesis_winner
        in
        match accounts with
        | (_, account) :: _
          when Public_key.Compressed.equal
                 (Account.public_key account)
                 genesis_winner_pk ->
            accounts
        | _ ->
            (None, Mina_state.Consensus_state_hooks.genesis_winner_account)
            :: accounts
      else accounts
    in
    let accounts_opt =
      match config.base with
      | Hash _ ->
          None
      | Accounts accounts ->
          Some (lazy (add_genesis_winner_account (Accounts.to_full accounts)))
      | Named name -> (
          match Genesis_ledger.fetch_ledger name with
          | Some (module M) ->
              [%log trace] "Found $ledger with name $ledger_name"
                ~metadata:
                  [ ("ledger", `String ledger_name_prefix)
                  ; ("ledger_name", `String name)
                  ] ;
              Some (Lazy.map ~f:add_genesis_winner_account M.accounts)
          | None ->
              [%log trace]
                "Could not find a built-in $ledger named $ledger_name"
                ~metadata:
                  [ ("ledger", `String ledger_name_prefix)
                  ; ("ledger_name", `String name)
                  ] ;
              None )
    in
    let padded_accounts_with_balances_opt =
      Option.map accounts_opt
        ~f:
          (Lazy.map
             ~f:(Accounts.pad_with_rev_balances (List.rev config.balances)) )
    in
    Option.map padded_accounts_with_balances_opt
      ~f:
        (Lazy.map
           ~f:(Accounts.pad_to (Option.value ~default:0 config.num_accounts)) )

  let packed_genesis_ledger_of_accounts ~depth accounts :
      Genesis_ledger.Packed.t =
    ( module Genesis_ledger.Make (struct
      let accounts = accounts

      let directory = `New

      let depth = depth
    end) )

  let load ~proof_level ~genesis_dir ~logger ~constraint_constants
      ?(ledger_name_prefix = "genesis_ledger") (config : Runtime_config.Ledger.t)
      =
    Monitor.try_with_join_or_error ~here:[%here] (fun () ->
        let padded_accounts_opt =
          padded_accounts_from_runtime_config_opt ~logger ~proof_level
            ~ledger_name_prefix config
        in
        let open Deferred.Let_syntax in
        let%bind tar_path =
          find_tar ~logger ~genesis_dir ~constraint_constants
            ~ledger_name_prefix config
        in
        match tar_path with
        | Some tar_path -> (
            match%map
              load_from_tar ~genesis_dir ~logger ~constraint_constants
                ?accounts:padded_accounts_opt ~ledger_name_prefix tar_path
            with
            | Ok ledger ->
                Ok (ledger, config, tar_path)
            | Error err ->
                [%log error] "Could not load ledger from $path: $error"
                  ~metadata:
                    [ ("path", `String tar_path)
                    ; ("error", Error_json.error_to_yojson err)
                    ] ;
                Error err )
        | None -> (
            match padded_accounts_opt with
            | None -> (
                match config.base with
                | Accounts _ ->
                    assert false
                | Hash hash ->
                    [%log error]
                      "Could not find or generate a $ledger for $root_hash"
                      ~metadata:
                        [ ("ledger", `String ledger_name_prefix)
                        ; ("root_hash", `String hash)
                        ] ;
                    Deferred.Or_error.errorf
                      "Could not find a ledger tar file for hash '%s'" hash
                | Named ledger_name ->
                    let ledger_filename =
                      named_filename ~constraint_constants
                        ~num_accounts:config.num_accounts
                        ~balances:config.balances ~ledger_name_prefix
                        ledger_name
                    in
                    [%log error]
                      "Bad config $config: $ledger named $ledger_name is not \
                       built in, and no ledger file was found at \
                       $ledger_filename"
                      ~metadata:
                        [ ("ledger", `String ledger_name_prefix)
                        ; ("config", Runtime_config.Ledger.to_yojson config)
                        ; ("ledger_name", `String ledger_name)
                        ; ("ledger_filename", `String ledger_filename)
                        ] ;
                    Deferred.Or_error.errorf "ledger '%s' not found" ledger_name
                )
            | Some accounts -> (
                let packed =
                  packed_genesis_ledger_of_accounts
                    ~depth:constraint_constants.ledger_depth accounts
                in
                let ledger = Lazy.force (Genesis_ledger.Packed.t packed) in
                let%bind tar_path =
                  generate_tar ~genesis_dir ~logger ~ledger_name_prefix ledger
                in
                let config =
                  { config with
                    hash =
                      Some
                        ( State_hash.to_base58_check
                        @@ Mina_ledger.Ledger.merkle_root ledger )
                  }
                in
                let name, other_data =
                  match (config.base, config.name) with
                  | Named name, _ ->
                      (Some name, None)
                  | Accounts accounts, _ ->
                      (Some "accounts", Some (accounts_hash accounts))
                  | Hash _, None ->
                      (None, None)
                  | _, Some name ->
                      (Some name, None)
                in
                match (tar_path, name) with
                | Ok tar_path, Some name ->
                    let link_name =
                      genesis_dir
                      ^/ named_filename ~constraint_constants
                           ~num_accounts:config.num_accounts
                           ~balances:config.balances ~ledger_name_prefix
                           ?other_data name
                    in
                    (* Delete the file if it already exists. *)
                    let%bind () =
                      Deferred.Or_error.try_with ~here:[%here] (fun () ->
                          Sys.remove link_name )
                      |> Deferred.ignore_m
                    in
                    (* Add a symlink from the named path to the hash path. *)
                    let%map () = Unix.symlink ~target:tar_path ~link_name in
                    [%log trace]
                      "Linking ledger file $tar_path to $named_tar_path"
                      ~metadata:
                        [ ("tar_path", `String tar_path)
                        ; ("named_tar_path", `String link_name)
                        ] ;
                    Ok (packed, config, link_name)
                | Ok tar_path, None ->
                    return (Ok (packed, config, tar_path))
                | Error err, _ ->
                    let root_hash =
                      State_hash.to_base58_check
                      @@ Mina_ledger.Ledger.merkle_root ledger
                    in
                    let tar_path =
                      genesis_dir ^/ hash_filename root_hash ~ledger_name_prefix
                    in
                    [%log error]
                      "Could not generate a $ledger file at $path: $error"
                      ~metadata:
                        [ ("ledger", `String ledger_name_prefix)
                        ; ("path", `String tar_path)
                        ; ("error", Error_json.error_to_yojson err)
                        ] ;
                    return (Error err) ) ) )
end

module Epoch_data = struct
  let load ~proof_level ~genesis_dir ~logger ~constraint_constants
      (config : Runtime_config.Epoch_data.t option) =
    let open Deferred.Or_error.Let_syntax in
    match config with
    | None ->
        Deferred.Or_error.return (None, None)
    | Some config ->
        let ledger_name_prefix = "epoch_ledger" in
        let load_ledger ledger =
          Ledger.load ~proof_level ~genesis_dir ~logger ~constraint_constants
            ~ledger_name_prefix ledger
        in
        let%bind staking, staking_config =
          let%map staking_ledger, config', ledger_file =
            load_ledger config.staking.ledger
          in
          [%log trace] "Loaded staking epoch ledger from $ledger_file"
            ~metadata:[ ("ledger_file", `String ledger_file) ] ;
          ( { Consensus.Genesis_epoch_data.Data.ledger =
                Genesis_ledger.Packed.t staking_ledger
            ; seed = Epoch_seed.of_base58_check_exn config.staking.seed
            }
          , { config.staking with ledger = config' } )
        in
        let%map next, next_config =
          match config.next with
          | None ->
              [%log trace]
                "Configured next epoch ledger to be the same as the staking \
                 epoch ledger" ;
              Deferred.Or_error.return (None, None)
          | Some { ledger; seed } ->
              let%map next_ledger, config'', ledger_file = load_ledger ledger in
              [%log trace] "Loaded next epoch ledger from $ledger_file"
                ~metadata:[ ("ledger_file", `String ledger_file) ] ;
              ( Some
                  { Consensus.Genesis_epoch_data.Data.ledger =
                      Genesis_ledger.Packed.t next_ledger
                  ; seed = Epoch_seed.of_base58_check_exn seed
                  }
              , Some { Runtime_config.Epoch_data.Data.ledger = config''; seed }
              )
        in
        (* the staking ledger and the next ledger, if it exists,
           should have the genesis winner account as the first account, under
           the conditions where the genesis ledger has that account (proof level
           is Full, or we've specified `add_genesis_winner = true`

           because the ledger is lazy, we don't want to force it in order to
           check that invariant
        *)
        ( Some { Consensus.Genesis_epoch_data.staking; next }
        , Some
            { Runtime_config.Epoch_data.staking = staking_config
            ; next = next_config
            } )
end

(* This hash encodes the data that determines a genesis proof:
   1. The blockchain snark constraint system
   2. The genesis protocol state (including the genesis ledger)

   It is used to determine whether we should make a new genesis proof, or use the
   one generated at compile-time.
*)
module Base_hash : sig
  type t [@@deriving equal, yojson]

  val create : id:Pickles.Verification_key.Id.t -> state_hash:State_hash.t -> t

  val to_string : t -> string
end = struct
  type t = string [@@deriving equal, yojson]

  let to_string = Fn.id

  let create ~id ~state_hash =
    Pickles.Verification_key.Id.to_string id
    |> ( ^ ) (State_hash.to_base58_check state_hash)
    |> Blake2.digest_string |> Blake2.to_hex
end

module Genesis_proof = struct
  let filename ~base_hash = "genesis_proof_" ^ Base_hash.to_string base_hash

  let find_file ~logger ~base_hash ~genesis_dir =
    let search_paths = genesis_dir :: Cache_dir.possible_paths "" in
    let file_exists filename path =
      let filename = path ^/ filename in
      if%map file_exists ~follow_symlinks:true filename then (
        [%log info] "Found genesis proof file at $path"
          ~metadata:[ ("path", `String filename) ] ;
        Some filename )
      else (
        [%log info] "Genesis proof file $path does not exist"
          ~metadata:[ ("path", `String filename) ] ;
        None )
    in
    let filename = filename ~base_hash in
    match%bind
      Deferred.List.find_map ~f:(file_exists filename) search_paths
    with
    | Some filename ->
        return (Some filename)
    | None -> (
        let s3_path = s3_bucket_prefix ^/ filename in
        let local_path = Cache_dir.s3_install_path ^/ filename in
        match%bind
          Cache_dir.load_from_s3 [ s3_path ] [ local_path ] ~logger
        with
        | Ok () ->
            file_exists filename Cache_dir.s3_install_path
        | Error e ->
            [%log info] "Could not download genesis proof file from $uri"
              ~metadata:
                [ ("uri", `String s3_path)
                ; ("error", Error_json.error_to_yojson e)
                ] ;
            return None )

  let generate_inputs ~runtime_config ~proof_level ~ledger ~genesis_epoch_data
      ~constraint_constants ~blockchain_proof_system_id
      ~(genesis_constants : Genesis_constants.t) =
    let consensus_constants =
      Consensus.Constants.create ~constraint_constants
        ~protocol_constants:genesis_constants.protocol
    in
    let open Staged_ledger_diff in
    let protocol_state_with_hashes =
      Mina_state.Genesis_protocol_state.t
        ~genesis_ledger:(Genesis_ledger.Packed.t ledger)
        ~genesis_epoch_data ~constraint_constants ~consensus_constants
        ~genesis_body_reference
    in
    { Genesis_proof.Inputs.runtime_config
    ; constraint_constants
    ; proof_level
    ; blockchain_proof_system_id
    ; genesis_ledger = ledger
    ; genesis_epoch_data
    ; consensus_constants
    ; protocol_state_with_hashes
    ; constraint_system_digests = None
    ; genesis_constants
    ; genesis_body_reference
    }

  let generate (inputs : Genesis_proof.Inputs.t) =
    match inputs.proof_level with
    | Genesis_constants.Proof_level.Full ->
        Deferred.return
        @@ Genesis_proof.create_values_no_proof
             { genesis_ledger = inputs.genesis_ledger
             ; genesis_epoch_data = inputs.genesis_epoch_data
             ; runtime_config = inputs.runtime_config
             ; proof_level = inputs.proof_level
             ; blockchain_proof_system_id = None
             ; constraint_system_digests = None
             ; protocol_state_with_hashes = inputs.protocol_state_with_hashes
             ; genesis_constants = inputs.genesis_constants
             ; consensus_constants = inputs.consensus_constants
             ; constraint_constants = inputs.constraint_constants
             ; genesis_body_reference = inputs.genesis_body_reference
             }
    | _ ->
        Deferred.return (Genesis_proof.create_values_no_proof inputs)

  let store ~filename proof =
    (* TODO: Use [Writer.write_bin_prot]. *)
    Monitor.try_with_or_error ~here:[%here] ~extract_exn:true (fun () ->
        let%bind wr = Writer.open_file filename in
        Writer.write wr (Proof.Stable.V2.sexp_of_t proof |> Sexp.to_string) ;
        Writer.close wr )

  let load filename =
    (* TODO: Use [Reader.load_bin_prot]. *)
    Monitor.try_with_or_error ~here:[%here] ~extract_exn:true (fun () ->
        Reader.file_contents filename
        >>| Sexp.of_string >>| Proof.Stable.V2.t_of_sexp )

  let id_to_json x =
    `String (Sexp.to_string (Pickles.Verification_key.Id.sexp_of_t x))

  let load_or_generate ~genesis_dir ~logger (inputs : Genesis_proof.Inputs.t) =
    let proof_needed =
      match inputs.proof_level with Full -> true | _ -> false
    in
    let b, id =
      match (inputs.blockchain_proof_system_id, inputs.proof_level) with
      | Some id, _ ->
          (None, id)
      | None, Full ->
          let ((_, (module B)) as b) =
            Genesis_proof.blockchain_snark_state inputs
          in
          (Some b, Lazy.force B.Proof.id)
      | _ ->
          (None, Pickles.Verification_key.Id.dummy ())
    in
    let base_hash =
      Base_hash.create ~id
        ~state_hash:
          (State_hash.With_state_hashes.state_hash
             inputs.protocol_state_with_hashes )
    in
    let use_precomputed_values base_hash =
      match Precomputed_values.compiled with
      | Some _ when not proof_needed ->
          true
      | Some compiled -> (
          let compiled = Lazy.force compiled in
          match compiled.proof_data with
          | Some proof_data ->
              let compiled_base_hash =
                Base_hash.create ~id:proof_data.blockchain_proof_system_id
                  ~state_hash:
                    (State_hash.With_state_hashes.state_hash
                       compiled.protocol_state_with_hashes )
              in
              Base_hash.equal base_hash compiled_base_hash
          | None ->
              false )
      | None ->
          false
    in
    let%bind found_proof =
      match%bind find_file ~logger ~base_hash ~genesis_dir with
      | Some file -> (
          match%map load file with
          | Ok genesis_proof ->
              let b =
                lazy
                  ( match b with
                  | Some b ->
                      b
                  | None ->
                      Genesis_proof.blockchain_snark_state inputs )
              in
              let constraint_system_digests =
                match inputs.constraint_system_digests with
                | Some digests ->
                    lazy digests
                | None ->
                    lazy
                      (let (module T), (module B) = Lazy.force b in
                       Lazy.force @@ Genesis_proof.digests (module T) (module B)
                      )
              in
              let blockchain_proof_system_id =
                match inputs.blockchain_proof_system_id with
                | Some id ->
                    id
                | None ->
                    let _, (module B) = Lazy.force b in
                    Lazy.force B.Proof.id
              in
              Some
                ( { Genesis_proof.runtime_config = inputs.runtime_config
                  ; constraint_constants = inputs.constraint_constants
                  ; proof_level = inputs.proof_level
                  ; genesis_constants = inputs.genesis_constants
                  ; genesis_ledger = inputs.genesis_ledger
                  ; genesis_epoch_data = inputs.genesis_epoch_data
                  ; consensus_constants = inputs.consensus_constants
                  ; protocol_state_with_hashes =
                      inputs.protocol_state_with_hashes
                  ; constraint_system_digests
                  ; proof_data =
                      Some { blockchain_proof_system_id; genesis_proof }
                  ; genesis_body_reference = inputs.genesis_body_reference
                  }
                , file )
          | Error err ->
              [%log error] "Could not load genesis proof from $path: $error"
                ~metadata:
                  [ ("path", `String file)
                  ; ("error", Error_json.error_to_yojson err)
                  ] ;
              None )
      | None ->
          return None
    in
    match found_proof with
    | Some found_proof ->
        return (Ok found_proof)
    | None when use_precomputed_values base_hash ->
        let compiled =
          Lazy.force (Option.value_exn Precomputed_values.compiled)
        in
        let proof_data = Option.value_exn compiled.proof_data in
        let compiled_base_hash =
          Base_hash.create ~id:proof_data.blockchain_proof_system_id
            ~state_hash:
              (State_hash.With_state_hashes.state_hash
                 compiled.protocol_state_with_hashes )
        in
        [%log info]
          "Base hash $computed_hash matches compile-time $compiled_hash, using \
           precomputed genesis proof"
          ~metadata:
            [ ("computed_hash", Base_hash.to_yojson base_hash)
            ; ("compiled_hash", Base_hash.to_yojson compiled_base_hash)
            ] ;
        let filename = genesis_dir ^/ filename ~base_hash in
        let values =
          { Genesis_proof.runtime_config = inputs.runtime_config
          ; constraint_constants = inputs.constraint_constants
          ; proof_level = inputs.proof_level
          ; genesis_constants = inputs.genesis_constants
          ; genesis_ledger = inputs.genesis_ledger
          ; genesis_epoch_data = inputs.genesis_epoch_data
          ; consensus_constants = inputs.consensus_constants
          ; protocol_state_with_hashes = inputs.protocol_state_with_hashes
          ; constraint_system_digests = compiled.constraint_system_digests
          ; proof_data = Some proof_data
          ; genesis_body_reference = inputs.genesis_body_reference
          }
        in
        let%map () =
          match%map store ~filename proof_data.genesis_proof with
          | Ok () ->
              [%log info] "Compile-time genesis proof written to $path"
                ~metadata:[ ("path", `String filename) ]
          | Error err ->
              [%log warn]
                "Compile-time genesis proof could not be written to $path: \
                 $error"
                ~metadata:
                  [ ("path", `String filename)
                  ; ("error", Error_json.error_to_yojson err)
                  ]
        in
        Ok (values, filename)
    | None ->
        [%log info]
          "No genesis proof file was found for $base_hash, generating a new \
           genesis proof"
          ~metadata:[ ("base_hash", Base_hash.to_yojson base_hash) ] ;
        let%bind values = generate inputs in
        let filename = genesis_dir ^/ filename ~base_hash in
        let%map () =
          match values.proof_data with
          | None ->
              return ()
          | Some proof_data -> (
              match%map store ~filename proof_data.genesis_proof with
              | Ok () ->
                  [%log info] "New genesis proof written to $path"
                    ~metadata:[ ("path", `String filename) ]
              | Error err ->
                  [%log warn]
                    "Genesis proof could not be written to $path: $error"
                    ~metadata:
                      [ ("path", `String filename)
                      ; ("error", Error_json.error_to_yojson err)
                      ] )
        in
        Ok (values, filename)

  let create_values_no_proof = Genesis_proof.create_values_no_proof
end

let load_config_json filename =
  Monitor.try_with_or_error ~here:[%here] (fun () ->
      let%map json = Reader.file_contents filename in
      Yojson.Safe.from_string json )

let load_config_file filename =
  let open Deferred.Or_error.Let_syntax in
  Monitor.try_with_join_or_error ~here:[%here] (fun () ->
      let%map json = load_config_json filename in
      match Runtime_config.of_yojson json with
      | Ok config ->
          Ok config
      | Error err ->
          Or_error.error_string err )

let print_config ~logger config =
  let ledger_name_json =
    Option.value ~default:`Null
    @@ let%bind.Option ledger = config.Runtime_config.ledger in
       let%map.Option name = ledger.name in
       `String name
  in
  let ( json_config
      , `Accounts_omitted
          ( `Genesis genesis_accounts_omitted
          , `Staking staking_accounts_omitted
          , `Next next_accounts_omitted ) ) =
    Runtime_config.to_yojson_without_accounts config
  in
  let append_accounts_omitted s =
    Option.value_map
      ~f:(fun i -> List.cons (s ^ "_accounts_omitted", `Int i))
      ~default:Fn.id
  in
  let metadata =
    append_accounts_omitted "genesis" genesis_accounts_omitted
    @@ append_accounts_omitted "staking" staking_accounts_omitted
    @@ append_accounts_omitted "next" next_accounts_omitted
         [ ("name", ledger_name_json); ("config", json_config) ]
  in
  [%log info] "Initializing with runtime configuration. Ledger name: $name"
    ~metadata

let inputs_from_config_file ?(genesis_dir = Cache_dir.autogen_path) ~logger
    ~proof_level (config : Runtime_config.t) =
  print_config ~logger config ;
  let open Deferred.Or_error.Let_syntax in
  let genesis_constants = Genesis_constants.compiled in
  let proof_level =
    List.find_map_exn ~f:Fn.id
      [ proof_level
      ; Option.Let_syntax.(
          let%bind proof = config.proof in
          match%map proof.level with
          | Full ->
              Genesis_constants.Proof_level.Full
          | Check ->
              Check
          | None ->
              None)
      ; Some Genesis_constants.Proof_level.compiled
      ]
  in
  let constraint_constants, blockchain_proof_system_id =
    match config.proof with
    | None ->
        [%log info] "Using the compiled constraint constants" ;
        ( Genesis_constants.Constraint_constants.compiled
        , Some (Pickles.Verification_key.Id.dummy ()) )
    | Some config ->
        [%log info] "Using the constraint constants from the configuration file" ;
        let blockchain_proof_system_id =
          (* We pass [None] here, which will force the constraint systems to be
             set up and their hashes evaluated before we can calculate the
             genesis proof's filename.
             This adds no overhead if we are generating a genesis proof, since
             we will do these evaluations anyway to load the blockchain proving
             key. Otherwise, this will in a slight slowdown.
          *)
          None
        in
        ( make_constraint_constants
            ~default:Genesis_constants.Constraint_constants.compiled config
        , blockchain_proof_system_id )
  in
  let%bind () =
    match (proof_level, Genesis_constants.Proof_level.compiled) with
    | _, Full | (Check | None), _ ->
        return ()
    | Full, ((Check | None) as compiled) ->
        let str = Genesis_constants.Proof_level.to_string in
        [%log fatal]
          "Proof level $proof_level is not compatible with compile-time proof \
           level $compiled_proof_level"
          ~metadata:
            [ ("proof_level", `String (str proof_level))
            ; ("compiled_proof_level", `String (str compiled))
            ] ;
        Deferred.Or_error.errorf
          "Proof level %s is not compatible with compile-time proof level %s"
          (str proof_level) (str compiled)
  in
  let%bind genesis_ledger, ledger_config, ledger_file =
    Ledger.load ~proof_level ~genesis_dir ~logger ~constraint_constants
      (Option.value config.ledger
         ~default:
           { base = Named Mina_compile_config.genesis_ledger
           ; num_accounts = None
           ; balances = []
           ; hash = None
           ; name = None
           ; add_genesis_winner = None
           } )
  in
  [%log info] "Loaded genesis ledger from $ledger_file"
    ~metadata:[ ("ledger_file", `String ledger_file) ] ;
  let%bind genesis_epoch_data, genesis_epoch_data_config =
    Epoch_data.load ~proof_level ~genesis_dir ~logger ~constraint_constants
      config.epoch_data
  in
  let config =
    { config with
      ledger = Option.map config.ledger ~f:(fun _ -> ledger_config)
    ; epoch_data = genesis_epoch_data_config
    }
  in
  let%map genesis_constants =
    Deferred.return
    @@ make_genesis_constants ~logger ~default:genesis_constants config
  in
  let proof_inputs =
    Genesis_proof.generate_inputs ~runtime_config:config ~proof_level
      ~ledger:genesis_ledger ~constraint_constants ~genesis_constants
      ~blockchain_proof_system_id ~genesis_epoch_data
  in
  (proof_inputs, config)

let init_from_inputs ?(genesis_dir = Cache_dir.autogen_path) ~logger
    proof_inputs =
  let open Deferred.Or_error.Let_syntax in
  let%map values, proof_file =
    Genesis_proof.load_or_generate ~genesis_dir ~logger proof_inputs
  in
  if Option.is_some values.proof_data then
    [%log info] "Loaded genesis proof from $proof_file"
      ~metadata:[ ("proof_file", `String proof_file) ] ;
  values

let init_from_config_file ?genesis_dir ~logger ~proof_level
    (config : Runtime_config.t) :
    (Precomputed_values.t * Runtime_config.t) Deferred.Or_error.t =
  let open Deferred.Or_error.Let_syntax in
  let%map inputs, config =
    inputs_from_config_file ?genesis_dir ~logger ~proof_level config
  in
  let values = Genesis_proof.create_values_no_proof inputs in
  (values, config)

let upgrade_old_config ~logger filename json =
  match json with
  | `Assoc fields ->
      (* Fields previously part of daemon.json *)
      let old_fields =
        [ "client_port"
        ; "libp2p-port"
        ; "rest-port"
        ; "block-producer-key"
        ; "block-producer-pubkey"
        ; "block-producer-password"
        ; "coinbase-receiver"
        ; "run-snark-worker"
        ; "snark-worker-fee"
        ; "peers"
        ; "work-selection"
        ; "work-reassignment-wait"
        ; "log-received-blocks"
        ; "log-txn-pool-gossip"
        ; "log-snark-work-gossip"
        ; "log-block-creation"
        ]
      in
      let found_daemon = ref false in
      let old_fields, remaining_fields =
        List.partition_tf fields ~f:(fun (key, _) ->
            if String.equal key "daemon" then (
              found_daemon := true ;
              false )
            else List.mem ~equal:String.equal old_fields key )
      in
      if List.is_empty old_fields then return json
      else if !found_daemon then (
        (* This file has already been upgraded, or was written for the new
           format. Do not accept old-style fields.
        *)
        [%log warn]
          "Ignoring old-format values $values from the config file $filename. \
           These flags are now fields in the 'daemon' object of the config \
           file."
          ~metadata:
            [ ("values", `Assoc old_fields); ("filename", `String filename) ] ;
        return (`Assoc remaining_fields) )
      else (
        (* This file was written for the old format. Upgrade it. *)
        [%log warn]
          "Automatically upgrading the config file $filename. The values \
           $values have been moved to the 'daemon' object."
          ~metadata:
            [ ("filename", `String filename); ("values", `Assoc old_fields) ] ;
        let upgraded_json =
          `Assoc (("daemon", `Assoc old_fields) :: remaining_fields)
        in
        let%map () =
          Deferred.Or_error.try_with ~here:[%here] (fun () ->
              Writer.with_file filename ~f:(fun w ->
                  Deferred.return
                  @@ Writer.write w (Yojson.Safe.pretty_to_string upgraded_json) ) )
          |> Deferred.ignore_m
        in
        upgraded_json )
  | _ ->
      (* This error will get handled properly elsewhere, do nothing here. *)
      return json

let%test_module "Account config test" =
  ( module struct
    let%test_unit "Runtime config <=> Account" =
      let module Ledger = (val Genesis_ledger.for_unit_tests) in
      let accounts = Lazy.force Ledger.accounts in
      List.iter accounts ~f:(fun (sk, acc) ->
          let acc_config = Accounts.Single.of_account acc sk in
          let acc' =
            Accounts.Single.to_account_with_pk acc_config |> Or_error.ok_exn
          in
          [%test_eq: Account.t] acc acc' )
  end )<|MERGE_RESOLUTION|>--- conflicted
+++ resolved
@@ -192,39 +192,10 @@
       Tar.filename_without_extension @@ Filename.basename filename
     in
     let dirname = genesis_dir ^/ dirname in
-<<<<<<< HEAD
-    (* remove dir if it exists *)
-    let%bind () =
-      if%bind file_exists ~follow_symlinks:true dirname then (
-        [%log trace] "Genesis ledger dir $path already exists, removing"
-          ~metadata:[ ("path", `String dirname) ] ;
-        let rec remove_dir dir =
-          let%bind files = Sys.ls_dir dir in
-          let%bind () =
-            Deferred.List.iter files ~f:(fun file ->
-                let file = dir ^/ file in
-                remove file )
-          in
-          Unix.rmdir dir
-        and remove file =
-          match%bind Sys.is_directory file with
-          | `Yes ->
-              remove_dir file
-          | _ ->
-              Unix.unlink file
-        in
-        remove dirname )
-      else Deferred.unit
-    in
-    let%bind () = Unix.mkdir ~p:() dirname in
-    let open Deferred.Or_error.Let_syntax in
-    let%map () = Tar.extract ~root:dirname ~file:filename () in
-=======
     let%bind () = File_system.create_dir ~clear_if_exists:true dirname in
     let%map.Deferred.Or_error () =
       Tar.extract ~root:dirname ~file:filename ()
     in
->>>>>>> fe8d85b4
     let (packed : Genesis_ledger.Packed.t) =
       match accounts with
       | Some accounts ->
