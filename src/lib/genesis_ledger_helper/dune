(library
 (public_name genesis_ledger_helper)
 (name genesis_ledger_helper)
 (inline_tests (flags -verbose -show-counts))
 (libraries
   ;; opam libraries
   ppx_inline_test.config
   core_kernel.uuid
   async_unix
   async
   core_kernel
   core
   async_kernel
   core.uuid
   base.caml
   sexplib0
   digestif
   ;; local libraries
   mina_ledger
   with_hash
   bounded_types
   blockchain_snark
   error_json
   mina_state
   random_oracle
   blake2
   mina_numbers
   genesis_ledger_helper.lib
   precomputed_values
   coda_genesis_ledger
   mina_runtime_config
   signature_lib
   mina_base
   genesis_constants
   cache_dir
   coda_genesis_proof
   currency
   data_hash_lib
   snark_params
   unsigned_extended
   consensus
   mina_compile_config
   pickles
   logger
   mina_base.import
   staged_ledger_diff
<<<<<<< HEAD
=======
   file_system
>>>>>>> 96453589
 )
 (instrumentation (backend bisect_ppx))
 (preprocess (pps ppx_mina ppx_jane ppx_version ppx_inline_test ppx_let ppx_deriving.std ppx_deriving_yojson ppx_custom_printf)))<|MERGE_RESOLUTION|>--- conflicted
+++ resolved
@@ -44,10 +44,7 @@
    logger
    mina_base.import
    staged_ledger_diff
-<<<<<<< HEAD
-=======
    file_system
->>>>>>> 96453589
  )
  (instrumentation (backend bisect_ppx))
  (preprocess (pps ppx_mina ppx_jane ppx_version ppx_inline_test ppx_let ppx_deriving.std ppx_deriving_yojson ppx_custom_printf)))