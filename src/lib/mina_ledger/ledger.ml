--- conflicted
+++ resolved
@@ -283,15 +283,9 @@
        and type token_id_set := Token_id.Set.t
        and type account_id := Account_id.t
        and type account_id_set := Account_id.Set.t
-<<<<<<< HEAD
-       and type converted_account := Account.Unstable.t
-       and type primary_ledger = Db.t
-       and type converting_ledger = Unstable_db.t =
-=======
        and type converted_account := Account.Hardfork.t
        and type primary_ledger = Db.t
        and type converting_ledger = Hardfork_db.t =
->>>>>>> b8e9e217
     Converting_merkle_tree.With_database
       (struct
         type converted_account = Account.Hardfork.t
@@ -299,17 +293,11 @@
         let convert = Account.Hardfork.of_stable
 
         let converted_equal = Account.Hardfork.equal
-
-        let converted_equal = Account.Unstable.equal
 
         include Inputs
       end)
       (Db)
       (Hardfork_db)
-
-  let of_any_ledger ledger =
-    let mask = Mask.create ~depth:(Any_ledger.M.depth ledger) () in
-    Maskable.register_mask ledger mask
 
   let of_any_ledger ledger =
     let mask = Mask.create ~depth:(Any_ledger.M.depth ledger) () in
@@ -346,11 +334,7 @@
     , Converting_ledger.converting_ledger converting_ledger )
 
   module Root = struct
-<<<<<<< HEAD
-    include Root.Make (Any_ledger) (Db) (Unstable_db) (Converting_ledger)
-=======
     include Root.Make (Any_ledger) (Db) (Hardfork_db) (Converting_ledger)
->>>>>>> b8e9e217
 
     let as_masked t = as_unmasked t |> of_any_ledger
   end
