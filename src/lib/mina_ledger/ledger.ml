--- conflicted
+++ resolved
@@ -271,9 +271,6 @@
 
   type maskable_ledger = t
 
-<<<<<<< HEAD
-  module Converting_ledger =
-=======
   module Converting_ledger :
     Merkle_ledger.Intf.Ledger.Converting.WITH_DATABASE
       with module Location = Location
@@ -289,7 +286,6 @@
        and type converted_account := Account.Unstable.t
        and type primary_ledger = Db.t
        and type converting_ledger = Unstable_db.t =
->>>>>>> 15caeeec
     Converting_merkle_tree.With_database
       (struct
         type converted_account = Account.Unstable.t
@@ -338,11 +334,7 @@
     , Converting_ledger.converting_ledger converting_ledger )
 
   module Root = struct
-<<<<<<< HEAD
-    include Root.Make (Any_ledger) (Db)
-=======
     include Root.Make (Any_ledger) (Db) (Unstable_db) (Converting_ledger)
->>>>>>> 15caeeec
 
     let as_masked t = as_unmasked t |> of_any_ledger
   end
