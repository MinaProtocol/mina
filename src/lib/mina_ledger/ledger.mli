open Core
open Signature_lib
open Mina_base

module Location : Merkle_ledger.Location_intf.S

module Db :
  Merkle_ledger.Intf.Ledger.DATABASE
    with module Location = Location
    with module Addr = Location.Addr
    with type root_hash := Ledger_hash.t
     and type hash := Ledger_hash.t
     and type account := Account.t
     and type key := Public_key.Compressed.t
     and type token_id := Token_id.t
     and type token_id_set := Token_id.Set.t
     and type account_id := Account_id.t
     and type account_id_set := Account_id.Set.t

module Unstable_db :
  Merkle_ledger.Intf.Ledger.DATABASE
    with module Location = Location
    with module Addr = Location.Addr
    with type root_hash := Ledger_hash.t
     and type hash := Ledger_hash.t
     and type account := Account.Unstable.t
     and type key := Public_key.Compressed.t
     and type token_id := Token_id.t
     and type token_id_set := Token_id.Set.t
     and type account_id := Account_id.t
     and type account_id_set := Account_id.Set.t

module Hardfork_db :
  Merkle_ledger.Intf.Ledger.DATABASE
    with module Location = Location
    with module Addr = Location.Addr
    with type root_hash := Ledger_hash.t
     and type hash := Ledger_hash.t
     and type account := Account.Hardfork.t
     and type key := Public_key.Compressed.t
     and type token_id := Token_id.t
     and type token_id_set := Token_id.Set.t
     and type account_id := Account_id.t
     and type account_id_set := Account_id.Set.t

module Any_ledger :
  Merkle_ledger.Intf.Ledger.ANY
    with module Location = Location
    with type account := Account.t
     and type key := Public_key.Compressed.t
     and type token_id := Token_id.t
     and type token_id_set := Token_id.Set.t
     and type account_id := Account_id.t
     and type account_id_set := Account_id.Set.t
     and type hash := Ledger_hash.t

module Mask :
  Merkle_mask.Masking_merkle_tree_intf.S
    with module Location = Location
     and module Attached.Addr = Location.Addr
    with type account := Account.t
     and type key := Public_key.Compressed.t
     and type token_id := Token_id.t
     and type token_id_set := Token_id.Set.t
     and type account_id := Account_id.t
     and type account_id_set := Account_id.Set.t
     and type hash := Ledger_hash.t
     and type location := Location.t
     and type parent := Any_ledger.M.t

module Maskable :
  Merkle_mask.Maskable_merkle_tree_intf.S
    with module Location = Location
    with module Addr = Location.Addr
    with type account := Account.t
     and type key := Public_key.Compressed.t
     and type token_id := Token_id.t
     and type token_id_set := Token_id.Set.t
     and type account_id := Account_id.t
     and type account_id_set := Account_id.Set.t
     and type hash := Ledger_hash.t
     and type root_hash := Ledger_hash.t
     and type unattached_mask := Mask.t
     and type attached_mask := Mask.Attached.t
     and type accumulated_t := Mask.accumulated_t
     and type t := Any_ledger.M.t

module Converting_ledger :
  Merkle_ledger.Intf.Ledger.Converting.WITH_DATABASE
    with module Location = Location
     and module Addr = Location.Addr
    with type root_hash := Ledger_hash.t
     and type hash := Ledger_hash.t
     and type account := Account.t
     and type key := Signature_lib.Public_key.Compressed.t
     and type token_id := Token_id.t
     and type token_id_set := Token_id.Set.t
     and type account_id := Account_id.t
     and type account_id_set := Account_id.Set.t
<<<<<<< HEAD
     and type converted_account := Account.Unstable.t
     and type primary_ledger = Db.t
     and type converting_ledger = Unstable_db.t

module Root : sig
  include module type of
      Root.Make (Any_ledger) (Db) (Unstable_db) (Converting_ledger)
=======
     and type converted_account := Account.Hardfork.t
     and type primary_ledger = Db.t
     and type converting_ledger = Hardfork_db.t

module Root : sig
  include module type of
      Root.Make (Any_ledger) (Db) (Hardfork_db) (Converting_ledger)
>>>>>>> b8e9e217

  val as_masked : t -> Mask.Attached.t
end

include
  Merkle_mask.Maskable_merkle_tree_intf.S
    with module Location := Location
    with module Addr = Location.Addr
    with type root_hash := Ledger_hash.t
     and type hash := Ledger_hash.t
     and type account := Account.t
     and type key := Public_key.Compressed.t
     and type token_id := Token_id.t
     and type token_id_set := Token_id.Set.t
     and type account_id := Account_id.t
     and type account_id_set := Account_id.Set.t
     and type t = Mask.Attached.t
     and type attached_mask = Mask.Attached.t
     and type unattached_mask = Mask.t
     and type accumulated_t = Mask.accumulated_t

(* We override the type of unregister_mask_exn that comes from
   Merkle_mask.Maskable_merkle_tree_intf.S because at this level callers aren't
   doing reparenting and shouldn't be able to turn off the check parameter.
*)
val unregister_mask_exn : loc:string -> Mask.Attached.t -> Mask.t

val unsafe_preload_accounts_from_parent :
  Mask.Attached.t -> Account_id.t list -> unit

(* The maskable ledger is t = Mask.Attached.t because register/unregister
 * work off of this type *)
type maskable_ledger = t

val with_ledger : depth:int -> f:(t -> 'a) -> 'a

val with_ephemeral_ledger : depth:int -> f:(t -> 'a) -> 'a

val create : ?directory_name:string -> depth:int -> unit -> t

val create_ephemeral : depth:int -> unit -> t

val of_database : Db.t -> t

(** This is not _really_ copy, merely a stop-gap until we remove usages of copy in our codebase. What this actually does is creates a new empty mask on top of the current ledger *)
val copy : t -> t

val register_mask : t -> Mask.t -> Mask.Attached.t

val commit : Mask.Attached.t -> unit

include
  Mina_transaction_logic.S with type ledger := t and type location := Location.t

(** Raises if the ledger is full, or if an account already exists for the given
    [Account_id.t].
*)
val create_new_account_exn : t -> Account_id.t -> Account.t -> unit

(** update action state, returned slot is new last action slot
    made available here so we can use this logic in the Zkapp_command generators
*)
val update_action_state :
     Snark_params.Tick.Field.t Pickles_types.Vector.Vector_5.t
  -> Zkapp_account.Actions.t
  -> txn_global_slot:Mina_numbers.Global_slot_since_genesis.t
  -> last_action_slot:Mina_numbers.Global_slot_since_genesis.t
  -> Snark_params.Tick.Field.t Pickles_types.Vector.Vector_5.t
     * Mina_numbers.Global_slot_since_genesis.t

val has_locked_tokens :
     global_slot:Mina_numbers.Global_slot_since_genesis.t
  -> account_id:Account_id.t
  -> t
  -> bool Or_error.t

val merkle_root_after_zkapp_command_exn :
     constraint_constants:Genesis_constants.Constraint_constants.t
  -> global_slot:Mina_numbers.Global_slot_since_genesis.t
  -> txn_state_view:Zkapp_precondition.Protocol_state.View.t
  -> t
  -> Zkapp_command.Valid.t
  -> Ledger_hash.t

val merkle_root_after_user_command_exn :
     constraint_constants:Genesis_constants.Constraint_constants.t
  -> txn_global_slot:Mina_numbers.Global_slot_since_genesis.t
  -> t
  -> Signed_command.With_valid_signature.t
  -> Ledger_hash.t

(** Raises if the ledger is full. *)
val create_empty_exn : t -> Account_id.t -> Path.t * Account.t

val num_accounts : t -> int

type init_state =
  ( Signature_lib.Keypair.t
  * Currency.Amount.t
  * Mina_numbers.Account_nonce.t
  * Account_timing.t )
  array
[@@deriving sexp_of]

(** Generate an initial ledger state. There can't be a regular Quickcheck
    generator for this type because you need to detach a mask from its parent
    when you're done with it - the GC doesn't take care of that. *)
val gen_initial_ledger_state : init_state Quickcheck.Generator.t

(** Apply a generated state to a blank, concrete ledger. *)
val apply_initial_ledger_state : t -> init_state -> unit

module Ledger_inner :
  Ledger_intf.S with type t = t and type location = Location.t

module For_tests : sig
  open Currency
  open Mina_numbers

  val validate_timing_with_min_balance :
       account:Account.t
    -> txn_amount:Amount.t
    -> txn_global_slot:Global_slot_since_genesis.t
    -> (Account.Timing.t * [> `Min_balance of Balance.t ]) Or_error.t

  val validate_timing :
       account:Account.t
    -> txn_amount:Amount.t
    -> txn_global_slot:Global_slot_since_genesis.t
    -> Account.Timing.t Or_error.t
end<|MERGE_RESOLUTION|>--- conflicted
+++ resolved
@@ -97,15 +97,6 @@
      and type token_id_set := Token_id.Set.t
      and type account_id := Account_id.t
      and type account_id_set := Account_id.Set.t
-<<<<<<< HEAD
-     and type converted_account := Account.Unstable.t
-     and type primary_ledger = Db.t
-     and type converting_ledger = Unstable_db.t
-
-module Root : sig
-  include module type of
-      Root.Make (Any_ledger) (Db) (Unstable_db) (Converting_ledger)
-=======
      and type converted_account := Account.Hardfork.t
      and type primary_ledger = Db.t
      and type converting_ledger = Hardfork_db.t
@@ -113,7 +104,6 @@
 module Root : sig
   include module type of
       Root.Make (Any_ledger) (Db) (Hardfork_db) (Converting_ledger)
->>>>>>> b8e9e217
 
   val as_masked : t -> Mask.Attached.t
 end
