--- conflicted
+++ resolved
@@ -85,10 +85,6 @@
      and type accumulated_t := Mask.accumulated_t
      and type t := Any_ledger.M.t
 
-<<<<<<< HEAD
-module Root : sig
-  include module type of Root.Make (Any_ledger) (Db)
-=======
 module Converting_ledger :
   Merkle_ledger.Intf.Ledger.Converting.WITH_DATABASE
     with module Location = Location
@@ -108,7 +104,6 @@
 module Root : sig
   include module type of
       Root.Make (Any_ledger) (Db) (Unstable_db) (Converting_ledger)
->>>>>>> 15caeeec
 
   val as_masked : t -> Mask.Attached.t
 end
