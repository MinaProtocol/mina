--- conflicted
+++ resolved
@@ -152,17 +152,10 @@
         }
       , { local_state with ledger = !(local_state.ledger) } )
       :: acc )
-<<<<<<< HEAD
-  |> Result.map ~f:(fun (account_update_applied, states) ->
-         (* We perform a [List.rev] here to ensure that the states are in order
-            wrt. the zkapp_command that generated the states.
-         *)
-         (account_update_applied, List.rev states) )
-=======
   |> Result.map ~f:(fun (account_update_applied, rev_states) ->
          let module LS = Mina_transaction_logic.Zkapp_command_logic.Local_state
          in
-         let module Applied = Transaction_applied.Zkapp_command_applied in
+         let module Applied = T.Transaction_applied.Zkapp_command_applied in
          let states =
            match rev_states with
            | [] ->
@@ -197,23 +190,4 @@
                in
                go [ final_state ] rev_states
          in
-         (account_update_applied, states) )
-
-let apply_transaction_logic f t x =
-  let open Or_error.Let_syntax in
-  let t' = ref t in
-  let%map app = f t' x in
-  (!t', app)
-
-let apply_user_command ~constraint_constants ~txn_global_slot =
-  apply_transaction_logic
-    (T.apply_user_command ~constraint_constants ~txn_global_slot)
-
-let apply_transaction' ~constraint_constants ~global_slot ~txn_state_view l t =
-  O1trace.sync_thread "apply_transaction" (fun () ->
-      T.apply_transaction ~constraint_constants ~global_slot ~txn_state_view l t )
-
-let apply_transaction ~constraint_constants ~global_slot ~txn_state_view =
-  apply_transaction_logic
-    (apply_transaction' ~constraint_constants ~global_slot ~txn_state_view)
->>>>>>> cee2e182
+         (account_update_applied, states) )