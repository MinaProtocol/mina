open Core
open Bitstring
open Module_version

module type S = sig
  type t [@@deriving sexp, bin_io, hash, eq, compare]

  module Stable : sig
    module V1 : sig
      val version : int

      type nonrec t = t [@@deriving sexp, bin_io, hash, eq, compare]
    end

    module Latest : module type of V1
  end

  include Hashable.S_binable with type t := t

  val of_byte_string : string -> t

  val of_directions : Direction.t list -> t

  val root : unit -> t

  val slice : t -> int -> int -> t

  val get : t -> int -> int

  val copy : t -> t

  val parent : t -> t Or_error.t

  val child : t -> Direction.t -> t Or_error.t

  val child_exn : t -> Direction.t -> t

  val parent_exn : t -> t

  val dirs_from_root : t -> Direction.t list

  val sibling : t -> t

  val next : t -> t Option.t

  val prev : t -> t Option.t

  val is_leaf : t -> bool

  val is_parent_of : t -> maybe_child:t -> bool

  val serialize : t -> Bigstring.t

  val to_string : t -> string

  val pp : Format.formatter -> t -> unit

  module Range : sig
    type nonrec t = t * t

    val fold :
         ?stop:[`Inclusive | `Exclusive]
      -> t
      -> init:'a
      -> f:(Stable.Latest.t -> 'a -> 'a)
      -> 'a

<<<<<<< HEAD
    val subtree_range : Stable.V1.t -> t

    val subtree_range_seq : Stable.V1.t -> Stable.V1.t Sequence.t
=======
    val subtree_range : Stable.Latest.t -> t
>>>>>>> 823009e0
  end

  val depth : t -> int

  val height : t -> int

  val to_int : t -> int

  val of_int_exn : int -> t
end

module Make (Input : sig
  val depth : int
end) : S = struct
  let byte_count_of_bits n = (n / 8) + min 1 (n % 8)

  let path_byte_count = byte_count_of_bits Input.depth

  let depth = bitstring_length

  let height path = Input.depth - depth path

  let get = get

  let slice = subbitstring

  let of_directions dirs =
    let path = create_bitstring (List.length dirs) in
    let rec loop i = function
      | [] -> ()
      | h :: t ->
          if Direction.to_bool h then set path i ;
          loop (i + 1) t
    in
    loop 0 dirs ; path

  let to_string path : string =
    let len = depth path in
    let bytes = Bytes.create len in
    for i = 0 to len - 1 do
      let ch = if is_clear path i then '0' else '1' in
      Bytes.set bytes i ch
    done ;
    Bytes.to_string bytes

  let add_padding path =
    let length = depth path in
    if length mod 8 = 0 then path
    else concat [path; zeroes_bitstring (8 - (length mod 8))]

  module Stable = struct
    module V1 = struct
      let to_tuple path =
        let length = depth path in
        let padded_bitstring = add_padding path in
        (length, string_of_bitstring padded_bitstring)

      let of_tuple (length, string) =
        slice (bitstring_of_string string) 0 length

      module T = struct
        let version = 1

        type nonrec t = t

        include Binable.Of_binable (struct
                    type t = int * string [@@deriving bin_io]
                  end)
                  (struct
                    type nonrec t = t

                    let to_binable = to_tuple

                    let of_binable = of_tuple
                  end)

        let sexp_of_t = Fn.compose sexp_of_string to_string

        let t_of_sexp =
          let of_string buf =
            String.to_list buf
            |> List.map ~f:(Fn.compose Direction.of_int_exn Char.to_int)
            |> of_directions
          in
          Fn.compose of_string string_of_sexp

        let hash = Fn.compose [%hash: int * string] to_tuple

        let hash_fold_t hash_state t =
          [%hash_fold: int * string] hash_state (to_tuple t)

        let compare = compare

        let equal = equals
      end

      include T
      include Registration.Make_latest_version (T)
      include Hashable.Make_binable (T)
    end

    module Latest = V1

    module Module_decl = struct
      let name = "merkle_address"

      type latest = Latest.t
    end

    module Registrar = Registration.Make (Module_decl)
    module Registered_V1 = Registrar.Register (V1)
  end

  include Stable.Latest

  let of_byte_string = bitstring_of_string

  let pp (fmt : Format.formatter) : t -> unit =
    Fn.compose (Format.pp_print_string fmt) to_string

  let copy (path : t) : t =
    let%bitstring path = {| path: -1: bitstring |} in
    path

  (* returns a slice of the original path, so the returned key needs to be
       copied before mutating the path *)
  let parent (path : t) =
    if bitstring_length path = 0 then
      Or_error.error_string "Address length should be nonzero"
    else Or_error.return (slice path 0 (bitstring_length path - 1))

  let parent_exn = Fn.compose Or_error.ok_exn parent

  let is_leaf path = bitstring_length path >= Input.depth

  let child (path : t) dir : t Or_error.t =
    if is_leaf path then
      Or_error.error_string "The address length cannot be greater than depth"
    else
      let dir_bit = Direction.to_bool dir in
      let%bitstring path = {| path: -1: bitstring; dir_bit: 1|} in
      Or_error.return path

  let child_exn (path : t) dir : t = child path dir |> Or_error.ok_exn

  let to_int (path : t) : int =
    Sequence.range 0 (depth path)
    |> Sequence.fold ~init:0 ~f:(fun acc i ->
           let index = depth path - 1 - i in
           acc + ((if get path index <> 0 then 1 else 0) lsl i) )

  let of_int_exn index =
    if index >= 1 lsl Input.depth then failwith "Index is too large"
    else
      let buf = create_bitstring Input.depth in
      Sequence.range ~stride:(-1) ~start:`inclusive ~stop:`inclusive
        (Input.depth - 1) 0
      |> Sequence.fold ~init:index ~f:(fun i pos ->
             Bitstring.put buf pos (i % 2) ;
             i / 2 )
      |> ignore ;
      buf

  let dirs_from_root t =
    List.init (depth t) ~f:(fun pos -> Direction.of_bool (is_set t pos))

  let root () = create_bitstring 0

  let sibling (path : t) : t =
    let path = copy path in
    let last_bit_index = depth path - 1 in
    let last_bit = if get path last_bit_index = 0 then 1 else 0 in
    put path last_bit_index last_bit ;
    path

  let next (path : t) : t Option.t =
    let open Option.Let_syntax in
    let path = copy path in
    let len = depth path in
    let rec find_rightmost_clear_bit i =
      if i < 0 then None
      else if is_clear path i then Some i
      else find_rightmost_clear_bit (i - 1)
    in
    let rec clear_bits i =
      if i >= len then ()
      else (
        clear path i ;
        clear_bits (i + 1) )
    in
    let%map rightmost_clear_index = find_rightmost_clear_bit (len - 1) in
    set path rightmost_clear_index ;
    clear_bits (rightmost_clear_index + 1) ;
    path

  let prev (path : t) : t Option.t =
    let open Option.Let_syntax in
    let path = copy path in
    let len = depth path in
    let rec find_rightmost_one_bit i =
      if i < 0 then None
      else if is_set path i then Some i
      else find_rightmost_one_bit (i - 1)
    in
    let rec set_bits i =
      if i >= len then ()
      else (
        set path i ;
        set_bits (i + 1) )
    in
    let%map rightmost_clear_index = find_rightmost_one_bit (len - 1) in
    clear path rightmost_clear_index ;
    set_bits (rightmost_clear_index + 1) ;
    path

  let serialize path =
    let path = add_padding path in
    let path_len = depth path in
    let required_bits = 8 * path_byte_count in
    assert (path_len <= required_bits) ;
    let required_padding = required_bits - path_len in
    Bigstring.of_string @@ string_of_bitstring
    @@ concat [path; zeroes_bitstring required_padding]

  let is_parent_of parent ~maybe_child =
    (* yikes! https://github.com/xguerin/bitstring/issues/16 *)
    String.is_prefix
      (Bitstring.string_of_bitstring maybe_child)
      ~prefix:(Bitstring.string_of_bitstring parent)

  module Range = struct
    type nonrec t = t * t

    let rec fold_exl (first, last) ~init ~f =
      let comparison = compare first last in
      if comparison > 0 then
        raise (Invalid_argument "first address needs to precede last address")
      else if comparison = 0 then init
      else
        fold_exl (next first |> Option.value_exn, last) ~init:(f first init) ~f

    let fold_incl (first, last) ~init ~f =
      f last @@ fold_exl (first, last) ~init ~f

    let fold ?(stop = `Inclusive) (first, last) ~init ~f =
      assert (depth first = depth last) ;
      match stop with
      | `Inclusive -> fold_incl (first, last) ~init ~f
      | `Exclusive -> fold_exl (first, last) ~init ~f

    let subtree_range address =
      let first_node = concat [address; zeroes_bitstring @@ height address] in
      let last_node = concat [address; ones_bitstring @@ height address] in
      (first_node, last_node)

    let subtree_range_seq address =
      let first_node, last_node = subtree_range address in
      Sequence.unfold
        ~init:(first_node, `Don't_stop)
        ~f:(function
          | _, `Stop -> None
          | current_node, `Don't_stop ->
              if compare current_node last_node = 0 then
                Some (current_node, (current_node, `Stop))
              else
                Option.map (next current_node) ~f:(fun next_node ->
                    (current_node, (next_node, `Don't_stop)) ))
  end

  let%test "the merkle root should have no path" =
    dirs_from_root (root ()) = []

  let%test_unit "parent_exn(child_exn(node)) = node" =
    Quickcheck.test ~sexp_of:[%sexp_of: Direction.t List.t * Direction.t]
      (Quickcheck.Generator.tuple2
         (Direction.gen_var_length_list Input.depth)
         Direction.gen)
      ~f:(fun (path, direction) ->
        let address = of_directions path in
        [%test_eq: t] (parent_exn (child_exn address direction)) address )

  let%test_unit "to_index(of_index_exn(i)) = i" =
    Quickcheck.test ~sexp_of:[%sexp_of: int]
      (Int.gen_incl 0 ((1 lsl Input.depth) - 1))
      ~f:(fun index ->
        [%test_result: int] ~expect:index (to_int @@ of_int_exn index) )

  let%test_unit "of_index_exn(to_index(addr)) = addr" =
    Quickcheck.test ~sexp_of:[%sexp_of: Direction.t list]
      (Direction.gen_list Input.depth) ~f:(fun directions ->
        let address = of_directions directions in
        [%test_result: t] ~expect:address (of_int_exn @@ to_int address) )

  let%test_unit "nonempty(addr): sibling(sibling(addr)) = addr" =
    Quickcheck.test ~sexp_of:[%sexp_of: Direction.t list]
      (Direction.gen_var_length_list ~start:1 Input.depth)
      ~f:(fun directions ->
        let address = of_directions directions in
        [%test_result: t] ~expect:address (sibling @@ sibling address) )

  let%test_unit "prev(next(addr)) = addr" =
    Quickcheck.test ~sexp_of:[%sexp_of: Direction.t list]
      (Direction.gen_list Input.depth) ~f:(fun directions ->
        let address = of_directions directions in
        match next address with
        | None -> ()
        | Some addr' ->
            [%test_result: t option] ~expect:(Some address) (prev addr') )
end

let%test_module "Address" =
  ( module struct
    module Test4 = Make (struct
      let depth = 4
    end)

    module Test16 = Make (struct
      let depth = 16
    end)

    module Test30 = Make (struct
      let depth = 30
    end)
  end )<|MERGE_RESOLUTION|>--- conflicted
+++ resolved
@@ -65,13 +65,9 @@
       -> f:(Stable.Latest.t -> 'a -> 'a)
       -> 'a
 
-<<<<<<< HEAD
     val subtree_range : Stable.V1.t -> t
 
     val subtree_range_seq : Stable.V1.t -> Stable.V1.t Sequence.t
-=======
-    val subtree_range : Stable.Latest.t -> t
->>>>>>> 823009e0
   end
 
   val depth : t -> int
