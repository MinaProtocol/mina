--- conflicted
+++ resolved
@@ -1,6 +1,5 @@
 open Network_peer
 open Mina_base
-open Core_kernel
 
 type Structured_log_events.t +=
   | Block_received of { state_hash : State_hash.t; sender : Envelope.Sender.t }
@@ -26,11 +25,7 @@
   ; consensus_constants : Consensus.Constants.t
   ; genesis_constants : Genesis_constants.t
   ; constraint_constants : Genesis_constants.Constraint_constants.t
-<<<<<<< HEAD
-  ; block_window_duration : Time.Span.t
-=======
   ; compile_config : Mina_compile_config.t
->>>>>>> 97ab3010
   }
 
 val create :
