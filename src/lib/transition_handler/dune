--- conflicted
+++ resolved
@@ -46,7 +46,6 @@
    network_pool
    mina_net2
    mina_numbers
-<<<<<<< HEAD
    mina_wire_types
    pickles.backend
    snark_params
@@ -55,10 +54,8 @@
    kimchi_backend.pasta.basic
    internal_tracing
    transition_frontier_extensions
-=======
    staged_ledger_diff
    mina_compile_config
->>>>>>> 0b70f8ae
    )
  (instrumentation (backend bisect_ppx))
  (preprocess (pps ppx_mina ppx_version ppx_jane)))