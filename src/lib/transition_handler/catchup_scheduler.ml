(** [Catchup_scheduler] defines a process which schedules catchup jobs and
    monitors them for invalidation. This allows the transition frontier
    controller to handle out of order transitions without spinning up and
    tearing down catchup jobs constantly. The [Catchup_scheduler] must receive
    notifications whenever a new transition is added to the transition frontier
    so that it can determine if any pending catchup jobs can be invalidated.
    When catchup jobs are invalidated, the catchup scheduler extracts all of
    the invalidated catchup jobs and spins up a process to materialize
    breadcrumbs from those transitions, which will write the breadcrumbs back
    into the processor as if catchup had successfully completed. *)

open Core_kernel
open Async_kernel
open Pipe_lib.Strict_pipe
open Cache_lib
open Otp_lib
open Coda_base

module Make (Inputs : Inputs.S) = struct
  open Inputs
<<<<<<< HEAD
  open Consensus
  module Breadcrumb_builder = Breadcrumb_builder.Make (Inputs)
=======
>>>>>>> 9b0c3353

  type t =
    { logger: Logger.t
    ; time_controller: Time.Controller.t
    ; catchup_job_writer:
<<<<<<< HEAD
        ( State_hash.t
          * ( (External_transition.Verified.t, State_hash.t) With_hash.t
            , State_hash.t )
            Cached.t
            Rose_tree.t
            list
=======
        ( ( (External_transition.Verified.t, State_hash.t) With_hash.t
            Envelope.Incoming.t
          , State_hash.t )
          Cached.t
          Rose_tree.t
>>>>>>> 9b0c3353
        , synchronous
        , unit Deferred.t )
        Writer.t
          (** `collected_transitins` stores all seen transitions as its keys,
              and values are a list of direct children of those transitions.
              The invariant is that every collected transition would appear as
              a key in this table. Even if a transition doesn't has a child,
              its corresponding value in the hash table would just be an empty
              list. *)
    ; collected_transitions:
        ( (External_transition.Verified.t, State_hash.t) With_hash.t
          Envelope.Incoming.t
        , State_hash.t )
        Cached.t
        list
        State_hash.Table.t
          (** `parent_root_timeouts` stores the timeouts for catchup job. The
              keys are the missing transitions, and the values are the
              timeouts. *)
    ; parent_root_timeouts: unit Time.Timeout.t State_hash.Table.t
    ; breadcrumb_builder_supervisor:
<<<<<<< HEAD
        ( State_hash.t
        * ( (External_transition.Verified.t, State_hash.t) With_hash.t
          , State_hash.t )
          Cached.t
          Rose_tree.t
          list )
        Capped_supervisor.t }

=======
        ( (External_transition.Verified.t, State_hash.t) With_hash.t
          Envelope.Incoming.t
        , State_hash.t )
        Cached.t
        Rose_tree.t
        list
        Capped_supervisor.t }

  let build_breadcrumbs ~logger ~frontier transition_subtrees =
    Deferred.List.map transition_subtrees
      ~f:(fun (Rose_tree.T (subtree_root, _) as subtree) ->
        let subtree_root_parent_hash =
          With_hash.data @@ Envelope.Incoming.data (Cached.peek subtree_root)
          |> External_transition.Verified.parent_hash
        in
        let branch_parent =
          Transition_frontier.find_exn frontier subtree_root_parent_hash
        in
        Rose_tree.Deferred.fold_map subtree ~init:(Cached.pure branch_parent)
          ~f:(fun parent cached_transition_with_hash ->
            let%map cached_breadcrumb_result =
              Cached.transform cached_transition_with_hash
                ~f:(fun transition_with_hash_enveloped ->
                  let transition_with_hash =
                    Envelope.Incoming.data transition_with_hash_enveloped
                  in
                  Transition_frontier.Breadcrumb.build ~logger
                    ~parent:(Cached.peek parent) ~transition_with_hash )
              |> Cached.sequence_deferred
            in
            match Cached.sequence_result cached_breadcrumb_result with
            | Error (`Validation_error e) ->
                (* TODO: Punish *)
                Logger.faulty_peer logger ~module_:__MODULE__ ~location:__LOC__
                  "invalid transition in catchup scheduler breadcrumb \
                   builder: %s"
                  (Error.to_string_hum e) ;
                raise (Error.to_exn e)
            | Error (`Fatal_error e) ->
                raise e
            | Ok breadcrumb ->
                breadcrumb ) )

>>>>>>> 9b0c3353
  let create ~logger ~frontier ~time_controller ~catchup_job_writer
      ~catchup_breadcrumbs_writer =
    let collected_transitions = State_hash.Table.create () in
    let parent_root_timeouts = State_hash.Table.create () in
    let breadcrumb_builder_supervisor =
      Capped_supervisor.create ~job_capacity:5
        (fun (initial_hash, transition_branches) ->
          match%map
            Breadcrumb_builder.build_subtrees_of_breadcrumbs ~logger ~frontier
              ~initial_hash transition_branches
          with
          | Ok trees_of_breadcrumbs ->
              Writer.write catchup_breadcrumbs_writer trees_of_breadcrumbs
              |> don't_wait_for
          | Error err ->
              Logger.trace logger ~module_:__MODULE__ ~location:__LOC__
                !"Error during buildup breadcrumbs inside catchup_scheduler: %s"
                (Error.to_string_hum err) ;
              List.iter transition_branches ~f:(fun subtree ->
                  Rose_tree.iter subtree ~f:(fun cached_transition ->
                      Cached.invalidate_with_failure cached_transition
                      |> ignore ) ) )
    in
    { logger
    ; collected_transitions
    ; time_controller
    ; catchup_job_writer
    ; parent_root_timeouts
    ; breadcrumb_builder_supervisor }

  let mem t transition =
    Hashtbl.mem t.collected_transitions
      (With_hash.data transition |> External_transition.Verified.parent_hash)

  let has_timeout t transition =
    Hashtbl.mem t.parent_root_timeouts
      ( With_hash.data @@ Envelope.Incoming.data transition
      |> External_transition.Verified.parent_hash )

  let is_empty t =
    Hashtbl.is_empty t.collected_transitions
    && Hashtbl.is_empty t.parent_root_timeouts

  let cancel_timeout t hash =
    let remaining_time =
      Option.map
        (Hashtbl.find t.parent_root_timeouts hash)
        ~f:Time.Timeout.remaining_time
    in
    let cancel timeout = Time.Timeout.cancel t.time_controller timeout () in
    Hashtbl.change t.parent_root_timeouts hash
      ~f:Fn.(compose (const None) (Option.iter ~f:cancel)) ;
    remaining_time

  let rec extract_subtree t cached_transition =
    let successors =
      Option.value ~default:[]
        (Hashtbl.find t.collected_transitions
           ( With_hash.hash
           @@ Envelope.Incoming.data (Cached.peek cached_transition) ))
    in
    Rose_tree.T (cached_transition, List.map successors ~f:(extract_subtree t))

  let extract_forest t hash =
    let successors =
      Option.value ~default:[] (Hashtbl.find t.collected_transitions hash)
    in
    (hash, List.map successors ~f:(extract_subtree t))

  let rec remove_tree t parent_hash =
    let children =
      Option.value ~default:[]
        (Hashtbl.find t.collected_transitions parent_hash)
    in
    Hashtbl.remove t.collected_transitions parent_hash ;
    List.iter children ~f:(fun child ->
        remove_tree t
          (With_hash.hash @@ Envelope.Incoming.data (Cached.peek child)) )

  let watch t ~timeout_duration ~cached_transition =
    let transition_with_hash =
      Envelope.Incoming.data (Cached.peek cached_transition)
    in
    let hash = With_hash.hash transition_with_hash in
    let parent_hash =
      With_hash.data transition_with_hash
      |> External_transition.Verified.parent_hash
    in
    let make_timeout duration =
      Time.Timeout.create t.time_controller duration ~f:(fun _ ->
          let forest = extract_forest t parent_hash in
          Hashtbl.remove t.parent_root_timeouts parent_hash ;
          remove_tree t parent_hash ;
          Logger.info t.logger ~module_:__MODULE__ ~location:__LOC__
            ~metadata:
              [ ("parent_hash", Coda_base.State_hash.to_yojson parent_hash)
              ; ( "duration"
                , `Int (Inputs.Time.Span.to_ms duration |> Int64.to_int_trunc)
                )
              ; ( "cached_transition"
                , Cached.peek cached_transition
                  |> Envelope.Incoming.data |> With_hash.data
                  |> Inputs.External_transition.Verified.to_yojson ) ]
            "timed out waiting for the parent of $cached_transition after \
             $duration ms, signalling a catchup job" ;
          (* it's ok to create a new thread here because the thread essentially does no work *)
          don't_wait_for (Writer.write t.catchup_job_writer forest) )
    in
    match Hashtbl.find t.collected_transitions parent_hash with
    | None ->
        let remaining_time = cancel_timeout t hash in
        Hashtbl.add_exn t.collected_transitions ~key:parent_hash
          ~data:[cached_transition] ;
        Hashtbl.update t.collected_transitions hash
          ~f:(Option.value ~default:[]) ;
        Hashtbl.add t.parent_root_timeouts ~key:parent_hash
          ~data:
            (make_timeout
               (Option.value remaining_time ~default:timeout_duration))
        |> ignore
    | Some cached_sibling_transitions ->
        if
          List.exists cached_sibling_transitions
            ~f:(fun cached_sibling_transition ->
              State_hash.equal hash
                ( With_hash.hash
                @@ Envelope.Incoming.data
                     (Cached.peek cached_sibling_transition) ) )
        then
          Logger.info t.logger ~module_:__MODULE__ ~location:__LOC__
            ~metadata:[("state_hash", State_hash.to_yojson hash)]
            "Received request to watch transition for catchup that already \
             was being watched: $state_hash"
        else
          let (_ : Time.Span.t option) = cancel_timeout t hash in
          Hashtbl.set t.collected_transitions ~key:parent_hash
            ~data:(cached_transition :: cached_sibling_transitions) ;
          Hashtbl.update t.collected_transitions hash
            ~f:(Option.value ~default:[])

  let notify t ~hash =
    if
      (Option.is_none @@ Hashtbl.find t.parent_root_timeouts hash)
      && (Option.is_some @@ Hashtbl.find t.collected_transitions hash)
    then
      Or_error.errorf
        !"Received notification to kill catchup job on a \
          non-parent_root_transition: %{sexp: State_hash.t}"
        hash
    else
      let (_ : Time.Span.t option) = cancel_timeout t hash in
      Option.iter (Hashtbl.find t.collected_transitions hash)
        ~f:(fun collected_transitions ->
          let transition_subtrees =
            List.map collected_transitions ~f:(extract_subtree t)
          in
          Capped_supervisor.dispatch t.breadcrumb_builder_supervisor
            (hash, transition_subtrees) ) ;
      remove_tree t hash ;
      Or_error.return ()
end<|MERGE_RESOLUTION|>--- conflicted
+++ resolved
@@ -18,30 +18,20 @@
 
 module Make (Inputs : Inputs.S) = struct
   open Inputs
-<<<<<<< HEAD
   open Consensus
   module Breadcrumb_builder = Breadcrumb_builder.Make (Inputs)
-=======
->>>>>>> 9b0c3353
 
   type t =
     { logger: Logger.t
     ; time_controller: Time.Controller.t
     ; catchup_job_writer:
-<<<<<<< HEAD
         ( State_hash.t
           * ( (External_transition.Verified.t, State_hash.t) With_hash.t
+              Envelope.Incoming.t
             , State_hash.t )
             Cached.t
             Rose_tree.t
             list
-=======
-        ( ( (External_transition.Verified.t, State_hash.t) With_hash.t
-            Envelope.Incoming.t
-          , State_hash.t )
-          Cached.t
-          Rose_tree.t
->>>>>>> 9b0c3353
         , synchronous
         , unit Deferred.t )
         Writer.t
@@ -63,22 +53,13 @@
               timeouts. *)
     ; parent_root_timeouts: unit Time.Timeout.t State_hash.Table.t
     ; breadcrumb_builder_supervisor:
-<<<<<<< HEAD
         ( State_hash.t
         * ( (External_transition.Verified.t, State_hash.t) With_hash.t
+            Envelope.Incoming.t
           , State_hash.t )
           Cached.t
           Rose_tree.t
           list )
-        Capped_supervisor.t }
-
-=======
-        ( (External_transition.Verified.t, State_hash.t) With_hash.t
-          Envelope.Incoming.t
-        , State_hash.t )
-        Cached.t
-        Rose_tree.t
-        list
         Capped_supervisor.t }
 
   let build_breadcrumbs ~logger ~frontier transition_subtrees =
@@ -116,7 +97,6 @@
             | Ok breadcrumb ->
                 breadcrumb ) )
 
->>>>>>> 9b0c3353
   let create ~logger ~frontier ~time_controller ~catchup_job_writer
       ~catchup_breadcrumbs_writer =
     let collected_transitions = State_hash.Table.create () in
