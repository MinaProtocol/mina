--- conflicted
+++ resolved
@@ -194,23 +194,8 @@
       let transition, _ = Envelope.Incoming.data (Cached.peek child) in
       remove_tree t (State_hash.With_state_hashes.state_hash transition) )
 
-<<<<<<< HEAD
-let watch t ~timeout_duration ~cached_transition ~valid_cb
-    ~block_window_duration =
-  let transition_with_hash, _ =
-    Envelope.Incoming.data (Cached.peek cached_transition)
-  in
-  let hash = State_hash.With_state_hashes.state_hash transition_with_hash in
-  let parent_hash =
-    With_hash.data transition_with_hash
-    |> Mina_block.header |> Header.protocol_state
-    |> Mina_state.Protocol_state.previous_state_hash
-  in
-  Internal_tracing.with_state_hash hash
-=======
 let log_block_metadata ~logger state_hash ~parent_hash =
   Internal_tracing.with_state_hash state_hash
->>>>>>> b51c3590
   @@ fun () ->
   [%log internal] "@block_metadata"
     ~metadata:[ ("previous_state_hash", State_hash.to_yojson parent_hash) ]
