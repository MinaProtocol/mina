(** [Catchup_scheduler] defines a process which schedules catchup jobs and
    monitors them for invalidation. This allows the transition frontier
    controller to handle out of order transitions without spinning up and
    tearing down catchup jobs constantly. The [Catchup_scheduler] must receive
    notifications whenever a new transition is added to the transition frontier
    so that it can determine if any pending catchup jobs can be invalidated.
    When catchup jobs are invalidated, the catchup scheduler extracts all of
    the invalidated catchup jobs and spins up a process to materialize
    breadcrumbs from those transitions, which will write the breadcrumbs back
    into the processor as if catchup had successfully completed. *)

(* Only show stdout for failed inline tests. *)
open Inline_test_quiet_logs
open Core_kernel
open Async_kernel
open Pipe_lib.Strict_pipe
open Cache_lib
open Otp_lib
open Mina_base
open Mina_block
open Network_peer
open Mina_net2

type t =
  { logger : Logger.t
  ; time_controller : Block_time.Controller.t
  ; catchup_job_writer :
      ( State_hash.t
        * ( ( Mina_block.initial_valid_block Envelope.Incoming.t
            , State_hash.t )
            Cached.t
          * Mina_net2.Validation_callback.t option )
          Rose_tree.t
          list
      , crash buffered
      , unit )
      Writer.t
        (** `collected_transitins` stores all seen transitions as its keys,
            and values are a list of direct children of those transitions.
            The invariant is that every collected transition would appear as
            a key in this table. Even if a transition doesn't has a child,
            its corresponding value in the hash table would just be an empty
            list. *)
  ; collected_transitions :
      ( Mina_block.initial_valid_block Envelope.Incoming.t
      , State_hash.t )
      Cached.t
      list
      State_hash.Table.t
        (* Validation callbacks for state hashes that are being processed *)
  ; validation_callbacks : Mina_net2.Validation_callback.t State_hash.Table.t
        (** `parent_root_timeouts` stores the timeouts for catchup job. The
            keys are the missing transitions, and the values are the
            timeouts. *)
  ; parent_root_timeouts : unit Block_time.Timeout.t State_hash.Table.t
  ; breadcrumb_builder_supervisor :
      ( State_hash.t
      * ( ( Mina_block.initial_valid_block Envelope.Incoming.t
          , State_hash.t )
          Cached.t
        * Mina_net2.Validation_callback.t option )
        Rose_tree.t
        list )
      Capped_supervisor.t
  }

let create ~logger ~precomputed_values ~verifier ~trust_system ~frontier
    ~time_controller ~catchup_job_writer
    ~(catchup_breadcrumbs_writer :
       ( ( (Transition_frontier.Breadcrumb.t, State_hash.t) Cached.t
         * Validation_callback.t option )
         Rose_tree.t
         list
         * [ `Ledger_catchup of unit Ivar.t | `Catchup_scheduler ]
       , crash buffered
       , unit )
       Writer.t ) ~clean_up_signal =
  let collected_transitions = State_hash.Table.create () in
  let parent_root_timeouts = State_hash.Table.create () in
  let validation_callbacks = State_hash.Table.create () in
  upon (Ivar.read clean_up_signal) (fun () ->
      Hashtbl.iter collected_transitions
        ~f:
          (List.iter ~f:(fun b ->
               let hash =
                 Cached.peek b |> Envelope.Incoming.data
                 |> Validation.block_with_hash
                 |> State_hash.With_state_hashes.state_hash
               in
               let vc = Hashtbl.find validation_callbacks hash in
               Option.value_map ~default:ignore
                 ~f:Validation_callback.fire_if_not_already_fired vc `Ignore ;
               ignore @@ Cached.invalidate_with_failure b ) ) ;
      Hashtbl.iter parent_root_timeouts ~f:(fun timeout ->
          Block_time.Timeout.cancel time_controller timeout () ) ) ;
  let breadcrumb_builder_supervisor =
    Capped_supervisor.create ~job_capacity:30
      (fun (initial_hash, transition_branches) ->
        match%map
          Breadcrumb_builder.build_subtrees_of_breadcrumbs
            ~logger:
              (Logger.extend logger
                 [ ("catchup_scheduler", `String "Called from catchup scheduler")
                 ] )
            ~precomputed_values ~verifier ~trust_system ~frontier ~initial_hash
            transition_branches
        with
        | Ok trees_of_breadcrumbs ->
            Writer.write catchup_breadcrumbs_writer
              (trees_of_breadcrumbs, `Catchup_scheduler)
        | Error err ->
            [%log debug]
              !"Error during buildup breadcrumbs inside catchup_scheduler: \
                $error"
              ~metadata:[ ("error", Error_json.error_to_yojson err) ] ;
            List.iter transition_branches ~f:(fun subtree ->
                Rose_tree.iter subtree ~f:(fun (cached_transition, vc) ->
                    (* TODO consider rejecting the callback in some cases,
                       see https://github.com/MinaProtocol/mina/issues/11087 *)
                    Option.value_map vc ~default:ignore
                      ~f:Mina_net2.Validation_callback.fire_if_not_already_fired
                      `Ignore ;
                    ignore
                      ( Cached.invalidate_with_failure cached_transition
                        : Mina_block.initial_valid_block Envelope.Incoming.t ) ) ) )
  in
  { logger
  ; collected_transitions
  ; time_controller
  ; catchup_job_writer
  ; parent_root_timeouts
  ; breadcrumb_builder_supervisor
  ; validation_callbacks
  }

let mem t transition =
  Hashtbl.mem t.collected_transitions
    ( Mina_block.header transition
    |> Header.protocol_state |> Mina_state.Protocol_state.previous_state_hash )

let mem_parent_hash t parent_hash =
  Hashtbl.mem t.collected_transitions parent_hash

let has_timeout t transition =
  Hashtbl.mem t.parent_root_timeouts
    ( Mina_block.header transition
    |> Header.protocol_state |> Mina_state.Protocol_state.previous_state_hash )

let has_timeout_parent_hash t parent_hash =
  Hashtbl.mem t.parent_root_timeouts parent_hash

let is_empty t =
  Hashtbl.is_empty t.collected_transitions
  && Hashtbl.is_empty t.parent_root_timeouts

let cancel_timeout t hash =
  let remaining_time =
    Option.map
      (Hashtbl.find t.parent_root_timeouts hash)
      ~f:Block_time.Timeout.remaining_time
  in
  let cancel timeout = Block_time.Timeout.cancel t.time_controller timeout () in
  Hashtbl.change t.parent_root_timeouts hash
    ~f:Fn.(compose (const None) (Option.iter ~f:cancel)) ;
  remaining_time

let rec extract_subtree t cached_transition =
  let hash =
    let t, _ = Envelope.Incoming.data (Cached.peek cached_transition) in
    State_hash.With_state_hashes.state_hash t
  in
  let successors =
    Option.value ~default:[] (Hashtbl.find t.collected_transitions hash)
  in
  Rose_tree.T
    ( (cached_transition, Hashtbl.find t.validation_callbacks hash)
    , List.map successors ~f:(extract_subtree t) )

let extract_forest t hash =
  let successors =
    Option.value ~default:[] (Hashtbl.find t.collected_transitions hash)
  in
  (hash, List.map successors ~f:(extract_subtree t))

let rec remove_tree t parent_hash =
  let children =
    Option.value ~default:[] (Hashtbl.find t.collected_transitions parent_hash)
  in
  Hashtbl.remove t.collected_transitions parent_hash ;
  Mina_metrics.(
    Gauge.dec_one
      Transition_frontier_controller.transitions_in_catchup_scheduler) ;
  List.iter children ~f:(fun child ->
      let transition, _ = Envelope.Incoming.data (Cached.peek child) in
      remove_tree t (State_hash.With_state_hashes.state_hash transition) )

<<<<<<< HEAD
let watch t ~timeout_duration ~cached_transition ~valid_cb
    ~block_window_duration =
  let transition_with_hash, _ =
    Envelope.Incoming.data (Cached.peek cached_transition)
  in
  let hash = State_hash.With_state_hashes.state_hash transition_with_hash in
  let parent_hash =
    With_hash.data transition_with_hash
    |> Mina_block.header |> Header.protocol_state
    |> Mina_state.Protocol_state.previous_state_hash
  in
  Internal_tracing.with_state_hash hash
=======
let log_block_metadata ~logger state_hash ~parent_hash =
  Internal_tracing.with_state_hash state_hash
>>>>>>> 97ab3010
  @@ fun () ->
  [%log internal] "@block_metadata"
    ~metadata:[ ("previous_state_hash", State_hash.to_yojson parent_hash) ]

let get_parent_hash transition_with_hash =
  With_hash.data transition_with_hash
  |> Mina_block.header |> Header.protocol_state
  |> Mina_state.Protocol_state.previous_state_hash

let make_timeout t transition_with_hash duration =
  let target_hash = get_parent_hash transition_with_hash in
  Block_time.Timeout.create t.time_controller duration ~f:(fun _ ->
      let forest = extract_forest t target_hash in
      Hashtbl.remove t.parent_root_timeouts target_hash ;
      Mina_metrics.(
        Gauge.dec_one
          Transition_frontier_controller.transitions_in_catchup_scheduler) ;
      remove_tree t target_hash ;
      [%log' info t.logger]
        ~metadata:
          [ ("parent_hash", Mina_base.State_hash.to_yojson target_hash)
          ; ( "duration"
            , `Int (Block_time.Span.to_ms duration |> Int64.to_int_trunc) )
          ; ( "cached_transition"
            , With_hash.data transition_with_hash |> Mina_block.to_yojson )
          ]
        "Timed out waiting for the parent of $cached_transition after \
         $duration ms, signalling a catchup job" ;
      (* it's ok to create a new thread here because the thread essentially does no work *)
      if Writer.is_closed t.catchup_job_writer then
        [%log' trace t.logger]
          "catchup job pipe was closed; attempt to write to closed pipe"
      else Writer.write t.catchup_job_writer forest )

(* TODO handle possibility of receiving two gossips (one for block and another for header).
   Existing code is safe as long as header-only gossip topic isn't actually used in the code.logger
   I.e. this TODO has to be resolved before bit-catchup work fully lands.
*)
let register_validation_callback ~hash ~valid_cb t =
  Option.value_map valid_cb ~default:() ~f:(fun data ->
      match Hashtbl.add t.validation_callbacks ~key:hash ~data with
      | `Ok ->
          (* Clean up entry upon callback resolution *)
          upon
            ( Deferred.ignore_m
            @@ Mina_net2.Validation_callback.await ~block_window_duration data
            )
            (fun () -> Hashtbl.remove t.validation_callbacks hash)
      | `Duplicate ->
          [%log' warn t.logger] "Double validation callback for $state_hash"
            ~metadata:[ ("state_hash", Mina_base.State_hash.to_yojson hash) ] )

let watch t ~timeout_duration ~cached_transition ~valid_cb =
  let transition_with_hash, _ =
    Envelope.Incoming.data (Cached.peek cached_transition)
  in
  let hash = State_hash.With_state_hashes.state_hash transition_with_hash in
  let parent_hash = get_parent_hash transition_with_hash in
  log_block_metadata ~logger:t.logger ~parent_hash hash ;
  register_validation_callback ~hash ~valid_cb t ;
  match Hashtbl.find t.collected_transitions parent_hash with
  | None ->
      let remaining_time = cancel_timeout t hash in
      Hashtbl.add_exn t.collected_transitions ~key:parent_hash
        ~data:[ cached_transition ] ;
      Hashtbl.update t.collected_transitions hash ~f:(Option.value ~default:[]) ;
      ignore
        ( Hashtbl.add t.parent_root_timeouts ~key:parent_hash
            ~data:
              (make_timeout t transition_with_hash
                 (Option.fold remaining_time ~init:timeout_duration
                    ~f:(fun _ remaining_time ->
                      Block_time.Span.min remaining_time timeout_duration ) ) )
          : [ `Duplicate | `Ok ] ) ;
      Mina_metrics.(
        Gauge.inc_one
          Transition_frontier_controller.transitions_in_catchup_scheduler)
  | Some cached_sibling_transitions ->
      if
        List.exists cached_sibling_transitions
          ~f:(fun cached_sibling_transition ->
            let sibling, _ =
              Envelope.Incoming.data (Cached.peek cached_sibling_transition)
            in
            State_hash.equal hash
              (State_hash.With_state_hashes.state_hash sibling) )
      then
        [%log' debug t.logger]
          ~metadata:[ ("state_hash", State_hash.to_yojson hash) ]
          "Received request to watch transition for catchup that already is \
           being watched: $state_hash"
      else
        let (_ : Block_time.Span.t option) = cancel_timeout t hash in
        Hashtbl.set t.collected_transitions ~key:parent_hash
          ~data:(cached_transition :: cached_sibling_transitions) ;
        Hashtbl.update t.collected_transitions hash
          ~f:(Option.value ~default:[]) ;
        Mina_metrics.(
          Gauge.inc_one
            Transition_frontier_controller.transitions_in_catchup_scheduler)

(** Handles a header received from gossip.
    If a block corresponding to the header wasn't received yet, catchup
    for it is triggered (and validation callback is registered to be
    resolved when catchup receives corresponding block).
*)
let watch_header t ~header_with_hash ~valid_cb =
  let hash = State_hash.With_state_hashes.state_hash header_with_hash in
  let parent_hash =
    With_hash.data header_with_hash
    |> Header.protocol_state |> Mina_state.Protocol_state.previous_state_hash
  in
  log_block_metadata ~logger:t.logger ~parent_hash hash ;
  match Hashtbl.find t.collected_transitions hash with
  | None ->
      register_validation_callback ~hash ~valid_cb t ;
      if Writer.is_closed t.catchup_job_writer then
        [%log' trace t.logger]
          "catchup job pipe was closed; attempt to write to closed pipe"
      else Writer.write t.catchup_job_writer (hash, [])
  | _ ->
      ()

let notify t ~hash =
  if
    (Option.is_none @@ Hashtbl.find t.parent_root_timeouts hash)
    && (Option.is_some @@ Hashtbl.find t.collected_transitions hash)
  then
    Or_error.errorf
      !"Received notification to kill catchup job on a \
        non-parent_root_transition: %{sexp: State_hash.t}"
      hash
  else
    let (_ : Block_time.Span.t option) = cancel_timeout t hash in
    Option.iter (Hashtbl.find t.collected_transitions hash)
      ~f:(fun collected_transitions ->
        let transition_subtrees =
          List.map collected_transitions ~f:(extract_subtree t)
        in
        Capped_supervisor.dispatch t.breadcrumb_builder_supervisor
          (hash, transition_subtrees) ) ;
    remove_tree t hash ;
    Or_error.return ()

let%test_module "Transition_handler.Catchup_scheduler tests" =
  ( module struct
    open Pipe_lib

    let () =
      Core.Backtrace.elide := false ;
      Async.Scheduler.set_record_backtraces true

    let logger = Logger.null ()

    let precomputed_values = Lazy.force Precomputed_values.for_unit_tests

    let proof_level = precomputed_values.proof_level

    let constraint_constants = precomputed_values.constraint_constants

    let trust_system = Trust_system.null ()

    let pids = Child_processes.Termination.create_pid_table ()

    let time_controller = Block_time.Controller.basic ~logger

    let max_length = 10

    let create = create ~logger ~trust_system ~time_controller

    let block_window_duration =
      Mina_compile_config.For_unit_tests.t.block_window_duration

    let verifier =
      Async.Thread_safe.block_on_async_exn (fun () ->
          Verifier.create ~logger ~proof_level ~constraint_constants
            ~conf_dir:None ~pids ~commit_id:"not specified for unit tests" () )

    (* cast a breadcrumb into a cached, enveloped, partially validated transition *)
    let downcast_breadcrumb breadcrumb =
      let transition =
        Transition_frontier.Breadcrumb.validated_transition breadcrumb
        |> Mina_block.Validated.remember
        |> Validation.reset_frontier_dependencies_validation
        |> Validation.reset_staged_ledger_diff_validation
      in
      Envelope.Incoming.wrap ~data:transition ~sender:Envelope.Sender.Local

    let%test_unit "catchup jobs fire after the timeout" =
      let timeout_duration = Block_time.Span.of_ms 200L in
      let test_delta = Block_time.Span.of_ms 100L in
      Quickcheck.test ~trials:3
        (Transition_frontier.For_tests.gen_with_branch ~precomputed_values
           ~verifier ~max_length ~frontier_size:1 ~branch_size:2 () )
        ~f:(fun (frontier, branch) ->
          let catchup_job_reader, catchup_job_writer =
            Strict_pipe.create ~name:(__MODULE__ ^ __LOC__)
              (Buffered (`Capacity 10, `Overflow Crash))
          in
          let _catchup_breadcrumbs_reader, catchup_breadcrumbs_writer =
            Strict_pipe.create ~name:(__MODULE__ ^ __LOC__)
              (Buffered (`Capacity 10, `Overflow Crash))
          in
          let disjoint_breadcrumb = List.last_exn branch in
          let scheduler =
            create ~frontier ~precomputed_values ~verifier ~catchup_job_writer
              ~catchup_breadcrumbs_writer ~clean_up_signal:(Ivar.create ())
          in
          watch scheduler ~timeout_duration ~valid_cb:None
            ~cached_transition:
              (Cached.pure @@ downcast_breadcrumb disjoint_breadcrumb)
            ~block_window_duration ;
          Async.Thread_safe.block_on_async_exn (fun () ->
              match%map
                Block_time.Timeout.await
                  ~timeout_duration:
                    Block_time.Span.(timeout_duration + test_delta)
                  time_controller
                  (Strict_pipe.Reader.read catchup_job_reader)
              with
              | `Timeout ->
                  failwith "test timed out"
              | `Ok `Eof ->
                  failwith "pipe closed unexpectedly"
              | `Ok (`Ok (job_state_hash, _)) ->
                  [%test_eq: State_hash.t]
                    (Transition_frontier.Breadcrumb.parent_hash
                       disjoint_breadcrumb )
                    job_state_hash
                    ~message:
                      "the job emitted from the catchup scheduler should be \
                       for the disjoint breadcrumb" ;
                  if not (is_empty scheduler) then
                    failwith
                      "catchup scheduler should be empty after job is emitted" ;
                  Strict_pipe.Writer.close catchup_breadcrumbs_writer ;
                  Strict_pipe.Writer.close catchup_job_writer ) )

    let%test_unit "catchup jobs do not fire after timeout if they are \
                   invalidated" =
      let timeout_duration = Block_time.Span.of_ms 200L in
      let test_delta = Block_time.Span.of_ms 400L in
      Quickcheck.test ~trials:3
        (Transition_frontier.For_tests.gen_with_branch ~precomputed_values
           ~verifier ~max_length ~frontier_size:1 ~branch_size:2 () )
        ~f:(fun (frontier, branch) ->
          let cache =
            Unprocessed_transition_cache.create ~logger ~cache_exceptions:true
          in
          let register_breadcrumb breadcrumb =
            Unprocessed_transition_cache.register_exn cache
              (downcast_breadcrumb breadcrumb)
            |> Cached.transform ~f:(Fn.const breadcrumb)
          in
          let catchup_job_reader, catchup_job_writer =
            Strict_pipe.create ~name:(__MODULE__ ^ __LOC__)
              (Buffered (`Capacity 10, `Overflow Crash))
          in
          let catchup_breadcrumbs_reader, catchup_breadcrumbs_writer =
            Strict_pipe.create ~name:(__MODULE__ ^ __LOC__)
              (Buffered (`Capacity 10, `Overflow Crash))
          in
          let[@warning "-8"] [ breadcrumb_1; breadcrumb_2 ] =
            List.map ~f:register_breadcrumb branch
          in
          let scheduler =
            create ~precomputed_values ~frontier ~verifier ~catchup_job_writer
              ~catchup_breadcrumbs_writer ~clean_up_signal:(Ivar.create ())
          in
          watch scheduler ~timeout_duration ~valid_cb:None
            ~cached_transition:
              (Cached.transform ~f:downcast_breadcrumb breadcrumb_2)
            ~block_window_duration ;
          Async.Thread_safe.block_on_async_exn (fun () ->
              Transition_frontier.add_breadcrumb_exn frontier
                (Cached.peek breadcrumb_1) ) ;
          Or_error.ok_exn
            (notify scheduler
               ~hash:
                 (Transition_frontier.Breadcrumb.state_hash
                    (Cached.peek breadcrumb_1) ) ) ;
          Async.Thread_safe.block_on_async_exn (fun () ->
              match%map
                Block_time.Timeout.await
                  ~timeout_duration:
                    Block_time.Span.(timeout_duration + test_delta)
                  time_controller
                  (Strict_pipe.Reader.read catchup_job_reader)
              with
              | `Timeout ->
                  ()
              | `Ok `Eof ->
                  failwith "pipe closed unexpectedly"
              | `Ok (`Ok _) ->
                  failwith
                    "job was emitted from the catchup scheduler even though \
                     the job was invalidated" ) ;
          Async.Thread_safe.block_on_async_exn (fun () ->
              match%map
                Block_time.Timeout.await ~timeout_duration:test_delta
                  time_controller
                  (Strict_pipe.Reader.read catchup_breadcrumbs_reader)
              with
              | `Timeout ->
                  failwith "timed out waiting for catchup breadcrumbs"
              | `Ok `Eof ->
                  failwith "pipe closed unexpectedly"
              | `Ok
                  (`Ok
                    ( [ Rose_tree.T ((received_breadcrumb, _vc), []) ]
                    , `Catchup_scheduler ) ) ->
                  [%test_eq: State_hash.t]
                    (Transition_frontier.Breadcrumb.state_hash
                       (Cached.peek received_breadcrumb) )
                    (Transition_frontier.Breadcrumb.state_hash
                       (Cached.peek breadcrumb_2) )
              | `Ok (`Ok _) ->
                  failwith "invalid breadcrumb builder response" ) ;
          ignore
            ( Cached.invalidate_with_success breadcrumb_1
              : Transition_frontier.Breadcrumb.t ) ;
          ignore
            ( Cached.invalidate_with_success breadcrumb_2
              : Transition_frontier.Breadcrumb.t ) ;
          Strict_pipe.Writer.close catchup_breadcrumbs_writer ;
          Strict_pipe.Writer.close catchup_job_writer )

    let%test_unit "catchup scheduler should not create duplicate jobs when a \
                   sequence of transitions is added in reverse order" =
      let timeout_duration = Block_time.Span.of_ms 400L in
      Quickcheck.test ~trials:3
        (Transition_frontier.For_tests.gen_with_branch ~precomputed_values
           ~verifier ~max_length ~frontier_size:1 ~branch_size:5 () )
        ~f:(fun (frontier, branch) ->
          let catchup_job_reader, catchup_job_writer =
            Strict_pipe.create ~name:(__MODULE__ ^ __LOC__)
              (Buffered (`Capacity 10, `Overflow Crash))
          in
          let _catchup_breadcrumbs_reader, catchup_breadcrumbs_writer =
            Strict_pipe.create ~name:(__MODULE__ ^ __LOC__)
              (Buffered (`Capacity 10, `Overflow Crash))
          in
          let scheduler =
            create ~precomputed_values ~frontier ~verifier ~catchup_job_writer
              ~catchup_breadcrumbs_writer ~clean_up_signal:(Ivar.create ())
          in
          let[@warning "-8"] (oldest_breadcrumb :: dependent_breadcrumbs) =
            List.rev branch
          in
          watch scheduler ~timeout_duration ~valid_cb:None
            ~cached_transition:
              (Cached.pure @@ downcast_breadcrumb oldest_breadcrumb)
            ~block_window_duration ;
          assert (
            has_timeout_parent_hash scheduler
              (Transition_frontier.Breadcrumb.parent_hash oldest_breadcrumb) ) ;
          ignore
            ( List.fold dependent_breadcrumbs ~init:oldest_breadcrumb
                ~f:(fun prev_breadcrumb curr_breadcrumb ->
                  watch scheduler ~timeout_duration ~valid_cb:None
                    ~cached_transition:
                      (Cached.pure @@ downcast_breadcrumb curr_breadcrumb)
                    ~block_window_duration ;
                  assert (
                    not
                    @@ has_timeout_parent_hash scheduler
                         (Transition_frontier.Breadcrumb.parent_hash
                            prev_breadcrumb ) ) ;
                  assert (
                    has_timeout_parent_hash scheduler
                      (Transition_frontier.Breadcrumb.parent_hash
                         curr_breadcrumb ) ) ;
                  curr_breadcrumb )
              : Frontier_base.Breadcrumb.t ) ;
          Async.Thread_safe.block_on_async_exn (fun () ->
              match%map Strict_pipe.Reader.read catchup_job_reader with
              | `Eof ->
                  failwith "pipe closed unexpectedly"
              | `Ok (job_hash, _) ->
                  [%test_eq: State_hash.t] job_hash
                    ( Transition_frontier.Breadcrumb.parent_hash
                    @@ List.hd_exn branch ) ) )
  end )<|MERGE_RESOLUTION|>--- conflicted
+++ resolved
@@ -194,23 +194,8 @@
       let transition, _ = Envelope.Incoming.data (Cached.peek child) in
       remove_tree t (State_hash.With_state_hashes.state_hash transition) )
 
-<<<<<<< HEAD
-let watch t ~timeout_duration ~cached_transition ~valid_cb
-    ~block_window_duration =
-  let transition_with_hash, _ =
-    Envelope.Incoming.data (Cached.peek cached_transition)
-  in
-  let hash = State_hash.With_state_hashes.state_hash transition_with_hash in
-  let parent_hash =
-    With_hash.data transition_with_hash
-    |> Mina_block.header |> Header.protocol_state
-    |> Mina_state.Protocol_state.previous_state_hash
-  in
-  Internal_tracing.with_state_hash hash
-=======
 let log_block_metadata ~logger state_hash ~parent_hash =
   Internal_tracing.with_state_hash state_hash
->>>>>>> 97ab3010
   @@ fun () ->
   [%log internal] "@block_metadata"
     ~metadata:[ ("previous_state_hash", State_hash.to_yojson parent_hash) ]
@@ -255,9 +240,7 @@
       | `Ok ->
           (* Clean up entry upon callback resolution *)
           upon
-            ( Deferred.ignore_m
-            @@ Mina_net2.Validation_callback.await ~block_window_duration data
-            )
+            (Deferred.ignore_m @@ Mina_net2.Validation_callback.await data)
             (fun () -> Hashtbl.remove t.validation_callbacks hash)
       | `Duplicate ->
           [%log' warn t.logger] "Double validation callback for $state_hash"
@@ -381,9 +364,6 @@
 
     let create = create ~logger ~trust_system ~time_controller
 
-    let block_window_duration =
-      Mina_compile_config.For_unit_tests.t.block_window_duration
-
     let verifier =
       Async.Thread_safe.block_on_async_exn (fun () ->
           Verifier.create ~logger ~proof_level ~constraint_constants
@@ -421,8 +401,7 @@
           in
           watch scheduler ~timeout_duration ~valid_cb:None
             ~cached_transition:
-              (Cached.pure @@ downcast_breadcrumb disjoint_breadcrumb)
-            ~block_window_duration ;
+              (Cached.pure @@ downcast_breadcrumb disjoint_breadcrumb) ;
           Async.Thread_safe.block_on_async_exn (fun () ->
               match%map
                 Block_time.Timeout.await
@@ -482,8 +461,7 @@
           in
           watch scheduler ~timeout_duration ~valid_cb:None
             ~cached_transition:
-              (Cached.transform ~f:downcast_breadcrumb breadcrumb_2)
-            ~block_window_duration ;
+              (Cached.transform ~f:downcast_breadcrumb breadcrumb_2) ;
           Async.Thread_safe.block_on_async_exn (fun () ->
               Transition_frontier.add_breadcrumb_exn frontier
                 (Cached.peek breadcrumb_1) ) ;
@@ -562,8 +540,7 @@
           in
           watch scheduler ~timeout_duration ~valid_cb:None
             ~cached_transition:
-              (Cached.pure @@ downcast_breadcrumb oldest_breadcrumb)
-            ~block_window_duration ;
+              (Cached.pure @@ downcast_breadcrumb oldest_breadcrumb) ;
           assert (
             has_timeout_parent_hash scheduler
               (Transition_frontier.Breadcrumb.parent_hash oldest_breadcrumb) ) ;
@@ -572,8 +549,7 @@
                 ~f:(fun prev_breadcrumb curr_breadcrumb ->
                   watch scheduler ~timeout_duration ~valid_cb:None
                     ~cached_transition:
-                      (Cached.pure @@ downcast_breadcrumb curr_breadcrumb)
-                    ~block_window_duration ;
+                      (Cached.pure @@ downcast_breadcrumb curr_breadcrumb) ;
                   assert (
                     not
                     @@ has_timeout_parent_hash scheduler
