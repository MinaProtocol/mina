--- conflicted
+++ resolved
@@ -23,7 +23,6 @@
   type t =
     { logger: Logger.t
     ; time_controller: Time.Controller.t
-<<<<<<< HEAD
     ; catchup_job_writer:
         ( ( (External_transition.Verified.t, State_hash.t) With_hash.t
           , State_hash.t )
@@ -31,9 +30,6 @@
         , synchronous
         , unit Deferred.t )
         Writer.t
-=======
-    ; catchup_job_writer: (State_hash.t, synchronous, unit Deferred.t) Writer.t
->>>>>>> d2293bd5
           (** `collected_transitins` stores all seen transitions as its keys,
               and values are a list of direct children of those transitions.
               The invariant is that every collected transition would appear as
@@ -131,24 +127,8 @@
       ~f:Fn.(compose (const None) (Option.iter ~f:cancel)) ;
     remaining_time
 
-<<<<<<< HEAD
-  let cancel_child_timeout t parent_hash =
-    let open Option.Let_syntax in
-    let%bind children = Hashtbl.find t.collected_transitions parent_hash in
-    let remaining_times =
-      List.(
-        filter_opt
-        @@ map children ~f:(fun child ->
-               cancel_timeout t (With_hash.hash (Cached.peek child)) ))
-    in
-    List.min_elt remaining_times ~compare:Time.Span.compare
-
   let watch t ~timeout_duration ~cached_transition =
     let hash = With_hash.hash (Cached.peek cached_transition) in
-=======
-  let watch t ~timeout_duration ~transition =
-    let hash = With_hash.hash transition in
->>>>>>> d2293bd5
     let parent_hash =
       With_hash.data (Cached.peek cached_transition)
       |> External_transition.Verified.protocol_state
@@ -156,55 +136,27 @@
     in
     let make_timeout duration =
       Time.Timeout.create t.time_controller duration ~f:(fun _ ->
-<<<<<<< HEAD
           (* it's ok to create a new thread here because the thread essentially does no work *)
           don't_wait_for (Writer.write t.catchup_job_writer cached_transition)
       )
-    in
-    Hashtbl.update t.collected_transitions parent_hash ~f:(function
-      | None ->
-          let remaining_time = cancel_child_timeout t hash in
-          Hashtbl.add_exn t.collected_transitions ~key:hash ~data:[] ;
-          Hashtbl.add_exn t.parent_root_timeouts ~key:parent_hash
-            ~data:
-              (make_timeout
-                 (Option.value remaining_time ~default:timeout_duration)) ;
-          [cached_transition]
-      | Some sibling_transitions ->
-          if
-            List.exists sibling_transitions ~f:(fun collected_transition ->
-                State_hash.equal hash
-                @@ With_hash.hash (Cached.peek collected_transition) )
-          then (
-            Logger.info t.logger
-              !"Received request to watch transition for catchup that already \
-                was being watched: %{sexp: State_hash.t}"
-              hash ;
-            sibling_transitions )
-          else
-            let _ : Time.Span.t option = cancel_child_timeout t hash in
-            Hashtbl.add_exn t.collected_transitions ~key:hash ~data:[] ;
-            cached_transition :: sibling_transitions )
-=======
-          don't_wait_for (Writer.write t.catchup_job_writer parent_hash) )
     in
     match Hashtbl.find t.collected_transitions parent_hash with
     | None ->
         let remaining_time = cancel_timeout t hash in
         Hashtbl.add_exn t.collected_transitions ~key:parent_hash
-          ~data:[transition] ;
+          ~data:[cached_transition] ;
         Hashtbl.update t.collected_transitions hash
           ~f:(Option.value ~default:[]) ;
         Hashtbl.add_exn t.parent_root_timeouts ~key:parent_hash
           ~data:
             (make_timeout
                (Option.value remaining_time ~default:timeout_duration))
-    | Some sibling_transitions ->
+    | Some cached_sibling_transitions ->
         if
-          List.exists sibling_transitions ~f:(fun sibling_transition ->
-              External_transition.Verified.equal
-                (With_hash.data transition)
-                (With_hash.data sibling_transition) )
+          List.exists cached_sibling_transitions
+            ~f:(fun cached_sibling_transition ->
+              State_hash.equal hash
+                (With_hash.hash (Cached.peek cached_sibling_transition)) )
         then
           Logger.info t.logger
             !"Received request to watch transition for catchup that already \
@@ -213,10 +165,9 @@
         else
           let _ : Time.Span.t option = cancel_timeout t hash in
           Hashtbl.set t.collected_transitions ~key:parent_hash
-            ~data:(transition :: sibling_transitions) ;
+            ~data:(cached_transition :: cached_sibling_transitions) ;
           Hashtbl.update t.collected_transitions hash
             ~f:(Option.value ~default:[])
->>>>>>> d2293bd5
 
   let rec extract_subtree t cached_transition =
     let successors =
