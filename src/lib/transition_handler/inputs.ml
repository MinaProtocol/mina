open Protocols.Coda_pow
open Coda_base

module type S = sig
  module Time : Time_intf

  include Transition_frontier.Inputs_intf

  module State_proof :
    Proof_intf
    with type input := Consensus.Protocol_state.value
     and type t := Proof.t

  module Transition_frontier :
    Transition_frontier_intf
    with type state_hash := State_hash.t
     and type external_transition_verified := External_transition.Verified.t
     and type ledger_database := Ledger.Db.t
     and type staged_ledger := Staged_ledger.t
     and type masked_ledger := Ledger.Mask.Attached.t
     and type staged_ledger_diff := Staged_ledger_diff.t
     and type transaction_snark_scan_state := Staged_ledger.Scan_state.t
     and type consensus_local_state := Consensus.Local_state.t
<<<<<<< HEAD
end

module With_unprocessed_transition_cache = struct
  module type S = sig
    include S

    module Unprocessed_transition_cache :
      Cache_lib.Intf.Transmuter_cache.S
      with module Cached := Cache_lib.Cached
       and module Cache := Cache_lib.Cache
       and type source =
                  (External_transition.Verified.t, State_hash.t) With_hash.t
       and type target = State_hash.t
  end
=======
     and type user_command := User_command.t
>>>>>>> ca93bb5b
end<|MERGE_RESOLUTION|>--- conflicted
+++ resolved
@@ -21,7 +21,7 @@
      and type staged_ledger_diff := Staged_ledger_diff.t
      and type transaction_snark_scan_state := Staged_ledger.Scan_state.t
      and type consensus_local_state := Consensus.Local_state.t
-<<<<<<< HEAD
+     and type user_command := User_command.t
 end
 
 module With_unprocessed_transition_cache = struct
@@ -36,7 +36,4 @@
                   (External_transition.Verified.t, State_hash.t) With_hash.t
        and type target = State_hash.t
   end
-=======
-     and type user_command := User_command.t
->>>>>>> ca93bb5b
 end