open Protocols.Coda_pow
open Coda_base

module type S = sig
  module Time : Time_intf

  include Transition_frontier.Inputs_intf

  module State_proof :
    Proof_intf
    with type input := Consensus.Mechanism.Protocol_state.value
     and type t := Proof.t

  module Transition_frontier :
    Transition_frontier_intf
    with type state_hash := State_hash.t
<<<<<<< HEAD
     and type external_transition := External_transition.t
     and type ledger_database := Ledger.Db.t
     and type staged_ledger := Staged_ledger.t
     and type transaction_snark_scan_state := Staged_ledger.Scan_state.t
     and type ledger_diff := Staged_ledger_diff.t
=======
     and type external_transition_verified := External_transition.Verified.t
     and type ledger_database := Ledger.Db.t
     and type staged_ledger := Staged_ledger.t
     and type masked_ledger := Ledger.Mask.Attached.t
     and type ledger_diff_verified := Staged_ledger_diff.Verified.t
     and type transaction_snark_scan_state := Staged_ledger.Scan_state.t
>>>>>>> 8b9ec40b
end

(*
module Test : S = struct
  module Proof = Test_mocks.Proof.Bool

  module Consensus_mechanism = struct
    (* we are only interested in mocking the external transition *)
    include Test_mocks.Consensus.Mechanism.Stubs.Make (struct
      module Consensus_state = Test_mocks.Consensus.State.Stubs.Full
      module Blockchain_state = Test_mocks.Blockchain_state.Stubs.Full
      module Protocol_state = Test_mocks.Protocol_state.Stubs.Full (Blockchain_state) (Consensus_state)
      module External_transition = Test_mocks.External_transition.Int (Protocol_state)
      module Snark_transition = Test_mocks.Snark_Transition.Stubs.Full (Protocol_state)
      module Internal_transition = Test_mocks.Internal_transition.Stubs.Full (Protocol_state) (Snark_transition)
    end)
  end
end
 *)<|MERGE_RESOLUTION|>--- conflicted
+++ resolved
@@ -14,20 +14,12 @@
   module Transition_frontier :
     Transition_frontier_intf
     with type state_hash := State_hash.t
-<<<<<<< HEAD
-     and type external_transition := External_transition.t
-     and type ledger_database := Ledger.Db.t
-     and type staged_ledger := Staged_ledger.t
-     and type transaction_snark_scan_state := Staged_ledger.Scan_state.t
-     and type ledger_diff := Staged_ledger_diff.t
-=======
      and type external_transition_verified := External_transition.Verified.t
      and type ledger_database := Ledger.Db.t
      and type staged_ledger := Staged_ledger.t
      and type masked_ledger := Ledger.Mask.Attached.t
      and type ledger_diff_verified := Staged_ledger_diff.Verified.t
      and type transaction_snark_scan_state := Staged_ledger.Scan_state.t
->>>>>>> 8b9ec40b
 end
 
 (*
