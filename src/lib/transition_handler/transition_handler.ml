--- conflicted
+++ resolved
@@ -2,11 +2,8 @@
 open Coda_base
 module Inputs = Inputs
 module Processor = Processor
-<<<<<<< HEAD
 module Catchup_scheduler = Catchup_scheduler
-=======
 module Validator = Validator
->>>>>>> 3f7f0ce5
 
 module Make (Inputs : Inputs.S) :
   Transition_handler_intf
