--- conflicted
+++ resolved
@@ -23,11 +23,7 @@
   ; consensus_constants : Consensus.Constants.t
   ; genesis_constants : Genesis_constants.t
   ; constraint_constants : Genesis_constants.Constraint_constants.t
-<<<<<<< HEAD
-  ; block_window_duration : Time.Span.t
   ; compile_config : Mina_compile_config.t
-=======
->>>>>>> 749ca36e
   }
 
 type t =
@@ -41,11 +37,7 @@
       ; consensus_constants : Consensus.Constants.t
       ; genesis_constants : Genesis_constants.t
       ; constraint_constants : Genesis_constants.Constraint_constants.t
-<<<<<<< HEAD
-      ; block_window_duration : Time.Span.t
       ; compile_config : Mina_compile_config.t
-=======
->>>>>>> 749ca36e
       }
   | Void
 
@@ -67,11 +59,7 @@
       ; consensus_constants
       ; genesis_constants
       ; constraint_constants
-<<<<<<< HEAD
-      ; block_window_duration
       ; compile_config
-=======
->>>>>>> 749ca36e
       } ->
       O1trace.sync_thread "handle_block_gossip"
       @@ fun () ->
@@ -172,26 +160,6 @@
             Writer.write writer (b_or_h, `Time_received tm, `Valid_cb cb)
       in
       let exists_well_formedness_errors =
-<<<<<<< HEAD
-        List.exists transactions ~f:(fun txn ->
-            match
-              Mina_transaction.Transaction.check_well_formedness
-                ~genesis_constants ~compile_config txn.data
-            with
-            | Ok () ->
-                false
-            | Error errs ->
-                [%log warn]
-                  "Rejecting block due to one or more errors in a transaction"
-                  ~metadata:
-                    [ ( "errors"
-                      , `List
-                          (List.map errs
-                             ~f:User_command.Well_formedness_error.to_yojson )
-                      )
-                    ] ;
-                true )
-=======
         match b_or_h with
         | `Header _ ->
             (* TODO make sure this check is executed at a later point when body is received *)
@@ -205,7 +173,7 @@
             List.exists transactions ~f:(fun txn ->
                 match
                   Mina_transaction.Transaction.check_well_formedness
-                    ~genesis_constants txn.data
+                    ~genesis_constants ~compile_config txn.data
                 with
                 | Ok () ->
                     false
@@ -221,7 +189,6 @@
                           )
                         ] ;
                     true )
->>>>>>> 749ca36e
       in
       if exists_well_formedness_errors then
         Mina_net2.Validation_callback.fire_if_not_already_fired cb `Reject ;
@@ -269,11 +236,7 @@
     ; consensus_constants
     ; genesis_constants
     ; constraint_constants
-<<<<<<< HEAD
-    ; block_window_duration
     ; compile_config
-=======
->>>>>>> 749ca36e
     } =
   let rate_limiter =
     Network_pool.Rate_limiter.create
@@ -295,11 +258,7 @@
       ; consensus_constants
       ; genesis_constants
       ; constraint_constants
-<<<<<<< HEAD
-      ; block_window_duration
       ; compile_config
-=======
->>>>>>> 749ca36e
       } )
 
 let void = Void