open Protocols.Coda_pow
open Coda_base
open Coda_state
open Core
open Async
open Cache_lib

module Make (Inputs : Inputs.S) :
  Breadcrumb_builder_intf
  with type state_hash := State_hash.t
   and type trust_system := Trust_system.t
   and type external_transition_with_initial_validation :=
              Inputs.External_transition.with_initial_validation
   and type transition_frontier := Inputs.Transition_frontier.t
   and type transition_frontier_breadcrumb :=
              Inputs.Transition_frontier.Breadcrumb.t
   and type verifier := Inputs.Verifier.t = struct
  open Inputs

  let build_subtrees_of_breadcrumbs ~logger ~verifier ~trust_system ~frontier
      ~initial_hash subtrees_of_enveloped_transitions =
    (* If the breadcrumb we are targetting is removed from the transition
     * frontier while we're catching up, it means this path is not on the
     * critical path that has been chosen in the frontier. As such, we should
     * drop it on the floor. *)
    let breadcrumb_if_present () =
      match Transition_frontier.find frontier initial_hash with
      | None ->
          let msg =
            Printf.sprintf
              !"Transition frontier garbage already collected the parent on \
                %{sexp: Coda_base.State_hash.t}"
              initial_hash
          in
          Logger.error logger ~module_:__MODULE__ ~location:__LOC__ !"%s" msg ;
          Or_error.error_string msg
      | Some breadcrumb ->
          Or_error.return breadcrumb
    in
    Deferred.Or_error.List.map subtrees_of_enveloped_transitions
      ~f:(fun subtree_of_enveloped_transitions ->
        let open Deferred.Or_error.Let_syntax in
        let%bind init_breadcrumb =
          breadcrumb_if_present () |> Deferred.return
        in
        Rose_tree.Deferred.Or_error.fold_map_over_subtrees
          subtree_of_enveloped_transitions ~init:(Cached.pure init_breadcrumb)
          ~f:(fun cached_parent
             (Rose_tree.T (cached_enveloped_transition, _) as subtree)
             ->
            let open Deferred.Let_syntax in
            let%map cached_result =
              Cached.transform cached_enveloped_transition
                ~f:(fun enveloped_transition ->
                  let open Deferred.Or_error.Let_syntax in
                  let transition_with_initial_validation =
                    Envelope.Incoming.data enveloped_transition
                  in
                  let transition_with_hash, _ =
                    transition_with_initial_validation
                  in
                  let mostly_validated_transition =
                    failwith "TODO"
                    (* this is incorrect... need some way to short circuit this *)
                    (* Transition_frontier.validate_transition_dependencies frontier transition_with_initial_validation *)
                  in
                  let sender = Envelope.Incoming.sender enveloped_transition in
                  let parent = Cached.peek cached_parent in
                  let expected_parent_hash =
                    Transition_frontier.Breadcrumb.transition_with_hash parent
                    |> With_hash.hash
                  in
                  let actual_parent_hash =
                    transition_with_hash |> With_hash.data
                    |> External_transition.protocol_state
                    |> Protocol_state.previous_state_hash
                  in
                  let%bind () =
                    Deferred.return
                      (Result.ok_if_true
                         (State_hash.equal actual_parent_hash
                            expected_parent_hash)
                         ~error:
                           (Error.of_string
                              "Previous external transition hash does not \
                               equal to current external transition's parent \
                               hash"))
                  in
                  let open Deferred.Let_syntax in
                  match%bind
<<<<<<< HEAD
                    Transition_frontier.Breadcrumb.build ~logger ~verifier
                      ~trust_system ~parent
                      ~transition:mostly_validated_transition
                      ~sender:
                        (Some (Envelope.Incoming.sender enveloped_transition))
=======
                    Transition_frontier.Breadcrumb.build ~logger ~trust_system
                      ~parent ~transition_with_hash:transition
                      ~sender:(Some sender)
>>>>>>> e71aef10
                  with
                  | Ok new_breadcrumb ->
                      let open Result.Let_syntax in
                      Deferred.return
                        (let%map (_ : Transition_frontier.Breadcrumb.t) =
                           breadcrumb_if_present ()
                         in
                         new_breadcrumb)
                  | Error err -> (
                      (* propagate bans through subtree *)
                      let subtree_nodes = Rose_tree.flatten subtree in
                      let ip_address_set =
                        let sender_from_tree_node node =
                          Envelope.Incoming.sender (Cached.peek node)
                        in
                        List.fold subtree_nodes
                          ~init:(Set.empty (module Unix.Inet_addr))
                          ~f:(fun inet_addrs node ->
                            match sender_from_tree_node node with
                            | Local ->
                                failwith
                                  "build_subtrees_of_breadcrumbs: sender of \
                                   external transition should not be Local"
                            | Remote inet_addr ->
                                Set.add inet_addrs inet_addr )
                      in
                      let ip_addresses = Set.to_list ip_address_set in
                      let trust_system_record_invalid msg error =
                        let%map () =
                          Deferred.List.iter ip_addresses ~f:(fun ip_addr ->
                              Trust_system.record trust_system logger ip_addr
                                ( Trust_system.Actions
                                  .Gossiped_invalid_transition
                                , Some (msg, []) ) )
                        in
                        Error error
                      in
                      match err with
                      | `Invalid_staged_ledger_hash error ->
                          trust_system_record_invalid
                            "invalid staged ledger hash" error
                      | `Invalid_staged_ledger_diff error ->
                          trust_system_record_invalid
                            "invalid staged ledger diff" error
                      | `Fatal_error exn ->
                          Deferred.return (Or_error.of_exn exn) ) )
              |> Cached.sequence_deferred
            in
            Cached.sequence_result cached_result ) )
end<|MERGE_RESOLUTION|>--- conflicted
+++ resolved
@@ -88,17 +88,10 @@
                   in
                   let open Deferred.Let_syntax in
                   match%bind
-<<<<<<< HEAD
                     Transition_frontier.Breadcrumb.build ~logger ~verifier
                       ~trust_system ~parent
                       ~transition:mostly_validated_transition
-                      ~sender:
-                        (Some (Envelope.Incoming.sender enveloped_transition))
-=======
-                    Transition_frontier.Breadcrumb.build ~logger ~trust_system
-                      ~parent ~transition_with_hash:transition
                       ~sender:(Some sender)
->>>>>>> e71aef10
                   with
                   | Ok new_breadcrumb ->
                       let open Result.Let_syntax in
