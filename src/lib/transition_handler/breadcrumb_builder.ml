open Coda_base
open Core
open Async
open Cache_lib
open Coda_transition

let build_subtrees_of_breadcrumbs ~logger ~verifier ~trust_system ~frontier
    ~initial_hash subtrees_of_enveloped_transitions =
  (* If the breadcrumb we are targetting is removed from the transition
   * frontier while we're catching up, it means this path is not on the
   * critical path that has been chosen in the frontier. As such, we should
   * drop it on the floor. *)
  let breadcrumb_if_present logger =
    match Transition_frontier.find frontier initial_hash with
    | None ->
        let msg =
          Printf.sprintf
            "Transition frontier already garbage-collected the parent of %s"
            (Coda_base.State_hash.to_base58_check initial_hash)
        in
        Logger.error logger ~module_:__MODULE__ ~location:__LOC__
          ~metadata:
            [ ( "hashes of transitions"
              , `List
                  (List.map subtrees_of_enveloped_transitions
                     ~f:(fun subtree ->
                       Rose_tree.to_yojson
                         (fun enveloped_transitions ->
                           Cached.peek enveloped_transitions
                           |> Envelope.Incoming.data
                           |> External_transition.Initial_validated.state_hash
                           |> fun hash ->
                           `String (Coda_base.State_hash.to_base58_check hash)
                           )
                         subtree )) ) ]
          !"%s" msg ;
        Or_error.error_string msg
    | Some breadcrumb ->
        Or_error.return breadcrumb
  in
  Deferred.Or_error.List.map subtrees_of_enveloped_transitions
    ~f:(fun subtree_of_enveloped_transitions ->
      let open Deferred.Or_error.Let_syntax in
      let%bind init_breadcrumb =
        breadcrumb_if_present
          (Logger.extend logger
             [("Check", `String "Before creating breadcrumb")])
        |> Deferred.return
      in
      Rose_tree.Deferred.Or_error.fold_map_over_subtrees
        subtree_of_enveloped_transitions ~init:(Cached.pure init_breadcrumb)
        ~f:(fun cached_parent
           (Rose_tree.T (cached_enveloped_transition, _) as subtree)
           ->
          let open Deferred.Let_syntax in
          let%map cached_result =
            Cached.transform cached_enveloped_transition
              ~f:(fun enveloped_transition ->
                let open Deferred.Or_error.Let_syntax in
                let transition_with_initial_validation =
                  Envelope.Incoming.data enveloped_transition
                in
                let transition_with_hash, _ =
                  transition_with_initial_validation
                in
                let mostly_validated_transition =
                  (* TODO: handle this edge case more gracefully *)
                  (* since we are building a disconnected subtree of breadcrumbs,
                   * we skip this step in validation *)
                  External_transition.skip_frontier_dependencies_validation
                    `This_transition_belongs_to_a_detached_subtree
                    transition_with_initial_validation
                in
                let sender = Envelope.Incoming.sender enveloped_transition in
                let parent = Cached.peek cached_parent in
                let expected_parent_hash =
                  Transition_frontier.Breadcrumb.state_hash parent
                in
                let actual_parent_hash =
                  transition_with_hash |> With_hash.data
                  |> External_transition.parent_hash
                in
                let%bind () =
                  Deferred.return
                    (Result.ok_if_true
                       (State_hash.equal actual_parent_hash
                          expected_parent_hash)
                       ~error:
                         (Error.of_string
                            "Previous external transition hash does not equal \
                             to current external transition's parent hash"))
                in
                let open Deferred.Let_syntax in
                match%bind
                  Transition_frontier.Breadcrumb.build ~logger ~verifier
                    ~trust_system ~parent
                    ~transition:mostly_validated_transition
                    ~sender:(Some sender)
                with
                | Ok new_breadcrumb ->
                    let open Result.Let_syntax in
                    Coda_metrics.(
                      Counter.inc_one
                        Transition_frontier_controller
                        .breadcrumbs_built_by_builder) ;
                    Deferred.return
<<<<<<< HEAD
                      (let%map (_ : Transition_frontier.Breadcrumb.t) =
                         breadcrumb_if_present
                           (Logger.extend logger
                              [("Check", `String "After creating breadcrumb")])
                       in
                       new_breadcrumb)
                | Error err -> (
                    (* propagate bans through subtree *)
                    let subtree_nodes = Rose_tree.flatten subtree in
                    let ip_address_set =
                      let sender_from_tree_node node =
                        Envelope.Incoming.sender (Cached.peek node)
=======
                      (Result.ok_if_true
                         (State_hash.equal actual_parent_hash
                            expected_parent_hash)
                         ~error:
                           (Error.of_string
                              "Previous external transition hash does not \
                               equal to current external transition's parent \
                               hash"))
                  in
                  let open Deferred.Let_syntax in
                  match%bind
                    O1trace.trace_recurring "Breadcrumb.build" (fun () ->
                        Transition_frontier.Breadcrumb.build ~logger ~verifier
                          ~trust_system ~parent
                          ~transition:mostly_validated_transition
                          ~sender:(Some sender) )
                  with
                  | Ok new_breadcrumb ->
                      let open Result.Let_syntax in
                      Coda_metrics.(
                        Counter.inc_one
                          Transition_frontier_controller
                          .breadcrumbs_built_by_builder) ;
                      Deferred.return
                        (let%map (_ : Transition_frontier.Breadcrumb.t) =
                           breadcrumb_if_present ()
                         in
                         new_breadcrumb)
                  | Error err -> (
                      (* propagate bans through subtree *)
                      let subtree_nodes = Rose_tree.flatten subtree in
                      let ip_address_set =
                        let sender_from_tree_node node =
                          Envelope.Incoming.sender (Cached.peek node)
                        in
                        List.fold subtree_nodes
                          ~init:(Set.empty (module Unix.Inet_addr))
                          ~f:(fun inet_addrs node ->
                            match sender_from_tree_node node with
                            | Local ->
                                failwith
                                  "build_subtrees_of_breadcrumbs: sender of \
                                   external transition should not be Local"
                            | Remote inet_addr ->
                                Set.add inet_addrs inet_addr )
>>>>>>> 77c106da
                      in
                      List.fold subtree_nodes
                        ~init:(Set.empty (module Unix.Inet_addr))
                        ~f:(fun inet_addrs node ->
                          match sender_from_tree_node node with
                          | Local ->
                              failwith
                                "build_subtrees_of_breadcrumbs: sender of \
                                 external transition should not be Local"
                          | Remote inet_addr ->
                              Set.add inet_addrs inet_addr )
                    in
                    let ip_addresses = Set.to_list ip_address_set in
                    let trust_system_record_invalid msg error =
                      let%map () =
                        Deferred.List.iter ip_addresses ~f:(fun ip_addr ->
                            Trust_system.record trust_system logger ip_addr
                              ( Trust_system.Actions.Gossiped_invalid_transition
                              , Some (msg, []) ) )
                      in
                      Error error
                    in
                    match err with
                    | `Invalid_staged_ledger_hash error ->
                        trust_system_record_invalid
                          "invalid staged ledger hash" error
                    | `Invalid_staged_ledger_diff error ->
                        trust_system_record_invalid
                          "invalid staged ledger diff" error
                    | `Fatal_error exn ->
                        Deferred.return (Or_error.of_exn exn) ) )
            |> Cached.sequence_deferred
          in
          Cached.sequence_result cached_result ) )<|MERGE_RESOLUTION|>--- conflicted
+++ resolved
@@ -92,10 +92,11 @@
                 in
                 let open Deferred.Let_syntax in
                 match%bind
-                  Transition_frontier.Breadcrumb.build ~logger ~verifier
-                    ~trust_system ~parent
-                    ~transition:mostly_validated_transition
-                    ~sender:(Some sender)
+                  O1trace.trace_recurring "Breadcrumb.build" (fun () ->
+                      Transition_frontier.Breadcrumb.build ~logger ~verifier
+                        ~trust_system ~parent
+                        ~transition:mostly_validated_transition
+                        ~sender:(Some sender) )
                 with
                 | Ok new_breadcrumb ->
                     let open Result.Let_syntax in
@@ -104,7 +105,6 @@
                         Transition_frontier_controller
                         .breadcrumbs_built_by_builder) ;
                     Deferred.return
-<<<<<<< HEAD
                       (let%map (_ : Transition_frontier.Breadcrumb.t) =
                          breadcrumb_if_present
                            (Logger.extend logger
@@ -117,53 +117,6 @@
                     let ip_address_set =
                       let sender_from_tree_node node =
                         Envelope.Incoming.sender (Cached.peek node)
-=======
-                      (Result.ok_if_true
-                         (State_hash.equal actual_parent_hash
-                            expected_parent_hash)
-                         ~error:
-                           (Error.of_string
-                              "Previous external transition hash does not \
-                               equal to current external transition's parent \
-                               hash"))
-                  in
-                  let open Deferred.Let_syntax in
-                  match%bind
-                    O1trace.trace_recurring "Breadcrumb.build" (fun () ->
-                        Transition_frontier.Breadcrumb.build ~logger ~verifier
-                          ~trust_system ~parent
-                          ~transition:mostly_validated_transition
-                          ~sender:(Some sender) )
-                  with
-                  | Ok new_breadcrumb ->
-                      let open Result.Let_syntax in
-                      Coda_metrics.(
-                        Counter.inc_one
-                          Transition_frontier_controller
-                          .breadcrumbs_built_by_builder) ;
-                      Deferred.return
-                        (let%map (_ : Transition_frontier.Breadcrumb.t) =
-                           breadcrumb_if_present ()
-                         in
-                         new_breadcrumb)
-                  | Error err -> (
-                      (* propagate bans through subtree *)
-                      let subtree_nodes = Rose_tree.flatten subtree in
-                      let ip_address_set =
-                        let sender_from_tree_node node =
-                          Envelope.Incoming.sender (Cached.peek node)
-                        in
-                        List.fold subtree_nodes
-                          ~init:(Set.empty (module Unix.Inet_addr))
-                          ~f:(fun inet_addrs node ->
-                            match sender_from_tree_node node with
-                            | Local ->
-                                failwith
-                                  "build_subtrees_of_breadcrumbs: sender of \
-                                   external transition should not be Local"
-                            | Remote inet_addr ->
-                                Set.add inet_addrs inet_addr )
->>>>>>> 77c106da
                       in
                       List.fold subtree_nodes
                         ~init:(Set.empty (module Unix.Inet_addr))
