(** This module contains the transition processor. The transition processor is
 *  the thread in which transitions are attached the to the transition frontier.
 *
 *  Two types of data are handled by the transition processor: validated external transitions
 *  with precomputed state hashes (via the block producer and validator pipes)
 *  and breadcrumb rose trees (via the catchup pipe).
 *)

open Core_kernel
open Async_kernel
open Pipe_lib.Strict_pipe
open Coda_base
open Coda_state
open Cache_lib
open O1trace
open Coda_transition
open Network_peer
module Transition_frontier_validation =
  External_transition.Transition_frontier_validation (Transition_frontier)

(* TODO: calculate a sensible value from postake consensus arguments *)
let catchup_timeout_duration =
  Block_time.Span.of_ms
    (Consensus.Constants.(delta * block_window_duration_ms) |> Int64.of_int)

let cached_transform_deferred_result ~transform_cached ~transform_result cached
    =
  Cached.transform cached ~f:transform_cached
  |> Cached.sequence_deferred
  >>= Fn.compose transform_result Cached.sequence_result

(* add a breadcrumb and perform post processing *)
let add_and_finalize ~logger ~frontier ~catchup_scheduler
<<<<<<< HEAD
    ~processed_transition_writer ~only_if_present ~time_controller
    ~was_internally_generated cached_breadcrumb =
=======
    ~processed_transition_writer ~only_if_present ~source cached_breadcrumb =
>>>>>>> acdf05a3
  let breadcrumb =
    if Cached.is_pure cached_breadcrumb then Cached.peek cached_breadcrumb
    else Cached.invalidate_with_success cached_breadcrumb
  in
  let transition =
    Transition_frontier.Breadcrumb.validated_transition breadcrumb
  in
  let%map () =
    if only_if_present then (
      let parent_hash =
        Transition_frontier.Breadcrumb.parent_hash breadcrumb
      in
      match Transition_frontier.find frontier parent_hash with
      | Some _ ->
          Transition_frontier.add_breadcrumb_exn frontier breadcrumb
      | None ->
          Logger.warn logger ~module_:__MODULE__ ~location:__LOC__
            !"When trying to add breadcrumb, its parent had been removed from \
              transition frontier: %{sexp: State_hash.t}"
            parent_hash ;
          Deferred.unit )
    else Transition_frontier.add_breadcrumb_exn frontier breadcrumb
  in
<<<<<<< HEAD
  ( if not was_internally_generated then
    let transition_time =
      External_transition.Validated.consensus_time_produced_at transition
    in
    let time_elapsed =
      Block_time.diff
        (Block_time.now time_controller)
        (Consensus.Data.Consensus_time.to_time transition_time)
    in
    Coda_metrics.Block_latency.Inclusion_time.update
      (Block_time.Span.to_time_span time_elapsed) ) ;
  Writer.write processed_transition_writer transition ;
=======
  Writer.write processed_transition_writer
    (`Transition transition, `Source source) ;
>>>>>>> acdf05a3
  Catchup_scheduler.notify catchup_scheduler
    ~hash:(External_transition.Validated.state_hash transition)

let process_transition ~logger ~trust_system ~verifier ~frontier
    ~catchup_scheduler ~processed_transition_writer ~time_controller
    ~transition:cached_initially_validated_transition =
  let enveloped_initially_validated_transition =
    Cached.peek cached_initially_validated_transition
  in
  let sender =
    Envelope.Incoming.sender enveloped_initially_validated_transition
  in
  let initially_validated_transition =
    Envelope.Incoming.data enveloped_initially_validated_transition
  in
  let {With_hash.hash= transition_hash; data= transition}, _ =
    initially_validated_transition
  in
  let metadata = [("state_hash", State_hash.to_yojson transition_hash)] in
  Deferred.map ~f:(Fn.const ())
    (let open Deferred.Result.Let_syntax in
    let%bind mostly_validated_transition =
      let open Deferred.Let_syntax in
      match
        Transition_frontier_validation.validate_frontier_dependencies ~logger
          ~frontier initially_validated_transition
      with
      | Ok t ->
          return (Ok t)
      | Error `Not_selected_over_frontier_root ->
          let%map () =
            Trust_system.record_envelope_sender trust_system logger sender
              ( Trust_system.Actions.Gossiped_invalid_transition
              , Some
                  ( "The transition with hash $state_hash was not selected \
                     over the transition frontier root"
                  , metadata ) )
          in
          let (_ : External_transition.Initial_validated.t Envelope.Incoming.t)
              =
            Cached.invalidate_with_failure
              cached_initially_validated_transition
          in
          Error ()
      | Error `Already_in_frontier ->
          Logger.warn logger ~module_:__MODULE__ ~location:__LOC__ ~metadata
            "Refusing to process the transition with hash $state_hash because \
             is is already in the transition frontier" ;
          let (_ : External_transition.Initial_validated.t Envelope.Incoming.t)
              =
            Cached.invalidate_with_failure
              cached_initially_validated_transition
          in
          return (Error ())
      | Error `Parent_missing_from_frontier -> (
          let _, validation =
            Cached.peek cached_initially_validated_transition
            |> Envelope.Incoming.data
          in
          match validation with
          | ( _
            , _
            , _
            , (`Delta_transition_chain, Truth.True delta_state_hashes)
            , _
            , _ ) ->
              let timeout_duration =
                Option.fold
                  (Transition_frontier.find frontier
                     (Non_empty_list.head delta_state_hashes))
                  ~init:(Block_time.Span.of_ms 0L)
                  ~f:(fun _ _ -> catchup_timeout_duration)
              in
              Catchup_scheduler.watch catchup_scheduler ~timeout_duration
                ~cached_transition:cached_initially_validated_transition ;
              return (Error ())
          | _ ->
              failwith
                "This is impossible since the transition just passed \
                 initial_validation so delta_transition_chain_proof must be \
                 true" )
    in
    (* TODO: only access parent in transition frontier once (already done in call to validate dependencies) #2485 *)
    let parent_hash =
      Protocol_state.previous_state_hash
        (External_transition.protocol_state transition)
    in
    let parent_breadcrumb =
      Transition_frontier.find_exn frontier parent_hash
    in
    let%bind breadcrumb =
      cached_transform_deferred_result cached_initially_validated_transition
        ~transform_cached:(fun _ ->
          Transition_frontier.Breadcrumb.build ~logger ~verifier ~trust_system
            ~sender:(Some sender) ~parent:parent_breadcrumb
            ~transition:mostly_validated_transition )
        ~transform_result:(function
          | Error (`Invalid_staged_ledger_hash error)
          | Error (`Invalid_staged_ledger_diff error) ->
              Logger.error logger ~module_:__MODULE__ ~location:__LOC__
                ~metadata:
                  (metadata @ [("error", `String (Error.to_string_hum error))])
                "Error while building breadcrumb in the transition handler \
                 processor: $error" ;
              let (_
                    : External_transition.Initial_validated.t
                      Envelope.Incoming.t) =
                Cached.invalidate_with_failure
                  cached_initially_validated_transition
              in
              Deferred.return (Error ())
          | Error (`Fatal_error exn) ->
              let (_
                    : External_transition.Initial_validated.t
                      Envelope.Incoming.t) =
                Cached.invalidate_with_failure
                  cached_initially_validated_transition
              in
              raise exn
          | Ok breadcrumb ->
              Deferred.return (Ok breadcrumb) )
    in
    Coda_metrics.(
      Counter.inc_one
        Transition_frontier_controller.breadcrumbs_built_by_processor) ;
    Deferred.map ~f:Result.return
      (add_and_finalize ~logger ~frontier ~catchup_scheduler
<<<<<<< HEAD
         ~processed_transition_writer ~only_if_present:false ~time_controller
         ~was_internally_generated:false breadcrumb))
=======
         ~processed_transition_writer ~only_if_present:false ~source:`Gossip
         breadcrumb))
>>>>>>> acdf05a3

let run ~logger ~verifier ~trust_system ~time_controller ~frontier
    ~(primary_transition_reader :
       ( External_transition.Initial_validated.t Envelope.Incoming.t
       , State_hash.t )
       Cached.t
       Reader.t)
    ~(producer_transition_reader : Transition_frontier.Breadcrumb.t Reader.t)
    ~(clean_up_catchup_scheduler : unit Ivar.t)
    ~(catchup_job_writer :
       ( State_hash.t
         * ( External_transition.Initial_validated.t Envelope.Incoming.t
           , State_hash.t )
           Cached.t
           Rose_tree.t
           list
       , crash buffered
       , unit )
       Writer.t)
    ~(catchup_breadcrumbs_reader :
       ( (Transition_frontier.Breadcrumb.t, State_hash.t) Cached.t Rose_tree.t
         list
       * [`Ledger_catchup of unit Ivar.t | `Catchup_scheduler] )
       Reader.t)
    ~(catchup_breadcrumbs_writer :
       ( (Transition_frontier.Breadcrumb.t, State_hash.t) Cached.t Rose_tree.t
         list
         * [`Ledger_catchup of unit Ivar.t | `Catchup_scheduler]
       , crash buffered
       , unit )
       Writer.t) ~processed_transition_writer =
  let catchup_scheduler =
    Catchup_scheduler.create ~logger ~verifier ~trust_system ~frontier
      ~time_controller ~catchup_job_writer ~catchup_breadcrumbs_writer
      ~clean_up_signal:clean_up_catchup_scheduler
  in
  let add_and_finalize =
    add_and_finalize ~frontier ~catchup_scheduler ~processed_transition_writer
      ~time_controller
  in
  let process_transition =
    process_transition ~logger ~trust_system ~verifier ~frontier
      ~catchup_scheduler ~processed_transition_writer ~time_controller
  in
  ignore
    (Reader.Merge.iter
       (* It is fine to skip the cache layer on blocks produced by this node
        * because it is extradornarily unlikely we would write an internal bug
        * triggering this case, and the external case (where we received an
        * identical external transition from the network) can happen iff there
        * is another node with the exact same private key and view of the
        * transaction pool. *)
       [ Reader.map producer_transition_reader ~f:(fun breadcrumb ->
             Coda_metrics.(
               Gauge.inc_one
                 Transition_frontier_controller.transitions_being_processed) ;
             `Local_breadcrumb (Cached.pure breadcrumb) )
       ; Reader.map catchup_breadcrumbs_reader
           ~f:(fun (cb, catchup_breadcrumbs_callback) ->
             `Catchup_breadcrumbs (cb, catchup_breadcrumbs_callback) )
       ; Reader.map primary_transition_reader ~f:(fun vt ->
             `Partially_valid_transition vt ) ]
       ~f:(fun msg ->
         let open Deferred.Let_syntax in
         trace_recurring "transition_handler_processor" (fun () ->
             match msg with
             | `Catchup_breadcrumbs
                 (breadcrumb_subtrees, subsequent_callback_action) -> (
                 ( match%map
                     Deferred.Or_error.List.iter breadcrumb_subtrees
                       ~f:(fun subtree ->
                         Rose_tree.Deferred.Or_error.iter
                           subtree
                           (* It could be the case that by the time we try and
                           * add the breadcrumb, it's no longer relevant when
                           * we're catching up *)
                           ~f:
                             (add_and_finalize ~logger ~only_if_present:true
<<<<<<< HEAD
                                ~was_internally_generated:false) )
=======
                                ~source:`Catchup) )
>>>>>>> acdf05a3
                   with
                 | Ok () ->
                     ()
                 | Error err ->
                     List.iter breadcrumb_subtrees ~f:(fun tree ->
                         Rose_tree.iter tree ~f:(fun cached_breadcrumb ->
                             let (_ : Transition_frontier.Breadcrumb.t) =
                               Cached.invalidate_with_failure cached_breadcrumb
                             in
                             () ) ) ;
                     Logger.error logger ~module_:__MODULE__ ~location:__LOC__
                       "Error, failed to attach all catchup breadcrumbs to \
                        transition frontier: %s"
                       (Error.to_string_hum err) )
                 >>| fun () ->
                 match subsequent_callback_action with
                 | `Ledger_catchup decrement_signal ->
                     Ivar.fill decrement_signal ()
                 | `Catchup_scheduler ->
                     () )
             | `Local_breadcrumb breadcrumb ->
                 let transition_time =
                   Transition_frontier.Breadcrumb.validated_transition
                     (Cached.peek breadcrumb)
                   |> External_transition.Validated.protocol_state
                   |> Protocol_state.blockchain_state
                   |> Blockchain_state.timestamp |> Block_time.to_time
                 in
                 Perf_histograms.add_span
                   ~name:"accepted_transition_local_latency"
                   (Core_kernel.Time.diff
                      Block_time.(now time_controller |> to_time)
                      transition_time) ;
                 let%map () =
                   match%map
                     add_and_finalize ~logger ~only_if_present:false
<<<<<<< HEAD
                       ~was_internally_generated:true breadcrumb
=======
                       ~source:`Internal breadcrumb
>>>>>>> acdf05a3
                   with
                   | Ok () ->
                       ()
                   | Error err ->
                       Logger.error logger ~module_:__MODULE__
                         ~location:__LOC__
                         ~metadata:
                           [("error", `String (Error.to_string_hum err))]
                         "Error, failed to attach produced breadcrumb to \
                          transition frontier: $error" ;
                       let (_ : Transition_frontier.Breadcrumb.t) =
                         Cached.invalidate_with_failure breadcrumb
                       in
                       ()
                 in
                 Coda_metrics.(
                   Gauge.dec_one
                     Transition_frontier_controller.transitions_being_processed)
             | `Partially_valid_transition transition ->
                 process_transition ~transition ) ))

let%test_module "Transition_handler.Processor tests" =
  ( module struct
    open Async
    open Pipe_lib

    let () =
      Backtrace.elide := false ;
      Printexc.record_backtrace true ;
      Async.Scheduler.set_record_backtraces true

    let logger = Logger.create ()

    let time_controller = Block_time.Controller.basic ~logger

    let trust_system = Trust_system.null ()

    let downcast_breadcrumb breadcrumb =
      let transition =
        Transition_frontier.Breadcrumb.validated_transition breadcrumb
        |> External_transition.Validation
           .reset_frontier_dependencies_validation
        |> External_transition.Validation.reset_staged_ledger_diff_validation
      in
      Envelope.Incoming.wrap ~data:transition ~sender:Envelope.Sender.Local

    let%test_unit "adding transitions whose parents are in the frontier" =
      let frontier_size = 1 in
      let branch_size = 10 in
      let max_length = frontier_size + branch_size in
      Quickcheck.test ~trials:4
        (Transition_frontier.For_tests.gen_with_branch ~max_length
           ~frontier_size ~branch_size ()) ~f:(fun (frontier, branch) ->
          assert (
            Thread_safe.block_on_async_exn (fun () ->
                let pids = Child_processes.Termination.create_pid_table () in
                let%bind verifier =
                  Verifier.create ~logger ~conf_dir:None ~pids
                in
                let valid_transition_reader, valid_transition_writer =
                  Strict_pipe.create
                    (Buffered (`Capacity branch_size, `Overflow Drop_head))
                in
                let producer_transition_reader, _ =
                  Strict_pipe.create
                    (Buffered (`Capacity branch_size, `Overflow Drop_head))
                in
                let _, catchup_job_writer =
                  Strict_pipe.create (Buffered (`Capacity 1, `Overflow Crash))
                in
                let catchup_breadcrumbs_reader, catchup_breadcrumbs_writer =
                  Strict_pipe.create (Buffered (`Capacity 1, `Overflow Crash))
                in
                let processed_transition_reader, processed_transition_writer =
                  Strict_pipe.create
                    (Buffered (`Capacity branch_size, `Overflow Drop_head))
                in
                let clean_up_catchup_scheduler = Ivar.create () in
                let cache = Unprocessed_transition_cache.create ~logger in
                run ~logger ~time_controller ~verifier ~trust_system
                  ~clean_up_catchup_scheduler ~frontier
                  ~primary_transition_reader:valid_transition_reader
                  ~producer_transition_reader ~catchup_job_writer
                  ~catchup_breadcrumbs_reader ~catchup_breadcrumbs_writer
                  ~processed_transition_writer ;
                List.iter branch ~f:(fun breadcrumb ->
                    downcast_breadcrumb breadcrumb
                    |> Unprocessed_transition_cache.register_exn cache
                    |> Strict_pipe.Writer.write valid_transition_writer ) ;
                match%map
                  Block_time.Timeout.await
                    ~timeout_duration:(Block_time.Span.of_ms 30000L)
                    time_controller
                    (Strict_pipe.Reader.fold_until processed_transition_reader
                       ~init:branch
                       ~f:(fun remaining_breadcrumbs
                          (`Transition newly_added_transition, _)
                          ->
                         Deferred.return
                           ( match remaining_breadcrumbs with
                           | next_expected_breadcrumb :: tail ->
                               [%test_eq: State_hash.t]
                                 (Transition_frontier.Breadcrumb.state_hash
                                    next_expected_breadcrumb)
                                 (External_transition.Validated.state_hash
                                    newly_added_transition) ;
                               Logger.info logger ~module_:__MODULE__
                                 ~location:__LOC__
                                 ~metadata:
                                   [ ( "height"
                                     , `Int
                                         ( External_transition.Validated
                                           .blockchain_length
                                             newly_added_transition
                                         |> Unsigned.UInt32.to_int ) ) ]
                                 "transition of $height passed processor" ;
                               if tail = [] then `Stop true else `Continue tail
                           | [] ->
                               `Stop false ) ))
                with
                | `Timeout ->
                    failwith "test timed out"
                | `Ok (`Eof _) ->
                    failwith "pipe closed unexpectedly"
                | `Ok (`Terminated x) ->
                    x ) ) )
  end )<|MERGE_RESOLUTION|>--- conflicted
+++ resolved
@@ -31,12 +31,8 @@
 
 (* add a breadcrumb and perform post processing *)
 let add_and_finalize ~logger ~frontier ~catchup_scheduler
-<<<<<<< HEAD
-    ~processed_transition_writer ~only_if_present ~time_controller
-    ~was_internally_generated cached_breadcrumb =
-=======
-    ~processed_transition_writer ~only_if_present ~source cached_breadcrumb =
->>>>>>> acdf05a3
+    ~processed_transition_writer ~only_if_present ~time_controller ~source
+    cached_breadcrumb =
   let breadcrumb =
     if Cached.is_pure cached_breadcrumb then Cached.peek cached_breadcrumb
     else Cached.invalidate_with_success cached_breadcrumb
@@ -60,23 +56,22 @@
           Deferred.unit )
     else Transition_frontier.add_breadcrumb_exn frontier breadcrumb
   in
-<<<<<<< HEAD
-  ( if not was_internally_generated then
-    let transition_time =
-      External_transition.Validated.consensus_time_produced_at transition
-    in
-    let time_elapsed =
-      Block_time.diff
-        (Block_time.now time_controller)
-        (Consensus.Data.Consensus_time.to_time transition_time)
-    in
-    Coda_metrics.Block_latency.Inclusion_time.update
-      (Block_time.Span.to_time_span time_elapsed) ) ;
-  Writer.write processed_transition_writer transition ;
-=======
+  ( match source with
+  | `Internal ->
+      ()
+  | _ ->
+      let transition_time =
+        External_transition.Validated.consensus_time_produced_at transition
+      in
+      let time_elapsed =
+        Block_time.diff
+          (Block_time.now time_controller)
+          (Consensus.Data.Consensus_time.to_time transition_time)
+      in
+      Coda_metrics.Block_latency.Inclusion_time.update
+        (Block_time.Span.to_time_span time_elapsed) ) ;
   Writer.write processed_transition_writer
     (`Transition transition, `Source source) ;
->>>>>>> acdf05a3
   Catchup_scheduler.notify catchup_scheduler
     ~hash:(External_transition.Validated.state_hash transition)
 
@@ -204,13 +199,8 @@
         Transition_frontier_controller.breadcrumbs_built_by_processor) ;
     Deferred.map ~f:Result.return
       (add_and_finalize ~logger ~frontier ~catchup_scheduler
-<<<<<<< HEAD
          ~processed_transition_writer ~only_if_present:false ~time_controller
-         ~was_internally_generated:false breadcrumb))
-=======
-         ~processed_transition_writer ~only_if_present:false ~source:`Gossip
-         breadcrumb))
->>>>>>> acdf05a3
+         ~source:`Gossip breadcrumb))
 
 let run ~logger ~verifier ~trust_system ~time_controller ~frontier
     ~(primary_transition_reader :
@@ -289,11 +279,7 @@
                            * we're catching up *)
                            ~f:
                              (add_and_finalize ~logger ~only_if_present:true
-<<<<<<< HEAD
-                                ~was_internally_generated:false) )
-=======
                                 ~source:`Catchup) )
->>>>>>> acdf05a3
                    with
                  | Ok () ->
                      ()
@@ -330,11 +316,7 @@
                  let%map () =
                    match%map
                      add_and_finalize ~logger ~only_if_present:false
-<<<<<<< HEAD
-                       ~was_internally_generated:true breadcrumb
-=======
                        ~source:`Internal breadcrumb
->>>>>>> acdf05a3
                    with
                    | Ok () ->
                        ()
