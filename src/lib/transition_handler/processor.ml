--- conflicted
+++ resolved
@@ -19,19 +19,10 @@
   External_transition.Transition_frontier_validation (Transition_frontier)
 
 (* TODO: calculate a sensible value from postake consensus arguments *)
-<<<<<<< HEAD
-let catchup_timeout_duration
-    ~(constraint_constants : Genesis_constants.Constraint_constants.t)
-    ~(genesis_constants : Genesis_constants.t) =
-  Block_time.Span.of_ms
-    ( genesis_constants.protocol.delta
-      * constraint_constants.block_window_duration_ms
-=======
 let catchup_timeout_duration (precomputed_values : Precomputed_values.t) =
   Block_time.Span.of_ms
     ( precomputed_values.genesis_constants.protocol.delta
-      * Coda_compile_config.block_window_duration_ms
->>>>>>> 4a6e59a7
+      * precomputed_values.constraint_constants.block_window_duration_ms
     |> Int64.of_int )
 
 let cached_transform_deferred_result ~transform_cached ~transform_result cached
@@ -157,13 +148,7 @@
                   (Transition_frontier.find frontier
                      (Non_empty_list.head delta_state_hashes))
                   ~init:(Block_time.Span.of_ms 0L)
-<<<<<<< HEAD
-                  ~f:(fun _ _ ->
-                    catchup_timeout_duration ~constraint_constants
-                      ~genesis_constants )
-=======
                   ~f:(fun _ _ -> catchup_timeout_duration precomputed_values)
->>>>>>> 4a6e59a7
               in
               Catchup_scheduler.watch catchup_scheduler ~timeout_duration
                 ~cached_transition:cached_initially_validated_transition ;
