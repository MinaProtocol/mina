--- conflicted
+++ resolved
@@ -36,12 +36,6 @@
     External_transition.Verified.protocol_state t
     |> Protocol_state.previous_state_hash
 
-<<<<<<< HEAD
-  let run ~logger ~time_controller ~frontier ~primary_transition_reader
-      ~proposer_transition_reader ~catchup_job_writer
-      ~catchup_breadcrumbs_reader ~catchup_breadcrumbs_writer
-      ~processed_transition_writer =
-=======
   let run ~logger ~time_controller ~frontier
       ~(primary_transition_reader :
          ( (External_transition.Verified.t, State_hash.t) With_hash.t
@@ -68,8 +62,6 @@
          , synchronous
          , unit Deferred.t )
          Writer.t) ~processed_transition_writer ~unprocessed_transition_cache =
-    let logger = Logger.child logger "Transition_handler.Catchup" in
->>>>>>> c60b07bd
     let catchup_scheduler =
       Catchup_scheduler.create ~logger ~frontier ~time_controller
         ~catchup_job_writer ~catchup_breadcrumbs_writer
@@ -127,7 +119,8 @@
                    with
                    | Ok () -> ()
                    | Error err ->
-                       Logger.error logger
+                       Logger.error logger ~module_:__MODULE__
+                         ~location:__LOC__
                          "failed to attach all catchup breadcrumbs to \
                           transition frontier: %s"
                          (Error.to_string_hum err) )
