--- conflicted
+++ resolved
@@ -359,11 +359,9 @@
 
     let logger = Logger.create ()
 
-<<<<<<< HEAD
     let proof_level = Genesis_constants.Proof_level.Check
-=======
+
     let precomputed_values = Lazy.force Precomputed_values.for_unit_tests
->>>>>>> 206890dd
 
     let time_controller = Block_time.Controller.basic ~logger
 
@@ -383,14 +381,9 @@
       let branch_size = 10 in
       let max_length = frontier_size + branch_size in
       Quickcheck.test ~trials:4
-<<<<<<< HEAD
-        (Transition_frontier.For_tests.gen_with_branch ~proof_level ~max_length
-           ~frontier_size ~branch_size ()) ~f:(fun (frontier, branch) ->
-=======
-        (Transition_frontier.For_tests.gen_with_branch ~precomputed_values
-           ~max_length ~frontier_size ~branch_size ())
+        (Transition_frontier.For_tests.gen_with_branch ~proof_level
+           ~precomputed_values ~max_length ~frontier_size ~branch_size ())
         ~f:(fun (frontier, branch) ->
->>>>>>> 206890dd
           assert (
             Thread_safe.block_on_async_exn (fun () ->
                 let pids = Child_processes.Termination.create_pid_table () in
