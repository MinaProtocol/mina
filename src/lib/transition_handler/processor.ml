(** This module contains the transition processor. The transition processor is
 *  the thread in which transitions are attached the to the transition frontier.
 *
 *  Two types of data are handled by the transition processor: validated external transitions
 *  with precomputed state hashes (via the proposer and validator pipes) and breadcrumb rose
 *  trees (via the catchup pipe).
 *)

open Core_kernel
open Async_kernel
open Pipe_lib.Strict_pipe
open Coda_base
open Coda_state
open Cache_lib
open O1trace
open Coda_transition
module Transition_frontier_validation =
  External_transition.Transition_frontier_validation (Transition_frontier)

(* TODO: calculate a sensible value from postake consensus arguments *)
let catchup_timeout_duration =
  Block_time.Span.of_ms
    (Consensus.Constants.(delta * block_window_duration_ms) |> Int64.of_int)

let cached_transform_deferred_result ~transform_cached ~transform_result cached
    =
  Cached.transform cached ~f:transform_cached
  |> Cached.sequence_deferred
  >>= Fn.compose transform_result Cached.sequence_result

(* add a breadcrumb and perform post processing *)
let add_and_finalize ~logger ~frontier ~catchup_scheduler
    ~processed_transition_writer ~only_if_present cached_breadcrumb =
  let breadcrumb =
    if Cached.is_pure cached_breadcrumb then Cached.peek cached_breadcrumb
    else Cached.invalidate_with_success cached_breadcrumb
  in
  let transition =
    Transition_frontier.Breadcrumb.validated_transition breadcrumb
  in
  let%map () =
    if only_if_present then (
      let parent_hash =
        Transition_frontier.Breadcrumb.parent_hash breadcrumb
      in
      match Transition_frontier.find frontier parent_hash with
      | Some _ ->
          Transition_frontier.add_breadcrumb_exn frontier breadcrumb
      | None ->
          Logger.warn logger ~module_:__MODULE__ ~location:__LOC__
            !"When trying to add breadcrumb, its parent had been removed from \
              transition frontier: %{sexp: State_hash.t}"
            parent_hash ;
          Deferred.unit )
    else Transition_frontier.add_breadcrumb_exn frontier breadcrumb
  in
  Writer.write processed_transition_writer transition ;
  Catchup_scheduler.notify catchup_scheduler
    ~hash:(External_transition.Validated.state_hash transition)

let process_transition ~logger ~trust_system ~verifier ~frontier
    ~catchup_scheduler ~processed_transition_writer
    ~transition:cached_initially_validated_transition =
  let enveloped_initially_validated_transition =
    Cached.peek cached_initially_validated_transition
  in
  let sender =
    Envelope.Incoming.sender enveloped_initially_validated_transition
  in
  let initially_validated_transition =
    Envelope.Incoming.data enveloped_initially_validated_transition
  in
  let {With_hash.hash= transition_hash; data= transition}, _ =
    initially_validated_transition
  in
  let metadata = [("state_hash", State_hash.to_yojson transition_hash)] in
  Deferred.map ~f:(Fn.const ())
    (let open Deferred.Result.Let_syntax in
    let%bind mostly_validated_transition =
      let open Deferred.Let_syntax in
      match
        Transition_frontier_validation.validate_frontier_dependencies ~logger
          ~frontier initially_validated_transition
      with
      | Ok t ->
          return (Ok t)
      | Error `Not_selected_over_frontier_root ->
          let%map () =
            Trust_system.record_envelope_sender trust_system logger sender
              ( Trust_system.Actions.Gossiped_invalid_transition
              , Some
                  ( "The transition with hash $state_hash was not selected \
                     over the transition frontier root"
                  , metadata ) )
          in
          Error ()
      | Error `Already_in_frontier ->
          Logger.warn logger ~module_:__MODULE__ ~location:__LOC__ ~metadata
            "Refusing to process the transition with hash $state_hash because \
             is is already in the transition frontier" ;
          return (Error ())
      | Error `Parent_missing_from_frontier -> (
          let _, validation =
            Cached.peek cached_initially_validated_transition
            |> Envelope.Incoming.data
          in
          match validation with
          | ( _
            , _
            , (`Delta_transition_chain, Truth.True delta_state_hashes)
            , _
            , _ ) ->
              let timeout_duration =
                Option.fold
                  (Transition_frontier.find frontier
                     (Non_empty_list.head delta_state_hashes))
                  ~init:(Block_time.Span.of_ms 0L)
                  ~f:(fun _ _ -> catchup_timeout_duration)
              in
              Catchup_scheduler.watch catchup_scheduler ~timeout_duration
                ~cached_transition:cached_initially_validated_transition ;
              return (Error ())
          | _ ->
              failwith
                "This is impossible since the transition just passed \
                 initial_validation so delta_transition_chain_proof must be \
                 true" )
    in
    (* TODO: only access parent in transition frontier once (already done in call to validate dependencies) #2485 *)
    let parent_hash =
      Protocol_state.previous_state_hash
        (External_transition.protocol_state transition)
    in
    let parent_breadcrumb =
      Transition_frontier.find_exn frontier parent_hash
    in
    let%bind breadcrumb =
      cached_transform_deferred_result cached_initially_validated_transition
        ~transform_cached:(fun _ ->
          Transition_frontier.Breadcrumb.build ~logger ~verifier ~trust_system
            ~sender:(Some sender) ~parent:parent_breadcrumb
            ~transition:mostly_validated_transition )
        ~transform_result:(function
          | Error (`Invalid_staged_ledger_hash error)
          | Error (`Invalid_staged_ledger_diff error) ->
              Logger.error logger ~module_:__MODULE__ ~location:__LOC__
                ~metadata:
                  (metadata @ [("error", `String (Error.to_string_hum error))])
                "Error while building breadcrumb in the transition handler \
                 processor: $error" ;
              Deferred.return (Error ())
          | Error (`Fatal_error exn) ->
              raise exn
          | Ok breadcrumb ->
              Deferred.return (Ok breadcrumb) )
    in
<<<<<<< HEAD
    Coda_metrics.(
      Counter.inc_one
        Transition_frontier_controller.breadcrumbs_built_by_processor) ;
    Deferred.map ~f:Result.return
      (add_and_finalize ~logger ~frontier ~catchup_scheduler
         ~processed_transition_writer ~only_if_present:false breadcrumb))
=======
    let metadata = [("state_hash", State_hash.to_yojson transition_hash)] in
    Deferred.map ~f:(Fn.const ())
      (let open Deferred.Result.Let_syntax in
      let%bind mostly_validated_transition =
        let open Deferred.Let_syntax in
        match
          Transition_frontier_validation.validate_frontier_dependencies ~logger
            ~frontier initially_validated_transition
        with
        | Ok t ->
            return (Ok t)
        | Error `Not_selected_over_frontier_root ->
            let%map () =
              Trust_system.record_envelope_sender trust_system logger sender
                ( Trust_system.Actions.Gossiped_invalid_transition
                , Some
                    ( "The transition with hash $state_hash was not selected \
                       over the transition frontier root"
                    , metadata ) )
            in
            let (_
                  : External_transition.Initial_validated.t Envelope.Incoming.t)
                =
              Cached.invalidate_with_failure
                cached_initially_validated_transition
            in
            Error ()
        | Error `Already_in_frontier ->
            Logger.warn logger ~module_:__MODULE__ ~location:__LOC__ ~metadata
              "Refusing to process the transition with hash $state_hash \
               because is is already in the transition frontier" ;
            let (_
                  : External_transition.Initial_validated.t Envelope.Incoming.t)
                =
              Cached.invalidate_with_failure
                cached_initially_validated_transition
            in
            return (Error ())
        | Error `Parent_missing_from_frontier -> (
            let _, validation =
              Cached.peek cached_initially_validated_transition
              |> Envelope.Incoming.data
            in
            match validation with
            | ( _
              , _
              , (`Delta_transition_chain, Truth.True delta_state_hashes)
              , _
              , _ ) ->
                let timeout_duration =
                  Option.fold
                    (Transition_frontier.find frontier
                       (Non_empty_list.head delta_state_hashes))
                    ~init:(Block_time.Span.of_ms 0L)
                    ~f:(fun _ _ -> catchup_timeout_duration)
                in
                Catchup_scheduler.watch catchup_scheduler ~timeout_duration
                  ~cached_transition:cached_initially_validated_transition ;
                return (Error ())
            | _ ->
                failwith
                  "This is impossible since the transition just passed \
                   initial_validation so delta_transition_chain_proof must be \
                   true" )
      in
      (* TODO: only access parent in transition frontier once (already done in call to validate dependencies) #2485 *)
      let parent_hash =
        Protocol_state.previous_state_hash
          (External_transition.protocol_state transition)
      in
      let parent_breadcrumb =
        Transition_frontier.find_exn frontier parent_hash
      in
      let%bind breadcrumb =
        cached_transform_deferred_result cached_initially_validated_transition
          ~transform_cached:(fun _ ->
            Transition_frontier.Breadcrumb.build ~logger ~verifier
              ~trust_system ~sender:(Some sender) ~parent:parent_breadcrumb
              ~transition:mostly_validated_transition )
          ~transform_result:(function
            | Error (`Invalid_staged_ledger_hash error)
            | Error (`Invalid_staged_ledger_diff error) ->
                Logger.error logger ~module_:__MODULE__ ~location:__LOC__
                  ~metadata:
                    ( metadata
                    @ [("error", `String (Error.to_string_hum error))] )
                  "Error while building breadcrumb in the transition handler \
                   processor: $error" ;
                let (_
                      : External_transition.Initial_validated.t
                        Envelope.Incoming.t) =
                  Cached.invalidate_with_failure
                    cached_initially_validated_transition
                in
                Deferred.return (Error ())
            | Error (`Fatal_error exn) ->
                let (_
                      : External_transition.Initial_validated.t
                        Envelope.Incoming.t) =
                  Cached.invalidate_with_failure
                    cached_initially_validated_transition
                in
                raise exn
            | Ok breadcrumb ->
                Deferred.return (Ok breadcrumb) )
      in
      Coda_metrics.(
        Counter.inc_one
          Transition_frontier_controller.breadcrumbs_built_by_processor) ;
      Deferred.map ~f:Result.return
        (add_and_finalize ~frontier ~catchup_scheduler
           ~processed_transition_writer ~only_if_present:false breadcrumb))
>>>>>>> 77c106da

let run ~logger ~verifier ~trust_system ~time_controller ~frontier
    ~(primary_transition_reader :
       ( External_transition.Initial_validated.t Envelope.Incoming.t
       , State_hash.t )
       Cached.t
       Reader.t)
    ~(proposer_transition_reader : Transition_frontier.Breadcrumb.t Reader.t)
    ~(clean_up_catchup_scheduler : unit Ivar.t)
    ~(catchup_job_writer :
       ( State_hash.t
         * ( External_transition.Initial_validated.t Envelope.Incoming.t
           , State_hash.t )
           Cached.t
           Rose_tree.t
           list
<<<<<<< HEAD
       , crash buffered
       , unit )
       Writer.t)
    ~(catchup_breadcrumbs_reader :
       ( (Transition_frontier.Breadcrumb.t, State_hash.t) Cached.t Rose_tree.t
         list
       * [`Ledger_catchup of unit Ivar.t | `Catchup_scheduler] )
       Reader.t)
    ~(catchup_breadcrumbs_writer :
       ( (Transition_frontier.Breadcrumb.t, State_hash.t) Cached.t Rose_tree.t
         list
         * [`Ledger_catchup of unit Ivar.t | `Catchup_scheduler]
       , crash buffered
       , unit )
       Writer.t) ~processed_transition_writer =
  let catchup_scheduler =
    Catchup_scheduler.create ~logger ~verifier ~trust_system ~frontier
      ~time_controller ~catchup_job_writer ~catchup_breadcrumbs_writer
      ~clean_up_signal:clean_up_catchup_scheduler
  in
  let add_and_finalize =
    add_and_finalize ~frontier ~catchup_scheduler ~processed_transition_writer
  in
  let process_transition =
    process_transition ~logger ~trust_system ~verifier ~frontier
      ~catchup_scheduler ~processed_transition_writer
  in
  ignore
    (Reader.Merge.iter
       (* It is fine to skip the cache layer on propose transitions because it
          * is extradornarily unlikely we would write an internal bug triggering this
          * case, and the external case (where we received an identical external
          * transition from the network) can happen iff there is another node
          * with the exact same private key and view of the transaction pool. *)
       [ Reader.map proposer_transition_reader ~f:(fun breadcrumb ->
             Coda_metrics.(
               Gauge.inc_one
                 Transition_frontier_controller.transitions_being_processed) ;
             `Proposed_breadcrumb (Cached.pure breadcrumb) )
       ; Reader.map catchup_breadcrumbs_reader
           ~f:(fun (cb, catchup_breadcrumbs_callback) ->
             `Catchup_breadcrumbs (cb, catchup_breadcrumbs_callback) )
       ; Reader.map primary_transition_reader ~f:(fun vt ->
             `Partially_valid_transition vt ) ]
       ~f:(fun msg ->
         let open Deferred.Let_syntax in
         trace_recurring_task "transition_handler_processor" (fun () ->
             match msg with
             | `Catchup_breadcrumbs
                 (breadcrumb_subtrees, subsequent_callback_action) -> (
                 ( match%map
                     Deferred.Or_error.List.iter breadcrumb_subtrees
                       ~f:(fun subtree ->
                         Rose_tree.Deferred.Or_error.iter
                           subtree
                           (* It could be the case that by the time we try and
                           * add the breadcrumb, it's no longer relevant when
                           * we're catching up *)
                           ~f:(add_and_finalize ~logger ~only_if_present:true)
                     )
                   with
                 | Ok () ->
                     ()
                 | Error err ->
                     Logger.error logger ~module_:__MODULE__ ~location:__LOC__
                       "Error, failed to attach all catchup breadcrumbs to \
                        transition frontier: %s"
                       (Error.to_string_hum err) )
                 >>| fun () ->
                 match subsequent_callback_action with
                 | `Ledger_catchup decrement_signal ->
                     Ivar.fill decrement_signal ()
                 | `Catchup_scheduler ->
                     () )
             | `Proposed_breadcrumb breadcrumb ->
                 let transition_time =
                   Transition_frontier.Breadcrumb.validated_transition
                     (Cached.peek breadcrumb)
                   |> External_transition.Validated.protocol_state
                   |> Protocol_state.blockchain_state
                   |> Blockchain_state.timestamp |> Block_time.to_time
                 in
                 Perf_histograms.add_span
                   ~name:"accepted_transition_local_latency"
                   (Core_kernel.Time.diff
                      Block_time.(now time_controller |> to_time)
                      transition_time) ;
                 let%map () =
                   match%map
                     add_and_finalize ~logger ~only_if_present:false breadcrumb
                   with
=======
           * [`Ledger_catchup of unit Ivar.t | `Catchup_scheduler]
         , crash buffered
         , unit )
         Writer.t) ~processed_transition_writer =
    let catchup_scheduler =
      Catchup_scheduler.create ~logger ~verifier ~trust_system ~frontier
        ~time_controller ~catchup_job_writer ~catchup_breadcrumbs_writer
        ~clean_up_signal:clean_up_catchup_scheduler
    in
    let add_and_finalize =
      add_and_finalize ~frontier ~catchup_scheduler
        ~processed_transition_writer
    in
    let process_transition =
      process_transition ~logger ~trust_system ~verifier ~frontier
        ~catchup_scheduler ~processed_transition_writer
    in
    ignore
      (Reader.Merge.iter
         (* It is fine to skip the cache layer on propose transitions because it
            * is extradornarily unlikely we would write an internal bug triggering this
            * case, and the external case (where we received an identical external
            * transition from the network) can happen iff there is another node
            * with the exact same private key and view of the transaction pool. *)
         [ Reader.map proposer_transition_reader ~f:(fun breadcrumb ->
               Coda_metrics.(
                 Gauge.inc_one
                   Transition_frontier_controller.transitions_being_processed) ;
               `Proposed_breadcrumb (Cached.pure breadcrumb) )
         ; Reader.map catchup_breadcrumbs_reader
             ~f:(fun (cb, catchup_breadcrumbs_callback) ->
               `Catchup_breadcrumbs (cb, catchup_breadcrumbs_callback) )
         ; Reader.map primary_transition_reader ~f:(fun vt ->
               `Partially_valid_transition vt ) ]
         ~f:(fun msg ->
           let open Deferred.Let_syntax in
           trace_recurring "transition_handler_processor" (fun () ->
               match msg with
               | `Catchup_breadcrumbs
                   (breadcrumb_subtrees, subsequent_callback_action) -> (
                   ( match%map
                       Deferred.Or_error.List.iter breadcrumb_subtrees
                         ~f:(fun subtree ->
                           Rose_tree.Deferred.Or_error.iter
                             subtree
                             (* It could be the case that by the time we try and
                             * add the breadcrumb, it's no longer relevant when
                             * we're catching up *)
                             ~f:(add_and_finalize ~only_if_present:true) )
                     with
>>>>>>> 77c106da
                   | Ok () ->
                       ()
                   | Error err ->
                       List.iter breadcrumb_subtrees ~f:(fun tree ->
                           Rose_tree.iter tree ~f:(fun cached_breadcrumb ->
                               let (_
                                     : Inputs.Transition_frontier.Breadcrumb.t)
                                   =
                                 Cached.invalidate_with_failure
                                   cached_breadcrumb
                               in
                               () ) ) ;
                       Logger.error logger ~module_:__MODULE__
                         ~location:__LOC__
<<<<<<< HEAD
                         ~metadata:
                           [("error", `String (Error.to_string_hum err))]
                         "Error, failed to attach proposed breadcrumb to \
                          transition frontier: $error"
                 in
                 Coda_metrics.(
                   Gauge.dec_one
                     Transition_frontier_controller.transitions_being_processed)
             | `Partially_valid_transition transition ->
                 process_transition ~transition ) ))

let%test_module "Transition_handler.Processor tests" =
  ( module struct
    open Async
    open Pipe_lib

    let () =
      Backtrace.elide := false ;
      Printexc.record_backtrace true ;
      Async.Scheduler.set_record_backtraces true

    let logger = Logger.null ()

    let time_controller = Block_time.Controller.basic ~logger

    let trust_system = Trust_system.null ()

    let downcast_breadcrumb breadcrumb =
      let transition =
        Transition_frontier.Breadcrumb.validated_transition breadcrumb
        |> External_transition.Validation
           .reset_frontier_dependencies_validation
        |> External_transition.Validation.reset_staged_ledger_diff_validation
      in
      Envelope.Incoming.wrap ~data:transition ~sender:Envelope.Sender.Local

    let%test_unit "adding transitions whose parents are in the frontier" =
      let frontier_size = 1 in
      let branch_size = 10 in
      let max_length = frontier_size + branch_size in
      Quickcheck.test ~trials:4
        (Transition_frontier.For_tests.gen_with_branch ~max_length
           ~frontier_size ~branch_size ()) ~f:(fun (frontier, branch) ->
          assert (
            Thread_safe.block_on_async_exn (fun () ->
                let pids = Child_processes.Termination.create_pid_table () in
                let%bind verifier = Verifier.create ~logger ~pids in
                let valid_transition_reader, valid_transition_writer =
                  Strict_pipe.create
                    (Buffered (`Capacity branch_size, `Overflow Drop_head))
                in
                let proposer_transition_reader, _ =
                  Strict_pipe.create
                    (Buffered (`Capacity branch_size, `Overflow Drop_head))
                in
                let _, catchup_job_writer =
                  Strict_pipe.create (Buffered (`Capacity 1, `Overflow Crash))
                in
                let catchup_breadcrumbs_reader, catchup_breadcrumbs_writer =
                  Strict_pipe.create (Buffered (`Capacity 1, `Overflow Crash))
                in
                let processed_transition_reader, processed_transition_writer =
                  Strict_pipe.create
                    (Buffered (`Capacity branch_size, `Overflow Drop_head))
                in
                let clean_up_catchup_scheduler = Ivar.create () in
                let cache = Unprocessed_transition_cache.create ~logger in
                run ~logger ~time_controller ~verifier ~trust_system
                  ~clean_up_catchup_scheduler ~frontier
                  ~primary_transition_reader:valid_transition_reader
                  ~proposer_transition_reader ~catchup_job_writer
                  ~catchup_breadcrumbs_reader ~catchup_breadcrumbs_writer
                  ~processed_transition_writer ;
                List.iter branch ~f:(fun breadcrumb ->
                    downcast_breadcrumb breadcrumb
                    |> Unprocessed_transition_cache.register_exn cache
                    |> Strict_pipe.Writer.write valid_transition_writer ) ;
                match%map
                  Block_time.Timeout.await
                    ~timeout_duration:(Block_time.Span.of_ms 5000L)
                    time_controller
                    (Strict_pipe.Reader.fold_until processed_transition_reader
                       ~init:branch
                       ~f:(fun remaining_breadcrumbs newly_added_transition ->
                         Deferred.return
                           ( match remaining_breadcrumbs with
                           | next_expected_breadcrumb :: tail ->
                               [%test_eq: State_hash.t]
                                 (Transition_frontier.Breadcrumb.state_hash
                                    next_expected_breadcrumb)
                                 (External_transition.Validated.state_hash
                                    newly_added_transition) ;
                               if tail = [] then `Stop true else `Continue tail
                           | [] ->
                               `Stop false ) ))
                with
                | `Timeout ->
                    failwith "test timed out"
                | `Ok (`Eof _) ->
                    failwith "pipe closed unexpectedly"
                | `Ok (`Terminated x) ->
                    x ) ) )
  end )
=======
                         "Error, failed to attach all catchup breadcrumbs to \
                          transition frontier: %s"
                         (Error.to_string_hum err) )
                   >>| fun () ->
                   match subsequent_callback_action with
                   | `Ledger_catchup decrement_signal ->
                       Ivar.fill decrement_signal ()
                   | `Catchup_scheduler ->
                       () )
               | `Proposed_breadcrumb breadcrumb ->
                   let transition_time =
                     Transition_frontier.Breadcrumb.validated_transition
                       (Cached.peek breadcrumb)
                     |> External_transition.Validated.protocol_state
                     |> Protocol_state.blockchain_state
                     |> Blockchain_state.timestamp |> Block_time.to_time
                   in
                   Perf_histograms.add_span
                     ~name:"accepted_transition_local_latency"
                     (Core_kernel.Time.diff
                        Block_time.(now time_controller |> to_time)
                        transition_time) ;
                   let%map () =
                     match%map
                       add_and_finalize ~only_if_present:false breadcrumb
                     with
                     | Ok () ->
                         ()
                     | Error err ->
                         Logger.error logger ~module_:__MODULE__
                           ~location:__LOC__
                           ~metadata:
                             [("error", `String (Error.to_string_hum err))]
                           "Error, failed to attach proposed breadcrumb to \
                            transition frontier: $error" ;
                         let (_ : Inputs.Transition_frontier.Breadcrumb.t) =
                           Cached.invalidate_with_failure breadcrumb
                         in
                         ()
                   in
                   Coda_metrics.(
                     Gauge.dec_one
                       Transition_frontier_controller
                       .transitions_being_processed)
               | `Partially_valid_transition transition ->
                   process_transition ~transition ) ))
end
>>>>>>> 77c106da
<|MERGE_RESOLUTION|>--- conflicted
+++ resolved
@@ -93,11 +93,21 @@
                      over the transition frontier root"
                   , metadata ) )
           in
+          let (_ : External_transition.Initial_validated.t Envelope.Incoming.t)
+              =
+            Cached.invalidate_with_failure
+              cached_initially_validated_transition
+          in
           Error ()
       | Error `Already_in_frontier ->
           Logger.warn logger ~module_:__MODULE__ ~location:__LOC__ ~metadata
             "Refusing to process the transition with hash $state_hash because \
              is is already in the transition frontier" ;
+          let (_ : External_transition.Initial_validated.t Envelope.Incoming.t)
+              =
+            Cached.invalidate_with_failure
+              cached_initially_validated_transition
+          in
           return (Error ())
       | Error `Parent_missing_from_frontier -> (
           let _, validation =
@@ -148,133 +158,30 @@
                   (metadata @ [("error", `String (Error.to_string_hum error))])
                 "Error while building breadcrumb in the transition handler \
                  processor: $error" ;
+              let (_
+                    : External_transition.Initial_validated.t
+                      Envelope.Incoming.t) =
+                Cached.invalidate_with_failure
+                  cached_initially_validated_transition
+              in
               Deferred.return (Error ())
           | Error (`Fatal_error exn) ->
+              let (_
+                    : External_transition.Initial_validated.t
+                      Envelope.Incoming.t) =
+                Cached.invalidate_with_failure
+                  cached_initially_validated_transition
+              in
               raise exn
           | Ok breadcrumb ->
               Deferred.return (Ok breadcrumb) )
     in
-<<<<<<< HEAD
     Coda_metrics.(
       Counter.inc_one
         Transition_frontier_controller.breadcrumbs_built_by_processor) ;
     Deferred.map ~f:Result.return
       (add_and_finalize ~logger ~frontier ~catchup_scheduler
          ~processed_transition_writer ~only_if_present:false breadcrumb))
-=======
-    let metadata = [("state_hash", State_hash.to_yojson transition_hash)] in
-    Deferred.map ~f:(Fn.const ())
-      (let open Deferred.Result.Let_syntax in
-      let%bind mostly_validated_transition =
-        let open Deferred.Let_syntax in
-        match
-          Transition_frontier_validation.validate_frontier_dependencies ~logger
-            ~frontier initially_validated_transition
-        with
-        | Ok t ->
-            return (Ok t)
-        | Error `Not_selected_over_frontier_root ->
-            let%map () =
-              Trust_system.record_envelope_sender trust_system logger sender
-                ( Trust_system.Actions.Gossiped_invalid_transition
-                , Some
-                    ( "The transition with hash $state_hash was not selected \
-                       over the transition frontier root"
-                    , metadata ) )
-            in
-            let (_
-                  : External_transition.Initial_validated.t Envelope.Incoming.t)
-                =
-              Cached.invalidate_with_failure
-                cached_initially_validated_transition
-            in
-            Error ()
-        | Error `Already_in_frontier ->
-            Logger.warn logger ~module_:__MODULE__ ~location:__LOC__ ~metadata
-              "Refusing to process the transition with hash $state_hash \
-               because is is already in the transition frontier" ;
-            let (_
-                  : External_transition.Initial_validated.t Envelope.Incoming.t)
-                =
-              Cached.invalidate_with_failure
-                cached_initially_validated_transition
-            in
-            return (Error ())
-        | Error `Parent_missing_from_frontier -> (
-            let _, validation =
-              Cached.peek cached_initially_validated_transition
-              |> Envelope.Incoming.data
-            in
-            match validation with
-            | ( _
-              , _
-              , (`Delta_transition_chain, Truth.True delta_state_hashes)
-              , _
-              , _ ) ->
-                let timeout_duration =
-                  Option.fold
-                    (Transition_frontier.find frontier
-                       (Non_empty_list.head delta_state_hashes))
-                    ~init:(Block_time.Span.of_ms 0L)
-                    ~f:(fun _ _ -> catchup_timeout_duration)
-                in
-                Catchup_scheduler.watch catchup_scheduler ~timeout_duration
-                  ~cached_transition:cached_initially_validated_transition ;
-                return (Error ())
-            | _ ->
-                failwith
-                  "This is impossible since the transition just passed \
-                   initial_validation so delta_transition_chain_proof must be \
-                   true" )
-      in
-      (* TODO: only access parent in transition frontier once (already done in call to validate dependencies) #2485 *)
-      let parent_hash =
-        Protocol_state.previous_state_hash
-          (External_transition.protocol_state transition)
-      in
-      let parent_breadcrumb =
-        Transition_frontier.find_exn frontier parent_hash
-      in
-      let%bind breadcrumb =
-        cached_transform_deferred_result cached_initially_validated_transition
-          ~transform_cached:(fun _ ->
-            Transition_frontier.Breadcrumb.build ~logger ~verifier
-              ~trust_system ~sender:(Some sender) ~parent:parent_breadcrumb
-              ~transition:mostly_validated_transition )
-          ~transform_result:(function
-            | Error (`Invalid_staged_ledger_hash error)
-            | Error (`Invalid_staged_ledger_diff error) ->
-                Logger.error logger ~module_:__MODULE__ ~location:__LOC__
-                  ~metadata:
-                    ( metadata
-                    @ [("error", `String (Error.to_string_hum error))] )
-                  "Error while building breadcrumb in the transition handler \
-                   processor: $error" ;
-                let (_
-                      : External_transition.Initial_validated.t
-                        Envelope.Incoming.t) =
-                  Cached.invalidate_with_failure
-                    cached_initially_validated_transition
-                in
-                Deferred.return (Error ())
-            | Error (`Fatal_error exn) ->
-                let (_
-                      : External_transition.Initial_validated.t
-                        Envelope.Incoming.t) =
-                  Cached.invalidate_with_failure
-                    cached_initially_validated_transition
-                in
-                raise exn
-            | Ok breadcrumb ->
-                Deferred.return (Ok breadcrumb) )
-      in
-      Coda_metrics.(
-        Counter.inc_one
-          Transition_frontier_controller.breadcrumbs_built_by_processor) ;
-      Deferred.map ~f:Result.return
-        (add_and_finalize ~frontier ~catchup_scheduler
-           ~processed_transition_writer ~only_if_present:false breadcrumb))
->>>>>>> 77c106da
 
 let run ~logger ~verifier ~trust_system ~time_controller ~frontier
     ~(primary_transition_reader :
@@ -291,7 +198,6 @@
            Cached.t
            Rose_tree.t
            list
-<<<<<<< HEAD
        , crash buffered
        , unit )
        Writer.t)
@@ -338,7 +244,7 @@
              `Partially_valid_transition vt ) ]
        ~f:(fun msg ->
          let open Deferred.Let_syntax in
-         trace_recurring_task "transition_handler_processor" (fun () ->
+         trace_recurring "transition_handler_processor" (fun () ->
              match msg with
              | `Catchup_breadcrumbs
                  (breadcrumb_subtrees, subsequent_callback_action) -> (
@@ -356,6 +262,12 @@
                  | Ok () ->
                      ()
                  | Error err ->
+                     List.iter breadcrumb_subtrees ~f:(fun tree ->
+                         Rose_tree.iter tree ~f:(fun cached_breadcrumb ->
+                             let (_ : Transition_frontier.Breadcrumb.t) =
+                               Cached.invalidate_with_failure cached_breadcrumb
+                             in
+                             () ) ) ;
                      Logger.error logger ~module_:__MODULE__ ~location:__LOC__
                        "Error, failed to attach all catchup breadcrumbs to \
                         transition frontier: %s"
@@ -383,77 +295,26 @@
                    match%map
                      add_and_finalize ~logger ~only_if_present:false breadcrumb
                    with
-=======
-           * [`Ledger_catchup of unit Ivar.t | `Catchup_scheduler]
-         , crash buffered
-         , unit )
-         Writer.t) ~processed_transition_writer =
-    let catchup_scheduler =
-      Catchup_scheduler.create ~logger ~verifier ~trust_system ~frontier
-        ~time_controller ~catchup_job_writer ~catchup_breadcrumbs_writer
-        ~clean_up_signal:clean_up_catchup_scheduler
-    in
-    let add_and_finalize =
-      add_and_finalize ~frontier ~catchup_scheduler
-        ~processed_transition_writer
-    in
-    let process_transition =
-      process_transition ~logger ~trust_system ~verifier ~frontier
-        ~catchup_scheduler ~processed_transition_writer
-    in
-    ignore
-      (Reader.Merge.iter
-         (* It is fine to skip the cache layer on propose transitions because it
-            * is extradornarily unlikely we would write an internal bug triggering this
-            * case, and the external case (where we received an identical external
-            * transition from the network) can happen iff there is another node
-            * with the exact same private key and view of the transaction pool. *)
-         [ Reader.map proposer_transition_reader ~f:(fun breadcrumb ->
-               Coda_metrics.(
-                 Gauge.inc_one
-                   Transition_frontier_controller.transitions_being_processed) ;
-               `Proposed_breadcrumb (Cached.pure breadcrumb) )
-         ; Reader.map catchup_breadcrumbs_reader
-             ~f:(fun (cb, catchup_breadcrumbs_callback) ->
-               `Catchup_breadcrumbs (cb, catchup_breadcrumbs_callback) )
-         ; Reader.map primary_transition_reader ~f:(fun vt ->
-               `Partially_valid_transition vt ) ]
-         ~f:(fun msg ->
-           let open Deferred.Let_syntax in
-           trace_recurring "transition_handler_processor" (fun () ->
-               match msg with
-               | `Catchup_breadcrumbs
-                   (breadcrumb_subtrees, subsequent_callback_action) -> (
-                   ( match%map
-                       Deferred.Or_error.List.iter breadcrumb_subtrees
-                         ~f:(fun subtree ->
-                           Rose_tree.Deferred.Or_error.iter
-                             subtree
-                             (* It could be the case that by the time we try and
-                             * add the breadcrumb, it's no longer relevant when
-                             * we're catching up *)
-                             ~f:(add_and_finalize ~only_if_present:true) )
-                     with
->>>>>>> 77c106da
                    | Ok () ->
                        ()
                    | Error err ->
                        List.iter breadcrumb_subtrees ~f:(fun tree ->
                            Rose_tree.iter tree ~f:(fun cached_breadcrumb ->
-                               let (_
-                                     : Inputs.Transition_frontier.Breadcrumb.t)
-                                   =
+                               let (_ : Transition_frontier.Breadcrumb.t) =
                                  Cached.invalidate_with_failure
                                    cached_breadcrumb
                                in
                                () ) ) ;
                        Logger.error logger ~module_:__MODULE__
                          ~location:__LOC__
-<<<<<<< HEAD
                          ~metadata:
                            [("error", `String (Error.to_string_hum err))]
                          "Error, failed to attach proposed breadcrumb to \
-                          transition frontier: $error"
+                          transition frontier: $error" ;
+                       let (_ : Transition_frontier.Breadcrumb.t) =
+                         Cached.invalidate_with_failure breadcrumb
+                       in
+                       ()
                  in
                  Coda_metrics.(
                    Gauge.dec_one
@@ -552,53 +413,4 @@
                     failwith "pipe closed unexpectedly"
                 | `Ok (`Terminated x) ->
                     x ) ) )
-  end )
-=======
-                         "Error, failed to attach all catchup breadcrumbs to \
-                          transition frontier: %s"
-                         (Error.to_string_hum err) )
-                   >>| fun () ->
-                   match subsequent_callback_action with
-                   | `Ledger_catchup decrement_signal ->
-                       Ivar.fill decrement_signal ()
-                   | `Catchup_scheduler ->
-                       () )
-               | `Proposed_breadcrumb breadcrumb ->
-                   let transition_time =
-                     Transition_frontier.Breadcrumb.validated_transition
-                       (Cached.peek breadcrumb)
-                     |> External_transition.Validated.protocol_state
-                     |> Protocol_state.blockchain_state
-                     |> Blockchain_state.timestamp |> Block_time.to_time
-                   in
-                   Perf_histograms.add_span
-                     ~name:"accepted_transition_local_latency"
-                     (Core_kernel.Time.diff
-                        Block_time.(now time_controller |> to_time)
-                        transition_time) ;
-                   let%map () =
-                     match%map
-                       add_and_finalize ~only_if_present:false breadcrumb
-                     with
-                     | Ok () ->
-                         ()
-                     | Error err ->
-                         Logger.error logger ~module_:__MODULE__
-                           ~location:__LOC__
-                           ~metadata:
-                             [("error", `String (Error.to_string_hum err))]
-                           "Error, failed to attach proposed breadcrumb to \
-                            transition frontier: $error" ;
-                         let (_ : Inputs.Transition_frontier.Breadcrumb.t) =
-                           Cached.invalidate_with_failure breadcrumb
-                         in
-                         ()
-                   in
-                   Coda_metrics.(
-                     Gauge.dec_one
-                       Transition_frontier_controller
-                       .transitions_being_processed)
-               | `Partially_valid_transition transition ->
-                   process_transition ~transition ) ))
-end
->>>>>>> 77c106da
+  end )