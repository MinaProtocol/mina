--- conflicted
+++ resolved
@@ -18,11 +18,7 @@
       | `Reject, _ -> `Reject
       | `Valid, `Valid -> `Valid
     in
-<<<<<<< HEAD
-    let t = Envelope.Incoming.data t_env in
-=======
     let (transition : External_transition.t) = Envelope.Incoming.data t_env in
->>>>>>> 8b9ec40b
     let time_received =
       Time.to_span_since_epoch time_received
       |> Time.Span.to_ms |> Unix_timestamp.of_int64
@@ -47,13 +43,9 @@
         (Transition_frontier.Breadcrumb.transition_with_hash
            (Transition_frontier.root frontier))
     in
-<<<<<<< HEAD
-    let psh = Protocol_state.hash (External_transition.protocol_state t) in
-=======
     let psh =
       Protocol_state.hash (External_transition.protocol_state transition)
     in
->>>>>>> 8b9ec40b
     if Transition_frontier.find frontier psh |> Option.is_some then (
       Logger.info logger
         !"we've already seen protocol state %{sexp:State_hash.t}"
@@ -62,14 +54,6 @@
     else
       match
         log_assert
-<<<<<<< HEAD
-          (Consensus.Mechanism.is_valid (consensus_state t) ~time_received)
-          "failed consensus validation"
-        && log_assert
-             ( Consensus.Mechanism.select ~logger
-                 ~existing:(consensus_state root)
-                 ~candidate:(consensus_state t) ~time_received
-=======
           (Consensus.Mechanism.is_valid
              (consensus_state transition)
              ~time_received)
@@ -79,7 +63,6 @@
                  ~existing:(consensus_state_verified root)
                  ~candidate:(consensus_state transition)
                  ~time_received
->>>>>>> 8b9ec40b
              = `Take )
              "was not better than transition frontier root"
       with
@@ -98,13 +81,6 @@
       *)
           let%map proof_is_valid =
             State_proof.verify
-<<<<<<< HEAD
-              (External_transition.protocol_state_proof t)
-              (External_transition.protocol_state t)
-          in
-          log_assert proof_is_valid "proof was invalid"
-      | x -> return x
-=======
               (External_transition.protocol_state_proof transition)
               (External_transition.protocol_state transition)
           in
@@ -124,7 +100,6 @@
          ~protocol_state_proof:
            (External_transition.protocol_state_proof transition)
          ~staged_ledger_diff:verified_diff)
->>>>>>> 8b9ec40b
 
   let run ~logger ~frontier ~transition_reader ~valid_transition_writer =
     let logger =
@@ -133,25 +108,6 @@
     don't_wait_for
       (Reader.iter transition_reader
          ~f:(fun (`Transition transition_env, `Time_received time_received) ->
-<<<<<<< HEAD
-           let transition = Envelope.Incoming.data transition_env in
-           match%map
-             validate_transition ~logger ~frontier ~time_received
-               transition_env
-           with
-           | `Valid ->
-               Writer.write valid_transition_writer
-                 (With_hash.of_data transition
-                    ~hash_data:
-                      (Fn.compose Protocol_state.hash
-                         External_transition.protocol_state))
-           | `Duplicate -> ()
-           | `Reject ->
-               Logger.warn logger
-                 !"failed to verify transition from the network! sent by \
-                   %{sexp: Host_and_port.t}"
-                 (Envelope.Incoming.sender transition_env) ))
-=======
            let (transition : External_transition.t) =
              Envelope.Incoming.data transition_env
            in
@@ -188,7 +144,6 @@
                     !"failed to verify transition from the network! sent by \
                       %{sexp: Host_and_port.t}"
                     (Envelope.Incoming.sender transition_env)) ))
->>>>>>> 8b9ec40b
 end
 
 (*
