--- conflicted
+++ resolved
@@ -60,9 +60,6 @@
       transition_with_hash
     |> Or_error.ok_exn
 
-<<<<<<< HEAD
-  let run ~logger ~frontier ~transition_reader ~valid_transition_writer =
-=======
   let run ~logger ~frontier ~transition_reader
       ~(valid_transition_writer :
          ( ( (External_transition.Verified.t, State_hash.t) With_hash.t
@@ -71,8 +68,6 @@
          , drop_head buffered
          , unit )
          Writer.t) ~unprocessed_transition_cache =
-    let logger = Logger.child logger __MODULE__ in
->>>>>>> c60b07bd
     don't_wait_for
       (Reader.iter transition_reader
          ~f:(fun (`Transition transition_env, `Time_received _) ->
@@ -89,13 +84,8 @@
                  validate_transition ~logger ~frontier
                    ~unprocessed_transition_cache transition_with_hash
                with
-<<<<<<< HEAD
-             | Ok () ->
+             | Ok cached_transition ->
                  Logger.info logger ~module_:__MODULE__ ~location:__LOC__
-=======
-             | Ok cached_transition ->
-                 Logger.info logger
->>>>>>> c60b07bd
                    !"accepting transition %{sexp:State_hash.t}"
                    hash ;
                  Writer.write valid_transition_writer cached_transition
