--- conflicted
+++ resolved
@@ -45,8 +45,7 @@
   Unprocessed_transition_cache.register_exn unprocessed_transition_cache
     enveloped_transition
 
-<<<<<<< HEAD
-let run ~logger ~trust_system ~frontier ~transition_reader
+let run ~logger ~trust_system ~time_controller ~frontier ~transition_reader
     ~(valid_transition_writer :
        ( ( External_transition.Initial_validated.t Envelope.Incoming.t
          , State_hash.t )
@@ -68,89 +67,6 @@
          with
          | Ok cached_transition ->
              let%map () =
-=======
-  let validate_transition ~logger ~frontier ~unprocessed_transition_cache
-      (enveloped_transition :
-        External_transition.Initial_validated.t Envelope.Incoming.t) =
-    let open Protocol_state in
-    let open Result.Let_syntax in
-    let {With_hash.hash= transition_hash; data= transition}, _ =
-      Envelope.Incoming.data enveloped_transition
-    in
-    let protocol_state = External_transition.protocol_state transition in
-    let root_protocol_state =
-      Transition_frontier.root frontier
-      |> Transition_frontier.Breadcrumb.protocol_state
-    in
-    let%bind () =
-      Option.fold (Transition_frontier.find frontier transition_hash)
-        ~init:Result.ok_unit ~f:(fun _ _ ->
-          Result.Error (`In_frontier transition_hash) )
-    in
-    let%bind () =
-      Option.fold
-        (Unprocessed_transition_cache.final_state unprocessed_transition_cache
-           enveloped_transition) ~init:Result.ok_unit ~f:(fun _ final_state ->
-          Result.Error (`In_process final_state) )
-    in
-    let%map () =
-      Result.ok_if_true
-        ( `Take
-        = Consensus.Hooks.select
-            ~logger:
-              (Logger.extend logger
-                 [("selection_context", `String "Transition_handler.Validator")])
-            ~existing:(consensus_state root_protocol_state)
-            ~candidate:(consensus_state protocol_state) )
-        ~error:`Disconnected
-    in
-    (* we expect this to be Ok since we just checked the cache *)
-    Unprocessed_transition_cache.register_exn unprocessed_transition_cache
-      enveloped_transition
-
-  let run ~logger ~trust_system ~time_controller ~frontier ~transition_reader
-      ~(valid_transition_writer :
-         ( ( External_transition.Initial_validated.t Envelope.Incoming.t
-           , State_hash.t )
-           Cached.t
-         , crash buffered
-         , unit )
-         Writer.t) ~unprocessed_transition_cache =
-    let module Lru = Core_extended_cache.Lru in
-    don't_wait_for
-      (Reader.iter transition_reader
-         ~f:(fun (`Transition transition_env, `Time_received _) ->
-           let {With_hash.hash= transition_hash; data= transition}, _ =
-             Envelope.Incoming.data transition_env
-           in
-           let sender = Envelope.Incoming.sender transition_env in
-           match
-             validate_transition ~logger ~frontier
-               ~unprocessed_transition_cache transition_env
-           with
-           | Ok cached_transition ->
-               let%map () =
-                 Trust_system.record_envelope_sender trust_system logger sender
-                   ( Trust_system.Actions.Sent_useful_gossip
-                   , Some
-                       ( "external transition $state_hash"
-                       , [ ("state_hash", State_hash.to_yojson transition_hash)
-                         ; ( "transition"
-                           , External_transition.to_yojson transition ) ] ) )
-               in
-               let transition_time =
-                 External_transition.protocol_state transition
-                 |> Protocol_state.blockchain_state
-                 |> Blockchain_state.timestamp |> Block_time.to_time
-               in
-               Perf_histograms.add_span
-                 ~name:"accepted_transition_remote_latency"
-                 (Core_kernel.Time.diff
-                    Block_time.(now time_controller |> to_time)
-                    transition_time) ;
-               Writer.write valid_transition_writer cached_transition
-           | Error (`In_frontier _) | Error (`In_process _) ->
->>>>>>> bd0bc15e
                Trust_system.record_envelope_sender trust_system logger sender
                  ( Trust_system.Actions.Sent_useful_gossip
                  , Some
@@ -164,15 +80,11 @@
                |> Protocol_state.blockchain_state |> Blockchain_state.timestamp
                |> Block_time.to_time
              in
-             let hist_name =
-               match sender with
-               | Envelope.Sender.Local ->
-                   "accepted_transition_local_latency"
-               | Envelope.Sender.Remote _ ->
-                   "accepted_transition_remote_latency"
-             in
-             Perf_histograms.add_span ~name:hist_name
-               (Core_kernel.Time.diff (Core_kernel.Time.now ()) transition_time) ;
+             Perf_histograms.add_span
+               ~name:"accepted_transition_remote_latency"
+               (Core_kernel.Time.diff
+                  Block_time.(now time_controller |> to_time)
+                  transition_time) ;
              Writer.write valid_transition_writer cached_transition
          | Error (`In_frontier _) | Error (`In_process _) ->
              Trust_system.record_envelope_sender trust_system logger sender
