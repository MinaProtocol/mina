--- conflicted
+++ resolved
@@ -3,11 +3,8 @@
 open Pipe_lib.Strict_pipe
 open Mina_base
 open Mina_state
-<<<<<<< HEAD
-=======
 open Cache_lib
 open Mina_block
->>>>>>> 2126bdac
 open Network_peer
 open Core_extended_cache
 
@@ -21,7 +18,6 @@
   val consensus_constants : Consensus.Constants.t
 end
 
-<<<<<<< HEAD
 let is_header_relevant_against_root ~context:(module Context : CONTEXT) ~root
     header_with_hash =
   let module Context = struct
@@ -41,10 +37,6 @@
          (Transition_frontier.Breadcrumb.consensus_state_with_hashes root)
        ~candidate:(With_hash.map ~f:get_consensus_constants header_with_hash) )
 
-let verify_header_is_relevant ~context:(module Context : CONTEXT) ~frontier
-    header_with_hash =
-  [%log' internal Context.logger] "Validate_transition" ;
-=======
 let validate_transition ~context:(module Context : CONTEXT) ~frontier
     ~unprocessed_transition_cache ~slot_tx_end ~slot_chain_end
     enveloped_transition =
@@ -90,7 +82,49 @@
     | None | Some _ ->
         Result.(Ok ())
   in
->>>>>>> 2126bdac
+  let blockchain_length =
+    Envelope.Incoming.data enveloped_transition
+    |> Mina_block.Validation.block |> Mina_block.blockchain_length
+  in
+  [%log internal] "@block_metadata"
+    ~metadata:
+      [ ("blockchain_length", Mina_numbers.Length.to_yojson blockchain_length) ] ;
+  [%log internal] "Check_transition_not_in_frontier" ;
+  let%bind () =
+    Option.fold
+      (Transition_frontier.find frontier transition_hash)
+      ~init:Result.(Ok ())
+      ~f:(fun _ _ -> Result.Error (`In_frontier transition_hash))
+  in
+  [%log internal] "Check_transition_not_in_process" ;
+  let%bind () =
+    Option.fold
+      (Unprocessed_transition_cache.final_state unprocessed_transition_cache
+         enveloped_transition )
+      ~init:Result.(Ok ())
+      ~f:(fun _ final_state -> Result.Error (`In_process final_state))
+  in
+  [%log internal] "Check_transition_can_be_connected" ;
+  let module Context = struct
+    include Context
+
+    let logger =
+      Logger.extend logger
+        [ ("selection_context", `String "Transition_handler.Validator") ]
+  end in
+  let get_consensus_constants h =
+    Mina_block.Header.protocol_state h |> Protocol_state.consensus_state
+  in
+  Consensus.Hooks.equal_select_status `Take
+    (Consensus.Hooks.select
+       ~context:(module Context)
+       ~existing:
+         (Transition_frontier.Breadcrumb.consensus_state_with_hashes root)
+       ~candidate:(With_hash.map ~f:get_consensus_constants header_with_hash) )
+
+let verify_header_is_relevant ~context:(module Context : CONTEXT) ~frontier
+    header_with_hash =
+  [%log' internal Context.logger] "Validate_transition" ;
   let blockchain_length =
     With_hash.data header_with_hash |> Mina_block.Header.blockchain_length
   in
@@ -272,8 +306,6 @@
           @@ fun () ->
           Internal_tracing.with_state_hash transition_hash
           @@ fun () ->
-<<<<<<< HEAD
-=======
           let transition = With_hash.data transition_with_hash in
           let sender = Envelope.Incoming.sender transition_env in
           let slot_tx_end =
@@ -284,16 +316,11 @@
             Runtime_config.slot_chain_end_or_default
               precomputed_values.runtime_config
           in
->>>>>>> 2126bdac
           match
             verify_transition_or_header_is_relevant
               ~context:(module Context)
-<<<<<<< HEAD
-              ~frontier ~unprocessed_transition_cache ~gd_map b_or_h
-=======
               ~frontier ~unprocessed_transition_cache ~slot_tx_end
-              ~slot_chain_end transition_env
->>>>>>> 2126bdac
+              ~slot_chain_end transition_env ~gd_map b_or_h
           with
           | Ok b_or_h' ->
               let%map () =
@@ -301,12 +328,6 @@
                   ~time_controller header_with_hash
               in
               [%log internal] "Validate_transition_done" ;
-<<<<<<< HEAD
-              Writer.write valid_transition_writer (b_or_h', `Gossip_map gd_map)
-          | Error error ->
-              record_transition_is_irrelevant ~logger ~trust_system ~frontier
-                ~outdated_root_cache ~senders ~error header_with_hash ) )
-=======
               Writer.write valid_transition_writer
                 (`Block cached_transition, `Valid_cb vc)
           | Error (`In_frontier _) | Error (`In_process _) ->
@@ -398,5 +419,4 @@
                   ]
                 "Validation error: external transition with state hash \
                  $state_hash was rejected for reason $reason" ;
-              Deferred.unit ) )
->>>>>>> 2126bdac
+              Deferred.unit ) )