--- conflicted
+++ resolved
@@ -6,10 +6,6 @@
   (flags (:standard -short-paths -warn-error -58-32))
   (library_flags (-linkall))
   (inline_tests)
-<<<<<<< HEAD
-  (libraries (core storage debug_assert logger protocols coda_lib merkle_mask async async_extra interruptible unix_timestamp ocamlgraph o1trace))
-=======
-  (libraries (core storage debug_assert logger protocols coda_lib async async_extra interruptible unix_timestamp ocamlgraph o1trace with_hash))
->>>>>>> fe426b58
+  (libraries (core storage debug_assert logger protocols coda_lib merkle_mask async async_extra interruptible unix_timestamp ocamlgraph o1trace with_hash))
   (preprocess (pps (ppx_jane ppx_deriving.std)))
   (synopsis "Ledger builder controller manages ledger-builders attached to blocks")))
