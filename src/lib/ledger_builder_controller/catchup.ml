open Core_kernel
open Async_kernel
open O1trace

module Make (Inputs : sig
  include Inputs.Synchronizing.S

  module Transition_logic_state :
    Transition_logic_state_intf.S
    with type tip := Tip.t
     and type consensus_local_state := Consensus_mechanism.Local_state.t
     and type external_transition := Consensus_mechanism.External_transition.t
     and type state_hash := State_hash.t
     and type public_key_compressed := Public_key.Compressed.t
end) =
struct
  open Inputs
  open Consensus_mechanism
  module Ops = Tip_ops.Make (Inputs)
  open Ops

  let ledger_hash_of_transition t =
    External_transition.protocol_state t
    |> Protocol_state.blockchain_state |> Blockchain_state.ledger_hash

  let ledger_builder_hash_of_transition t =
    External_transition.protocol_state t
    |> Protocol_state.blockchain_state |> Blockchain_state.ledger_builder_hash

  type t = {net: Net.t; log: Logger.t; sl_ref: Sync_ledger.t option ref}

  let create ~net ~parent_log =
    {net; log= Logger.child parent_log __MODULE__; sl_ref= ref None}

  (* Perform the `Sync interruptible work *)
  let do_sync {net; log; sl_ref} ~(old_state : Transition_logic_state.t)
      ~(state_mutator :
            Transition_logic_state.t
         -> Transition_logic_state.Change.t list
         -> External_transition.t
         -> unit Deferred.t) transition_with_hash =
    trace_recurring_task "catchup" (fun () ->
        let {With_hash.data= locked_tip; hash= _} =
          Transition_logic_state.locked_tip old_state
        in
        let {With_hash.data= transition; hash= transition_state_hash} =
          transition_with_hash
        in
        let snarked_ledger_hash = ledger_hash_of_transition transition in
        let build_lb ~aux ~ledger =
          let open Interruptible.Let_syntax in
          match%bind
            Interruptible.uninterruptible
              (Ledger_builder.of_aux_and_ledger ~snarked_ledger_hash ~ledger
                 ~aux)
          with
          (* TODO: We'll need the full history in order to trust that
               the ledger builder we get is actually valid. See #285 *)
<<<<<<< HEAD
      | Ok lb ->
          Option.iter !sl_ref ~f:Sync_ledger.destroy ;
          sl_ref := None ;
          let new_tree =
            Transition_logic_state.Transition_tree.singleton
              transition_with_hash
          in
          let new_tip =
            { With_hash.data= Tip.of_transition_and_lb transition lb
            ; hash= transition_state_hash }
          in
          assert_materialization_of new_tip transition_with_hash ;
          Logger.debug log
            !"Successfully caught up to full ledger-builder %{sexp: \
              Ledger_builder_hash.t}"
            (Ledger_builder.hash lb) ;
          let open Transition_logic_state.Change in
          Interruptible.uninterruptible
            (state_mutator old_state
               [Ktree new_tree; Locked_tip new_tip; Longest_branch_tip new_tip]
               (With_hash.data transition_with_hash))
      | Error e ->
          Logger.faulty_peer log "Malicious aux data received from net %s"
            (Error.to_string_hum e) ;
          Interruptible.return ()
    in
    let h =
      Ledger_builder_hash.ledger_hash
        (ledger_builder_hash_of_transition transition)
    in
    (* Lazily recreate the sync_ledger if necessary *)
    let sl : Sync_ledger.t =
      match !sl_ref with
      | None ->
          trace_task "sync ledger" (fun () ->
              let ledger =
                Ledger_builder.ledger locked_tip.ledger_builder |> Ledger.copy
=======
          | Ok lb ->
              Sync_ledger.destroy (!sl_ref |> Option.value_exn) ;
              sl_ref := None ;
              let new_tree =
                Transition_logic_state.Transition_tree.singleton
                  transition_with_hash
>>>>>>> 94e6cf7f
              in
              let new_tip =
                { With_hash.data= Tip.of_transition_and_lb transition lb
                ; hash= transition_state_hash }
              in
              assert_materialization_of new_tip transition_with_hash ;
              Logger.debug log
                !"Successfully caught up to full ledger-builder %{sexp: \
                  Ledger_builder_hash.t}"
                (Ledger_builder.hash lb) ;
              let open Transition_logic_state.Change in
              Interruptible.uninterruptible
                (state_mutator old_state
                   [ Ktree new_tree
                   ; Locked_tip new_tip
                   ; Longest_branch_tip new_tip ]
                   (With_hash.data transition_with_hash))
          | Error e ->
              Logger.faulty_peer log "Malicious aux data received from net %s"
                (Error.to_string_hum e) ;
              Interruptible.return ()
        in
        let h =
          Ledger_builder_hash.ledger_hash
            (ledger_builder_hash_of_transition transition)
        in
        (* Lazily recreate the sync_ledger if necessary *)
        let sl : Sync_ledger.t =
          match !sl_ref with
          | None ->
              trace_recurring_task "sync ledger" (fun () ->
                  let ledger =
                    Ledger_builder.ledger locked_tip.ledger_builder
                    |> Ledger.copy
                  in
                  let sl = Sync_ledger.create ledger ~parent_log:log in
                  Net.glue_sync_ledger net
                    (Sync_ledger.query_reader sl)
                    (Sync_ledger.answer_writer sl) ;
                  sl_ref := Some sl ;
                  sl )
          | Some sl -> sl
        in
        let ivar : (External_transition.t, State_hash.t) With_hash.t Ivar.t =
          Ivar.create ()
        in
        Logger.debug log
          !"Attempting to catchup to ledger-hash %{sexp: Ledger_hash.t}"
          h ;
        let work =
          let open Interruptible.Let_syntax in
          match%bind
            Interruptible.lift (Sync_ledger.fetch sl h)
              (Deferred.map (Ivar.read ivar) ~f:ignore)
          with
          | `Ok ledger ->
              Logger.debug log
                !"Successfully caught up to ledger %{sexp: Ledger_hash.t}"
                h ;
              (* TODO: This should be parallelized with the syncing *)
              trace_task "net aux" (fun () ->
                  match%bind
                    Interruptible.uninterruptible
                      (Net.get_ledger_builder_aux_at_hash net
                         (ledger_builder_hash_of_transition transition))
                  with
                  | Ok aux -> build_lb ~aux ~ledger
                  | Error e ->
                      Logger.faulty_peer log "Network failed to send aux %s"
                        (Error.to_string_hum e) ;
                      return () )
          | `Target_changed (old_target, new_target) ->
              Logger.debug log
                !"Existing sync-ledger target_changed from %{sexp: \
                  Ledger_hash.t option} to %{sexp: Ledger_hash.t}"
                old_target new_target ;
              return ()
        in
        (work, ivar) )

  let sync (t : t) ~(old_state : Transition_logic_state.t) ~state_mutator
      transition_with_hash =
    Job.create transition_with_hash ~f:(do_sync ~old_state ~state_mutator t)
end<|MERGE_RESOLUTION|>--- conflicted
+++ resolved
@@ -56,52 +56,13 @@
           with
           (* TODO: We'll need the full history in order to trust that
                the ledger builder we get is actually valid. See #285 *)
-<<<<<<< HEAD
-      | Ok lb ->
-          Option.iter !sl_ref ~f:Sync_ledger.destroy ;
-          sl_ref := None ;
-          let new_tree =
-            Transition_logic_state.Transition_tree.singleton
-              transition_with_hash
-          in
-          let new_tip =
-            { With_hash.data= Tip.of_transition_and_lb transition lb
-            ; hash= transition_state_hash }
-          in
-          assert_materialization_of new_tip transition_with_hash ;
-          Logger.debug log
-            !"Successfully caught up to full ledger-builder %{sexp: \
-              Ledger_builder_hash.t}"
-            (Ledger_builder.hash lb) ;
-          let open Transition_logic_state.Change in
-          Interruptible.uninterruptible
-            (state_mutator old_state
-               [Ktree new_tree; Locked_tip new_tip; Longest_branch_tip new_tip]
-               (With_hash.data transition_with_hash))
-      | Error e ->
-          Logger.faulty_peer log "Malicious aux data received from net %s"
-            (Error.to_string_hum e) ;
-          Interruptible.return ()
-    in
-    let h =
-      Ledger_builder_hash.ledger_hash
-        (ledger_builder_hash_of_transition transition)
-    in
-    (* Lazily recreate the sync_ledger if necessary *)
-    let sl : Sync_ledger.t =
-      match !sl_ref with
-      | None ->
-          trace_task "sync ledger" (fun () ->
-              let ledger =
-                Ledger_builder.ledger locked_tip.ledger_builder |> Ledger.copy
-=======
           | Ok lb ->
+              Option.iter !sl_ref ~f:Sync_ledger.destroy ;
               Sync_ledger.destroy (!sl_ref |> Option.value_exn) ;
               sl_ref := None ;
               let new_tree =
                 Transition_logic_state.Transition_tree.singleton
                   transition_with_hash
->>>>>>> 94e6cf7f
               in
               let new_tip =
                 { With_hash.data= Tip.of_transition_and_lb transition lb
