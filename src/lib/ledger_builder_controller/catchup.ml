open Core_kernel
open Async_kernel

module Make (Inputs : sig
  include Inputs.Synchronizing.S

  module Transition_logic_state :
    Transition_logic_state_intf.S
    with type tip := Tip.t
     and type consensus_local_state := Consensus_mechanism.Local_state.t
     and type external_transition := Consensus_mechanism.External_transition.t
     and type state_hash := State_hash.t
end) =
struct
  open Inputs
  open Consensus_mechanism
  module Ops = Tip_ops.Make (Inputs)
  open Ops

  let ledger_hash_of_transition t =
    External_transition.protocol_state t
    |> Protocol_state.blockchain_state |> Blockchain_state.ledger_hash

  let ledger_builder_hash_of_transition t =
    External_transition.protocol_state t
    |> Protocol_state.blockchain_state |> Blockchain_state.ledger_builder_hash

<<<<<<< HEAD
  type t =
    { net: Net.t
    ; log: Logger.t
    ; sl_ref: Sync_ledger.t option ref
    }
=======
  type t = {net: Net.t; log: Logger.t; sl_ref: Sync_ledger.t option ref}
>>>>>>> 5a4ae009

  let create ~net ~parent_log =
    {net; log= Logger.child parent_log __MODULE__; sl_ref= ref None}

  (* Perform the `Sync interruptible work *)
<<<<<<< HEAD
  let do_sync {net; log; sl_ref}
      ~(old_state : Transition_logic_state.t)
=======
  let do_sync {net; log; sl_ref} ~(old_state : Transition_logic_state.t)
>>>>>>> 5a4ae009
      ~(state_mutator :
            Transition_logic_state.t
         -> Transition_logic_state.Change.t list
         -> External_transition.t
         -> unit Deferred.t) transition_with_hash =
    let {With_hash.data= locked_tip; hash= _} =
      Transition_logic_state.locked_tip old_state
    in
    let {With_hash.data= transition; hash= transition_state_hash} =
      transition_with_hash
    in
    let snarked_ledger_hash = ledger_hash_of_transition transition in
    let h =
      Ledger_builder_hash.ledger_hash
        (ledger_builder_hash_of_transition transition)
    in
    (* Lazily recreate the sync_ledger if necessary *)
    let sl : Sync_ledger.t =
      match !sl_ref with
      | None ->
          let ledger =
            Ledger_builder.ledger locked_tip.ledger_builder |> Ledger.copy
          in
          let sl = Sync_ledger.create ledger ~parent_log:log in
          Net.glue_sync_ledger net
            (Sync_ledger.query_reader sl)
            (Sync_ledger.answer_writer sl) ;
          sl_ref := Some sl ;
          sl
      | Some sl -> sl
    in
    let open Interruptible.Let_syntax in
    let ivar : (External_transition.t, State_hash.t) With_hash.t Ivar.t =
      Ivar.create ()
    in
    Logger.debug log
      !"Attempting to catchup to ledger-hash %{sexp: Ledger_hash.t}"
      h ;
    let work =
      match%bind
        Interruptible.lift (Sync_ledger.fetch sl h)
          (Deferred.map (Ivar.read ivar) ~f:ignore)
      with
      | `Ok ledger -> (
          Logger.debug log
            !"Successfully caught up to ledger %{sexp: Ledger_hash.t}"
            h ;
          (* TODO: This should be parallelized with the syncing *)
          match%bind
            Interruptible.uninterruptible
              (Net.get_ledger_builder_aux_at_hash net
                 (ledger_builder_hash_of_transition transition))
          with
          | Ok aux -> (
            match
<<<<<<< HEAD
              Ledger_builder.of_aux_and_ledger ~public_key:(failwith "TODO deapthi") ~snarked_ledger_hash
                ~ledger ~aux
=======
              Ledger_builder.of_aux_and_ledger ~snarked_ledger_hash ~ledger
                ~aux
>>>>>>> 5a4ae009
            with
            (* TODO: We'll need the full history in order to trust that
               the ledger builder we get is actually valid. See #285 *)
            | Ok lb ->
                Sync_ledger.destroy (!sl_ref |> Option.value_exn) ;
                sl_ref := None ;
                let new_tree =
                  Transition_logic_state.Transition_tree.singleton
                    transition_with_hash
                in
                let new_tip =
                  { With_hash.data= Tip.of_transition_and_lb transition lb
                  ; hash= transition_state_hash }
                in
                assert_materialization_of new_tip transition_with_hash ;
                Logger.debug log
                  !"Successfully caught up to full ledger-builder %{sexp: \
                    Ledger_builder_hash.t}"
                  (Ledger_builder.hash lb) ;
                let open Transition_logic_state.Change in
                Interruptible.uninterruptible
                  (state_mutator old_state
                     [ Ktree new_tree
                     ; Locked_tip new_tip
                     ; Longest_branch_tip new_tip ]
                     (With_hash.data transition_with_hash))
            | Error e ->
                Logger.faulty_peer log
                  "Malicious aux data received from net %s"
                  (Error.to_string_hum e) ;
                return () (* TODO: Retry? see #361 *) )
          | Error e ->
              Logger.faulty_peer log "Network failed to send aux %s"
                (Error.to_string_hum e) ;
              return () )
      | `Target_changed (old_target, new_target) ->
          Logger.debug log
            !"Existing sync-ledger target_changed from %{sexp: Ledger_hash.t \
              option} to %{sexp: Ledger_hash.t}"
            old_target new_target ;
          return ()
    in
    (work, ivar)

  let sync (t : t) ~(old_state : Transition_logic_state.t) ~state_mutator
      transition_with_hash =
    Job.create transition_with_hash ~f:(do_sync ~old_state ~state_mutator t)
end<|MERGE_RESOLUTION|>--- conflicted
+++ resolved
@@ -25,26 +25,16 @@
     External_transition.protocol_state t
     |> Protocol_state.blockchain_state |> Blockchain_state.ledger_builder_hash
 
-<<<<<<< HEAD
   type t =
     { net: Net.t
     ; log: Logger.t
     ; sl_ref: Sync_ledger.t option ref
     }
-=======
-  type t = {net: Net.t; log: Logger.t; sl_ref: Sync_ledger.t option ref}
->>>>>>> 5a4ae009
-
   let create ~net ~parent_log =
     {net; log= Logger.child parent_log __MODULE__; sl_ref= ref None}
 
   (* Perform the `Sync interruptible work *)
-<<<<<<< HEAD
-  let do_sync {net; log; sl_ref}
-      ~(old_state : Transition_logic_state.t)
-=======
   let do_sync {net; log; sl_ref} ~(old_state : Transition_logic_state.t)
->>>>>>> 5a4ae009
       ~(state_mutator :
             Transition_logic_state.t
          -> Transition_logic_state.Change.t list
@@ -100,13 +90,8 @@
           with
           | Ok aux -> (
             match
-<<<<<<< HEAD
-              Ledger_builder.of_aux_and_ledger ~public_key:(failwith "TODO deapthi") ~snarked_ledger_hash
-                ~ledger ~aux
-=======
               Ledger_builder.of_aux_and_ledger ~snarked_ledger_hash ~ledger
                 ~aux
->>>>>>> 5a4ae009
             with
             (* TODO: We'll need the full history in order to trust that
                the ledger builder we get is actually valid. See #285 *)
