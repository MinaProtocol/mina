open Core_kernel
open Async_kernel

module Make (Inputs : sig
  include Inputs.Synchronizing.S

  module Transition_logic_state :
    Transition_logic_state_intf.S
    with type tip := Tip.t
     and type consensus_local_state := Consensus_mechanism.Local_state.t
     and type external_transition := Consensus_mechanism.External_transition.t
     and type state_hash := State_hash.t
end) =
struct
  open Inputs
  open Consensus_mechanism
  module Ops = Tip_ops.Make (Inputs)
  open Ops

  let ledger_hash_of_transition t =
    External_transition.protocol_state t
    |> Protocol_state.blockchain_state |> Blockchain_state.ledger_hash

  let ledger_builder_hash_of_transition t =
    External_transition.protocol_state t
    |> Protocol_state.blockchain_state |> Blockchain_state.ledger_builder_hash

  type t = {net: Net.t; log: Logger.t; sl_ref: Sync_ledger.t option ref}

  let create ~net ~parent_log =
    {net; log= Logger.child parent_log __MODULE__; sl_ref= ref None}

  (* Perform the `Sync interruptible work *)
  let do_sync {net; log; sl_ref} ~(old_state : Transition_logic_state.t)
      ~(state_mutator :
            Transition_logic_state.t
         -> Transition_logic_state.Change.t list
         -> External_transition.t
         -> unit Deferred.t) transition_with_hash =
    let {With_hash.data= locked_tip; hash= _} =
      Transition_logic_state.locked_tip old_state
    in
    let {With_hash.data= transition; hash= transition_state_hash} =
      transition_with_hash
    in
    let snarked_ledger_hash = ledger_hash_of_transition transition in
    let build_lb ~aux ~ledger =
      let open Interruptible.Let_syntax in
      match%bind
        Interruptible.uninterruptible
          (Ledger_builder.of_aux_and_ledger ~public_key ~snarked_ledger_hash
             ~ledger ~aux)
      with
      (* TODO: We'll need the full history in order to trust that
               the ledger builder we get is actually valid. See #285 *)
      | Ok lb ->
          Sync_ledger.destroy (!sl_ref |> Option.value_exn) ;
          sl_ref := None ;
          let new_tree =
            Transition_logic_state.Transition_tree.singleton
              transition_with_hash
          in
          let new_tip =
            { With_hash.data= Tip.of_transition_and_lb transition lb
            ; hash= transition_state_hash }
          in
          assert_materialization_of new_tip transition_with_hash ;
          Logger.debug log
            !"Successfully caught up to full ledger-builder %{sexp: \
              Ledger_builder_hash.t}"
            (Ledger_builder.hash lb) ;
          let open Transition_logic_state.Change in
          Interruptible.uninterruptible
            (state_mutator old_state
               [Ktree new_tree; Locked_tip new_tip; Longest_branch_tip new_tip]
               (With_hash.data transition_with_hash))
      | Error e ->
          Logger.faulty_peer log "Malicious aux data received from net %s"
            (Error.to_string_hum e) ;
          Interruptible.return ()
    in
    let h =
      Ledger_builder_hash.ledger_hash
        (ledger_builder_hash_of_transition transition)
    in
    (* Lazily recreate the sync_ledger if necessary *)
    let sl : Sync_ledger.t =
      match !sl_ref with
      | None ->
          let ledger =
            Ledger_builder.ledger locked_tip.ledger_builder |> Ledger.copy
          in
          let sl = Sync_ledger.create ledger ~parent_log:log in
          Net.glue_sync_ledger net
            (Sync_ledger.query_reader sl)
            (Sync_ledger.answer_writer sl) ;
          sl_ref := Some sl ;
          sl
      | Some sl -> sl
    in
    let ivar : (External_transition.t, State_hash.t) With_hash.t Ivar.t =
      Ivar.create ()
    in
    Logger.debug log
      !"Attempting to catchup to ledger-hash %{sexp: Ledger_hash.t}"
      h ;
    let work =
      let open Interruptible.Let_syntax in
      match%bind
        Interruptible.lift (Sync_ledger.fetch sl h)
          (Deferred.map (Ivar.read ivar) ~f:ignore)
      with
      | `Ok ledger -> (
          Logger.debug log
            !"Successfully caught up to ledger %{sexp: Ledger_hash.t}"
            h ;
          (* TODO: This should be parallelized with the syncing *)
          match%bind
            Interruptible.uninterruptible
              (Net.get_ledger_builder_aux_at_hash net
                 (ledger_builder_hash_of_transition transition))
          with
<<<<<<< HEAD
          | Ok aux -> build_lb ~aux ~ledger
=======
          | Ok aux -> (
            match
              Ledger_builder.of_aux_and_ledger ~snarked_ledger_hash ~ledger
                ~aux
            with
            (* TODO: We'll need the full history in order to trust that
               the ledger builder we get is actually valid. See #285 *)
            | Ok lb ->
                Sync_ledger.destroy (!sl_ref |> Option.value_exn) ;
                sl_ref := None ;
                let new_tree =
                  Transition_logic_state.Transition_tree.singleton
                    transition_with_hash
                in
                let new_tip =
                  { With_hash.data= Tip.of_transition_and_lb transition lb
                  ; hash= transition_state_hash }
                in
                assert_materialization_of new_tip transition_with_hash ;
                Logger.debug log
                  !"Successfully caught up to full ledger-builder %{sexp: \
                    Ledger_builder_hash.t}"
                  (Ledger_builder.hash lb) ;
                let open Transition_logic_state.Change in
                Interruptible.uninterruptible
                  (state_mutator old_state
                     [ Ktree new_tree
                     ; Locked_tip new_tip
                     ; Longest_branch_tip new_tip ]
                     (With_hash.data transition_with_hash))
            | Error e ->
                Logger.faulty_peer log
                  "Malicious aux data received from net %s"
                  (Error.to_string_hum e) ;
                return () (* TODO: Retry? see #361 *) )
>>>>>>> 826d25a1
          | Error e ->
              Logger.faulty_peer log "Network failed to send aux %s"
                (Error.to_string_hum e) ;
              return () )
      | `Target_changed (old_target, new_target) ->
          Logger.debug log
            !"Existing sync-ledger target_changed from %{sexp: Ledger_hash.t \
              option} to %{sexp: Ledger_hash.t}"
            old_target new_target ;
          return ()
    in
    (work, ivar)

  let sync (t : t) ~(old_state : Transition_logic_state.t) ~state_mutator
      transition_with_hash =
    Job.create transition_with_hash ~f:(do_sync ~old_state ~state_mutator t)
end<|MERGE_RESOLUTION|>--- conflicted
+++ resolved
@@ -48,7 +48,7 @@
       let open Interruptible.Let_syntax in
       match%bind
         Interruptible.uninterruptible
-          (Ledger_builder.of_aux_and_ledger ~public_key ~snarked_ledger_hash
+          (Ledger_builder.of_aux_and_ledger ~snarked_ledger_hash
              ~ledger ~aux)
       with
       (* TODO: We'll need the full history in order to trust that
@@ -120,45 +120,7 @@
               (Net.get_ledger_builder_aux_at_hash net
                  (ledger_builder_hash_of_transition transition))
           with
-<<<<<<< HEAD
           | Ok aux -> build_lb ~aux ~ledger
-=======
-          | Ok aux -> (
-            match
-              Ledger_builder.of_aux_and_ledger ~snarked_ledger_hash ~ledger
-                ~aux
-            with
-            (* TODO: We'll need the full history in order to trust that
-               the ledger builder we get is actually valid. See #285 *)
-            | Ok lb ->
-                Sync_ledger.destroy (!sl_ref |> Option.value_exn) ;
-                sl_ref := None ;
-                let new_tree =
-                  Transition_logic_state.Transition_tree.singleton
-                    transition_with_hash
-                in
-                let new_tip =
-                  { With_hash.data= Tip.of_transition_and_lb transition lb
-                  ; hash= transition_state_hash }
-                in
-                assert_materialization_of new_tip transition_with_hash ;
-                Logger.debug log
-                  !"Successfully caught up to full ledger-builder %{sexp: \
-                    Ledger_builder_hash.t}"
-                  (Ledger_builder.hash lb) ;
-                let open Transition_logic_state.Change in
-                Interruptible.uninterruptible
-                  (state_mutator old_state
-                     [ Ktree new_tree
-                     ; Locked_tip new_tip
-                     ; Longest_branch_tip new_tip ]
-                     (With_hash.data transition_with_hash))
-            | Error e ->
-                Logger.faulty_peer log
-                  "Malicious aux data received from net %s"
-                  (Error.to_string_hum e) ;
-                return () (* TODO: Retry? see #361 *) )
->>>>>>> 826d25a1
           | Error e ->
               Logger.faulty_peer log "Network failed to send aux %s"
                 (Error.to_string_hum e) ;
