--- conflicted
+++ resolved
@@ -48,13 +48,9 @@
     module Step = struct
       let apply' t diff logger =
         let open Deferred.Or_error.Let_syntax in
-<<<<<<< HEAD
-        let%map _, `Ledger_proof proof = Staged_ledger.apply t diff ~logger in
-=======
         let%map _, `Ledger_proof proof =
-          Deferred.return @@ Ledger_builder.apply t diff ~logger
+          Deferred.return @@ Staged_ledger.apply t diff ~logger
         in
->>>>>>> 83887e07
         Option.map proof ~f:(fun proof ->
             ( Ledger_proof.statement proof |> Ledger_proof_statement.target
             , proof ) )
