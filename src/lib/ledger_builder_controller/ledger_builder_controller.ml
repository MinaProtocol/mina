open Core_kernel
open Async_kernel

module Make (Inputs : Inputs.S) : sig
  open Inputs

  include
    Coda_lib.Ledger_builder_controller_intf
    with type ledger_builder := Ledger_builder.t
     and type ledger_builder_hash := Ledger_builder_hash.t
     and type ledger := Ledger.t
     and type ledger_proof := Ledger_proof.t
     and type net := Net.net
     and type protocol_state := Consensus_mechanism.Protocol_state.value
     and type ledger_hash := Ledger_hash.t
     and type sync_query := Sync_ledger.query
     and type sync_answer := Sync_ledger.answer
     and type external_transition := Consensus_mechanism.External_transition.t
     and type consensus_local_state := Consensus_mechanism.Local_state.t
     and type tip := Tip.t

  val ledger_builder_io : t -> Net.t
end = struct
  open Inputs
  open Consensus_mechanism

  module Config = struct
    type t =
      { parent_log: Logger.t
      ; net_deferred: Net.net Deferred.t
      ; external_transitions:
          (External_transition.t * Unix_timestamp.t) Linear_pipe.Reader.t
      ; genesis_tip: Tip.t
      ; consensus_local_state: Consensus_mechanism.Local_state.t
      ; longest_tip_location: string }
    [@@deriving make]
  end

  module Transition_logic_inputs = struct
    include Inputs

    module Step = struct
      let apply' t diff logger =
        Deferred.Or_error.map
          (Ledger_builder.apply t diff ~logger)
          ~f:
            (Option.map ~f:(fun proof ->
                 ( Ledger_proof.statement proof |> Ledger_proof_statement.target
                 , proof ) ))

      let step logger {With_hash.data= tip; hash= tip_hash}
          {With_hash.data= transition; hash= transition_target_hash} =
        let open Deferred.Or_error.Let_syntax in
        let old_state = tip.Tip.protocol_state in
        let new_state = External_transition.protocol_state transition in
        let%bind verified =
          verify_blockchain
            (External_transition.protocol_state_proof transition)
            new_state
        in
        let%bind ledger_hash =
          match%map
            apply' tip.ledger_builder
              (External_transition.ledger_builder_diff transition)
              logger
          with
          | Some (h, _) -> h
          | None ->
              old_state |> Protocol_state.blockchain_state
              |> Blockchain_state.ledger_hash
        in
        let ledger_builder_hash = Ledger_builder.hash tip.ledger_builder in
        let%map () =
          if
            verified
            && Ledger_builder_hash.equal ledger_builder_hash
                 ( new_state |> Protocol_state.blockchain_state
                 |> Blockchain_state.ledger_builder_hash )
            && Frozen_ledger_hash.equal ledger_hash
                 ( new_state |> Protocol_state.blockchain_state
                 |> Blockchain_state.ledger_hash )
            && State_hash.equal tip_hash
                 (new_state |> Protocol_state.previous_state_hash)
          then Deferred.return (Ok ())
          else Deferred.Or_error.error_string "TODO: Punish"
        in
        { With_hash.data=
            { tip with
              Tip.protocol_state= new_state
            ; proof= External_transition.protocol_state_proof transition }
        ; hash= transition_target_hash }
    end

    module Transition_logic_state = Transition_logic_state.Make (Inputs)

    module Catchup = Catchup.Make (struct
      include Inputs
      module Transition_logic_state = Transition_logic_state
    end)
  end

  module Transition_logic = Transition_logic.Make (Transition_logic_inputs)
  open Transition_logic_inputs

  (** For tests *)
  module Transition_tree = Transition_logic_state.Transition_tree

  type t =
    { ledger_builder_io: Net.t
    ; log: Logger.t
    ; store_controller: (Tip.t, State_hash.t) With_hash.t Store.Controller.t
    ; handler: Transition_logic.t
    ; strongest_ledgers_reader:
        (Ledger_builder.t * External_transition.t) Linear_pipe.Reader.t }

  let strongest_tip t =
    let state = Transition_logic.state t.handler in
    Transition_logic_state.assert_state_valid state ;
    Transition_logic_state.longest_branch_tip state |> With_hash.data

  let ledger_builder_io {ledger_builder_io; _} = ledger_builder_io

  let load_tip_and_genesis_hash
      (controller : (Tip.t, State_hash.t) With_hash.t Store.Controller.t)
      {Config.longest_tip_location; genesis_tip; _} log =
    let genesis_state_hash =
      Protocol_state.hash genesis_tip.Tip.protocol_state
    in
    match%map Store.load controller longest_tip_location with
    | Ok tip_and_genesis_hash -> tip_and_genesis_hash
    | Error `No_exist ->
        Logger.info log
          "File for ledger builder controller tip does not exist. Using \
           Genesis tip" ;
        {data= genesis_tip; hash= genesis_state_hash}
    | Error (`IO_error e) ->
        Logger.error log
          !"IO error: %s\nUsing Genesis tip"
          (Error.to_string_hum e) ;
        {data= genesis_tip; hash= genesis_state_hash}
    | Error `Checksum_no_match ->
        Logger.error log
          !"Checksum from location %s does not match with data\n\
            Using Genesis tip"
          longest_tip_location ;
        {data= genesis_tip; hash= genesis_state_hash}

  let create (config : Config.t) =
    let log = Logger.child config.parent_log "ledger_builder_controller" in
    let store_controller =
      Store.Controller.create
        (With_hash.bin_t Tip.bin_t State_hash.bin_t)
        ~parent_log:config.parent_log
    in
    let genesis_tip_state_hash =
      Protocol_state.hash config.genesis_tip.Tip.protocol_state
    in
    let%bind {data= tip; hash= stored_genesis_state_hash} =
      load_tip_and_genesis_hash store_controller config log
    in
    let tip =
      if State_hash.equal genesis_tip_state_hash stored_genesis_state_hash then
        tip
      else (
        Logger.warn log "HARD RESET DETECTED: reseting to new blockchain" ;
        config.genesis_tip )
    in
    let state =
      Transition_logic_state.create
        ~consensus_local_state:config.consensus_local_state
        (With_hash.of_data tip ~hash_data:(fun tip ->
             tip.Tip.protocol_state |> Protocol_state.hash ))
    in
    let%map net = config.net_deferred in
    let net = Net.create net in
    let catchup = Catchup.create ~net ~parent_log:log in
    (* Here we effectfully listen to transitions and emit what we belive are
       the strongest ledger_builders *)
    let strongest_ledgers_reader, strongest_ledgers_writer =
      Linear_pipe.create ()
    in
    let store_tip_reader, store_tip_writer = Linear_pipe.create () in
    let t =
      { ledger_builder_io= net
      ; log
      ; store_controller
      ; strongest_ledgers_reader
      ; handler= Transition_logic.create state log }
    in
    don't_wait_for
      (Linear_pipe.iter (Transition_logic.strongest_tip t.handler)
         ~f:(fun (tip, transition) ->
           Linear_pipe.force_write_maybe_drop_head ~capacity:1 store_tip_writer
             store_tip_reader tip ;
           Deferred.return
           @@ Linear_pipe.write_or_exn ~capacity:5 strongest_ledgers_writer
                t.strongest_ledgers_reader
                (tip.ledger_builder, transition) )) ;
    don't_wait_for
      (Linear_pipe.iter store_tip_reader ~f:(fun tip ->
           let open With_hash in
           let tip_with_genesis_hash =
             {data= tip; hash= genesis_tip_state_hash}
           in
           Store.store store_controller config.longest_tip_location
             tip_with_genesis_hash )) ;
    (* Handle new transitions *)
    let possibly_jobs =
      Linear_pipe.filter_map_unordered ~max_concurrency:1
        config.external_transitions ~f:(fun (transition, time_received) ->
          let transition_with_hash =
            With_hash.of_data transition ~hash_data:(fun t ->
                t |> External_transition.protocol_state |> Protocol_state.hash
            )
          in
          let%map job =
            Transition_logic.on_new_transition catchup t.handler
              transition_with_hash ~time_received
          in
          Option.map job ~f:(fun job -> (job, time_received)) )
    in
    let replace last
        ( {Job.input= {With_hash.data= current_transition; hash= _}; _}
        , time_received ) =
      match last with
      | None -> `Cancel_and_do_next
      | Some last -> (
          let {With_hash.data= last_transition; _}, _ = last in
          match
            Consensus_mechanism.select
              (Protocol_state.consensus_state
                 (External_transition.protocol_state last_transition))
              (Protocol_state.consensus_state
                 (External_transition.protocol_state current_transition))
              ~logger:log ~time_received
          with
          | `Keep -> `Skip
          | `Take -> `Cancel_and_do_next )
    in
    don't_wait_for
      ( Linear_pipe.fold possibly_jobs ~init:None
          ~f:(fun last
             ( (({Job.input= current_transition_with_hash; _} as job), _) as
             job_with_time )
             ->
            Deferred.return
              ( match replace last job_with_time with
              | `Skip -> last
              | `Cancel_and_do_next ->
                  Option.iter last ~f:(fun (input, ivar) ->
                      Ivar.fill_if_empty ivar input ) ;
                  let w, this_ivar = Job.run job in
                  let () =
                    Deferred.upon w.Interruptible.d (function
                      | Ok () -> Logger.trace log "Job is completed"
                      | Error () -> Logger.trace log "Job is destroyed" )
                  in
                  Some (current_transition_with_hash, this_ivar) ) )
      >>| ignore ) ;
    t

  module For_tests = struct
    let load_tip t config =
      let open With_hash in
      let open Deferred.Let_syntax in
      let%map {data= tip; _} =
        load_tip_and_genesis_hash t.store_controller config t.log
      in
      tip
  end

  let strongest_ledgers {strongest_ledgers_reader; _} =
    strongest_ledgers_reader

  let local_get_ledger' t hash ~p_tip ~p_trans ~f_result =
    let open Deferred.Or_error.Let_syntax in
    let%map tip, state =
      Transition_logic.local_get_tip t.handler ~p_tip:(p_tip hash)
        ~p_trans:(p_trans hash)
    in
    (f_result tip, state)

  (** Returns a reference to a ledger_builder with hash [hash], materialize a
   fresh ledger at a specific hash if necessary; also gives back target_state *)
  let local_get_ledger t hash =
    Logger.trace t.log
      !"Attempting to local-get-ledger for %{sexp: Ledger_builder_hash.t}"
      hash ;
    local_get_ledger' t hash
      ~p_tip:(fun hash {With_hash.data= tip; hash= _} ->
        Ledger_builder_hash.equal
          (Ledger_builder.hash tip.Tip.ledger_builder)
          hash )
      ~p_trans:(fun hash {With_hash.data= trans; hash= _} ->
        Ledger_builder_hash.equal
          ( trans |> External_transition.protocol_state
          |> Protocol_state.blockchain_state
          |> Blockchain_state.ledger_builder_hash )
          hash )
      ~f_result:(fun {With_hash.data= tip; hash= _} -> tip.Tip.ledger_builder)

  let handle_sync_ledger_queries :
         t
      -> Ledger_hash.t * Sync_ledger.query
      -> (Ledger_hash.t * Sync_ledger.answer) Deferred.Or_error.t =
   fun t (hash, query) ->
    (* TODO: We should cache, but in the future it will be free *)
    let open Deferred.Or_error.Let_syntax in
    Logger.trace t.log
      !"Attempting to handle a sync-ledger query for %{sexp: Ledger_hash.t}"
      hash ;
    let%map ledger =
      local_get_ledger' t hash
        ~p_tip:(fun hash {With_hash.data= tip; hash= _} ->
          Ledger_hash.equal
            ( tip.Tip.ledger_builder |> Ledger_builder.ledger
            |> Ledger.merkle_root )
            hash )
        ~p_trans:(fun hash {With_hash.data= trans; hash= _} ->
          Ledger_hash.equal
            ( trans |> External_transition.protocol_state
            |> Protocol_state.blockchain_state
            |> Blockchain_state.ledger_builder_hash
            |> Ledger_builder_hash.ledger_hash )
            hash )
        ~f_result:(fun {With_hash.data= tip; hash= _} ->
          tip.Tip.ledger_builder |> Ledger_builder.ledger )
      >>| fst
    in
    let responder = Sync_ledger.Responder.create ledger ignore in
    (hash, Sync_ledger.Responder.answer_query responder query)
end

let%test_module "test" =
  ( module struct
    open Core
    open Async

    module Make_test
        (Store : Storage.With_checksum_intf with type location = string) =
    struct
      module Inputs = struct
        module Security = struct
          let max_depth = `Finite 50
        end

        module Ledger_hash = Int
        module Frozen_ledger_hash = Int

        module Ledger_proof_statement = struct
          type t = Frozen_ledger_hash.t

          let target t = t
        end

        module Ledger_proof = struct
          type t = Ledger_proof_statement.t

          let statement t = t
        end

        module Private_key = struct
          type t = unit
        end

        module Public_key = struct
          module Private_key = Private_key

          module Compressed = struct
            module T = struct
              type t = unit [@@deriving compare, sexp, bin_io]
            end

            include T
            include Comparable.Make (T)
          end

          type t = unit [@@deriving sexp]

          let compress t = t

          let of_private_key_exn t = t
        end

        module Ledger_builder_hash = struct
          include Int

          let ledger_hash = Fn.id
        end

        (* A ledger_builder transition will just add to a "ledger" integer *)
        module Ledger_builder_diff = Int

        module Ledger = struct
          include Int

          let merkle_root t = t

          let copy t = t
        end

        module Ledger_builder_aux_hash = struct
          type t = int [@@deriving sexp]
        end

        module Ledger_builder = struct
          type t = int ref [@@deriving sexp, bin_io]

          module Aux = struct
            type t = int [@@deriving bin_io]

            let hash t = t

            let is_valid _ = true
          end

          let ledger t = !t

          let create ~ledger = ref ledger

          let copy t = ref !t

          let hash t = !t

<<<<<<< HEAD
          let of_aux_and_ledger ~snarked_ledger_hash:_ ~public_key:_ ~ledger
              ~aux:_ =
            Deferred.return (Ok (create ~ledger ~self:()))
=======
          let of_aux_and_ledger ~snarked_ledger_hash:_ ~ledger ~aux:_ =
            Ok (create ~ledger)
>>>>>>> 826d25a1

          let aux t = !t

          let apply (t : t) (x : Ledger_builder_diff.t) ~logger:_ =
            t := x ;
            return (Ok (Some x))

          let snarked_ledger :
                 t
              -> snarked_ledger_hash:Frozen_ledger_hash.t
              -> Ledger.t Or_error.t =
           fun t ~snarked_ledger_hash:_ -> Ok !t
        end

        module State_hash = struct
          include Int

          let to_bits t = [t <> 0]
        end

        module Protocol_state_proof = Unit

        module Consensus_mechanism = struct
          module Local_state = struct
            type t = unit
          end

          module Blockchain_state = struct
            type value =
              { ledger_builder_hash: Ledger_builder_hash.t
              ; ledger_hash: Ledger_hash.t }
            [@@deriving eq, sexp, fields, bin_io, compare]
          end

          module Consensus_state = struct
            type value = {strength: int} [@@deriving eq, sexp, bin_io, compare]
          end

          module Protocol_state = struct
            type t =
              { previous_state_hash: State_hash.t
              ; blockchain_state: Blockchain_state.value
              ; consensus_state: Consensus_state.value }
            [@@deriving eq, sexp, fields, bin_io, compare]

            type value = t [@@deriving sexp, bin_io, eq, compare]

            let hash t = t.blockchain_state.ledger_builder_hash

            let create_value ~previous_state_hash ~blockchain_state
                ~consensus_state =
              {previous_state_hash; blockchain_state; consensus_state}

            let genesis =
              { previous_state_hash= -1
              ; blockchain_state= {ledger_builder_hash= 0; ledger_hash= 0}
              ; consensus_state= {strength= 0} }
          end

          module External_transition = struct
            include Protocol_state

            let protocol_state = Fn.id

            let of_state = Fn.id

            let ledger_builder_diff = Protocol_state.hash

            let protocol_state_proof _ = ()
          end

          let lock_transition _ _ ~snarked_ledger:_ ~local_state:() = ()

          let select Consensus_state.({strength= s1})
              Consensus_state.({strength= s2}) ~logger:_ ~time_received:_ =
            if s1 >= s2 then `Keep else `Take
        end

        module Tip = struct
          type t =
            { protocol_state: Consensus_mechanism.Protocol_state.value
            ; proof: Protocol_state_proof.t
            ; ledger_builder: Ledger_builder.t }
          [@@deriving bin_io, sexp, fields]

          let copy t =
            {t with ledger_builder= Ledger_builder.copy t.ledger_builder}

          let of_transition_and_lb transition ledger_builder =
            { protocol_state=
                Consensus_mechanism.External_transition.protocol_state
                  transition
            ; proof=
                Consensus_mechanism.External_transition.protocol_state_proof
                  transition
            ; ledger_builder }
        end

        module Net = struct
          type t = Consensus_mechanism.Protocol_state.value State_hash.Table.t

          type net = Consensus_mechanism.Protocol_state.value list

          let create states =
            let tbl = State_hash.Table.create () in
            List.iter states ~f:(fun s ->
                State_hash.Table.add_exn tbl
                  ~key:(Consensus_mechanism.Protocol_state.hash s)
                  ~data:s ) ;
            tbl

          let get_ledger_builder_aux_at_hash _t hash = return (Ok hash)

          let glue_sync_ledger _t q a =
            don't_wait_for
              (Linear_pipe.iter q ~f:(fun (h, _) -> Linear_pipe.write a (h, h)))
        end

        module Sync_ledger = struct
          type answer = Ledger.t [@@deriving bin_io]

          type query = unit [@@deriving bin_io]

          module Responder = struct
            type t = unit

            let create _ = failwith "unused"

            let answer_query _ = failwith "unused"
          end

          type t =
            { mutable ledger: Ledger.t
            ; answer_pipe:
                (Ledger_hash.t * answer) Linear_pipe.Reader.t
                * (Ledger_hash.t * answer) Linear_pipe.Writer.t
            ; query_pipe:
                (Ledger_hash.t * query) Linear_pipe.Reader.t
                * (Ledger_hash.t * query) Linear_pipe.Writer.t }

          let create ledger ~parent_log:_ =
            let t =
              { ledger
              ; answer_pipe= Linear_pipe.create ()
              ; query_pipe= Linear_pipe.create () }
            in
            don't_wait_for
              (Linear_pipe.iter (fst t.answer_pipe) ~f:(fun (h, _l) ->
                   t.ledger <- h ;
                   Deferred.return () )) ;
            t

          let answer_writer {answer_pipe; _} = snd answer_pipe

          let query_reader {query_pipe; _} = fst query_pipe

          let destroy _t = ()

          let fetch _t h = return (`Ok h)
        end

        module Store = Store

        let verify_blockchain _ _ = Deferred.Or_error.return true
      end

      include Make (Inputs)
      open Inputs

      let slowly_pipe_of_list xs =
        let r, w = Linear_pipe.create () in
        don't_wait_for
          (Deferred.List.iter xs ~f:(fun x ->
               (* Without the wait here, we get interrupted before doing anything interesting *)
               let%bind () = after (Time.Span.of_ms 100.) in
               let time =
                 Time.now () |> Time.to_span_since_epoch |> Time.Span.to_ms
                 |> Unix_timestamp.of_float
               in
               Linear_pipe.write w (x, time) )) ;
        r

      let config transitions longest_tip_location =
        let ledger_builder_transitions = slowly_pipe_of_list transitions in
        let net_input = transitions in
        Config.make ~parent_log:(Logger.create ())
          ~net_deferred:(return net_input)
          ~external_transitions:
            (Linear_pipe.map ledger_builder_transitions
               ~f:Consensus_mechanism.External_transition.of_state)
          ~genesis_tip:
            { protocol_state= Inputs.Consensus_mechanism.Protocol_state.genesis
            ; proof= ()
            ; ledger_builder= Ledger_builder.create ~ledger:0 }
          ~longest_tip_location ~consensus_local_state:()

      let create_transition x parent strength =
        { Inputs.Consensus_mechanism.Protocol_state.previous_state_hash= parent
        ; blockchain_state= {ledger_builder_hash= x; ledger_hash= x}
        ; consensus_state= {strength} }

      let no_catchup_transitions =
        let f = create_transition in
        [f 1 0 1; f 2 1 2; f 3 0 1; f 4 0 1; f 5 2 3; f 6 1 2; f 7 5 4]

      let take_map ~f p cnt =
        let rec go acc cnt =
          if cnt = 0 then return acc
          else
            match%bind Linear_pipe.read p with
            | `Eof -> return acc
            | `Ok x -> go (f x :: acc) (cnt - 1)
        in
        let d = go [] cnt >>| List.rev in
        Deferred.any
          [ (d >>| fun d -> Ok d)
          ; ( Async.after (Time.Span.of_sec 5.)
            >>| fun () -> Or_error.error_string "Timeout" ) ]
        >>| Or_error.ok_exn

      let assert_strongest_ledgers lbc_deferred ~expected =
        Backtrace.elide := false ;
        Async.Thread_safe.block_on_async_exn (fun () ->
            let%bind lbc = lbc_deferred in
            let%map results =
              take_map (strongest_ledgers lbc) (List.length expected)
                ~f:(fun (lb, _) -> !lb )
            in
            assert (List.equal results expected ~equal:Int.equal) )
    end

    open Core
    module Lbc = Make_test (Storage.Memory)

    let storage_folder = Filename.temp_dir_name ^/ "lbc_test"

    let memory_storage_location = storage_folder ^/ "test_lbc_disk"

    let%test_unit "strongest_ledgers updates appropriately when new_states \
                   flow in within tree" =
      Backtrace.elide := false ;
      let config =
        Lbc.config Lbc.no_catchup_transitions memory_storage_location
      in
      Lbc.assert_strongest_ledgers (Lbc.create config) ~expected:[1; 2; 5; 7]

    let%test_unit "strongest_ledgers updates appropriately using the network" =
      Backtrace.elide := false ;
      let transitions =
        let f = Lbc.create_transition in
        [ f 1 0 1
        ; f 2 1 2
        ; f 3 8 6 (* This one comes over the network *)
        ; f 4 2 3
          (* Here this would have extended, if we didn't kill the tree *)
        ; f 5 3 7
        (* Now we attach to the one from the network *) ]
      in
      let config = Lbc.config transitions memory_storage_location in
      let lbc_deferred = Lbc.create config in
      Lbc.assert_strongest_ledgers lbc_deferred ~expected:[1; 2; 3; 5]

    let%test_unit "local_get_ledger can materialize a ledger locally" =
      Backtrace.elide := false ;
      let config =
        Lbc.config Lbc.no_catchup_transitions memory_storage_location
      in
      Async.Thread_safe.block_on_async_exn (fun () ->
          let%bind lbc = Lbc.create config in
          (* Drain the first few strongest_ledgers *)
          let%bind _ = Lbc.take_map (Lbc.strongest_ledgers lbc) 4 ~f:ignore in
          match%map Lbc.local_get_ledger lbc 6 with
          | Ok (lb, _s) -> assert (!lb = 6)
          | Error e ->
              failwithf "Unexpected error %s" (Error.to_string_hum e) () )

    (*
    module Broadcastable_storage_disk (Pipe : sig
      val writer : [`Finished_write] Linear_pipe.Writer.t
    end) =
    struct
      include Storage.Disk

      let store controller location data =
        let%bind () = store controller location data in
        Linear_pipe.write Pipe.writer `Finished_write
    end
       *)
    (*
    let%test_unit "Files get saved" =
      Backtrace.elide := false ;
      let reader, writer = Linear_pipe.create () in
      let module Lbc_disk = Make_test (Broadcastable_storage_disk (struct
        let writer = writer
      end)) in
      Async.Thread_safe.block_on_async_exn (fun () ->
          File_system.with_temp_dir storage_folder ~f:
            (fun temp_storage_folder ->
              let config =
                Lbc_disk.config Lbc_disk.no_catchup_transitions
                  (temp_storage_folder ^/ "lbc")
              in
              let%bind lbc = Lbc_disk.create config in
              let%bind _ = Lbc.take_map reader 4 ~f:ignore in
              let%map tip = Lbc_disk.For_tests.load_tip lbc config in
              let lb =
                Lbc_disk.strongest_tip lbc
                |> Lbc_disk.Inputs.Tip.ledger_builder
              in
              assert (! (Lbc_disk.Inputs.Tip.ledger_builder tip) = !lb) ) )

    let%test_unit "Continue from last file" =
      Backtrace.elide := false ;
      let reader, writer = Linear_pipe.create () in
      let module Lbc_disk = Make_test (Broadcastable_storage_disk (struct
        let writer = writer
      end)) in
      Async.Thread_safe.block_on_async_exn (fun () ->
          File_system.with_temp_dir storage_folder ~f:
            (fun temp_storage_folder ->
              let storage_location = temp_storage_folder ^/ "lbc" in
              let config =
                Lbc_disk.config Lbc_disk.no_catchup_transitions
                  storage_location
              in
              let%bind lbc = Lbc_disk.create config in
              let%bind _ = Lbc.take_map reader 4 ~f:ignore in
              let lb =
                Lbc_disk.strongest_tip lbc
                |> Lbc_disk.Inputs.Tip.ledger_builder
              in
              let config_new = Lbc_disk.config [] storage_location in
              let%map lbc_new = Lbc_disk.create config_new in
              let lb_new =
                Lbc_disk.strongest_tip lbc_new
                |> Lbc_disk.Inputs.Tip.ledger_builder
              in
              assert (!lb = !lb_new) ) )
       *)
  end )<|MERGE_RESOLUTION|>--- conflicted
+++ resolved
@@ -422,14 +422,8 @@
 
           let hash t = !t
 
-<<<<<<< HEAD
-          let of_aux_and_ledger ~snarked_ledger_hash:_ ~public_key:_ ~ledger
-              ~aux:_ =
-            Deferred.return (Ok (create ~ledger ~self:()))
-=======
           let of_aux_and_ledger ~snarked_ledger_hash:_ ~ledger ~aux:_ =
-            Ok (create ~ledger)
->>>>>>> 826d25a1
+            Deferred.return (Ok (create ~ledger))
 
           let aux t = !t
 
