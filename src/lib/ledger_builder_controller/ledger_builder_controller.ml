--- conflicted
+++ resolved
@@ -192,12 +192,6 @@
       ; strongest_ledgers_reader
       ; handler= Transition_logic.create state log }
     in
-<<<<<<< HEAD
-    let mutate_state_reader, mutate_state_writer = Linear_pipe.create () in
-    let store_tip_reader, store_tip_writer = Linear_pipe.create () in
-    don't_wait_for (Linear_pipe.drain store_tip_reader) ;
-    (*
-=======
     don't_wait_for
       (Linear_pipe.iter (Transition_logic.strongest_tip t.handler) ~f:
          (fun (tip, transition) ->
@@ -207,7 +201,6 @@
            @@ Linear_pipe.write_or_exn ~capacity:5 strongest_ledgers_writer
                 t.strongest_ledgers_reader
                 (tip.ledger_builder, transition) )) ;
->>>>>>> 6e66c0aa
     don't_wait_for
       (Linear_pipe.iter store_tip_reader ~f:(fun tip ->
            let open With_hash in
@@ -216,39 +209,6 @@
            in
            Store.store store_controller config.longest_tip_location
              tip_with_genesis_hash )) ;
-<<<<<<< HEAD
-     *)
-    (* The mutation "thread" *)
-    don't_wait_for
-      (Linear_pipe.iter mutate_state_reader ~f:(fun (changes, transition) ->
-           let old_state = Transition_logic.state t.handler in
-           (* TODO: We can make change-resolving more intelligent if different
-            * concurrent processes took different times to finish. Since we
-            * serialize to one job at a time this shouldn't happen anyway though *)
-           let new_state =
-             Transition_logic_state.apply_all old_state changes
-           in
-           t.handler <- Transition_logic.create new_state log ;
-           if
-             not
-               (Protocol_state.equal_value
-                  ( old_state |> Transition_logic_state.longest_branch_tip
-                  |> With_hash.data |> Tip.protocol_state )
-                  ( new_state |> Transition_logic_state.longest_branch_tip
-                  |> With_hash.data |> Tip.protocol_state ))
-           then (
-             let {With_hash.data= tip; hash= _} =
-               Transition_logic_state.longest_branch_tip new_state
-             in
-             Linear_pipe.force_write_maybe_drop_head ~capacity:1
-               store_tip_writer store_tip_reader tip ;
-             Deferred.return
-             @@ Linear_pipe.write_or_exn ~capacity:5 strongest_ledgers_writer
-                  strongest_ledgers_reader
-                  (tip.ledger_builder, transition) )
-           else Deferred.return () )) ;
-=======
->>>>>>> 6e66c0aa
     (* Handle new transitions *)
     let possibly_jobs =
       Linear_pipe.filter_map_unordered ~max_concurrency:1
