--- conflicted
+++ resolved
@@ -49,14 +49,8 @@
   let largest_account_keypair_exn {genesis_ledger; _} =
     Genesis_ledger.Packed.largest_account_keypair_exn genesis_ledger
 
-<<<<<<< HEAD
-=======
-  let keypair_of_account_record_exn {genesis_ledger; _} =
-    Genesis_ledger.Packed.keypair_of_account_record_exn genesis_ledger
-
   let consensus_constants {consensus_constants; _} = consensus_constants
 
->>>>>>> 1179c768
   let genesis_state_with_hash {protocol_state_with_hash; _} =
     protocol_state_with_hash
 
