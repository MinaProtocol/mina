--- conflicted
+++ resolved
@@ -114,14 +114,9 @@
     [(prev_state, blockchain_dummy); (dummy_txn_stmt, txn_dummy)]
     t.protocol_state_with_hash.data
 
-<<<<<<< HEAD
 let create_values b (t : Inputs.t) =
-  { constraint_constants= t.constraint_constants
-=======
-let create_values ?logger ~keys (t : Inputs.t) =
   { runtime_config= t.runtime_config
   ; constraint_constants= t.constraint_constants
->>>>>>> 30401f99
   ; proof_level= t.proof_level
   ; genesis_constants= t.genesis_constants
   ; genesis_ledger= t.genesis_ledger
