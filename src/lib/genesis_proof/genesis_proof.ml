open Core_kernel
open Mina_base
open Mina_state

module Inputs = struct
  type t =
    { runtime_config : Runtime_config.t
    ; constraint_constants : Genesis_constants.Constraint_constants.t
    ; proof_level : Genesis_constants.Proof_level.t
    ; genesis_constants : Genesis_constants.t
    ; genesis_ledger : Genesis_ledger.Packed.t
    ; genesis_epoch_data : Consensus.Genesis_epoch_data.t
    ; genesis_body_reference : Consensus.Body_reference.t
    ; consensus_constants : Consensus.Constants.t
    ; protocol_state_with_hashes :
        Protocol_state.value State_hash.With_state_hashes.t
    ; constraint_system_digests : (string * Md5_lib.t) list option
    ; blockchain_proof_system_id :
        (* This is only used for calculating the hash to lookup the genesis
           proof with. It is re-calculated when building the blockchain prover,
           so it is always okay -- if less efficient at startup -- to pass
           [None] here.
        *)
        Pickles.Verification_key.Id.t option
    }

  let runtime_config { runtime_config; _ } = runtime_config

  let constraint_constants { constraint_constants; _ } = constraint_constants

  let genesis_constants { genesis_constants; _ } = genesis_constants

  let proof_level { proof_level; _ } = proof_level

  let protocol_constants t = (genesis_constants t).protocol

  let ledger_depth { genesis_ledger; _ } =
    Genesis_ledger.Packed.depth genesis_ledger

  include Genesis_ledger.Utils

  let genesis_ledger { genesis_ledger; _ } =
    Genesis_ledger.Packed.t genesis_ledger

  let genesis_epoch_data { genesis_epoch_data; _ } = genesis_epoch_data

  let accounts { genesis_ledger; _ } =
    Genesis_ledger.Packed.accounts genesis_ledger

  let find_new_account_record_exn { genesis_ledger; _ } =
    Genesis_ledger.Packed.find_new_account_record_exn genesis_ledger

  let find_new_account_record_exn_ { genesis_ledger; _ } =
    Genesis_ledger.Packed.find_new_account_record_exn_ genesis_ledger

  let largest_account_exn { genesis_ledger; _ } =
    Genesis_ledger.Packed.largest_account_exn genesis_ledger

  let largest_account_keypair_exn { genesis_ledger; _ } =
    Genesis_ledger.Packed.largest_account_keypair_exn genesis_ledger

  let largest_account_pk_exn { genesis_ledger; _ } =
    Genesis_ledger.Packed.largest_account_pk_exn genesis_ledger

  let consensus_constants { consensus_constants; _ } = consensus_constants

  let genesis_state_with_hashes { protocol_state_with_hashes; _ } =
    protocol_state_with_hashes

  let genesis_state t = (genesis_state_with_hashes t).data

  let genesis_state_hashes t = (genesis_state_with_hashes t).hash
end

module Proof_data = struct
  type t =
    { blockchain_proof_system_id : Pickles.Verification_key.Id.t
    ; genesis_proof : Proof.t
    }
end

module T = struct
  type t =
    { runtime_config : Runtime_config.t
    ; constraint_constants : Genesis_constants.Constraint_constants.t
    ; genesis_constants : Genesis_constants.t
    ; proof_level : Genesis_constants.Proof_level.t
    ; genesis_ledger : Genesis_ledger.Packed.t
    ; genesis_epoch_data : Consensus.Genesis_epoch_data.t
    ; genesis_body_reference : Consensus.Body_reference.t
    ; consensus_constants : Consensus.Constants.t
    ; protocol_state_with_hashes :
        Protocol_state.value State_hash.With_state_hashes.t
    ; constraint_system_digests : (string * Md5_lib.t) list Lazy.t
    ; proof_data : Proof_data.t option
    }

  let runtime_config { runtime_config; _ } = runtime_config

  let constraint_constants { constraint_constants; _ } = constraint_constants

  let genesis_constants { genesis_constants; _ } = genesis_constants

  let proof_level { proof_level; _ } = proof_level

  let protocol_constants t = (genesis_constants t).protocol

  let ledger_depth { genesis_ledger; _ } =
    Genesis_ledger.Packed.depth genesis_ledger

  include Genesis_ledger.Utils

  let genesis_ledger { genesis_ledger; _ } =
    Genesis_ledger.Packed.t genesis_ledger

  let genesis_epoch_data { genesis_epoch_data; _ } = genesis_epoch_data

  let accounts { genesis_ledger; _ } =
    Genesis_ledger.Packed.accounts genesis_ledger

  let find_new_account_record_exn { genesis_ledger; _ } =
    Genesis_ledger.Packed.find_new_account_record_exn genesis_ledger

  let find_new_account_record_exn_ { genesis_ledger; _ } =
    Genesis_ledger.Packed.find_new_account_record_exn_ genesis_ledger

  let largest_account_exn { genesis_ledger; _ } =
    Genesis_ledger.Packed.largest_account_exn genesis_ledger

  let largest_account_keypair_exn { genesis_ledger; _ } =
    Genesis_ledger.Packed.largest_account_keypair_exn genesis_ledger

  let largest_account_pk_exn { genesis_ledger; _ } =
    Genesis_ledger.Packed.largest_account_pk_exn genesis_ledger

  let consensus_constants { consensus_constants; _ } = consensus_constants

  let genesis_state_with_hashes { protocol_state_with_hashes; _ } =
    protocol_state_with_hashes

  let genesis_state t = (genesis_state_with_hashes t).data

  let genesis_state_hashes t = (genesis_state_with_hashes t).hash

  let genesis_proof { proof_data; _ } =
    Option.map proof_data ~f:(fun { Proof_data.genesis_proof = p; _ } -> p)
end

include T

let base_proof (module B : Blockchain_snark.Blockchain_snark_state.S)
    (t : Inputs.t) =
  let genesis_ledger = Genesis_ledger.Packed.t t.genesis_ledger in
  let constraint_constants = t.constraint_constants in
  let consensus_constants = t.consensus_constants in
  let prev_state =
    Protocol_state.negative_one ~genesis_ledger
      ~genesis_epoch_data:t.genesis_epoch_data ~constraint_constants
      ~consensus_constants ~genesis_body_reference:t.genesis_body_reference
  in
  let curr = t.protocol_state_with_hashes.data in
  let dummy_txn_stmt : Transaction_snark.Statement.With_sok.t =
    let reg (t : Blockchain_state.Value.t) =
      { t.registers with
        pending_coinbase_stack = Mina_base.Pending_coinbase.Stack.empty
      }
    in
    { sok_digest = Mina_base.Sok_message.Digest.default
    ; source = reg (Protocol_state.blockchain_state prev_state)
    ; target = reg (Protocol_state.blockchain_state curr)
<<<<<<< HEAD
    ; supply_increase = Currency.Amount.zero
=======
    ; supply_increase = Currency.Amount.Signed.zero
>>>>>>> 16bb042b
    ; fee_excess = Fee_excess.zero
    }
  in
  let genesis_epoch_ledger =
    match t.genesis_epoch_data with
    | None ->
        genesis_ledger
    | Some data ->
        data.staking.ledger
  in
  let open Pickles_types in
  let blockchain_dummy =
    Pickles.Proof.dummy Nat.N2.n Nat.N2.n Nat.N2.n ~domain_log2:16
  in
  let txn_dummy =
    Pickles.Proof.dummy Nat.N2.n Nat.N2.n Nat.N0.n ~domain_log2:14
  in
  B.step
    ~handler:
      (Consensus.Data.Prover_state.precomputed_handler ~constraint_constants
         ~genesis_epoch_ledger )
    { transition =
        Snark_transition.genesis ~constraint_constants ~consensus_constants
          ~genesis_ledger ~genesis_body_reference:t.genesis_body_reference
    ; prev_state
    ; prev_state_proof = blockchain_dummy
    ; txn_snark = dummy_txn_stmt
    ; txn_snark_proof = txn_dummy
    }
    t.protocol_state_with_hashes.data

let digests (module T : Transaction_snark.S)
    (module B : Blockchain_snark.Blockchain_snark_state.S) =
  let open Lazy.Let_syntax in
  let%bind txn_digests = T.constraint_system_digests in
  let%map blockchain_digests = B.constraint_system_digests in
  txn_digests @ blockchain_digests

let blockchain_snark_state (inputs : Inputs.t) :
    (module Transaction_snark.S)
    * (module Blockchain_snark.Blockchain_snark_state.S) =
  let module T = Transaction_snark.Make (struct
    let constraint_constants = inputs.constraint_constants

    let proof_level = inputs.proof_level
  end) in
  let module B = Blockchain_snark.Blockchain_snark_state.Make (struct
    let tag = T.tag

    let constraint_constants = inputs.constraint_constants

    let proof_level = inputs.proof_level
  end) in
  ((module T), (module B))

let create_values txn b (t : Inputs.t) =
  let%map.Async.Deferred (), (), genesis_proof = base_proof b t in
  { runtime_config = t.runtime_config
  ; constraint_constants = t.constraint_constants
  ; proof_level = t.proof_level
  ; genesis_constants = t.genesis_constants
  ; genesis_ledger = t.genesis_ledger
  ; genesis_epoch_data = t.genesis_epoch_data
  ; genesis_body_reference = t.genesis_body_reference
  ; consensus_constants = t.consensus_constants
  ; protocol_state_with_hashes = t.protocol_state_with_hashes
  ; constraint_system_digests = digests txn b
  ; proof_data =
      Some
        { blockchain_proof_system_id =
            (let (module B) = b in
             Lazy.force B.Proof.id )
        ; genesis_proof
        }
  }

let create_values_no_proof (t : Inputs.t) =
  { runtime_config = t.runtime_config
  ; constraint_constants = t.constraint_constants
  ; proof_level = t.proof_level
  ; genesis_constants = t.genesis_constants
  ; genesis_ledger = t.genesis_ledger
  ; genesis_epoch_data = t.genesis_epoch_data
  ; genesis_body_reference = t.genesis_body_reference
  ; consensus_constants = t.consensus_constants
  ; protocol_state_with_hashes = t.protocol_state_with_hashes
  ; constraint_system_digests =
      lazy
        (let txn, b = blockchain_snark_state t in
         Lazy.force (digests txn b) )
  ; proof_data = None
  }

let to_inputs (t : t) : Inputs.t =
  { runtime_config = t.runtime_config
  ; constraint_constants = t.constraint_constants
  ; proof_level = t.proof_level
  ; genesis_constants = t.genesis_constants
  ; genesis_ledger = t.genesis_ledger
  ; genesis_epoch_data = t.genesis_epoch_data
  ; genesis_body_reference = t.genesis_body_reference
  ; consensus_constants = t.consensus_constants
  ; protocol_state_with_hashes = t.protocol_state_with_hashes
  ; constraint_system_digests =
      ( if Lazy.is_val t.constraint_system_digests then
        Some (Lazy.force t.constraint_system_digests)
      else None )
  ; blockchain_proof_system_id =
      ( match t.proof_data with
      | Some { blockchain_proof_system_id; _ } ->
          Some blockchain_proof_system_id
      | None ->
          None )
  }<|MERGE_RESOLUTION|>--- conflicted
+++ resolved
@@ -168,11 +168,7 @@
     { sok_digest = Mina_base.Sok_message.Digest.default
     ; source = reg (Protocol_state.blockchain_state prev_state)
     ; target = reg (Protocol_state.blockchain_state curr)
-<<<<<<< HEAD
-    ; supply_increase = Currency.Amount.zero
-=======
     ; supply_increase = Currency.Amount.Signed.zero
->>>>>>> 16bb042b
     ; fee_excess = Fee_excess.zero
     }
   in
