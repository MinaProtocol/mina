--- conflicted
+++ resolved
@@ -85,13 +85,7 @@
   in
   let main x =
     Tick.handle
-<<<<<<< HEAD
-      (Keys.Step.main ~logger ~proof_level
-         ~ledger_depth:(Ledger.depth @@ Lazy.force genesis_ledger)
-         x)
-=======
       (Keys.Step.main ~logger ~proof_level ~constraint_constants x)
->>>>>>> dc89aaa2
       (Consensus.Data.Prover_state.precomputed_handler ~genesis_ledger)
   in
   let tick =
