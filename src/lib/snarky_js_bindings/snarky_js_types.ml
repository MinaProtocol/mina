open Mina_base

let () =
  let layout = Fields_derivers_zkapps.js_layout in
  let js_layout =
    `Assoc
<<<<<<< HEAD
      [ ("Parties", layout Parties.deriver); ("Party", layout Party.deriver) ]
=======
      [ ("Parties", layout Parties.deriver)
      ; ("BalanceChange", layout Fields_derivers_zkapps.Derivers.balance_change)
      ; ("Party", layout Party.Graphql_repr.deriver)
      ]
>>>>>>> 49c199c0
  in
  print_endline (js_layout |> Yojson.Safe.pretty_to_string)<|MERGE_RESOLUTION|>--- conflicted
+++ resolved
@@ -4,13 +4,9 @@
   let layout = Fields_derivers_zkapps.js_layout in
   let js_layout =
     `Assoc
-<<<<<<< HEAD
-      [ ("Parties", layout Parties.deriver); ("Party", layout Party.deriver) ]
-=======
       [ ("Parties", layout Parties.deriver)
-      ; ("BalanceChange", layout Fields_derivers_zkapps.Derivers.balance_change)
       ; ("Party", layout Party.Graphql_repr.deriver)
       ]
->>>>>>> 49c199c0
   in
+
   print_endline (js_layout |> Yojson.Safe.pretty_to_string)