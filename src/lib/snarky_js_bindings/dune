--- conflicted
+++ resolved
@@ -1,20 +1,14 @@
 (env
-<<<<<<< HEAD
-  (_ (js_of_ocaml (compilation_mode whole_program))))
-=======
  (_
   (js_of_ocaml
    (compilation_mode whole_program))))
 
->>>>>>> 330d8019
 (executable
  (name snarky_js_node)
  (modules snarky_js_node)
  (modes js)
- (link_flags (-noautolink))
  (js_of_ocaml
-  (flags +toplevel.js +dynlink.js --pretty)
-  (javascript_files overrides.js))
+  (flags +toplevel.js +dynlink.js))
  (libraries snarky_js_bindings_lib node_backend)
  (link_deps
   ../crypto/kimchi_bindings/js/node_js/plonk_wasm.js
@@ -29,10 +23,8 @@
  (name snarky_js_chrome)
  (modules snarky_js_chrome)
  (modes js)
- (link_flags (-noautolink))
  (js_of_ocaml
-  (flags +toplevel.js +dynlink.js --pretty)
-  (javascript_files overrides.js))
+  (flags +toplevel.js +dynlink.js))
  (libraries snarky_js_bindings_lib chrome_backend)
  (link_deps
   ../crypto/kimchi_bindings/js/chrome/plonk_wasm.js
@@ -46,7 +38,6 @@
 (executable
  (name snarky_js_types)
  (modules snarky_js_types)
- (link_flags (-linkall))
  (modes native)
  (libraries mina_base fields_derivers_zkapps yojson)
  (instrumentation
