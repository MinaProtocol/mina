--- conflicted
+++ resolved
@@ -2918,15 +2918,10 @@
     in
     ( match account_update_index with
     | Fee_payer ->
-<<<<<<< HEAD
         { tx with
           fee_payer = { tx.fee_payer with authorization = Signature signature }
         }
-    | Other_party i ->
-=======
-        { tx with fee_payer = { tx.fee_payer with authorization = signature } }
     | Other_account_update i ->
->>>>>>> 18e90b9a
         { tx with
           account_updates =
             Zkapp_command.Call_forest.mapi tx.account_updates
@@ -2941,17 +2936,11 @@
   let sign_other_account_update tx_json key i =
     sign_account_update tx_json key (Other_account_update i)
 
-<<<<<<< HEAD
-  let check_party_signatures parties =
-    let ({ fee_payer; other_parties = _; memo } : Parties.t) = parties in
-    let tx_commitment = Parties.commitment parties in
-=======
   let check_account_update_signatures zkapp_command =
-    let ({ fee_payer; account_updates; memo } : Zkapp_command.t) =
+    let ({ fee_payer; account_updates = _; memo } : Zkapp_command.t) =
       zkapp_command
     in
     let tx_commitment = Zkapp_command.commitment zkapp_command in
->>>>>>> 18e90b9a
     let full_tx_commitment =
       Zkapp_command.Transaction_commitment.create_complete tx_commitment
         ~memo_hash:(Mina_base.Signed_command_memo.hash memo)
@@ -2978,15 +2967,9 @@
                  (key_to_string pk) )
           else ()
     in
-<<<<<<< HEAD
     List.iteri
-      (Parties.Call_forest.to_parties_list (Parties.all_parties parties))
-=======
-
-    check_signature "fee payer" fee_payer.authorization
-      fee_payer.body.public_key full_tx_commitment ;
-    List.iteri (Zkapp_command.Call_forest.to_account_updates account_updates)
->>>>>>> 18e90b9a
+      (Zkapp_command.Call_forest.to_account_updates
+         (Zkapp_command.all_account_updates zkapp_command) )
       ~f:(fun i p ->
         let commitment =
           if p.body.use_full_commitment then full_tx_commitment
