--- conflicted
+++ resolved
@@ -1652,15 +1652,9 @@
   in
   let tag, _cache, p, provers =
     Pickles.compile_promise ~choices
-<<<<<<< HEAD
-      (module Snapp_statement)
-      (module Snapp_statement.Constant)
-      ~typ:snapp_statement_typ
-=======
       (module Zkapp_statement)
       (module Zkapp_statement.Constant)
       ~typ:zkapp_statement_typ
->>>>>>> 0dfebd6c
       ~branches:(module Pickles_types.Nat.N2)
       ~max_branching:(module Pickles_types.Nat.N2)
       ~name:"smart-contract"
@@ -1867,29 +1861,6 @@
     type authorization
 
     type t =
-<<<<<<< HEAD
-      < kind : Js.js_string Js.t Js.prop ; value : party_predicate Js.prop >
-      Js.t
-  end
-
-  module Party_authorization = struct
-    type authorization
-
-    type t =
-      < kind : Js.js_string Js.t Js.prop ; value : authorization Js.prop > Js.t
-  end
-
-  type party_predicated =
-    < body : party_body Js.prop ; predicate : Party_predicate.t Js.prop > Js.t
-
-  type party =
-    < data : party_predicated Js.prop
-    ; authorization : Party_authorization.t Js.prop >
-    Js.t
-
-  type fee_payer_party =
-    < body : party_body Js.prop ; predicate : js_uint32 Js.prop > Js.t
-=======
       < kind : Js.js_string Js.t Js.prop ; value : authorization Js.prop > Js.t
   end
 
@@ -1899,7 +1870,6 @@
     Js.t
 
   type fee_payer_party = < body : fee_payer_party_body Js.prop > Js.t
->>>>>>> 0dfebd6c
 
   type parties =
     < feePayer : fee_payer_party Js.prop
@@ -2316,17 +2286,7 @@
         uint32 b##.accountPrecondition |> Mina_numbers.Account_nonce.of_uint32
     }
 
-<<<<<<< HEAD
-  let fee_payer_party (party : fee_payer_party) : Party.Predicated.Fee_payer.t =
-    { body = fee_payer_body party##.body
-    ; predicate =
-        uint32 party##.predicate |> Mina_numbers.Account_nonce.of_uint32
-    }
-
-  let predicate (t : Party_predicate.t) : Party.Predicate.t =
-=======
   let predicate (t : Account_precondition.t) : Party.Account_precondition.t =
->>>>>>> 0dfebd6c
     match Js.to_string t##.kind with
     | "accept" ->
         Accept
@@ -2360,9 +2320,10 @@
     | s ->
         failwithf "bad predicate type: %s" s ()
 
-<<<<<<< HEAD
-  let party (party : party_predicated) : Party.Predicated.t =
-    { body = body party##.body; predicate = predicate party##.predicate }
+  let party_body (party : party) : Party.Body.t = body party##.body
+
+  let fee_payer_party_body (party : fee_payer_party) : Party.Body.Fee_payer.t =
+    fee_payer_body party##.body
 
   let authorization (a : Party_authorization.t) : Mina_base.Control.t =
     match Js.to_string a##.kind with
@@ -2383,32 +2344,6 @@
     | s ->
         failwithf "bad authorization type: %s" s ()
 
-=======
-  let party_body (party : party) : Party.Body.t = body party##.body
-
-  let fee_payer_party_body (party : fee_payer_party) : Party.Body.Fee_payer.t =
-    fee_payer_body party##.body
-
-  let authorization (a : Party_authorization.t) : Mina_base.Control.t =
-    match Js.to_string a##.kind with
-    | "none" ->
-        None_given
-    | "signature" ->
-        let signature : Js.js_string Js.t = Obj.magic a##.value in
-        Signature
-          (Mina_base.Signature.of_base58_check_exn (Js.to_string signature))
-    | "proof" -> (
-        let proof_string = Js.to_string @@ Obj.magic a##.value in
-        let proof_yojson = Yojson.Safe.from_string proof_string in
-        match Pickles.Side_loaded.Proof.of_yojson proof_yojson with
-        | Ppx_deriving_yojson_runtime.Result.Ok p ->
-            Proof p
-        | Ppx_deriving_yojson_runtime.Result.Error s ->
-            failwith s )
-    | s ->
-        failwithf "bad authorization type: %s" s ()
-
->>>>>>> 0dfebd6c
   let parties (parties : parties) : Parties.t =
     { fee_payer =
         { body = fee_payer_party_body parties##.feePayer
@@ -2417,11 +2352,7 @@
     ; other_parties =
         Js.to_array parties##.otherParties
         |> Array.map ~f:(fun p : Party.t ->
-<<<<<<< HEAD
-               { data = party p##.data
-=======
                { body = body p##.body
->>>>>>> 0dfebd6c
                ; authorization = authorization p##.authorization
                })
         |> Array.to_list
@@ -2726,39 +2657,6 @@
       ; account_precondition
       }
 
-<<<<<<< HEAD
-    let predicate (t : Party_predicate.t) : Party.Predicate.Checked.t =
-      match Js.to_string t##.kind with
-      | "accept" ->
-          predicate_accept ()
-      | "nonce" ->
-          let nonce_js : js_uint32 = Obj.magic t##.value in
-          { (predicate_accept ()) with nonce = numeric_equal nonce nonce_js }
-      | "full" ->
-          let ( ^ ) = Fn.compose in
-          let predicate : full_account_predicate = Obj.magic t##.value in
-          { balance = numeric balance predicate##.balance
-          ; nonce = numeric nonce predicate##.nonce
-          ; receipt_chain_hash =
-              or_ignore
-                (* TODO: assumes constant *)
-                (Mina_base.Receipt.Chain_hash.var_of_t ^ field_value)
-                predicate##.receiptChainHash
-          ; public_key = or_ignore public_key predicate##.publicKey
-          ; delegate = or_ignore public_key predicate##.delegate
-          ; state =
-              Pickles_types.Vector.init Snapp_state.Max_state_size.n
-                ~f:(fun i ->
-                  or_ignore field (array_get_exn predicate##.state i))
-          ; sequence_state = or_ignore field predicate##.sequenceState
-          ; proved_state = or_ignore bool predicate##.provedState
-          }
-      | s ->
-          failwithf "bad predicate type: %s" s ()
-
-    let party (party : party_predicated) : Party.Predicated.Checked.t =
-      { body = body party##.body; predicate = predicate party##.predicate }
-=======
     let fee_payer_party (party : fee_payer_party) : Party.Checked.t =
       (* TODO: is it OK that body is the same for fee_payer as for party?
            what about fee vs. delta and other differences in the unchecked version?
@@ -2766,19 +2664,11 @@
       fee_payer_body party##.body
 
     let party (party : party) : Party.Checked.t = body party##.body
->>>>>>> 0dfebd6c
   end
 
   (* TODO hash two parties together in the correct way *)
 
   let hash_party (p : party) =
-<<<<<<< HEAD
-    p##.data |> party |> Party.Predicated.digest |> Field.constant
-    |> to_js_field
-
-  let hash_party_checked (p : party) =
-    p##.data |> Checked.party |> Party.Predicated.Checked.digest |> to_js_field
-=======
     let party =
       (*using dummy authorization to construct Party.t. Alternatively, one
         could use Party.Body.digest which is what Party.digest calls*)
@@ -2790,7 +2680,6 @@
 
   let hash_party_checked p =
     p |> Checked.party |> Party.Checked.digest |> to_js_field
->>>>>>> 0dfebd6c
 
   let hash_protocol_state (p : protocol_state_predicate) =
     p |> protocol_state |> Zkapp_precondition.Protocol_state.digest
@@ -2829,22 +2718,14 @@
     let commitment = Parties.commitment tx in
     let full_commitment =
       Parties.Transaction_commitment.with_fee_payer commitment
-<<<<<<< HEAD
-        ~fee_payer_hash:Party.Predicated.(digest (of_fee_payer fee_payer.data))
-=======
         ~fee_payer_hash:Party.(digest (of_fee_payer fee_payer))
->>>>>>> 0dfebd6c
     in
     let use_full_commitment =
       match party_index with
       | Fee_payer ->
           true
       | Other_party i ->
-<<<<<<< HEAD
-          (List.nth_exn other_parties i).data.body.use_full_commitment
-=======
           (List.nth_exn other_parties i).body.use_full_commitment
->>>>>>> 0dfebd6c
     in
     if use_full_commitment then full_commitment else commitment
 
@@ -2873,18 +2754,6 @@
 
   let sign_other_party tx_json key i = sign_party tx_json key (Other_party i)
 
-<<<<<<< HEAD
-  let add_account_exn (l : L.t) pk balance =
-    let account_id = account_id pk in
-
-    let bal_u64 =
-      (* TODO: Why is this conversion necessary to make it work ? *)
-      Unsigned.UInt64.of_string (Int.to_string balance)
-    in
-
-    let balance = Currency.Balance.of_uint64 bal_u64 in
-
-=======
   let public_key_to_string (pk : public_key) : Js.js_string Js.t =
     pk |> public_key |> Signature_lib.Public_key.Compressed.to_base58_check
     |> Js.string
@@ -2896,67 +2765,11 @@
     let account_id = account_id pk in
     let bal_u64 = Unsigned.UInt64.of_string balance in
     let balance = Currency.Balance.of_uint64 bal_u64 in
->>>>>>> 0dfebd6c
     let a : Mina_base.Account.t =
       { (Mina_base.Account.create account_id balance) with
         permissions = loose_permissions
       }
     in
-<<<<<<< HEAD
-
-    create_new_account_exn l account_id a
-
-  let create
-      (genesis_accounts :
-        < publicKey : public_key Js.prop ; balance : int Js.prop > Js.t
-        Js.js_array
-        Js.t) : ledger_class Js.t =
-    let l = L.empty ~depth:20 () in
-    array_iter genesis_accounts ~f:(fun a ->
-        add_account_exn l a##.publicKey a##.balance) ;
-    new%js ledger_constr l
-
-  module To_js = struct
-    let field x = to_js_field @@ Field.constant x
-
-    let uint32 n =
-      object%js
-        val value =
-          Unsigned.UInt32.to_string n |> Field.Constant.of_string |> field
-      end
-
-    let uint64 n =
-      object%js
-        val value =
-          Unsigned.UInt64.to_string n |> Field.Constant.of_string |> field
-      end
-
-    let app_state (a : Mina_base.Account.t) =
-      let xs = new%js Js.array_empty in
-      ( match a.snapp with
-      | Some s ->
-          Pickles_types.Vector.iter s.app_state ~f:(fun x ->
-              ignore (xs##push (field x)))
-      | None ->
-          for _ = 0 to max_state_size - 1 do
-            xs##push (field Field.Constant.zero) |> ignore
-          done ) ;
-      xs
-
-    let public_key (pk : Signature_lib.Public_key.Compressed.t) =
-      let x, y = Signature_lib.Public_key.decompress_exn pk in
-      to_js_group (Field.constant x) (Field.constant y)
-
-    let account (a : Mina_base.Account.t) =
-      object%js
-        val publicKey = public_key a.public_key
-
-        val balance = uint64 (Currency.Balance.to_uint64 a.balance)
-
-        val nonce = uint32 (Mina_numbers.Account_nonce.to_uint32 a.nonce)
-
-        val snapp =
-=======
     create_new_account_exn l account_id a
 
   let create
@@ -3010,7 +2823,6 @@
         val nonce = uint32 (Mina_numbers.Account_nonce.to_uint32 a.nonce)
 
         val zkapp =
->>>>>>> 0dfebd6c
           object%js
             val appState = app_state a
           end
@@ -3020,23 +2832,6 @@
       Js.Optdef.option (Option.map x ~f:transform)
   end
 
-<<<<<<< HEAD
-  let get_account l (pk : public_key) : account Js.opt =
-    match
-      Option.bind
-        (L.location_of_account l##.value (account_id pk))
-        ~f:(L.get l##.value)
-    with
-    | None ->
-        Js.Opt.empty
-    | Some a ->
-        Js.Opt.return (To_js.account a)
-
-  let add_account l (pk : public_key) (balance : int) =
-    add_account_exn l##.value pk balance
-
-  let dummy_state_view : Snapp_predicate.Protocol_state.View.t =
-=======
   let get_account l (pk : public_key) : account Js.optdef =
     let loc = L.location_of_account l##.value (account_id pk) in
     let account = Option.bind loc ~f:(L.get l##.value) in
@@ -3046,7 +2841,6 @@
     add_account_exn l##.value pk (Js.to_string balance)
 
   let dummy_state_view : Zkapp_precondition.Protocol_state.View.t =
->>>>>>> 0dfebd6c
     let epoch_data =
       { Zkapp_precondition.Protocol_state.Epoch_data.Poly.ledger =
           { Mina_base.Epoch_ledger.Poly.hash = Field.Constant.zero
@@ -3075,17 +2869,8 @@
   let parties_to_json ps =
     parties ps |> !((deriver ())#to_json) |> Yojson.Safe.to_string |> Js.string
 
-<<<<<<< HEAD
-  (* TODO: this is not yet working!
-   * lacking API to create a proper tx on the JS side (authorization)
-   *)
-  let apply_parties_transaction l (p : parties) =
-    let ledger = l##.value in
-    let txn = parties p in
-=======
   let apply_parties_transaction l (txn : Parties.t) =
     let ledger = l##.value in
->>>>>>> 0dfebd6c
     let applied_exn =
       T.apply_parties_unchecked ~state_view:dummy_state_view
         ~constraint_constants:Genesis_constants.Constraint_constants.compiled
@@ -3097,31 +2882,15 @@
       match command.status with
       | Applied (_aux_data, _balance) ->
           ()
-<<<<<<< HEAD
-      | Failed (failures, _balance) ->
-          let concat_commas = String.concat ~sep:"," in
-          raise_error
-            (sprintf "[ %s ]"
-               ( List.map failures ~f:(fun l ->
-                     sprintf "[ %s ]"
-                       ( List.map l
-                           ~f:Mina_base.Transaction_status.Failure.to_string
-                       |> concat_commas ))
-               |> concat_commas ))
-=======
       | Failed (failure, _balance) ->
           raise_error
             ( Mina_base.Transaction_status.Failure.Collection.to_yojson failure
             |> Yojson.Safe.to_string )
->>>>>>> 0dfebd6c
     in
     let account_list =
       List.map accounts ~f:(fun (_, a) -> To_js.option To_js.account a)
     in
     Js.array @@ Array.of_list account_list
-<<<<<<< HEAD
-
-=======
 
   let apply_js_transaction l (p : parties) =
     apply_parties_transaction l (parties p)
@@ -3132,20 +2901,12 @@
     in
     apply_parties_transaction l txn
 
->>>>>>> 0dfebd6c
   let () =
     let static_method name f =
       Js.Unsafe.set ledger_class (Js.string name) (Js.wrap_callback f)
     in
     let method_ name (f : ledger_class Js.t -> _) =
       method_ ledger_class name f
-<<<<<<< HEAD
-    in
-    let full = Parties.deriver @@ Fields_derivers_zkapps.Derivers.o () in
-    let parties_to_json ps =
-      parties ps |> !(full#to_json) |> Yojson.Safe.to_string |> Js.string
-=======
->>>>>>> 0dfebd6c
     in
     static_method "create" create ;
 
@@ -3159,12 +2920,6 @@
 
     static_method "signFeePayer" sign_fee_payer ;
     static_method "signOtherParty" sign_other_party ;
-<<<<<<< HEAD
-
-    method_ "getAccount" get_account ;
-    method_ "addAccount" add_account ;
-    method_ "applyPartiesTransaction" apply_parties_transaction ;
-=======
     static_method "publicKeyToString" public_key_to_string ;
     static_method "privateKeyToString" private_key_to_string ;
 
@@ -3172,7 +2927,6 @@
     method_ "addAccount" add_account ;
     method_ "applyPartiesTransaction" apply_js_transaction ;
     method_ "applyJsonTransaction" apply_json_transaction ;
->>>>>>> 0dfebd6c
 
     static_method "partiesToJson" parties_to_json ;
     let rec yojson_to_gql (y : Yojson.Safe.t) : string =
