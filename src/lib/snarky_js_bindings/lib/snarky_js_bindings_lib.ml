module Backend = Kimchi_backend.Pasta.Vesta_based_plonk
module Other_backend = Kimchi_backend.Pasta.Pallas_based_plonk
module Impl = Pickles.Impls.Step
module Other_impl = Pickles.Impls.Wrap
module Challenge = Limb_vector.Challenge.Make (Impl)
module Sc =
  Pickles.Scalar_challenge.Make (Impl) (Pickles.Step_main_inputs.Inner_curve)
    (Challenge)
    (Pickles.Endo.Step_inner_curve)
module Js = Js_of_ocaml.Js

let console_log_string s = Js_of_ocaml.Firebug.console##log (Js.string s)

let console_log s = Js_of_ocaml.Firebug.console##log s

let raise_error s =
  Js_of_ocaml.Js_error.(
    raise_ @@ of_error (new%js Js.error_constr (Js.string s)))

let raise_errorf fmt = Core_kernel.ksprintf raise_error fmt

let log_and_raise_error_with_message ~exn ~msg =
  match Js.Optdef.to_option msg with
  | None ->
      raise_error (Core_kernel.Exn.to_string exn)
  | Some msg ->
      let stack = Printexc.get_backtrace () in
      let msg =
        Printf.sprintf "%s\n%s%s" (Js.to_string msg)
          (Core_kernel.Exn.to_string exn)
          stack
      in
      raise_error msg

class type field_class =
  object
    method value : Impl.Field.t Js.prop

    method toString : Js.js_string Js.t Js.meth

    method toJSON : < .. > Js.t Js.meth

    method toFields : field_class Js.t Js.js_array Js.t Js.meth
  end

and bool_class =
  object
    method value : Impl.Boolean.var Js.prop

    method toBoolean : bool Js.t Js.meth

    method toField : field_class Js.t Js.meth

    method toJSON : < .. > Js.t Js.meth

    method toFields : field_class Js.t Js.js_array Js.t Js.meth
  end

module As_field = struct
  (* number | string | boolean | field_class | cvar *)
  type t

  let of_field (x : Impl.Field.t) : t = Obj.magic x

  let of_field_obj (x : field_class Js.t) : t = Obj.magic x

  let of_number_exn (value : t) : Impl.Field.t =
    let number : Js.number Js.t = Obj.magic value in
    let float = Js.float_of_number number in
    if Float.is_integer float then
      if float >= 0. then
        Impl.Field.(
          constant @@ Constant.of_string @@ Js.to_string @@ number##toString)
      else
        let number : Js.number Js.t = Obj.magic (-.float) in
        Impl.Field.negate
          Impl.Field.(
            constant @@ Constant.of_string @@ Js.to_string @@ number##toString)
    else raise_error "Cannot convert a float to a field element"

  let of_boolean (value : t) : Impl.Field.t =
    let value = Js.to_bool (Obj.magic value) in
    if value then Impl.Field.one else Impl.Field.zero

  let of_string_exn (value : t) : Impl.Field.t =
    let value : Js.js_string Js.t = Obj.magic value in
    let s = Js.to_string value in
    try
      Impl.Field.constant
        ( if
          String.length s >= 2
          && Char.equal s.[0] '0'
          && Char.equal (Char.lowercase_ascii s.[1]) 'x'
        then Kimchi_pasta.Pasta.Fp.(of_bigint (Bigint.of_hex_string s))
        else if String.length s >= 1 && Char.equal s.[0] '-' then
          String.sub s 1 (String.length s - 1)
          |> Impl.Field.Constant.of_string |> Impl.Field.Constant.negate
        else Impl.Field.Constant.of_string s )
    with Failure e -> raise_error e

  let of_bigint_exn (value : t) : Impl.Field.t =
    let bigint : < toString : Js.js_string Js.t Js.meth > Js.t =
      Obj.magic value
    in
    bigint##toString |> Obj.magic |> of_string_exn

  let value (value : t) : Impl.Field.t =
    match Js.to_string (Js.typeof (Obj.magic value)) with
    | "number" ->
        of_number_exn value
    | "boolean" ->
        of_boolean value
    | "string" ->
        of_string_exn value
    | "bigint" ->
        of_bigint_exn value
    | "object" ->
        let is_array = Js.to_bool (Js.Unsafe.global ##. Array##isArray value) in
        if is_array then
          (* Cvar case *)
          (* TODO: Make this conversion more robust by rejecting invalid cases *)
          Obj.magic value
        else
          (* Object case *)
          Js.Optdef.get
            (Obj.magic value)##.value
            (fun () -> raise_error "Expected object with property \"value\"")
    | s ->
        raise_error
          (Core_kernel.sprintf
             "Type \"%s\" cannot be converted to a field element" s )

  let field_class : < .. > Js.t =
    let f =
      (* We could construct this using Js.wrap_meth_callback, but that returns a
         function that behaves weirdly (from the point-of-view of JS) when partially applied. *)
      Js.Unsafe.eval_string
        {js|
        (function(asFieldValue) {
          return function(x) {
            this.value = asFieldValue(x);
            return this;
          };
        })
      |js}
    in
    Js.Unsafe.(fun_call f [| inject (Js.wrap_callback value) |])

  let field_constr : (t -> field_class Js.t) Js.constr = Obj.magic field_class

  let to_field_obj (x : t) : field_class Js.t =
    match Js.to_string (Js.typeof (Obj.magic value)) with
    | "object" ->
        let is_array = Js.to_bool (Js.Unsafe.global ##. Array##isArray value) in
        if is_array then (* Cvar case *)
          new%js field_constr x else Obj.magic x
    | _ ->
        new%js field_constr x
end

let field_class = As_field.field_class

let field_constr = As_field.field_constr

open Core_kernel

module As_bool = struct
  (* boolean | bool_class | Boolean.var *)
  type t

  let of_boolean (x : Impl.Boolean.var) : t = Obj.magic x

  let of_bool_obj (x : bool_class Js.t) : t = Obj.magic x

  let of_js_bool (b : bool Js.t) : t = Obj.magic b

  let value (value : t) : Impl.Boolean.var =
    match Js.to_string (Js.typeof (Obj.magic value)) with
    | "boolean" ->
        let value = Js.to_bool (Obj.magic value) in
        Impl.Boolean.var_of_value value
    | "object" ->
        let is_array = Js.to_bool (Js.Unsafe.global ##. Array##isArray value) in
        if is_array then
          (* Cvar case *)
          (* TODO: Make this conversion more robust by rejecting invalid cases *)
          Obj.magic value
        else
          (* Object case *)
          Js.Optdef.get
            (Obj.magic value)##.value
            (fun () -> raise_error "Expected object with property \"value\"")
    | s ->
        raise_error
          (Core_kernel.sprintf "Type \"%s\" cannot be converted to a boolean" s)
end

let bool_class : < .. > Js.t =
  let f =
    Js.Unsafe.eval_string
      {js|
      (function(asBoolValue) {
        return function(x) {
          this.value = asBoolValue(x);
          return this;
        }
      })
    |js}
  in
  Js.Unsafe.(fun_call f [| inject (Js.wrap_callback As_bool.value) |])

let bool_constr : (As_bool.t -> bool_class Js.t) Js.constr =
  Obj.magic bool_class

module Field = Impl.Field
module Boolean = Impl.Boolean
module As_prover = Impl.As_prover
module Constraint = Impl.Constraint
module Bigint = Impl.Bigint
module Keypair = Impl.Keypair
module Verification_key = Impl.Verification_key
module Typ = Impl.Typ

(* helper functions *)

external prover_to_json :
  Kimchi_bindings.Protocol.Index.Fp.t -> Js.js_string Js.t = "prover_to_json"

let singleton_array (type a) (x : a) : a Js.js_array Js.t =
  let arr = new%js Js.array_empty in
  arr##push x |> ignore ;
  arr

let handle_constants f f_constant (x : Field.t) =
  match x with Constant x -> f_constant x | _ -> f x

let handle_constants2 f f_constant (x : Field.t) (y : Field.t) =
  match (x, y) with Constant x, Constant y -> f_constant x y | _ -> f x y

let array_get_exn xs i =
  Js.Optdef.get (Js.array_get xs i) (fun () ->
      raise_error (sprintf "array_get_exn: index=%d, length=%d" i xs##.length) )

let array_check_length xs n =
  if xs##.length <> n then raise_error (sprintf "Expected array of length %d" n)

let method_ class_ (name : string) (f : _ Js.t -> _) =
  let prototype = Js.Unsafe.get class_ (Js.string "prototype") in
  Js.Unsafe.set prototype (Js.string name) (Js.wrap_meth_callback f)

let optdef_arg_method (type a) class_ (name : string)
    (f : _ Js.t -> a Js.Optdef.t -> _) =
  let prototype = Js.Unsafe.get class_ (Js.string "prototype") in
  let meth =
    let wrapper =
      Js.Unsafe.eval_string
        {js|
        (function(f) {
          return function(xOptdef) {
            return f(this, xOptdef);
          };
        })|js}
    in
    Js.Unsafe.(fun_call wrapper [| inject (Js.wrap_callback f) |])
  in
  Js.Unsafe.set prototype (Js.string name) meth

let arg_optdef_arg_method (type a b) class_ (name : string)
    (f : _ Js.t -> b -> a Js.Optdef.t -> _) =
  let prototype = Js.Unsafe.get class_ (Js.string "prototype") in
  let meth =
    let wrapper =
      Js.Unsafe.eval_string
        {js|
        (function(f) {
          return function(argVal, xOptdef) {
            return f(this, argVal, xOptdef);
          };
        })|js}
    in
    Js.Unsafe.(fun_call wrapper [| inject (Js.wrap_callback f) |])
  in
  Js.Unsafe.set prototype (Js.string name) meth

let to_js_bigint =
  let bigint_constr = Js.Unsafe.eval_string {js|BigInt|js} in
  fun (s : Js.js_string Js.t) ->
    Js.Unsafe.fun_call bigint_constr [| Js.Unsafe.inject s |]

let to_js_field x : field_class Js.t = new%js field_constr (As_field.of_field x)

let of_js_field (x : field_class Js.t) : Field.t = x##.value

let to_js_field_unchecked x : field_class Js.t =
  x |> Field.constant |> to_js_field

let to_unchecked (x : Field.t) =
  match x with Constant y -> y | y -> Impl.As_prover.read_var y

let of_js_field_unchecked (x : field_class Js.t) = to_unchecked @@ of_js_field x

let bool_to_unchecked (x : Boolean.var) =
  (x :> Field.t) |> to_unchecked |> Field.Constant.(equal one)

let () =
  let method_ name (f : field_class Js.t -> _) = method_ field_class name f in
  let to_string (x : Field.t) =
    ( match x with
    | Constant x ->
        x
    | x ->
        (* TODO: Put good error message here. *)
        As_prover.read_var x )
    |> Field.Constant.to_string |> Js.string
  in
  let mk = to_js_field in
  let add_op1 name (f : Field.t -> Field.t) =
    method_ name (fun this : field_class Js.t -> mk (f this##.value))
  in
  let add_op2 name (f : Field.t -> Field.t -> Field.t) =
    method_ name (fun this (y : As_field.t) : field_class Js.t ->
        mk (f this##.value (As_field.value y)) )
  in
  let sub =
    handle_constants2 Field.sub (fun x y ->
        Field.constant (Field.Constant.sub x y) )
  in
  let div =
    handle_constants2 Field.div (fun x y ->
        Field.constant (Field.Constant.( / ) x y) )
  in
  let sqrt =
    handle_constants Field.sqrt (fun x ->
        Field.constant (Field.Constant.sqrt x) )
  in
  add_op2 "add" Field.add ;
  add_op2 "sub" sub ;
  add_op2 "div" div ;
  add_op2 "mul" Field.mul ;
  add_op1 "neg" Field.negate ;
  add_op1 "inv" Field.inv ;
  add_op1 "square" Field.square ;
  add_op1 "sqrt" sqrt ;
  method_ "toString" (fun this : Js.js_string Js.t -> to_string this##.value) ;
  method_ "sizeInFields" (fun _this : int -> 1) ;
  method_ "toFields" (fun this : field_class Js.t Js.js_array Js.t ->
      singleton_array this ) ;
  method_ "toBigInt" (fun this -> to_string this##.value |> to_js_bigint) ;
  ((* TODO: Make this work with arbitrary bit length *)
   let bit_length = Field.size_in_bits - 2 in
   let cmp_method (name, f) =
     arg_optdef_arg_method field_class name
       (fun this (y : As_field.t) (msg : Js.js_string Js.t Js.Optdef.t) : unit
       ->
         try f ~bit_length this##.value (As_field.value y)
         with exn -> log_and_raise_error_with_message ~exn ~msg )
   in
   let bool_cmp_method (name, f) =
     method_ name (fun this (y : As_field.t) : bool_class Js.t ->
         new%js bool_constr
           (As_bool.of_boolean
              (f (Field.compare ~bit_length this##.value (As_field.value y))) ) )
   in
   (List.iter ~f:bool_cmp_method)
     [ ("lt", fun { less; _ } -> less)
     ; ("lte", fun { less_or_equal; _ } -> less_or_equal)
     ; ("gt", fun { less_or_equal; _ } -> Boolean.not less_or_equal)
     ; ("gte", fun { less; _ } -> Boolean.not less)
     ; ("lessThan", fun { less; _ } -> less)
     ; ("lessThanOrEqual", fun { less_or_equal; _ } -> less_or_equal)
     ; ("greaterThan", fun { less_or_equal; _ } -> Boolean.not less_or_equal)
     ; ("greaterThanOrEqual", fun { less; _ } -> Boolean.not less)
     ] ;
   List.iter ~f:cmp_method
     [ ("assertLt", Field.Assert.lt)
     ; ("assertLte", Field.Assert.lte)
     ; ("assertGt", Field.Assert.gt)
     ; ("assertGte", Field.Assert.gte)
     ; ("assertLessThan", Field.Assert.lt)
     ; ("assertLessThanOrEqual", Field.Assert.lte)
     ; ("assertGreaterThan", Field.Assert.gt)
     ; ("assertGreaterThanOrEqual", Field.Assert.gte)
     ] ) ;

  arg_optdef_arg_method field_class "assertEquals"
    (fun this (y : As_field.t) (msg : Js.js_string Js.t Js.Optdef.t) : unit ->
      try Field.Assert.equal this##.value (As_field.value y)
      with exn -> log_and_raise_error_with_message ~exn ~msg ) ;
  optdef_arg_method field_class "assertBoolean"
    (fun this (msg : Js.js_string Js.t Js.Optdef.t) : unit ->
      try Impl.assert_ (Constraint.boolean this##.value)
      with exn -> log_and_raise_error_with_message ~exn ~msg ) ;
  optdef_arg_method field_class "assertBool"
    (fun this (msg : Js.js_string Js.t Js.Optdef.t) : unit ->
      try Impl.assert_ (Constraint.boolean this##.value)
      with exn -> log_and_raise_error_with_message ~exn ~msg ) ;
  method_ "isZero" (fun this : bool_class Js.t ->
      new%js bool_constr
        (As_bool.of_boolean (Field.equal this##.value Field.zero)) ) ;
  optdef_arg_method field_class "toBits"
    (fun this (length : int Js.Optdef.t) : bool_class Js.t Js.js_array Js.t ->
      let length = Js.Optdef.get length (fun () -> Field.size_in_bits) in
      let k f bits =
        let arr = new%js Js.array_empty in
        List.iter bits ~f:(fun x ->
            arr##push (new%js bool_constr (As_bool.of_boolean (f x))) |> ignore ) ;
        arr
      in
      handle_constants
        (fun v -> k Fn.id (Field.choose_preimage_var ~length v))
        (fun x ->
          let bits = Field.Constant.unpack x in
          let bits, high_bits = List.split_n bits length in
          if List.exists high_bits ~f:Fn.id then
            raise_error
              (sprintf "Value %s did not fit in %d bits"
                 (Field.Constant.to_string x)
                 length ) ;
          k Boolean.var_of_value bits )
        this##.value ) ;
  method_ "equals" (fun this (y : As_field.t) : bool_class Js.t ->
      new%js bool_constr
        (As_bool.of_boolean (Field.equal this##.value (As_field.value y))) ) ;
  let static_op1 name (f : Field.t -> Field.t) =
    Js.Unsafe.set field_class (Js.string name)
      (Js.wrap_callback (fun (x : As_field.t) : field_class Js.t ->
           mk (f (As_field.value x)) ) )
  in
  let static_op2 name (f : Field.t -> Field.t -> Field.t) =
    Js.Unsafe.set field_class (Js.string name)
      (Js.wrap_callback
         (fun (x : As_field.t) (y : As_field.t) : field_class Js.t ->
           mk (f (As_field.value x) (As_field.value y)) ) )
  in
  field_class##.one := mk Field.one ;
  field_class##.zero := mk Field.zero ;
  field_class##.minusOne := mk @@ Field.negate Field.one ;
  Js.Unsafe.set field_class (Js.string "ORDER")
    ( to_js_bigint @@ Js.string @@ Pasta_bindings.BigInt256.to_string
    @@ Pasta_bindings.Fp.size () ) ;
  field_class##.random :=
    Js.wrap_callback (fun () : field_class Js.t ->
        mk (Field.constant (Field.Constant.random ())) ) ;
  static_op2 "add" Field.add ;
  static_op2 "sub" sub ;
  static_op2 "mul" Field.mul ;
  static_op2 "div" div ;
  static_op1 "neg" Field.negate ;
  static_op1 "inv" Field.inv ;
  static_op1 "square" Field.square ;
  static_op1 "sqrt" sqrt ;
  field_class##.toString :=
    Js.wrap_callback (fun (x : As_field.t) : Js.js_string Js.t ->
        to_string (As_field.value x) ) ;
  field_class##.sizeInFields := Js.wrap_callback (fun () : int -> 1) ;
  field_class##.toFields :=
    Js.wrap_callback
      (fun (x : As_field.t) : field_class Js.t Js.js_array Js.t ->
        (As_field.to_field_obj x)##toFields ) ;
  field_class##.fromFields :=
    Js.wrap_callback
      (fun (xs : field_class Js.t Js.js_array Js.t) : field_class Js.t ->
        array_check_length xs 1 ; array_get_exn xs 0 ) ;
  field_class##.assertEqual :=
    Js.wrap_callback (fun (x : As_field.t) (y : As_field.t) : unit ->
        Field.Assert.equal (As_field.value x) (As_field.value y) ) ;
  field_class##.assertBoolean
  := Js.wrap_callback (fun (x : As_field.t) : unit ->
         Impl.assert_ (Constraint.boolean (As_field.value x)) ) ;
  field_class##.isZero :=
    Js.wrap_callback (fun (x : As_field.t) : bool_class Js.t ->
        new%js bool_constr
          (As_bool.of_boolean (Field.equal (As_field.value x) Field.zero)) ) ;
  field_class##.fromBits :=
    Js.wrap_callback
      (fun (bs : As_bool.t Js.js_array Js.t) : field_class Js.t ->
        try
          Array.map (Js.to_array bs) ~f:(fun b ->
              match (As_bool.value b :> Impl.Field.t) with
              | Constant b ->
                  Impl.Field.Constant.(equal one b)
              | _ ->
                  failwith "non-constant" )
          |> Array.to_list |> Field.Constant.project |> Field.constant |> mk
        with _ ->
          mk
            (Field.project
               (List.init bs##.length ~f:(fun i ->
                    Js.Optdef.case (Js.array_get bs i)
                      (fun () -> assert false)
                      As_bool.value ) ) ) ) ;
  (field_class##.toBits :=
     let wrapper =
       Js.Unsafe.eval_string
         {js|
          (function(toField) {
            return function(x, length) {
              return toField(x).toBits(length);
            };
          })|js}
     in
     Js.Unsafe.(
       fun_call wrapper [| inject (Js.wrap_callback As_field.to_field_obj) |])
  ) ;
  field_class##.equal :=
    Js.wrap_callback (fun (x : As_field.t) (y : As_field.t) : bool_class Js.t ->
        new%js bool_constr
          (As_bool.of_boolean
             (Field.equal (As_field.value x) (As_field.value y)) ) ) ;
  let static_method name f =
    Js.Unsafe.set field_class (Js.string name) (Js.wrap_callback f)
  in
  method_ "seal"
    (let seal = Pickles.Util.seal (module Impl) in
     fun (this : field_class Js.t) : field_class Js.t -> mk (seal this##.value)
    ) ;
  method_ "rangeCheckHelper"
    (fun (this : field_class Js.t) (num_bits : int) : field_class Js.t ->
      match this##.value with
      | Constant v ->
          let n = Bigint.of_field v in
          for i = num_bits to Field.size_in_bits - 1 do
            if Bigint.test_bit n i then
              raise_error
                (sprintf
                   !"rangeCheckHelper: Expected %{sexp:Field.Constant.t} to \
                     fit in %d bits"
                   v num_bits )
          done ;
          this
      | v ->
          let _a, _b, n =
            Pickles.Scalar_challenge.to_field_checked' ~num_bits
              (module Impl)
              { inner = v }
          in
          mk n ) ;
  method_ "isConstant" (fun (this : field_class Js.t) : bool Js.t ->
      match this##.value with Constant _ -> Js._true | _ -> Js._false ) ;
  method_ "toConstant" (fun (this : field_class Js.t) : field_class Js.t ->
      let x =
        match this##.value with Constant x -> x | x -> As_prover.read_var x
      in
      mk (Field.constant x) ) ;
  method_ "toJSON" (fun (this : field_class Js.t) : < .. > Js.t ->
      this##toString ) ;
  static_method "toJSON" (fun (this : field_class Js.t) : < .. > Js.t ->
      this##toJSON ) ;
  static_method "fromJSON" (fun (value : Js.Unsafe.any) : field_class Js.t ->
      let return x = Some (new%js field_constr (As_field.of_field x)) in
      let result : field_class Js.t option =
        match Js.to_string (Js.typeof (Js.Unsafe.coerce value)) with
        | "number" ->
            let value = Js.float_of_number (Obj.magic value) in
            if Caml.Float.is_integer value then
              return (Field.of_int (Float.to_int value))
            else None
        | "boolean" ->
            let value = Js.to_bool (Obj.magic value) in
            return (if value then Field.one else Field.zero)
        | "string" -> (
            let value : Js.js_string Js.t = Obj.magic value in
            let s = Js.to_string value in
            try
              return
                (Field.constant
                   ( if
                     String.length s > 1
                     && Char.equal s.[0] '0'
                     && Char.equal (Char.lowercase s.[1]) 'x'
                   then
                     Kimchi_pasta.Pasta.Fp.(of_bigint (Bigint.of_hex_string s))
                   else Field.Constant.of_string s ) )
            with Failure _ -> None )
        | _ ->
            None
      in
      Option.value_exn ~message:"Field.fromJSON failed" result ) ;
  static_method "check" (fun _x -> ())

let () =
  let handle_constants2 f f_constant (x : Boolean.var) (y : Boolean.var) =
    match ((x :> Field.t), (y :> Field.t)) with
    | Constant x, Constant y ->
        f_constant x y
    | _ ->
        f x y
  in
  let equal =
    handle_constants2 Boolean.equal (fun x y ->
        Boolean.var_of_value (Field.Constant.equal x y) )
  in
  let mk x : bool_class Js.t = new%js bool_constr (As_bool.of_boolean x) in
  let method_ name (f : bool_class Js.t -> _) = method_ bool_class name f in
  let add_op1 name (f : Boolean.var -> Boolean.var) =
    method_ name (fun this : bool_class Js.t -> mk (f this##.value))
  in
  let add_op2 name (f : Boolean.var -> Boolean.var -> Boolean.var) =
    method_ name (fun this (y : As_bool.t) : bool_class Js.t ->
        mk (f this##.value (As_bool.value y)) )
  in
  Js.Unsafe.set bool_class (Js.string "true") (mk Boolean.true_) ;
  Js.Unsafe.set bool_class (Js.string "false") (mk Boolean.false_) ;
  method_ "toField" (fun this : field_class Js.t ->
      new%js field_constr (As_field.of_field (this##.value :> Field.t)) ) ;
  add_op1 "not" Boolean.not ;
  add_op2 "and" Boolean.( &&& ) ;
  add_op2 "or" Boolean.( ||| ) ;
  arg_optdef_arg_method bool_class "assertEquals"
    (fun this (y : As_bool.t) (msg : Js.js_string Js.t Js.Optdef.t) : unit ->
      try Boolean.Assert.( = ) this##.value (As_bool.value y)
      with exn -> log_and_raise_error_with_message ~exn ~msg ) ;
  optdef_arg_method bool_class "assertTrue"
    (fun this (msg : Js.js_string Js.t Js.Optdef.t) : unit ->
      try Boolean.Assert.is_true this##.value
      with exn -> log_and_raise_error_with_message ~exn ~msg ) ;
  optdef_arg_method bool_class "assertFalse"
    (fun this (msg : Js.js_string Js.t Js.Optdef.t) : unit ->
      try Boolean.Assert.( = ) this##.value Boolean.false_
      with exn -> log_and_raise_error_with_message ~exn ~msg ) ;
  add_op2 "equals" equal ;
  method_ "toBoolean" (fun this : bool Js.t ->
      match (this##.value :> Field.t) with
      | Constant x ->
          Js.bool Field.Constant.(equal one x)
      | _ -> (
          try Js.bool (As_prover.read Boolean.typ this##.value)
          with _ ->
            raise_error
              "Bool.toBoolean can only be called on non-witness values." ) ) ;
  method_ "sizeInFields" (fun _this : int -> 1) ;
  method_ "toString" (fun this ->
      let x =
        match (this##.value :> Field.t) with
        | Constant x ->
            x
        | x ->
            As_prover.read_var x
      in
      if Field.Constant.(equal one) x then "true" else "false" ) ;
  method_ "toFields" (fun this : field_class Js.t Js.js_array Js.t ->
      let arr = new%js Js.array_empty in
      arr##push this##toField |> ignore ;
      arr ) ;
  let static_method name f =
    Js.Unsafe.set bool_class (Js.string name) (Js.wrap_callback f)
  in
  let static_op1 name (f : Boolean.var -> Boolean.var) =
    static_method name (fun (x : As_bool.t) : bool_class Js.t ->
        mk (f (As_bool.value x)) )
  in
  let static_op2 name (f : Boolean.var -> Boolean.var -> Boolean.var) =
    static_method name (fun (x : As_bool.t) (y : As_bool.t) : bool_class Js.t ->
        mk (f (As_bool.value x) (As_bool.value y)) )
  in
  static_method "toField" (fun (x : As_bool.t) ->
      new%js field_constr (As_field.of_field (As_bool.value x :> Field.t)) ) ;
  Js.Unsafe.set bool_class (Js.string "Unsafe")
    (object%js
       method ofField (x : As_field.t) : bool_class Js.t =
         new%js bool_constr
           (As_bool.of_boolean (Boolean.Unsafe.of_cvar (As_field.value x)))
    end ) ;
  static_op1 "not" Boolean.not ;
  static_op2 "and" Boolean.( &&& ) ;
  static_op2 "or" Boolean.( ||| ) ;
  static_method "assertEqual" (fun (x : As_bool.t) (y : As_bool.t) : unit ->
      Boolean.Assert.( = ) (As_bool.value x) (As_bool.value y) ) ;
  static_op2 "equal" equal ;
  static_method "count"
    (fun (bs : As_bool.t Js.js_array Js.t) : field_class Js.t ->
      new%js field_constr
        (As_field.of_field
           (Field.sum
              (List.init bs##.length ~f:(fun i ->
                   ( Js.Optdef.case (Js.array_get bs i)
                       (fun () -> assert false)
                       As_bool.value
                     :> Field.t ) ) ) ) ) ) ;
  static_method "sizeInFields" (fun () : int -> 1) ;
  static_method "toFields"
    (fun (x : As_bool.t) : field_class Js.t Js.js_array Js.t ->
      singleton_array
        (new%js field_constr (As_field.of_field (As_bool.value x :> Field.t))) ) ;
  static_method "fromFields"
    (fun (xs : field_class Js.t Js.js_array Js.t) : bool_class Js.t ->
      if xs##.length = 1 then
        Js.Optdef.case (Js.array_get xs 0)
          (fun () -> assert false)
          (fun x -> mk (Boolean.Unsafe.of_cvar x##.value))
      else raise_error "Expected array of length 1" ) ;
  static_method "check" (fun (x : bool_class Js.t) : unit ->
      Impl.assert_ (Constraint.boolean (x##.value :> Field.t)) ) ;
  method_ "toJSON" (fun (this : bool_class Js.t) : < .. > Js.t ->
      Js.Unsafe.coerce this##toBoolean ) ;
  static_method "toJSON" (fun (this : bool_class Js.t) : < .. > Js.t ->
      this##toJSON ) ;
  static_method "fromJSON" (fun (value : Js.Unsafe.any) : bool_class Js.t ->
      match Js.to_string (Js.typeof (Js.Unsafe.coerce value)) with
      | "boolean" ->
          new%js bool_constr (As_bool.of_js_bool (Js.Unsafe.coerce value))
      | s ->
          failwith ("Bool.fromJSON: expected boolean, got " ^ s) )

type coords = < x : As_field.t Js.prop ; y : As_field.t Js.prop > Js.t

let group_class : < .. > Js.t =
  let f =
    Js.Unsafe.eval_string
      {js|
      (function(toFieldObj) {
        return function() {
          var err = 'Group constructor expects either 2 arguments (x, y) or a single argument object { x, y }';
          if (arguments.length == 1) {
            var t = arguments[0];
            if (t.x === undefined || t.y === undefined) {
              throw (Error(err));
            } else {
              this.x = toFieldObj(t.x);
              this.y = toFieldObj(t.y);
            }
          } else if (arguments.length == 2) {
            this.x = toFieldObj(arguments[0]);
            this.y = toFieldObj(arguments[1]);
          } else {
            throw (Error(err));
          }
          return this;
        }
      })
      |js}
  in
  Js.Unsafe.fun_call f
    [| Js.Unsafe.inject (Js.wrap_callback As_field.to_field_obj) |]

class type scalar_class =
  object
    method value : Boolean.var array Js.prop

    method constantValue : Other_impl.Field.Constant.t Js.Optdef.t Js.prop

    method toJSON : < .. > Js.t Js.meth
  end

class type endo_scalar_class =
  object
    method value : Boolean.var list Js.prop
  end

module As_group = struct
  (* { x: as_field, y : as_field } | group_class *)
  type t

  class type group_class =
    object
      method x : field_class Js.t Js.prop

      method y : field_class Js.t Js.prop

      method add : group_class Js.t -> group_class Js.t Js.meth

      method add_ : t -> group_class Js.t Js.meth

      method sub_ : t -> group_class Js.t Js.meth

      method neg : group_class Js.t Js.meth

      method scale : scalar_class Js.t -> group_class Js.t Js.meth

      method endoScale : endo_scalar_class Js.t -> group_class Js.t Js.meth

      method assertEquals : t -> unit Js.meth

      method equals : t -> bool_class Js.t Js.meth

      method toJSON : < .. > Js.t Js.meth

      method toFields : field_class Js.t Js.js_array Js.t Js.meth
    end

  let group_constr : (As_field.t -> As_field.t -> group_class Js.t) Js.constr =
    Obj.magic group_class

  let to_coords (t : t) : coords = Obj.magic t

  let value (t : t) =
    let t = to_coords t in
    (As_field.value t##.x, As_field.value t##.y)

  let of_group_obj (t : group_class Js.t) : t = Obj.magic t

  let to_group_obj (t : t) : group_class Js.t =
    if Js.instanceof (Obj.magic t) group_constr then Obj.magic t
    else
      let t = to_coords t in
      new%js group_constr t##.x t##.y
end

class type group_class = As_group.group_class

let group_constr = As_group.group_constr

let to_js_group (x : Impl.Field.t) (y : Impl.Field.t) : group_class Js.t =
  new%js group_constr
    (As_field.of_field_obj (to_js_field x))
    (As_field.of_field_obj (to_js_field y))

let scalar_shift =
  Pickles_types.Shifted_value.Type1.Shift.create (module Other_backend.Field)

let to_constant_scalar (bs : Boolean.var array) :
    Other_backend.Field.t Js.Optdef.t =
  with_return (fun { return } ->
      let bs =
        Array.map bs ~f:(fun b ->
            match (b :> Field.t) with
            | Constant b ->
                Impl.Field.Constant.(equal one b)
            | _ ->
                return Js.Optdef.empty )
      in
      Js.Optdef.return
        (Pickles_types.Shifted_value.Type1.to_field
           (module Other_backend.Field)
           ~shift:scalar_shift
           (Shifted_value (Other_backend.Field.of_bits (Array.to_list bs))) ) )

let scalar_class : < .. > Js.t =
  let f =
    Js.Unsafe.eval_string
      {js|
      (function(toConstantFieldElt) {
        return function(bits, constantValue) {
          this.value = bits;
          if (constantValue !== undefined) {
            this.constantValue = constantValue;
            return this;
          }
          let c = toConstantFieldElt(bits);
          if (c !== undefined) {
            this.constantValue = c;
          }
          return this;
        };
      })
    |js}
  in
  Js.Unsafe.(fun_call f [| inject (Js.wrap_callback to_constant_scalar) |])

let scalar_constr : (Boolean.var array -> scalar_class Js.t) Js.constr =
  Obj.magic scalar_class

let scalar_constr_const :
    (Boolean.var array -> Other_backend.Field.t -> scalar_class Js.t) Js.constr
    =
  Obj.magic scalar_class

let scalar_to_bits x =
  let (Shifted_value x) =
    Pickles_types.Shifted_value.Type1.of_field ~shift:scalar_shift
      (module Other_backend.Field)
      x
  in
  Array.of_list_map (Other_backend.Field.to_bits x) ~f:Boolean.var_of_value

let to_js_scalar x = new%js scalar_constr_const (scalar_to_bits x) x

let () =
  let num_bits = Field.size_in_bits in
  let method_ name (f : scalar_class Js.t -> _) = method_ scalar_class name f in
  let static_method name f =
    Js.Unsafe.set scalar_class (Js.string name) (Js.wrap_callback f)
  in
  let ( ! ) name x =
    Js.Optdef.get x (fun () ->
        raise_error
          (sprintf "Scalar.%s can only be called on non-witness values." name) )
  in
  let bits = scalar_to_bits in
  let constant_op1 name (f : Other_backend.Field.t -> Other_backend.Field.t) =
    method_ name (fun x : scalar_class Js.t ->
        let z = f (!name x##.constantValue) in
        new%js scalar_constr_const (bits z) z )
  in
  let constant_op2 name
      (f :
        Other_backend.Field.t -> Other_backend.Field.t -> Other_backend.Field.t
        ) =
    let ( ! ) = !name in
    method_ name (fun x (y : scalar_class Js.t) : scalar_class Js.t ->
        let z = f !(x##.constantValue) !(y##.constantValue) in
        new%js scalar_constr_const (bits z) z )
  in

  (* It is not necessary to boolean constrain the bits of a scalar for the following
     reasons:

     The only type-safe functions which can be called with a scalar value are

     - if
     - assertEqual
     - equal
     - Group.scale

     The only one of these whose behavior depends on the bit values of the input scalars
     is Group.scale, and that function boolean constrains the scalar input itself.
  *)
  static_method "check" (fun _x -> ()) ;
  constant_op1 "neg" Other_backend.Field.negate ;
  constant_op2 "add" Other_backend.Field.add ;
  constant_op2 "mul" Other_backend.Field.mul ;
  constant_op2 "sub" Other_backend.Field.sub ;
  constant_op2 "div" Other_backend.Field.div ;
  method_ "toFields" (fun x : field_class Js.t Js.js_array Js.t ->
      Array.map x##.value ~f:(fun b ->
          new%js field_constr (As_field.of_field (b :> Field.t)) )
      |> Js.array ) ;
  static_method "toFields"
    (fun (x : scalar_class Js.t) : field_class Js.t Js.js_array Js.t ->
      (Js.Unsafe.coerce x)##toFields ) ;
  static_method "sizeInFields" (fun () : int -> num_bits) ;
  static_method "fromFields"
    (fun (xs : field_class Js.t Js.js_array Js.t) : scalar_class Js.t ->
      new%js scalar_constr
        (Array.map (Js.to_array xs) ~f:(fun x ->
             Boolean.Unsafe.of_cvar x##.value ) ) ) ;
  static_method "random" (fun () : scalar_class Js.t ->
      let x = Other_backend.Field.random () in
      new%js scalar_constr_const (bits x) x ) ;
  static_method "fromBits"
    (fun (bits : bool_class Js.t Js.js_array Js.t) : scalar_class Js.t ->
      new%js scalar_constr
        (Array.map (Js.to_array bits) ~f:(fun b ->
             As_bool.(value (of_bool_obj b)) ) ) ) ;
  method_ "toJSON" (fun (s : scalar_class Js.t) : < .. > Js.t ->
      let s =
        Js.Optdef.case s##.constantValue
          (fun () ->
            Js.Optdef.get
              (to_constant_scalar s##.value)
              (fun () -> raise_error "Cannot convert in-circuit value to JSON")
            )
          Fn.id
      in
      Js.string (Other_impl.Field.Constant.to_string s) ) ;
  static_method "toJSON" (fun (s : scalar_class Js.t) : < .. > Js.t ->
      s##toJSON ) ;
  static_method "fromJSON"
    (fun (value : Js.Unsafe.any) : scalar_class Js.t Js.Opt.t ->
      let return x = Js.Opt.return (new%js scalar_constr_const (bits x) x) in
      match Js.to_string (Js.typeof (Js.Unsafe.coerce value)) with
      | "number" ->
          let value = Js.float_of_number (Obj.magic value) in
          if Caml.Float.is_integer value then
            return (Other_backend.Field.of_int (Float.to_int value))
          else Js.Opt.empty
      | "boolean" ->
          let value = Js.to_bool (Obj.magic value) in
          return Other_backend.(if value then Field.one else Field.zero)
      | "string" -> (
          let value : Js.js_string Js.t = Obj.magic value in
          let s = Js.to_string value in
          try
            return
              ( if Char.equal s.[0] '0' && Char.equal (Char.lowercase s.[1]) 'x'
              then Kimchi_pasta.Pasta.Fq.(of_bigint (Bigint.of_hex_string s))
              else Other_impl.Field.Constant.of_string s )
          with Failure _ -> Js.Opt.empty )
      | _ ->
          Js.Opt.empty )

let () =
  let mk (x, y) : group_class Js.t =
    new%js group_constr (As_field.of_field x) (As_field.of_field y)
  in
  let method_ name (f : group_class Js.t -> _) = method_ group_class name f in
  let static name x = Js.Unsafe.set group_class (Js.string name) x in
  let static_method name f = static name (Js.wrap_callback f) in
  let constant (x, y) = mk Field.(constant x, constant y) in
  method_ "add"
    (fun (p1 : group_class Js.t) (p2 : As_group.t) : group_class Js.t ->
      let p1, p2 =
        (As_group.value (As_group.of_group_obj p1), As_group.value p2)
      in
      match (p1, p2) with
      | (Constant x1, Constant y1), (Constant x2, Constant y2) ->
          constant
            (Pickles.Step_main_inputs.Inner_curve.Constant.( + ) (x1, y1)
               (x2, y2) )
      | _ ->
          Pickles.Step_main_inputs.Ops.add_fast p1 p2 |> mk ) ;
  method_ "neg" (fun (p1 : group_class Js.t) : group_class Js.t ->
      Pickles.Step_main_inputs.Inner_curve.negate
        (As_group.value (As_group.of_group_obj p1))
      |> mk ) ;
  method_ "sub"
    (fun (p1 : group_class Js.t) (p2 : As_group.t) : group_class Js.t ->
      p1##add (As_group.to_group_obj p2)##neg ) ;
  method_ "scale"
    (fun (p1 : group_class Js.t) (s : scalar_class Js.t) : group_class Js.t ->
      match
        ( As_group.(value (of_group_obj p1))
        , Js.Optdef.to_option s##.constantValue )
      with
      | (Constant x, Constant y), Some s ->
          Pickles.Step_main_inputs.Inner_curve.Constant.scale (x, y) s
          |> constant
      | _ ->
          let bits = Array.copy s##.value in
          (* Have to convert LSB -> MSB *)
          Array.rev_inplace bits ;
          Pickles.Step_main_inputs.Ops.scale_fast_msb_bits
            (As_group.value (As_group.of_group_obj p1))
            (Shifted_value bits)
          |> mk ) ;
  (* TODO
     method_ "endoScale"
       (fun (p1 : group_class Js.t) (s : endo_scalar_class Js.t) : group_class Js.t
       ->
         Sc.endo
           (As_group.value (As_group.of_group_obj p1))
           (Scalar_challenge s##.value)
         |> mk) ; *)
  arg_optdef_arg_method group_class "assertEquals"
    (fun
      (p1 : group_class Js.t)
      (p2 : As_group.t)
      (msg : Js.js_string Js.t Js.Optdef.t)
      :
      unit
    ->
      let x1, y1 = As_group.value (As_group.of_group_obj p1) in
      let x2, y2 = As_group.value p2 in
      try Field.Assert.equal x1 x2
      with exn -> (
        ignore (log_and_raise_error_with_message ~exn ~msg) ;
        try Field.Assert.equal y1 y2
        with exn -> log_and_raise_error_with_message ~exn ~msg ) ) ;

  method_ "equals"
    (fun (p1 : group_class Js.t) (p2 : As_group.t) : bool_class Js.t ->
      let x1, y1 = As_group.value (As_group.of_group_obj p1) in
      let x2, y2 = As_group.value p2 in
      new%js bool_constr
        (As_bool.of_boolean
           (Boolean.all [ Field.equal x1 x2; Field.equal y1 y2 ]) ) ) ;
  static "generator"
    (mk Pickles.Step_main_inputs.Inner_curve.one : group_class Js.t) ;
  static_method "add"
    (fun (p1 : As_group.t) (p2 : As_group.t) : group_class Js.t ->
      (As_group.to_group_obj p1)##add_ p2 ) ;
  static_method "sub"
    (fun (p1 : As_group.t) (p2 : As_group.t) : group_class Js.t ->
      (As_group.to_group_obj p1)##sub_ p2 ) ;
  static_method "sub"
    (fun (p1 : As_group.t) (p2 : As_group.t) : group_class Js.t ->
      (As_group.to_group_obj p1)##sub_ p2 ) ;
  static_method "neg" (fun (p1 : As_group.t) : group_class Js.t ->
      (As_group.to_group_obj p1)##neg ) ;
  static_method "scale"
    (fun (p1 : As_group.t) (s : scalar_class Js.t) : group_class Js.t ->
      (As_group.to_group_obj p1)##scale s ) ;
  static_method "assertEqual" (fun (p1 : As_group.t) (p2 : As_group.t) : unit ->
      (As_group.to_group_obj p1)##assertEquals p2 ) ;
  static_method "equal"
    (fun (p1 : As_group.t) (p2 : As_group.t) : bool_class Js.t ->
      (As_group.to_group_obj p1)##equals p2 ) ;
  method_ "toFields"
    (fun (p1 : group_class Js.t) : field_class Js.t Js.js_array Js.t ->
      let arr = singleton_array p1##.x in
      arr##push p1##.y |> ignore ;
      arr ) ;
  static_method "toFields" (fun (p1 : group_class Js.t) -> p1##toFields) ;
  static_method "fromFields" (fun (xs : field_class Js.t Js.js_array Js.t) ->
      array_check_length xs 2 ;
      new%js group_constr
        (As_field.of_field_obj (array_get_exn xs 0))
        (As_field.of_field_obj (array_get_exn xs 1)) ) ;
  static_method "sizeInFields" (fun () : int -> 2) ;
  static_method "check" (fun (p : group_class Js.t) : unit ->
      Pickles.Step_main_inputs.Inner_curve.assert_on_curve
        Field.((p##.x##.value :> t), (p##.y##.value :> t)) ) ;
  method_ "toJSON" (fun (p : group_class Js.t) : < .. > Js.t ->
      object%js
        val x = (Obj.magic field_class)##toJSON p##.x

        val y = (Obj.magic field_class)##toJSON p##.y
      end ) ;
  static_method "toJSON" (fun (p : group_class Js.t) : < .. > Js.t -> p##toJSON) ;
  static_method "fromJSON"
    (fun (value : Js.Unsafe.any) : group_class Js.t Js.Opt.t ->
      let get field_name =
        Js.Optdef.case
          (Js.Unsafe.get value (Js.string field_name))
          (fun () -> Js.Opt.empty)
          (fun x -> field_class##fromJSON x)
      in
      Js.Opt.bind (get "x") (fun x ->
          Js.Opt.map (get "y") (fun y ->
              new%js group_constr
                (As_field.of_field_obj x) (As_field.of_field_obj y) ) ) )

class type ['a] as_field_elements =
  object
    method toFields : 'a -> field_class Js.t Js.js_array Js.t Js.meth

    method fromFields : field_class Js.t Js.js_array Js.t -> 'a Js.meth

    method sizeInFields : int Js.meth
  end

class type ['a] as_field_elements_minimal =
  object
    method toFields : 'a -> field_class Js.t Js.js_array Js.t Js.meth

    method sizeInFields : int Js.meth
  end

let array_iter t1 ~f =
  for i = 0 to t1##.length - 1 do
    f (array_get_exn t1 i)
  done

let array_iter2 t1 t2 ~f =
  for i = 0 to t1##.length - 1 do
    f (array_get_exn t1 i) (array_get_exn t2 i)
  done

let array_map t1 ~f =
  let res = new%js Js.array_empty in
  array_iter t1 ~f:(fun x1 -> res##push (f x1) |> ignore) ;
  res

let array_map2 t1 t2 ~f =
  let res = new%js Js.array_empty in
  array_iter2 t1 t2 ~f:(fun x1 x2 -> res##push (f x1 x2) |> ignore) ;
  res

module Poseidon_sponge_checked =
  Sponge.Make_sponge (Pickles.Step_main_inputs.Sponge.Permutation)
module Poseidon_sponge =
  Sponge.Make_sponge (Sponge.Poseidon (Pickles.Tick_field_sponge.Inputs))

let sponge_params_checked =
  Sponge.Params.(
    map pasta_p_kimchi ~f:(Fn.compose Field.constant Field.Constant.of_string))

let sponge_params =
  Sponge.Params.(map pasta_p_kimchi ~f:Field.Constant.of_string)

type sponge =
  | Checked of Poseidon_sponge_checked.t
  | Unchecked of Poseidon_sponge.t

let poseidon =
  object%js
    (* this could be removed eventually since it's easily implemented using `update` *)
    method hash (xs : field_class Js.t Js.js_array Js.t)
        (is_checked : bool Js.t) : field_class Js.t =
      let input = Array.map (Js.to_array xs) ~f:of_js_field in
      let digest =
        if Js.to_bool is_checked then Random_oracle.Checked.hash input
        else
          Random_oracle.hash (Array.map ~f:to_unchecked input) |> Field.constant
      in
      to_js_field digest

    method update (state : field_class Js.t Js.js_array Js.t)
        (xs : field_class Js.t Js.js_array Js.t) (is_checked : bool Js.t)
        : field_class Js.t Js.js_array Js.t =
      let state : Field.t Random_oracle.State.t =
        Array.map (Js.to_array state) ~f:of_js_field |> Obj.magic
      in
      let input = Array.map (Js.to_array xs) ~f:of_js_field in
      let new_state : field_class Js.t array =
        ( if Js.to_bool is_checked then Random_oracle.Checked.update ~state input
        else
          Random_oracle.update
            ~state:(Random_oracle.State.map ~f:to_unchecked state)
            (Array.map ~f:to_unchecked input)
          |> Random_oracle.State.map ~f:Field.constant )
        |> Random_oracle.State.map ~f:to_js_field
        |> Obj.magic
      in
      new_state |> Js.array

    (* returns a "sponge" that stays opaque to JS *)
    method spongeCreate (is_checked : bool Js.t) =
      if Js.to_bool is_checked then
        Checked
          (Poseidon_sponge_checked.create ?init:None sponge_params_checked)
      else Unchecked (Poseidon_sponge.create ?init:None sponge_params)

    method spongeAbsorb (sponge : sponge) field : unit =
      match sponge with
      | Checked s ->
          Poseidon_sponge_checked.absorb s (of_js_field field)
      | Unchecked s ->
          Poseidon_sponge.absorb s (to_unchecked @@ of_js_field field)

    method spongeSqueeze (sponge : sponge) =
      match sponge with
      | Checked s ->
          Poseidon_sponge_checked.squeeze s |> to_js_field
      | Unchecked s ->
          Poseidon_sponge.squeeze s |> Field.constant |> to_js_field

    val prefixes =
      let open Hash_prefixes in
      object%js
        val event = Js.string (zkapp_event :> string)

        val events = Js.string (zkapp_events :> string)

        val sequenceEvents = Js.string (zkapp_actions :> string)

        val body = Js.string (zkapp_body :> string)

        val accountUpdateCons = Js.string (account_update_cons :> string)

        val accountUpdateNode = Js.string (account_update_node :> string)

        val zkappMemo = Js.string (zkapp_memo :> string)
      end
  end

class type verification_key_class =
  object
    method value : Verification_key.t Js.prop

    method verify :
      Js.Unsafe.any Js.js_array Js.t -> proof_class Js.t -> bool Js.t Js.meth
  end

and proof_class =
  object
    method value : Backend.Proof.t Js.prop
  end

class type keypair_class =
  object
    method value : Keypair.t Js.prop

    method constraintSystemJSON : unit -> Js.js_string Js.t Js.meth
  end

let keypair_class : < .. > Js.t =
  Js.Unsafe.eval_string {js|(function(v) { this.value = v; return this })|js}

let keypair_constr : (Keypair.t -> keypair_class Js.t) Js.constr =
  Obj.magic keypair_class

let verification_key_class : < .. > Js.t =
  Js.Unsafe.eval_string {js|(function(v) { this.value = v; return this })|js}

let verification_key_constr :
    (Verification_key.t -> verification_key_class Js.t) Js.constr =
  Obj.magic verification_key_class

let proof_class : < .. > Js.t =
  Js.Unsafe.eval_string {js|(function(v) { this.value = v; return this })|js}

let proof_constr : (Backend.Proof.t -> proof_class Js.t) Js.constr =
  Obj.magic proof_class

module Circuit = struct
  let check_lengths s t1 t2 =
    if t1##.length <> t2##.length then
      raise_error
        (sprintf "%s: Got mismatched lengths, %d != %d" s t1##.length
           t2##.length )
    else ()

  let wrap name ~pre_args ~post_args ~explicit ~implicit =
    let total_implicit = pre_args + post_args in
    let total_explicit = 1 + total_implicit in
    let wrapped =
      let err =
        if pre_args > 0 then
          sprintf
            "%s: Must be called with %d arguments, or, if passing constructor \
             explicitly, with %d arguments, followed by the constructor, \
             followed by %d arguments"
            name total_implicit pre_args post_args
        else
          sprintf
            "%s: Must be called with %d arguments, or, if passing constructor \
             explicitly, with the constructor as the first argument, followed \
             by %d arguments"
            name total_implicit post_args
      in
      ksprintf Js.Unsafe.eval_string
        {js|
        (function(explicit, implicit) {
          return function() {
            var err = '%s';
            if (arguments.length === %d) {
              return explicit.apply(this, arguments);
            } else if (arguments.length === %d) {
              return implicit.apply(this, arguments);
            } else {
              throw (Error(err));
            }
          }
        } )
      |js}
        err total_explicit total_implicit
    in
    Js.Unsafe.(
      fun_call wrapped
        [| inject (Js.wrap_callback explicit)
         ; inject (Js.wrap_callback implicit)
        |])

  let if_array b t1 t2 =
    check_lengths "if" t1 t2 ;
    array_map2 t1 t2 ~f:(fun x1 x2 ->
        new%js field_constr
          (As_field.of_field (Field.if_ b ~then_:x1##.value ~else_:x2##.value)) )

  let js_equal (type b) (x : b) (y : b) : bool =
    let f = Js.Unsafe.eval_string "(function(x, y) { return x === y; })" in
    Js.to_bool Js.Unsafe.(fun_call f [| inject x; inject y |])

  let keys (type a) (a : a) : Js.js_string Js.t Js.js_array Js.t =
    Js.Unsafe.global ##. Object##keys a

  let check_type name t =
    let t = Js.to_string t in
    let ok =
      match t with
      | "object" ->
          true
      | "function" ->
          false
      | "number" ->
          false
      | "boolean" ->
          false
      | "string" ->
          false
      | _ ->
          false
    in
    if ok then ()
    else
      raise_error
        (sprintf "Type \"%s\" cannot be used with function \"%s\"" t name)

  let rec to_field_elts_magic :
      type a. a Js.t -> field_class Js.t Js.js_array Js.t =
    fun (type a) (t1 : a Js.t) : field_class Js.t Js.js_array Js.t ->
     let t1_is_array = Js.Unsafe.global ##. Array##isArray t1 in
     check_type "toFields" (Js.typeof t1) ;
     match t1_is_array with
     | true ->
         let arr = array_map (Obj.magic t1) ~f:to_field_elts_magic in
         (Obj.magic arr)##flat
     | false -> (
         let ctor1 : _ Js.Optdef.t = (Obj.magic t1)##.constructor in
         let has_methods ctor =
           let has s = Js.to_bool (ctor##hasOwnProperty (Js.string s)) in
           has "toFields" && has "fromFields"
         in
         match Js.Optdef.(to_option ctor1) with
         | Some ctor1 when has_methods ctor1 ->
             ctor1##toFields t1
         | Some _ ->
             let arr =
               array_map
                 (keys t1)##sort_asStrings
                 ~f:(fun k -> to_field_elts_magic (Js.Unsafe.get t1 k))
             in
             (Obj.magic arr)##flat
         | None ->
             raise_error "toFields: Argument did not have a constructor." )

  let assert_equal =
    let f t1 t2 =
      (* TODO: Have better error handling here that throws at proving time
         for the specific position where they differ. *)
      check_lengths "assertEqual" t1 t2 ;
      for i = 0 to t1##.length - 1 do
        Field.Assert.equal
          (array_get_exn t1 i)##.value
          (array_get_exn t2 i)##.value
      done
    in
    let implicit
        (t1 :
          < toFields : field_class Js.t Js.js_array Js.t Js.meth > Js.t as 'a )
        (t2 : 'a) : unit =
      f (to_field_elts_magic t1) (to_field_elts_magic t2)
    in
    let explicit
        (ctor :
          < toFields : 'a -> field_class Js.t Js.js_array Js.t Js.meth > Js.t )
        (t1 : 'a) (t2 : 'a) : unit =
      f (ctor##toFields t1) (ctor##toFields t2)
    in
    wrap "assertEqual" ~pre_args:0 ~post_args:2 ~explicit ~implicit

  let equal =
    let f t1 t2 =
      check_lengths "equal" t1 t2 ;
      (* TODO: Have better error handling here that throws at proving time
         for the specific position where they differ. *)
      new%js bool_constr
        ( Boolean.Array.all
            (Array.init t1##.length ~f:(fun i ->
                 Field.equal
                   (array_get_exn t1 i)##.value
                   (array_get_exn t2 i)##.value ) )
        |> As_bool.of_boolean )
    in
    let _implicit
        (t1 :
          < toFields : field_class Js.t Js.js_array Js.t Js.meth > Js.t as 'a )
        (t2 : 'a) : bool_class Js.t =
      f t1##toFields t2##toFields
    in
    let implicit t1 t2 = f (to_field_elts_magic t1) (to_field_elts_magic t2) in
    let explicit
        (ctor :
          < toFields : 'a -> field_class Js.t Js.js_array Js.t Js.meth > Js.t )
        (t1 : 'a) (t2 : 'a) : bool_class Js.t =
      f (ctor##toFields t1) (ctor##toFields t2)
    in
    wrap "equal" ~pre_args:0 ~post_args:2 ~explicit ~implicit

  let if_explicit (type a) (b : As_bool.t) (ctor : a as_field_elements Js.t)
      (x1 : a) (x2 : a) =
    let b = As_bool.value b in
    match (b :> Field.t) with
    | Constant b ->
        if Field.Constant.(equal one b) then x1 else x2
    | _ ->
        let t1 = ctor##toFields x1 in
        let t2 = ctor##toFields x2 in
        let arr = if_array b t1 t2 in
        ctor##fromFields arr

  let rec if_magic : type a. As_bool.t -> a Js.t -> a Js.t -> a Js.t =
    fun (type a) (b : As_bool.t) (t1 : a Js.t) (t2 : a Js.t) : a Js.t ->
     check_type "if" (Js.typeof t1) ;
     check_type "if" (Js.typeof t2) ;
     let t1_is_array = Js.Unsafe.global ##. Array##isArray t1 in
     let t2_is_array = Js.Unsafe.global ##. Array##isArray t2 in
     match (t1_is_array, t2_is_array) with
     | false, true | true, false ->
         raise_error "if: Mismatched argument types"
     | true, true ->
         array_map2 (Obj.magic t1) (Obj.magic t2) ~f:(fun x1 x2 ->
             if_magic b x1 x2 )
         |> Obj.magic
     | false, false -> (
         let ctor1 : _ Js.Optdef.t = (Obj.magic t1)##.constructor in
         let ctor2 : _ Js.Optdef.t = (Obj.magic t2)##.constructor in
         let has_methods ctor =
           let has s = Js.Optdef.test (Js.Unsafe.get ctor (Js.string s)) in
           has "toFields" && has "fromFields"
         in
         if not (js_equal ctor1 ctor2) then
           raise_error "if: Mismatched argument types" ;
         match Js.Optdef.(to_option ctor1, to_option ctor2) with
         | Some ctor1, Some _ when has_methods ctor1 ->
             if_explicit b ctor1 t1 t2
         | Some ctor1, Some _ ->
             (* Try to match them as generic objects *)
             let ks1 = (keys t1)##sort_asStrings in
             let ks2 = (keys t2)##sort_asStrings in
             check_lengths
               (sprintf "if (%s vs %s)"
                  (Js.to_string (ks1##join (Js.string ", ")))
                  (Js.to_string (ks2##join (Js.string ", "))) )
               ks1 ks2 ;
             array_iter2 ks1 ks2 ~f:(fun k1 k2 ->
                 if not (js_equal k1 k2) then
                   raise_error "if: Arguments had mismatched types" ) ;
             (* we use Object.create to avoid calling the constructor with the wrong number of arguments *)
             let result =
               Js.Unsafe.global ##. Object##create
                 (Js.Unsafe.coerce ctor1)##.prototype
             in
             array_iter ks1 ~f:(fun k ->
                 Js.Unsafe.set result k
                   (if_magic b (Js.Unsafe.get t1 k) (Js.Unsafe.get t2 k)) ) ;
             Obj.magic result
         | Some _, None | None, Some _ ->
             assert false
         | None, None ->
             raise_error "if: Arguments did not have a constructor." )

  let if_ =
    wrap "if" ~pre_args:1 ~post_args:2 ~explicit:if_explicit ~implicit:if_magic

  let typ_ (type a) (typ : a as_field_elements Js.t) : (a, a) Typ.t =
    let to_array conv a =
      Js.to_array (typ##toFields a) |> Array.map ~f:(fun x -> conv x##.value)
    in
    let of_array conv xs =
      typ##fromFields
        (Js.array
           (Array.map xs ~f:(fun x ->
                new%js field_constr (As_field.of_field (conv x)) ) ) )
    in
    Typ.transport
      (Typ.array ~length:typ##sizeInFields Field.typ)
      ~there:(to_array (fun x -> Option.value_exn (Field.to_constant x)))
      ~back:(of_array Field.constant)
    |> Typ.transport_var ~there:(to_array Fn.id) ~back:(of_array Fn.id)

  let witness (type a) (typ : a as_field_elements Js.t)
      (f : (unit -> a) Js.callback) : a =
    let a =
      Impl.exists (typ_ typ) ~compute:(fun () : a -> Js.Unsafe.fun_call f [||])
    in
    if Js.Optdef.test (Js.Unsafe.coerce typ)##.check then
      let () = (Js.Unsafe.coerce typ)##check a in
      ()
    else failwith "Circuit.witness: input does not have a `check` method" ;
    a

  let typ_minimal (type a) (typ : a as_field_elements_minimal Js.t) =
    Typ.array ~length:typ##sizeInFields Field.typ

  let witness_minimal (type a) (typ : a as_field_elements_minimal Js.t)
      (f : (unit -> field_class Js.t Js.js_array Js.t) Js.callback) =
    Impl.exists (typ_minimal typ) ~compute:(fun () ->
        Js.Unsafe.fun_call f [||]
        |> Js.to_array
        |> Array.map ~f:of_js_field_unchecked )
    |> Array.map ~f:to_js_field |> Js.array

  module Circuit_main = struct
    type ('w, 'p) t =
      < snarkyMain : ('w -> 'p -> unit) Js.callback Js.prop
      ; snarkyWitnessTyp : 'w as_field_elements Js.t Js.prop
      ; snarkyPublicTyp : 'p as_field_elements Js.t Js.prop >
      Js.t
  end

  let main_and_input (type w p) (c : (w, p) Circuit_main.t) =
    let main ?(w : w option) (public : p) () =
      let w : w =
        witness c##.snarkyWitnessTyp
          (Js.wrap_callback (fun () -> Option.value_exn w))
      in
      Js.Unsafe.(fun_call c##.snarkyMain [| inject w; inject public |])
    in
    (main, typ_ c##.snarkyPublicTyp)

  let generate_keypair (type w p) (c : (w, p) Circuit_main.t) :
      keypair_class Js.t =
    let main, input_typ = main_and_input c in
    let cs =
      Impl.constraint_system ~input_typ ~return_typ:Snark_params.Tick.Typ.unit
        (fun x -> main x)
    in
    let kp = Impl.Keypair.generate ~prev_challenges:0 cs in
    new%js keypair_constr kp

  let constraint_system (main : unit -> unit) =
    let cs =
      Impl.constraint_system ~input_typ:Impl.Typ.unit
        ~return_typ:Snark_params.Tick.Typ.unit (fun () -> main)
    in
    let rows =
      Kimchi_pasta_constraint_system.Vesta_constraint_system.get_rows_len cs
    in
    let digest =
      Backend.R1CS_constraint_system.digest cs |> Md5.to_hex |> Js.string
    in
    let json =
      Js.Unsafe.(
        fun_call
          global ##. JSON##.parse
          [| inject (Backend.R1CS_constraint_system.to_json cs |> Js.string) |])
    in
    object%js
      val rows = rows

      val digest = digest

      val json = json
    end

  let prove (type w p) (c : (w, p) Circuit_main.t) (priv : w) (pub : p) kp :
      proof_class Js.t =
    let main, input_typ = main_and_input c in
    let pk = Keypair.pk kp in
    let p =
      Impl.generate_witness_conv ~return_typ:Snark_params.Tick.Typ.unit
        ~f:(fun { Impl.Proof_inputs.auxiliary_inputs; public_inputs } () ->
          Backend.Proof.create pk ~auxiliary:auxiliary_inputs
            ~primary:public_inputs )
        ~input_typ (main ~w:priv) pub
    in
    new%js proof_constr p

  let circuit = Js.Unsafe.eval_string {js|(function() { return this })|js}

  let () =
    circuit##.runAndCheck :=
      Js.wrap_callback (fun (f : unit -> 'a) ->
          Impl.run_and_check (fun () -> f) |> Or_error.ok_exn ) ;

    circuit##.asProver :=
      Js.wrap_callback (fun (f : (unit -> unit) Js.callback) : unit ->
          Impl.as_prover (fun () -> Js.Unsafe.fun_call f [||]) ) ;
    circuit##.generateKeypair :=
      Js.wrap_meth_callback
        (fun (this : _ Circuit_main.t) : keypair_class Js.t ->
          generate_keypair this ) ;
    circuit##.prove :=
      Js.wrap_meth_callback
        (fun (this : _ Circuit_main.t) w p (kp : keypair_class Js.t) ->
          prove this w p kp##.value ) ;
    (circuit##.verify :=
       fun (pub : Js.Unsafe.any Js.js_array Js.t)
           (vk : verification_key_class Js.t) (pi : proof_class Js.t) :
           bool Js.t ->
         vk##verify pub pi ) ;
    circuit##.assertEqual := assert_equal ;
    circuit##.equal := equal ;
    circuit##.toFields := Js.wrap_callback to_field_elts_magic ;
    circuit##.inProver :=
      Js.wrap_callback (fun () : bool Js.t -> Js.bool (Impl.in_prover ())) ;
    circuit##.inCheckedComputation
    := Js.wrap_callback (fun () : bool Js.t ->
           Js.bool (Impl.in_checked_computation ()) ) ;
    Js.Unsafe.set circuit (Js.string "if") if_ ;
    Js.Unsafe.set circuit (Js.string "_constraintSystem") constraint_system ;
    Js.Unsafe.set circuit (Js.string "_witness")
      (Js.wrap_callback witness_minimal) ;
    circuit##.getVerificationKey
    := fun (vk : Verification_key.t) -> new%js verification_key_constr vk
end

let () =
  let method_ name (f : keypair_class Js.t -> _) =
    method_ keypair_class name f
  in
  method_ "verificationKey"
    (fun (this : keypair_class Js.t) : verification_key_class Js.t ->
      new%js verification_key_constr (Keypair.vk this##.value) ) ;
  method_ "_constraintSystemJSON"
    (fun (this : keypair_class Js.t) : Js.js_string Js.t ->
      let wrapper_prover_index : Backend.Keypair.t = Keypair.pk this##.value in
      let prover_index : Kimchi_bindings.Protocol.Index.Fp.t =
        wrapper_prover_index.index
      in
      prover_to_json prover_index )

(* TODO: add verificationKey.toString / fromString *)
let () =
  let method_ name (f : verification_key_class Js.t -> _) =
    method_ verification_key_class name f
  in
  (* TODO
     let module M = struct
       type t =
         ( Backend.Field.t
         , Kimchi.Protocol.SRS.Fp. Marlin_plonk_bindings_pasta_fp_urs.t
         , Pasta.Vesta.Affine.Stable.Latest.t
             Marlin_plonk_bindings.Types.Poly_comm.t
         )
         Marlin_plonk_bindings.Types.Plonk_verifier_index.t
       [@@deriving bin_io_unversioned]
     end in
     method_ "toString"
       (fun this : Js.js_string Js.t ->
          Binable.to_string (module Backend.Verification_key) this##.value
        |> Js.string ) ;
  *)
  proof_class##.ofString :=
    Js.wrap_callback (fun (s : Js.js_string Js.t) : proof_class Js.t ->
        new%js proof_constr
          (Js.to_string s |> Binable.of_string (module Backend.Proof)) ) ;
  method_ "verify"
    (fun
      (this : verification_key_class Js.t)
      (pub : Js.Unsafe.any Js.js_array Js.t)
      (pi : proof_class Js.t)
      :
      bool Js.t
    ->
      let v = Backend.Field.Vector.create () in
      array_iter (Circuit.to_field_elts_magic pub) ~f:(fun x ->
          match x##.value with
          | Constant x ->
              Backend.Field.Vector.emplace_back v x
          | _ ->
              raise_error "verify: Expected non-circuit values for input" ) ;
      Backend.Proof.verify pi##.value this##.value v |> Js.bool )

let () =
  let method_ name (f : proof_class Js.t -> _) = method_ proof_class name f in
  method_ "toString" (fun this : Js.js_string Js.t ->
      Binable.to_string (module Backend.Proof) this##.value |> Js.string ) ;
  proof_class##.ofString :=
    Js.wrap_callback (fun (s : Js.js_string Js.t) : proof_class Js.t ->
        new%js proof_constr
          (Js.to_string s |> Binable.of_string (module Backend.Proof)) ) ;
  method_ "verify"
    (fun
      (this : proof_class Js.t)
      (vk : verification_key_class Js.t)
      (pub : Js.Unsafe.any Js.js_array Js.t)
      :
      bool Js.t
    -> vk##verify pub this )

(* helpers for pickles_compile *)

type 'a public_input = 'a array

type public_input_js = field_class Js.t Js.js_array Js.t

type 'proof public_input_with_proof_js =
  < publicInput : public_input_js Js.prop ; proof : 'proof Js.prop > Js.t

module Public_input = struct
  type t = Field.t public_input

  let to_field_elements (t : t) : Field.t array = t

  let to_constant (t : t) = Array.map ~f:to_unchecked t

  let to_js (t : t) : public_input_js = Array.map ~f:to_js_field t |> Js.array

  let of_js (a : public_input_js) : t =
    Js.to_array a |> Array.map ~f:of_js_field

  let list_to_js (public_inputs : t list) =
    List.map ~f:to_js public_inputs |> Array.of_list |> Js.array

  module Constant = struct
    type t = Field.Constant.t public_input

    let to_field_elements (t : t) : Field.Constant.t array = t

    let to_js (t : t) : public_input_js =
      Array.map ~f:to_js_field_unchecked t |> Js.array

    let of_js (a : public_input_js) : t =
      Js.to_array a |> Array.map ~f:of_js_field_unchecked
  end
end

let public_input_typ (i : int) = Typ.array ~length:i Field.typ

let dummy_constraints =
  let module Inner_curve = Kimchi_pasta.Pasta.Pallas in
  let module Step_main_inputs = Pickles.Step_main_inputs in
  let inner_curve_typ : (Field.t * Field.t, Inner_curve.t) Typ.t =
    Typ.transport Step_main_inputs.Inner_curve.typ
      ~there:Inner_curve.to_affine_exn ~back:Inner_curve.of_affine
  in
  fun () ->
    let x =
      Impl.exists Field.typ ~compute:(fun () -> Field.Constant.of_int 3)
    in
    let g = Impl.exists inner_curve_typ ~compute:(fun _ -> Inner_curve.one) in
    ignore
      ( Pickles.Scalar_challenge.to_field_checked'
          (module Impl)
          ~num_bits:16
          (Kimchi_backend_common.Scalar_challenge.create x)
        : Field.t * Field.t * Field.t ) ;
    ignore
      ( Step_main_inputs.Ops.scale_fast g ~num_bits:5 (Shifted_value x)
        : Step_main_inputs.Inner_curve.t ) ;
    ignore
      ( Pickles.Step_verifier.Scalar_challenge.endo g ~num_bits:4
          (Kimchi_backend_common.Scalar_challenge.create x)
        : Field.t * Field.t )

type pickles_rule_js =
  < identifier : Js.js_string Js.t Js.prop
  ; main :
      (   public_input_js
       -> public_input_js Js.js_array Js.t
       -> bool_class Js.t Js.js_array Js.t )
      Js.prop
  ; proofsToVerify :
      < isSelf : bool Js.t Js.prop ; tag : Js.Unsafe.any Js.t Js.prop > Js.t
      Js.js_array
      Js.t
      Js.prop >
  Js.t

module Choices = struct
  open Pickles_types
  open Hlist

  module Prevs = struct
    type ('var, 'value, 'width, 'height) t =
      | Prevs :
          (   self:('var, 'value, 'width, 'height) Pickles.Tag.t
           -> ('prev_var, 'prev_values, 'widths, 'heights) H4.T(Pickles.Tag).t
          )
          -> ('var, 'value, 'width, 'height) t

    let of_rule (rule : pickles_rule_js) =
      let js_prevs = rule##.proofsToVerify in
      let rec get_tags (Prevs prevs) index =
        if index < 0 then Prevs prevs
        else
          let js_tag =
            Js.Optdef.get (Js.array_get js_prevs index) (fun () ->
                raise_errorf
                  "proofsToVerify array is sparse; the entry at index %i is \
                   missing"
                  index )
          in
          (* We introduce new opaque types to make sure that the type in the tag
             doesn't escape into the environment or have other ill effects.
          *)
          let module Types = struct
            type var

            type value

            type width

            type height
          end in
          let open Types in
          let to_tag ~self tag : (var, value, width, height) Pickles.Tag.t =
            (* The magic here isn't ideal, but it's safe enough if we immediately
               hide it behind [Types].
            *)
            if Js.to_bool tag##.isSelf then Obj.magic self
            else Obj.magic tag##.tag
          in
          let tag = to_tag js_tag in
          let prevs ~self : _ H4.T(Pickles.Tag).t = tag ~self :: prevs ~self in
          get_tags (Prevs prevs) (index - 1)
      in
      get_tags (Prevs (fun ~self:_ -> [])) (js_prevs##.length - 1)
  end

  module Inductive_rule = struct
    type ( 'var
         , 'value
         , 'width
         , 'height
         , 'arg_var
         , 'arg_value
         , 'ret_var
         , 'ret_value
         , 'auxiliary_var
         , 'auxiliary_value )
         t =
      | Rule :
          (   self:('var, 'value, 'width, 'height) Pickles.Tag.t
           -> ( 'prev_vars
              , 'prev_values
              , 'widths
              , 'heights
              , 'arg_var
              , 'arg_value
              , 'ret_var
              , 'ret_value
              , 'auxiliary_var
              , 'auxiliary_value )
              Pickles.Inductive_rule.t )
          -> ( 'var
             , 'value
             , 'width
             , 'height
             , 'arg_var
             , 'arg_value
             , 'ret_var
             , 'ret_value
             , 'auxiliary_var
             , 'auxiliary_value )
             t

    let rec should_verifys :
        type prev_vars prev_values widths heights.
           int
        -> (prev_vars, prev_values, widths, heights) H4.T(Pickles.Tag).t
        -> bool_class Js.t Js.js_array Js.t
        -> prev_vars H1.T(E01(Pickles.Inductive_rule.B)).t =
     fun index tags should_verifys_js ->
      match tags with
      | [] ->
          []
      | _ :: tags ->
          let js_bool =
            Js.Optdef.get (Js.array_get should_verifys_js index) (fun () ->
                raise_errorf
                  "Returned array is sparse; the entry at index %i is missing"
                  index )
          in
          let should_verifys =
            should_verifys (index + 1) tags should_verifys_js
          in
          js_bool##.value :: should_verifys

    let should_verifys tags should_verifys_js =
      should_verifys 0 tags should_verifys_js

    let rec vars_to_public_input :
        type prev_vars prev_values widths heights width height.
           public_input_size:int
        -> self:
             ( Public_input.t
             , Public_input.Constant.t
             , width
             , height )
             Pickles.Tag.t
        -> (prev_vars, prev_values, widths, heights) H4.T(Pickles.Tag).t
        -> prev_vars H1.T(Id).t
        -> Public_input.t list =
     fun ~public_input_size ~self tags inputs ->
      match (tags, inputs) with
      | [], [] ->
          []
      | tag :: tags, input :: inputs ->
          let (Typ typ) =
            match Type_equal.Id.same_witness tag.id self.id with
            | None ->
                Pickles.Types_map.public_input tag
            | Some T ->
                public_input_typ public_input_size
          in
          let input = fst (typ.var_to_fields input) in
          let inputs =
            vars_to_public_input ~public_input_size ~self tags inputs
          in
          input :: inputs

    type _ Snarky_backendless.Request.t +=
      | Get_public_input :
          int * (_, 'value, _, _) Pickles.Tag.t
          -> 'value Snarky_backendless.Request.t
      | Get_prev_proof : int -> _ Pickles.Proof.t Snarky_backendless.Request.t

    let create ~public_input_size (rule : pickles_rule_js) :
        ( _
        , _
        , _
        , _
        , Public_input.t
        , Public_input.Constant.t
        , unit
        , unit
        , unit
        , unit )
        t =
      let (Prevs prevs) = Prevs.of_rule rule in
      Rule
        (fun ~self ->
          let prevs = prevs ~self in
          { Pickles.Inductive_rule.identifier = Js.to_string rule##.identifier
          ; feature_flags = Pickles_types.Plonk_types.Features.none_bool
          ; prevs
          ; main =
              (fun { public_input } ->
                dummy_constraints () ;
                (* TODO: Push this down into SnarkyJS so that it controls the
                   public inputs of prev proofs, and we can delete this
                   annoying logic.
                *)
                let previous_public_inputs =
                  let rec go :
                      type prev_vars prev_values widths heights.
                         int
                      -> ( prev_vars
                         , prev_values
                         , widths
                         , heights )
                         H4.T(Pickles.Tag).t
                      -> prev_vars H1.T(Id).t =
                   fun i tags ->
                    match tags with
                    | [] ->
                        []
                    | tag :: tags ->
                        let typ =
                          (fun (type a1 a2 a3 a4 b3 b4)
                               (tag : (a1, a2, a3, a4) Pickles.Tag.t)
                               (self :
                                 ( Field.t public_input
                                 , Impl.field public_input
                                 , b3
                                 , b4 )
                                 Pickles.Tag.t ) ->
                            match Type_equal.Id.same_witness tag.id self.id with
                            | None ->
                                Pickles.Types_map.public_input tag
                            | Some T ->
                                public_input_typ public_input_size )
                            tag self
                        in
                        let public_input =
                          Impl.exists typ ~request:(fun () ->
                              Get_public_input (i, tag) )
                        in
                        let public_inputs = go (i + 1) tags in
                        public_input :: public_inputs
                  in

                  go 0 prevs
                in
                let previous_proofs_should_verify =
                  rule##.main
                    (Public_input.to_js public_input)
                    (Public_input.list_to_js
                       (vars_to_public_input ~public_input_size ~self prevs
                          previous_public_inputs ) )
                  |> should_verifys prevs
                in
                let previous_proof_statements =
                  let rec go :
                      type prev_vars prev_values widths heights.
                         int
                      -> prev_vars H1.T(Id).t
                      -> prev_vars H1.T(E01(Pickles.Inductive_rule.B)).t
                      -> ( prev_vars
                         , prev_values
                         , widths
                         , heights )
                         H4.T(Pickles.Tag).t
                      -> ( prev_vars
                         , widths )
                         H2.T(Pickles.Inductive_rule.Previous_proof_statement).t
                      =
                   fun i public_inputs should_verifys tags ->
                    match (public_inputs, should_verifys, tags) with
                    | [], [], [] ->
                        []
                    | ( public_input :: public_inputs
                      , proof_must_verify :: should_verifys
                      , _tag :: tags ) ->
                        let proof =
                          Impl.exists (Impl.Typ.Internal.ref ())
                            ~request:(fun () -> Get_prev_proof i)
                        in
                        { public_input; proof; proof_must_verify }
                        :: go (i + 1) public_inputs should_verifys tags
                  in
                  go 0 previous_public_inputs previous_proofs_should_verify
                    prevs
                in
                { previous_proof_statements
                ; public_output = ()
                ; auxiliary_output = ()
                } )
          } )
  end

  type ( 'var
       , 'value
       , 'width
       , 'height
       , 'arg_var
       , 'arg_value
       , 'ret_var
       , 'ret_value
       , 'auxiliary_var
       , 'auxiliary_value )
       t =
    | Choices :
        (   self:('var, 'value, 'width, 'height) Pickles.Tag.t
         -> ( 'prev_vars
            , 'prev_values
            , 'widths
            , 'heights
            , 'arg_var
            , 'arg_value
            , 'ret_var
            , 'ret_value
            , 'auxiliary_var
            , 'auxiliary_value )
            H4_6.T(Pickles.Inductive_rule).t )
        -> ( 'var
           , 'value
           , 'width
           , 'height
           , 'arg_var
           , 'arg_value
           , 'ret_var
           , 'ret_value
           , 'auxiliary_var
           , 'auxiliary_value )
           t

  let of_js ~public_input_size js_rules =
    let rec get_rules (Choices rules) index :
        ( _
        , _
        , _
        , _
        , Public_input.t
        , Public_input.Constant.t
        , unit
        , unit
        , unit
        , unit )
        t =
      if index < 0 then Choices rules
      else
        let js_rule =
          Js.Optdef.get (Js.array_get js_rules index) (fun () ->
              raise_errorf
                "Rules array is sparse; the entry at index %i is missing" index )
        in
        let (Rule rule) = Inductive_rule.create ~public_input_size js_rule in
        let rules ~self : _ H4_6.T(Pickles.Inductive_rule).t =
          rule ~self :: rules ~self
        in
        get_rules (Choices rules) (index - 1)
    in
    get_rules (Choices (fun ~self:_ -> [])) (js_rules##.length - 1)
end

let other_verification_key_constr :
    (Other_impl.Verification_key.t -> verification_key_class Js.t) Js.constr =
  Obj.magic verification_key_class

type proof = (Pickles_types.Nat.N0.n, Pickles_types.Nat.N0.n) Pickles.Proof.t

module Public_inputs_with_proofs =
  Pickles_types.Hlist.H3.T (Pickles.Statement_with_proof)

let nat_modules_list : (module Pickles_types.Nat.Intf) list =
  let open Pickles_types.Nat in
  [ (module N0)
  ; (module N1)
  ; (module N2)
  ; (module N3)
  ; (module N4)
  ; (module N5)
  ; (module N6)
  ; (module N7)
  ; (module N8)
  ; (module N9)
  ; (module N10)
  ; (module N11)
  ; (module N12)
  ; (module N13)
  ; (module N14)
  ; (module N15)
  ; (module N16)
  ; (module N17)
  ; (module N18)
  ; (module N19)
  ; (module N20)
  ]

let nat_add_modules_list : (module Pickles_types.Nat.Add.Intf) list =
  let open Pickles_types.Nat in
  [ (module N0)
  ; (module N1)
  ; (module N2)
  ; (module N3)
  ; (module N4)
  ; (module N5)
  ; (module N6)
  ; (module N7)
  ; (module N8)
  ; (module N9)
  ; (module N10)
  ; (module N11)
  ; (module N12)
  ; (module N13)
  ; (module N14)
  ; (module N15)
  ; (module N16)
  ; (module N17)
  ; (module N18)
  ; (module N19)
  ; (module N20)
  ]

let nat_module (i : int) : (module Pickles_types.Nat.Intf) =
  List.nth_exn nat_modules_list i

let nat_add_module (i : int) : (module Pickles_types.Nat.Add.Intf) =
  List.nth_exn nat_add_modules_list i

let name = "smart-contract"

let constraint_constants =
  (* TODO these are dummy values *)
  { Snark_keys_header.Constraint_constants.sub_windows_per_window = 0
  ; ledger_depth = 0
  ; work_delay = 0
  ; block_window_duration_ms = 0
  ; transaction_capacity = Log_2 0
  ; pending_coinbase_depth = 0
  ; coinbase_amount = Unsigned.UInt64.of_int 0
  ; supercharged_coinbase_factor = 0
  ; account_creation_fee = Unsigned.UInt64.of_int 0
  ; fork = None
  }

let pickles_digest (choices : pickles_rule_js Js.js_array Js.t)
    (public_input_size : int) =
  let branches = choices##.length in
  let max_proofs =
    let choices = choices |> Js.to_array |> Array.to_list in
    List.map choices ~f:(fun c ->
        c##.proofsToVerify |> Js.to_array |> Array.length )
    |> List.max_elt ~compare |> Option.value ~default:0
  in
  let (module Branches) = nat_module branches in
  let (module Max_proofs_verified) = nat_add_module max_proofs in
  let (Choices choices) = Choices.of_js ~public_input_size choices in
  try
    let _ =
      Pickles.compile_promise () ~choices ~return_early_digest_exception:true
        ~public_input:(Input (public_input_typ public_input_size))
        ~auxiliary_typ:Typ.unit
        ~branches:(module Branches)
        ~max_proofs_verified:(module Pickles_types.Nat.N0)
        ~name ~constraint_constants
    in
    failwith "Unexpected: The exception will always fire"
  with Pickles.Return_digest md5 -> Md5.to_hex md5 |> Js.string

let pickles_compile (choices : pickles_rule_js Js.js_array Js.t)
    (public_input_size : int) =
  let branches = choices##.length in
  let max_proofs =
    let choices = choices |> Js.to_array |> Array.to_list in
    List.map choices ~f:(fun c ->
        c##.proofsToVerify |> Js.to_array |> Array.length )
    |> List.max_elt ~compare |> Option.value ~default:0
  in
  let (module Branches) = nat_module branches in
  let (module Max_proofs_verified) = nat_add_module max_proofs in
  let (Choices choices) = Choices.of_js ~public_input_size choices in
  let tag, _cache, p, provers =
    Pickles.compile_promise () ~choices
      ~public_input:(Input (public_input_typ public_input_size))
      ~auxiliary_typ:Typ.unit
      ~branches:(module Branches)
      ~max_proofs_verified:(module Max_proofs_verified)
      ~name ~constraint_constants
  in
  let module Proof = (val p) in
  let to_js_prover prover =
    let prove (public_input_js : public_input_js)
        (prevs_js : Proof.t public_input_with_proof_js Js.js_array Js.t) =
      let to_prev (previous : Proof.t public_input_with_proof_js) =
        (Public_input.Constant.of_js previous##.publicInput, previous##.proof)
      in
      let prevs : (Field.Constant.t public_input * Proof.t) array =
        prevs_js |> Js.to_array |> Array.map ~f:to_prev
      in
      let public_input =
        Public_input.(public_input_js |> of_js |> to_constant)
      in
      let handler (Snarky_backendless.Request.With { request; respond }) =
        match request with
        | Choices.Inductive_rule.Get_public_input (i, prev_tag) -> (
            match Type_equal.Id.same_witness tag.id prev_tag.id with
            | Some T ->
                let public_input = fst (Array.get prevs i) in
                respond (Provide public_input)
            | None ->
                let (Typ typ) = Pickles.Types_map.public_input prev_tag in
                let public_input_fields = fst (Array.get prevs i) in
                let public_input =
                  typ.value_of_fields
                    (public_input_fields, typ.constraint_system_auxiliary ())
                in
                respond (Provide public_input) )
        | Choices.Inductive_rule.Get_prev_proof i ->
            respond (Provide (Obj.magic (snd (Array.get prevs i))))
        | _ ->
            respond Unhandled
      in
      prover ?handler:(Some handler) public_input
      |> Promise.map ~f:(fun ((), (), proof) -> proof)
      |> Promise_js_helpers.to_js
    in
    prove
  in
  let rec to_js_provers :
      type a b c.
         ( a
         , b
         , c
         , Public_input.Constant.t
         , (unit * unit * Proof.t) Promise.t )
         Pickles.Provers.t
      -> (   public_input_js
          -> Proof.t public_input_with_proof_js Js.js_array Js.t
          -> Proof.t Promise_js_helpers.js_promise )
         list = function
    | [] ->
        []
    | p :: ps ->
        to_js_prover p :: to_js_provers ps
  in
  let provers = provers |> to_js_provers |> Array.of_list |> Js.array in
  let verify (public_input_js : public_input_js) (proof : _ Pickles.Proof.t) =
    let public_input = Public_input.(public_input_js |> of_js |> to_constant) in
    Proof.verify_promise [ (public_input, proof) ]
    |> Promise.map ~f:(fun x -> Js.bool (Or_error.is_ok x))
    |> Promise_js_helpers.to_js
  in
  object%js
    val provers = Obj.magic provers

    val verify = Obj.magic verify

    val tag = Obj.magic tag

    val getVerificationKeyArtifact =
      fun () ->
        let vk = Pickles.Side_loaded.Verification_key.of_compiled tag in
        object%js
          val data =
            Pickles.Side_loaded.Verification_key.to_base64 vk |> Js.string

          val hash =
            Mina_base.Zkapp_account.digest_vk vk
            |> Field.Constant.to_string |> Js.string
        end

    val getVerificationKey =
      fun () ->
        let key = Lazy.force Proof.verification_key in
        new%js other_verification_key_constr
          (Pickles.Verification_key.index key)
  end

module Proof0 = Pickles.Proof.Make (Pickles_types.Nat.N0) (Pickles_types.Nat.N0)
module Proof1 = Pickles.Proof.Make (Pickles_types.Nat.N1) (Pickles_types.Nat.N1)
module Proof2 = Pickles.Proof.Make (Pickles_types.Nat.N2) (Pickles_types.Nat.N2)

type some_proof = Proof0 of Proof0.t | Proof1 of Proof1.t | Proof2 of Proof2.t

let proof_to_base64 = function
  | Proof0 proof ->
      Proof0.to_base64 proof |> Js.string
  | Proof1 proof ->
      Proof1.to_base64 proof |> Js.string
  | Proof2 proof ->
      Proof2.to_base64 proof |> Js.string

let proof_of_base64 str i : some_proof =
  let str = Js.to_string str in
  match i with
  | 0 ->
      Proof0 (Proof0.of_base64 str |> Result.ok_or_failwith)
  | 1 ->
      Proof1 (Proof1.of_base64 str |> Result.ok_or_failwith)
  | 2 ->
      Proof2 (Proof2.of_base64 str |> Result.ok_or_failwith)
  | _ ->
      failwith "invalid proof index"

let verify (public_input : public_input_js) (proof : proof)
    (vk : Js.js_string Js.t) =
  let public_input = Public_input.Constant.of_js public_input in
  let typ = public_input_typ (Array.length public_input) in
  let proof = Pickles.Side_loaded.Proof.of_proof proof in
  let vk =
    match Pickles.Side_loaded.Verification_key.of_base64 (Js.to_string vk) with
    | Ok vk_ ->
        vk_
    | Error err ->
        failwithf "Could not decode base64 verification key: %s"
          (Error.to_string_hum err) ()
  in
  Pickles.Side_loaded.verify_promise ~typ [ (vk, public_input, proof) ]
  |> Promise.map ~f:(fun x -> Js.bool (Or_error.is_ok x))
  |> Promise_js_helpers.to_js

let dummy_base64_proof () =
  let n2 = Pickles_types.Nat.N2.n in
  let proof = Pickles.Proof.dummy n2 n2 n2 ~domain_log2:15 in
  Proof2.to_base64 proof |> Js.string

let dummy_verification_key () =
  let vk = Pickles.Side_loaded.Verification_key.dummy in
  object%js
    val data = Pickles.Side_loaded.Verification_key.to_base64 vk |> Js.string

    val hash =
      Mina_base.Zkapp_account.digest_vk vk
      |> Field.Constant.to_string |> Js.string
  end

let pickles =
  object%js
    val compile = pickles_compile

    val circuitDigest = pickles_digest

    val verify = verify

    val dummyBase64Proof = dummy_base64_proof

    val dummyVerificationKey = dummy_verification_key

    val proofToBase64 = proof_to_base64

    val proofOfBase64 = proof_of_base64

    val proofToBase64Transaction =
      fun (proof : proof) ->
        proof |> Pickles.Side_loaded.Proof.of_proof
        |> Pickles.Side_loaded.Proof.to_base64 |> Js.string
  end

module Ledger = struct
  type private_key = < s : scalar_class Js.t Js.prop > Js.t

  type public_key =
    < x : field_class Js.t Js.readonly_prop
    ; isOdd : bool_class Js.t Js.readonly_prop >
    Js.t

<<<<<<< HEAD
  let ledger_class : < .. > Js.t =
    Js.Unsafe.eval_string {js|(function(v) { this.value = v; return this })|js}

=======
  type zkapp_account =
    < appState : field_class Js.t Js.js_array Js.t Js.readonly_prop
    ; verificationKey :
        < hash : Js.js_string Js.t Js.readonly_prop
        ; data : Js.js_string Js.t Js.readonly_prop >
        Js.t
        Js.optdef
        Js.readonly_prop
    ; zkappVersion : int Js.readonly_prop
    ; sequenceState : field_class Js.t Js.js_array Js.t Js.readonly_prop
    ; lastSequenceSlot : int Js.readonly_prop
    ; provedState : bool_class Js.t Js.readonly_prop >
    Js.t

  type permissions =
    < editState : Js.js_string Js.t Js.readonly_prop
    ; send : Js.js_string Js.t Js.readonly_prop
    ; receive : Js.js_string Js.t Js.readonly_prop
    ; setDelegate : Js.js_string Js.t Js.readonly_prop
    ; setPermissions : Js.js_string Js.t Js.readonly_prop
    ; setVerificationKey : Js.js_string Js.t Js.readonly_prop
    ; setZkappUri : Js.js_string Js.t Js.readonly_prop
    ; editSequenceState : Js.js_string Js.t Js.readonly_prop
    ; setTokenSymbol : Js.js_string Js.t Js.readonly_prop
    ; incrementNonce : Js.js_string Js.t Js.readonly_prop
    ; setVotingFor : Js.js_string Js.t Js.readonly_prop
    ; setTiming : Js.js_string Js.t Js.readonly_prop >
    Js.t

  type timing =
    < isTimed : bool_class Js.t Js.readonly_prop
    ; initialMinimumBalance : js_uint64 Js.readonly_prop
    ; cliffTime : js_uint32 Js.readonly_prop
    ; cliffAmount : js_uint64 Js.readonly_prop
    ; vestingPeriod : js_uint32 Js.readonly_prop
    ; vestingIncrement : js_uint64 Js.readonly_prop >
    Js.t

  type account =
    < publicKey : public_key Js.readonly_prop
    ; tokenId : field_class Js.t Js.readonly_prop
    ; tokenSymbol : Js.js_string Js.t Js.readonly_prop
    ; balance : js_uint64 Js.readonly_prop
    ; nonce : js_uint32 Js.readonly_prop
    ; receiptChainHash : field_class Js.t Js.readonly_prop
    ; delegate : public_key Js.optdef Js.readonly_prop
    ; votingFor : field_class Js.t Js.readonly_prop
    ; zkapp : zkapp_account Js.optdef Js.readonly_prop
    ; permissions : permissions Js.readonly_prop
    ; timing : timing Js.readonly_prop >
    Js.t

  let ledger_class : < .. > Js.t =
    Js.Unsafe.eval_string {js|(function(v) { this.value = v; return this })|js}

  let loose_permissions : Mina_base.Permissions.t =
    { edit_state = None
    ; send = None
    ; receive = None
    ; access = None
    ; set_delegate = None
    ; set_permissions = None
    ; set_verification_key = None
    ; set_zkapp_uri = None
    ; edit_sequence_state = None
    ; set_token_symbol = None
    ; increment_nonce = None
    ; set_voting_for = None
    ; set_timing = None
    }

>>>>>>> 9e8bfef0
  module L : Mina_base.Ledger_intf.S = struct
    module Account = Mina_base.Account
    module Account_id = Mina_base.Account_id
    module Ledger_hash = Mina_base.Ledger_hash
    module Token_id = Mina_base.Token_id

    type t_ =
      { next_location : int
      ; accounts : Account.t Int.Map.t
      ; locations : int Account_id.Map.t
      }

    type t = t_ ref

    type location = int

    let get (t : t) (loc : location) : Account.t option =
      Map.find !t.accounts loc

    let location_of_account (t : t) (a : Account_id.t) : location option =
      Map.find !t.locations a

    let set (t : t) (loc : location) (a : Account.t) : unit =
      t := { !t with accounts = Map.set !t.accounts ~key:loc ~data:a }

    let next_location (t : t) : int =
      let loc = !t.next_location in
      t := { !t with next_location = loc + 1 } ;
      loc

    let get_or_create (t : t) (id : Account_id.t) :
        (Mina_base.Ledger_intf.account_state * Account.t * location) Or_error.t
        =
      let loc = location_of_account t id in
      let res =
        match loc with
        | None ->
            let loc = next_location t in
            let a = Account.create id Currency.Balance.zero in
            t := { !t with locations = Map.set !t.locations ~key:id ~data:loc } ;
            set t loc a ;
            (`Added, a, loc)
        | Some loc ->
            (`Existed, Option.value_exn (get t loc), loc)
      in
      Ok res

    let create_new_account (t : t) (id : Account_id.t) (a : Account.t) :
        unit Or_error.t =
      match location_of_account t id with
      | Some _ ->
          Or_error.errorf !"account %{sexp: Account_id.t} already present" id
      | None ->
          let loc = next_location t in
          t := { !t with locations = Map.set !t.locations ~key:id ~data:loc } ;
          set t loc a ;
          Ok ()

    let remove_accounts_exn (t : t) (ids : Account_id.t list) : unit =
      let locs = List.filter_map ids ~f:(fun id -> Map.find !t.locations id) in
      t :=
        { !t with
          locations = List.fold ids ~init:!t.locations ~f:Map.remove
        ; accounts = List.fold locs ~init:!t.accounts ~f:Map.remove
        }

    (* TODO *)
    let merkle_root (_ : t) : Ledger_hash.t = Field.Constant.zero

    let empty ~depth:_ () : t =
      ref
        { next_location = 0
        ; accounts = Int.Map.empty
        ; locations = Account_id.Map.empty
        }

    let with_ledger (type a) ~depth ~(f : t -> a) : a = f (empty ~depth ())

    let create_masked (t : t) : t = ref !t

    let apply_mask (t : t) ~(masked : t) = t := !masked
  end

  module T = Mina_transaction_logic.Make (L)

  type ledger_class = < value : L.t Js.prop >

  let ledger_constr : (L.t -> ledger_class Js.t) Js.constr =
    Obj.magic ledger_class

  let create_new_account_exn (t : L.t) account_id account =
    L.create_new_account t account_id account |> Or_error.ok_exn

  let public_key_checked (pk : public_key) :
      Signature_lib.Public_key.Compressed.var =
    { x = pk##.x##.value; is_odd = pk##.isOdd##.value }

  let public_key (pk : public_key) : Signature_lib.Public_key.Compressed.t =
    { x = to_unchecked pk##.x##.value
    ; is_odd = bool_to_unchecked pk##.isOdd##.value
    }

  let private_key (key : private_key) : Signature_lib.Private_key.t =
    Js.Optdef.case
      key##.s##.constantValue
      (fun () -> failwith "invalid scalar")
      Fn.id

  let token_id_checked (token : field_class Js.t) =
    token |> of_js_field |> Mina_base.Token_id.Checked.of_field

  let token_id (token : field_class Js.t) : Mina_base.Token_id.t =
    token |> of_js_field_unchecked |> Mina_base.Token_id.of_field

  let default_token_id_js =
    Mina_base.Token_id.default |> Mina_base.Token_id.to_field_unsafe
    |> Field.constant |> to_js_field

  let account_id_checked pk token =
    Mina_base.Account_id.Checked.create (public_key_checked pk)
      (token_id_checked token)

  let account_id pk token =
    Mina_base.Account_id.create (public_key pk) (token_id token)

  let max_state_size =
    Pickles_types.Nat.to_int Mina_base.Zkapp_state.Max_state_size.n

  module Checked = struct
    let fields_to_hash
        (typ : ('var, 'value, Field.Constant.t, _) Impl.Internal_Basic.Typ.typ)
        (digest : 'var -> Field.t) (fields : field_class Js.t Js.js_array Js.t)
        =
      let fields = fields |> Js.to_array |> Array.map ~f:of_js_field in
      let (Typ typ) = typ in
      let variable =
        typ.var_of_fields (fields, typ.constraint_system_auxiliary ())
      in
      digest variable |> to_js_field
  end

  (* helper function to check whether the fields we produce from JS are correct *)
  let fields_of_json
      (typ : ('var, 'value, Field.Constant.t, 'tmp) Impl.Internal_Basic.Typ.typ)
      of_json (json : Js.js_string Js.t) : field_class Js.t Js.js_array Js.t =
    let json = json |> Js.to_string |> Yojson.Safe.from_string in
    let value = of_json json in
    let (Typ typ) = typ in
    let fields, _ = typ.value_to_fields value in
    Js.array
    @@ Array.map ~f:(fun x -> x |> Field.constant |> to_js_field) fields

  (* TODO: need to construct `aux` in JS, which has some extra data needed for `value_of_fields`  *)
  let fields_to_json
      (typ : ('var, 'value, Field.Constant.t, _) Impl.Internal_Basic.Typ.typ)
      to_json (fields : field_class Js.t Js.js_array Js.t) aux :
      Js.js_string Js.t =
    let fields =
      fields |> Js.to_array
      |> Array.map ~f:(fun x -> x |> of_js_field |> to_unchecked)
    in
    let (Typ typ) = typ in
    let value = typ.value_of_fields (fields, Obj.magic aux) in
    let json = to_json value in
    json |> Yojson.Safe.to_string |> Js.string

  module To_js = struct
    let public_key (pk : Signature_lib.Public_key.Compressed.t) : public_key =
      object%js
        val x = to_js_field_unchecked pk.x

        val isOdd =
          new%js bool_constr
            (As_bool.of_boolean @@ Boolean.var_of_value pk.is_odd)
      end

    let private_key (sk : Signature_lib.Private_key.t) = to_js_scalar sk

    let option (transform : 'a -> 'b) (x : 'a option) =
      Js.Optdef.option (Option.map x ~f:transform)
<<<<<<< HEAD
=======

    let app_state s =
      let xs = new%js Js.array_empty in
      Pickles_types.Vector.iter s ~f:(fun x -> ignore (xs##push (field x))) ;
      xs

    let verification_key (vk : Mina_base__Verification_key_wire.Stable.V1.t) =
      object%js
        val data =
          Js.string (Pickles.Side_loaded.Verification_key.to_base64 vk.data)

        val hash = vk.hash |> Field.Constant.to_string |> Js.string
      end

    let zkapp_account (a : Mina_base.Zkapp_account.t) : zkapp_account =
      object%js
        val appState = app_state a.app_state

        val verificationKey = option verification_key a.verification_key

        val zkappVersion = Mina_numbers.Zkapp_version.to_int a.zkapp_version

        val sequenceState = app_state a.sequence_state

        val lastSequenceSlot =
          Mina_numbers.Global_slot.to_int a.last_sequence_slot

        val provedState = boolean a.proved_state
      end

    let permissions (p : Mina_base.Permissions.t) : permissions =
      object%js
        val editState =
          Js.string (Mina_base.Permissions.Auth_required.to_string p.edit_state)

        val send =
          Js.string (Mina_base.Permissions.Auth_required.to_string p.send)

        val receive =
          Js.string (Mina_base.Permissions.Auth_required.to_string p.receive)

        val setDelegate =
          Js.string
            (Mina_base.Permissions.Auth_required.to_string p.set_delegate)

        val setPermissions =
          Js.string
            (Mina_base.Permissions.Auth_required.to_string p.set_permissions)

        val setVerificationKey =
          Js.string
            (Mina_base.Permissions.Auth_required.to_string
               p.set_verification_key )

        val setZkappUri =
          Js.string
            (Mina_base.Permissions.Auth_required.to_string p.set_zkapp_uri)

        val editSequenceState =
          Js.string
            (Mina_base.Permissions.Auth_required.to_string p.edit_sequence_state)

        val setTokenSymbol =
          Js.string
            (Mina_base.Permissions.Auth_required.to_string p.set_token_symbol)

        val incrementNonce =
          Js.string
            (Mina_base.Permissions.Auth_required.to_string p.increment_nonce)

        val setVotingFor =
          Js.string
            (Mina_base.Permissions.Auth_required.to_string p.set_voting_for)

        val setTiming =
          Js.string (Mina_base.Permissions.Auth_required.to_string p.set_timing)
      end

    let timing (t : Mina_base.Account_timing.t) : timing =
      let t = Mina_base.Account_timing.to_record t in
      object%js
        val isTimed = boolean t.is_timed

        val initialMinimumBalance =
          uint64 @@ Currency.Balance.to_uint64 t.initial_minimum_balance

        val cliffTime = uint32 t.cliff_time

        val cliffAmount = uint64 @@ Currency.Amount.to_uint64 t.cliff_amount

        val vestingPeriod = uint32 t.vesting_period

        val vestingIncrement =
          uint64 @@ Currency.Amount.to_uint64 t.vesting_increment
      end

    let account (a : Mina_base.Account.t) : account =
      object%js
        val publicKey = public_key a.public_key

        val tokenId = token_id a.token_id

        val tokenSymbol = Js.string a.token_symbol

        val balance = uint64 (Currency.Balance.to_uint64 a.balance)

        val nonce = uint32 (Mina_numbers.Account_nonce.to_uint32 a.nonce)

        val receiptChainHash = field (a.receipt_chain_hash :> Impl.field)

        val delegate = option public_key a.delegate

        val votingFor = field (a.voting_for :> Impl.field)

        val zkapp = option zkapp_account a.zkapp

        val permissions = permissions a.permissions

        val timing = timing a.timing
      end
>>>>>>> 9e8bfef0
  end

  module Account_update = Mina_base.Account_update
  module Zkapp_command = Mina_base.Zkapp_command

  let account_update_of_json, account_update_to_json =
    let deriver =
      Account_update.Graphql_repr.deriver
      @@ Fields_derivers_zkapps.Derivers.o ()
    in
    let account_update_of_json (account_update : Js.js_string Js.t) :
        Account_update.t =
      Fields_derivers_zkapps.of_json deriver
        (account_update |> Js.to_string |> Yojson.Safe.from_string)
      |> Account_update.of_graphql_repr
    in
    let account_update_to_json (account_update : Account_update.t) :
        Js.js_string Js.t =
      Fields_derivers_zkapps.to_json deriver
        (Account_update.to_graphql_repr account_update ~call_depth:0)
      |> Yojson.Safe.to_string |> Js.string
    in
    (account_update_of_json, account_update_to_json)

  let hash_account_update (p : Js.js_string Js.t) =
    p |> account_update_of_json |> Account_update.digest |> Field.constant
    |> to_js_field

  let forest_digest_of_field : Field.Constant.t -> Zkapp_command.Digest.Forest.t
      =
    Obj.magic

  let forest_digest_of_field_checked :
      Field.t -> Zkapp_command.Digest.Forest.Checked.t =
    Obj.magic

  let hash_transaction account_updates_hash =
    let account_updates_hash =
      account_updates_hash |> of_js_field |> to_unchecked
      |> forest_digest_of_field
    in
    Zkapp_command.Transaction_commitment.create ~account_updates_hash
    |> Field.constant |> to_js_field

  let hash_transaction_checked account_updates_hash =
    let account_updates_hash =
      account_updates_hash |> of_js_field |> forest_digest_of_field_checked
    in
    Zkapp_command.Transaction_commitment.Checked.create ~account_updates_hash
    |> to_js_field

  type account_update_index = Fee_payer | Other_account_update of int

  let transaction_commitment
      ({ fee_payer; account_updates; memo } as tx : Zkapp_command.t)
      (account_update_index : account_update_index) =
    let commitment = Zkapp_command.commitment tx in
    let full_commitment =
      Zkapp_command.Transaction_commitment.create_complete commitment
        ~memo_hash:(Mina_base.Signed_command_memo.hash memo)
        ~fee_payer_hash:
          (Zkapp_command.Digest.Account_update.create
             (Account_update.of_fee_payer fee_payer) )
    in
    let use_full_commitment =
      match account_update_index with
      | Fee_payer ->
          true
      | Other_account_update i ->
          (List.nth_exn
             (Zkapp_command.Call_forest.to_account_updates account_updates)
             i )
            .body
            .use_full_commitment
    in
    if use_full_commitment then full_commitment else commitment

  let transaction_commitments (tx_json : Js.js_string Js.t) =
    let tx =
      Zkapp_command.of_json @@ Yojson.Safe.from_string @@ Js.to_string tx_json
    in
    let commitment = Zkapp_command.commitment tx in
    let fee_payer = Account_update.of_fee_payer tx.fee_payer in
    let fee_payer_hash = Zkapp_command.Digest.Account_update.create fee_payer in
    let full_commitment =
      Zkapp_command.Transaction_commitment.create_complete commitment
        ~memo_hash:(Mina_base.Signed_command_memo.hash tx.memo)
        ~fee_payer_hash
    in
    object%js
      val commitment = to_js_field_unchecked commitment

      val fullCommitment = to_js_field_unchecked full_commitment

      (* for testing *)
      val feePayerHash = to_js_field_unchecked (fee_payer_hash :> Impl.field)
    end

  let zkapp_public_input (tx_json : Js.js_string Js.t)
      (account_update_index : int) =
    let tx =
      Zkapp_command.of_json @@ Yojson.Safe.from_string @@ Js.to_string tx_json
    in
    let account_update = List.nth_exn tx.account_updates account_update_index in
    object%js
      val accountUpdate =
        to_js_field_unchecked
          (account_update.elt.account_update_digest :> Impl.field)

      val calls =
        to_js_field_unchecked
          (Zkapp_command.Call_forest.hash account_update.elt.calls :> Impl.field)
    end

  let sign_field_element (x : field_class Js.t) (key : private_key)
      (is_mainnet : bool Js.t) =
    let network_id =
      Mina_signature_kind.(if Js.to_bool is_mainnet then Mainnet else Testnet)
    in
    Signature_lib.Schnorr.Chunked.sign ~signature_kind:network_id
      (private_key key)
      (Random_oracle.Input.Chunked.field (x |> of_js_field |> to_unchecked))
    |> Mina_base.Signature.to_base58_check |> Js.string

  let dummy_signature () =
    Mina_base.Signature.(dummy |> to_base58_check) |> Js.string

  let sign_account_update (tx_json : Js.js_string Js.t) (key : private_key)
      (account_update_index : account_update_index) =
    let tx =
      Zkapp_command.of_json @@ Yojson.Safe.from_string @@ Js.to_string tx_json
    in
    let signature =
      Signature_lib.Schnorr.Chunked.sign (private_key key)
        (Random_oracle.Input.Chunked.field
           (transaction_commitment tx account_update_index) )
    in
    ( match account_update_index with
    | Fee_payer ->
        { tx with fee_payer = { tx.fee_payer with authorization = signature } }
    | Other_account_update i ->
        { tx with
          account_updates =
            Zkapp_command.Call_forest.mapi tx.account_updates
              ~f:(fun i' (p : Account_update.t) ->
                if i' = i then { p with authorization = Signature signature }
                else p )
        } )
    |> Zkapp_command.to_json |> Yojson.Safe.to_string |> Js.string

  let sign_fee_payer tx_json key = sign_account_update tx_json key Fee_payer

  let sign_other_account_update tx_json key i =
    sign_account_update tx_json key (Other_account_update i)

  let check_account_update_signatures zkapp_command =
    let ({ fee_payer; account_updates; memo } : Zkapp_command.t) =
      zkapp_command
    in
    let tx_commitment = Zkapp_command.commitment zkapp_command in
    let full_tx_commitment =
      Zkapp_command.Transaction_commitment.create_complete tx_commitment
        ~memo_hash:(Mina_base.Signed_command_memo.hash memo)
        ~fee_payer_hash:
          (Zkapp_command.Digest.Account_update.create
             (Account_update.of_fee_payer fee_payer) )
    in
    let key_to_string = Signature_lib.Public_key.Compressed.to_base58_check in
    let check_signature who s pk msg =
      match Signature_lib.Public_key.decompress pk with
      | None ->
          failwith
            (sprintf "Check signature: Invalid key on %s: %s" who
               (key_to_string pk) )
      | Some pk_ ->
          if
            not
              (Signature_lib.Schnorr.Chunked.verify s
                 (Kimchi_pasta.Pasta.Pallas.of_affine pk_)
                 (Random_oracle_input.Chunked.field msg) )
          then
            failwith
              (sprintf "Check signature: Invalid signature on %s for key %s" who
                 (key_to_string pk) )
          else ()
    in

    check_signature "fee payer" fee_payer.authorization
      fee_payer.body.public_key full_tx_commitment ;
    List.iteri (Zkapp_command.Call_forest.to_account_updates account_updates)
      ~f:(fun i p ->
        let commitment =
          if p.body.use_full_commitment then full_tx_commitment
          else tx_commitment
        in
        match p.authorization with
        | Signature s ->
            check_signature
              (sprintf "account_update %d" i)
              s p.body.public_key commitment
        | Proof _ | None_given ->
            () )

  let public_key_to_string (pk : public_key) : Js.js_string Js.t =
    pk |> public_key |> Signature_lib.Public_key.Compressed.to_base58_check
    |> Js.string

  let public_key_of_string (pk_base58 : Js.js_string Js.t) : public_key =
    pk_base58 |> Js.to_string
    |> Signature_lib.Public_key.Compressed.of_base58_check_exn
    |> To_js.public_key

  let private_key_to_string (sk : private_key) : Js.js_string Js.t =
    sk |> private_key |> Signature_lib.Private_key.to_base58_check |> Js.string

  let private_key_of_string (sk_base58 : Js.js_string Js.t) : scalar_class Js.t
      =
    sk_base58 |> Js.to_string |> Signature_lib.Private_key.of_base58_check_exn
    |> To_js.private_key

  let field_to_base58 (field : field_class Js.t) : Js.js_string Js.t =
    field |> of_js_field |> to_unchecked |> Mina_base.Account_id.Digest.of_field
    |> Mina_base.Account_id.Digest.to_string |> Js.string

  let field_of_base58 (field : Js.js_string Js.t) : field_class Js.t =
    to_js_field @@ Field.constant @@ Mina_base.Account_id.Digest.to_field_unsafe
    @@ Mina_base.Account_id.Digest.of_string @@ Js.to_string field

  let memo_to_base58 (memo : Js.js_string Js.t) : Js.js_string Js.t =
    Js.string @@ Mina_base.Signed_command_memo.to_base58_check
    @@ Mina_base.Signed_command_memo.create_from_string_exn @@ Js.to_string memo

  let memo_hash_base58 (memo_base58 : Js.js_string Js.t) : field_class Js.t =
    memo_base58 |> Js.to_string
    |> Mina_base.Signed_command_memo.of_base58_check_exn
    |> Mina_base.Signed_command_memo.hash |> to_js_field_unchecked

  (* low-level building blocks for encoding *)
  let binary_string_to_base58_check bin_string (version_byte : int) :
      Js.js_string Js.t =
    let module T = struct
      let version_byte = Char.of_int_exn version_byte

      let description = "any"
    end in
    let module B58 = Base58_check.Make (T) in
    bin_string |> B58.encode |> Js.string

  let binary_string_of_base58_check (base58 : Js.js_string Js.t)
      (version_byte : int) =
    let module T = struct
      let version_byte = Char.of_int_exn version_byte

      let description = "any"
    end in
    let module B58 = Base58_check.Make (T) in
    base58 |> Js.to_string |> B58.decode_exn

  let add_account_exn (l : L.t) pk (balance : string) =
    let account_id = account_id pk default_token_id_js in
    let bal_u64 = Unsigned.UInt64.of_string balance in
    let balance = Currency.Balance.of_uint64 bal_u64 in
    let a : Mina_base.Account.t = Mina_base.Account.create account_id balance in
    create_new_account_exn l account_id a

  let create
      (genesis_accounts :
        < publicKey : public_key Js.prop ; balance : Js.js_string Js.t Js.prop >
        Js.t
        Js.js_array
        Js.t ) : ledger_class Js.t =
    let l = L.empty ~depth:20 () in
    array_iter genesis_accounts ~f:(fun a ->
        add_account_exn l a##.publicKey (Js.to_string a##.balance) ) ;
    new%js ledger_constr l

  let account_to_json =
    let deriver = Mina_base.Account.deriver @@ Fields_derivers_zkapps.o () in
    let to_json' = Fields_derivers_zkapps.to_json deriver in
    let to_json (account : Mina_base.Account.t) : Js.Unsafe.any =
      let str = account |> to_json' |> Yojson.Safe.to_string |> Js.string in
      let json =
        Js.Unsafe.(fun_call global ##. JSON##.parse [| inject str |])
      in
      json
    in
    to_json

  let get_account l (pk : public_key) (token : field_class Js.t) :
      Js.Unsafe.any Js.optdef =
    let loc = L.location_of_account l##.value (account_id pk token) in
    let account = Option.bind loc ~f:(L.get l##.value) in
    To_js.option account_to_json account

  let add_account l (pk : public_key) (balance : Js.js_string Js.t) =
    add_account_exn l##.value pk (Js.to_string balance)

  let protocol_state_of_json =
    let deriver =
      Mina_base.Zkapp_precondition.Protocol_state.View.deriver
      @@ Fields_derivers_zkapps.o ()
    in
    let of_json = Fields_derivers_zkapps.of_json deriver in
    fun (json : Js.js_string Js.t) :
        Mina_base.Zkapp_precondition.Protocol_state.View.t ->
      json |> Js.to_string |> Yojson.Safe.from_string |> of_json

  let apply_zkapp_command_transaction l (txn : Zkapp_command.t)
      (account_creation_fee : string)
      (network_state : Mina_base.Zkapp_precondition.Protocol_state.View.t) =
    check_account_update_signatures txn ;
    let ledger = l##.value in
    let application_result =
      T.apply_zkapp_command_unchecked
        ~global_slot:network_state.global_slot_since_genesis
        ~state_view:network_state
        ~constraint_constants:
          { Genesis_constants.Constraint_constants.compiled with
            account_creation_fee = Currency.Fee.of_string account_creation_fee
          }
        ledger txn
    in
    let applied, _ =
      match application_result with
      | Ok res ->
          res
      | Error err ->
          raise_error (Error.to_string_hum err)
    in
    let T.Transaction_applied.Zkapp_command_applied.{ command; _ } = applied in
    match command.status with
    | Applied ->
        ()
    | Failed failures ->
        raise_error
          ( Mina_base.Transaction_status.Failure.Collection.to_yojson failures
          |> Yojson.Safe.to_string )

  let apply_json_transaction l (tx_json : Js.js_string Js.t)
      (account_creation_fee : Js.js_string Js.t)
      (network_json : Js.js_string Js.t) =
    let txn =
      Zkapp_command.of_json @@ Yojson.Safe.from_string @@ Js.to_string tx_json
    in
    let network_state = protocol_state_of_json network_json in
    apply_zkapp_command_transaction l txn
      (Js.to_string account_creation_fee)
      network_state

  let check_account_update_signature (account_update_json : Js.js_string Js.t)
      (x : field_class Js.t) =
    let account_update = account_update_of_json account_update_json in
    let check_signature s pk msg =
      match Signature_lib.Public_key.decompress pk with
      | None ->
          false
      | Some pk_ ->
          Signature_lib.Schnorr.Chunked.verify s
            (Kimchi_pasta.Pasta.Pallas.of_affine pk_)
            (Random_oracle_input.Chunked.field msg)
    in

    let isValid =
      match account_update.authorization with
      | Signature s ->
          check_signature s account_update.body.public_key
            (x |> of_js_field |> to_unchecked)
      | Proof _ | None_given ->
          false
    in
    Js.bool isValid

  let create_token_account pk token =
    account_id pk token |> Mina_base.Account_id.public_key
    |> Signature_lib.Public_key.Compressed.to_string |> Js.string

  let custom_token_id_checked pk token =
    Mina_base.Account_id.Checked.derive_token_id
      ~owner:(account_id_checked pk token)
    |> Mina_base.Account_id.Digest.Checked.to_field_unsafe |> to_js_field

  let custom_token_id_unchecked pk token =
    Mina_base.Account_id.derive_token_id ~owner:(account_id pk token)
    |> Mina_base.Token_id.to_field_unsafe |> to_js_field_unchecked

  type random_oracle_input_js =
    < fields : field_class Js.t Js.js_array Js.t Js.readonly_prop
    ; packed :
        < field : field_class Js.t Js.readonly_prop
        ; size : int Js.readonly_prop >
        Js.t
        Js.js_array
        Js.t
        Js.readonly_prop >
    Js.t

  let random_oracle_input_to_js
      (input : Impl.field Random_oracle_input.Chunked.t) :
      random_oracle_input_js =
    let fields =
      input.field_elements |> Array.map ~f:to_js_field_unchecked |> Js.array
    in
    let packed =
      input.packeds
      |> Array.map ~f:(fun (field, size) ->
             object%js
               val field = to_js_field_unchecked field

               val size = size
             end )
      |> Js.array
    in
    object%js
      val fields = fields

      val packed = packed
    end

  let pack_input (input : random_oracle_input_js) :
      field_class Js.t Js.js_array Js.t =
    let field_elements =
      input##.fields |> Js.to_array |> Array.map ~f:of_js_field_unchecked
    in
    let packeds =
      input##.packed |> Js.to_array
      |> Array.map ~f:(fun packed ->
             let field = packed##.field |> of_js_field_unchecked in
             let size = packed##.size in
             (field, size) )
    in
    let input : Impl.field Random_oracle_input.Chunked.t =
      { field_elements; packeds }
    in
    Random_oracle.pack_input input
    |> Array.map ~f:to_js_field_unchecked
    |> Js.array

  (* global *)

  let () =
    let static name thing = Js.Unsafe.set ledger_class (Js.string name) thing in
    let static_method name f =
      Js.Unsafe.set ledger_class (Js.string name) (Js.wrap_callback f)
    in
    let method_ name (f : ledger_class Js.t -> _) =
      method_ ledger_class name f
    in
    static_method "customTokenId" custom_token_id_unchecked ;
    static_method "customTokenIdChecked" custom_token_id_checked ;
    static_method "createTokenAccount" create_token_account ;
    static_method "create" create ;

    static_method "transactionCommitments" transaction_commitments ;
    static_method "zkappPublicInput" zkapp_public_input ;
    static_method "signFieldElement" sign_field_element ;
    static_method "dummySignature" dummy_signature ;
    static_method "signFeePayer" sign_fee_payer ;
    static_method "signOtherAccountUpdate" sign_other_account_update ;

    static_method "publicKeyToString" public_key_to_string ;
    static_method "publicKeyOfString" public_key_of_string ;
    static_method "privateKeyToString" private_key_to_string ;
    static_method "privateKeyOfString" private_key_of_string ;

    (* these are implemented in JS, but kept here for consistency tests *)
    static_method "fieldToBase58" field_to_base58 ;
    static_method "fieldOfBase58" field_of_base58 ;

    static_method "memoToBase58" memo_to_base58 ;
    static_method "memoHashBase58" memo_hash_base58 ;

    static_method "checkAccountUpdateSignature" check_account_update_signature ;

    let version_bytes =
      let open Base58_check.Version_bytes in
      object%js
        val tokenIdKey = Char.to_int token_id_key

        val receiptChainHash = Char.to_int receipt_chain_hash

        val ledgerHash = Char.to_int ledger_hash

        val epochSeed = Char.to_int epoch_seed

        val stateHash = Char.to_int state_hash

        val publicKey = Char.to_int non_zero_curve_point_compressed

        val userCommandMemo = Char.to_int user_command_memo
      end
    in
    static "encoding"
      (object%js
         val toBase58 = binary_string_to_base58_check

         val ofBase58 = binary_string_of_base58_check

         val versionBytes = version_bytes
      end ) ;

    static_method "hashAccountUpdateFromJson" hash_account_update ;
    static_method "hashAccountUpdateFromFields"
      (Checked.fields_to_hash
         (Mina_base.Account_update.Body.typ ())
         Mina_base.Account_update.Checked.digest ) ;

    (* TODO this is for debugging, maybe remove later *)
    let body_deriver =
      Mina_base.Account_update.Body.Graphql_repr.deriver
      @@ Fields_derivers_zkapps.o ()
    in
    let body_to_json value =
      value
      |> Account_update.Body.to_graphql_repr ~call_depth:0
      |> Fields_derivers_zkapps.to_json body_deriver
    in
    let body_of_json json =
      json
      |> Fields_derivers_zkapps.of_json body_deriver
      |> Account_update.Body.of_graphql_repr
    in
    static_method "fieldsToJson"
      (fields_to_json (Mina_base.Account_update.Body.typ ()) body_to_json) ;
    static_method "fieldsOfJson"
      (fields_of_json (Mina_base.Account_update.Body.typ ()) body_of_json) ;

    (* hash inputs for various account_update subtypes *)
    (* TODO: this is for testing against JS impl, remove eventually *)
    let timing_input (json : Js.js_string Js.t) : random_oracle_input_js =
      let deriver = Account_update.Update.Timing_info.deriver in
      let json = json |> Js.to_string |> Yojson.Safe.from_string in
      let value = Fields_derivers_zkapps.(of_json (deriver @@ o ()) json) in
      let input = Account_update.Update.Timing_info.to_input value in
      random_oracle_input_to_js input
    in
    let permissions_input (json : Js.js_string Js.t) : random_oracle_input_js =
      let deriver = Mina_base.Permissions.deriver in
      let json = json |> Js.to_string |> Yojson.Safe.from_string in
      let value = Fields_derivers_zkapps.(of_json (deriver @@ o ()) json) in
      let input = Mina_base.Permissions.to_input value in
      random_oracle_input_to_js input
    in
    let update_input (json : Js.js_string Js.t) : random_oracle_input_js =
      let deriver = Account_update.Update.deriver in
      let json = json |> Js.to_string |> Yojson.Safe.from_string in
      let value = Fields_derivers_zkapps.(of_json (deriver @@ o ()) json) in
      let input = Account_update.Update.to_input value in
      random_oracle_input_to_js input
    in
    let account_precondition_input (json : Js.js_string Js.t) :
        random_oracle_input_js =
      let deriver = Mina_base.Zkapp_precondition.Account.deriver in
      let json = json |> Js.to_string |> Yojson.Safe.from_string in
      let value = Fields_derivers_zkapps.(of_json (deriver @@ o ()) json) in
      let input = Mina_base.Zkapp_precondition.Account.to_input value in
      random_oracle_input_to_js input
    in
    let network_precondition_input (json : Js.js_string Js.t) :
        random_oracle_input_js =
      let deriver = Mina_base.Zkapp_precondition.Protocol_state.deriver in
      let json = json |> Js.to_string |> Yojson.Safe.from_string in
      let value = Fields_derivers_zkapps.(of_json (deriver @@ o ()) json) in
      let input = Mina_base.Zkapp_precondition.Protocol_state.to_input value in
      random_oracle_input_to_js input
    in
    let body_input (json : Js.js_string Js.t) : random_oracle_input_js =
      let json = json |> Js.to_string |> Yojson.Safe.from_string in
      let value = body_of_json json in
      let input = Account_update.Body.to_input value in
      random_oracle_input_to_js input
    in

    static "hashInputFromJson"
      (object%js
         val packInput = pack_input

         val timing = timing_input

         val permissions = permissions_input

         val accountPrecondition = account_precondition_input

         val networkPrecondition = network_precondition_input

         val update = update_input

         val body = body_input
      end ) ;

    method_ "getAccount" get_account ;
    method_ "addAccount" add_account ;
    method_ "applyJsonTransaction" apply_json_transaction
end

let test =
  let module Signed_command = Mina_base.Signed_command in
  let module Signed_command_payload = Mina_base.Signed_command_payload in
  let ok_exn result =
    let open Ppx_deriving_yojson_runtime.Result in
    match result with Ok c -> c | Error e -> failwith ("not ok: " ^ e)
  in
  let keypair () = Signature_lib.Keypair.create () in
  object%js
    val transactionHash =
      object%js
        method hashPayment (command : Js.js_string Js.t) =
          let command : Signed_command.t =
            command |> Js.to_string |> Yojson.Safe.from_string
            |> Signed_command.of_yojson |> ok_exn
          in
          Mina_transaction.Transaction_hash.(
            command |> hash_signed_command |> to_base58_check |> Js.string)

        method hashPaymentV1 (command : Js.js_string Js.t) =
          let command : Signed_command.t_v1 =
            command |> Js.to_string |> Yojson.Safe.from_string
            |> Signed_command.Stable.V1.of_yojson |> ok_exn
          in
          let b58 = Signed_command.to_base58_check_v1 command in
          Mina_transaction.Transaction_hash.(
            b58 |> digest_string |> to_base58_check)
          |> Js.string

        method serializeCommon (command : Js.js_string Js.t) =
          let command : Signed_command_payload.Common.t =
            command |> Js.to_string |> Yojson.Safe.from_string
            |> Signed_command_payload.Common.of_yojson |> ok_exn
          in
          Binable.to_bigstring
            (module Signed_command_payload.Common.Stable.Latest)
            command

        method serializePayment (command : Js.js_string Js.t) =
          let command : Signed_command.t =
            command |> Js.to_string |> Yojson.Safe.from_string
            |> Signed_command.of_yojson |> ok_exn
          in
          Binable.to_bigstring (module Signed_command.Stable.Latest) command

        method serializePaymentV1 (command : Js.js_string Js.t) =
          let command : Signed_command.t_v1 =
            command |> Js.to_string |> Yojson.Safe.from_string
            |> Signed_command.Stable.V1.of_yojson |> ok_exn
          in
          Signed_command.to_base58_check_v1 command |> Js.string

        method examplePayment =
          let kp = keypair () in
          let payload : Signed_command_payload.t =
            { Signed_command_payload.dummy with
              body =
                Payment
                  { Mina_base.Payment_payload.dummy with
                    source_pk = Signature_lib.Public_key.compress kp.public_key
                  }
            }
          in
          let payment = Signed_command.sign kp payload in
          (payment :> Signed_command.t)
          |> Signed_command.to_yojson |> Yojson.Safe.to_string |> Js.string
      end
  end

(* export stuff *)

let export () =
  Js.export "Field" field_class ;
  Js.export "Scalar" scalar_class ;
  Js.export "Bool" bool_class ;
  Js.export "Group" group_class ;
  Js.export "Poseidon" poseidon ;
  Js.export "Circuit" Circuit.circuit ;
  Js.export "Ledger" Ledger.ledger_class ;
  Js.export "Pickles" pickles ;
  Js.export "Test" test

let export_global () =
  let snarky_obj =
    Js.Unsafe.(
      let i = inject in
      obj
        [| ("Field", i field_class)
         ; ("Scalar", i scalar_class)
         ; ("Bool", i bool_class)
         ; ("Group", i group_class)
         ; ("Poseidon", i poseidon)
         ; ("Circuit", i Circuit.circuit)
         ; ("Ledger", i Ledger.ledger_class)
         ; ("Pickles", i pickles)
         ; ("Test", i test)
        |])
  in
  Js.Unsafe.(set global (Js.string "__snarky") snarky_obj)<|MERGE_RESOLUTION|>--- conflicted
+++ resolved
@@ -2420,83 +2420,9 @@
     ; isOdd : bool_class Js.t Js.readonly_prop >
     Js.t
 
-<<<<<<< HEAD
   let ledger_class : < .. > Js.t =
     Js.Unsafe.eval_string {js|(function(v) { this.value = v; return this })|js}
 
-=======
-  type zkapp_account =
-    < appState : field_class Js.t Js.js_array Js.t Js.readonly_prop
-    ; verificationKey :
-        < hash : Js.js_string Js.t Js.readonly_prop
-        ; data : Js.js_string Js.t Js.readonly_prop >
-        Js.t
-        Js.optdef
-        Js.readonly_prop
-    ; zkappVersion : int Js.readonly_prop
-    ; sequenceState : field_class Js.t Js.js_array Js.t Js.readonly_prop
-    ; lastSequenceSlot : int Js.readonly_prop
-    ; provedState : bool_class Js.t Js.readonly_prop >
-    Js.t
-
-  type permissions =
-    < editState : Js.js_string Js.t Js.readonly_prop
-    ; send : Js.js_string Js.t Js.readonly_prop
-    ; receive : Js.js_string Js.t Js.readonly_prop
-    ; setDelegate : Js.js_string Js.t Js.readonly_prop
-    ; setPermissions : Js.js_string Js.t Js.readonly_prop
-    ; setVerificationKey : Js.js_string Js.t Js.readonly_prop
-    ; setZkappUri : Js.js_string Js.t Js.readonly_prop
-    ; editSequenceState : Js.js_string Js.t Js.readonly_prop
-    ; setTokenSymbol : Js.js_string Js.t Js.readonly_prop
-    ; incrementNonce : Js.js_string Js.t Js.readonly_prop
-    ; setVotingFor : Js.js_string Js.t Js.readonly_prop
-    ; setTiming : Js.js_string Js.t Js.readonly_prop >
-    Js.t
-
-  type timing =
-    < isTimed : bool_class Js.t Js.readonly_prop
-    ; initialMinimumBalance : js_uint64 Js.readonly_prop
-    ; cliffTime : js_uint32 Js.readonly_prop
-    ; cliffAmount : js_uint64 Js.readonly_prop
-    ; vestingPeriod : js_uint32 Js.readonly_prop
-    ; vestingIncrement : js_uint64 Js.readonly_prop >
-    Js.t
-
-  type account =
-    < publicKey : public_key Js.readonly_prop
-    ; tokenId : field_class Js.t Js.readonly_prop
-    ; tokenSymbol : Js.js_string Js.t Js.readonly_prop
-    ; balance : js_uint64 Js.readonly_prop
-    ; nonce : js_uint32 Js.readonly_prop
-    ; receiptChainHash : field_class Js.t Js.readonly_prop
-    ; delegate : public_key Js.optdef Js.readonly_prop
-    ; votingFor : field_class Js.t Js.readonly_prop
-    ; zkapp : zkapp_account Js.optdef Js.readonly_prop
-    ; permissions : permissions Js.readonly_prop
-    ; timing : timing Js.readonly_prop >
-    Js.t
-
-  let ledger_class : < .. > Js.t =
-    Js.Unsafe.eval_string {js|(function(v) { this.value = v; return this })|js}
-
-  let loose_permissions : Mina_base.Permissions.t =
-    { edit_state = None
-    ; send = None
-    ; receive = None
-    ; access = None
-    ; set_delegate = None
-    ; set_permissions = None
-    ; set_verification_key = None
-    ; set_zkapp_uri = None
-    ; edit_sequence_state = None
-    ; set_token_symbol = None
-    ; increment_nonce = None
-    ; set_voting_for = None
-    ; set_timing = None
-    }
-
->>>>>>> 9e8bfef0
   module L : Mina_base.Ledger_intf.S = struct
     module Account = Mina_base.Account
     module Account_id = Mina_base.Account_id
@@ -2677,129 +2603,6 @@
 
     let option (transform : 'a -> 'b) (x : 'a option) =
       Js.Optdef.option (Option.map x ~f:transform)
-<<<<<<< HEAD
-=======
-
-    let app_state s =
-      let xs = new%js Js.array_empty in
-      Pickles_types.Vector.iter s ~f:(fun x -> ignore (xs##push (field x))) ;
-      xs
-
-    let verification_key (vk : Mina_base__Verification_key_wire.Stable.V1.t) =
-      object%js
-        val data =
-          Js.string (Pickles.Side_loaded.Verification_key.to_base64 vk.data)
-
-        val hash = vk.hash |> Field.Constant.to_string |> Js.string
-      end
-
-    let zkapp_account (a : Mina_base.Zkapp_account.t) : zkapp_account =
-      object%js
-        val appState = app_state a.app_state
-
-        val verificationKey = option verification_key a.verification_key
-
-        val zkappVersion = Mina_numbers.Zkapp_version.to_int a.zkapp_version
-
-        val sequenceState = app_state a.sequence_state
-
-        val lastSequenceSlot =
-          Mina_numbers.Global_slot.to_int a.last_sequence_slot
-
-        val provedState = boolean a.proved_state
-      end
-
-    let permissions (p : Mina_base.Permissions.t) : permissions =
-      object%js
-        val editState =
-          Js.string (Mina_base.Permissions.Auth_required.to_string p.edit_state)
-
-        val send =
-          Js.string (Mina_base.Permissions.Auth_required.to_string p.send)
-
-        val receive =
-          Js.string (Mina_base.Permissions.Auth_required.to_string p.receive)
-
-        val setDelegate =
-          Js.string
-            (Mina_base.Permissions.Auth_required.to_string p.set_delegate)
-
-        val setPermissions =
-          Js.string
-            (Mina_base.Permissions.Auth_required.to_string p.set_permissions)
-
-        val setVerificationKey =
-          Js.string
-            (Mina_base.Permissions.Auth_required.to_string
-               p.set_verification_key )
-
-        val setZkappUri =
-          Js.string
-            (Mina_base.Permissions.Auth_required.to_string p.set_zkapp_uri)
-
-        val editSequenceState =
-          Js.string
-            (Mina_base.Permissions.Auth_required.to_string p.edit_sequence_state)
-
-        val setTokenSymbol =
-          Js.string
-            (Mina_base.Permissions.Auth_required.to_string p.set_token_symbol)
-
-        val incrementNonce =
-          Js.string
-            (Mina_base.Permissions.Auth_required.to_string p.increment_nonce)
-
-        val setVotingFor =
-          Js.string
-            (Mina_base.Permissions.Auth_required.to_string p.set_voting_for)
-
-        val setTiming =
-          Js.string (Mina_base.Permissions.Auth_required.to_string p.set_timing)
-      end
-
-    let timing (t : Mina_base.Account_timing.t) : timing =
-      let t = Mina_base.Account_timing.to_record t in
-      object%js
-        val isTimed = boolean t.is_timed
-
-        val initialMinimumBalance =
-          uint64 @@ Currency.Balance.to_uint64 t.initial_minimum_balance
-
-        val cliffTime = uint32 t.cliff_time
-
-        val cliffAmount = uint64 @@ Currency.Amount.to_uint64 t.cliff_amount
-
-        val vestingPeriod = uint32 t.vesting_period
-
-        val vestingIncrement =
-          uint64 @@ Currency.Amount.to_uint64 t.vesting_increment
-      end
-
-    let account (a : Mina_base.Account.t) : account =
-      object%js
-        val publicKey = public_key a.public_key
-
-        val tokenId = token_id a.token_id
-
-        val tokenSymbol = Js.string a.token_symbol
-
-        val balance = uint64 (Currency.Balance.to_uint64 a.balance)
-
-        val nonce = uint32 (Mina_numbers.Account_nonce.to_uint32 a.nonce)
-
-        val receiptChainHash = field (a.receipt_chain_hash :> Impl.field)
-
-        val delegate = option public_key a.delegate
-
-        val votingFor = field (a.voting_for :> Impl.field)
-
-        val zkapp = option zkapp_account a.zkapp
-
-        val permissions = permissions a.permissions
-
-        val timing = timing a.timing
-      end
->>>>>>> 9e8bfef0
   end
 
   module Account_update = Mina_base.Account_update
