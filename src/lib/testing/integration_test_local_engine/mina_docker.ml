open Core
open Async
open Currency
open Signature_lib
open Mina_base
open Integration_test_lib

let docker_swarm_version = "3.8"

module Network_config = struct
  module Cli_inputs = Cli_inputs

  type docker_config =
    { docker_swarm_version : string
    ; stack_name : string
    ; mina_image : string
    ; mina_agent_image : string
    ; mina_points_image : string
    ; mina_archive_image : string
    ; runtime_config : Yojson.Safe.t
    ; seed_configs : Docker_node_config.Seed_config.t list
    ; block_producer_configs : Docker_node_config.Block_producer_config.t list
    ; snark_coordinator_config :
        Docker_node_config.Snark_coordinator_config.t option
    ; archive_node_configs : Docker_node_config.Archive_node_config.t list
    ; mina_archive_schema_aux_files : string list
    ; log_precomputed_blocks : bool
    ; start_filtered_logs : string list
    }
  [@@deriving to_yojson]

  type t =
    { debug_arg : bool
    ; genesis_keypairs :
        (Network_keypair.t Core.String.Map.t
        [@to_yojson
          fun map ->
            `Assoc
              (Core.Map.fold_right ~init:[]
                 ~f:(fun ~key:k ~data:v accum ->
                   (k, Network_keypair.to_yojson v) :: accum )
                 map )] )
    ; constants : Test_config.constants
    ; docker : docker_config
    }
  [@@deriving to_yojson]

  let expand ~logger ~test_name ~(cli_inputs : Cli_inputs.t) ~(debug : bool)
      ~(images : Test_config.Container_images.t) ~(test_config : Test_config.t)
      ~(constants : Test_config.constants) =
    let _ = cli_inputs in
    let ({ genesis_ledger
         ; epoch_data
         ; block_producers
         ; snark_coordinator
         ; snark_worker_fee
         ; num_archive_nodes
         ; log_precomputed_blocks (* ; num_plain_nodes *)
         ; start_filtered_logs
         ; proof_config
         ; k
         ; delta
         ; slots_per_epoch
         ; slots_per_sub_window
         ; grace_period_slots
         ; txpool_max_size
         ; slot_tx_end
         ; slot_chain_end
         ; network_id
         ; _
         }
          : Test_config.t ) =
      test_config
    in
    let git_commit = Mina_version.commit_id_short in
    let stack_name = "it-" ^ git_commit ^ "-" ^ test_name in
    let key_names_list =
      List.map genesis_ledger ~f:(fun acct -> acct.account_name)
    in
    if List.contains_dup ~compare:String.compare key_names_list then
      failwith
        "All accounts in genesis ledger must have unique names.  Check to make \
         sure you are not using the same account_name more than once" ;
    let all_nodes_names_list =
      List.map block_producers ~f:(fun acct -> acct.node_name)
      @ match snark_coordinator with None -> [] | Some n -> [ n.node_name ]
    in
    if List.contains_dup ~compare:String.compare all_nodes_names_list then
      failwith
        "All nodes in testnet must have unique names.  Check to make sure you \
         are not using the same node_name more than once" ;
    let keypairs =
      List.take
        (List.tl_exn
           (Array.to_list (Lazy.force Key_gen.Sample_keypairs.keypairs)) )
        (List.length genesis_ledger)
    in
    let runtime_timing_of_timing = function
      | Account.Timing.Untimed ->
          None
      | Timed t ->
          Some
            { Runtime_config.Accounts.Single.Timed.initial_minimum_balance =
                t.initial_minimum_balance
            ; cliff_time = t.cliff_time
            ; cliff_amount = t.cliff_amount
            ; vesting_period = t.vesting_period
            ; vesting_increment = t.vesting_increment
            }
    in
    let add_accounts accounts_and_keypairs =
      List.map accounts_and_keypairs
        ~f:(fun
             ( { Test_config.Test_account.balance
               ; account_name
               ; timing
               ; permissions
               ; zkapp
               }
             , (pk, sk) )
           ->
          let timing = runtime_timing_of_timing timing in
          let default = Runtime_config.Accounts.Single.default in
          let account =
            { default with
              pk = Public_key.Compressed.to_string pk
            ; sk = Some (Private_key.to_base58_check sk)
            ; balance = Balance.of_mina_string_exn balance
            ; delegate = None
            ; timing
            ; permissions =
                Option.map
                  ~f:Runtime_config.Accounts.Single.Permissions.of_permissions
                  permissions
            ; zkapp =
                Option.map
                  ~f:Runtime_config.Accounts.Single.Zkapp_account.of_zkapp zkapp
            }
          in
          (account_name, account) )
    in
    let genesis_accounts_and_keys = List.zip_exn genesis_ledger keypairs in
    let genesis_ledger_accounts = add_accounts genesis_accounts_and_keys in
    let constraint_constants =
      Genesis_ledger_helper.make_constraint_constants
        ~default:constants.constraint_constants proof_config
    in
    let ledger_is_prefix ledger1 ledger2 =
      List.is_prefix ledger2 ~prefix:ledger1
        ~equal:(fun
                 ({ account_name = name1; _ } : Test_config.Test_account.t)
                 ({ account_name = name2; _ } : Test_config.Test_account.t)
               -> String.equal name1 name2 )
    in
    let runtime_config =
      { Runtime_config.daemon =
          Some
            { txpool_max_size = Some txpool_max_size
            ; peer_list_url = None
<<<<<<< HEAD
            ; max_zkapp_segment_per_transaction = Some 16
            ; max_event_elements = Some 100
            ; max_action_elements = Some 100
            ; zkapp_cmd_limit_hardcap = Some 128
=======
            ; zkapp_proof_update_cost = None
            ; zkapp_signed_single_update_cost = None
            ; zkapp_signed_pair_update_cost = None
            ; zkapp_transaction_cost_limit = None
            ; max_event_elements = None
            ; max_action_elements = None
            ; zkapp_cmd_limit_hardcap = None
>>>>>>> 02e6fa7d
            ; slot_tx_end
            ; slot_chain_end
            ; minimum_user_command_fee = None
            ; network_id
            ; sync_ledger_max_subtree_depth = None
            ; sync_ledger_default_subtree_depth = None
            }
      ; genesis =
          Some
            { k = Some k
            ; delta = Some delta
            ; slots_per_epoch = Some slots_per_epoch
            ; slots_per_sub_window = Some slots_per_sub_window
            ; grace_period_slots = Some grace_period_slots
            ; genesis_state_timestamp =
                Some Core.Time.(to_string_abs ~zone:Zone.utc (now ()))
            }
      ; proof = Some proof_config (* TODO: prebake ledger and only set hash *)
      ; ledger =
          Some
            { base =
                Accounts
                  (List.map genesis_ledger_accounts ~f:(fun (_name, acct) ->
                       acct ) )
            ; add_genesis_winner = None
            ; num_accounts = None
            ; balances = []
            ; hash = None
            ; s3_data_hash = None
            ; name = None
            }
      ; epoch_data =
          Option.map epoch_data ~f:(fun { staking = staking_ledger; next } ->
              let genesis_winner_account : Runtime_config.Accounts.single =
                Runtime_config.Accounts.Single.of_account
                  Mina_state.Consensus_state_hooks.genesis_winner_account
                |> Result.ok_or_failwith
              in
              let ledger_of_epoch_accounts
                  (epoch_accounts : Test_config.Test_account.t list) =
                let epoch_ledger_accounts =
                  List.map epoch_accounts
                    ~f:(fun
                         { account_name; balance; timing; permissions; zkapp }
                       ->
                      let balance = Balance.of_mina_string_exn balance in
                      let timing = runtime_timing_of_timing timing in
                      let genesis_account =
                        match
                          List.Assoc.find genesis_ledger_accounts account_name
                            ~equal:String.equal
                        with
                        | Some acct ->
                            acct
                        | None ->
                            failwithf
                              "Epoch ledger account %s not in genesis ledger"
                              account_name ()
                      in
                      { genesis_account with
                        balance
                      ; timing
                      ; permissions =
                          Option.map
                            ~f:
                              Runtime_config.Accounts.Single.Permissions
                              .of_permissions permissions
                      ; zkapp =
                          Option.map
                            ~f:
                              Runtime_config.Accounts.Single.Zkapp_account
                              .of_zkapp zkapp
                      } )
                in
                ( { base =
                      Accounts (genesis_winner_account :: epoch_ledger_accounts)
                  ; add_genesis_winner = None (* no effect *)
                  ; num_accounts = None
                  ; balances = []
                  ; hash = None
                  ; s3_data_hash = None
                  ; name = None
                  }
                  : Runtime_config.Ledger.t )
              in
              let staking =
                let ({ epoch_ledger; epoch_seed }
                      : Test_config.Epoch_data.Data.t ) =
                  staking_ledger
                in
                if not (ledger_is_prefix epoch_ledger genesis_ledger) then
                  failwith "Staking epoch ledger not a prefix of genesis ledger" ;
                let ledger = ledger_of_epoch_accounts epoch_ledger in
                let seed = epoch_seed in
                ({ ledger; seed } : Runtime_config.Epoch_data.Data.t)
              in
              let next =
                Option.map next ~f:(fun { epoch_ledger; epoch_seed } ->
                    if
                      not
                        (ledger_is_prefix staking_ledger.epoch_ledger
                           epoch_ledger )
                    then
                      failwith
                        "Staking epoch ledger not a prefix of next epoch ledger" ;
                    if not (ledger_is_prefix epoch_ledger genesis_ledger) then
                      failwith
                        "Next epoch ledger not a prefix of genesis ledger" ;
                    let ledger = ledger_of_epoch_accounts epoch_ledger in
                    let seed = epoch_seed in
                    ({ ledger; seed } : Runtime_config.Epoch_data.Data.t) )
              in
              ({ staking; next } : Runtime_config.Epoch_data.t) )
      }
    in
    let genesis_constants =
      Or_error.ok_exn
        (Genesis_ledger_helper.make_genesis_constants ~logger
           ~default:constants.genesis_constants runtime_config )
    in
    let constants : Test_config.constants =
      { constants with genesis_constants; constraint_constants }
    in
    let mk_net_keypair keypair_name (pk, sk) =
      let keypair =
        { Keypair.public_key = Public_key.decompress_exn pk; private_key = sk }
      in
      Network_keypair.create_network_keypair ~keypair_name ~keypair
    in
    let long_commit_id =
      if String.is_substring Mina_version.commit_id ~substring:"[DIRTY]" then
        String.sub Mina_version.commit_id ~pos:7
          ~len:(String.length Mina_version.commit_id - 7)
      else Mina_version.commit_id
    in
    let mina_archive_base_url =
      "https://raw.githubusercontent.com/MinaProtocol/mina/" ^ long_commit_id
      ^ "/src/app/archive/"
    in
    let mina_archive_schema_aux_files =
      [ sprintf "%screate_schema.sql" mina_archive_base_url ]
    in
    let genesis_keypairs =
      List.fold genesis_accounts_and_keys ~init:String.Map.empty
        ~f:(fun map ({ account_name; _ }, (pk, sk)) ->
          let keypair = mk_net_keypair account_name (pk, sk) in
          String.Map.add_exn map ~key:account_name ~data:keypair )
    in
    let open Docker_node_config in
    let open Docker_compose.Dockerfile in
    let port_manager = PortManager.create ~min_port:10000 ~max_port:11000 in
    let docker_volumes =
      [ Base_node_config.runtime_config_volume
      ; Base_node_config.entrypoint_volume
      ]
    in
    let generate_random_id () =
      let rand_char () =
        let ascii_a = int_of_char 'a' in
        let ascii_z = int_of_char 'z' in
        char_of_int (ascii_a + Random.int (ascii_z - ascii_a + 1))
      in
      String.init 4 ~f:(fun _ -> rand_char ())
    in
    let seed_config =
      let config : Seed_config.config =
        { archive_address = None
        ; base_config =
            Base_node_config.default ~peer:None
              ~runtime_config_path:
                (Some Base_node_config.container_runtime_config_path)
              ~start_filtered_logs
        }
      in
      Seed_config.create
        ~service_name:(sprintf "seed-%s" (generate_random_id ()))
        ~image:images.mina
        ~ports:(PortManager.allocate_ports_for_node port_manager)
        ~volumes:(docker_volumes @ [ Seed_config.seed_libp2p_keypair ])
        ~config
    in
    let seed_config_peer =
      Some
        (Seed_config.create_libp2p_peer ~peer_name:seed_config.service_name
           ~external_port:PortManager.mina_internal_external_port )
    in
    let archive_node_configs =
      List.init num_archive_nodes ~f:(fun index ->
          let config =
            { Postgres_config.host =
                sprintf "postgres-%d-%s" (index + 1) (generate_random_id ())
            ; username = "postgres"
            ; password = "password"
            ; database = "archive"
            ; port = PortManager.postgres_internal_port
            }
          in
          let postgres_port =
            Service.Port.create
              ~published:(PortManager.allocate_port port_manager)
              ~target:PortManager.postgres_internal_port
          in
          let postgres_config =
            Postgres_config.create ~service_name:config.host
              ~image:Postgres_config.postgres_image ~ports:[ postgres_port ]
              ~volumes:
                [ Postgres_config.postgres_create_schema_volume
                ; Postgres_config.postgres_entrypoint_volume
                ]
              ~config
          in
          let archive_server_port =
            Service.Port.create
              ~published:(PortManager.allocate_port port_manager)
              ~target:PortManager.mina_internal_server_port
          in
          let config : Archive_node_config.config =
            { postgres_config
            ; server_port = archive_server_port.target
            ; base_config =
                Base_node_config.default ~peer:None
                  ~runtime_config_path:
                    (Some Base_node_config.container_runtime_config_path)
                  ~start_filtered_logs
            }
          in
          let archive_rest_port =
            Service.Port.create
              ~published:(PortManager.allocate_port port_manager)
              ~target:PortManager.mina_internal_rest_port
          in
          Archive_node_config.create
            ~service_name:
              (sprintf "archive-%d-%s" (index + 1) (generate_random_id ()))
            ~image:images.archive_node
            ~ports:[ archive_server_port; archive_rest_port ]
            ~volumes:
              [ Base_node_config.runtime_config_volume
              ; Archive_node_config.archive_entrypoint_volume
              ]
            ~config )
    in
    (* Each archive node has it's own seed node *)
    let seed_configs =
      List.mapi archive_node_configs ~f:(fun index archive_config ->
          let config : Seed_config.config =
            { archive_address =
                Some
                  (sprintf "%s:%d" archive_config.service_name
                     PortManager.mina_internal_server_port )
            ; base_config =
                Base_node_config.default ~peer:seed_config_peer
                  ~runtime_config_path:
                    (Some Base_node_config.container_runtime_config_path)
                  ~start_filtered_logs
            }
          in
          Seed_config.create
            ~service_name:
              (sprintf "seed-%d-%s" (index + 1) (generate_random_id ()))
            ~image:images.mina
            ~ports:(PortManager.allocate_ports_for_node port_manager)
            ~volumes:docker_volumes ~config )
      @ [ seed_config ]
    in
    let block_producer_configs =
      List.map block_producers ~f:(fun node ->
          let keypair =
            match
              List.find genesis_accounts_and_keys
                ~f:(fun ({ account_name; _ }, _keypair) ->
                  String.equal account_name node.account_name )
            with
            | Some (_acct, keypair) ->
                keypair |> mk_net_keypair node.account_name
            | None ->
                let failstring =
                  Format.sprintf
                    "Failing because the account key of all initial block \
                     producers must be in the genesis ledger.  name of Node: \
                     %s.  name of Account which does not exist: %s"
                    node.node_name node.account_name
                in
                failwith failstring
          in
          let priv_key_path =
            Base_node_config.container_keys_path ^/ node.account_name
          in
          let volumes =
            [ Service.Volume.create ("keys" ^/ node.account_name) priv_key_path
            ]
            @ docker_volumes
          in
          let block_producer_config : Block_producer_config.config =
            { keypair
            ; priv_key_path
            ; enable_peer_exchange = true
            ; enable_flooding = true
            ; base_config =
                Base_node_config.default ~peer:seed_config_peer
                  ~runtime_config_path:
                    (Some Base_node_config.container_runtime_config_path)
                  ~start_filtered_logs
            }
          in
          Block_producer_config.create ~service_name:node.node_name
            ~image:images.mina
            ~ports:(PortManager.allocate_ports_for_node port_manager)
            ~volumes ~config:block_producer_config )
    in
    let snark_coordinator_config =
      match snark_coordinator with
      | None ->
          None
      | Some snark_coordinator_node ->
          let network_kp =
            match
              String.Map.find genesis_keypairs
                snark_coordinator_node.account_name
            with
            | Some acct ->
                acct
            | None ->
                let failstring =
                  Format.sprintf
                    "Failing because the account key of all initial snark \
                     coordinators must be in the genesis ledger.  name of \
                     Node: %s.  name of Account which does not exist: %s"
                    snark_coordinator_node.node_name
                    snark_coordinator_node.account_name
                in
                failwith failstring
          in
          let public_key =
            Public_key.Compressed.to_base58_check
              (Public_key.compress network_kp.keypair.public_key)
          in
          let coordinator_ports =
            PortManager.allocate_ports_for_node port_manager
          in
          let daemon_port =
            coordinator_ports
            |> List.find_exn ~f:(fun p ->
                   p.target
                   = Docker_node_config.PortManager.mina_internal_client_port )
          in
          let snark_node_service_name = snark_coordinator_node.node_name in
          let worker_node_config : Snark_worker_config.config =
            { daemon_address = snark_node_service_name
            ; daemon_port = Int.to_string daemon_port.target
            ; proof_level = "full"
            ; base_config =
                Base_node_config.default ~peer:None ~runtime_config_path:None
                  ~start_filtered_logs:[]
            }
          in
          let worker_nodes =
            List.init snark_coordinator_node.worker_nodes ~f:(fun index ->
                Docker_node_config.Snark_worker_config.create
                  ~service_name:
                    (sprintf "snark-worker-%d-%s" (index + 1)
                       (generate_random_id ()) )
                  ~image:images.mina
                  ~ports:
                    (Docker_node_config.PortManager.allocate_ports_for_node
                       port_manager )
                  ~volumes:docker_volumes ~config:worker_node_config )
          in
          let snark_coordinator_config : Snark_coordinator_config.config =
            { worker_nodes
            ; snark_worker_fee
            ; snark_coordinator_key = public_key
            ; work_selection = "seq"
            ; base_config =
                Base_node_config.default ~peer:seed_config_peer
                  ~runtime_config_path:
                    (Some Base_node_config.container_runtime_config_path)
                  ~start_filtered_logs
            }
          in
          Some
            (Snark_coordinator_config.create
               ~service_name:snark_node_service_name ~image:images.mina
               ~ports:coordinator_ports ~volumes:docker_volumes
               ~config:snark_coordinator_config )
    in
    { debug_arg = debug
    ; genesis_keypairs
    ; constants
    ; docker =
        { docker_swarm_version
        ; stack_name
        ; mina_image = images.mina
        ; mina_agent_image = images.user_agent
        ; mina_points_image = images.points
        ; mina_archive_image = images.archive_node
        ; runtime_config = Runtime_config.to_yojson runtime_config
        ; log_precomputed_blocks
        ; start_filtered_logs
        ; block_producer_configs
        ; seed_configs
        ; mina_archive_schema_aux_files
        ; snark_coordinator_config
        ; archive_node_configs
        }
    }

  (*
     Composes a docker_compose.json file from the network_config specification and writes to disk. This docker_compose
     file contains docker service definitions for each node in the local network. Each node service has different
     configurations which are specified as commands, environment variables, and docker bind volumes.
     We start by creating a runtime config volume to mount to each node service as a bind volume and then continue to create each
     node service. As we create each definition for a service, we specify the docker command, volume, and environment varibles to
     be used (which are mostly defaults).
  *)
  let to_docker network_config =
    let open Docker_compose.Dockerfile in
    let block_producer_map =
      List.map network_config.docker.block_producer_configs ~f:(fun config ->
          (config.service_name, config.docker_config) )
      |> StringMap.of_alist_exn
    in
    let seed_map =
      List.map network_config.docker.seed_configs ~f:(fun config ->
          (config.service_name, config.docker_config) )
      |> StringMap.of_alist_exn
    in
    let snark_coordinator_map =
      match network_config.docker.snark_coordinator_config with
      | Some config ->
          StringMap.of_alist_exn [ (config.service_name, config.docker_config) ]
      | None ->
          StringMap.empty
    in
    let snark_worker_map =
      match network_config.docker.snark_coordinator_config with
      | Some snark_coordinator_config ->
          List.map snark_coordinator_config.config.worker_nodes
            ~f:(fun config -> (config.service_name, config.docker_config))
          |> StringMap.of_alist_exn
      | None ->
          StringMap.empty
    in
    let archive_node_map =
      List.map network_config.docker.archive_node_configs ~f:(fun config ->
          (config.service_name, config.docker_config) )
      |> StringMap.of_alist_exn
    in
    let postgres_map =
      List.map network_config.docker.archive_node_configs
        ~f:(fun archive_config ->
          let config = archive_config.config.postgres_config in
          (config.service_name, config.docker_config) )
      |> StringMap.of_alist_exn
    in
    let services =
      postgres_map |> merge archive_node_map |> merge snark_worker_map
      |> merge snark_coordinator_map
      |> merge block_producer_map |> merge seed_map
    in
    { version = docker_swarm_version; services }
end

module Network_manager = struct
  type t =
    { logger : Logger.t
    ; stack_name : string
    ; graphql_enabled : bool
    ; docker_dir : string
    ; docker_compose_file_path : string
    ; constants : Test_config.constants
    ; seed_workloads : Docker_network.Service_to_deploy.t Core.String.Map.t
    ; block_producer_workloads :
        Docker_network.Service_to_deploy.t Core.String.Map.t
    ; snark_coordinator_workloads :
        Docker_network.Service_to_deploy.t Core.String.Map.t
    ; snark_worker_workloads :
        Docker_network.Service_to_deploy.t Core.String.Map.t
    ; archive_workloads : Docker_network.Service_to_deploy.t Core.String.Map.t
    ; services_by_id : Docker_network.Service_to_deploy.t Core.String.Map.t
    ; mutable deployed : bool
    ; genesis_keypairs : Network_keypair.t Core.String.Map.t
    }

  let get_current_running_stacks =
    let open Malleable_error.Let_syntax in
    let%bind all_stacks_str =
      Util.run_cmd_or_hard_error "/" "docker"
        [ "stack"; "ls"; "--format"; "{{.Name}}" ]
    in
    return (String.split ~on:'\n' all_stacks_str)

  let remove_stack_if_exists ~logger (network_config : Network_config.t) =
    let open Malleable_error.Let_syntax in
    let%bind all_stacks = get_current_running_stacks in
    if List.mem all_stacks network_config.docker.stack_name ~equal:String.equal
    then
      let%bind () =
        if network_config.debug_arg then
          Deferred.bind ~f:Malleable_error.return
            (Util.prompt_continue
               "Existing stack name of same name detected, pausing startup. \
                Enter [y/Y] to continue on and remove existing stack name, \
                start clean, and run the test; press Ctrl-C to quit out: " )
        else
          Malleable_error.return
            ([%log info]
               "Existing stack of same name detected; removing to start clean" )
      in
      Util.run_cmd_or_hard_error "/" "docker"
        [ "stack"; "rm"; network_config.docker.stack_name ]
      >>| Fn.const ()
    else return ()

  let generate_docker_stack_file ~logger ~docker_dir ~docker_compose_file_path
      ~network_config =
    let open Deferred.Let_syntax in
    let%bind () =
      if%bind File_system.dir_exists docker_dir then (
        [%log info] "Old docker stack directory found; removing to start clean" ;
        File_system.remove_dir docker_dir )
      else return ()
    in
    [%log info] "Writing docker configuration %s" docker_dir ;
    let%bind () = Unix.mkdir docker_dir in
    let%bind _ =
      Docker_compose.Dockerfile.write_config ~dir:docker_dir
        ~filename:docker_compose_file_path
        (Network_config.to_docker network_config)
    in
    return ()

  let write_docker_bind_volumes ~logger ~docker_dir
      ~(network_config : Network_config.t) =
    let open Deferred.Let_syntax in
    [%log info] "Writing runtime_config %s" docker_dir ;
    let%bind () =
      Yojson.Safe.to_file
        (String.concat [ docker_dir; "/runtime_config.json" ])
        network_config.docker.runtime_config
      |> Deferred.return
    in
    [%log info] "Writing out the genesis keys to dir %s" docker_dir ;
    let kps_base_path = String.concat [ docker_dir; "/keys" ] in
    let%bind () = Unix.mkdir kps_base_path in
    [%log info] "Writing genesis keys to %s" kps_base_path ;
    let%bind () =
      Core.String.Map.iter network_config.genesis_keypairs ~f:(fun kp ->
          let keypath = String.concat [ kps_base_path; "/"; kp.keypair_name ] in
          Out_channel.with_file ~fail_if_exists:true keypath ~f:(fun ch ->
              kp.private_key |> Out_channel.output_string ch ) ;
          Out_channel.with_file ~fail_if_exists:true (keypath ^ ".pub")
            ~f:(fun ch -> kp.public_key |> Out_channel.output_string ch) ;
          ignore
            (Util.run_cmd_exn kps_base_path "chmod" [ "600"; kp.keypair_name ]) )
      |> Deferred.return
    in
    [%log info] "Writing seed libp2p keypair to %s" kps_base_path ;
    let%bind () =
      let keypath = String.concat [ kps_base_path; "/"; "libp2p_key" ] in
      Out_channel.with_file ~fail_if_exists:true keypath ~f:(fun ch ->
          Docker_node_config.Seed_config.libp2p_keypair
          |> Out_channel.output_string ch ) ;
      ignore (Util.run_cmd_exn kps_base_path "chmod" [ "600"; "libp2p_key" ]) ;
      return ()
    in
    let%bind () =
      ignore (Util.run_cmd_exn docker_dir "chmod" [ "700"; "keys" ])
      |> Deferred.return
    in
    [%log info]
      "Writing custom entrypoint script (libp2p key generation and puppeteer \
       context)" ;
    let entrypoint_filename, entrypoint_script =
      Docker_node_config.Base_node_config.entrypoint_script
    in
    Out_channel.with_file ~fail_if_exists:true
      (docker_dir ^/ entrypoint_filename) ~f:(fun ch ->
        entrypoint_script |> Out_channel.output_string ch ) ;
    [%log info]
      "Writing custom archive entrypoint script (wait for postgres to \
       initialize)" ;
    let archive_filename, archive_script =
      Docker_node_config.Archive_node_config.archive_entrypoint_script
    in
    Out_channel.with_file ~fail_if_exists:true (docker_dir ^/ archive_filename)
      ~f:(fun ch -> archive_script |> Out_channel.output_string ch) ;
    ignore (Util.run_cmd_exn docker_dir "chmod" [ "+x"; archive_filename ]) ;
    let%bind _ =
      Deferred.List.iter network_config.docker.mina_archive_schema_aux_files
        ~f:(fun schema_url ->
          let filename = Filename.basename schema_url in
          [%log info] "Downloading %s" schema_url ;
          let%bind _ =
            Util.run_cmd_or_hard_error docker_dir "curl"
              [ "-o"; filename; schema_url ]
          in
          [%log info]
            "Writing custom postgres entrypoint script (import archive node \
             schema)" ;

          Deferred.return () )
      |> Deferred.return
    in
    ignore (Util.run_cmd_exn docker_dir "chmod" [ "+x"; entrypoint_filename ]) ;
    [%log info] "Writing custom postgres entrypoint script (create schema)" ;
    let postgres_entrypoint_filename, postgres_entrypoint_script =
      Docker_node_config.Postgres_config.postgres_script
    in
    Out_channel.with_file ~fail_if_exists:true
      (docker_dir ^/ postgres_entrypoint_filename) ~f:(fun ch ->
        postgres_entrypoint_script |> Out_channel.output_string ch ) ;
    ignore
      (Util.run_cmd_exn docker_dir "chmod"
         [ "+x"; postgres_entrypoint_filename ] ) ;
    return ()

  let initialize_workloads ~logger (network_config : Network_config.t) =
    let find_rest_port ports =
      List.find_map_exn ports ~f:(fun port ->
          match port with
          | Docker_compose.Dockerfile.Service.Port.{ published; target } ->
              if target = Docker_node_config.PortManager.mina_internal_rest_port
              then Some published
              else None )
    in
    [%log info] "Initializing seed workloads" ;
    let seed_workloads =
      List.map network_config.docker.seed_configs ~f:(fun seed_config ->
          let graphql_port = find_rest_port seed_config.docker_config.ports in
          let node =
            Docker_network.Service_to_deploy.construct_service
              network_config.docker.stack_name seed_config.service_name
              (Docker_network.Service_to_deploy.init_service_to_deploy_config
                 ~network_keypair:None ~postgres_connection_uri:None
                 ~graphql_port )
          in
          (seed_config.service_name, node) )
      |> Core.String.Map.of_alist_exn
    in
    [%log info] "Initializing block producer workloads" ;
    let block_producer_workloads =
      List.map network_config.docker.block_producer_configs ~f:(fun bp_config ->
          let graphql_port = find_rest_port bp_config.docker_config.ports in
          let node =
            Docker_network.Service_to_deploy.construct_service
              network_config.docker.stack_name bp_config.service_name
              (Docker_network.Service_to_deploy.init_service_to_deploy_config
                 ~network_keypair:(Some bp_config.config.keypair)
                 ~postgres_connection_uri:None ~graphql_port )
          in
          (bp_config.service_name, node) )
      |> Core.String.Map.of_alist_exn
    in
    [%log info] "Initializing snark coordinator and worker workloads" ;
    let snark_coordinator_workloads, snark_worker_workloads =
      match network_config.docker.snark_coordinator_config with
      | Some snark_coordinator_config ->
          let snark_coordinator_workloads =
            if List.length snark_coordinator_config.config.worker_nodes > 0 then
              let graphql_port =
                find_rest_port snark_coordinator_config.docker_config.ports
              in
              let coordinator =
                Docker_network.Service_to_deploy.construct_service
                  network_config.docker.stack_name
                  snark_coordinator_config.service_name
                  (Docker_network.Service_to_deploy
                   .init_service_to_deploy_config ~network_keypair:None
                     ~postgres_connection_uri:None ~graphql_port )
              in
              [ (snark_coordinator_config.service_name, coordinator) ]
              |> Core.String.Map.of_alist_exn
            else Core.String.Map.empty
          in
          let snark_worker_workloads =
            List.map snark_coordinator_config.config.worker_nodes
              ~f:(fun snark_worker_config ->
                let graphql_port =
                  find_rest_port snark_worker_config.docker_config.ports
                in
                let worker =
                  Docker_network.Service_to_deploy.construct_service
                    network_config.docker.stack_name
                    snark_worker_config.service_name
                    (Docker_network.Service_to_deploy
                     .init_service_to_deploy_config ~network_keypair:None
                       ~postgres_connection_uri:None ~graphql_port )
                in

                (snark_worker_config.service_name, worker) )
            |> Core.String.Map.of_alist_exn
          in
          (snark_coordinator_workloads, snark_worker_workloads)
      | None ->
          (Core.String.Map.of_alist_exn [], Core.String.Map.of_alist_exn [])
    in
    [%log info] "Initializing archive node workloads" ;
    let archive_workloads =
      List.map network_config.docker.archive_node_configs
        ~f:(fun archive_config ->
          let graphql_port =
            find_rest_port archive_config.docker_config.ports
          in
          let postgres_connection_uri =
            Some
              (Docker_node_config.Postgres_config.to_connection_uri
                 archive_config.config.postgres_config.config )
          in
          let node =
            Docker_network.Service_to_deploy.construct_service
              network_config.docker.stack_name archive_config.service_name
              (Docker_network.Service_to_deploy.init_service_to_deploy_config
                 ~network_keypair:None ~postgres_connection_uri ~graphql_port )
          in
          (archive_config.service_name, node) )
      |> Core.String.Map.of_alist_exn
    in
    ( seed_workloads
    , block_producer_workloads
    , snark_coordinator_workloads
    , snark_worker_workloads
    , archive_workloads )

  let poll_until_stack_deployed ~logger =
    let poll_interval = Time.Span.of_sec 15.0 in
    let max_polls = 60 (* 15 mins *) in
    let get_service_statuses () =
      let%bind output =
        Util.run_cmd_exn "/" "docker"
          [ "service"; "ls"; "--format"; "{{.Name}}: {{.Replicas}}" ]
      in
      return
        ( output |> String.split_lines
        |> List.map ~f:(fun line ->
               match String.split ~on:':' line with
               | [ name; replicas ] ->
                   (String.strip name, String.strip replicas)
               | _ ->
                   failwith "Unexpected format for docker service output" ) )
    in
    let rec poll n =
      [%log debug] "Checking Docker service statuses, n=%d" n ;
      let%bind service_statuses = get_service_statuses () in
      let bad_service_statuses =
        List.filter service_statuses ~f:(fun (_, status) ->
            let parts = String.split ~on:'/' status in
            assert (List.length parts = 2) ;
            let num, denom =
              ( String.strip (List.nth_exn parts 0)
              , String.strip (List.nth_exn parts 1) )
            in
            not (String.equal num denom) )
      in
      let open Malleable_error.Let_syntax in
      if List.is_empty bad_service_statuses then return ()
      else if n > 0 then (
        [%log debug] "Got bad service statuses, polling again ($failed_statuses"
          ~metadata:
            [ ( "failed_statuses"
              , `Assoc
                  (List.Assoc.map bad_service_statuses ~f:(fun v -> `String v))
              )
            ] ;
        let%bind () =
          after poll_interval |> Deferred.bind ~f:Malleable_error.return
        in
        poll (n - 1) )
      else
        let bad_service_statuses_json =
          `List
            (List.map bad_service_statuses ~f:(fun (service_name, status) ->
                 `Assoc
                   [ ("service_name", `String service_name)
                   ; ("status", `String status)
                   ] ) )
        in
        [%log fatal]
          "Not all services could be deployed in time: $bad_service_statuses"
          ~metadata:[ ("bad_service_statuses", bad_service_statuses_json) ] ;
        Malleable_error.hard_error_string ~exit_code:4
          (Yojson.Safe.to_string bad_service_statuses_json)
    in
    [%log info] "Waiting for Docker services to be deployed" ;
    let res = poll max_polls in
    match%bind.Deferred res with
    | Error _ ->
        [%log error] "Not all Docker services were deployed, cannot proceed!" ;
        res
    | Ok _ ->
        [%log info] "Docker services deployed" ;
        res

  let create ~logger (network_config : Network_config.t) =
    let open Malleable_error.Let_syntax in
    let%bind () = remove_stack_if_exists ~logger network_config in
    let ( seed_workloads
        , block_producer_workloads
        , snark_coordinator_workloads
        , snark_worker_workloads
        , archive_workloads ) =
      initialize_workloads ~logger network_config
    in
    let services_by_id =
      let all_workloads =
        Core.String.Map.data seed_workloads
        @ Core.String.Map.data snark_coordinator_workloads
        @ Core.String.Map.data snark_worker_workloads
        @ Core.String.Map.data block_producer_workloads
        @ Core.String.Map.data archive_workloads
      in
      all_workloads
      |> List.map ~f:(fun w -> (w.service_name, w))
      |> String.Map.of_alist_exn
    in
    let open Deferred.Let_syntax in
    let docker_dir = network_config.docker.stack_name in
    let docker_compose_file_path =
      network_config.docker.stack_name ^ ".compose.json"
    in
    let%bind () =
      generate_docker_stack_file ~logger ~docker_dir ~docker_compose_file_path
        ~network_config
    in
    let%bind () =
      write_docker_bind_volumes ~logger ~docker_dir ~network_config
    in
    let t =
      { stack_name = network_config.docker.stack_name
      ; logger
      ; docker_dir
      ; docker_compose_file_path
      ; constants = network_config.constants
      ; graphql_enabled = true
      ; seed_workloads
      ; block_producer_workloads
      ; snark_coordinator_workloads
      ; snark_worker_workloads
      ; archive_workloads
      ; services_by_id
      ; deployed = false
      ; genesis_keypairs = network_config.genesis_keypairs
      }
    in
    [%log info] "Initializing docker swarm" ;
    Malleable_error.return t

  let deploy t =
    let logger = t.logger in
    if t.deployed then failwith "network already deployed" ;
    [%log info] "Deploying stack '%s' from %s" t.stack_name t.docker_dir ;
    let open Malleable_error.Let_syntax in
    let%bind (_ : string) =
      Util.run_cmd_or_hard_error t.docker_dir "docker"
        [ "stack"; "deploy"; "-c"; t.docker_compose_file_path; t.stack_name ]
    in
    t.deployed <- true ;
    let%bind () = poll_until_stack_deployed ~logger in
    let open Malleable_error.Let_syntax in
    let func_for_fold ~(key : string) ~data accum_M =
      let%bind mp = accum_M in
      let%map node =
        Docker_network.Service_to_deploy.get_node_from_service data
      in
      Core.String.Map.add_exn mp ~key ~data:node
    in
    let%map seeds =
      Core.String.Map.fold t.seed_workloads
        ~init:(Malleable_error.return Core.String.Map.empty)
        ~f:func_for_fold
    and block_producers =
      Core.String.Map.fold t.block_producer_workloads
        ~init:(Malleable_error.return Core.String.Map.empty)
        ~f:func_for_fold
    and snark_coordinators =
      Core.String.Map.fold t.snark_coordinator_workloads
        ~init:(Malleable_error.return Core.String.Map.empty)
        ~f:func_for_fold
    and snark_workers =
      Core.String.Map.fold t.snark_worker_workloads
        ~init:(Malleable_error.return Core.String.Map.empty)
        ~f:func_for_fold
    and archive_nodes =
      Core.String.Map.fold t.archive_workloads
        ~init:(Malleable_error.return Core.String.Map.empty)
        ~f:func_for_fold
    in
    let network =
      { Docker_network.namespace = t.stack_name
      ; constants = t.constants
      ; seeds
      ; block_producers
      ; snark_coordinators
      ; snark_workers
      ; archive_nodes
      ; genesis_keypairs = t.genesis_keypairs
      }
    in
    let nodes_to_string =
      Fn.compose (String.concat ~sep:", ") (List.map ~f:Docker_network.Node.id)
    in
    [%log info] "Network deployed" ;
    [%log info] "testnet namespace: %s" t.stack_name ;
    [%log info] "snark coordinators: %s"
      (nodes_to_string (Core.String.Map.data network.snark_coordinators)) ;
    [%log info] "snark workers: %s"
      (nodes_to_string (Core.String.Map.data network.snark_workers)) ;
    [%log info] "block producers: %s"
      (nodes_to_string (Core.String.Map.data network.block_producers)) ;
    [%log info] "archive nodes: %s"
      (nodes_to_string (Core.String.Map.data network.archive_nodes)) ;
    network

  let destroy t =
    [%log' info t.logger] "Destroying network" ;
    if not t.deployed then failwith "network not deployed" ;
    let%bind _ =
      Util.run_cmd_exn "/" "docker" [ "stack"; "rm"; t.stack_name ]
    in
    t.deployed <- false ;
    Deferred.unit

  let cleanup t =
    let%bind () = if t.deployed then destroy t else return () in
    [%log' info t.logger] "Cleaning up network configuration" ;
    let%bind () = File_system.remove_dir t.docker_dir in
    Deferred.unit

  let destroy t =
    Deferred.Or_error.try_with ~here:[%here] (fun () -> destroy t)
    |> Deferred.bind ~f:Malleable_error.or_hard_error
end<|MERGE_RESOLUTION|>--- conflicted
+++ resolved
@@ -157,20 +157,10 @@
           Some
             { txpool_max_size = Some txpool_max_size
             ; peer_list_url = None
-<<<<<<< HEAD
-            ; max_zkapp_segment_per_transaction = Some 16
-            ; max_event_elements = Some 100
-            ; max_action_elements = Some 100
-            ; zkapp_cmd_limit_hardcap = Some 128
-=======
-            ; zkapp_proof_update_cost = None
-            ; zkapp_signed_single_update_cost = None
-            ; zkapp_signed_pair_update_cost = None
-            ; zkapp_transaction_cost_limit = None
+            ; max_zkapp_segment_per_transaction = None
             ; max_event_elements = None
             ; max_action_elements = None
             ; zkapp_cmd_limit_hardcap = None
->>>>>>> 02e6fa7d
             ; slot_tx_end
             ; slot_chain_end
             ; minimum_user_command_fee = None
