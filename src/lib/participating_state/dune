--- conflicted
+++ resolved
@@ -1,9 +1,5 @@
 (library
   (name participating_state)
   (public_name participating_state)
-<<<<<<< HEAD
   (preprocess (pps ppx_coda))
-  (libraries core_kernel))
-=======
-  (libraries async_kernel core_kernel))
->>>>>>> dcad125f
+  (libraries async_kernel core_kernel))