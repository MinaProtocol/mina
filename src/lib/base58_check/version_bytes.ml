(* version_bytes.ml -- version bytes for Base58Check encodings *)

type t = char

(** Base58Check version bytes for individual types
    Each of the following values should be distinct
*)

let coinbase : t = '\x01'

let secret_box_byteswr : t = '\x02'

let fee_transfer_single : t = '\x03'

let frontier_hash : t = '\x04'

let ledger_hash : t = '\x05'

let lite_precomputed : t = '\x06'

let proof : t = '\x0A'

let random_oracle_base : t = '\x0B'

let receipt_chain_hash : t = '\x0C'

let epoch_seed : t = '\x0D'

let staged_ledger_hash_aux_hash : t = '\x0E'

let staged_ledger_hash_pending_coinbase_aux : t = '\x0F'

let state_hash : t = '\x10'

let state_body_hash : t = '\x11'

<<<<<<< HEAD
(* don't use \x12, which was for pre-Berkeley hard fork transaction hashes *)
=======
(* original mainnet transaction hashes *)
let v1_transaction_hash : t = '\x12'
>>>>>>> 55d8a449

(* used only to deserialize transaction ids, pre-Berkeley hard fork *)
let signed_command_v1 : t = '\x13'

let user_command_memo : t = '\x14'

let vrf_truncated_output : t = '\x15'

let web_pipe : t = '\x16'

let coinbase_stack_data : t = '\x17'

let coinbase_stack_hash : t = '\x18'

let pending_coinbase_hash_builder : t = '\x19'

let zkapp_command : t = '\x1A'

let verification_key : t = '\x1B'

let token_id_key : t = '\x1C'

let transaction_hash : t = '\x1D'

(** used for testing only *)

let ledger_test_hash : t = '\x30'

(** The following version bytes are non-sequential; existing
    user key infrastructure depends on them. don't change them!
*)

let private_key : t = '\x5A'

let non_zero_curve_point_compressed : t = '\xCB'

let signature : t = '\x9A'<|MERGE_RESOLUTION|>--- conflicted
+++ resolved
@@ -34,12 +34,8 @@
 
 let state_body_hash : t = '\x11'
 
-<<<<<<< HEAD
-(* don't use \x12, which was for pre-Berkeley hard fork transaction hashes *)
-=======
 (* original mainnet transaction hashes *)
 let v1_transaction_hash : t = '\x12'
->>>>>>> 55d8a449
 
 (* used only to deserialize transaction ids, pre-Berkeley hard fork *)
 let signed_command_v1 : t = '\x13'
