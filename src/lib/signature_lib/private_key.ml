--- conflicted
+++ resolved
@@ -50,26 +50,8 @@
         Quickcheck.random_value ~seed:(`Deterministic "private key seed v1")
           V1.gen
       in
-<<<<<<< HEAD
       let known_good_digest = "5f4d5a6fee5d45e13ff0ca5c648fe6f1" in
-      Ppx_version.Serialization.check_serialization
-=======
-      let known_good_digest = "4bbc6cd7832cfc67f0fe3abcd7f765df" in
       Ppx_version_runtime.Serialization.check_serialization
-        (module V1)
-        pk known_good_digest
-
-    [%%elif
-    curve_size = 753]
-
-    let%test "private key serialization v1" =
-      let pk =
-        Quickcheck.random_value ~seed:(`Deterministic "private key seed v1")
-          V1.gen
-      in
-      let known_good_digest = "65c75a7d10b6ce193f0c0e296611a935" in
-      Ppx_version_runtime.Serialization.check_serialization
->>>>>>> 30401f99
         (module V1)
         pk known_good_digest
 
