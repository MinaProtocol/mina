(library
 (name signature_lib)
 (public_name signature_lib)
 (library_flags -linkall)
 (inline_tests (flags -verbose -show-counts))
 (libraries
   ;; opam libraries
   bignum.bigint
   ppx_inline_test.config
   base
   sexplib0
   yojson
   core_kernel
   bin_prot.shape
   base.caml
   result
   ;; local libraries
   mina_wire_types
   crypto_params
   kimchi_pasta
   kimchi_pasta.basic
   random_oracle_input
   bitstring_lib
   codable
   snark_params
   mina_debug
<<<<<<< HEAD
   mina_node_config
   mina_signature_kind
=======
>>>>>>> e4f3e1df
   blake2
   hash_prefix_states
   non_zero_curve_point
   random_oracle
   snarky.backendless
   bignum_bigint
   base58_check
   snarky_curves
   pickles
   fold_lib
   pickles.backend
   kimchi_backend
   h_list
   test_util
   ppx_version.runtime
 )
 (instrumentation (backend bisect_ppx))
 (preprocess (pps
               ppx_snarky ppx_mina ppx_version ppx_custom_printf ppx_sexp_conv
               ppx_bin_prot ppx_hash ppx_compare ppx_compare ppx_deriving_yojson
               ppx_inline_test ppx_let))
 (synopsis "Schnorr signatures using the tick and tock curves"))<|MERGE_RESOLUTION|>--- conflicted
+++ resolved
@@ -24,11 +24,6 @@
    codable
    snark_params
    mina_debug
-<<<<<<< HEAD
-   mina_node_config
-   mina_signature_kind
-=======
->>>>>>> e4f3e1df
    blake2
    hash_prefix_states
    non_zero_curve_point
