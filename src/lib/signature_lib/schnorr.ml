module Bignum_bigint = Bigint
open Core_kernel

module type Message_intf = sig
  type field

  type t

  type curve

  type curve_scalar

  val derive :
       signature_kind:Mina_signature_kind.t
    -> t
    -> private_key:curve_scalar
    -> public_key:curve
    -> curve_scalar

  val derive_for_mainnet :
    t -> private_key:curve_scalar -> public_key:curve -> curve_scalar

  val derive_for_testnet :
    t -> private_key:curve_scalar -> public_key:curve -> curve_scalar

  val hash :
       signature_kind:Mina_signature_kind.t
    -> t
    -> public_key:curve
    -> r:field
    -> curve_scalar

  val hash_for_mainnet : t -> public_key:curve -> r:field -> curve_scalar

  val hash_for_testnet : t -> public_key:curve -> r:field -> curve_scalar

  type field_var

  type boolean_var

  type var

  type curve_var

  type curve_scalar_var

  type _ checked

  val hash_checked :
       signature_kind:Mina_signature_kind.t
    -> var
    -> public_key:curve_var
    -> r:field_var
    -> curve_scalar_var checked
end

module type S = sig
  module Impl : Snarky_backendless.Snark_intf.S

  open Impl

  type curve

  type curve_var

  type curve_scalar

  type curve_scalar_var

  module Shifted : sig
    module type S =
      Snarky_curves.Shifted_intf
        with type curve_var := curve_var
         and type boolean_var := Boolean.var
         and type 'a checked := 'a Checked.t
  end

  module Message :
    Message_intf
      with type boolean_var := Boolean.var
       and type curve_scalar := curve_scalar
       and type curve_scalar_var := curve_scalar_var
       and type 'a checked := 'a Checked.t
       and type curve := curve
       and type curve_var := curve_var
       and type field := Field.t
       and type field_var := Field.Var.t

  module Signature : sig
    type t = field * curve_scalar [@@deriving sexp]

    type var = Field.Var.t * curve_scalar_var

    val typ : (var, t) Typ.t
  end

  module Private_key : sig
    type t = curve_scalar [@@deriving sexp]
  end

  module Public_key : sig
    type t = curve [@@deriving sexp]

    type var = curve_var
  end

  module Checked : sig
    val compress : curve_var -> Boolean.var list Checked.t

    val verifies :
         signature_kind:Mina_signature_kind.t
      -> (module Shifted.S with type t = 't)
      -> Signature.var
      -> Public_key.var
      -> Message.var
      -> Boolean.var Checked.t

    val assert_verifies :
         signature_kind:Mina_signature_kind.t
      -> (module Shifted.S with type t = 't)
      -> Signature.var
      -> Public_key.var
      -> Message.var
      -> unit Checked.t
  end

  val compress : curve -> bool list

  val sign :
       signature_kind:Mina_signature_kind.t
    -> Private_key.t
    -> Message.t
    -> Signature.t

  val verify :
       signature_kind:Mina_signature_kind.t
    -> Signature.t
    -> Public_key.t
    -> Message.t
    -> bool
end

module Make
    (Impl : Snarky_backendless.Snark_intf.S) (Curve : sig
      open Impl

      module Scalar : sig
        type t [@@deriving sexp, equal]

        type var

        val typ : (var, t) Typ.t

        val zero : t

        val ( * ) : t -> t -> t

        val ( + ) : t -> t -> t

        val negate : t -> t

        module Checked : sig
          val to_bits : var -> Boolean.var Bitstring_lib.Bitstring.Lsb_first.t
        end
      end

      type t [@@deriving sexp]

      type var = Field.Var.t * Field.Var.t

      module Checked :
        Snarky_curves.Weierstrass_checked_intf
          with module Impl := Impl
           and type t = var
           and type unchecked := t

      val one : t

      val ( + ) : t -> t -> t

      val negate : t -> t

      val scale : t -> Scalar.t -> t

      val to_affine_exn : t -> Field.t * Field.t
    end)
    (Message : Message_intf
                 with type boolean_var := Impl.Boolean.var
                  and type curve_scalar_var := Curve.Scalar.var
                  and type curve_scalar := Curve.Scalar.t
                  and type curve := Curve.t
                  and type curve_var := Curve.var
                  and type field := Impl.Field.t
                  and type field_var := Impl.Field.Var.t
                  and type 'a checked := 'a Impl.Checked.t) :
  S
    with module Impl := Impl
     and type curve := Curve.t
     and type curve_var := Curve.var
     and type curve_scalar := Curve.Scalar.t
     and type curve_scalar_var := Curve.Scalar.var
     and module Shifted := Curve.Checked.Shifted
     and module Message := Message = struct
  open Impl

  module Signature = struct
    type t = Field.t * Curve.Scalar.t [@@deriving sexp]

    type var = Field.Var.t * Curve.Scalar.var

    let typ : (var, t) Typ.t = Typ.tuple2 Field.typ Curve.Scalar.typ
  end

  module Private_key = struct
    type t = Curve.Scalar.t [@@deriving sexp]
  end

  module Public_key : sig
    type t = Curve.t [@@deriving sexp]

    type var = Curve.var
  end =
    Curve

  let compress (t : Curve.t) =
    let x, _ = Curve.to_affine_exn t in
    Field.unpack x

  let is_even (t : Field.t) = not (Bigint.test_bit (Bigint.of_field t) 0)

  let sign ~signature_kind (d_prime : Private_key.t) (m : Message.t) =
    let public_key =
      (* TODO: Don't recompute this. *) Curve.scale Curve.one d_prime
    in
    (* TODO: Once we switch to implicit sign-bit we'll have to conditionally negate d_prime. *)
    let d = d_prime in
    let derive = Message.derive ~signature_kind in
    let k_prime = derive m ~public_key ~private_key:d in
    assert (not Curve.Scalar.(equal k_prime zero)) ;
    let r, ry = Curve.(to_affine_exn (scale Curve.one k_prime)) in
    let k = if is_even ry then k_prime else Curve.Scalar.negate k_prime in
    let hash = Message.hash ~signature_kind in
    let e = hash m ~public_key ~r in
    let s = Curve.Scalar.(k + (e * d)) in
    (r, s)

  let verify ~signature_kind ((r, s) : Signature.t) (pk : Public_key.t)
      (m : Message.t) =
    let hash = Message.hash ~signature_kind in
    let e = hash ~public_key:pk ~r m in
    let r_pt = Curve.(scale one s + negate (scale pk e)) in
    match Curve.to_affine_exn r_pt with
    | rx, ry ->
        is_even ry && Field.equal rx r
    | exception _ ->
        false

  module Checked = struct
    let to_bits x =
      Field.Checked.choose_preimage_var x ~length:Field.size_in_bits

    let compress ((x, _) : Curve.var) = to_bits x

    let is_even y =
      let%map bs = Field.Checked.unpack_full y in
      Bitstring_lib.Bitstring.Lsb_first.to_list bs |> List.hd_exn |> Boolean.not

    (* returning r_point as a representable point ensures it is nonzero so the nonzero
     * check does not have to explicitly be performed *)

    let%snarkydef_ verifier (type s) ~signature_kind ~equal ~final_check
        ((module Shifted) as shifted :
          (module Curve.Checked.Shifted.S with type t = s) )
        ((r, s) : Signature.var) (public_key : Public_key.var) (m : Message.var)
        =
      let%bind e = Message.hash_checked ~signature_kind m ~public_key ~r in
      (* s * g - e * public_key *)
      let%bind e_pk =
        Curve.Checked.scale shifted
          (Curve.Checked.negate public_key)
          (Curve.Scalar.Checked.to_bits e)
          ~init:Shifted.zero
      in
      let%bind s_g_e_pk =
        Curve.Checked.scale_known shifted Curve.one
          (Curve.Scalar.Checked.to_bits s)
          ~init:e_pk
      in
      let%bind rx, ry = Shifted.unshift_nonzero s_g_e_pk in
      let%bind y_even = is_even ry in
      let%bind r_correct = equal r rx in
      final_check r_correct y_even

    let verifies ~signature_kind s =
      verifier ~signature_kind ~equal:Field.Checked.equal
        ~final_check:Boolean.( && ) s

    let assert_verifies ~signature_kind s =
      verifier ~signature_kind ~equal:Field.Checked.Assert.equal
        ~final_check:(fun () ry_even -> Boolean.Assert.is_true ry_even)
        s
  end
end

open Snark_params

module Message = struct
  let network_id_mainnet = String.of_char @@ Char.of_int_exn 1

  let network_id_testnet = String.of_char @@ Char.of_int_exn 0

  let network_id_other chain_name = chain_name

<<<<<<< HEAD
  let network_id =
    match Mina_signature_kind.t_DEPRECATED with
=======
  let network_id ~(signature_kind : Mina_signature_kind.t) =
    match signature_kind with
>>>>>>> 85356701
    | Mainnet ->
        network_id_mainnet
    | Testnet ->
        network_id_testnet
    | Other_network chain_name ->
        network_id_other chain_name

  module Legacy = struct
    open Tick

    type t = (Field.t, bool) Random_oracle.Input.Legacy.t [@@deriving sexp]

    let make_derive ~network_id t ~private_key ~public_key =
      let input =
        let x, y = Tick.Inner_curve.to_affine_exn public_key in
        Random_oracle.Input.Legacy.append t
          { field_elements = [| x; y |]
          ; bitstrings =
              [| Tock.Field.unpack private_key
               ; Fold_lib.Fold.(to_list (string_bits network_id))
              |]
          }
      in
      Random_oracle.Input.Legacy.to_bits ~unpack:Field.unpack input
      |> Array.of_list |> Blake2.bits_to_string |> Blake2.digest_string
      |> Blake2.to_raw_string |> Blake2.string_to_bits |> Array.to_list
      |> Fn.flip List.take (Int.min 256 (Tock.Field.size_in_bits - 1))
      |> Tock.Field.project

<<<<<<< HEAD
    let derive ?(signature_kind = Mina_signature_kind.t_DEPRECATED) =
=======
    let derive ~(signature_kind : Mina_signature_kind.t) =
>>>>>>> 85356701
      make_derive
        ~network_id:
          ( match signature_kind with
          | Mainnet ->
              network_id_mainnet
          | Testnet ->
              network_id_testnet
          | Other_network chain_name ->
              network_id_other chain_name )

    let derive_for_mainnet = make_derive ~network_id:network_id_mainnet

    let derive_for_testnet = make_derive ~network_id:network_id_testnet

    let make_hash ~init t ~public_key ~r =
      let input =
        let px, py = Inner_curve.to_affine_exn public_key in
        Random_oracle.Input.Legacy.append t
          { field_elements = [| px; py; r |]; bitstrings = [||] }
      in
      let open Random_oracle.Legacy in
      hash ~init (pack_input input)
      |> Digest.to_bits ~length:Field.size_in_bits
      |> Inner_curve.Scalar.of_bits

<<<<<<< HEAD
    let hash ?signature_kind =
      let signature_kind =
        Option.value signature_kind ~default:Mina_signature_kind.t_DEPRECATED
      in
=======
    let hash ~signature_kind =
>>>>>>> 85356701
      make_hash ~init:(Hash_prefix_states.signature_legacy ~signature_kind)

    let hash_for_mainnet =
      make_hash ~init:Hash_prefix_states.signature_for_mainnet_legacy

    let hash_for_testnet =
      make_hash ~init:Hash_prefix_states.signature_for_testnet_legacy

    type var = (Field.Var.t, Boolean.var) Random_oracle.Input.Legacy.t

    let%snarkydef_ hash_checked ~signature_kind t ~public_key ~r =
      let input =
        let px, py = public_key in
        Random_oracle.Input.Legacy.append t
          { field_elements = [| px; py; r |]; bitstrings = [||] }
      in
      make_checked (fun () ->
          let open Random_oracle.Legacy.Checked in
          let signature_kind = Mina_signature_kind.t_DEPRECATED in
          hash
            ~init:(Hash_prefix_states.signature_legacy ~signature_kind)
            (pack_input input)
          |> Digest.to_bits ~length:Field.size_in_bits
          |> Bitstring_lib.Bitstring.Lsb_first.of_list )
  end

  module Chunked = struct
    open Tick

    type t = Field.t Random_oracle.Input.Chunked.t [@@deriving sexp]

    let make_derive ~network_id t ~private_key ~public_key =
      let input =
        let x, y = Tick.Inner_curve.to_affine_exn public_key in
        let id = Fold_lib.Fold.(to_list (string_bits network_id)) in
        Random_oracle.Input.Chunked.append t
          { field_elements =
              [| x; y; Field.project (Tock.Field.unpack private_key) |]
          ; packeds = [| (Field.project id, List.length id) |]
          }
      in
      Array.map (Random_oracle.pack_input input) ~f:Tick.Field.unpack
      |> Array.to_list |> List.concat |> Array.of_list |> Blake2.bits_to_string
      |> Blake2.digest_string |> Blake2.to_raw_string |> Blake2.string_to_bits
      |> Array.to_list
      |> Fn.flip List.take (Int.min 256 (Tock.Field.size_in_bits - 1))
      |> Tock.Field.project

<<<<<<< HEAD
    let derive ?(signature_kind = Mina_signature_kind.t_DEPRECATED) =
=======
    let derive ~(signature_kind : Mina_signature_kind.t) =
>>>>>>> 85356701
      make_derive
        ~network_id:
          ( match signature_kind with
          | Mainnet ->
              network_id_mainnet
          | Testnet ->
              network_id_testnet
          | Other_network chain_name ->
              network_id_other chain_name )

    let derive_for_mainnet = make_derive ~network_id:network_id_mainnet

    let derive_for_testnet = make_derive ~network_id:network_id_testnet

    let make_hash ~init t ~public_key ~r =
      let input =
        let px, py = Inner_curve.to_affine_exn public_key in
        Random_oracle.Input.Chunked.append t
          { field_elements = [| px; py; r |]; packeds = [||] }
      in
      let open Random_oracle in
      hash ~init (pack_input input)
      |> Digest.to_bits ~length:Field.size_in_bits
      |> Inner_curve.Scalar.of_bits

<<<<<<< HEAD
    let hash ?signature_kind =
      let signature_kind =
        Option.value signature_kind ~default:Mina_signature_kind.t_DEPRECATED
      in
=======
    let hash ~signature_kind =
>>>>>>> 85356701
      make_hash ~init:(Hash_prefix_states.signature ~signature_kind)

    let hash_for_mainnet =
      make_hash ~init:Hash_prefix_states.signature_for_mainnet

    let hash_for_testnet =
      make_hash ~init:Hash_prefix_states.signature_for_testnet

    type var = Field.Var.t Random_oracle.Input.Chunked.t

    let%snarkydef_ hash_checked ~signature_kind t ~public_key ~r =
      let input =
        let px, py = public_key in
        Random_oracle.Input.Chunked.append t
          { field_elements = [| px; py; r |]; packeds = [||] }
      in
      make_checked (fun () ->
          let open Random_oracle.Checked in
          let signature_kind = Mina_signature_kind.t_DEPRECATED in
          hash
            ~init:(Hash_prefix_states.signature ~signature_kind)
            (pack_input input)
          |> Digest.to_bits ~length:Field.size_in_bits
          |> Bitstring_lib.Bitstring.Lsb_first.of_list )
  end
end

module Legacy = Make (Tick) (Tick.Inner_curve) (Message.Legacy)
module Chunked = Make (Tick) (Tick.Inner_curve) (Message.Chunked)

let gen_legacy =
  let open Quickcheck.Let_syntax in
  let%map pk = Private_key.gen and msg = Tick.Field.gen in
  (pk, Random_oracle.Input.Legacy.field_elements [| msg |])

let gen_chunked =
  let open Quickcheck.Let_syntax in
  let%map pk = Private_key.gen and msg = Tick.Field.gen in
  (pk, Random_oracle.Input.Chunked.field_elements [| msg |])

(* Use for reading only. *)
let legacy_message_typ () : (Message.Legacy.var, Message.Legacy.t) Tick.Typ.t =
  let to_hlist { Random_oracle.Input.Legacy.field_elements; bitstrings } =
    H_list.[ field_elements; bitstrings ]
  in
  let of_hlist ([ field_elements; bitstrings ] : (unit, _) H_list.t) =
    { Random_oracle.Input.Legacy.field_elements; bitstrings }
  in
  let open Tick.Typ in
  of_hlistable
    [ array ~length:0 Tick.Field.typ
    ; array ~length:0 (list ~length:0 Tick.Boolean.typ)
    ]
    ~var_to_hlist:to_hlist ~var_of_hlist:of_hlist ~value_to_hlist:to_hlist
    ~value_of_hlist:of_hlist

(* Use for reading only. *)
let chunked_message_typ () : (Message.Chunked.var, Message.Chunked.t) Tick.Typ.t
    =
  let open Tick.Typ in
  let const_typ =
    Typ
      { check = (fun _ -> Tick.Checked.return ())
      ; var_to_fields = (fun t -> ([||], t))
      ; var_of_fields = (fun (_, t) -> t)
      ; value_to_fields = (fun t -> ([||], t))
      ; value_of_fields = (fun (_, t) -> t)
      ; size_in_field_elements = 0
      ; constraint_system_auxiliary =
          (fun () -> failwith "Cannot create constant in constraint-system mode")
      }
  in
  let to_hlist { Random_oracle.Input.Chunked.field_elements; packeds } =
    H_list.[ field_elements; packeds ]
  in
  let of_hlist ([ field_elements; packeds ] : (unit, _) H_list.t) =
    { Random_oracle.Input.Chunked.field_elements; packeds }
  in
  of_hlistable
    [ array ~length:0 Tick.Field.typ
    ; array ~length:0 (Tick.Field.typ * const_typ)
    ]
    ~var_to_hlist:to_hlist ~var_of_hlist:of_hlist ~value_to_hlist:to_hlist
    ~value_of_hlist:of_hlist

let%test_unit "schnorr checked + unchecked" =
  let signature_kind = Mina_signature_kind.Testnet in
  Quickcheck.test ~trials:5 gen_legacy ~f:(fun (pk, msg) ->
      let s = Legacy.sign ~signature_kind pk msg in
      let pubkey = Tick.Inner_curve.(scale one pk) in
      assert (Legacy.verify ~signature_kind s pubkey msg) ;
      (Tick.Test.test_equal ~sexp_of_t:[%sexp_of: bool] ~equal:Bool.equal
         Tick.Typ.(
           tuple3 Tick.Inner_curve.typ (legacy_message_typ ())
             Legacy.Signature.typ)
         Tick.Boolean.typ
         (fun (public_key, msg, s) ->
           let open Tick.Checked in
           let%bind (module Shifted) =
             Tick.Inner_curve.Checked.Shifted.create ()
           in
           Legacy.Checked.verifies ~signature_kind
             (module Shifted)
             s public_key msg )
         (fun _ -> true) )
        (pubkey, msg, s) )

let%test_unit "schnorr checked + unchecked" =
  let signature_kind = Mina_signature_kind.Testnet in
  Quickcheck.test ~trials:5 gen_chunked ~f:(fun (pk, msg) ->
      let s = Chunked.sign ~signature_kind pk msg in
      let pubkey = Tick.Inner_curve.(scale one pk) in
      assert (Chunked.verify ~signature_kind s pubkey msg) ;
      (Tick.Test.test_equal ~sexp_of_t:[%sexp_of: bool] ~equal:Bool.equal
         Tick.Typ.(
           tuple3 Tick.Inner_curve.typ (chunked_message_typ ())
             Chunked.Signature.typ)
         Tick.Boolean.typ
         (fun (public_key, msg, s) ->
           let open Tick.Checked in
           let%bind (module Shifted) =
             Tick.Inner_curve.Checked.Shifted.create ()
           in
           Chunked.Checked.verifies ~signature_kind
             (module Shifted)
             s public_key msg )
         (fun _ -> true) )
        (pubkey, msg, s) )<|MERGE_RESOLUTION|>--- conflicted
+++ resolved
@@ -311,13 +311,8 @@
 
   let network_id_other chain_name = chain_name
 
-<<<<<<< HEAD
-  let network_id =
-    match Mina_signature_kind.t_DEPRECATED with
-=======
   let network_id ~(signature_kind : Mina_signature_kind.t) =
     match signature_kind with
->>>>>>> 85356701
     | Mainnet ->
         network_id_mainnet
     | Testnet ->
@@ -347,11 +342,7 @@
       |> Fn.flip List.take (Int.min 256 (Tock.Field.size_in_bits - 1))
       |> Tock.Field.project
 
-<<<<<<< HEAD
-    let derive ?(signature_kind = Mina_signature_kind.t_DEPRECATED) =
-=======
     let derive ~(signature_kind : Mina_signature_kind.t) =
->>>>>>> 85356701
       make_derive
         ~network_id:
           ( match signature_kind with
@@ -377,14 +368,7 @@
       |> Digest.to_bits ~length:Field.size_in_bits
       |> Inner_curve.Scalar.of_bits
 
-<<<<<<< HEAD
-    let hash ?signature_kind =
-      let signature_kind =
-        Option.value signature_kind ~default:Mina_signature_kind.t_DEPRECATED
-      in
-=======
     let hash ~signature_kind =
->>>>>>> 85356701
       make_hash ~init:(Hash_prefix_states.signature_legacy ~signature_kind)
 
     let hash_for_mainnet =
@@ -403,7 +387,6 @@
       in
       make_checked (fun () ->
           let open Random_oracle.Legacy.Checked in
-          let signature_kind = Mina_signature_kind.t_DEPRECATED in
           hash
             ~init:(Hash_prefix_states.signature_legacy ~signature_kind)
             (pack_input input)
@@ -433,11 +416,7 @@
       |> Fn.flip List.take (Int.min 256 (Tock.Field.size_in_bits - 1))
       |> Tock.Field.project
 
-<<<<<<< HEAD
-    let derive ?(signature_kind = Mina_signature_kind.t_DEPRECATED) =
-=======
     let derive ~(signature_kind : Mina_signature_kind.t) =
->>>>>>> 85356701
       make_derive
         ~network_id:
           ( match signature_kind with
@@ -463,14 +442,7 @@
       |> Digest.to_bits ~length:Field.size_in_bits
       |> Inner_curve.Scalar.of_bits
 
-<<<<<<< HEAD
-    let hash ?signature_kind =
-      let signature_kind =
-        Option.value signature_kind ~default:Mina_signature_kind.t_DEPRECATED
-      in
-=======
     let hash ~signature_kind =
->>>>>>> 85356701
       make_hash ~init:(Hash_prefix_states.signature ~signature_kind)
 
     let hash_for_mainnet =
@@ -489,7 +461,6 @@
       in
       make_checked (fun () ->
           let open Random_oracle.Checked in
-          let signature_kind = Mina_signature_kind.t_DEPRECATED in
           hash
             ~init:(Hash_prefix_states.signature ~signature_kind)
             (pack_input input)
