--- conflicted
+++ resolved
@@ -27,15 +27,10 @@
    snark_bits
    codable
    random_oracle
-<<<<<<< HEAD
-   fields_derivers
-   fields_derivers.snapps
-=======
    base58_check
    snarky.intf
    fields_derivers.snapps
    fields_derivers.json
->>>>>>> 22b16a4e
  )
  (preprocessor_deps ../../config.mlh)
  (preprocess
