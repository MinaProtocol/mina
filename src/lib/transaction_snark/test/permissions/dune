(library
  (name permissions_tests)
 (libraries
   ;; opam libraries
   ppx_inline_test.config
   async_unix
   async
   core
   base
   core_kernel
   yojson
   ppx_deriving_yojson.runtime
   result
   ;; local libraries
   mina_base.import
   pickles
   transaction_snark
   snark_params
   mina_ledger
   mina_base
   mina_transaction_logic
   currency
   mina_state
   signature_lib
   genesis_constants
   transaction_protocol_state
   pickles_types
   mina_numbers
   sgn
   transaction_snark_tests
   )
  (library_flags -linkall)
<<<<<<< HEAD
  (inline_tests (deps proof_cache.json))
=======
  (inline_tests (flags -verbose -show-counts))
>>>>>>> a1bac080
  (preprocess
    (pps ppx_snarky ppx_version ppx_jane))
  (instrumentation (backend bisect_ppx)))<|MERGE_RESOLUTION|>--- conflicted
+++ resolved
@@ -30,11 +30,7 @@
    transaction_snark_tests
    )
   (library_flags -linkall)
-<<<<<<< HEAD
-  (inline_tests (deps proof_cache.json))
-=======
-  (inline_tests (flags -verbose -show-counts))
->>>>>>> a1bac080
+  (inline_tests (flags -verbose -show-counts) (deps proof_cache.json))
   (preprocess
     (pps ppx_snarky ppx_version ppx_jane))
   (instrumentation (backend bisect_ppx)))