open Util
open Core
open Currency
open Mina_base
open Signature_lib
module Impl = Pickles.Impls.Step
module Inner_curve = Snark_params.Tick.Inner_curve
module Nat = Pickles_types.Nat
module Local_state = Mina_state.Local_state
module Zkapp_command_segment = Transaction_snark.Zkapp_command_segment
module Statement = Transaction_snark.Statement
open Snark_params.Tick
open Snark_params.Tick.Let_syntax

(* check a signature on msg against a public key *)
let check_sig pk msg sigma : Boolean.var Checked.t =
  let%bind (module S) = Inner_curve.Checked.Shifted.create () in
  Schnorr.Chunked.Checked.verifies (module S) sigma pk msg

(* verify witness signature against public keys *)
let%snarkydef_ verify_sig pubkeys msg sigma =
  let%bind pubkeys =
    exists
      (Typ.list ~length:(List.length pubkeys) Inner_curve.typ)
      ~compute:(As_prover.return pubkeys)
  in
  Checked.List.exists pubkeys ~f:(fun pk -> check_sig pk msg sigma)
  >>= Boolean.Assert.is_true

let check_witness pubkeys msg witness =
  Transaction_snark.dummy_constraints ()
  >>= fun () -> verify_sig pubkeys msg witness

type _ Snarky_backendless.Request.t +=
  | Sigma : Schnorr.Chunked.Signature.t Snarky_backendless.Request.t

let ring_sig_rule (ring_member_pks : Schnorr.Chunked.Public_key.t list) :
    _ Pickles.Inductive_rule.t =
  let ring_sig_main (tx_commitment : Zkapp_statement.Checked.t) : unit Checked.t
      =
    let msg_var =
      Zkapp_statement.Checked.to_field_elements tx_commitment
      |> Random_oracle_input.Chunked.field_elements
    in
    let%bind sigma_var =
      exists Schnorr.Chunked.Signature.typ ~request:(As_prover.return Sigma)
    in
    check_witness ring_member_pks msg_var sigma_var
  in
  { identifier = "ring-sig-rule"
  ; prevs = []
  ; main =
      (fun { public_input = x } ->
        Run.run_checked @@ ring_sig_main x ;
        { previous_proof_statements = []
        ; public_output = ()
        ; auxiliary_output = ()
        } )
  ; uses_lookup = false
  }

let%test_unit "1-of-1" =
  let gen =
    let open Quickcheck.Generator.Let_syntax in
    let%map sk = Private_key.gen and msg = Field.gen_uniform in
    (sk, Random_oracle.Input.Chunked.field_elements [| msg |])
  in
  Quickcheck.test ~trials:1 gen ~f:(fun (sk, msg) ->
      let pk = Inner_curve.(scale one sk) in
      (let sigma = Schnorr.Chunked.sign sk msg in
       let%bind sigma_var, msg_var =
         exists
           Typ.(Schnorr.Chunked.Signature.typ * Schnorr.chunked_message_typ ())
           ~compute:As_prover.(return (sigma, msg))
       in
       check_witness [ pk ] msg_var sigma_var )
      |> Checked.map ~f:As_prover.return
      |> run_and_check |> Or_error.ok_exn )

let%test_unit "1-of-2" =
  let gen =
    let open Quickcheck.Generator.Let_syntax in
    let%map sk0 = Private_key.gen
    and sk1 = Private_key.gen
    and msg = Field.gen_uniform in
    (sk0, sk1, Random_oracle.Input.Chunked.field_elements [| msg |])
  in
  Quickcheck.test ~trials:1 gen ~f:(fun (sk0, sk1, msg) ->
      let pk0 = Inner_curve.(scale one sk0) in
      let pk1 = Inner_curve.(scale one sk1) in
      (let sigma1 = Schnorr.Chunked.sign sk1 msg in
       let%bind sigma1_var =
         exists Schnorr.Chunked.Signature.typ ~compute:(As_prover.return sigma1)
       and msg_var =
         exists (Schnorr.chunked_message_typ ()) ~compute:(As_prover.return msg)
       in
       check_witness [ pk0; pk1 ] msg_var sigma1_var )
      |> Checked.map ~f:As_prover.return
      |> run_and_check |> Or_error.ok_exn )

(* test a snapp tx with a 3-account_update ring *)
let%test_unit "ring-signature snapp tx with 3 zkapp_command" =
  let open Mina_transaction_logic.For_tests in
  let gen =
    let open Quickcheck.Generator.Let_syntax in
    (* secret keys of ring participants*)
    let%map ring_member_sks =
      Quickcheck.Generator.list_with_length 3 Private_key.gen
    (* index of the key that will sign the msg *)
    and sign_index = Base_quickcheck.Generator.int_inclusive 0 2
    and test_spec = Test_spec.gen in
    (ring_member_sks, sign_index, test_spec)
  in
  (* set to true to print vk, zkapp_command *)
  let debug_mode : bool = false in
  Quickcheck.test ~trials:1 gen
    ~f:(fun (ring_member_sks, sign_index, { init_ledger; specs }) ->
      let ring_member_pks =
        List.map ring_member_sks ~f:Inner_curve.(scale one)
      in
      Ledger.with_ledger ~depth:ledger_depth ~f:(fun ledger ->
          Init_ledger.init (module Ledger.Ledger_inner) init_ledger ledger ;
          let spec = List.hd_exn specs in
          let tag, _, (module P), Pickles.Provers.[ ringsig_prover; _ ] =
            Pickles.compile () ~cache:Cache_dir.cache
              ~public_input:(Input Zkapp_statement.typ) ~auxiliary_typ:Typ.unit
              ~branches:(module Nat.N2)
              ~max_proofs_verified:(module Nat.N2)
                (* You have to put 2 here... *)
              ~name:"ringsig"
              ~constraint_constants:
                (Genesis_constants.Constraint_constants.to_snark_keys_header
                   constraint_constants )
              ~choices:(fun ~self ->
                [ ring_sig_rule ring_member_pks; dummy_rule self ] )
          in
          let vk = Pickles.Side_loaded.Verification_key.of_compiled tag in
          ( if debug_mode then
            Binable.to_string (module Side_loaded_verification_key.Stable.V2) vk
            |> Base64.encode_exn ~alphabet:Base64.uri_safe_alphabet
            |> printf "vk:\n%s\n\n" )
          |> fun () ->
          let Mina_transaction_logic.For_tests.Transaction_spec.
                { sender = sender, sender_nonce
                ; receiver = ringsig_account_pk
                ; amount
                ; _
                } =
            spec
          in
          let fee = Amount.of_string "1000000" in
          let vk = With_hash.of_data ~hash_data:Zkapp_account.digest_vk vk in
          let total = Option.value_exn (Amount.add fee amount) in
          (let _is_new, _loc =
             let pk = Public_key.compress sender.public_key in
             let id = Account_id.create pk Token_id.default in
             Ledger.get_or_create_account ledger id
               (Account.create id
                  Balance.(Option.value_exn (add_amount zero total)) )
             |> Or_error.ok_exn
           in
           let _is_new, loc =
             let id = Account_id.create ringsig_account_pk Token_id.default in
             Ledger.get_or_create_account ledger id
               (Account.create id Balance.zero)
             |> Or_error.ok_exn
           in
           let a = Ledger.get ledger loc |> Option.value_exn in
           Ledger.set ledger loc
             { a with
               zkapp =
                 Some
                   { (Option.value ~default:Zkapp_account.default a.zkapp) with
                     verification_key = Some vk
                   }
             } ) ;
          let sender_pk = sender.public_key |> Public_key.compress in
          let fee_payer : Account_update.Fee_payer.t =
            { Account_update.Fee_payer.body =
                { public_key = sender_pk
                ; fee = Amount.to_fee fee
                ; valid_until = None
                ; nonce = sender_nonce
                }
                (* Real signature added in below *)
            ; authorization = Signature.dummy
            }
          in
          let sender_account_update_data : Account_update.Simple.t =
            { body =
                { public_key = sender_pk
                ; update = Account_update.Update.noop
                ; token_id = Token_id.default
                ; balance_change = Amount.(Signed.(negate (of_unsigned amount)))
                ; increment_nonce = true
                ; implicit_account_creation_fee = true
                ; events = []
                ; actions = []
                ; call_data = Field.zero
                ; call_depth = 0
                ; preconditions =
                    { Account_update.Preconditions.network =
                        Zkapp_precondition.Protocol_state.accept
                    ; account = Nonce (Account.Nonce.succ sender_nonce)
                    }
                ; caller = Call
                ; use_full_commitment = false
                ; authorization_kind = Signature
                }
            ; authorization = Signature Signature.dummy
            }
          in
          let snapp_account_update_data : Account_update.Simple.t =
            { body =
                { public_key = ringsig_account_pk
                ; update = Account_update.Update.noop
                ; token_id = Token_id.default
                ; balance_change = Amount.Signed.(of_unsigned amount)
                ; events = []
                ; actions = []
                ; call_data = Field.zero
                ; call_depth = 0
                ; increment_nonce = false
<<<<<<< HEAD
                ; implicit_account_creation_fee = true
                ; protocol_state_precondition =
                    Zkapp_precondition.Protocol_state.accept
                ; account_precondition = Full Zkapp_precondition.Account.accept
=======
                ; preconditions =
                    { Account_update.Preconditions.network =
                        Zkapp_precondition.Protocol_state.accept
                    ; account = Full Zkapp_precondition.Account.accept
                    }
>>>>>>> 4fde4b47
                ; use_full_commitment = false
                ; caller = Call
                ; authorization_kind = Proof
                }
            ; authorization = Proof Mina_base.Proof.transaction_dummy
            }
          in
          let protocol_state = Zkapp_precondition.Protocol_state.accept in
          let ps =
            Zkapp_command.Call_forest.With_hashes.of_zkapp_command_simple_list
              [ sender_account_update_data; snapp_account_update_data ]
          in
          let account_updates_hash = Zkapp_command.Call_forest.hash ps in
          let memo = Signed_command_memo.empty in
          let memo_hash = Signed_command_memo.hash memo in
          let transaction : Zkapp_command.Transaction_commitment.t =
            Zkapp_command.Transaction_commitment.create ~account_updates_hash
          in
          let tx_statement : Zkapp_statement.t =
            { account_update =
                Account_update.Body.digest
                  (Zkapp_command.add_caller_simple snapp_account_update_data
                     Token_id.default )
                    .body
            ; calls = (Zkapp_command.Digest.Forest.empty :> field)
            }
          in
          let msg =
            tx_statement |> Zkapp_statement.to_field_elements
            |> Random_oracle_input.Chunked.field_elements
          in
          let signing_sk = List.nth_exn ring_member_sks sign_index in
          let sigma = Schnorr.Chunked.sign signing_sk msg in
          let handler (Snarky_backendless.Request.With { request; respond }) =
            match request with
            | Sigma ->
                respond @@ Provide sigma
            | _ ->
                respond Unhandled
          in
          let (), (), (pi : Pickles.Side_loaded.Proof.t) =
            (fun () -> ringsig_prover ~handler tx_statement)
            |> Async.Thread_safe.block_on_async_exn
          in
          let fee_payer =
            let txn_comm =
              Zkapp_command.Transaction_commitment.create_complete transaction
                ~memo_hash
                ~fee_payer_hash:
                  (Zkapp_command.Digest.Account_update.create
                     (Account_update.of_fee_payer fee_payer) )
            in
            { fee_payer with
              authorization =
                Signature_lib.Schnorr.Chunked.sign sender.private_key
                  (Random_oracle.Input.Chunked.field txn_comm)
            }
          in
          let sender : Account_update.Simple.t =
            let sender_signature =
              Signature_lib.Schnorr.Chunked.sign sender.private_key
                (Random_oracle.Input.Chunked.field transaction)
            in
            { body = sender_account_update_data.body
            ; authorization = Signature sender_signature
            }
          in
          let zkapp_command : Zkapp_command.t =
            Zkapp_command.of_simple
              { fee_payer
              ; account_updates =
                  [ sender
                  ; { body = snapp_account_update_data.body
                    ; authorization = Proof pi
                    }
                  ]
              ; memo
              }
          in
          ( if debug_mode then
            (* print fee payer *)
            Account_update.Fee_payer.to_yojson fee_payer
            |> Yojson.Safe.pretty_to_string
            |> printf "fee_payer:\n%s\n\n"
            |> fun () ->
            (* print other_account_update data *)
            Zkapp_command.Call_forest.iteri zkapp_command.account_updates
              ~f:(fun idx (p : Account_update.t) ->
                Account_update.Body.to_yojson p.body
                |> Yojson.Safe.pretty_to_string
                |> printf "other_account_update #%d body:\n%s\n\n" idx )
            |> fun () ->
            (* print other_account_update proof *)
            Pickles.Side_loaded.Proof.Stable.V2.sexp_of_t pi
            |> Sexp.to_string |> Base64.encode_exn
            |> printf "other_account_update_proof:\n%s\n\n"
            |> fun () ->
            (* print protocol_state *)
            Zkapp_precondition.Protocol_state.to_yojson protocol_state
            |> Yojson.Safe.pretty_to_string
            |> printf "protocol_state:\n%s\n\n" )
          |> fun () ->
          ignore (apply_zkapp_command ledger [ zkapp_command ] : Sparse_ledger.t) ) )<|MERGE_RESOLUTION|>--- conflicted
+++ resolved
@@ -221,18 +221,12 @@
                 ; call_data = Field.zero
                 ; call_depth = 0
                 ; increment_nonce = false
-<<<<<<< HEAD
                 ; implicit_account_creation_fee = true
-                ; protocol_state_precondition =
-                    Zkapp_precondition.Protocol_state.accept
-                ; account_precondition = Full Zkapp_precondition.Account.accept
-=======
                 ; preconditions =
                     { Account_update.Preconditions.network =
                         Zkapp_precondition.Protocol_state.accept
                     ; account = Full Zkapp_precondition.Account.accept
                     }
->>>>>>> 4fde4b47
                 ; use_full_commitment = false
                 ; caller = Call
                 ; authorization_kind = Proof
