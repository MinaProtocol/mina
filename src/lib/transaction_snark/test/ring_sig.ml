--- conflicted
+++ resolved
@@ -251,13 +251,9 @@
               ~protocol_state_predicate_hash ~memo_hash
           in
           let at_party = Parties.Call_forest.hash ps in
-<<<<<<< HEAD
-          let tx_statement : Snapp_statement.t =
+          let tx_statement : Zkapp_statement.t =
             { transaction; at_party = (at_party :> field) }
           in
-=======
-          let tx_statement : Zkapp_statement.t = { transaction; at_party } in
->>>>>>> efc8e4ae
           let msg =
             tx_statement |> Zkapp_statement.to_field_elements
             |> Random_oracle_input.Chunked.field_elements
