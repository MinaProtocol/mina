open Core
open Mina_ledger
open Currency
open Signature_lib
open Mina_transaction
module U = Transaction_snark_tests.Util
open Mina_base

let state_body = U.genesis_state_body

let constraint_constants = U.constraint_constants

let consensus_constants = U.consensus_constants

let ledger_depth = U.ledger_depth

let state_body_hash = U.genesis_state_body_hash

let%test_module "Transaction union tests" =
  ( module struct
    (* For tests let's just monkey patch ledger and sparse ledger to freeze their
     * ledger_hashes. The nominal type is just so we don't mix this up in our
     * real code. *)
    module Ledger = struct
      include Ledger

      let merkle_root t = Frozen_ledger_hash.of_ledger_hash @@ merkle_root t

      let merkle_root_after_user_command_exn t ~txn_global_slot txn =
        let hash =
          merkle_root_after_user_command_exn
            ~constraint_constants:U.constraint_constants ~txn_global_slot t txn
        in
        Frozen_ledger_hash.of_ledger_hash hash
    end

    module Sparse_ledger = struct
      include Sparse_ledger

      let merkle_root t = Frozen_ledger_hash.of_ledger_hash @@ merkle_root t
    end

    let of_user_command' (sok_digest : Sok_message.Digest.t) ledger
        (user_command : Signed_command.With_valid_signature.t) init_stack
        pending_coinbase_stack_state state_body handler =
      let module T = (val Lazy.force U.snark_module) in
      let source = Ledger.merkle_root ledger in
      let current_global_slot =
        Mina_state.Protocol_state.Body.consensus_state state_body
        |> Consensus.Data.Consensus_state.global_slot_since_genesis
      in
      let target =
        Ledger.merkle_root_after_user_command_exn ledger
          ~txn_global_slot:current_global_slot user_command
      in
      let user_command_in_block =
        { Transaction_protocol_state.Poly.transaction = user_command
        ; block_data = state_body
        ; global_slot = current_global_slot
        }
      in
      let user_command_supply_increase = Currency.Amount.Signed.zero in
      Async.Thread_safe.block_on_async_exn (fun () ->
          let statement =
            let txn =
              Transaction.Command
                (User_command.Signed_command
                   (Signed_command.forget_check user_command) )
            in
            Transaction_snark.Statement.Poly.with_empty_local_state
              ~source_first_pass_ledger:source ~target_first_pass_ledger:target
              ~source_second_pass_ledger:target
              ~target_second_pass_ledger:target ~connecting_ledger_left:target
              ~connecting_ledger_right:target ~sok_digest
              ~fee_excess:(Or_error.ok_exn (Transaction.fee_excess txn))
              ~supply_increase:user_command_supply_increase
              ~pending_coinbase_stack_state
          in
          T.of_user_command ~init_stack ~statement user_command_in_block handler )

    let coinbase_test state_body ~carryforward =
      let mk_pubkey () =
        Public_key.(compress (of_private_key_exn (Private_key.create ())))
      in
      let state_body_hash = Mina_state.Protocol_state.Body.hash state_body in
      let global_slot =
        Mina_state.Protocol_state.Body.consensus_state state_body
        |> Consensus.Data.Consensus_state.global_slot_since_genesis
      in
      let producer = mk_pubkey () in
      let producer_id = Account_id.create producer Token_id.default in
      let receiver = mk_pubkey () in
      let receiver_id = Account_id.create receiver Token_id.default in
      let other = mk_pubkey () in
      let other_id = Account_id.create other Token_id.default in
      let pending_coinbase_init = Pending_coinbase.Stack.empty in
      let cb =
        Coinbase.create
          ~amount:(Currency.Amount.of_mina_int_exn 10)
          ~receiver
          ~fee_transfer:
            (Some
               (Coinbase.Fee_transfer.create ~receiver_pk:other
                  ~fee:U.constraint_constants.account_creation_fee ) )
        |> Or_error.ok_exn
      in
      let transaction = Mina_transaction.Transaction.Coinbase cb in
      let source_stack =
        if carryforward then
          Pending_coinbase.Stack.(
            push_state state_body_hash global_slot pending_coinbase_init)
        else pending_coinbase_init
      in
      let pending_coinbase_stack_target =
        U.pending_coinbase_stack_target transaction U.genesis_state_body_hash
          Mina_numbers.Global_slot_since_genesis.zero pending_coinbase_init
      in
      let txn_in_block =
        { Transaction_protocol_state.Poly.transaction
        ; block_data = state_body
        ; global_slot
        }
      in
      Ledger.with_ledger ~depth:U.ledger_depth ~f:(fun ledger ->
          Ledger.create_new_account_exn ledger producer_id
            (Account.create receiver_id Balance.zero) ;
          let sparse_ledger =
            Sparse_ledger.of_ledger_subset_exn ledger
              [ producer_id; receiver_id; other_id ]
          in
          let sparse_ledger_after, applied_transaction =
            Result.( >>= )
              (Sparse_ledger.apply_transaction_first_pass
                 ~constraint_constants:U.constraint_constants ~global_slot
                 sparse_ledger
                 ~txn_state_view:
                   ( txn_in_block.block_data
                   |> Mina_state.Protocol_state.Body.view )
                 txn_in_block.transaction )
              (fun (sparse_ledger, partially_applied) ->
                Sparse_ledger.apply_transaction_second_pass sparse_ledger
                  partially_applied )
            |> Or_error.ok_exn
          in
          let supply_increase =
<<<<<<< HEAD
            Mina_ledger.Ledger.Transaction_applied.supply_increase
=======
            Mina_transaction_logic.Transaction_applied.supply_increase
>>>>>>> 97ab3010
              ~constraint_constants applied_transaction
            |> Or_error.ok_exn
          in
          Transaction_snark.check_transaction txn_in_block
            (unstage (Sparse_ledger.handler sparse_ledger))
            ~constraint_constants:U.constraint_constants
            ~sok_message:
              (Mina_base.Sok_message.create ~fee:Currency.Fee.zero
                 ~prover:Public_key.Compressed.empty )
            ~source_first_pass_ledger:(Sparse_ledger.merkle_root sparse_ledger)
            ~target_first_pass_ledger:
              (Sparse_ledger.merkle_root sparse_ledger_after)
            ~init_stack:pending_coinbase_init
            ~pending_coinbase_stack_state:
              { source = source_stack; target = pending_coinbase_stack_target }
            ~supply_increase )

    let%test_unit "coinbase with new state body hash" =
      Test_util.with_randomness 123456789 (fun () ->
          coinbase_test state_body ~carryforward:false )

    let%test_unit "coinbase with carry-forward state body hash" =
      Test_util.with_randomness 123456789 (fun () ->
          coinbase_test state_body ~carryforward:true )

    let%test_unit "new_account" =
      Test_util.with_randomness 123456789 (fun () ->
          let wallets = Quickcheck.random_value (U.Wallet.random_wallets ()) in
          Ledger.with_ledger ~depth:ledger_depth ~f:(fun ledger ->
              Array.iter
                (Array.sub wallets ~pos:1 ~len:(Array.length wallets - 1))
                ~f:(fun { account; _ } ->
                  Ledger.create_new_account_exn ledger
                    (Account.identifier account)
                    account ) ;
              let t1 =
                U.Wallet.user_command_with_wallet wallets ~sender:1 ~receiver:0
                  8_000_000_000
                  (Fee.of_mina_int_exn @@ Random.int 20)
                  Account.Nonce.zero
                  (Signed_command_memo.create_by_digesting_string_exn
                     (Test_util.arbitrary_string
                        ~len:Signed_command_memo.max_digestible_string_length ) )
              in
              let current_global_slot =
                Mina_state.Protocol_state.Body.consensus_state state_body
                |> Consensus.Data.Consensus_state.global_slot_since_genesis
              in
              let target_first_pass_ledger =
                Ledger.merkle_root_after_user_command_exn ledger
                  ~txn_global_slot:current_global_slot t1
              in
              let mentioned_keys =
                Signed_command.accounts_referenced
                  (Signed_command.forget_check t1)
              in
              let sparse_ledger =
                Sparse_ledger.of_ledger_subset_exn ledger mentioned_keys
              in
              let sok_message =
                Sok_message.create ~fee:Fee.zero
                  ~prover:wallets.(1).account.public_key
              in
              let pending_coinbase_stack = Pending_coinbase.Stack.empty in
              let pending_coinbase_stack_target =
                U.pending_coinbase_stack_target (Command (Signed_command t1))
                  state_body_hash current_global_slot pending_coinbase_stack
              in
              let pending_coinbase_stack_state =
                { Transaction_snark.Pending_coinbase_stack_state.source =
                    pending_coinbase_stack
                ; target = pending_coinbase_stack_target
                }
              in
              let user_command_supply_increase =
                (* receiver account is created, decrease supply by account creation fee *)
                let magnitude =
                  U.constraint_constants.account_creation_fee
                  |> Currency.Amount.of_fee
                in
                Currency.Amount.Signed.create ~magnitude ~sgn:Sgn.Neg
              in
              Transaction_snark.check_user_command ~constraint_constants
                ~sok_message
                ~source_first_pass_ledger:(Ledger.merkle_root ledger)
                ~target_first_pass_ledger ~init_stack:pending_coinbase_stack
                ~pending_coinbase_stack_state
                ~supply_increase:user_command_supply_increase
                { transaction = t1
                ; block_data = state_body
                ; global_slot = current_global_slot
                }
                (unstage @@ Sparse_ledger.handler sparse_ledger) ) )

    let account_fee =
      Fee.to_nanomina_int constraint_constants.account_creation_fee

    let%test_unit "account creation fee - user commands" =
      Test_util.with_randomness 123456789 (fun () ->
          let wallets =
            Quickcheck.random_value (U.Wallet.random_wallets ~n:3 ())
            |> Array.to_list
          in
          let sender = List.hd_exn wallets in
          let receivers = List.tl_exn wallets in
          let txns_per_receiver = 2 in
          let amount = 8_000_000_000 in
          let txn_fee = 2_000_000_000 in
          let memo =
            Signed_command_memo.create_by_digesting_string_exn
              (Test_util.arbitrary_string
                 ~len:Signed_command_memo.max_digestible_string_length )
          in
          Ledger.with_ledger ~depth:ledger_depth ~f:(fun ledger ->
              let _, ucs =
                let receivers =
                  List.fold ~init:receivers
                    (List.init (txns_per_receiver - 1) ~f:Fn.id)
                    ~f:(fun acc _ -> receivers @ acc)
                in
                List.fold receivers ~init:(Account.Nonce.zero, [])
                  ~f:(fun (nonce, txns) receiver ->
                    let uc =
                      U.Wallet.user_command ~fee_payer:sender
                        ~receiver_pk:(Account.public_key receiver.account)
                        amount
                        (Fee.of_nanomina_int_exn txn_fee)
                        nonce memo
                    in
                    (Account.Nonce.succ nonce, txns @ [ uc ]) )
              in
              Ledger.create_new_account_exn ledger
                (Account.identifier sender.account)
                sender.account ;
              let () =
                List.iter ucs ~f:(fun uc ->
                    U.test_transaction_union ledger
                      (Transaction.Command (Signed_command uc)) )
              in
              List.iter receivers ~f:(fun receiver ->
                  U.check_balance
                    (Account.identifier receiver.account)
                    ((amount * txns_per_receiver) - account_fee)
                    ledger ) ;
              U.check_balance
                (Account.identifier sender.account)
                ( Balance.to_nanomina_int sender.account.balance
                - (amount + txn_fee) * txns_per_receiver * List.length receivers
                )
                ledger ) )

    let%test_unit "account creation fee - fee transfers" =
      Test_util.with_randomness 123456789 (fun () ->
          let receivers =
            Quickcheck.random_value (U.Wallet.random_wallets ~n:3 ())
            |> Array.to_list
          in
          let txns_per_receiver = 3 in
          let fee = 8_000_000_000 in
          Ledger.with_ledger ~depth:ledger_depth ~f:(fun ledger ->
              let fts =
                let receivers =
                  List.fold ~init:receivers
                    (List.init (txns_per_receiver - 1) ~f:Fn.id)
                    ~f:(fun acc _ -> receivers @ acc)
                  |> One_or_two.group_list
                in
                List.fold receivers ~init:[] ~f:(fun txns receiver ->
                    let ft : Fee_transfer.t =
                      Or_error.ok_exn @@ Fee_transfer.of_singles
                      @@ One_or_two.map receiver ~f:(fun receiver ->
                             Fee_transfer.Single.create
                               ~receiver_pk:receiver.account.public_key
                               ~fee:(Currency.Fee.of_nanomina_int_exn fee)
                               ~fee_token:receiver.account.token_id )
                    in
                    txns @ [ ft ] )
              in
              let () =
                List.iter fts ~f:(fun ft ->
                    let txn = Mina_transaction.Transaction.Fee_transfer ft in
                    U.test_transaction_union ledger txn )
              in
              List.iter receivers ~f:(fun receiver ->
                  U.check_balance
                    (Account.identifier receiver.account)
                    ((fee * txns_per_receiver) - account_fee)
                    ledger ) ) )

    let%test_unit "account creation fee - coinbase" =
      Test_util.with_randomness 123456789 (fun () ->
          let wallets =
            Quickcheck.random_value (U.Wallet.random_wallets ~n:3 ())
          in
          let receiver = wallets.(0) in
          let other = wallets.(1) in
          let dummy_account = wallets.(2) in
          let reward = 10_000_000_000 in
          let fee =
            Fee.to_nanomina_int constraint_constants.account_creation_fee
          in
          let coinbase_count = 3 in
          let ft_count = 2 in
          Ledger.with_ledger ~depth:ledger_depth ~f:(fun ledger ->
              let _, cbs =
                let fts =
                  List.map (List.init ft_count ~f:Fn.id) ~f:(fun _ ->
                      Coinbase.Fee_transfer.create
                        ~receiver_pk:other.account.public_key
                        ~fee:constraint_constants.account_creation_fee )
                in
                List.fold ~init:(fts, []) (List.init coinbase_count ~f:Fn.id)
                  ~f:(fun (fts, cbs) _ ->
                    let cb =
                      Coinbase.create
                        ~amount:(Currency.Amount.of_nanomina_int_exn reward)
                        ~receiver:receiver.account.public_key
                        ~fee_transfer:(List.hd fts)
                      |> Or_error.ok_exn
                    in
                    (Option.value ~default:[] (List.tl fts), cb :: cbs) )
              in
              Ledger.create_new_account_exn ledger
                (Account.identifier dummy_account.account)
                dummy_account.account ;
              let () =
                List.iter cbs ~f:(fun cb ->
                    let txn = Mina_transaction.Transaction.Coinbase cb in
                    U.test_transaction_union ledger txn )
              in
              let fees = fee * ft_count in
              U.check_balance
                (Account.identifier receiver.account)
                ((reward * coinbase_count) - account_fee - fees)
                ledger ;
              U.check_balance
                (Account.identifier other.account)
                (fees - account_fee) ledger ) )

    module Pc_with_init_stack = struct
      type t =
        { pc : Transaction_snark.Pending_coinbase_stack_state.t
        ; init_stack : Pending_coinbase.Stack.t
        }
    end

    let test_base_and_merge ~state_hash_and_body1 ~state_hash_and_body2
        ~carryforward1 ~carryforward2 =
      let module T = (val Lazy.force U.snark_module) in
      Test_util.with_randomness 123456789 (fun () ->
          let wallets = Quickcheck.random_value (U.Wallet.random_wallets ()) in
          (*let state_body = Lazy.force state_body in
            let state_body_hash = Lazy.force state_body_hash in*)
          let state_body_hash1, state_body1 = state_hash_and_body1 in
          let global_slot1 =
            Mina_state.Protocol_state.Body.consensus_state state_body1
            |> Consensus.Data.Consensus_state.global_slot_since_genesis
          in
          let state_body_hash2, state_body2 = state_hash_and_body2 in
          let global_slot2 =
            Mina_state.Protocol_state.Body.consensus_state state_body2
            |> Consensus.Data.Consensus_state.global_slot_since_genesis
          in
          Ledger.with_ledger ~depth:ledger_depth ~f:(fun ledger ->
              Array.iter wallets ~f:(fun { account; private_key = _ } ->
                  Ledger.create_new_account_exn ledger
                    (Account.identifier account)
                    account ) ;
              let memo =
                Signed_command_memo.create_by_digesting_string_exn
                  (Test_util.arbitrary_string
                     ~len:Signed_command_memo.max_digestible_string_length )
              in
              let t1 =
                U.Wallet.user_command_with_wallet wallets ~sender:0 ~receiver:1
                  8_000_000_000
                  (Fee.of_mina_int_exn @@ Random.int 20)
                  Account.Nonce.zero memo
              in
              let t2 =
                U.Wallet.user_command_with_wallet wallets ~sender:1 ~receiver:2
                  8_000_000_000
                  (Fee.of_mina_int_exn @@ Random.int 20)
                  Account.Nonce.zero memo
              in
              let sok_digest =
                Sok_message.create ~fee:Fee.zero
                  ~prover:wallets.(0).account.public_key
                |> Sok_message.digest
              in
              let sparse_ledger =
                Sparse_ledger.of_ledger_subset_exn ledger
                  (List.concat_map
                     ~f:(fun t ->
                       (* NB: Shouldn't assume the same next_available_token
                          for each command normally, but we know statically
                          that these are payments in this test.
                       *)
                       Signed_command.accounts_referenced
                         (Signed_command.forget_check t) )
                     [ t1; t2 ] )
              in
              let init_stack1 = Pending_coinbase.Stack.empty in
              let pending_coinbase_stack_state1 =
                (* No coinbase to add to the stack. *)
                let stack_with_state =
                  Pending_coinbase.Stack.push_state state_body_hash1
                    global_slot1 init_stack1
                in
                (* Since protocol state body is added once per block, the
                   source would already have the state if [carryforward=true]
                   from the previous transaction in the sequence of
                   transactions in a block. We add state to [init_stack] and
                   then check that it is equal to the target.
                *)
                let source_stack, target_stack =
                  if carryforward1 then (stack_with_state, stack_with_state)
                  else (init_stack1, stack_with_state)
                in
                { Pc_with_init_stack.pc =
                    { source = source_stack; target = target_stack }
                ; init_stack = init_stack1
                }
              in
              let proof12 =
                of_user_command' sok_digest ledger t1
                  pending_coinbase_stack_state1.init_stack
                  pending_coinbase_stack_state1.pc state_body1
                  (unstage @@ Sparse_ledger.handler sparse_ledger)
              in
              let current_global_slot =
                Mina_state.Protocol_state.Body.consensus_state state_body1
                |> Consensus.Data.Consensus_state.global_slot_since_genesis
              in
              let sparse_ledger, _ =
                Sparse_ledger.apply_user_command ~constraint_constants
                  ~txn_global_slot:current_global_slot sparse_ledger t1
                |> Or_error.ok_exn
              in
              let pending_coinbase_stack_state2, state_body2 =
                let previous_stack = pending_coinbase_stack_state1.pc.target in
                let stack_with_state2 =
                  Pending_coinbase.Stack.(
                    push_state state_body_hash2 global_slot2 previous_stack)
                in
                (* No coinbase to add. *)
                let source_stack, target_stack, init_stack, state_body2 =
                  if carryforward2 then
                    (* Source and target already have the protocol state,
                       init_stack will be such that
                       [init_stack + state_body_hash1 = target = source].
                    *)
                    (previous_stack, previous_stack, init_stack1, state_body1)
                  else
                    (* Add the new state such that
                       [previous_stack + state_body_hash2
                        = init_stack + state_body_hash2
                        = target].
                    *)
                    ( previous_stack
                    , stack_with_state2
                    , previous_stack
                    , state_body2 )
                in
                ( { Pc_with_init_stack.pc =
                      { source = source_stack; target = target_stack }
                  ; init_stack
                  }
                , state_body2 )
              in
              ignore
                ( Ledger.apply_user_command ~constraint_constants ledger
                    ~txn_global_slot:current_global_slot t1
                  |> Or_error.ok_exn
                  : Mina_transaction_logic.Transaction_applied
                    .Signed_command_applied
                    .t ) ;
              [%test_eq: Frozen_ledger_hash.t]
                (Ledger.merkle_root ledger)
                (Sparse_ledger.merkle_root sparse_ledger) ;
              let proof23 =
                of_user_command' sok_digest ledger t2
                  pending_coinbase_stack_state2.init_stack
                  pending_coinbase_stack_state2.pc state_body2
                  (unstage @@ Sparse_ledger.handler sparse_ledger)
              in
              let current_global_slot =
                Mina_state.Protocol_state.Body.consensus_state state_body2
                |> Consensus.Data.Consensus_state.global_slot_since_genesis
              in
              let sparse_ledger, _ =
                Sparse_ledger.apply_user_command ~constraint_constants
                  ~txn_global_slot:current_global_slot sparse_ledger t2
                |> Or_error.ok_exn
              in
              ignore
                ( Ledger.apply_user_command ledger ~constraint_constants
                    ~txn_global_slot:current_global_slot t2
                  |> Or_error.ok_exn
                  : Mina_transaction_logic.Transaction_applied
                    .Signed_command_applied
                    .t ) ;
              [%test_eq: Frozen_ledger_hash.t]
                (Ledger.merkle_root ledger)
                (Sparse_ledger.merkle_root sparse_ledger) ;
              let proof13 =
                Async.Thread_safe.block_on_async_exn (fun () ->
                    T.merge ~sok_digest proof12 proof23 )
                |> Or_error.ok_exn
              in
              Async.Thread_safe.block_on_async (fun () ->
                  T.verify_against_digest proof13 )
              |> Result.ok_exn |> Or_error.ok_exn ) )

    let%test_unit "base_and_merge: transactions in one block (t1,t2 in b1), \
                   carryforward the state from a previous transaction t0 in b1"
        =
      let state_hash_and_body1 = (state_body_hash, state_body) in
      test_base_and_merge ~state_hash_and_body1
        ~state_hash_and_body2:state_hash_and_body1 ~carryforward1:true
        ~carryforward2:true

    (* No new state body, carryforward the stack from the previous transaction*)

    let%test_unit "base_and_merge: transactions in one block (t1,t2 in b1), \
                   don't carryforward the state from a previous transaction t0 \
                   in b1" =
      let state_hash_and_body1 = (state_body_hash, state_body) in
      test_base_and_merge ~state_hash_and_body1
        ~state_hash_and_body2:state_hash_and_body1 ~carryforward1:false
        ~carryforward2:true

    let%test_unit "base_and_merge: transactions in two different blocks (t1,t2 \
                   in b1, b2 resp.), carryforward the state from a previous \
                   transaction t0 in b1" =
      let state_hash_and_body1 =
        let open Staged_ledger_diff in
        let state_body0 =
          Mina_state.Protocol_state.negative_one
            ~genesis_ledger:Genesis_ledger.(Packed.t for_unit_tests)
            ~genesis_epoch_data:Consensus.Genesis_epoch_data.for_unit_tests
            ~constraint_constants ~consensus_constants ~genesis_body_reference
          |> Mina_state.Protocol_state.body
        in
        let state_body_hash0 =
          Mina_state.Protocol_state.Body.hash state_body0
        in
        (state_body_hash0, state_body0)
      in
      let state_hash_and_body2 = (state_body_hash, state_body) in
      test_base_and_merge ~state_hash_and_body1 ~state_hash_and_body2
        ~carryforward1:true ~carryforward2:false

    (*t2 is in a new state, therefore do not carryforward the previous state*)

    let%test_unit "base_and_merge: transactions in two different blocks (t1,t2 \
                   in b1, b2 resp.), don't carryforward the state from a \
                   previous transaction t0 in b1" =
      let state_hash_and_body1 =
        let state_body0 =
          let open Staged_ledger_diff in
          Mina_state.Protocol_state.negative_one
            ~genesis_ledger:Genesis_ledger.(Packed.t for_unit_tests)
            ~genesis_epoch_data:Consensus.Genesis_epoch_data.for_unit_tests
            ~constraint_constants ~consensus_constants ~genesis_body_reference
          |> Mina_state.Protocol_state.body
        in
        let state_body_hash0 =
          Mina_state.Protocol_state.Body.hash state_body0
        in
        (state_body_hash0, state_body0)
      in
      let state_hash_and_body2 = (state_body_hash, state_body) in
      test_base_and_merge ~state_hash_and_body1 ~state_hash_and_body2
        ~carryforward1:false ~carryforward2:false

    let create_account pk token balance =
      Account.create
        (Account_id.create pk token)
        (Balance.of_nanomina_int_exn balance)

    let test_user_command_with_accounts ~ledger ~accounts ~signer ~fee
        ~fee_payer_pk ~fee_token ?memo ?valid_until ?nonce ?expected_failure
        body =
      let memo =
        match memo with
        | Some memo ->
            memo
        | None ->
            Signed_command_memo.create_by_digesting_string_exn
              (Test_util.arbitrary_string
                 ~len:Signed_command_memo.max_digestible_string_length )
      in
      Array.iter accounts ~f:(fun account ->
          Ledger.create_new_account_exn ledger
            (Account.identifier account)
            account ) ;
      let get_account aid =
        Option.bind
          (Ledger.location_of_account ledger aid)
          ~f:(Ledger.get ledger)
      in
      let nonce =
        match nonce with
        | Some nonce ->
            nonce
        | None -> (
            match get_account (Account_id.create fee_payer_pk fee_token) with
            | Some { nonce; _ } ->
                nonce
            | None ->
                failwith
                  "Could not infer a valid nonce for this test. Provide one \
                   explicitly" )
      in
      let payload =
        Signed_command.Payload.create ~fee ~fee_payer_pk ~nonce ~valid_until
          ~memo ~body
      in
      let signer = Signature_lib.Keypair.of_private_key_exn signer in
      let user_command = Signed_command.sign signer payload in
      U.test_transaction_union ?expected_failure ledger
        (Command (Signed_command user_command)) ;
      let fee_payer = Signed_command.Payload.fee_payer payload in
      let receiver = Signed_command.Payload.receiver payload in
      let fee_payer_account = get_account fee_payer in
      let receiver_account = get_account receiver in
      (`Fee_payer_account fee_payer_account, `Receiver_account receiver_account)

    let random_int_incl l u = Quickcheck.random_value (Int.gen_incl l u)

    let sub_amount amt bal = Option.value_exn (Balance.sub_amount bal amt)

    let sub_fee fee = sub_amount (Amount.of_fee fee)

    (*TODO: test with zkapp_command transactions
        let%test_unit "transfer non-default tokens to a new account: fails but \
                       charges fee" =
          Test_util.with_randomness 123456789 (fun () ->
              Ledger.with_ledger ~depth:ledger_depth ~f:(fun ledger ->
                  let wallets = Quickcheck.random_value (U.Wallet.random_wallets ~n:2 ()) in
                  let signer = wallets.(0).private_key in
                  let fee_payer_pk = wallets.(0).account.public_key in
                  let source_pk = fee_payer_pk in
                  let receiver_pk = wallets.(1).account.public_key in
                  let fee_token = Token_id.default in
                  let token_id = Quickcheck.random_value Token_id.gen_non_default in
                  let accounts =
                    [| create_account fee_payer_pk fee_token 20_000_000_000
                     ; create_account source_pk token_id 30_000_000_000
                    |]
                  in
                  let fee = Fee.of_int (random_int_incl 2 15 * 1_000_000_000) in
                  let amount =
                    Amount.of_int (random_int_incl 0 30 * 1_000_000_000)
                  in
                  let ( `Fee_payer_account fee_payer_account
                      , `Source_account source_account
                      , `Receiver_account receiver_account ) =
                    test_user_command_with_accounts ~ledger
                      ~accounts ~signer ~fee ~fee_payer_pk ~fee_token
                      (Payment { source_pk; receiver_pk; amount })
                  in
                  let fee_payer_account = Option.value_exn fee_payer_account in
                  let source_account = Option.value_exn source_account in
                  let expected_fee_payer_balance =
                    accounts.(0).balance |> sub_fee fee
                  in
                  assert (
                    Balance.equal fee_payer_account.balance
                      expected_fee_payer_balance ) ;
                  assert (Balance.equal accounts.(1).balance source_account.balance) ;
                  assert (Option.is_none receiver_account)))

        let%test_unit "transfer non-default tokens to an existing account" =
          Test_util.with_randomness 123456789 (fun () ->
              Ledger.with_ledger ~depth:ledger_depth ~f:(fun ledger ->
                  let wallets = Quickcheck.random_value (U.Wallet.random_wallets ~n:2 ()) in
                  let signer = wallets.(0).private_key in
                  let fee_payer_pk = wallets.(0).account.public_key in
                  let source_pk = fee_payer_pk in
                  let receiver_pk = wallets.(1).account.public_key in
                  let fee_token = Token_id.default in
                  let token_id = Quickcheck.random_value Token_id.gen_non_default in
                  let accounts =
                    [| create_account fee_payer_pk fee_token 20_000_000_000
                     ; create_account source_pk token_id 30_000_000_000
                     ; create_account receiver_pk token_id 0
                    |]
                  in
                  let fee = Fee.of_int (random_int_incl 2 15 * 1_000_000_000) in
                  let amount =
                    Amount.of_int (random_int_incl 0 30 * 1_000_000_000)
                  in
                  let ( `Fee_payer_account fee_payer_account
                      , `Source_account source_account
                      , `Receiver_account receiver_account ) =
                    test_user_command_with_accounts ~ledger
                      ~accounts ~signer ~fee ~fee_payer_pk ~fee_token
                      (Payment { source_pk; receiver_pk; amount })
                  in
                  let fee_payer_account = Option.value_exn fee_payer_account in
                  let source_account = Option.value_exn source_account in
                  let receiver_account = Option.value_exn receiver_account in
                  let expected_fee_payer_balance =
                    accounts.(0).balance |> sub_fee fee
                  in
                  assert (
                    Balance.equal fee_payer_account.balance
                      expected_fee_payer_balance ) ;
                  let expected_source_balance =
                    accounts.(1).balance |> sub_amount amount
                  in
                  assert (
                    Balance.equal source_account.balance expected_source_balance ) ;
                  let expected_receiver_balance =
                    accounts.(2).balance |> add_amount amount
                  in
                  assert (
                    Balance.equal receiver_account.balance expected_receiver_balance
                  )))

        let%test_unit "insufficient account creation fee for non-default token \
                       transfer" =
          Test_util.with_randomness 123456789 (fun () ->
              Ledger.with_ledger ~depth:ledger_depth ~f:(fun ledger ->
                  let wallets = Quickcheck.random_value (U.Wallet.random_wallets ~n:2 ()) in
                  let signer = wallets.(0).private_key in
                  let fee_payer_pk = wallets.(0).account.public_key in
                  let source_pk = fee_payer_pk in
                  let receiver_pk = wallets.(1).account.public_key in
                  let fee_token = Token_id.default in
                  let token_id = Quickcheck.random_value Token_id.gen_non_default in
                  let accounts =
                    [| create_account fee_payer_pk fee_token 20_000_000_000
                     ; create_account source_pk token_id 30_000_000_000
                    |]
                  in
                  let fee = Fee.of_int 20_000_000_000 in
                  let amount =
                    Amount.of_int (random_int_incl 0 30 * 1_000_000_000)
                  in
                  let ( `Fee_payer_account fee_payer_account
                      , `Source_account source_account
                      , `Receiver_account receiver_account ) =
                    test_user_command_with_accounts ~constraint_constants ~ledger
                      ~accounts ~signer ~fee ~fee_payer_pk ~fee_token
                      (Payment { source_pk; receiver_pk; amount })
                  in
                  let fee_payer_account = Option.value_exn fee_payer_account in
                  let source_account = Option.value_exn source_account in
                  let expected_fee_payer_balance =
                    accounts.(0).balance |> sub_fee fee
                  in
                  assert (
                    Balance.equal fee_payer_account.balance
                      expected_fee_payer_balance ) ;
                  let expected_source_balance = accounts.(1).balance in
                  assert (
                    Balance.equal source_account.balance expected_source_balance ) ;
                  assert (Option.is_none receiver_account)))

        let%test_unit "insufficient source balance for non-default token transfer" =
          Test_util.with_randomness 123456789 (fun () ->
              Ledger.with_ledger ~depth:ledger_depth ~f:(fun ledger ->
                  let wallets = Quickcheck.random_value (U.Wallet.random_wallets ~n:2 ()) in
                  let signer = wallets.(0).private_key in
                  let fee_payer_pk = wallets.(0).account.public_key in
                  let source_pk = fee_payer_pk in
                  let receiver_pk = wallets.(1).account.public_key in
                  let fee_token = Token_id.default in
                  let token_id = Quickcheck.random_value Token_id.gen_non_default in
                  let accounts =
                    [| create_account fee_payer_pk fee_token 20_000_000_000
                     ; create_account source_pk token_id 30_000_000_000
                    |]
                  in
                  let fee = Fee.of_int (random_int_incl 2 15 * 1_000_000_000) in
                  let amount = Amount.of_int 40_000_000_000 in
                  let ( `Fee_payer_account fee_payer_account
                      , `Source_account source_account
                      , `Receiver_account receiver_account ) =
                    test_user_command_with_accounts ~constraint_constants ~ledger
                      ~accounts ~signer ~fee ~fee_payer_pk ~fee_token
                      (Payment { source_pk; receiver_pk; amount })
                  in
                  let fee_payer_account = Option.value_exn fee_payer_account in
                  let source_account = Option.value_exn source_account in
                  let expected_fee_payer_balance =
                    accounts.(0).balance |> sub_fee fee
                  in
                  assert (
                    Balance.equal fee_payer_account.balance
                      expected_fee_payer_balance ) ;
                  let expected_source_balance = accounts.(1).balance in
                  assert (
                    Balance.equal source_account.balance expected_source_balance ) ;
                  assert (Option.is_none receiver_account)))


      let%test_unit "transfer non-existing source" =
        Test_util.with_randomness 123456789 (fun () ->
            Ledger.with_ledger ~depth:ledger_depth ~f:(fun ledger ->
                let wallets = Quickcheck.random_value (U.Wallet.random_wallets ~n:2 ()) in
                let signer = wallets.(0).private_key in
                let fee_payer_pk = wallets.(0).account.public_key in
                let source_pk = wallets.(1).account.public_key in
                let receiver_pk = wallets.(2).account.public_key in
                let fee_token = Token_id.default in
                let accounts =
                  [| create_account fee_payer_pk fee_token 20_000_000_000 |]
                in
                let fee = Fee.of_int (random_int_incl 2 15 * 1_000_000_000) in
                let amount = Amount.of_int 5_000_000_000 in
                let ( `Fee_payer_account fee_payer_account
                    , `Source_account source_account
                    , `Receiver_account receiver_account ) =
                  test_user_command_with_accounts ~constraint_constants ~ledger
                    ~accounts ~signer ~fee ~fee_payer_pk ~fee_token
                    (Payment { source_pk; receiver_pk; amount })
                in
                let fee_payer_account = Option.value_exn fee_payer_account in
                let expected_fee_payer_balance =
                  accounts.(0).balance |> sub_fee fee
                in
                assert (
                  Balance.equal fee_payer_account.balance
                    expected_fee_payer_balance ) ;
                assert (Option.is_none source_account) ;
                assert (Option.is_none receiver_account)))*)

    let%test_unit "delegation delegatee does not exist" =
      Test_util.with_randomness 123456789 (fun () ->
          Ledger.with_ledger ~depth:ledger_depth ~f:(fun ledger ->
              let wallets =
                Quickcheck.random_value (U.Wallet.random_wallets ~n:2 ())
              in
              let signer = wallets.(0).private_key in
              let fee_payer_pk = wallets.(0).account.public_key in
              let source_pk = fee_payer_pk in
              let receiver_pk = wallets.(1).account.public_key in
              let fee_token = Token_id.default in
              let accounts =
                [| create_account fee_payer_pk fee_token 20_000_000_000 |]
              in
              let fee = Fee.of_mina_int_exn @@ random_int_incl 2 15 in
              let ( `Fee_payer_account fee_payer_account
                  , `Receiver_account receiver_account ) =
                test_user_command_with_accounts ~ledger ~accounts ~signer ~fee
                  ~fee_payer_pk ~fee_token
                  (Stake_delegation (Set_delegate { new_delegate = receiver_pk })
                  )
              in
              let fee_payer_account = Option.value_exn fee_payer_account in
              let expected_fee_payer_balance =
                accounts.(0).balance |> sub_fee fee
              in
              assert (
                Balance.equal fee_payer_account.balance
                  expected_fee_payer_balance ) ;
              assert (
                Public_key.Compressed.equal
                  (Option.value_exn fee_payer_account.delegate)
                  source_pk ) ;
              assert (Option.is_none receiver_account) ) )

    let%test_unit "delegation delegator does not exist" =
      Test_util.with_randomness 123456789 (fun () ->
          Ledger.with_ledger ~depth:ledger_depth ~f:(fun ledger ->
              let wallets =
                Quickcheck.random_value (U.Wallet.random_wallets ~n:3 ())
              in
              let signer = wallets.(0).private_key in
              let fee_payer_pk = wallets.(0).account.public_key in
              let receiver_pk = wallets.(2).account.public_key in
              let fee_token = Token_id.default in
              let token_id = Token_id.default in
              let accounts =
                [| create_account fee_payer_pk fee_token 20_000_000_000
                 ; create_account receiver_pk token_id 30_000_000_000
                |]
              in
              let fee = Fee.of_mina_int_exn @@ random_int_incl 2 15 in
              let ( `Fee_payer_account fee_payer_account
                  , `Receiver_account receiver_account ) =
                test_user_command_with_accounts ~ledger ~accounts ~signer ~fee
                  ~fee_payer_pk ~fee_token
                  (Stake_delegation (Set_delegate { new_delegate = receiver_pk })
                  )
              in
              let fee_payer_account = Option.value_exn fee_payer_account in
              let expected_fee_payer_balance =
                accounts.(0).balance |> sub_fee fee
              in
              assert (
                Balance.equal fee_payer_account.balance
                  expected_fee_payer_balance ) ;
              assert (Option.is_some receiver_account) ) )

    let%test_unit "Payment to and from same key" =
      Test_util.with_randomness 123456789 (fun () ->
          Ledger.with_ledger ~depth:ledger_depth ~f:(fun ledger ->
              let wallets =
                Quickcheck.random_value (U.Wallet.random_wallets ~n:2 ())
              in
              let signer = wallets.(0).private_key in
              let fee_payer_pk = wallets.(0).account.public_key in
              let receiver_pk = wallets.(0).account.public_key in
              let token_id = Token_id.default in
              let accounts =
                [| create_account fee_payer_pk token_id 50_000_000_000 |]
              in
              let fee = Fee.of_nanomina_int_exn 1_000_000_000 in
              let amount = Amount.of_nanomina_int_exn 4_000_000_000 in
              let ( `Fee_payer_account fee_payer_account
                  , `Receiver_account _receiver_account ) =
                test_user_command_with_accounts ~ledger ~accounts ~signer ~fee
                  ~fee_payer_pk ~fee_token:token_id
                  (Payment { receiver_pk; amount })
              in
              let fee_payer_account = Option.value_exn fee_payer_account in
              let expected_fee_payer_balance =
                accounts.(0).balance |> sub_fee fee
              in
              assert (
                Balance.equal fee_payer_account.balance
                  expected_fee_payer_balance ) ) )

    let%test_unit "Payment with source balance insufficient- untimed" =
      Test_util.with_randomness 123456789 (fun () ->
          Ledger.with_ledger ~depth:ledger_depth ~f:(fun ledger ->
              let wallets =
                Quickcheck.random_value (U.Wallet.random_wallets ~n:2 ())
              in
              let signer = wallets.(0).private_key in
              let fee_payer_pk = wallets.(0).account.public_key in
              let receiver_pk = wallets.(1).account.public_key in
              let token_id = Token_id.default in
              let accounts =
                [| create_account fee_payer_pk token_id 5_000_000_000 |]
              in
              let fee = Fee.of_nanomina_int_exn 1_000_000_000 in
              let amount = Amount.of_nanomina_int_exn 5_000_000_000 in
              ignore
              @@ test_user_command_with_accounts ~ledger ~accounts ~signer ~fee
                   ~fee_payer_pk ~fee_token:token_id
                   ~expected_failure:
                     [ Transaction_status.Failure.Source_insufficient_balance ]
                   (Payment { receiver_pk; amount }) ) )

    let%test_unit "Payment with insufficient account creation fee- untimed" =
      Test_util.with_randomness 123456789 (fun () ->
          Ledger.with_ledger ~depth:ledger_depth ~f:(fun ledger ->
              let wallets =
                Quickcheck.random_value (U.Wallet.random_wallets ~n:2 ())
              in
              let signer = wallets.(0).private_key in
              let fee_payer_pk = wallets.(0).account.public_key in
              let receiver_pk = wallets.(1).account.public_key in
              let token_id = Token_id.default in
              let accounts =
                [| create_account fee_payer_pk token_id 5_000_000_000 |]
              in
              let fee = Fee.of_nanomina_int_exn 1_000_000_000 in
              let amount = Amount.of_nanomina_int_exn 1 in
              ignore
              @@ test_user_command_with_accounts ~ledger ~accounts ~signer ~fee
                   ~fee_payer_pk ~fee_token:token_id
                   ~expected_failure:
                     [ Transaction_status.Failure
                       .Amount_insufficient_to_create_account
                     ]
                   (Payment { receiver_pk; amount }) ) )

    let%test_unit "timed account - transactions" =
      Test_util.with_randomness 123456789 (fun () ->
          let wallets =
            Quickcheck.random_value (U.Wallet.random_wallets ~n:3 ())
          in
          let sender = wallets.(0) in
          let receivers = Array.to_list wallets |> List.tl_exn in
          let txns_per_receiver = 2 in
          let amount = 8_000_000_000 in
          let txn_fee = 2_000_000_000 in
          let memo =
            Signed_command_memo.create_by_digesting_string_exn
              (Test_util.arbitrary_string
                 ~len:Signed_command_memo.max_digestible_string_length )
          in
          let balance = Balance.of_mina_int_exn 100_000 in
          let initial_minimum_balance = Balance.of_mina_int_exn 80_000 in
          let cliff_time = Mina_numbers.Global_slot_since_genesis.of_int 1000 in
          let cliff_amount = Amount.of_nanomina_int_exn 10_000 in
          let vesting_period = Mina_numbers.Global_slot_span.of_int 10 in
          let vesting_increment = Amount.of_nanomina_int_exn 1 in
          let txn_global_slot =
            Mina_numbers.Global_slot_since_genesis.of_int 1002
          in
          let sender =
            { sender with
              account =
                Or_error.ok_exn
                @@ Account.create_timed
                     (Account.identifier sender.account)
                     balance ~initial_minimum_balance ~cliff_time ~cliff_amount
                     ~vesting_period ~vesting_increment
            }
          in
          Ledger.with_ledger ~depth:ledger_depth ~f:(fun ledger ->
              let _, ucs =
                let receiver_ids =
                  List.init (List.length receivers) ~f:(( + ) 1)
                in
                let receivers =
                  List.fold ~init:receiver_ids
                    (List.init (txns_per_receiver - 1) ~f:Fn.id)
                    ~f:(fun acc _ -> receiver_ids @ acc)
                in
                List.fold receivers ~init:(Account.Nonce.zero, [])
                  ~f:(fun (nonce, txns) receiver ->
                    let uc =
                      U.Wallet.user_command_with_wallet wallets ~sender:0
                        ~receiver amount
                        (Fee.of_nanomina_int_exn txn_fee)
                        nonce memo
                    in
                    (Account.Nonce.succ nonce, txns @ [ uc ]) )
              in
              Ledger.create_new_account_exn ledger
                (Account.identifier sender.account)
                sender.account ;
              let () =
                List.iter ucs ~f:(fun uc ->
                    U.test_transaction_union ~txn_global_slot ledger
                      (Transaction.Command (Signed_command uc)) )
              in
              List.iter receivers ~f:(fun receiver ->
                  U.check_balance
                    (Account.identifier receiver.account)
                    ((amount * txns_per_receiver) - account_fee)
                    ledger ) ;
              U.check_balance
                (Account.identifier sender.account)
                ( Balance.to_nanomina_int sender.account.balance
                - (amount + txn_fee) * txns_per_receiver * List.length receivers
                )
                ledger ) )

    (*TODO: use zkApp transactions for tokens*)
    (*let%test_unit "create own new token" =
        Test_util.with_randomness 123456789 (fun () ->
            Ledger.with_ledger ~depth:ledger_depth ~f:(fun ledger ->
                let wallets = Quickcheck.random_value (U.Wallet.random_wallets ~n:1 ()) in
                let signer = wallets.(0).private_key in
                (* Fee payer is the new token owner. *)
                let fee_payer_pk = wallets.(0).account.public_key in
                let token_owner_pk = fee_payer_pk in
                let fee_token = Token_id.default in
                let accounts =
                  [| create_account fee_payer_pk fee_token 20_000_000_000 |]
                in
                let fee = Fee.of_int (random_int_incl 2 15 * 1_000_000_000) in
                let ( `Fee_payer_account fee_payer_account
                    , `Source_account token_owner_account
                    , `Receiver_account _also_token_owner_account ) =
                  test_user_command_with_accounts ~constraint_constants ~ledger
                    ~accounts ~signer ~fee ~fee_payer_pk ~fee_token
                    (Create_new_token
                       { token_owner_pk; disable_new_accounts = false })
                in
                let fee_payer_account = Option.value_exn fee_payer_account in
                let token_owner_account = Option.value_exn token_owner_account in
                let expected_fee_payer_balance =
                  accounts.(0).balance |> sub_fee fee
                  |> sub_fee constraint_constants.account_creation_fee
                in
                assert (
                  Balance.equal fee_payer_account.balance
                    expected_fee_payer_balance ) ;
                assert (Balance.(equal zero) token_owner_account.balance) ;
                assert (Option.is_none token_owner_account.delegate) ;
                assert (
                  Token_permissions.equal token_owner_account.token_permissions
                    (Token_owned { disable_new_accounts = false }) )))

      let%test_unit "create new token for a different pk" =
        Test_util.with_randomness 123456789 (fun () ->
            Ledger.with_ledger ~depth:ledger_depth ~f:(fun ledger ->
                let wallets = Quickcheck.random_value (U.Wallet.random_wallets ~n:2 ()) in
                let signer = wallets.(0).private_key in
                (* Fee payer and new token owner are distinct. *)
                let fee_payer_pk = wallets.(0).account.public_key in
                let token_owner_pk = wallets.(1).account.public_key in
                let fee_token = Token_id.default in
                let accounts =
                  [| create_account fee_payer_pk fee_token 20_000_000_000 |]
                in
                let fee = Fee.of_int (random_int_incl 2 15 * 1_000_000_000) in
                let ( `Fee_payer_account fee_payer_account
                    , `Source_account token_owner_account
                    , `Receiver_account _also_token_owner_account ) =
                  test_user_command_with_accounts ~constraint_constants ~ledger
                    ~accounts ~signer ~fee ~fee_payer_pk ~fee_token
                    (Create_new_token
                       { token_owner_pk; disable_new_accounts = false })
                in
                let fee_payer_account = Option.value_exn fee_payer_account in
                let token_owner_account = Option.value_exn token_owner_account in
                let expected_fee_payer_balance =
                  accounts.(0).balance |> sub_fee fee
                  |> sub_fee constraint_constants.account_creation_fee
                in
                assert (
                  Balance.equal fee_payer_account.balance
                    expected_fee_payer_balance ) ;
                assert (Balance.(equal zero) token_owner_account.balance) ;
                assert (Option.is_none token_owner_account.delegate) ;
                assert (
                  Token_permissions.equal token_owner_account.token_permissions
                    (Token_owned { disable_new_accounts = false }) )))

      let%test_unit "create new token for a different pk new accounts disabled" =
        Test_util.with_randomness 123456789 (fun () ->
            Ledger.with_ledger ~depth:ledger_depth ~f:(fun ledger ->
                let wallets = Quickcheck.random_value (U.Wallet.random_wallets ~n:2 ()) in
                let signer = wallets.(0).private_key in
                (* Fee payer and new token owner are distinct. *)
                let fee_payer_pk = wallets.(0).account.public_key in
                let token_owner_pk = wallets.(1).account.public_key in
                let fee_token = Token_id.default in
                let accounts =
                  [| create_account fee_payer_pk fee_token 20_000_000_000 |]
                in
                let fee = Fee.of_int (random_int_incl 2 15 * 1_000_000_000) in
                let ( `Fee_payer_account fee_payer_account
                    , `Source_account token_owner_account
                    , `Receiver_account _also_token_owner_account ) =
                  test_user_command_with_accounts ~constraint_constants ~ledger
                    ~accounts ~signer ~fee ~fee_payer_pk ~fee_token
                    (Create_new_token
                       { token_owner_pk; disable_new_accounts = true })
                in
                let fee_payer_account = Option.value_exn fee_payer_account in
                let token_owner_account = Option.value_exn token_owner_account in
                let expected_fee_payer_balance =
                  accounts.(0).balance |> sub_fee fee
                  |> sub_fee constraint_constants.account_creation_fee
                in
                assert (
                  Balance.equal fee_payer_account.balance
                    expected_fee_payer_balance ) ;
                assert (Balance.(equal zero) token_owner_account.balance) ;
                assert (Option.is_none token_owner_account.delegate) ;
                assert (
                  Token_permissions.equal token_owner_account.token_permissions
                    (Token_owned { disable_new_accounts = true }) )))

      let%test_unit "create own new token account" =
        Test_util.with_randomness 123456789 (fun () ->
            Ledger.with_ledger ~depth:ledger_depth ~f:(fun ledger ->
                let wallets = Quickcheck.random_value (U.Wallet.random_wallets ~n:2 ()) in
                let signer = wallets.(0).private_key in
                (* Fee-payer and receiver are the same, token owner differs. *)
                let fee_payer_pk = wallets.(0).account.public_key in
                let token_owner_pk = wallets.(1).account.public_key in
                let receiver_pk = fee_payer_pk in
                let fee_token = Token_id.default in
                let token_id = Quickcheck.random_value Token_id.gen_non_default in
                let accounts =
                  [| create_account fee_payer_pk fee_token 20_000_000_000
                   ; { (create_account token_owner_pk token_id 0) with
                       token_permissions =
                         Token_owned { disable_new_accounts = false }
                     }
                  |]
                in
                let fee = Fee.of_int (random_int_incl 2 15 * 1_000_000_000) in
                let ( `Fee_payer_account fee_payer_account
                    , `Source_account token_owner_account
                    , `Receiver_account receiver_account ) =
                  test_user_command_with_accounts ~constraint_constants ~ledger
                    ~accounts ~signer ~fee ~fee_payer_pk ~fee_token
                    (Create_token_account
                       { token_owner_pk
                       ; token_id
                       ; receiver_pk
                       ; account_disabled = false
                       })
                in
                let fee_payer_account = Option.value_exn fee_payer_account in
                let token_owner_account = Option.value_exn token_owner_account in
                let receiver_account = Option.value_exn receiver_account in
                let expected_fee_payer_balance =
                  accounts.(0).balance |> sub_fee fee
                  |> sub_fee constraint_constants.account_creation_fee
                in
                assert (
                  Balance.equal fee_payer_account.balance
                    expected_fee_payer_balance ) ;
                assert (Balance.(equal zero) token_owner_account.balance) ;
                assert (Balance.(equal zero) receiver_account.balance) ;
                assert (Option.is_none receiver_account.delegate) ;
                assert (
                  Token_permissions.equal receiver_account.token_permissions
                    (Not_owned { account_disabled = false }) )))

      let%test_unit "create new token account for a different pk" =
        Test_util.with_randomness 123456789 (fun () ->
            Ledger.with_ledger ~depth:ledger_depth ~f:(fun ledger ->
                let wallets = Quickcheck.random_value (U.Wallet.random_wallets ~n:3 ()) in
                let signer = wallets.(0).private_key in
                (* Fee-payer, receiver, and token owner differ. *)
                let fee_payer_pk = wallets.(0).account.public_key in
                let token_owner_pk = wallets.(1).account.public_key in
                let receiver_pk = wallets.(2).account.public_key in
                let fee_token = Token_id.default in
                let token_id = Quickcheck.random_value Token_id.gen_non_default in
                let accounts =
                  [| create_account fee_payer_pk fee_token 20_000_000_000
                   ; { (create_account token_owner_pk token_id 0) with
                       token_permissions =
                         Token_owned { disable_new_accounts = false }
                     }
                  |]
                in
                let fee = Fee.of_int (random_int_incl 2 15 * 1_000_000_000) in
                let ( `Fee_payer_account fee_payer_account
                    , `Source_account token_owner_account
                    , `Receiver_account receiver_account ) =
                  test_user_command_with_accounts ~constraint_constants ~ledger
                    ~accounts ~signer ~fee ~fee_payer_pk ~fee_token
                    (Create_token_account
                       { token_owner_pk
                       ; token_id
                       ; receiver_pk
                       ; account_disabled = false
                       })
                in
                let fee_payer_account = Option.value_exn fee_payer_account in
                let token_owner_account = Option.value_exn token_owner_account in
                let receiver_account = Option.value_exn receiver_account in
                let expected_fee_payer_balance =
                  accounts.(0).balance |> sub_fee fee
                  |> sub_fee constraint_constants.account_creation_fee
                in
                assert (
                  Balance.equal fee_payer_account.balance
                    expected_fee_payer_balance ) ;
                assert (Balance.(equal zero) token_owner_account.balance) ;
                assert (Balance.(equal zero) receiver_account.balance) ;
                assert (Option.is_none receiver_account.delegate) ;
                assert (
                  Token_permissions.equal receiver_account.token_permissions
                    (Not_owned { account_disabled = false }) )))

      let%test_unit "create new token account for a different pk in a locked \
                     token" =
        Test_util.with_randomness 123456789 (fun () ->
            Ledger.with_ledger ~depth:ledger_depth ~f:(fun ledger ->
                let wallets = Quickcheck.random_value (U.Wallet.random_wallets ~n:2 ()) in
                let signer = wallets.(0).private_key in
                (* Fee-payer and token owner are the same, receiver differs. *)
                let fee_payer_pk = wallets.(0).account.public_key in
                let token_owner_pk = fee_payer_pk in
                let receiver_pk = wallets.(1).account.public_key in
                let fee_token = Token_id.default in
                let token_id = Quickcheck.random_value Token_id.gen_non_default in
                let accounts =
                  [| create_account fee_payer_pk fee_token 20_000_000_000
                   ; { (create_account token_owner_pk token_id 0) with
                       token_permissions =
                         Token_owned { disable_new_accounts = true }
                     }
                  |]
                in
                let fee = Fee.of_int (random_int_incl 2 15 * 1_000_000_000) in
                let ( `Fee_payer_account fee_payer_account
                    , `Source_account token_owner_account
                    , `Receiver_account receiver_account ) =
                  test_user_command_with_accounts ~constraint_constants ~ledger
                    ~accounts ~signer ~fee ~fee_payer_pk ~fee_token
                    (Create_token_account
                       { token_owner_pk
                       ; token_id
                       ; receiver_pk
                       ; account_disabled = false
                       })
                in
                let fee_payer_account = Option.value_exn fee_payer_account in
                let token_owner_account = Option.value_exn token_owner_account in
                let receiver_account = Option.value_exn receiver_account in
                let expected_fee_payer_balance =
                  accounts.(0).balance |> sub_fee fee
                  |> sub_fee constraint_constants.account_creation_fee
                in
                assert (
                  Balance.equal fee_payer_account.balance
                    expected_fee_payer_balance ) ;
                assert (Balance.(equal zero) token_owner_account.balance) ;
                assert (Balance.(equal zero) receiver_account.balance) ;
                assert (Option.is_none receiver_account.delegate) ;
                assert (
                  Token_permissions.equal receiver_account.token_permissions
                    (Not_owned { account_disabled = false }) )))

      let%test_unit "create new own locked token account in a locked token" =
        Test_util.with_randomness 123456789 (fun () ->
            Ledger.with_ledger ~depth:ledger_depth ~f:(fun ledger ->
                let wallets = Quickcheck.random_value (U.Wallet.random_wallets ~n:2 ()) in
                let signer = wallets.(0).private_key in
                (* Fee-payer and receiver are the same, token owner differs. *)
                let fee_payer_pk = wallets.(0).account.public_key in
                let token_owner_pk = wallets.(1).account.public_key in
                let receiver_pk = fee_payer_pk in
                let fee_token = Token_id.default in
                let token_id = Quickcheck.random_value Token_id.gen_non_default in
                let accounts =
                  [| create_account fee_payer_pk fee_token 20_000_000_000
                   ; { (create_account token_owner_pk token_id 0) with
                       token_permissions =
                         Token_owned { disable_new_accounts = true }
                     }
                  |]
                in
                let fee = Fee.of_int (random_int_incl 2 15 * 1_000_000_000) in
                let ( `Fee_payer_account fee_payer_account
                    , `Source_account token_owner_account
                    , `Receiver_account receiver_account ) =
                  test_user_command_with_accounts ~constraint_constants ~ledger
                    ~accounts ~signer ~fee ~fee_payer_pk ~fee_token
                    (Create_token_account
                       { token_owner_pk
                       ; token_id
                       ; receiver_pk
                       ; account_disabled = true
                       })
                in
                let fee_payer_account = Option.value_exn fee_payer_account in
                let token_owner_account = Option.value_exn token_owner_account in
                let receiver_account = Option.value_exn receiver_account in
                let expected_fee_payer_balance =
                  accounts.(0).balance |> sub_fee fee
                  |> sub_fee constraint_constants.account_creation_fee
                in
                assert (
                  Balance.equal fee_payer_account.balance
                    expected_fee_payer_balance ) ;
                assert (Balance.(equal zero) token_owner_account.balance) ;
                assert (Balance.(equal zero) receiver_account.balance) ;
                assert (Option.is_none receiver_account.delegate) ;
                assert (
                  Token_permissions.equal receiver_account.token_permissions
                    (Not_owned { account_disabled = true }) )))

      let%test_unit "create new token account fails for locked token, non-owner \
                     fee-payer" =
        Test_util.with_randomness 123456789 (fun () ->
            Ledger.with_ledger ~depth:ledger_depth ~f:(fun ledger ->
                let wallets = Quickcheck.random_value (U.Wallet.random_wallets ~n:3 ()) in
                let signer = wallets.(0).private_key in
                (* Fee-payer, receiver, and token owner differ. *)
                let fee_payer_pk = wallets.(0).account.public_key in
                let token_owner_pk = wallets.(1).account.public_key in
                let receiver_pk = wallets.(2).account.public_key in
                let fee_token = Token_id.default in
                let token_id = Quickcheck.random_value Token_id.gen_non_default in
                let accounts =
                  [| create_account fee_payer_pk fee_token 20_000_000_000
                   ; { (create_account token_owner_pk token_id 0) with
                       token_permissions =
                         Token_owned { disable_new_accounts = true }
                     }
                  |]
                in
                let fee = Fee.of_int (random_int_incl 2 15 * 1_000_000_000) in
                let ( `Fee_payer_account fee_payer_account
                    , `Source_account token_owner_account
                    , `Receiver_account receiver_account ) =
                  test_user_command_with_accounts ~constraint_constants ~ledger
                    ~accounts ~signer ~fee ~fee_payer_pk ~fee_token
                    (Create_token_account
                       { token_owner_pk
                       ; token_id
                       ; receiver_pk
                       ; account_disabled = false
                       })
                in
                let fee_payer_account = Option.value_exn fee_payer_account in
                let token_owner_account = Option.value_exn token_owner_account in
                let expected_fee_payer_balance =
                  accounts.(0).balance |> sub_fee fee
                in
                assert (
                  Balance.equal fee_payer_account.balance
                    expected_fee_payer_balance ) ;
                assert (Balance.(equal zero) token_owner_account.balance) ;
                assert (Option.is_none receiver_account)))

      let%test_unit "create new locked token account fails for unlocked token, \
                     non-owner fee-payer" =
        Test_util.with_randomness 123456789 (fun () ->
            Ledger.with_ledger ~depth:ledger_depth ~f:(fun ledger ->
                let wallets = Quickcheck.random_value (U.Wallet.random_wallets ~n:3 ()) in
                let signer = wallets.(0).private_key in
                (* Fee-payer, receiver, and token owner differ. *)
                let fee_payer_pk = wallets.(0).account.public_key in
                let token_owner_pk = wallets.(1).account.public_key in
                let receiver_pk = wallets.(2).account.public_key in
                let fee_token = Token_id.default in
                let token_id = Quickcheck.random_value Token_id.gen_non_default in
                let accounts =
                  [| create_account fee_payer_pk fee_token 20_000_000_000
                   ; { (create_account token_owner_pk token_id 0) with
                       token_permissions =
                         Token_owned { disable_new_accounts = false }
                     }
                  |]
                in
                let fee = Fee.of_int (random_int_incl 2 15 * 1_000_000_000) in
                let ( `Fee_payer_account fee_payer_account
                    , `Source_account token_owner_account
                    , `Receiver_account receiver_account ) =
                  test_user_command_with_accounts ~constraint_constants ~ledger
                    ~accounts ~signer ~fee ~fee_payer_pk ~fee_token
                    (Create_token_account
                       { token_owner_pk
                       ; token_id
                       ; receiver_pk
                       ; account_disabled = true
                       })
                in
                let fee_payer_account = Option.value_exn fee_payer_account in
                let token_owner_account = Option.value_exn token_owner_account in
                let expected_fee_payer_balance =
                  accounts.(0).balance |> sub_fee fee
                in
                assert (
                  Balance.equal fee_payer_account.balance
                    expected_fee_payer_balance ) ;
                assert (Balance.(equal zero) token_owner_account.balance) ;
                assert (Option.is_none receiver_account)))

      let%test_unit "create new token account fails if account exists" =
        Test_util.with_randomness 123456789 (fun () ->
            Ledger.with_ledger ~depth:ledger_depth ~f:(fun ledger ->
                let wallets = Quickcheck.random_value (U.Wallet.random_wallets ~n:3 ()) in
                let signer = wallets.(0).private_key in
                (* Fee-payer, receiver, and token owner differ. *)
                let fee_payer_pk = wallets.(0).account.public_key in
                let token_owner_pk = wallets.(1).account.public_key in
                let receiver_pk = wallets.(2).account.public_key in
                let fee_token = Token_id.default in
                let token_id = Quickcheck.random_value Token_id.gen_non_default in
                let accounts =
                  [| create_account fee_payer_pk fee_token 20_000_000_000
                   ; { (create_account token_owner_pk token_id 0) with
                       token_permissions =
                         Token_owned { disable_new_accounts = false }
                     }
                   ; create_account receiver_pk token_id 0
                  |]
                in
                let fee = Fee.of_int (random_int_incl 2 15 * 1_000_000_000) in
                let ( `Fee_payer_account fee_payer_account
                    , `Source_account token_owner_account
                    , `Receiver_account receiver_account ) =
                  test_user_command_with_accounts ~constraint_constants ~ledger
                    ~accounts ~signer ~fee ~fee_payer_pk ~fee_token
                    (Create_token_account
                       { token_owner_pk
                       ; token_id
                       ; receiver_pk
                       ; account_disabled = false
                       })
                in
                let fee_payer_account = Option.value_exn fee_payer_account in
                let token_owner_account = Option.value_exn token_owner_account in
                let receiver_account = Option.value_exn receiver_account in
                (* No account creation fee: the command fails. *)
                let expected_fee_payer_balance =
                  accounts.(0).balance |> sub_fee fee
                in
                assert (
                  Balance.equal fee_payer_account.balance
                    expected_fee_payer_balance ) ;
                assert (Balance.(equal zero) token_owner_account.balance) ;
                assert (Balance.(equal zero) receiver_account.balance)))

      let%test_unit "create new token account fails if receiver is token owner" =
        Test_util.with_randomness 123456789 (fun () ->
            Ledger.with_ledger ~depth:ledger_depth ~f:(fun ledger ->
                let wallets = Quickcheck.random_value (U.Wallet.random_wallets ~n:2 ()) in
                let signer = wallets.(0).private_key in
                (* Receiver and token owner are the same, fee-payer differs. *)
                let fee_payer_pk = wallets.(0).account.public_key in
                let token_owner_pk = wallets.(1).account.public_key in
                let receiver_pk = token_owner_pk in
                let fee_token = Token_id.default in
                let token_id = Quickcheck.random_value Token_id.gen_non_default in
                let accounts =
                  [| create_account fee_payer_pk fee_token 20_000_000_000
                   ; { (create_account token_owner_pk token_id 0) with
                       token_permissions =
                         Token_owned { disable_new_accounts = false }
                     }
                  |]
                in
                let fee = Fee.of_int (random_int_incl 2 15 * 1_000_000_000) in
                let ( `Fee_payer_account fee_payer_account
                    , `Source_account token_owner_account
                    , `Receiver_account receiver_account ) =
                  test_user_command_with_accounts ~constraint_constants ~ledger
                    ~accounts ~signer ~fee ~fee_payer_pk ~fee_token
                    (Create_token_account
                       { token_owner_pk
                       ; token_id
                       ; receiver_pk
                       ; account_disabled = false
                       })
                in
                let fee_payer_account = Option.value_exn fee_payer_account in
                let token_owner_account = Option.value_exn token_owner_account in
                let receiver_account = Option.value_exn receiver_account in
                (* No account creation fee: the command fails. *)
                let expected_fee_payer_balance =
                  accounts.(0).balance |> sub_fee fee
                in
                assert (
                  Balance.equal fee_payer_account.balance
                    expected_fee_payer_balance ) ;
                assert (Balance.(equal zero) token_owner_account.balance) ;
                assert (Balance.(equal zero) receiver_account.balance)))

      let%test_unit "create new token account fails if claimed token owner \
                     doesn't own the token" =
        Test_util.with_randomness 123456789 (fun () ->
            Ledger.with_ledger ~depth:ledger_depth ~f:(fun ledger ->
                let wallets = Quickcheck.random_value (U.Wallet.random_wallets ~n:3 ()) in
                let signer = wallets.(0).private_key in
                (* Fee-payer, receiver, and token owner differ. *)
                let fee_payer_pk = wallets.(0).account.public_key in
                let token_owner_pk = wallets.(1).account.public_key in
                let receiver_pk = wallets.(2).account.public_key in
                let fee_token = Token_id.default in
                let token_id = Quickcheck.random_value Token_id.gen_non_default in
                let accounts =
                  [| create_account fee_payer_pk fee_token 20_000_000_000
                   ; create_account token_owner_pk token_id 0
                  |]
                in
                let fee = Fee.of_int (random_int_incl 2 15 * 1_000_000_000) in
                let ( `Fee_payer_account fee_payer_account
                    , `Source_account token_owner_account
                    , `Receiver_account receiver_account ) =
                  test_user_command_with_accounts ~constraint_constants ~ledger
                    ~accounts ~signer ~fee ~fee_payer_pk ~fee_token
                    (Create_token_account
                       { token_owner_pk
                       ; token_id
                       ; receiver_pk
                       ; account_disabled = false
                       })
                in
                let fee_payer_account = Option.value_exn fee_payer_account in
                let token_owner_account = Option.value_exn token_owner_account in
                (* No account creation fee: the command fails. *)
                let expected_fee_payer_balance =
                  accounts.(0).balance |> sub_fee fee
                in
                assert (
                  Balance.equal fee_payer_account.balance
                    expected_fee_payer_balance ) ;
                assert (Balance.(equal zero) token_owner_account.balance) ;
                assert (Option.is_none receiver_account)))

      let%test_unit "create new token account fails if claimed token owner is \
                     also the account creation target and does not exist" =
        Test_util.with_randomness 123456789 (fun () ->
            Ledger.with_ledger ~depth:ledger_depth ~f:(fun ledger ->
                let wallets = Quickcheck.random_value (U.Wallet.random_wallets ~n:3 ()) in
                let signer = wallets.(0).private_key in
                (* Fee-payer, receiver, and token owner are the same. *)
                let fee_payer_pk = wallets.(0).account.public_key in
                let fee_token = Token_id.default in
                let token_id = Quickcheck.random_value Token_id.gen_non_default in
                let accounts =
                  [| create_account fee_payer_pk fee_token 20_000_000_000 |]
                in
                let fee = Fee.of_int (random_int_incl 2 15 * 1_000_000_000) in
                let ( `Fee_payer_account fee_payer_account
                    , `Source_account token_owner_account
                    , `Receiver_account receiver_account ) =
                  test_user_command_with_accounts ~constraint_constants ~ledger
                    ~accounts ~signer ~fee ~fee_payer_pk ~fee_token
                    (Create_token_account
                       { token_owner_pk = fee_payer_pk
                       ; token_id
                       ; receiver_pk = fee_payer_pk
                       ; account_disabled = false
                       })
                in
                let fee_payer_account = Option.value_exn fee_payer_account in
                (* No account creation fee: the command fails. *)
                let expected_fee_payer_balance =
                  accounts.(0).balance |> sub_fee fee
                in
                assert (
                  Balance.equal fee_payer_account.balance
                    expected_fee_payer_balance ) ;
                assert (Option.is_none token_owner_account) ;
                assert (Option.is_none receiver_account)))

      let%test_unit "create new token account works for default token" =
        Test_util.with_randomness 123456789 (fun () ->
            Ledger.with_ledger ~depth:ledger_depth ~f:(fun ledger ->
                let wallets = Quickcheck.random_value (U.Wallet.random_wallets ~n:2 ()) in
                let signer = wallets.(0).private_key in
                (* Fee-payer and receiver are the same, token owner differs. *)
                let fee_payer_pk = wallets.(0).account.public_key in
                let token_owner_pk = fee_payer_pk in
                let receiver_pk = wallets.(1).account.public_key in
                let fee_token = Token_id.default in
                let token_id = Token_id.default in
                let accounts =
                  [| create_account fee_payer_pk fee_token 20_000_000_000 |]
                in
                let fee = Fee.of_int (random_int_incl 2 15 * 1_000_000_000) in
                let ( `Fee_payer_account fee_payer_account
                    , `Source_account _token_owner_account
                    , `Receiver_account receiver_account ) =
                  test_user_command_with_accounts ~constraint_constants ~ledger
                    ~accounts ~signer ~fee ~fee_payer_pk ~fee_token
                    (Create_token_account
                       { token_owner_pk
                       ; token_id
                       ; receiver_pk
                       ; account_disabled = false
                       })
                in
                let fee_payer_account = Option.value_exn fee_payer_account in
                let receiver_account = Option.value_exn receiver_account in
                let expected_fee_payer_balance =
                  accounts.(0).balance |> sub_fee fee
                  |> sub_fee constraint_constants.account_creation_fee
                in
                assert (
                  Balance.equal fee_payer_account.balance
                    expected_fee_payer_balance ) ;
                assert (Balance.(equal zero) receiver_account.balance) ;
                assert (
                  Public_key.Compressed.equal receiver_pk
                    (Option.value_exn receiver_account.delegate) ) ;
                assert (
                  Token_permissions.equal receiver_account.token_permissions
                    (Not_owned { account_disabled = false }) )))

      let%test_unit "mint tokens in owner's account" =
        Test_util.with_randomness 123456789 (fun () ->
            Ledger.with_ledger ~depth:ledger_depth ~f:(fun ledger ->
                let wallets = Quickcheck.random_value (U.Wallet.random_wallets ~n:1 ()) in
                let signer = wallets.(0).private_key in
                (* Fee-payer, receiver, and token owner are the same. *)
                let fee_payer_pk = wallets.(0).account.public_key in
                let token_owner_pk = fee_payer_pk in
                let receiver_pk = fee_payer_pk in
                let fee_token = Token_id.default in
                let token_id = Quickcheck.random_value Token_id.gen_non_default in
                let amount =
                  Amount.of_int (random_int_incl 2 15 * 1_000_000_000)
                in
                let accounts =
                  [| create_account fee_payer_pk fee_token 20_000_000_000
                   ; { (create_account token_owner_pk token_id 0) with
                       token_permissions =
                         Token_owned { disable_new_accounts = false }
                     }
                  |]
                in
                let fee = Fee.of_int (random_int_incl 2 15 * 1_000_000_000) in
                let ( `Fee_payer_account fee_payer_account
                    , `Source_account _token_owner_account
                    , `Receiver_account receiver_account ) =
                  test_user_command_with_accounts ~constraint_constants ~ledger
                    ~accounts ~signer ~fee ~fee_payer_pk ~fee_token
                    (Mint_tokens { token_owner_pk; token_id; receiver_pk; amount })
                in
                let fee_payer_account = Option.value_exn fee_payer_account in
                let receiver_account = Option.value_exn receiver_account in
                let expected_fee_payer_balance =
                  accounts.(0).balance |> sub_fee fee
                in
                let expected_receiver_balance =
                  accounts.(1).balance |> add_amount amount
                in
                assert (
                  Balance.equal fee_payer_account.balance
                    expected_fee_payer_balance ) ;
                assert (
                  Balance.equal expected_receiver_balance receiver_account.balance
                )))

      let%test_unit "mint tokens in another pk's account" =
        Test_util.with_randomness 123456789 (fun () ->
            Ledger.with_ledger ~depth:ledger_depth ~f:(fun ledger ->
                let wallets = Quickcheck.random_value (U.Wallet.random_wallets ~n:2 ()) in
                let signer = wallets.(0).private_key in
                (* Fee-payer and token owner are the same, receiver differs. *)
                let fee_payer_pk = wallets.(0).account.public_key in
                let token_owner_pk = fee_payer_pk in
                let receiver_pk = wallets.(1).account.public_key in
                let fee_token = Token_id.default in
                let token_id = Quickcheck.random_value Token_id.gen_non_default in
                let amount =
                  Amount.of_int (random_int_incl 2 15 * 1_000_000_000)
                in
                let accounts =
                  [| create_account fee_payer_pk fee_token 20_000_000_000
                   ; { (create_account token_owner_pk token_id 0) with
                       token_permissions =
                         Token_owned { disable_new_accounts = false }
                     }
                   ; create_account receiver_pk token_id 0
                  |]
                in
                let fee = Fee.of_int (random_int_incl 2 15 * 1_000_000_000) in
                let ( `Fee_payer_account fee_payer_account
                    , `Source_account token_owner_account
                    , `Receiver_account receiver_account ) =
                  test_user_command_with_accounts ~constraint_constants ~ledger
                    ~accounts ~signer ~fee ~fee_payer_pk ~fee_token
                    (Mint_tokens { token_owner_pk; token_id; receiver_pk; amount })
                in
                let fee_payer_account = Option.value_exn fee_payer_account in
                let receiver_account = Option.value_exn receiver_account in
                let token_owner_account = Option.value_exn token_owner_account in
                let expected_fee_payer_balance =
                  accounts.(0).balance |> sub_fee fee
                in
                let expected_receiver_balance =
                  accounts.(2).balance |> add_amount amount
                in
                assert (
                  Balance.equal fee_payer_account.balance
                    expected_fee_payer_balance ) ;
                assert (
                  Balance.equal accounts.(1).balance token_owner_account.balance
                ) ;
                assert (
                  Balance.equal expected_receiver_balance receiver_account.balance
                )))

      let%test_unit "mint tokens fails if the claimed token owner is not the \
                     token owner" =
        Test_util.with_randomness 123456789 (fun () ->
            Ledger.with_ledger ~depth:ledger_depth ~f:(fun ledger ->
                let wallets = Quickcheck.random_value (U.Wallet.random_wallets ~n:2 ()) in
                let signer = wallets.(0).private_key in
                (* Fee-payer and token owner are the same, receiver differs. *)
                let fee_payer_pk = wallets.(0).account.public_key in
                let token_owner_pk = fee_payer_pk in
                let receiver_pk = wallets.(1).account.public_key in
                let fee_token = Token_id.default in
                let token_id = Quickcheck.random_value Token_id.gen_non_default in
                let amount =
                  Amount.of_int (random_int_incl 2 15 * 1_000_000_000)
                in
                let accounts =
                  [| create_account fee_payer_pk fee_token 20_000_000_000
                   ; create_account token_owner_pk token_id 0
                   ; create_account receiver_pk token_id 0
                  |]
                in
                let fee = Fee.of_int (random_int_incl 2 15 * 1_000_000_000) in
                let ( `Fee_payer_account fee_payer_account
                    , `Source_account token_owner_account
                    , `Receiver_account receiver_account ) =
                  test_user_command_with_accounts ~constraint_constants ~ledger
                    ~accounts ~signer ~fee ~fee_payer_pk ~fee_token
                    (Mint_tokens { token_owner_pk; token_id; receiver_pk; amount })
                in
                let fee_payer_account = Option.value_exn fee_payer_account in
                let receiver_account = Option.value_exn receiver_account in
                let token_owner_account = Option.value_exn token_owner_account in
                let expected_fee_payer_balance =
                  accounts.(0).balance |> sub_fee fee
                in
                assert (
                  Balance.equal fee_payer_account.balance
                    expected_fee_payer_balance ) ;
                assert (
                  Balance.equal accounts.(1).balance token_owner_account.balance
                ) ;
                assert (
                  Balance.equal accounts.(2).balance receiver_account.balance )))

      let%test_unit "mint tokens fails if the token owner account is not present"
          =
        Test_util.with_randomness 123456789 (fun () ->
            Ledger.with_ledger ~depth:ledger_depth ~f:(fun ledger ->
                let wallets = Quickcheck.random_value (U.Wallet.random_wallets ~n:2 ()) in
                let signer = wallets.(0).private_key in
                (* Fee-payer and token owner are the same, receiver differs. *)
                let fee_payer_pk = wallets.(0).account.public_key in
                let token_owner_pk = fee_payer_pk in
                let receiver_pk = wallets.(1).account.public_key in
                let fee_token = Token_id.default in
                let token_id = Quickcheck.random_value Token_id.gen_non_default in
                let amount =
                  Amount.of_int (random_int_incl 2 15 * 1_000_000_000)
                in
                let accounts =
                  [| create_account fee_payer_pk fee_token 20_000_000_000
                   ; create_account receiver_pk token_id 0
                  |]
                in
                let fee = Fee.of_int (random_int_incl 2 15 * 1_000_000_000) in
                let ( `Fee_payer_account fee_payer_account
                    , `Source_account token_owner_account
                    , `Receiver_account receiver_account ) =
                  test_user_command_with_accounts ~constraint_constants ~ledger
                    ~accounts ~signer ~fee ~fee_payer_pk ~fee_token
                    (Mint_tokens { token_owner_pk; token_id; receiver_pk; amount })
                in
                let fee_payer_account = Option.value_exn fee_payer_account in
                let receiver_account = Option.value_exn receiver_account in
                let expected_fee_payer_balance =
                  accounts.(0).balance |> sub_fee fee
                in
                assert (
                  Balance.equal fee_payer_account.balance
                    expected_fee_payer_balance ) ;
                assert (Option.is_none token_owner_account) ;
                assert (
                  Balance.equal accounts.(1).balance receiver_account.balance )))

      let%test_unit "mint tokens fails if the fee-payer does not have permission \
                     to mint" =
        Test_util.with_randomness 123456789 (fun () ->
            Ledger.with_ledger ~depth:ledger_depth ~f:(fun ledger ->
                let wallets = Quickcheck.random_value (U.Wallet.random_wallets ~n:2 ()) in
                let signer = wallets.(0).private_key in
                (* Fee-payer and receiver are the same, token owner differs. *)
                let fee_payer_pk = wallets.(0).account.public_key in
                let token_owner_pk = wallets.(1).account.public_key in
                let receiver_pk = fee_payer_pk in
                let fee_token = Token_id.default in
                let token_id = Quickcheck.random_value Token_id.gen_non_default in
                let amount =
                  Amount.of_int (random_int_incl 2 15 * 1_000_000_000)
                in
                let accounts =
                  [| create_account fee_payer_pk fee_token 20_000_000_000
                   ; { (create_account token_owner_pk token_id 0) with
                       token_permissions =
                         Token_owned { disable_new_accounts = false }
                     }
                   ; create_account receiver_pk token_id 0
                  |]
                in
                let fee = Fee.of_int (random_int_incl 2 15 * 1_000_000_000) in
                let ( `Fee_payer_account fee_payer_account
                    , `Source_account token_owner_account
                    , `Receiver_account receiver_account ) =
                  test_user_command_with_accounts ~constraint_constants ~ledger
                    ~accounts ~signer ~fee ~fee_payer_pk ~fee_token
                    (Mint_tokens { token_owner_pk; token_id; receiver_pk; amount })
                in
                let fee_payer_account = Option.value_exn fee_payer_account in
                let receiver_account = Option.value_exn receiver_account in
                let token_owner_account = Option.value_exn token_owner_account in
                let expected_fee_payer_balance =
                  accounts.(0).balance |> sub_fee fee
                in
                assert (
                  Balance.equal fee_payer_account.balance
                    expected_fee_payer_balance ) ;
                assert (
                  Balance.equal accounts.(1).balance token_owner_account.balance
                ) ;
                assert (
                  Balance.equal accounts.(2).balance receiver_account.balance )))

      let%test_unit "mint tokens fails if the receiver account is not present" =
        Test_util.with_randomness 123456789 (fun () ->
            Ledger.with_ledger ~depth:ledger_depth ~f:(fun ledger ->
                let wallets = Quickcheck.random_value (U.Wallet.random_wallets ~n:2 ()) in
                let signer = wallets.(0).private_key in
                (* Fee-payer and fee payer are the same, receiver differs. *)
                let fee_payer_pk = wallets.(0).account.public_key in
                let token_owner_pk = fee_payer_pk in
                let receiver_pk = wallets.(1).account.public_key in
                let fee_token = Token_id.default in
                let token_id = Quickcheck.random_value Token_id.gen_non_default in
                let amount =
                  Amount.of_int (random_int_incl 2 15 * 1_000_000_000)
                in
                let accounts =
                  [| create_account fee_payer_pk fee_token 20_000_000_000
                   ; { (create_account token_owner_pk token_id 0) with
                       token_permissions =
                         Token_owned { disable_new_accounts = false }
                     }
                  |]
                in
                let fee = Fee.of_int (random_int_incl 2 15 * 1_000_000_000) in
                let ( `Fee_payer_account fee_payer_account
                    , `Source_account token_owner_account
                    , `Receiver_account receiver_account ) =
                  test_user_command_with_accounts ~constraint_constants ~ledger
                    ~accounts ~signer ~fee ~fee_payer_pk ~fee_token
                    (Mint_tokens { token_owner_pk; token_id; receiver_pk; amount })
                in
                let fee_payer_account = Option.value_exn fee_payer_account in
                let token_owner_account = Option.value_exn token_owner_account in
                let expected_fee_payer_balance =
                  accounts.(0).balance |> sub_fee fee
                in
                assert (
                  Balance.equal fee_payer_account.balance
                    expected_fee_payer_balance ) ;
                assert (
                  Balance.equal accounts.(1).balance token_owner_account.balance
                ) ;
                assert (Option.is_none receiver_account)))*)

    let%test_unit "unchanged timings for fee transfers and coinbase" =
      Test_util.with_randomness 123456789 (fun () ->
          let receivers =
            Array.init 2 ~f:(fun _ ->
                Public_key.of_private_key_exn (Private_key.create ())
                |> Public_key.compress )
          in
          let timed_account pk =
            let account_id = Account_id.create pk Token_id.default in
            let balance = Balance.of_mina_int_exn 100_000 in
            let initial_minimum_balance = Balance.of_mina_int_exn 80 in
            let cliff_time = Mina_numbers.Global_slot_since_genesis.of_int 2 in
            let cliff_amount = Amount.of_mina_int_exn 5 in
            let vesting_period = Mina_numbers.Global_slot_span.of_int 2 in
            let vesting_increment = Amount.of_mina_int_exn 40 in
            Or_error.ok_exn
            @@ Account.create_timed account_id balance ~initial_minimum_balance
                 ~cliff_time ~cliff_amount ~vesting_period ~vesting_increment
          in
          let timed_account1 = timed_account receivers.(0) in
          let timed_account2 = timed_account receivers.(1) in
          let fee = 8_000_000_000 in
          let ft1, ft2 =
            let single1 =
              Fee_transfer.Single.create ~receiver_pk:receivers.(0)
                ~fee:(Currency.Fee.of_nanomina_int_exn fee)
                ~fee_token:Token_id.default
            in
            let single2 =
              Fee_transfer.Single.create ~receiver_pk:receivers.(1)
                ~fee:(Currency.Fee.of_nanomina_int_exn fee)
                ~fee_token:Token_id.default
            in
            ( Fee_transfer.create single1 (Some single2) |> Or_error.ok_exn
            , Fee_transfer.create single1 None |> Or_error.ok_exn )
          in
          let coinbase_with_ft, coinbase_wo_ft =
            let ft =
              Coinbase.Fee_transfer.create ~receiver_pk:receivers.(0)
                ~fee:(Currency.Fee.of_nanomina_int_exn fee)
            in
            ( Coinbase.create
                ~amount:(Currency.Amount.of_mina_int_exn 10)
                ~receiver:receivers.(1) ~fee_transfer:(Some ft)
              |> Or_error.ok_exn
            , Coinbase.create
                ~amount:(Currency.Amount.of_mina_int_exn 10)
                ~receiver:receivers.(1) ~fee_transfer:None
              |> Or_error.ok_exn )
          in
          let transactions : Mina_transaction.Transaction.Valid.t list =
            [ Fee_transfer ft1
            ; Fee_transfer ft2
            ; Coinbase coinbase_with_ft
            ; Coinbase coinbase_wo_ft
            ]
          in
          Ledger.with_ledger ~depth:ledger_depth ~f:(fun ledger ->
              List.iter [ timed_account1; timed_account2 ] ~f:(fun acc ->
                  Ledger.create_new_account_exn ledger (Account.identifier acc)
                    acc ) ;
              (* well over the vesting period, the timing field shouldn't change*)
              let txn_global_slot =
                Mina_numbers.Global_slot_since_genesis.of_int 100
              in
              List.iter transactions ~f:(fun txn ->
                  U.test_transaction_union ~txn_global_slot ledger txn ) ) )
  end )

let%test_module "legacy transactions using zkApp accounts" =
  ( module struct
    let memo = Signed_command_memo.create_from_string_exn "zkApp-legacy-txns"

    let `VK vk, `Prover _zkapp_prover = Lazy.force U.trivial_zkapp

    let vk = Async.Thread_safe.block_on_async_exn (fun () -> vk)

    let account ledger pk =
      let location =
        Option.value_exn
          (Ledger.location_of_account ledger
             (Account_id.create pk Token_id.default) )
      in
      Option.value_exn (Ledger.get ledger location)

    let test_payments ?expected_failure_sender ?expected_failure_receiver
        ~(new_kp : Signature_lib.Keypair.t)
        ~(spec : Mina_transaction_logic.For_tests.Transaction_spec.t)
        ?permissions ledger =
      let expected_failure_receiver =
        Option.map expected_failure_receiver ~f:(fun f -> [ f ])
      in
      let expected_failure_sender =
        Option.map expected_failure_sender ~f:(fun f -> [ f ])
      in
      let zkapp_pk = Signature_lib.Public_key.compress new_kp.public_key in
      Transaction_snark.For_tests.create_trivial_zkapp_account ?permissions ~vk
        ~ledger zkapp_pk ;
      let txn_fee = Fee.of_nanomina_int_exn 1_000_000 in
      let amount = 100 in
      (*send from a zkApp account*)
      let signed_command1 =
        let fee_payer =
          { U.Wallet.private_key = new_kp.private_key
          ; account = account ledger zkapp_pk
          }
        in
        U.Wallet.user_command ~fee_payer ~receiver_pk:spec.receiver amount
          txn_fee Account.Nonce.zero memo
      in
      U.test_transaction_union ?expected_failure:expected_failure_sender ledger
        (Mina_transaction.Transaction.Command (Signed_command signed_command1)) ;
      let sender_kp, sender_nonce = spec.sender in
      (*send to a zkApp account*)
      let signed_command2 =
        let source_pk =
          Signature_lib.Public_key.compress sender_kp.public_key
        in
        let fee_payer =
          { U.Wallet.private_key = sender_kp.private_key
          ; account = account ledger source_pk
          }
        in
        U.Wallet.user_command ~fee_payer ~receiver_pk:zkapp_pk amount txn_fee
          sender_nonce memo
      in
      U.test_transaction_union ?expected_failure:expected_failure_receiver
        ledger
        (Mina_transaction.Transaction.Command (Signed_command signed_command2))

    let%test_unit "Successful payments from zkapp accounts- Signature, None" =
      let open Mina_transaction_logic.For_tests in
      Quickcheck.test ~trials:5 U.gen_snapp_ledger
        ~f:(fun ({ init_ledger; specs }, new_kp) ->
          Ledger.with_ledger ~depth:U.ledger_depth ~f:(fun ledger ->
              Async.Thread_safe.block_on_async_exn (fun () ->
                  Init_ledger.init
                    (module Ledger.Ledger_inner)
                    init_ledger ledger ;
                  let spec = List.hd_exn specs in
                  let permissions =
                    Some
                      { Permissions.user_default with
                        send = Permissions.Auth_required.Signature
                      ; receive = Permissions.Auth_required.None
                      }
                  in
                  test_payments ?permissions ~new_kp ~spec ledger ;
                  Async.Deferred.return () ) ) )

    let%test_unit "Successful payments from zkapp accounts- None,None" =
      let open Mina_transaction_logic.For_tests in
      Quickcheck.test ~trials:5 U.gen_snapp_ledger
        ~f:(fun ({ init_ledger; specs }, new_kp) ->
          Ledger.with_ledger ~depth:U.ledger_depth ~f:(fun ledger ->
              Async.Thread_safe.block_on_async_exn (fun () ->
                  Init_ledger.init
                    (module Ledger.Ledger_inner)
                    init_ledger ledger ;
                  let spec = List.hd_exn specs in
                  let permissions =
                    Some
                      { Permissions.user_default with
                        send = Permissions.Auth_required.None
                      ; receive = Permissions.Auth_required.None
                      }
                  in
                  test_payments ?permissions ~new_kp ~spec ledger ;
                  Async.Deferred.return () ) ) )

    let%test_unit "Failed payments from zkapp accounts- Proof,None" =
      let open Mina_transaction_logic.For_tests in
      Quickcheck.test ~trials:5 U.gen_snapp_ledger
        ~f:(fun ({ init_ledger; specs }, new_kp) ->
          Ledger.with_ledger ~depth:U.ledger_depth ~f:(fun ledger ->
              Async.Thread_safe.block_on_async_exn (fun () ->
                  Init_ledger.init
                    (module Ledger.Ledger_inner)
                    init_ledger ledger ;
                  let spec = List.hd_exn specs in
                  let permissions =
                    Some
                      { Permissions.user_default with
                        send = Permissions.Auth_required.Proof
                      ; receive = Permissions.Auth_required.None
                      }
                  in
                  test_payments ?permissions
                    ~expected_failure_sender:
                      Transaction_status.Failure.Update_not_permitted_balance
                    ~new_kp ~spec ledger ;
                  Async.Deferred.return () ) ) )

    let%test_unit "Failed payments from zkapp accounts- Signature,Signature" =
      let open Mina_transaction_logic.For_tests in
      Quickcheck.test ~trials:5 U.gen_snapp_ledger
        ~f:(fun ({ init_ledger; specs }, new_kp) ->
          Ledger.with_ledger ~depth:U.ledger_depth ~f:(fun ledger ->
              Async.Thread_safe.block_on_async_exn (fun () ->
                  Init_ledger.init
                    (module Ledger.Ledger_inner)
                    init_ledger ledger ;
                  let spec = List.hd_exn specs in
                  let permissions =
                    Some
                      { Permissions.user_default with
                        send = Permissions.Auth_required.Signature
                      ; receive = Permissions.Auth_required.Signature
                      }
                  in
                  test_payments ?permissions
                    ~expected_failure_receiver:
                      Transaction_status.Failure.Update_not_permitted_balance
                    ~new_kp ~spec ledger ;
                  Async.Deferred.return () ) ) )

    let%test_unit "Failed payments from zkapp accounts- Signature,Proof" =
      let open Mina_transaction_logic.For_tests in
      Quickcheck.test ~trials:5 U.gen_snapp_ledger
        ~f:(fun ({ init_ledger; specs }, new_kp) ->
          Ledger.with_ledger ~depth:U.ledger_depth ~f:(fun ledger ->
              Async.Thread_safe.block_on_async_exn (fun () ->
                  Init_ledger.init
                    (module Ledger.Ledger_inner)
                    init_ledger ledger ;
                  let spec = List.hd_exn specs in
                  let permissions =
                    Some
                      { Permissions.user_default with
                        send = Permissions.Auth_required.Signature
                      ; receive = Permissions.Auth_required.Proof
                      }
                  in
                  test_payments ?permissions
                    ~expected_failure_receiver:
                      Transaction_status.Failure.Update_not_permitted_balance
                    ~new_kp ~spec ledger ;
                  Async.Deferred.return () ) ) )

    let%test_unit "Failed payments from zkapp accounts- Access=Proof" =
      let open Mina_transaction_logic.For_tests in
      Quickcheck.test ~trials:5 U.gen_snapp_ledger
        ~f:(fun ({ init_ledger; specs }, new_kp) ->
          Ledger.with_ledger ~depth:U.ledger_depth ~f:(fun ledger ->
              Async.Thread_safe.block_on_async_exn (fun () ->
                  Init_ledger.init
                    (module Ledger.Ledger_inner)
                    init_ledger ledger ;
                  let spec = List.hd_exn specs in
                  let permissions =
                    Some
                      { Permissions.user_default with
                        access = Permissions.Auth_required.Proof
                      }
                  in
                  test_payments ?permissions
                    ~expected_failure_sender:
                      Transaction_status.Failure.Update_not_permitted_balance
                    ~new_kp ~spec ledger ;
                  Async.Deferred.return () ) ) )

    let%test_unit "Failed payments from zkapp accounts- Increment_nonce=Proof" =
      let open Mina_transaction_logic.For_tests in
      Quickcheck.test ~trials:5 U.gen_snapp_ledger
        ~f:(fun ({ init_ledger; specs }, new_kp) ->
          Ledger.with_ledger ~depth:U.ledger_depth ~f:(fun ledger ->
              Async.Thread_safe.block_on_async_exn (fun () ->
                  Init_ledger.init
                    (module Ledger.Ledger_inner)
                    init_ledger ledger ;
                  let spec = List.hd_exn specs in
                  let permissions =
                    Some
                      { Permissions.user_default with
                        increment_nonce = Permissions.Auth_required.Proof
                      }
                  in
                  test_payments ?permissions
                    ~expected_failure_sender:
                      Transaction_status.Failure.Update_not_permitted_nonce
                    ~new_kp ~spec ledger ;
                  Async.Deferred.return () ) ) )

    let test_delegations ?expected_failure_sender
        ~(new_kp : Signature_lib.Keypair.t)
        ~(spec : Mina_transaction_logic.For_tests.Transaction_spec.t)
        ?permissions ledger =
      let expected_failure =
        Option.map expected_failure_sender ~f:(fun f -> [ f ])
      in
      let snapp_pk = Signature_lib.Public_key.compress new_kp.public_key in
      Transaction_snark.For_tests.create_trivial_zkapp_account ?permissions ~vk
        ~ledger snapp_pk ;
      let receiver_id = Account_id.create spec.receiver Token_id.default in
      if
        Option.is_none
          (Mina_ledger.Ledger.location_of_account ledger receiver_id)
      then
        Mina_ledger.Ledger.create_new_account_exn ledger receiver_id
          (Account.initialize receiver_id) ;
      let txn_fee = Fee.of_nanomina_int_exn 1_000_000 in
      let sender_kp, sender_nonce = spec.sender in
      (*Delegator is a zkapp account*)
      let stake_delegation1 =
        let fee_payer =
          { U.Wallet.private_key = new_kp.private_key
          ; account = account ledger snapp_pk
          }
        in
        U.Wallet.stake_delegation ~fee_payer ~delegate_pk:spec.receiver txn_fee
          Account.Nonce.zero memo
      in
      U.test_transaction_union ?expected_failure ledger
        (Mina_transaction.Transaction.Command (Signed_command stake_delegation1)) ;
      (*Delegate is a zkApp account*)
      let stake_delegation2 =
        let source_pk =
          Signature_lib.Public_key.compress sender_kp.public_key
        in
        let fee_payer =
          { U.Wallet.private_key = sender_kp.private_key
          ; account = account ledger source_pk
          }
        in
        U.Wallet.stake_delegation ~fee_payer ~delegate_pk:snapp_pk txn_fee
          sender_nonce memo
      in
      U.test_transaction_union ledger
        (Mina_transaction.Transaction.Command (Signed_command stake_delegation2))

    let%test_unit "Successful stake delegations from zkapp accounts- Signature"
        =
      let open Mina_transaction_logic.For_tests in
      Quickcheck.test ~trials:5 U.gen_snapp_ledger
        ~f:(fun ({ init_ledger; specs }, new_kp) ->
          Ledger.with_ledger ~depth:U.ledger_depth ~f:(fun ledger ->
              Async.Thread_safe.block_on_async_exn (fun () ->
                  Init_ledger.init
                    (module Ledger.Ledger_inner)
                    init_ledger ledger ;
                  let spec = List.hd_exn specs in
                  let permissions =
                    Some
                      { Permissions.user_default with
                        set_delegate = Permissions.Auth_required.Signature
                      }
                  in
                  test_delegations ?permissions ~new_kp ~spec ledger ;
                  Async.Deferred.return () ) ) )

    let%test_unit "Successful stake delegations from zkapp accounts- None" =
      let open Mina_transaction_logic.For_tests in
      Quickcheck.test ~trials:5 U.gen_snapp_ledger
        ~f:(fun ({ init_ledger; specs }, new_kp) ->
          Ledger.with_ledger ~depth:U.ledger_depth ~f:(fun ledger ->
              Async.Thread_safe.block_on_async_exn (fun () ->
                  Init_ledger.init
                    (module Ledger.Ledger_inner)
                    init_ledger ledger ;
                  let spec = List.hd_exn specs in
                  let permissions =
                    Some
                      { Permissions.user_default with
                        set_delegate = Permissions.Auth_required.None
                      }
                  in
                  test_delegations ?permissions ~new_kp ~spec ledger ;
                  Async.Deferred.return () ) ) )

    let%test_unit "Failed stake delegation from zkapp accounts- Proof" =
      let open Mina_transaction_logic.For_tests in
      Quickcheck.test ~trials:5 U.gen_snapp_ledger
        ~f:(fun ({ init_ledger; specs }, new_kp) ->
          Ledger.with_ledger ~depth:U.ledger_depth ~f:(fun ledger ->
              Async.Thread_safe.block_on_async_exn (fun () ->
                  Init_ledger.init
                    (module Ledger.Ledger_inner)
                    init_ledger ledger ;
                  let spec = List.hd_exn specs in
                  let permissions =
                    Some
                      { Permissions.user_default with
                        set_delegate = Permissions.Auth_required.Proof
                      }
                  in
                  test_delegations ?permissions
                    ~expected_failure_sender:
                      Transaction_status.Failure.Update_not_permitted_delegate
                    ~new_kp ~spec ledger ;
                  Async.Deferred.return () ) ) )

    let%test_unit "Successful stake delegation from zkapp accounts- \
                   receive=Proof" =
      let open Mina_transaction_logic.For_tests in
      Quickcheck.test ~trials:5 U.gen_snapp_ledger
        ~f:(fun ({ init_ledger; specs }, new_kp) ->
          Ledger.with_ledger ~depth:U.ledger_depth ~f:(fun ledger ->
              Async.Thread_safe.block_on_async_exn (fun () ->
                  Init_ledger.init
                    (module Ledger.Ledger_inner)
                    init_ledger ledger ;
                  let spec = List.hd_exn specs in
                  let permissions =
                    Some
                      { Permissions.user_default with
                        receive = Permissions.Auth_required.Proof
                      }
                  in
                  test_delegations ?permissions ~new_kp ~spec ledger ;
                  Async.Deferred.return () ) ) )

    let test_coinbase ?expected_failure_fee_receiver
        ~(new_kp : Signature_lib.Keypair.t)
        ~(spec : Mina_transaction_logic.For_tests.Transaction_spec.t)
        ?permissions ledger =
      let expected_failure =
        Option.map expected_failure_fee_receiver ~f:(fun f -> [ f ])
      in
      let snapp_pk = Signature_lib.Public_key.compress new_kp.public_key in
      Transaction_snark.For_tests.create_trivial_zkapp_account ?permissions ~vk
        ~ledger snapp_pk ;
      let fee = Fee.of_nanomina_int_exn 1_000_000 in
      let amount = U.constraint_constants.coinbase_amount in
      (*send coinbase reward to a zkApp account*)
      let coinbase1 =
        let ft = Coinbase.Fee_transfer.create ~receiver_pk:spec.receiver ~fee in
        Coinbase.create ~amount ~receiver:snapp_pk ~fee_transfer:(Some ft)
        |> Or_error.ok_exn
      in
      U.test_transaction_union ?expected_failure ledger
        (Mina_transaction.Transaction.Coinbase coinbase1) ;
      (*coinbase fee transfer to a zkApp account*)
      let coinbase2 =
        let ft = Coinbase.Fee_transfer.create ~receiver_pk:snapp_pk ~fee in
        Coinbase.create ~amount ~receiver:spec.receiver ~fee_transfer:(Some ft)
        |> Or_error.ok_exn
      in
      U.test_transaction_union ?expected_failure ledger
        (Mina_transaction.Transaction.Coinbase coinbase2) ;
      (*coinbase reward and fee transfer to zkApp accounts*)
      let snapp_pk2 =
        Quickcheck.random_value Signature_lib.Public_key.Compressed.gen
      in
      Transaction_snark.For_tests.create_trivial_zkapp_account ?permissions ~vk
        ~ledger snapp_pk2 ;
      let coinbase3 =
        let ft = Coinbase.Fee_transfer.create ~receiver_pk:snapp_pk ~fee in
        Coinbase.create ~amount ~receiver:snapp_pk2 ~fee_transfer:(Some ft)
        |> Or_error.ok_exn
      in
      U.test_transaction_union
        ?expected_failure:
          (Option.map expected_failure_fee_receiver ~f:(fun f -> [ f; f ]))
        ledger (Mina_transaction.Transaction.Coinbase coinbase3)

    let%test_unit "Successful coinbase to zkapp accounts" =
      let open Mina_transaction_logic.For_tests in
      Quickcheck.test ~trials:5 U.gen_snapp_ledger
        ~f:(fun ({ init_ledger; specs }, new_kp) ->
          Ledger.with_ledger ~depth:U.ledger_depth ~f:(fun ledger ->
              Async.Thread_safe.block_on_async_exn (fun () ->
                  Init_ledger.init
                    (module Ledger.Ledger_inner)
                    init_ledger ledger ;
                  let spec = List.hd_exn specs in
                  let permissions =
                    Some
                      { Permissions.user_default with
                        receive = Permissions.Auth_required.None
                      }
                  in
                  test_coinbase ?permissions ~new_kp ~spec ledger ;
                  Async.Deferred.return () ) ) )

    let%test_unit "Failed coinbase to zkapp accounts- with proof auth" =
      let open Mina_transaction_logic.For_tests in
      Quickcheck.test ~trials:5 U.gen_snapp_ledger
        ~f:(fun ({ init_ledger; specs }, new_kp) ->
          Ledger.with_ledger ~depth:U.ledger_depth ~f:(fun ledger ->
              Async.Thread_safe.block_on_async_exn (fun () ->
                  Init_ledger.init
                    (module Ledger.Ledger_inner)
                    init_ledger ledger ;
                  let spec = List.hd_exn specs in
                  let permissions =
                    Some
                      { Permissions.user_default with
                        receive = Permissions.Auth_required.Proof
                      }
                  in
                  test_coinbase ?permissions
                    ~expected_failure_fee_receiver:
                      Transaction_status.Failure.Update_not_permitted_balance
                    ~new_kp ~spec ledger ;
                  Async.Deferred.return () ) ) )

    let%test_unit "Failed coinbase to zkapp accounts- with signature Auth" =
      let open Mina_transaction_logic.For_tests in
      Quickcheck.test ~trials:5 U.gen_snapp_ledger
        ~f:(fun ({ init_ledger; specs }, new_kp) ->
          Ledger.with_ledger ~depth:U.ledger_depth ~f:(fun ledger ->
              Async.Thread_safe.block_on_async_exn (fun () ->
                  Init_ledger.init
                    (module Ledger.Ledger_inner)
                    init_ledger ledger ;
                  let spec = List.hd_exn specs in
                  let permissions =
                    Some
                      { Permissions.user_default with
                        receive = Permissions.Auth_required.Signature
                      }
                  in
                  test_coinbase ?permissions
                    ~expected_failure_fee_receiver:
                      Transaction_status.Failure.Update_not_permitted_balance
                    ~new_kp ~spec ledger ;
                  Async.Deferred.return () ) ) )

    let test_fee_transfers ?expected_failure_fee_receiver
        ~(new_kp : Signature_lib.Keypair.t)
        ~(spec : Mina_transaction_logic.For_tests.Transaction_spec.t)
        ?permissions ledger =
      let expected_failure =
        Option.map expected_failure_fee_receiver ~f:(fun f -> [ f ])
      in
      let snapp_pk = Signature_lib.Public_key.compress new_kp.public_key in
      Transaction_snark.For_tests.create_trivial_zkapp_account ?permissions ~vk
        ~ledger snapp_pk ;
      let fee = U.constraint_constants.account_creation_fee in
      (*send first one to a zkApp account*)
      let ft1, ft2 =
        let single1 =
          Fee_transfer.Single.create ~receiver_pk:snapp_pk ~fee
            ~fee_token:Token_id.default
        in
        let single2 =
          Fee_transfer.Single.create ~receiver_pk:spec.receiver ~fee
            ~fee_token:Token_id.default
        in
        ( Fee_transfer.create single1 (Some single2) |> Or_error.ok_exn
        , Fee_transfer.create single1 None |> Or_error.ok_exn )
      in
      List.iter [ ft1; ft2 ] ~f:(fun ft ->
          U.test_transaction_union ?expected_failure ledger
            (Mina_transaction.Transaction.Fee_transfer ft) ) ;
      (*send the second one to a zkApp account*)
      let ft3, ft4 =
        let single1 =
          Fee_transfer.Single.create ~receiver_pk:spec.receiver ~fee
            ~fee_token:Token_id.default
        in
        let single2 =
          Fee_transfer.Single.create ~receiver_pk:snapp_pk ~fee
            ~fee_token:Token_id.default
        in
        ( Fee_transfer.create single1 (Some single2) |> Or_error.ok_exn
        , Fee_transfer.create single1 None |> Or_error.ok_exn )
      in
      U.test_transaction_union ?expected_failure ledger
        (Mina_transaction.Transaction.Fee_transfer ft3) ;
      U.test_transaction_union ledger
        (Mina_transaction.Transaction.Fee_transfer ft4) ;
      (*send the both to zkApp accounts*)
      let snapp_pk2 =
        Quickcheck.random_value Signature_lib.Public_key.Compressed.gen
      in
      Transaction_snark.For_tests.create_trivial_zkapp_account ?permissions ~vk
        ~ledger snapp_pk2 ;
      let ft5 =
        let single1 =
          Fee_transfer.Single.create ~receiver_pk:snapp_pk ~fee
            ~fee_token:Token_id.default
        in
        let single2 =
          Fee_transfer.Single.create ~receiver_pk:snapp_pk2 ~fee
            ~fee_token:Token_id.default
        in
        Fee_transfer.create single1 (Some single2) |> Or_error.ok_exn
      in
      U.test_transaction_union
        ?expected_failure:
          (Option.map expected_failure_fee_receiver ~f:(fun f -> [ f; f ]))
        ledger (Mina_transaction.Transaction.Fee_transfer ft5)

    let%test_unit "Successful fee transfers to zkapp accounts" =
      let open Mina_transaction_logic.For_tests in
      Quickcheck.test ~trials:5 U.gen_snapp_ledger
        ~f:(fun ({ init_ledger; specs }, new_kp) ->
          Ledger.with_ledger ~depth:U.ledger_depth ~f:(fun ledger ->
              Async.Thread_safe.block_on_async_exn (fun () ->
                  Init_ledger.init
                    (module Ledger.Ledger_inner)
                    init_ledger ledger ;
                  let spec = List.hd_exn specs in
                  let permissions =
                    Some
                      { Permissions.user_default with
                        receive = Permissions.Auth_required.None
                      }
                  in
                  test_fee_transfers ?permissions ~new_kp ~spec ledger ;
                  Async.Deferred.return () ) ) )

    let%test_unit "Failed fee transfers to zkapp accounts- with proof auth" =
      let open Mina_transaction_logic.For_tests in
      Quickcheck.test ~trials:5 U.gen_snapp_ledger
        ~f:(fun ({ init_ledger; specs }, new_kp) ->
          Ledger.with_ledger ~depth:U.ledger_depth ~f:(fun ledger ->
              Async.Thread_safe.block_on_async_exn (fun () ->
                  Init_ledger.init
                    (module Ledger.Ledger_inner)
                    init_ledger ledger ;
                  let spec = List.hd_exn specs in
                  let permissions =
                    Some
                      { Permissions.user_default with
                        receive = Permissions.Auth_required.Proof
                      }
                  in
                  test_fee_transfers ?permissions
                    ~expected_failure_fee_receiver:
                      Transaction_status.Failure.Update_not_permitted_balance
                    ~new_kp ~spec ledger ;
                  Async.Deferred.return () ) ) )

    let%test_unit "Failed fee transfers to zkapp accounts- with signature Auth"
        =
      let open Mina_transaction_logic.For_tests in
      Quickcheck.test ~trials:5 U.gen_snapp_ledger
        ~f:(fun ({ init_ledger; specs }, new_kp) ->
          Ledger.with_ledger ~depth:U.ledger_depth ~f:(fun ledger ->
              Async.Thread_safe.block_on_async_exn (fun () ->
                  Init_ledger.init
                    (module Ledger.Ledger_inner)
                    init_ledger ledger ;
                  let spec = List.hd_exn specs in
                  let permissions =
                    Some
                      { Permissions.user_default with
                        receive = Permissions.Auth_required.Signature
                      }
                  in
                  test_fee_transfers ?permissions
                    ~expected_failure_fee_receiver:
                      Transaction_status.Failure.Update_not_permitted_balance
                    ~new_kp ~spec ledger ;
                  Async.Deferred.return () ) ) )
  end )<|MERGE_RESOLUTION|>--- conflicted
+++ resolved
@@ -143,11 +143,7 @@
             |> Or_error.ok_exn
           in
           let supply_increase =
-<<<<<<< HEAD
-            Mina_ledger.Ledger.Transaction_applied.supply_increase
-=======
             Mina_transaction_logic.Transaction_applied.supply_increase
->>>>>>> 97ab3010
               ~constraint_constants applied_transaction
             |> Or_error.ok_exn
           in
