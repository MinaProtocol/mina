open Core
open Mina_ledger
open Signature_lib
open Mina_base
open Snark_params
open Tick
open Pickles_types
module U = Transaction_snark_tests.Util
module Spec = Transaction_snark.For_tests.Spec
module Impl = Pickles.Impls.Step

let%test_module "multisig_account" =
  ( module struct
    let constraint_constants = U.constraint_constants

    module M_of_n_predicate = struct
      type _witness = (Schnorr.Chunked.Signature.t * Public_key.t) list

      (* check that two public keys are equal *)
      let eq_pk ((x0, y0) : Public_key.var) ((x1, y1) : Public_key.var) :
          Boolean.var Checked.t =
        let open Checked in
        [ Field.Checked.equal x0 x1; Field.Checked.equal y0 y1 ]
        |> Checked.List.all >>= Boolean.all

      (* check that two public keys are not equal *)
      let neq_pk (pk0 : Public_key.var) (pk1 : Public_key.var) :
          Boolean.var Checked.t =
        Checked.(eq_pk pk0 pk1 >>| Boolean.not)

      (* check that the witness has distinct public keys for each signature *)
      let rec distinct_public_keys = function
        | (_, pk) :: xs ->
            let open Checked in
            Checked.List.map ~f:(fun (_, pk') -> neq_pk pk pk') xs
            >>= fun bs ->
            [%with_label __LOC__]
              (Boolean.Assert.all bs >>= fun () -> distinct_public_keys xs)
        | [] ->
            Checked.return ()

      let%snarkydef distinct_public_keys x = distinct_public_keys x

      (* check a signature on msg against a public key *)
      let check_sig pk msg sigma : Boolean.var Checked.t =
        let%bind (module S) = Inner_curve.Checked.Shifted.create () in
        Schnorr.Chunked.Checked.verifies (module S) sigma pk msg

      (* verify witness signatures against public keys *)
      let%snarkydef verify_sigs pubkeys commitment witness =
        let%bind pubkeys =
          exists
            (Typ.list ~length:(List.length pubkeys) Inner_curve.typ)
            ~compute:(As_prover.return pubkeys)
        in
        let open Checked in
        let verify_sig (sigma, pk) : Boolean.var Checked.t =
          Checked.List.exists pubkeys ~f:(fun pk' ->
              [ eq_pk pk pk'; check_sig pk' commitment sigma ]
              |> Checked.List.all >>= Boolean.all)
        in
        Checked.List.map witness ~f:verify_sig
        >>= fun bs -> [%with_label __LOC__] (Boolean.Assert.all bs)

      let check_witness m pubkeys commitment witness =
        if List.length witness <> m then
          failwith @@ "witness length must be exactly " ^ Int.to_string m
        else
          let open Checked in
          Transaction_snark.dummy_constraints ()
          >>= fun () ->
          distinct_public_keys witness
          >>= fun () -> verify_sigs pubkeys commitment witness

      let%test_unit "1-of-1" =
        let gen =
          let open Quickcheck.Generator.Let_syntax in
          let%map sk = Private_key.gen and msg = Field.gen_uniform in
          (sk, Random_oracle.Input.Chunked.field_elements [| msg |])
        in
        Quickcheck.test ~trials:1 gen ~f:(fun (sk, msg) ->
            let pk = Inner_curve.(scale one sk) in
            (let%bind pk_var =
               exists Inner_curve.typ ~compute:(As_prover.return pk)
             in
             let sigma = Schnorr.Chunked.sign sk msg in
             let%bind sigma_var =
               exists Schnorr.Chunked.Signature.typ
                 ~compute:(As_prover.return sigma)
             in
             let%bind msg_var =
               exists
                 (Schnorr.chunked_message_typ ())
                 ~compute:(As_prover.return msg)
             in
             let witness = [ (sigma_var, pk_var) ] in
             check_witness 1 [ pk ] msg_var witness)
            |> Checked.map ~f:As_prover.return
            |> run_and_check |> Or_error.ok_exn)

      let%test_unit "2-of-2" =
        let gen =
          let open Quickcheck.Generator.Let_syntax in
          let%map sk0 = Private_key.gen
          and sk1 = Private_key.gen
          and msg = Field.gen_uniform in
          (sk0, sk1, Random_oracle.Input.Chunked.field_elements [| msg |])
        in
        Quickcheck.test ~trials:1 gen ~f:(fun (sk0, sk1, msg) ->
            let pk0 = Inner_curve.(scale one sk0) in
            let pk1 = Inner_curve.(scale one sk1) in
            (let%bind pk0_var =
               exists Inner_curve.typ ~compute:(As_prover.return pk0)
             in
             let%bind pk1_var =
               exists Inner_curve.typ ~compute:(As_prover.return pk1)
             in
             let sigma0 = Schnorr.Chunked.sign sk0 msg in
             let sigma1 = Schnorr.Chunked.sign sk1 msg in
             let%bind sigma0_var =
               exists Schnorr.Chunked.Signature.typ
                 ~compute:(As_prover.return sigma0)
             in
             let%bind sigma1_var =
               exists Schnorr.Chunked.Signature.typ
                 ~compute:(As_prover.return sigma1)
             in
             let%bind msg_var =
               exists
                 (Schnorr.chunked_message_typ ())
                 ~compute:(As_prover.return msg)
             in
             let witness = [ (sigma0_var, pk0_var); (sigma1_var, pk1_var) ] in
             check_witness 2 [ pk0; pk1 ] msg_var witness)
            |> Checked.map ~f:As_prover.return
            |> run_and_check |> Or_error.ok_exn)
    end

    type _ Snarky_backendless.Request.t +=
      | Pubkey : int -> Inner_curve.t Snarky_backendless.Request.t
      | Sigma : int -> Schnorr.Chunked.Signature.t Snarky_backendless.Request.t

    (* test with a 2-of-3 multisig *)
    let%test_unit "zkapps-based proved transaction" =
      let open Mina_transaction_logic.For_tests in
      let gen =
        let open Quickcheck.Generator.Let_syntax in
        let%map sk0 = Private_key.gen
        and sk1 = Private_key.gen
        and sk2 = Private_key.gen
        (* index of the key that is not signing the msg *)
        and not_signing = Base_quickcheck.Generator.int_inclusive 0 2
        and test_spec = Test_spec.gen in
        let secrets = (sk0, sk1, sk2) in
        (secrets, not_signing, test_spec)
      in
      Quickcheck.test ~trials:1 gen
        ~f:(fun (secrets, not_signing, { init_ledger; specs }) ->
          let sk0, sk1, sk2 = secrets in
          let pk0 = Inner_curve.(scale one sk0) in
          let pk1 = Inner_curve.(scale one sk1) in
          let pk2 = Inner_curve.(scale one sk2) in
          Ledger.with_ledger ~depth:U.ledger_depth ~f:(fun ledger ->
              Init_ledger.init (module Ledger.Ledger_inner) init_ledger ledger ;
              let spec = List.hd_exn specs in
              let tag, _, (module P), Pickles.Provers.[ multisig_prover; _ ] =
                let multisig_rule : _ Pickles.Inductive_rule.t =
                  let multisig_main (tx_commitment : Zkapp_statement.Checked.t)
                      : unit Checked.t =
                    let%bind pk0_var =
                      exists Inner_curve.typ
                        ~request:(As_prover.return @@ Pubkey 0)
                    and pk1_var =
                      exists Inner_curve.typ
                        ~request:(As_prover.return @@ Pubkey 1)
                    and pk2_var =
                      exists Inner_curve.typ
                        ~request:(As_prover.return @@ Pubkey 2)
                    in
                    let msg_var =
                      tx_commitment |> Zkapp_statement.Checked.to_field_elements
                      |> Random_oracle_input.Chunked.field_elements
                    in
                    let%bind sigma0_var =
                      exists Schnorr.Chunked.Signature.typ
                        ~request:(As_prover.return @@ Sigma 0)
                    and sigma1_var =
                      exists Schnorr.Chunked.Signature.typ
                        ~request:(As_prover.return @@ Sigma 1)
                    and sigma2_var =
                      exists Schnorr.Chunked.Signature.typ
                        ~request:(As_prover.return @@ Sigma 2)
                    in
                    let witness =
                      [ (sigma0_var, pk0_var)
                      ; (sigma1_var, pk1_var)
                      ; (sigma2_var, pk2_var)
                      ]
                      |> Fn.flip List.drop not_signing
                    in
                    M_of_n_predicate.check_witness 2 [ pk0; pk1; pk2 ] msg_var
                      witness
                  in
                  { identifier = "multisig-rule"
                  ; prevs = []
                  ; main =
                      (fun [] x ->
                        multisig_main x |> Run.run_checked
                        |> fun _ :
                               unit
                               Pickles_types.Hlist0.H1
                                 (Pickles_types.Hlist.E01
                                    (Pickles.Inductive_rule.B))
                               .t ->
                        [])
                  ; main_value = (fun [] _ -> [])
                  }
                in
                Pickles.compile ~cache:Cache_dir.cache
                  (module Zkapp_statement.Checked)
                  (module Zkapp_statement)
                  ~typ:Zkapp_statement.typ
                  ~branches:(module Nat.N2)
                  ~max_branching:(module Nat.N2) (* You have to put 2 here... *)
                  ~name:"multisig"
                  ~constraint_constants:
                    (Genesis_constants.Constraint_constants.to_snark_keys_header
                       constraint_constants)
                  ~choices:(fun ~self ->
                    [ multisig_rule
                    ; { identifier = "dummy"
                      ; prevs = [ self; self ]
                      ; main_value = (fun [ _; _ ] _ -> [ true; true ])
                      ; main =
                          (fun [ _; _ ] _ ->
                            Impl.run_checked
                              (Transaction_snark.dummy_constraints ())
                            |> fun () ->
                            (* Unsatisfiable. *)
                            Run.exists Field.typ ~compute:(fun () ->
                                Run.Field.Constant.zero)
                            |> fun s ->
                            Run.Field.(Assert.equal s (s + one))
                            |> fun () :
                                   ( Zkapp_statement.Checked.t
                                   * (Zkapp_statement.Checked.t * unit) )
                                   Pickles_types.Hlist0.H1
                                     (Pickles_types.Hlist.E01
                                        (Pickles.Inductive_rule.B))
                                   .t ->
                            [ Boolean.true_; Boolean.true_ ])
                      }
                    ])
              in
              let vk = Pickles.Side_loaded.Verification_key.of_compiled tag in
              let { Mina_transaction_logic.For_tests.Transaction_spec.fee
                  ; sender = sender, sender_nonce
                  ; receiver = multisig_account_pk
                  ; amount
                  } =
                spec
              in
              let vk =
                With_hash.of_data ~hash_data:Zkapp_account.digest_vk vk
              in
              let total =
                Option.value_exn Currency.Amount.(add (of_fee fee) amount)
              in
              (let _is_new, _loc =
                 let pk = Public_key.compress sender.public_key in
                 let id = Account_id.create pk Token_id.default in
                 Ledger.get_or_create_account ledger id
                   (Account.create id
                      Currency.Balance.(
                        Option.value_exn (add_amount zero total)))
                 |> Or_error.ok_exn
               in
               let _is_new, loc =
                 let id =
                   Account_id.create multisig_account_pk Token_id.default
                 in
                 Ledger.get_or_create_account ledger id
                   (Account.create id Currency.Balance.(of_int 0))
                 |> Or_error.ok_exn
               in
               let a = Ledger.get ledger loc |> Option.value_exn in
               Ledger.set ledger loc
                 { a with
                   permissions =
                     { Permissions.user_default with set_permissions = Proof }
                 ; zkapp =
                     Some
                       { (Option.value ~default:Zkapp_account.default a.zkapp) with
                         verification_key = Some vk
                       }
                 }) ;
              let update_empty_permissions =
                let permissions =
                  Zkapp_basic.Set_or_keep.Set Permissions.empty
                in
                { Party.Update.noop with permissions }
              in
              let sender_pk = sender.public_key |> Public_key.compress in
              let fee_payer : Party.Fee_payer.t =
                { body =
                    { public_key = sender_pk
                    ; update = Party.Update.noop
                    ; token_id = ()
                    ; balance_change = fee
                    ; increment_nonce = ()
                    ; events = []
                    ; sequence_events = []
                    ; call_data = Field.zero
                    ; call_depth = 0
                    ; protocol_state_precondition =
                        Zkapp_precondition.Protocol_state.accept
                    ; use_full_commitment = ()
                    ; account_precondition = sender_nonce
                    ; caller = ()
                    }
                    (* Real signature added in below *)
                ; authorization = Signature.dummy
                }
              in
              let sender_party_data : Party.Wire.t =
                { body =
                    { public_key = sender_pk
                    ; update = Party.Update.noop
                    ; token_id = Token_id.default
                    ; balance_change =
                        Currency.Amount.(Signed.(negate (of_unsigned amount)))
                    ; increment_nonce = true
                    ; events = []
                    ; sequence_events = []
                    ; call_data = Field.zero
                    ; call_depth = 0
                    ; protocol_state_precondition =
                        Zkapp_precondition.Protocol_state.accept
                    ; account_precondition =
                        Nonce (Account.Nonce.succ sender_nonce)
                    ; use_full_commitment = false
                    ; caller = Call
                    }
                ; authorization = Signature Signature.dummy
                }
              in
              let snapp_party_data : Party.Wire.t =
                { body =
                    { public_key = multisig_account_pk
                    ; update = update_empty_permissions
                    ; token_id = Token_id.default
                    ; balance_change =
                        Currency.Amount.Signed.(of_unsigned amount)
                    ; increment_nonce = false
                    ; events = []
                    ; sequence_events = []
                    ; call_data = Field.zero
                    ; call_depth = 0
                    ; protocol_state_precondition =
                        Zkapp_precondition.Protocol_state.accept
                    ; account_precondition =
                        Full Zkapp_precondition.Account.accept
                    ; use_full_commitment = false
                    ; caller = Call
                    }
                ; authorization = Proof Mina_base.Proof.transaction_dummy
                }
              in
              let memo = Signed_command_memo.empty in
              let ps =
                Parties.Call_forest.of_parties_list
                  ~party_depth:(fun (p : Party.Wire.t) -> p.body.call_depth)
                  [ sender_party_data; snapp_party_data ]
                |> Parties.Call_forest.add_callers'
                |> Parties.Call_forest.accumulate_hashes_predicated
              in
              let other_parties_hash = Parties.Call_forest.hash ps in
              let transaction : Parties.Transaction_commitment.t =
                (*FIXME: is this correct? *)
                Parties.Transaction_commitment.create ~other_parties_hash
              in
              let at_party = Parties.Call_forest.hash ps in
              let tx_statement : Zkapp_statement.t =
                { transaction; at_party = (at_party :> Field.t) }
              in
              let msg =
                tx_statement |> Zkapp_statement.to_field_elements
                |> Random_oracle_input.Chunked.field_elements
              in
              let sigma0 = Schnorr.Chunked.sign sk0 msg in
              let sigma1 = Schnorr.Chunked.sign sk1 msg in
              let sigma2 = Schnorr.Chunked.sign sk2 msg in
              let handler (Snarky_backendless.Request.With { request; respond })
                  =
                match request with
                | Pubkey 0 ->
                    respond @@ Provide pk0
                | Pubkey 1 ->
                    respond @@ Provide pk1
                | Pubkey 2 ->
                    respond @@ Provide pk2
                | Sigma 0 ->
                    respond @@ Provide sigma0
                | Sigma 1 ->
                    respond @@ Provide sigma1
                | Sigma 2 ->
                    respond @@ Provide sigma2
                | _ ->
                    respond Unhandled
              in
              let pi : Pickles.Side_loaded.Proof.t =
                (fun () -> multisig_prover ~handler [] tx_statement)
                |> Async.Thread_safe.block_on_async_exn
              in
              let fee_payer =
                let txn_comm =
<<<<<<< HEAD
                  Parties.Transaction_commitment.create_complete transaction
                    ~memo_hash:(Signed_command_memo.hash memo)
                    ~fee_payer_hash:Party.(digest (of_fee_payer fee_payer))
=======
                  Parties.Transaction_commitment.with_fee_payer transaction
                    ~fee_payer_hash:
                      (Parties.Digest.Party.create
                         (Party.of_fee_payer fee_payer))
>>>>>>> 98d492f0
                in
                { fee_payer with
                  authorization =
                    Signature_lib.Schnorr.Chunked.sign sender.private_key
                      (Random_oracle.Input.Chunked.field txn_comm)
                }
              in
              let sender : Party.Wire.t =
                { body = sender_party_data.body
                ; authorization =
                    Signature
                      (Signature_lib.Schnorr.Chunked.sign sender.private_key
                         (Random_oracle.Input.Chunked.field transaction))
                }
              in
              let parties : Parties.t =
                Parties.of_wire
                  { fee_payer
                  ; other_parties =
                      [ sender
                      ; { body = snapp_party_data.body
                        ; authorization = Proof pi
                        }
                      ]
                  ; memo
                  }
              in
              Init_ledger.init (module Ledger.Ledger_inner) init_ledger ledger ;
              U.apply_parties ledger [ parties ]))
  end )<|MERGE_RESOLUTION|>--- conflicted
+++ resolved
@@ -414,16 +414,11 @@
               in
               let fee_payer =
                 let txn_comm =
-<<<<<<< HEAD
                   Parties.Transaction_commitment.create_complete transaction
                     ~memo_hash:(Signed_command_memo.hash memo)
-                    ~fee_payer_hash:Party.(digest (of_fee_payer fee_payer))
-=======
-                  Parties.Transaction_commitment.with_fee_payer transaction
                     ~fee_payer_hash:
                       (Parties.Digest.Party.create
                          (Party.of_fee_payer fee_payer))
->>>>>>> 98d492f0
                 in
                 { fee_payer with
                   authorization =
