open Core
open Mina_ledger
open Signature_lib
open Mina_base
open Snark_params
open Tick
open Pickles_types
module U = Transaction_snark_tests.Util
module Spec = Transaction_snark.For_tests.Spec
module Impl = Pickles.Impls.Step

let%test_module "multisig_account" =
  ( module struct
    let constraint_constants = U.constraint_constants

    module M_of_n_predicate = struct
      type _witness = (Schnorr.Chunked.Signature.t * Public_key.t) list

      (* check that two public keys are equal *)
      let eq_pk ((x0, y0) : Public_key.var) ((x1, y1) : Public_key.var) :
          Boolean.var Checked.t =
        let open Checked in
        [ Field.Checked.equal x0 x1; Field.Checked.equal y0 y1 ]
        |> Checked.List.all >>= Boolean.all

      (* check that two public keys are not equal *)
      let neq_pk (pk0 : Public_key.var) (pk1 : Public_key.var) :
          Boolean.var Checked.t =
        Checked.(eq_pk pk0 pk1 >>| Boolean.not)

      (* check that the witness has distinct public keys for each signature *)
      let rec distinct_public_keys = function
        | (_, pk) :: xs ->
            let open Checked in
            Checked.List.map ~f:(fun (_, pk') -> neq_pk pk pk') xs
            >>= fun bs ->
            [%with_label __LOC__]
              (Boolean.Assert.all bs >>= fun () -> distinct_public_keys xs)
        | [] ->
            Checked.return ()

      let%snarkydef distinct_public_keys x = distinct_public_keys x

      (* check a signature on msg against a public key *)
      let check_sig pk msg sigma : Boolean.var Checked.t =
        let%bind (module S) = Inner_curve.Checked.Shifted.create () in
        Schnorr.Chunked.Checked.verifies (module S) sigma pk msg

      (* verify witness signatures against public keys *)
      let%snarkydef verify_sigs pubkeys commitment witness =
        let%bind pubkeys =
          exists
            (Typ.list ~length:(List.length pubkeys) Inner_curve.typ)
            ~compute:(As_prover.return pubkeys)
        in
        let open Checked in
        let verify_sig (sigma, pk) : Boolean.var Checked.t =
          Checked.List.exists pubkeys ~f:(fun pk' ->
              [ eq_pk pk pk'; check_sig pk' commitment sigma ]
              |> Checked.List.all >>= Boolean.all )
        in
        Checked.List.map witness ~f:verify_sig
        >>= fun bs -> [%with_label __LOC__] (Boolean.Assert.all bs)

      let check_witness m pubkeys commitment witness =
        if List.length witness <> m then
          failwith @@ "witness length must be exactly " ^ Int.to_string m
        else
          let open Checked in
          Transaction_snark.dummy_constraints ()
          >>= fun () ->
          distinct_public_keys witness
          >>= fun () -> verify_sigs pubkeys commitment witness

      let%test_unit "1-of-1" =
        let gen =
          let open Quickcheck.Generator.Let_syntax in
          let%map sk = Private_key.gen and msg = Field.gen_uniform in
          (sk, Random_oracle.Input.Chunked.field_elements [| msg |])
        in
        Quickcheck.test ~trials:1 gen ~f:(fun (sk, msg) ->
            let pk = Inner_curve.(scale one sk) in
            (let%bind pk_var =
               exists Inner_curve.typ ~compute:(As_prover.return pk)
             in
             let sigma = Schnorr.Chunked.sign sk msg in
             let%bind sigma_var =
               exists Schnorr.Chunked.Signature.typ
                 ~compute:(As_prover.return sigma)
             in
             let%bind msg_var =
               exists
                 (Schnorr.chunked_message_typ ())
                 ~compute:(As_prover.return msg)
             in
             let witness = [ (sigma_var, pk_var) ] in
             check_witness 1 [ pk ] msg_var witness )
            |> Checked.map ~f:As_prover.return
            |> run_and_check |> Or_error.ok_exn )

      let%test_unit "2-of-2" =
        let gen =
          let open Quickcheck.Generator.Let_syntax in
          let%map sk0 = Private_key.gen
          and sk1 = Private_key.gen
          and msg = Field.gen_uniform in
          (sk0, sk1, Random_oracle.Input.Chunked.field_elements [| msg |])
        in
        Quickcheck.test ~trials:1 gen ~f:(fun (sk0, sk1, msg) ->
            let pk0 = Inner_curve.(scale one sk0) in
            let pk1 = Inner_curve.(scale one sk1) in
            (let%bind pk0_var =
               exists Inner_curve.typ ~compute:(As_prover.return pk0)
             in
             let%bind pk1_var =
               exists Inner_curve.typ ~compute:(As_prover.return pk1)
             in
             let sigma0 = Schnorr.Chunked.sign sk0 msg in
             let sigma1 = Schnorr.Chunked.sign sk1 msg in
             let%bind sigma0_var =
               exists Schnorr.Chunked.Signature.typ
                 ~compute:(As_prover.return sigma0)
             in
             let%bind sigma1_var =
               exists Schnorr.Chunked.Signature.typ
                 ~compute:(As_prover.return sigma1)
             in
             let%bind msg_var =
               exists
                 (Schnorr.chunked_message_typ ())
                 ~compute:(As_prover.return msg)
             in
             let witness = [ (sigma0_var, pk0_var); (sigma1_var, pk1_var) ] in
             check_witness 2 [ pk0; pk1 ] msg_var witness )
            |> Checked.map ~f:As_prover.return
            |> run_and_check |> Or_error.ok_exn )
    end

    type _ Snarky_backendless.Request.t +=
      | Pubkey : int -> Inner_curve.t Snarky_backendless.Request.t
      | Sigma : int -> Schnorr.Chunked.Signature.t Snarky_backendless.Request.t

    (* test with a 2-of-3 multisig *)
    let%test_unit "zkapps-based proved transaction" =
      let open Mina_transaction_logic.For_tests in
      let gen =
        let open Quickcheck.Generator.Let_syntax in
        let%map sk0 = Private_key.gen
        and sk1 = Private_key.gen
        and sk2 = Private_key.gen
        (* index of the key that is not signing the msg *)
        and not_signing = Base_quickcheck.Generator.int_inclusive 0 2
        and test_spec = Test_spec.gen in
        let secrets = (sk0, sk1, sk2) in
        (secrets, not_signing, test_spec)
      in
      Quickcheck.test ~trials:1 gen
        ~f:(fun (secrets, not_signing, { init_ledger; specs }) ->
          let sk0, sk1, sk2 = secrets in
          let pk0 = Inner_curve.(scale one sk0) in
          let pk1 = Inner_curve.(scale one sk1) in
          let pk2 = Inner_curve.(scale one sk2) in
          Ledger.with_ledger ~depth:U.ledger_depth ~f:(fun ledger ->
              Init_ledger.init (module Ledger.Ledger_inner) init_ledger ledger ;
              let spec = List.hd_exn specs in
              let tag, _, (module P), Pickles.Provers.[ multisig_prover; _ ] =
                let multisig_rule : _ Pickles.Inductive_rule.t =
                  let multisig_main (tx_commitment : Zkapp_statement.Checked.t)
                      : unit Checked.t =
                    let%bind pk0_var =
                      exists Inner_curve.typ
                        ~request:(As_prover.return @@ Pubkey 0)
                    and pk1_var =
                      exists Inner_curve.typ
                        ~request:(As_prover.return @@ Pubkey 1)
                    and pk2_var =
                      exists Inner_curve.typ
                        ~request:(As_prover.return @@ Pubkey 2)
                    in
                    let msg_var =
                      tx_commitment |> Zkapp_statement.Checked.to_field_elements
                      |> Random_oracle_input.Chunked.field_elements
                    in
                    let%bind sigma0_var =
                      exists Schnorr.Chunked.Signature.typ
                        ~request:(As_prover.return @@ Sigma 0)
                    and sigma1_var =
                      exists Schnorr.Chunked.Signature.typ
                        ~request:(As_prover.return @@ Sigma 1)
                    and sigma2_var =
                      exists Schnorr.Chunked.Signature.typ
                        ~request:(As_prover.return @@ Sigma 2)
                    in
                    let witness =
                      [ (sigma0_var, pk0_var)
                      ; (sigma1_var, pk1_var)
                      ; (sigma2_var, pk2_var)
                      ]
                      |> Fn.flip List.drop not_signing
                    in
                    M_of_n_predicate.check_witness 2 [ pk0; pk1; pk2 ] msg_var
                      witness
                  in
                  { identifier = "multisig-rule"
                  ; prevs = []
                  ; main =
<<<<<<< HEAD
                      (fun x ->
                        Run.run_checked @@ multisig_main x ;
                        [] )
=======
                      (fun { previous_public_inputs = []; public_input = x } ->
                        multisig_main x |> Run.run_checked ;
                        { previous_proofs_should_verify = []
                        ; public_output = ()
                        ; auxiliary_output = ()
                        } )
>>>>>>> 6f5d15a1
                  }
                in
                Pickles.compile ~cache:Cache_dir.cache
                  (module Zkapp_statement.Checked)
                  (module Zkapp_statement)
                  ~public_input:(Input Zkapp_statement.typ)
                  ~auxiliary_typ:Typ.unit
                  ~branches:(module Nat.N2)
                  ~max_proofs_verified:(module Nat.N2)
                    (* You have to put 2 here... *)
                  ~name:"multisig"
                  ~constraint_constants:
                    (Genesis_constants.Constraint_constants.to_snark_keys_header
                       constraint_constants )
                  ~choices:(fun ~self ->
                    [ multisig_rule
                    ; { identifier = "dummy"
                      ; prevs = [ self; self ]
                      ; main =
<<<<<<< HEAD
                          (fun _ ->
                            let s =
                              Run.exists Field.typ ~compute:(fun () ->
                                  Run.Field.Constant.zero )
                            in
                            let public_input =
                              Run.exists Zkapp_statement.typ ~compute:(fun () ->
                                  assert false )
                            in
                            Impl.run_checked
                              (Transaction_snark.dummy_constraints ()) ;
                            (* Unsatisfiable. *)
                            Run.Field.(Assert.equal s (s + one)) ;
                            [ { public_input
                              ; proof_must_verify = Boolean.true_
                              }
                            ; { public_input
                              ; proof_must_verify = Boolean.true_
                              }
                            ] )
=======
                          (fun { previous_public_inputs = [ _; _ ]
                               ; public_input = _
                               } ->
                            Impl.run_checked
                              (Transaction_snark.dummy_constraints ()) ;
                            (* Unsatisfiable. *)
                            let s =
                              Run.exists Field.typ ~compute:(fun () ->
                                  Run.Field.Constant.zero )
                            in
                            Run.Field.(Assert.equal s (s + one)) ;
                            { previous_proofs_should_verify =
                                [ Boolean.true_; Boolean.true_ ]
                            ; public_output = ()
                            ; auxiliary_output = ()
                            } )
>>>>>>> 6f5d15a1
                      }
                    ] )
              in
              let vk = Pickles.Side_loaded.Verification_key.of_compiled tag in
              let { Mina_transaction_logic.For_tests.Transaction_spec.fee
                  ; sender = sender, sender_nonce
                  ; receiver = multisig_account_pk
                  ; amount
                  ; receiver_is_new = _
                  } =
                spec
              in
              let vk =
                With_hash.of_data ~hash_data:Zkapp_account.digest_vk vk
              in
              let total =
                Option.value_exn Currency.Amount.(add (of_fee fee) amount)
              in
              (let _is_new, _loc =
                 let pk = Public_key.compress sender.public_key in
                 let id = Account_id.create pk Token_id.default in
                 Ledger.get_or_create_account ledger id
                   (Account.create id
                      Currency.Balance.(
                        Option.value_exn (add_amount zero total)) )
                 |> Or_error.ok_exn
               in
               let _is_new, loc =
                 let id =
                   Account_id.create multisig_account_pk Token_id.default
                 in
                 Ledger.get_or_create_account ledger id
                   (Account.create id Currency.Balance.(of_int 0))
                 |> Or_error.ok_exn
               in
               let a = Ledger.get ledger loc |> Option.value_exn in
               Ledger.set ledger loc
                 { a with
                   permissions =
                     { Permissions.user_default with set_permissions = Proof }
                 ; zkapp =
                     Some
                       { (Option.value ~default:Zkapp_account.default a.zkapp) with
                         verification_key = Some vk
                       }
                 } ) ;
              let update_empty_permissions =
                let permissions =
                  Zkapp_basic.Set_or_keep.Set Permissions.empty
                in
                { Party.Update.noop with permissions }
              in
              let sender_pk = sender.public_key |> Public_key.compress in
              let fee_payer : Party.Fee_payer.t =
                { body =
                    { public_key = sender_pk
                    ; update = Party.Update.noop
                    ; fee
                    ; events = []
                    ; sequence_events = []
                    ; protocol_state_precondition =
                        Zkapp_precondition.Protocol_state.accept
                    ; nonce = sender_nonce
                    }
                    (* Real signature added in below *)
                ; authorization = Signature.dummy
                }
              in
              let sender_party_data : Party.Simple.t =
                { body =
                    { public_key = sender_pk
                    ; update = Party.Update.noop
                    ; token_id = Token_id.default
                    ; balance_change =
                        Currency.Amount.(Signed.(negate (of_unsigned amount)))
                    ; increment_nonce = true
                    ; events = []
                    ; sequence_events = []
                    ; call_data = Field.zero
                    ; call_depth = 0
                    ; preconditions =
                        { Party.Preconditions.network =
                            Zkapp_precondition.Protocol_state.accept
                        ; account = Nonce (Account.Nonce.succ sender_nonce)
                        }
                    ; use_full_commitment = false
                    ; caller = Call
                    }
                ; authorization = Signature Signature.dummy
                }
              in
              let snapp_party_data : Party.Simple.t =
                { body =
                    { public_key = multisig_account_pk
                    ; update = update_empty_permissions
                    ; token_id = Token_id.default
                    ; balance_change =
                        Currency.Amount.Signed.(of_unsigned amount)
                    ; increment_nonce = false
                    ; events = []
                    ; sequence_events = []
                    ; call_data = Field.zero
                    ; call_depth = 0
                    ; preconditions =
                        { Party.Preconditions.network =
                            Zkapp_precondition.Protocol_state.accept
                        ; account = Full Zkapp_precondition.Account.accept
                        }
                    ; use_full_commitment = false
                    ; caller = Call
                    }
                ; authorization = Proof Mina_base.Proof.transaction_dummy
                }
              in
              let memo = Signed_command_memo.empty in
              let ps =
                Parties.Call_forest.of_parties_list
                  ~party_depth:(fun (p : Party.Simple.t) -> p.body.call_depth)
                  [ sender_party_data; snapp_party_data ]
                |> Parties.Call_forest.add_callers_simple
                |> Parties.Call_forest.accumulate_hashes_predicated
              in
              let other_parties_hash = Parties.Call_forest.hash ps in
              let transaction : Parties.Transaction_commitment.t =
                (*FIXME: is this correct? *)
                Parties.Transaction_commitment.create ~other_parties_hash
              in
              let tx_statement : Zkapp_statement.t =
                { party =
                    Party.Body.digest
                      (Parties.add_caller_simple snapp_party_data
                         Token_id.default )
                        .body
                ; calls = (Parties.Digest.Forest.empty :> field)
                }
              in
              let msg =
                tx_statement |> Zkapp_statement.to_field_elements
                |> Random_oracle_input.Chunked.field_elements
              in
              let sigma0 = Schnorr.Chunked.sign sk0 msg in
              let sigma1 = Schnorr.Chunked.sign sk1 msg in
              let sigma2 = Schnorr.Chunked.sign sk2 msg in
              let handler (Snarky_backendless.Request.With { request; respond })
                  =
                match request with
                | Pubkey 0 ->
                    respond @@ Provide pk0
                | Pubkey 1 ->
                    respond @@ Provide pk1
                | Pubkey 2 ->
                    respond @@ Provide pk2
                | Sigma 0 ->
                    respond @@ Provide sigma0
                | Sigma 1 ->
                    respond @@ Provide sigma1
                | Sigma 2 ->
                    respond @@ Provide sigma2
                | _ ->
                    respond Unhandled
              in
              let (), (), (pi : Pickles.Side_loaded.Proof.t) =
                (fun () -> multisig_prover ~handler [] tx_statement)
                |> Async.Thread_safe.block_on_async_exn
              in
              let fee_payer =
                let txn_comm =
                  Parties.Transaction_commitment.create_complete transaction
                    ~memo_hash:(Signed_command_memo.hash memo)
                    ~fee_payer_hash:
                      (Parties.Digest.Party.create
                         (Party.of_fee_payer fee_payer) )
                in
                { fee_payer with
                  authorization =
                    Signature_lib.Schnorr.Chunked.sign sender.private_key
                      (Random_oracle.Input.Chunked.field txn_comm)
                }
              in
              let sender : Party.Simple.t =
                { body = sender_party_data.body
                ; authorization =
                    Signature
                      (Signature_lib.Schnorr.Chunked.sign sender.private_key
                         (Random_oracle.Input.Chunked.field transaction) )
                }
              in
              let parties : Parties.t =
                Parties.of_simple
                  { fee_payer
                  ; other_parties =
                      [ sender
                      ; { body = snapp_party_data.body
                        ; authorization = Proof pi
                        }
                      ]
                  ; memo
                  }
              in
              Init_ledger.init (module Ledger.Ledger_inner) init_ledger ledger ;
              ignore (U.apply_parties ledger [ parties ] : Sparse_ledger.t) ) )
  end )<|MERGE_RESOLUTION|>--- conflicted
+++ resolved
@@ -204,18 +204,13 @@
                   { identifier = "multisig-rule"
                   ; prevs = []
                   ; main =
-<<<<<<< HEAD
-                      (fun x ->
+                      (fun { public_input = x } ->
                         Run.run_checked @@ multisig_main x ;
-                        [] )
-=======
-                      (fun { previous_public_inputs = []; public_input = x } ->
-                        multisig_main x |> Run.run_checked ;
-                        { previous_proofs_should_verify = []
+
+                        { previous_proof_statements = []
                         ; public_output = ()
                         ; auxiliary_output = ()
                         } )
->>>>>>> 6f5d15a1
                   }
                 in
                 Pickles.compile ~cache:Cache_dir.cache
@@ -235,7 +230,6 @@
                     ; { identifier = "dummy"
                       ; prevs = [ self; self ]
                       ; main =
-<<<<<<< HEAD
                           (fun _ ->
                             let s =
                               Run.exists Field.typ ~compute:(fun () ->
@@ -249,31 +243,17 @@
                               (Transaction_snark.dummy_constraints ()) ;
                             (* Unsatisfiable. *)
                             Run.Field.(Assert.equal s (s + one)) ;
-                            [ { public_input
-                              ; proof_must_verify = Boolean.true_
-                              }
-                            ; { public_input
-                              ; proof_must_verify = Boolean.true_
-                              }
-                            ] )
-=======
-                          (fun { previous_public_inputs = [ _; _ ]
-                               ; public_input = _
-                               } ->
-                            Impl.run_checked
-                              (Transaction_snark.dummy_constraints ()) ;
-                            (* Unsatisfiable. *)
-                            let s =
-                              Run.exists Field.typ ~compute:(fun () ->
-                                  Run.Field.Constant.zero )
-                            in
-                            Run.Field.(Assert.equal s (s + one)) ;
-                            { previous_proofs_should_verify =
-                                [ Boolean.true_; Boolean.true_ ]
+                            { previous_proof_statements =
+                                [ { public_input
+                                  ; proof_must_verify = Boolean.true_
+                                  }
+                                ; { public_input
+                                  ; proof_must_verify = Boolean.true_
+                                  }
+                                ]
                             ; public_output = ()
                             ; auxiliary_output = ()
                             } )
->>>>>>> 6f5d15a1
                       }
                     ] )
               in
