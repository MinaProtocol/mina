--- conflicted
+++ resolved
@@ -366,13 +366,8 @@
                         ; account = Full Zkapp_precondition.Account.accept
                         }
                     ; use_full_commitment = false
-<<<<<<< HEAD
-                    ; caller = Call
+                    ; call_type = Call
                     ; authorization_kind = Proof (With_hash.hash vk)
-=======
-                    ; call_type = Call
-                    ; authorization_kind = Proof
->>>>>>> 12a95a9c
                     }
                 ; authorization = Proof Mina_base.Proof.transaction_dummy
                 }
