--- conflicted
+++ resolved
@@ -64,11 +64,8 @@
             }
       }
   ; account_precondition = Accept
-<<<<<<< HEAD
   ; caller = Token_id.default
-=======
   ; use_full_commitment = true
->>>>>>> d13d63bd
   }
 
 let deploy_party : Party.t =
@@ -110,13 +107,8 @@
 let full_commitment =
   (* TODO: This is a pain. *)
   Parties.Transaction_commitment.with_fee_payer transaction_commitment
-<<<<<<< HEAD
     ~fee_payer_hash:
-      (Parties.Digest.Party.create
-         (Party.Preconditioned.of_fee_payer fee_payer_body))
-=======
-    ~fee_payer_hash:(Party.digest (Party.of_fee_payer fee_payer))
->>>>>>> d13d63bd
+      (Parties.Digest.Party.create (Party.of_fee_payer fee_payer_body))
 
 (* TODO: Make this better. *)
 let sign_all ({ fee_payer; other_parties; memo } : Parties.t) : Parties.t =
@@ -133,13 +125,8 @@
         fee_payer
   in
   let other_parties =
-<<<<<<< HEAD
     Parties.Call_forest.map other_parties ~f:(function
-      | { data = { body = { public_key; use_full_commitment; _ }; _ }
-=======
-    List.map other_parties ~f:(function
       | { body = { public_key; use_full_commitment; _ }
->>>>>>> d13d63bd
         ; authorization = Signature _
         } as party
         when Public_key.Compressed.equal public_key pk_compressed ->
@@ -159,18 +146,14 @@
   { fee_payer; other_parties; memo }
 
 let parties : Parties.t =
-<<<<<<< HEAD
   sign_all
-    { fee_payer = { data = fee_payer_body; authorization = Signature.dummy }
+    { fee_payer = { body = fee_payer_body; authorization = Signature.dummy }
     ; other_parties =
         Parties.Call_forest.of_parties_list [ deploy_party; party ]
-          ~party_depth:(fun (p : Party.t) -> p.data.body.call_depth)
+          ~party_depth:(fun (p : Party.t) -> p.body.call_depth)
         |> Parties.Call_forest.accumulate_hashes'
     ; memo
     }
-=======
-  sign_all { fee_payer; other_parties = [ deploy_party; party ]; memo }
->>>>>>> d13d63bd
 
 let () =
   Ledger.with_ledger ~depth:ledger_depth ~f:(fun ledger ->
