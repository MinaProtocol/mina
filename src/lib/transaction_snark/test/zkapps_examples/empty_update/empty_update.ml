open Transaction_snark_tests.Util
open Core_kernel
open Mina_base
open Signature_lib
module Impl = Pickles.Impls.Step
module Inner_curve = Snark_params.Tick.Inner_curve
module Nat = Pickles_types.Nat
module Local_state = Mina_state.Local_state
module Parties_segment = Transaction_snark.Parties_segment

let sk = Private_key.create ()

let pk = Public_key.of_private_key_exn sk

let pk_compressed = Public_key.compress pk

let account_id = Account_id.create pk_compressed Token_id.default

module Statement = struct
  type t = unit

  let to_field_elements () = [||]
end

let tag, _, p_module, Pickles.Provers.[ prover ] =
  Pickles.compile ~cache:Cache_dir.cache
<<<<<<< HEAD
    (module Statement)
    (module Statement)
    ~public_input:(Output Zkapp_statement.typ)
    ~branches:(module Nat.N1)
    ~max_proofs_verified:(module Nat.N0)
=======
    (module Zkapp_statement.Checked)
    (module Zkapp_statement)
    ~public_input:(Input Zkapp_statement.typ) ~auxiliary_typ:Impl.Typ.unit
    ~branches:(module Nat.N2)
    ~max_proofs_verified:(module Nat.N2) (* You have to put 2 here... *)
>>>>>>> 5ea3691c
    ~name:"empty_update"
    ~constraint_constants:
      (Genesis_constants.Constraint_constants.to_snark_keys_header
         constraint_constants )
    ~choices:(fun ~self:_ -> [ Zkapps_empty_update.rule pk_compressed ])

module P = (val p_module)

let vk = Pickles.Side_loaded.Verification_key.of_compiled tag

(* TODO: This should be entirely unnecessary. *)
let party_body = Zkapps_empty_update.generate_party pk_compressed

<<<<<<< HEAD
let _stmt, party_proof = Async.Thread_safe.block_on_async_exn (prover [])

let party_proof = Pickles.Side_loaded.Proof.of_proof party_proof
=======
let (), (), party_proof =
  Async.Thread_safe.block_on_async_exn (fun () ->
      prover []
        { party = Party.Body.digest party_body
        ; calls = Parties.Call_forest.empty
        } )
>>>>>>> 5ea3691c

let party : Party.Graphql_repr.t =
  Party.to_graphql_repr ~call_depth:0
    { body = party_body; authorization = Proof party_proof }

let deploy_party_body : Party.Body.Graphql_repr.t =
  (* TODO: This is a pain. *)
  { Party.Body.Graphql_repr.dummy with
    public_key = pk_compressed
  ; update =
      { Party.Update.dummy with
        verification_key =
          Set
            { data = vk
            ; hash =
                (* TODO: This function should live in
                   [Side_loaded_verification_key].
                *)
                Zkapp_account.digest_vk vk
            }
      }
  ; preconditions =
      { Party.Preconditions.network = Zkapp_precondition.Protocol_state.accept
      ; account = Accept
      }
  ; caller = Token_id.default
  ; use_full_commitment = true
  }

let deploy_party : Party.Graphql_repr.t =
  (* TODO: This is a pain. *)
  { body = deploy_party_body; authorization = Signature Signature.dummy }

let protocol_state_precondition = Zkapp_precondition.Protocol_state.accept

let ps =
  (* TODO: This is a pain. *)
  Parties.Call_forest.of_parties_list
    ~party_depth:(fun (p : Party.Graphql_repr.t) -> p.body.call_depth)
    [ deploy_party; party ]
  |> Parties.Call_forest.map ~f:Party.of_graphql_repr
  |> Parties.Call_forest.accumulate_hashes_predicated

let memo = Signed_command_memo.empty

let transaction_commitment : Parties.Transaction_commitment.t =
  (* TODO: This is a pain. *)
  let other_parties_hash = Parties.Call_forest.hash ps in
  Parties.Transaction_commitment.create ~other_parties_hash

let fee_payer =
  (* TODO: This is a pain. *)
  { Party.Fee_payer.body =
      { Party.Body.Fee_payer.dummy with
        public_key = pk_compressed
      ; fee = Currency.Fee.(of_int 100)
      ; protocol_state_precondition
      }
  ; authorization = Signature.dummy
  }

let full_commitment =
  (* TODO: This is a pain. *)
  Parties.Transaction_commitment.create_complete transaction_commitment
    ~memo_hash:(Signed_command_memo.hash memo)
    ~fee_payer_hash:(Parties.Digest.Party.create (Party.of_fee_payer fee_payer))

(* TODO: Make this better. *)
let sign_all ({ fee_payer; other_parties; memo } : Parties.t) : Parties.t =
  let fee_payer =
    match fee_payer with
    | { body = { public_key; _ }; _ }
      when Public_key.Compressed.equal public_key pk_compressed ->
        { fee_payer with
          authorization =
            Schnorr.Chunked.sign sk
              (Random_oracle.Input.Chunked.field full_commitment)
        }
    | fee_payer ->
        fee_payer
  in
  let other_parties =
    Parties.Call_forest.map other_parties ~f:(function
      | ({ body = { public_key; use_full_commitment; _ }
         ; authorization = Signature _
         } as party :
          Party.t )
        when Public_key.Compressed.equal public_key pk_compressed ->
          let commitment =
            if use_full_commitment then full_commitment
            else transaction_commitment
          in
          { party with
            authorization =
              Control.Signature
                (Schnorr.Chunked.sign sk
                   (Random_oracle.Input.Chunked.field commitment) )
          }
      | party ->
          party )
  in
  { fee_payer; other_parties; memo }

let parties : Parties.t =
  sign_all
    { fee_payer = { body = fee_payer.body; authorization = Signature.dummy }
    ; other_parties =
        Parties.Call_forest.of_parties_list [ deploy_party; party ]
          ~party_depth:(fun (p : Party.Graphql_repr.t) -> p.body.call_depth)
        |> Parties.Call_forest.map ~f:Party.of_graphql_repr
        |> Parties.Call_forest.accumulate_hashes'
    ; memo
    }

let () =
  Ledger.with_ledger ~depth:ledger_depth ~f:(fun ledger ->
      let (_ : _) =
        Ledger.get_or_create_account ledger account_id
          (Account.create account_id
             Currency.Balance.(
               Option.value_exn (add_amount zero (Currency.Amount.of_int 500))) )
      in
      ignore (apply_parties ledger [ parties ] : Sparse_ledger.t) )<|MERGE_RESOLUTION|>--- conflicted
+++ resolved
@@ -24,19 +24,11 @@
 
 let tag, _, p_module, Pickles.Provers.[ prover ] =
   Pickles.compile ~cache:Cache_dir.cache
-<<<<<<< HEAD
     (module Statement)
     (module Statement)
-    ~public_input:(Output Zkapp_statement.typ)
+    ~public_input:(Output Zkapp_statement.typ) ~auxiliary_typ:Impl.Typ.unit
     ~branches:(module Nat.N1)
     ~max_proofs_verified:(module Nat.N0)
-=======
-    (module Zkapp_statement.Checked)
-    (module Zkapp_statement)
-    ~public_input:(Input Zkapp_statement.typ) ~auxiliary_typ:Impl.Typ.unit
-    ~branches:(module Nat.N2)
-    ~max_proofs_verified:(module Nat.N2) (* You have to put 2 here... *)
->>>>>>> 5ea3691c
     ~name:"empty_update"
     ~constraint_constants:
       (Genesis_constants.Constraint_constants.to_snark_keys_header
@@ -50,18 +42,9 @@
 (* TODO: This should be entirely unnecessary. *)
 let party_body = Zkapps_empty_update.generate_party pk_compressed
 
-<<<<<<< HEAD
-let _stmt, party_proof = Async.Thread_safe.block_on_async_exn (prover [])
+let _stmt, (), party_proof = Async.Thread_safe.block_on_async_exn (prover [])
 
 let party_proof = Pickles.Side_loaded.Proof.of_proof party_proof
-=======
-let (), (), party_proof =
-  Async.Thread_safe.block_on_async_exn (fun () ->
-      prover []
-        { party = Party.Body.digest party_body
-        ; calls = Parties.Call_forest.empty
-        } )
->>>>>>> 5ea3691c
 
 let party : Party.Graphql_repr.t =
   Party.to_graphql_repr ~call_depth:0
