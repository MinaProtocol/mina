--- conflicted
+++ resolved
@@ -1594,12 +1594,7 @@
         ; call_data = Snark_params.Tick.Field.zero
         ; events = []
         ; sequence_events = []
-<<<<<<< HEAD
-        ; protocol_state_precondition = None
-        ; account_precondition = None
-=======
         ; preconditions = None
->>>>>>> 49c199c0
         }
       in
       let timing_account_id =
@@ -1679,12 +1674,7 @@
             ; call_data = Snark_params.Tick.Field.zero
             ; events = []
             ; sequence_events = []
-<<<<<<< HEAD
-            ; protocol_state_precondition = None
-            ; account_precondition = None
-=======
             ; preconditions = None
->>>>>>> 49c199c0
             }
           in
           let open Async.Deferred.Let_syntax in
@@ -1762,12 +1752,7 @@
             ; call_data = Snark_params.Tick.Field.zero
             ; events = []
             ; sequence_events = []
-<<<<<<< HEAD
-            ; protocol_state_precondition = None
-            ; account_precondition = None
-=======
             ; preconditions = None
->>>>>>> 49c199c0
             }
           in
           let open Async.Deferred.Let_syntax in
