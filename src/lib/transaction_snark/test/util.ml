--- conflicted
+++ resolved
@@ -126,14 +126,6 @@
                 T.merge ~sok_digest prev curr)
       in
       let _p = Or_error.ok_exn p in
-<<<<<<< HEAD
-      let _s =
-        Ledger.apply_parties_unchecked ~constraint_constants ~state_view ledger
-          parties
-        |> Or_error.ok_exn
-      in
-      ())
-=======
       if apply then
         let _applied =
           Ledger.apply_parties_unchecked ~constraint_constants ~state_view
@@ -142,7 +134,6 @@
         in
         ()
       else ())
->>>>>>> cab2595c
 
 let dummy_rule self : _ Pickles.Inductive_rule.t =
   { identifier = "dummy"
