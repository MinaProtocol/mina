open Core
open Currency
open Mina_base
open Signature_lib
module Tick = Snark_params.Tick
module Impl = Pickles.Impls.Step
module Parties_segment = Transaction_snark.Parties_segment
module Statement = Transaction_snark.Statement

let constraint_constants = Genesis_constants.Constraint_constants.compiled

let genesis_constants = Genesis_constants.compiled

let proof_level = Genesis_constants.Proof_level.compiled

let consensus_constants =
  Consensus.Constants.create ~constraint_constants
    ~protocol_constants:genesis_constants.protocol

module Ledger = struct
  include Mina_ledger.Ledger

  let merkle_root t = Frozen_ledger_hash.of_ledger_hash @@ merkle_root t
end

module Sparse_ledger = struct
  include Mina_ledger.Sparse_ledger

  let merkle_root t = Frozen_ledger_hash.of_ledger_hash @@ merkle_root t
end

let ledger_depth = constraint_constants.ledger_depth

module T = Transaction_snark.Make (struct
  let constraint_constants = constraint_constants

  let proof_level = proof_level
end)

let genesis_state_body =
  let compile_time_genesis =
    (*not using Precomputed_values.for_unit_test because of dependency cycle*)
    Mina_state.Genesis_protocol_state.t
      ~genesis_ledger:Genesis_ledger.(Packed.t for_unit_tests)
      ~genesis_epoch_data:Consensus.Genesis_epoch_data.for_unit_tests
      ~constraint_constants ~consensus_constants
  in
  compile_time_genesis.data |> Mina_state.Protocol_state.body

let genesis_state_view = Mina_state.Protocol_state.Body.view genesis_state_body

let genesis_state_body_hash =
  Mina_state.Protocol_state.Body.hash genesis_state_body

let init_stack = Pending_coinbase.Stack.empty

let pending_coinbase_state_stack ~state_body_hash =
  { Transaction_snark.Pending_coinbase_stack_state.source = init_stack
  ; target = Pending_coinbase.Stack.push_state state_body_hash init_stack
  }

let apply_parties ledger parties =
  let parties =
    match parties with
    | [] ->
        []
    | [ ps ] ->
        [ ( `Pending_coinbase_init_stack init_stack
          , `Pending_coinbase_of_statement
              (pending_coinbase_state_stack
                 ~state_body_hash:genesis_state_body_hash)
          , ps )
        ]
    | ps1 :: ps2 :: rest ->
        let ps1 =
          ( `Pending_coinbase_init_stack init_stack
          , `Pending_coinbase_of_statement
              (pending_coinbase_state_stack
                 ~state_body_hash:genesis_state_body_hash)
          , ps1 )
        in
        let pending_coinbase_state_stack =
          pending_coinbase_state_stack ~state_body_hash:genesis_state_body_hash
        in
        let unchanged_stack_state ps =
          ( `Pending_coinbase_init_stack init_stack
          , `Pending_coinbase_of_statement
              { pending_coinbase_state_stack with
                source = pending_coinbase_state_stack.target
              }
          , ps )
        in
        let ps2 = unchanged_stack_state ps2 in
        ps1 :: ps2 :: List.map rest ~f:unchanged_stack_state
  in
  let witnesses =
    Transaction_snark.parties_witnesses_exn ~constraint_constants
      ~state_body:genesis_state_body ~fee_excess:Amount.Signed.zero
      (`Ledger ledger) parties
  in
  let open Impl in
  List.iter witnesses ~f:(fun (witness, spec, statement, snapp_stmt) ->
      run_and_check (fun () ->
          let s =
            exists Statement.With_sok.typ ~compute:(fun () -> statement)
          in
          let snapp_stmt =
            Option.value_map ~default:[] snapp_stmt ~f:(fun (i, stmt) ->
                [ (i, exists Zkapp_statement.typ ~compute:(fun () -> stmt)) ])
          in
          Transaction_snark.Base.Parties_snark.main ~constraint_constants
            (Parties_segment.Basic.to_single_list spec)
            snapp_stmt s ~witness ;
          fun () -> ())
      |> Or_error.ok_exn)

let trivial_snapp =
  lazy
    (Transaction_snark.For_tests.create_trivial_snapp ~constraint_constants ())

<<<<<<< HEAD
let check_parties_with_merges_exn ?(state_body = genesis_state_body)
    ?(apply = true) ledger partiess =
=======
let check_parties_with_merges_exn ?(expected_failure = None)
    ?(state_body = genesis_state_body)
    ?(state_view = Mina_state.Protocol_state.Body.view genesis_state_body)
    ledger partiess =
>>>>>>> c5057861
  (*TODO: merge multiple snapp transactions*)
  let state_view = Mina_state.Protocol_state.Body.view state_body in
  let state_body_hash = Mina_state.Protocol_state.Body.hash state_body in
  Async.Deferred.List.iter partiess ~f:(fun parties ->
      if apply then (
        let new_mask = Ledger.Mask.create ~depth:(Ledger.depth ledger) () in
        let new_ledger = Ledger.register_mask ledger new_mask in
        let _applied =
          Ledger.apply_parties_unchecked ~constraint_constants ~state_view
            new_ledger parties
          |> Or_error.ok_exn
        in
        let _a = Ledger.unregister_mask_exn ~loc:__LOC__ new_ledger in
        match (fst _applied).command.status with
        | Transaction_status.Applied _ ->
            ()
        | Failed (tbl, _) ->
            Core.printf "Ledger.apply_parties_unchecked failed with %s\n%!"
              ( Transaction_status.Failure.Collection.to_yojson tbl
              |> Yojson.Safe.to_string ) ;
            () )
      else () ;
      let witnesses =
        match
          Or_error.try_with (fun () ->
              Transaction_snark.parties_witnesses_exn ~constraint_constants
                ~state_body ~fee_excess:Amount.Signed.zero (`Ledger ledger)
                [ ( `Pending_coinbase_init_stack init_stack
                  , `Pending_coinbase_of_statement
                      (pending_coinbase_state_stack ~state_body_hash)
                  , parties )
                ])
        with
        | Ok a ->
            a
        | Error e ->
            failwith
              (sprintf "parties_witnesses_exn failed with %s"
                 (Error.to_string_hum e))
      in
      let _deferred_or_error d = Async.Deferred.map d ~f:(fun p -> Ok p) in
      let open Async.Deferred.Let_syntax in
      let%map p =
        match List.rev witnesses with
        | [] ->
            failwith "no witnesses generated"
        | (witness, spec, stmt, snapp_statement) :: rest ->
            let open Async.Deferred.Or_error.Let_syntax in
            let%bind p1 =
              Async.Deferred.Or_error.try_with (fun () ->
                  T.of_parties_segment_exn ~statement:stmt ~witness ~spec
                    ~snapp_statement)
            in
            Async.Deferred.List.fold ~init:(Ok p1) rest
              ~f:(fun acc (witness, spec, stmt, snapp_statement) ->
                let%bind prev = Async.Deferred.return acc in
                let%bind curr =
                  Async.Deferred.Or_error.try_with (fun () ->
                      T.of_parties_segment_exn ~statement:stmt ~witness ~spec
                        ~snapp_statement)
                in
                let sok_digest =
                  Sok_message.create ~fee:Fee.zero
                    ~prover:(Quickcheck.random_value Public_key.Compressed.gen)
                  |> Sok_message.digest
                in
                T.merge ~sok_digest prev curr)
      in
<<<<<<< HEAD
      let _p = Or_error.ok_exn p in
      ())
=======
      let p = Or_error.ok_exn p in
      let target_ledger_root_snark =
        (Transaction_snark.statement p).target.ledger
      in
      let applied =
        Ledger.apply_transaction ~constraint_constants
          ~txn_state_view:state_view ledger
          (Mina_transaction.Transaction.Command (Parties parties))
        |> Or_error.ok_exn
      in
      ( match applied.varying with
      | Command (Parties { command; _ }) -> (
          match command.status with
          | Applied _ ->
              ()
          | Failed (failure_tbl, _) -> (
              match expected_failure with
              | None ->
                  failwith
                    (sprintf
                       !"Application failed. Failure statuses: %{sexp: \
                         Mina_base.Transaction_status.Failure.Collection.t}"
                       failure_tbl)
              | Some failure ->
                  let failures = List.concat failure_tbl in
                  assert (not (List.is_empty failures)) ;
                  let failed_as_expected =
                    List.fold failures ~init:true ~f:(fun acc f ->
                        acc
                        && Mina_base.Transaction_status.Failure.(
                             equal failure f))
                  in
                  if not failed_as_expected then
                    failwith
                      (sprintf
                         !"Application failed but not as expected. Expected \
                           failure: \
                           %{sexp:Mina_base.Transaction_status.Failure.t} \
                           Failure statuses: %{sexp: \
                           Mina_base.Transaction_status.Failure.Collection.t}"
                         failure failure_tbl) ) )
      | _ ->
          failwith "parties expected" ) ;
      let target_ledger_root = Ledger.merkle_root ledger in
      [%test_eq: Ledger_hash.t] target_ledger_root target_ledger_root_snark)
>>>>>>> c5057861

let dummy_rule self : _ Pickles.Inductive_rule.t =
  let open Tick in
  { identifier = "dummy"
  ; prevs = [ self; self ]
  ; main_value = (fun [ _; _ ] _ -> [ true; true ])
  ; main =
      (fun [ _; _ ] _ ->
        Transaction_snark.dummy_constraints ()
        |> Snark_params.Tick.Run.run_checked
        |> fun () ->
        (* Unsatisfiable. *)
        Run.exists Field.typ ~compute:(fun () -> Run.Field.Constant.zero)
        |> fun s ->
        Run.Field.(Assert.equal s (s + one))
        |> fun () :
               (Zkapp_statement.Checked.t * (Zkapp_statement.Checked.t * unit))
               Pickles_types.Hlist0.H1
                 (Pickles_types.Hlist.E01(Pickles.Inductive_rule.B))
               .t ->
        [ Boolean.true_; Boolean.true_ ])
  }

let gen_snapp_ledger =
  let open Mina_transaction_logic.For_tests in
  let open Quickcheck.Generator.Let_syntax in
  let%bind test_spec = Test_spec.gen in
  let pks =
    Public_key.Compressed.Set.of_list
      (List.map (Array.to_list test_spec.init_ledger) ~f:(fun s ->
           Public_key.compress (fst s).public_key))
  in
  let%map kp =
    Quickcheck.Generator.filter Keypair.gen ~f:(fun kp ->
        not
          (Public_key.Compressed.Set.mem pks
             (Public_key.compress kp.public_key)))
  in
  (test_spec, kp)

<<<<<<< HEAD
let test_snapp_update ?snapp_permissions ?state_body ~vk ~snapp_prover test_spec
    ~init_ledger ~snapp_pk =
=======
let test_snapp_update ?expected_failure ?snapp_permissions ~vk ~snapp_prover
    test_spec ~init_ledger ~snapp_pk =
>>>>>>> c5057861
  let open Mina_transaction_logic.For_tests in
  Ledger.with_ledger ~depth:ledger_depth ~f:(fun ledger ->
      Async.Thread_safe.block_on_async_exn (fun () ->
          Init_ledger.init (module Ledger.Ledger_inner) init_ledger ledger ;
          (*create a snapp account*)
          Transaction_snark.For_tests.create_trivial_zkapp_account
            ?permissions:snapp_permissions ~vk ~ledger snapp_pk ;
          let open Async.Deferred.Let_syntax in
          let%bind parties =
            Transaction_snark.For_tests.update_states ~snapp_prover
              ~constraint_constants test_spec
          in
<<<<<<< HEAD
          check_parties_with_merges_exn ?state_body ledger [ parties ]))
=======
          check_parties_with_merges_exn ?expected_failure ledger [ parties ]))
>>>>>>> c5057861

let permissions_from_update (update : Party.Update.t) ~auth =
  let default = Permissions.user_default in
  { default with
    edit_state =
      ( if
        Zkapp_state.V.to_list update.app_state
        |> List.exists ~f:Zkapp_basic.Set_or_keep.is_set
      then auth
      else default.edit_state )
  ; set_delegate =
      ( if Zkapp_basic.Set_or_keep.is_keep update.delegate then
        default.set_delegate
      else auth )
  ; set_verification_key =
      ( if Zkapp_basic.Set_or_keep.is_keep update.verification_key then
        default.set_verification_key
      else auth )
  ; set_permissions =
      ( if Zkapp_basic.Set_or_keep.is_keep update.permissions then
        default.set_permissions
      else auth )
  ; set_zkapp_uri =
      ( if Zkapp_basic.Set_or_keep.is_keep update.zkapp_uri then
        default.set_zkapp_uri
      else auth )
  ; set_token_symbol =
      ( if Zkapp_basic.Set_or_keep.is_keep update.token_symbol then
        default.set_token_symbol
      else auth )
  ; set_voting_for =
      ( if Zkapp_basic.Set_or_keep.is_keep update.voting_for then
        default.set_voting_for
      else auth )
  }

module Wallet = struct
  type t = { private_key : Private_key.t; account : Account.t }

  let random_wallets ?(n = min (Int.pow 2 ledger_depth) (1 lsl 10)) () =
    let random_wallet () : t =
      let private_key = Private_key.create () in
      let public_key =
        Public_key.compress (Public_key.of_private_key_exn private_key)
      in
      let account_id = Account_id.create public_key Token_id.default in
      { private_key
      ; account =
          Account.create account_id
            (Balance.of_int ((50 + Random.int 100) * 1_000_000_000))
      }
    in
    Array.init n ~f:(fun _ -> random_wallet ())

  let user_command ~fee_payer ~source_pk ~receiver_pk amt fee nonce memo =
    let payload : Signed_command.Payload.t =
      Signed_command.Payload.create ~fee
        ~fee_payer_pk:(Account.public_key fee_payer.account)
        ~nonce ~memo ~valid_until:None
        ~body:(Payment { source_pk; receiver_pk; amount = Amount.of_int amt })
    in
    let signature = Signed_command.sign_payload fee_payer.private_key payload in
    Signed_command.check
      Signed_command.Poly.Stable.Latest.
        { payload
        ; signer = Public_key.of_private_key_exn fee_payer.private_key
        ; signature
        }
    |> Option.value_exn

  let user_command_with_wallet wallets ~sender:i ~receiver:j amt fee nonce memo
      =
    let fee_payer = wallets.(i) in
    let receiver = wallets.(j) in
    user_command ~fee_payer
      ~source_pk:(Account.public_key fee_payer.account)
      ~receiver_pk:(Account.public_key receiver.account)
      amt fee nonce memo
end

(** Each transaction pushes the previous protocol state (used to validate
    the transaction) to the pending coinbase stack of protocol states*)
let pending_coinbase_state_update state_body_hash stack =
  Pending_coinbase.Stack.(push_state state_body_hash stack)

(** Push protocol state and coinbase if it is a coinbase transaction to the
      pending coinbase stacks (coinbase stack and state stack)*)
let pending_coinbase_stack_target (t : Mina_transaction.Transaction.Valid.t)
    state_body_hash stack =
  let stack_with_state = pending_coinbase_state_update state_body_hash stack in
  match t with
  | Coinbase c ->
      Pending_coinbase.(Stack.push_coinbase c stack_with_state)
  | _ ->
      stack_with_state

let check_balance pk balance ledger =
  let loc = Ledger.location_of_account ledger pk |> Option.value_exn in
  let acc = Ledger.get ledger loc |> Option.value_exn in
  [%test_eq: Balance.t] acc.balance (Balance.of_int balance)<|MERGE_RESOLUTION|>--- conflicted
+++ resolved
@@ -118,37 +118,12 @@
   lazy
     (Transaction_snark.For_tests.create_trivial_snapp ~constraint_constants ())
 
-<<<<<<< HEAD
-let check_parties_with_merges_exn ?(state_body = genesis_state_body)
-    ?(apply = true) ledger partiess =
-=======
 let check_parties_with_merges_exn ?(expected_failure = None)
-    ?(state_body = genesis_state_body)
-    ?(state_view = Mina_state.Protocol_state.Body.view genesis_state_body)
-    ledger partiess =
->>>>>>> c5057861
+    ?(state_body = genesis_state_body) ledger partiess =
   (*TODO: merge multiple snapp transactions*)
   let state_view = Mina_state.Protocol_state.Body.view state_body in
   let state_body_hash = Mina_state.Protocol_state.Body.hash state_body in
   Async.Deferred.List.iter partiess ~f:(fun parties ->
-      if apply then (
-        let new_mask = Ledger.Mask.create ~depth:(Ledger.depth ledger) () in
-        let new_ledger = Ledger.register_mask ledger new_mask in
-        let _applied =
-          Ledger.apply_parties_unchecked ~constraint_constants ~state_view
-            new_ledger parties
-          |> Or_error.ok_exn
-        in
-        let _a = Ledger.unregister_mask_exn ~loc:__LOC__ new_ledger in
-        match (fst _applied).command.status with
-        | Transaction_status.Applied _ ->
-            ()
-        | Failed (tbl, _) ->
-            Core.printf "Ledger.apply_parties_unchecked failed with %s\n%!"
-              ( Transaction_status.Failure.Collection.to_yojson tbl
-              |> Yojson.Safe.to_string ) ;
-            () )
-      else () ;
       let witnesses =
         match
           Or_error.try_with (fun () ->
@@ -195,10 +170,6 @@
                 in
                 T.merge ~sok_digest prev curr)
       in
-<<<<<<< HEAD
-      let _p = Or_error.ok_exn p in
-      ())
-=======
       let p = Or_error.ok_exn p in
       let target_ledger_root_snark =
         (Transaction_snark.statement p).target.ledger
@@ -212,8 +183,17 @@
       ( match applied.varying with
       | Command (Parties { command; _ }) -> (
           match command.status with
-          | Applied _ ->
-              ()
+          | Applied _ -> (
+              match expected_failure with
+              | Some failure ->
+                  failwith
+                    (sprintf
+                       !"Application did not fail as expected. Expected \
+                         failure: \
+                         %{sexp:Mina_base.Transaction_status.Failure.t}"
+                       failure)
+              | None ->
+                  () )
           | Failed (failure_tbl, _) -> (
               match expected_failure with
               | None ->
@@ -244,7 +224,6 @@
           failwith "parties expected" ) ;
       let target_ledger_root = Ledger.merkle_root ledger in
       [%test_eq: Ledger_hash.t] target_ledger_root target_ledger_root_snark)
->>>>>>> c5057861
 
 let dummy_rule self : _ Pickles.Inductive_rule.t =
   let open Tick in
@@ -285,13 +264,8 @@
   in
   (test_spec, kp)
 
-<<<<<<< HEAD
-let test_snapp_update ?snapp_permissions ?state_body ~vk ~snapp_prover test_spec
-    ~init_ledger ~snapp_pk =
-=======
-let test_snapp_update ?expected_failure ?snapp_permissions ~vk ~snapp_prover
-    test_spec ~init_ledger ~snapp_pk =
->>>>>>> c5057861
+let test_snapp_update ?expected_failure ?state_body ?snapp_permissions ~vk
+    ~snapp_prover test_spec ~init_ledger ~snapp_pk =
   let open Mina_transaction_logic.For_tests in
   Ledger.with_ledger ~depth:ledger_depth ~f:(fun ledger ->
       Async.Thread_safe.block_on_async_exn (fun () ->
@@ -304,11 +278,8 @@
             Transaction_snark.For_tests.update_states ~snapp_prover
               ~constraint_constants test_spec
           in
-<<<<<<< HEAD
-          check_parties_with_merges_exn ?state_body ledger [ parties ]))
-=======
-          check_parties_with_merges_exn ?expected_failure ledger [ parties ]))
->>>>>>> c5057861
+          check_parties_with_merges_exn ?expected_failure ?state_body ledger
+            [ parties ]))
 
 let permissions_from_update (update : Party.Update.t) ~auth =
   let default = Permissions.user_default in
