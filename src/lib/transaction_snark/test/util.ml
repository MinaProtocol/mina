--- conflicted
+++ resolved
@@ -63,71 +63,6 @@
       Pending_coinbase.Stack.push_state state_body_hash global_slot init_stack
   }
 
-<<<<<<< HEAD
-=======
-let apply_zkapp_command ledger zkapp_command =
-  let zkapp_command =
-    match zkapp_command with
-    | [] ->
-        []
-    | [ ps ] ->
-        [ ( `Pending_coinbase_init_stack init_stack
-          , `Pending_coinbase_of_statement
-              (pending_coinbase_state_stack
-                 ~state_body_hash:genesis_state_body_hash
-                 ~global_slot:Mina_numbers.Global_slot.(succ zero) )
-          , ps )
-        ]
-    | ps1 :: ps2 :: rest ->
-        let ps1 =
-          ( `Pending_coinbase_init_stack init_stack
-          , `Pending_coinbase_of_statement
-              (pending_coinbase_state_stack
-                 ~state_body_hash:genesis_state_body_hash
-                 ~global_slot:Mina_numbers.Global_slot.(succ zero) )
-          , ps1 )
-        in
-        let pending_coinbase_state_stack =
-          pending_coinbase_state_stack ~state_body_hash:genesis_state_body_hash
-            ~global_slot:Mina_numbers.Global_slot.(succ zero)
-        in
-        let unchanged_stack_state ps =
-          ( `Pending_coinbase_init_stack init_stack
-          , `Pending_coinbase_of_statement
-              { pending_coinbase_state_stack with
-                source = pending_coinbase_state_stack.target
-              }
-          , ps )
-        in
-        let ps2 = unchanged_stack_state ps2 in
-        ps1 :: ps2 :: List.map rest ~f:unchanged_stack_state
-  in
-  let state_view = Mina_state.Protocol_state.Body.view genesis_state_body in
-  let global_slot =
-    Mina_numbers.Global_slot.succ state_view.global_slot_since_genesis
-  in
-  let witnesses, final_ledger =
-    Transaction_snark.zkapp_command_witnesses_exn ~constraint_constants
-      ~global_slot ~state_body:genesis_state_body ~fee_excess:Amount.Signed.zero
-      (`Ledger ledger) zkapp_command
-  in
-  let open Impl in
-  List.iter (List.rev witnesses) ~f:(fun (witness, spec, statement) ->
-      run_and_check (fun () ->
-          let s =
-            exists Statement.With_sok.typ ~compute:(fun () -> statement)
-          in
-          let _opt_snapp_stmt =
-            Transaction_snark.Base.Zkapp_command_snark.main
-              ~constraint_constants
-              (Zkapp_command_segment.Basic.to_single_list spec)
-              s ~witness
-          in
-          fun () -> () )
-      |> Or_error.ok_exn ) ;
-  final_ledger
-
->>>>>>> 7df96fc9
 let trivial_zkapp =
   lazy
     (Transaction_snark.For_tests.create_trivial_snapp ~constraint_constants ())
@@ -145,13 +80,12 @@
         (Mina_numbers.Global_slot.succ state_view.global_slot_since_genesis)
   in
   Async.Deferred.List.iter zkapp_commands ~f:(fun zkapp_command ->
-<<<<<<< HEAD
       let second_pass_ledger =
         let new_mask = Ledger.Mask.create ~depth:(Ledger.depth ledger) () in
         Ledger.register_mask ledger new_mask
       in
       let partial_stmt =
-        Ledger.apply_transaction_first_pass ~constraint_constants
+        Ledger.apply_transaction_first_pass ~constraint_constants ~global_slot
           ~txn_state_view:state_view second_pass_ledger
           (Mina_transaction.Transaction.Command (Zkapp_command zkapp_command))
         |> Or_error.ok_exn
@@ -160,10 +94,12 @@
         match
           Or_error.try_with (fun () ->
               Transaction_snark.zkapp_command_witnesses_exn
-                ~constraint_constants ~state_body ~fee_excess:Amount.Signed.zero
+                ~constraint_constants ~global_slot ~state_body
+                ~fee_excess:Amount.Signed.zero
                 [ ( `Pending_coinbase_init_stack init_stack
                   , `Pending_coinbase_of_statement
-                      (pending_coinbase_state_stack ~state_body_hash)
+                      (pending_coinbase_state_stack ~state_body_hash
+                         ~global_slot )
                   , `Ledger ledger
                   , `Ledger second_pass_ledger
                   , zkapp_command )
@@ -242,94 +178,6 @@
                                     |> Sok_message.digest
                                   in
                                   T.merge ~sok_digest prev curr )
-=======
-      match
-        Or_error.try_with (fun () ->
-            Transaction_snark.zkapp_command_witnesses_exn ~constraint_constants
-              ~global_slot ~state_body ~fee_excess:Amount.Signed.zero
-              (`Ledger ledger)
-              [ ( `Pending_coinbase_init_stack init_stack
-                , `Pending_coinbase_of_statement
-                    (pending_coinbase_state_stack ~state_body_hash ~global_slot)
-                , zkapp_command )
-              ] )
-      with
-      | Error e -> (
-          match expected_failure with
-          | Some failure ->
-              assert (
-                String.is_substring (Error.to_string_hum e)
-                  ~substring:(Transaction_status.Failure.to_string failure) ) ;
-              Async.Deferred.unit
-          | None ->
-              failwith
-                (sprintf "apply_transaction failed with %s"
-                   (Error.to_string_hum e) ) )
-      | Ok (witnesses, _) -> (
-          let open Async.Deferred.Let_syntax in
-          let applied =
-            if ignore_outside_snark then
-              Ledger.Transaction_applied.Varying.Command
-                (Zkapp_command
-                   { command =
-                       { With_status.status = Applied; data = zkapp_command }
-                   ; accounts = []
-                   ; new_accounts = []
-                   } )
-            else
-              ( Ledger.apply_transaction ~constraint_constants ~global_slot
-                  ~txn_state_view:state_view ledger
-                  (Mina_transaction.Transaction.Command
-                     (Zkapp_command zkapp_command) )
-              |> Or_error.ok_exn )
-                .varying
-          in
-          match applied with
-          | Command (Zkapp_command { command; _ }) -> (
-              match command.status with
-              | Applied -> (
-                  match expected_failure with
-                  | Some failure ->
-                      failwith
-                        (sprintf
-                           !"Application did not fail as expected. Expected \
-                             failure: \
-                             %{sexp:Mina_base.Transaction_status.Failure.t}"
-                           failure )
-                  | None ->
-                      let%map p =
-                        match List.rev witnesses with
-                        | [] ->
-                            failwith "no witnesses generated"
-                        | (witness, spec, stmt) :: rest ->
-                            let open Async.Deferred.Or_error.Let_syntax in
-                            let%bind p1 =
-                              Async.Deferred.Or_error.try_with (fun () ->
-                                  T.of_zkapp_command_segment_exn ~statement:stmt
-                                    ~witness ~spec )
-                            in
-                            Async.Deferred.List.fold ~init:(Ok p1) rest
-                              ~f:(fun acc (witness, spec, stmt) ->
-                                let%bind prev = Async.Deferred.return acc in
-                                let%bind curr =
-                                  Async.Deferred.Or_error.try_with (fun () ->
-                                      T.of_zkapp_command_segment_exn
-                                        ~statement:stmt ~witness ~spec )
-                                in
-                                let sok_digest =
-                                  Sok_message.create ~fee:Fee.zero
-                                    ~prover:
-                                      (Quickcheck.random_value
-                                         Public_key.Compressed.gen )
-                                  |> Sok_message.digest
-                                in
-                                T.merge ~sok_digest prev curr )
-                      in
-                      let p = Or_error.ok_exn p in
-                      if not ignore_outside_snark then
-                        let target_ledger_root_snark =
-                          (Transaction_snark.statement p).target.ledger
->>>>>>> 7df96fc9
                         in
                         let p = Or_error.ok_exn p in
                         if not ignore_outside_snark then
@@ -616,10 +464,10 @@
   let txn_state_view : Zkapp_precondition.Protocol_state.View.t =
     Mina_state.Protocol_state.Body.view state_body
   in
+  let global_slot =
+    Option.value txn_global_slot ~default:Mina_numbers.Global_slot.zero
+  in
   let mentioned_keys, pending_coinbase_stack_target =
-    let global_slot =
-      Option.value txn_global_slot ~default:Mina_numbers.Global_slot.zero
-    in
     let pending_coinbase_stack =
       Pending_coinbase.Stack.push_state state_body_hash global_slot
         pending_coinbase_stack
@@ -648,16 +496,10 @@
   in
   let expect_snark_failure, applied_transaction =
     match
-<<<<<<< HEAD
       Result.( >>= )
         (Ledger.apply_transaction_first_pass ledger ~constraint_constants
-           ~txn_state_view txn_unchecked )
+           ~global_slot ~txn_state_view txn_unchecked )
         (Ledger.apply_transaction_second_pass ledger)
-=======
-      Ledger.apply_transaction ledger ~constraint_constants
-        ~global_slot:txn_state_view.global_slot_since_genesis ~txn_state_view
-        txn_unchecked
->>>>>>> 7df96fc9
     with
     | Ok res ->
         ( if Option.is_some expected_failure then
@@ -700,13 +542,6 @@
       ~f:(fun txn ->
         Ledger.Transaction_applied.supply_increase txn |> Or_error.ok_exn )
   in
-  let global_slot =
-    match txn_global_slot with
-    | None ->
-        Mina_numbers.Global_slot.zero
-    | Some global_slot ->
-        global_slot
-  in
   match
     Or_error.try_with (fun () ->
         Transaction_snark.check_transaction ~constraint_constants ~sok_message
@@ -717,13 +552,8 @@
                 pending_coinbase_stack
             ; target = pending_coinbase_stack_target
             }
-<<<<<<< HEAD
           ~supply_increase
-          { transaction = txn; block_data = state_body }
-=======
-          ~zkapp_account1:None ~zkapp_account2:None ~supply_increase
           { transaction = txn; block_data = state_body; global_slot }
->>>>>>> 7df96fc9
           (unstage @@ Sparse_ledger.handler sparse_ledger) )
   with
   | Error _e ->
