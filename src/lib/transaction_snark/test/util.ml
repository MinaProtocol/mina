open Core
open Currency
open Mina_base
open Snark_params.Tick
open Signature_lib
module Impl = Pickles.Impls.Step
module Parties_segment = Transaction_snark.Parties_segment
module Statement = Transaction_snark.Statement

let constraint_constants = Genesis_constants.Constraint_constants.compiled

let genesis_constants = Genesis_constants.compiled

let proof_level = Genesis_constants.Proof_level.compiled

let consensus_constants =
  Consensus.Constants.create ~constraint_constants
    ~protocol_constants:genesis_constants.protocol

module Ledger = struct
  include Mina_ledger.Ledger

  let merkle_root t = Frozen_ledger_hash.of_ledger_hash @@ merkle_root t
end

module Sparse_ledger = struct
  include Mina_ledger.Sparse_ledger

  let merkle_root t = Frozen_ledger_hash.of_ledger_hash @@ merkle_root t
end

let ledger_depth = constraint_constants.ledger_depth

module T = Transaction_snark.Make (struct
  let constraint_constants = constraint_constants

  let proof_level = proof_level
end)

let genesis_state_body =
  let compile_time_genesis =
    (*not using Precomputed_values.for_unit_test because of dependency cycle*)
    Mina_state.Genesis_protocol_state.t
      ~genesis_ledger:Genesis_ledger.(Packed.t for_unit_tests)
      ~genesis_epoch_data:Consensus.Genesis_epoch_data.for_unit_tests
      ~constraint_constants ~consensus_constants
  in
  compile_time_genesis.data |> Mina_state.Protocol_state.body

let genesis_state_body_hash =
  Mina_state.Protocol_state.Body.hash genesis_state_body

let init_stack = Pending_coinbase.Stack.empty

let pending_coinbase_state_stack =
  { Transaction_snark.Pending_coinbase_stack_state.source = init_stack
  ; target =
      Pending_coinbase.Stack.push_state genesis_state_body_hash init_stack
  }

let apply_parties ledger parties =
  let parties =
    match parties with
    | [] ->
        []
    | [ ps ] ->
        [ ( `Pending_coinbase_init_stack init_stack
          , `Pending_coinbase_of_statement pending_coinbase_state_stack
          , ps )
        ]
    | ps1 :: ps2 :: rest ->
        let ps1 =
          ( `Pending_coinbase_init_stack init_stack
          , `Pending_coinbase_of_statement pending_coinbase_state_stack
          , ps1 )
        in
        let unchanged_stack_state ps =
          ( `Pending_coinbase_init_stack init_stack
          , `Pending_coinbase_of_statement
              { pending_coinbase_state_stack with
                source = pending_coinbase_state_stack.target
              }
          , ps )
        in
        let ps2 = unchanged_stack_state ps2 in
        ps1 :: ps2 :: List.map rest ~f:unchanged_stack_state
  in
  let witnesses =
    Transaction_snark.parties_witnesses_exn ~constraint_constants
      ~state_body:genesis_state_body ~fee_excess:Amount.Signed.zero
      (`Ledger ledger) parties
  in
  let open Impl in
  List.iter witnesses ~f:(fun (witness, spec, statement, snapp_stmt) ->
      run_and_check (fun () ->
          let s =
            exists Statement.With_sok.typ ~compute:(fun () -> statement)
          in
          let snapp_stmt =
            Option.value_map ~default:[] snapp_stmt ~f:(fun (i, stmt) ->
                [ (i, exists Zkapp_statement.typ ~compute:(fun () -> stmt)) ])
          in
          Transaction_snark.Base.Parties_snark.main ~constraint_constants
            (Parties_segment.Basic.to_single_list spec)
            snapp_stmt s ~witness ;
          fun () -> ())
      |> Or_error.ok_exn)

let trivial_snapp =
  lazy
    (Transaction_snark.For_tests.create_trivial_snapp ~constraint_constants ())

let check_parties_with_merges_exn ?(state_body = genesis_state_body)
    ?(state_view = Mina_state.Protocol_state.Body.view genesis_state_body)
    ?(apply = true) ledger partiess =
  (*TODO: merge multiple snapp transactions*)
  Async.Deferred.List.iter partiess ~f:(fun parties ->
      let witnesses =
        match
          Or_error.try_with (fun () ->
              Transaction_snark.parties_witnesses_exn ~constraint_constants
<<<<<<< HEAD
                ~state_body:genesis_state_body ~fee_excess:Amount.Signed.zero
                (`Ledger ledger)
                [ ( `Pending_coinbase_init_stack init_stack
                  , `Pending_coinbase_of_statement pending_coinbase_state_stack
                  , parties )
                ])
=======
                ~state_body ~fee_excess:Amount.Signed.zero
                ~pending_coinbase_init_stack:init_stack (`Ledger ledger)
                [ parties ])
>>>>>>> d13d63bd
        with
        | Ok a ->
            a
        | Error e ->
            failwith
              (sprintf "parties_witnesses_exn failed with %s"
                 (Error.to_string_hum e))
      in
      let deferred_or_error d = Async.Deferred.map d ~f:(fun p -> Ok p) in
      let open Async.Deferred.Let_syntax in
      let%map p =
        match List.rev witnesses with
        | [] ->
            failwith "no witnesses generated"
        | (witness, spec, stmt, snapp_statement) :: rest ->
            let open Async.Deferred.Or_error.Let_syntax in
            let%bind p1 =
              T.of_parties_segment_exn ~statement:stmt ~witness ~spec
                ~snapp_statement
              |> deferred_or_error
            in
            Async.Deferred.List.fold ~init:(Ok p1) rest
              ~f:(fun acc (witness, spec, stmt, snapp_statement) ->
                let%bind prev = Async.Deferred.return acc in
                let%bind curr =
                  T.of_parties_segment_exn ~statement:stmt ~witness ~spec
                    ~snapp_statement
                  |> deferred_or_error
                in
                let sok_digest =
                  Sok_message.create ~fee:Fee.zero
                    ~prover:(Quickcheck.random_value Public_key.Compressed.gen)
                  |> Sok_message.digest
                in
                T.merge ~sok_digest prev curr)
      in
      let _p = Or_error.ok_exn p in
      if apply then
        let _applied =
          Ledger.apply_parties_unchecked ~constraint_constants ~state_view
            ledger parties
          |> Or_error.ok_exn
        in
        ()
      else ())

let dummy_rule self : _ Pickles.Inductive_rule.t =
  { identifier = "dummy"
  ; prevs = [ self; self ]
  ; main_value = (fun [ _; _ ] _ -> [ true; true ])
  ; main =
      (fun [ _; _ ] _ ->
        Transaction_snark.dummy_constraints ()
        |> Snark_params.Tick.Run.run_checked
        |> fun () ->
        (* Unsatisfiable. *)
        Run.exists Field.typ ~compute:(fun () -> Run.Field.Constant.zero)
        |> fun s ->
        Run.Field.(Assert.equal s (s + one))
        |> fun () :
               (Zkapp_statement.Checked.t * (Zkapp_statement.Checked.t * unit))
               Pickles_types.Hlist0.H1
                 (Pickles_types.Hlist.E01(Pickles.Inductive_rule.B))
               .t ->
        [ Boolean.true_; Boolean.true_ ])
  }

let gen_snapp_ledger =
  let open Mina_transaction_logic.For_tests in
  let open Quickcheck.Generator.Let_syntax in
  let%bind test_spec = Test_spec.gen in
  let pks =
    Public_key.Compressed.Set.of_list
      (List.map (Array.to_list test_spec.init_ledger) ~f:(fun s ->
           Public_key.compress (fst s).public_key))
  in
  let%map kp =
    Quickcheck.Generator.filter Keypair.gen ~f:(fun kp ->
        not
          (Public_key.Compressed.Set.mem pks
             (Public_key.compress kp.public_key)))
  in
  (test_spec, kp)

let test_snapp_update ?snapp_permissions ~vk ~snapp_prover test_spec
    ~init_ledger ~snapp_pk =
  let open Mina_transaction_logic.For_tests in
  Ledger.with_ledger ~depth:ledger_depth ~f:(fun ledger ->
      Async.Thread_safe.block_on_async_exn (fun () ->
          Init_ledger.init (module Ledger.Ledger_inner) init_ledger ledger ;
          (*create a snapp account*)
          Transaction_snark.For_tests.create_trivial_zkapp_account
            ?permissions:snapp_permissions ~vk ~ledger snapp_pk ;
          let open Async.Deferred.Let_syntax in
          let%bind parties =
            Transaction_snark.For_tests.update_states ~snapp_prover
              ~constraint_constants test_spec
          in
          check_parties_with_merges_exn ledger [ parties ]))

let permissions_from_update (update : Party.Update.t) ~auth =
  let default = Permissions.user_default in
  { default with
    edit_state =
      ( if
        Zkapp_state.V.to_list update.app_state
        |> List.exists ~f:Zkapp_basic.Set_or_keep.is_set
      then auth
      else default.edit_state )
  ; set_delegate =
      ( if Zkapp_basic.Set_or_keep.is_keep update.delegate then
        default.set_delegate
      else auth )
  ; set_verification_key =
      ( if Zkapp_basic.Set_or_keep.is_keep update.verification_key then
        default.set_verification_key
      else auth )
  ; set_permissions =
      ( if Zkapp_basic.Set_or_keep.is_keep update.permissions then
        default.set_permissions
      else auth )
  ; set_zkapp_uri =
      ( if Zkapp_basic.Set_or_keep.is_keep update.zkapp_uri then
        default.set_zkapp_uri
      else auth )
  ; set_token_symbol =
      ( if Zkapp_basic.Set_or_keep.is_keep update.token_symbol then
        default.set_token_symbol
      else auth )
  ; set_voting_for =
      ( if Zkapp_basic.Set_or_keep.is_keep update.voting_for then
        default.set_voting_for
      else auth )
  }

module Wallet = struct
  type t = { private_key : Private_key.t; account : Account.t }

  let random_wallets ?(n = min (Int.pow 2 ledger_depth) (1 lsl 10)) () =
    let random_wallet () : t =
      let private_key = Private_key.create () in
      let public_key =
        Public_key.compress (Public_key.of_private_key_exn private_key)
      in
      let account_id = Account_id.create public_key Token_id.default in
      { private_key
      ; account =
          Account.create account_id
            (Balance.of_int ((50 + Random.int 100) * 1_000_000_000))
      }
    in
    Array.init n ~f:(fun _ -> random_wallet ())

  let user_command ~fee_payer ~source_pk ~receiver_pk amt fee nonce memo =
    let payload : Signed_command.Payload.t =
      Signed_command.Payload.create ~fee
        ~fee_payer_pk:(Account.public_key fee_payer.account)
        ~nonce ~memo ~valid_until:None
        ~body:(Payment { source_pk; receiver_pk; amount = Amount.of_int amt })
    in
    let signature = Signed_command.sign_payload fee_payer.private_key payload in
    Signed_command.check
      Signed_command.Poly.Stable.Latest.
        { payload
        ; signer = Public_key.of_private_key_exn fee_payer.private_key
        ; signature
        }
    |> Option.value_exn

  let user_command_with_wallet wallets ~sender:i ~receiver:j amt fee nonce memo
      =
    let fee_payer = wallets.(i) in
    let receiver = wallets.(j) in
    user_command ~fee_payer
      ~source_pk:(Account.public_key fee_payer.account)
      ~receiver_pk:(Account.public_key receiver.account)
      amt fee nonce memo
end

(** Each transaction pushes the previous protocol state (used to validate
    the transaction) to the pending coinbase stack of protocol states*)
let pending_coinbase_state_update state_body_hash stack =
  Pending_coinbase.Stack.(push_state state_body_hash stack)

(** Push protocol state and coinbase if it is a coinbase transaction to the
      pending coinbase stacks (coinbase stack and state stack)*)
let pending_coinbase_stack_target (t : Mina_transaction.Transaction.Valid.t)
    state_body_hash stack =
  let stack_with_state = pending_coinbase_state_update state_body_hash stack in
  match t with
  | Coinbase c ->
      Pending_coinbase.(Stack.push_coinbase c stack_with_state)
  | _ ->
      stack_with_state

let check_balance pk balance ledger =
  let loc = Ledger.location_of_account ledger pk |> Option.value_exn in
  let acc = Ledger.get ledger loc |> Option.value_exn in
  [%test_eq: Balance.t] acc.balance (Balance.of_int balance)<|MERGE_RESOLUTION|>--- conflicted
+++ resolved
@@ -119,18 +119,12 @@
         match
           Or_error.try_with (fun () ->
               Transaction_snark.parties_witnesses_exn ~constraint_constants
-<<<<<<< HEAD
-                ~state_body:genesis_state_body ~fee_excess:Amount.Signed.zero
-                (`Ledger ledger)
+                ~state_body ~fee_excess:Amount.Signed.zero
+                ~pending_coinbase_init_stack:init_stack (`Ledger ledger)
                 [ ( `Pending_coinbase_init_stack init_stack
                   , `Pending_coinbase_of_statement pending_coinbase_state_stack
                   , parties )
                 ])
-=======
-                ~state_body ~fee_excess:Amount.Signed.zero
-                ~pending_coinbase_init_stack:init_stack (`Ledger ledger)
-                [ parties ])
->>>>>>> d13d63bd
         with
         | Ok a ->
             a
