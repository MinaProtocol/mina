open Core
open Signature_lib
open Mina_base
open Mina_transaction
open Mina_state
open Snark_params
module Global_slot_since_genesis = Mina_numbers.Global_slot_since_genesis
open Currency
open Pickles_types
module Wire_types = Mina_wire_types.Transaction_snark

module Make_sig (A : Wire_types.Types.S) = struct
  module type S = Transaction_snark_intf.Full with type Stable.V2.t = A.V2.t
end

module Make_str (A : Wire_types.Concrete) = struct
  module Impl = Pickles.Impls.Step
  module Ledger = Mina_ledger.Ledger
  module Sparse_ledger = Mina_ledger.Sparse_ledger
  module Transaction_validator = Transaction_validator

  let top_hash_logging_enabled = ref false

  let to_preunion (t : Transaction.t) =
    match t with
    | Command (Signed_command x) ->
        `Transaction (Transaction.Command x)
    | Fee_transfer x ->
        `Transaction (Fee_transfer x)
    | Coinbase x ->
        `Transaction (Coinbase x)
    | Command (Zkapp_command x) ->
        `Zkapp_command x

  let with_top_hash_logging f =
    let old = !top_hash_logging_enabled in
    top_hash_logging_enabled := true ;
    try
      let ret = f () in
      top_hash_logging_enabled := old ;
      ret
    with err ->
      top_hash_logging_enabled := old ;
      raise err

  module Proof_type = struct
    [%%versioned
    module Stable = struct
      module V1 = struct
        type t = [ `Base | `Merge ]
        [@@deriving compare, equal, hash, sexp, yojson]

        let to_latest = Fn.id
      end
    end]
  end

  module Pending_coinbase_stack_state =
    Mina_state.Snarked_ledger_state.Pending_coinbase_stack_state

  module Statement = Mina_state.Snarked_ledger_state

  module Proof = struct
    [%%versioned
    module Stable = struct
      module V2 = struct
        type t = Pickles.Proof.Proofs_verified_2.Stable.V2.t
        [@@deriving yojson, compare, equal, sexp, hash]

        let to_latest = Fn.id
      end
    end]
  end

  [%%versioned
  module Stable = struct
    module V2 = struct
      type t = A.V2.t =
        { statement : Mina_state.Snarked_ledger_state.With_sok.Stable.V2.t
        ; proof : Proof.Stable.V2.t
        }
      [@@deriving compare, equal, fields, sexp, version, yojson, hash]

      let to_latest = Fn.id
    end
  end]

  let proof t = t.proof

  let statement t = { t.statement with sok_digest = () }

  let statement_with_sok t = t.statement

  let sok_digest t = t.statement.sok_digest

  let to_yojson = Stable.Latest.to_yojson

  let create ~statement ~proof = { statement; proof }

  open Tick
  open Let_syntax

  let chain if_ b ~then_ ~else_ =
    let%bind then_ = then_ and else_ = else_ in
    if_ b ~then_ ~else_

  module Zkapp_command_segment = struct
    module Spec = struct
      type single =
        { auth_type : Control.Tag.t
        ; is_start : [ `Yes | `No | `Compute_in_circuit ]
        }

      type t = single list
    end

    module Basic = struct
      module N = Side_loaded_verification_key.Max_branches

      [%%versioned
      module Stable = struct
        module V1 = struct
          type t = Opt_signed_opt_signed | Opt_signed | Proved
          [@@deriving sexp, yojson]

          let to_latest = Fn.id
        end
      end]

      let of_controls = function
        | [ Control.Proof _ ] ->
            Proved
        | [ (Control.Signature _ | Control.None_given) ] ->
            Opt_signed
        | [ Control.(Signature _ | None_given)
          ; Control.(Signature _ | None_given)
          ] ->
            Opt_signed_opt_signed
        | _ ->
            failwith
              "Zkapp_command_segment.Basic.of_controls: Unsupported combination"

      let opt_signed ~is_start : Spec.single =
        { auth_type = Signature; is_start }

      let opt_signed = opt_signed ~is_start:`Compute_in_circuit

      let to_single_list : t -> Spec.single list =
       fun t ->
        match t with
        | Opt_signed_opt_signed ->
            [ opt_signed; opt_signed ]
        | Opt_signed ->
            [ opt_signed ]
        | Proved ->
            [ { auth_type = Proof; is_start = `No } ]

      type (_, _, _, _) t_typed =
        | Opt_signed_opt_signed : (unit, unit, unit, unit) t_typed
        | Opt_signed : (unit, unit, unit, unit) t_typed
        | Proved
            : ( Zkapp_statement.Checked.t * unit
              , Zkapp_statement.t * unit
              , Nat.N2.n * unit
              , N.n * unit )
              t_typed

      let spec : type a b c d. (a, b, c, d) t_typed -> Spec.single list =
       fun t ->
        match t with
        | Opt_signed_opt_signed ->
            [ opt_signed; opt_signed ]
        | Opt_signed ->
            [ opt_signed ]
        | Proved ->
            [ { auth_type = Proof; is_start = `No } ]
    end

    module Witness = Transaction_witness.Zkapp_command_segment_witness
  end

  (* Currently, a circuit must have at least 1 of every type of constraint. *)
  let dummy_constraints () =
    make_checked
      Impl.(
        fun () ->
          let x =
            exists Field.typ ~compute:(fun () -> Field.Constant.of_int 3)
          in
          let g = exists Inner_curve.typ ~compute:(fun _ -> Inner_curve.one) in
          ignore
            ( Pickles.Scalar_challenge.to_field_checked'
                (module Impl)
                ~num_bits:16
                (Kimchi_backend_common.Scalar_challenge.create x)
              : Field.t * Field.t * Field.t ) ;
          ignore
            ( Pickles.Step_main_inputs.Ops.scale_fast g ~num_bits:5
                (Shifted_value x)
              : Pickles.Step_main_inputs.Inner_curve.t ) ;
          ignore
            ( Pickles.Step_main_inputs.Ops.scale_fast g ~num_bits:5
                (Shifted_value x)
              : Pickles.Step_main_inputs.Inner_curve.t ) ;
          ignore
            ( Pickles.Step_verifier.Scalar_challenge.endo g ~num_bits:4
                (Kimchi_backend_common.Scalar_challenge.create x)
              : Field.t * Field.t ))

  module Base = struct
    module User_command_failure = struct
      (** The various ways that a user command may fail. These should be computed
        before applying the snark, to ensure that only the base fee is charged
        to the fee-payer if executing the user command will later fail.
    *)
      type 'bool t =
        { predicate_failed : 'bool (* User commands *)
        ; source_not_present : 'bool (* User commands *)
        ; receiver_not_present : 'bool (* Delegate *)
        ; amount_insufficient_to_create : 'bool (* Payment only *)
        ; token_cannot_create : 'bool (* Payment only, token<>default *)
        ; source_insufficient_balance : 'bool (* Payment only *)
        ; source_minimum_balance_violation : 'bool (* Payment only *)
        ; source_bad_timing : 'bool (* Payment only *)
        }

      let num_fields = 8

      let to_list
          { predicate_failed
          ; source_not_present
          ; receiver_not_present
          ; amount_insufficient_to_create
          ; token_cannot_create
          ; source_insufficient_balance
          ; source_minimum_balance_violation
          ; source_bad_timing
          } =
        [ predicate_failed
        ; source_not_present
        ; receiver_not_present
        ; amount_insufficient_to_create
        ; token_cannot_create
        ; source_insufficient_balance
        ; source_minimum_balance_violation
        ; source_bad_timing
        ]

      let of_list = function
        | [ predicate_failed
          ; source_not_present
          ; receiver_not_present
          ; amount_insufficient_to_create
          ; token_cannot_create
          ; source_insufficient_balance
          ; source_minimum_balance_violation
          ; source_bad_timing
          ] ->
            { predicate_failed
            ; source_not_present
            ; receiver_not_present
            ; amount_insufficient_to_create
            ; token_cannot_create
            ; source_insufficient_balance
            ; source_minimum_balance_violation
            ; source_bad_timing
            }
        | _ ->
            failwith
              "Transaction_snark.Base.User_command_failure.to_list: bad length"

      let typ : (Boolean.var t, bool t) Typ.t =
        let open Typ in
        list ~length:num_fields Boolean.typ
        |> transport ~there:to_list ~back:of_list
        |> transport_var ~there:to_list ~back:of_list

      let any t = Boolean.any (to_list t)

      (** Compute which -- if any -- of the failure cases will be hit when
          evaluating the given user command, and indicate whether the fee-payer
          would need to pay the account creation fee if the user command were to
          succeed (irrespective or whether it actually will or not).
      *)
      let compute_unchecked
          ~(constraint_constants : Genesis_constants.Constraint_constants.t)
          ~txn_global_slot ~(fee_payer_account : Account.t)
          ~(receiver_account : Account.t) ~(source_account : Account.t)
          ({ payload; signature = _; signer = _ } : Transaction_union.t) =
        match payload.body.tag with
        | Fee_transfer | Coinbase ->
            (* Not user commands, return no failure. *)
            of_list (List.init num_fields ~f:(fun _ -> false))
        | _ -> (
            let fail s =
              failwithf
                "Transaction_snark.Base.User_command_failure.compute_unchecked: \
                 %s"
                s ()
            in
            let fee_token = payload.common.fee_token in
            let token = payload.body.token_id in
            let fee_payer =
              Account_id.create payload.common.fee_payer_pk fee_token
            in
            let source = Account_id.create payload.body.source_pk token in
            let receiver = Account_id.create payload.body.receiver_pk token in
            (* This should shadow the logic in [Sparse_ledger]. *)
            let fee_payer_account =
              { fee_payer_account with
                balance =
                  Option.value_exn ?here:None ?error:None ?message:None
                  @@ Balance.sub_amount fee_payer_account.balance
                       (Amount.of_fee payload.common.fee)
              }
            in
            let predicate_failed =
              if
                Public_key.Compressed.equal payload.common.fee_payer_pk
                  payload.body.source_pk
              then false
              else
                match payload.body.tag with
                | Payment | Stake_delegation ->
                    (* TODO(#4554): Hook account_precondition evaluation in here once
                       implemented.
                    *)
                    true
                | Fee_transfer | Coinbase ->
                    assert false
            in
            match payload.body.tag with
            | Fee_transfer | Coinbase ->
                assert false
            | Stake_delegation ->
                let receiver_account =
                  if Account_id.equal receiver fee_payer then fee_payer_account
                  else receiver_account
                in
                let receiver_not_present =
                  let id = Account.identifier receiver_account in
                  if Account_id.equal Account_id.empty id then true
                  else if Account_id.equal receiver id then false
                  else fail "bad receiver account ID"
                in
                let source_account =
                  if Account_id.equal source fee_payer then fee_payer_account
                  else source_account
                in
                let source_not_present =
                  let id = Account.identifier source_account in
                  if Account_id.equal Account_id.empty id then true
                  else if Account_id.equal source id then false
                  else fail "bad source account ID"
                in
                { predicate_failed
                ; source_not_present
                ; receiver_not_present
                ; amount_insufficient_to_create = false
                ; token_cannot_create = false
                ; source_insufficient_balance = false
                ; source_minimum_balance_violation = false
                ; source_bad_timing = false
                }
            | Payment ->
                let receiver_account =
                  if Account_id.equal receiver fee_payer then fee_payer_account
                  else receiver_account
                in
                let receiver_needs_creating =
                  let id = Account.identifier receiver_account in
                  if Account_id.equal Account_id.empty id then true
                  else if Account_id.equal receiver id then false
                  else fail "bad receiver account ID"
                in
                let token_is_default = true in
                let token_cannot_create =
                  receiver_needs_creating && not token_is_default
                in
                let amount_insufficient_to_create =
                  let creation_amount =
                    Amount.of_fee constraint_constants.account_creation_fee
                  in
                  receiver_needs_creating
                  && Option.is_none
                       (Amount.sub payload.body.amount creation_amount)
                in
                let fee_payer_is_source = Account_id.equal fee_payer source in
                let source_account =
                  if fee_payer_is_source then fee_payer_account
                  else source_account
                in
                let source_not_present =
                  let id = Account.identifier source_account in
                  if Account_id.equal Account_id.empty id then true
                  else if Account_id.equal source id then false
                  else fail "bad source account ID"
                in
                let source_insufficient_balance =
                  (* This failure is fatal if fee-payer and source account are
                     the same. This is checked in the transaction pool.
                  *)
                  (not fee_payer_is_source)
                  &&
                  if Account_id.equal source receiver then
                    (* The final balance will be [0 - account_creation_fee]. *)
                    receiver_needs_creating
                  else
                    Amount.(
                      Balance.to_amount source_account.balance
                      < payload.body.amount)
                in
                let timing_or_error =
                  Mina_transaction_logic.validate_timing
                    ~txn_amount:payload.body.amount ~txn_global_slot
                    ~account:source_account
                in
                let source_minimum_balance_violation =
                  match timing_or_error with
                  | Ok _ ->
                      false
                  | Error err ->
                      let open Mina_base in
                      Transaction_status.Failure.equal
                        (Mina_transaction_logic
                         .timing_error_to_user_command_status err )
                        Transaction_status.Failure
                        .Source_minimum_balance_violation
                in
                let source_bad_timing =
                  (* This failure is fatal if fee-payer and source account are
                     the same. This is checked in the transaction pool.
                  *)
                  (not fee_payer_is_source)
                  && (not source_insufficient_balance)
                  && Or_error.is_error timing_or_error
                in
                { predicate_failed
                ; source_not_present
                ; receiver_not_present = false
                ; amount_insufficient_to_create
                ; token_cannot_create
                ; source_insufficient_balance
                ; source_minimum_balance_violation
                ; source_bad_timing
                } )

      let%snarkydef_ compute_as_prover ~constraint_constants ~txn_global_slot
          (txn : Transaction_union.var) =
        let%bind data =
          exists (Typ.Internal.ref ())
            ~compute:
              As_prover.(
                let%map txn = read Transaction_union.typ txn in
                let fee_token = txn.payload.common.fee_token in
                let token = txn.payload.body.token_id in
                let fee_payer =
                  Account_id.create txn.payload.common.fee_payer_pk fee_token
                in
                let source =
                  Account_id.create txn.payload.body.source_pk token
                in
                let receiver =
                  Account_id.create txn.payload.body.receiver_pk token
                in
                (txn, fee_payer, source, receiver))
        in
        let%bind fee_payer_idx =
          exists (Typ.Internal.ref ())
            ~request:
              As_prover.(
                let%map _txn, fee_payer, _source, _receiver =
                  read (Typ.Internal.ref ()) data
                in
                Ledger_hash.Find_index fee_payer)
        in
        let%bind fee_payer_account =
          exists (Typ.Internal.ref ())
            ~request:
              As_prover.(
                let%map fee_payer_idx =
                  read (Typ.Internal.ref ()) fee_payer_idx
                in
                Ledger_hash.Get_element fee_payer_idx)
        in
        let%bind source_idx =
          exists (Typ.Internal.ref ())
            ~request:
              As_prover.(
                let%map _txn, _fee_payer, source, _receiver =
                  read (Typ.Internal.ref ()) data
                in
                Ledger_hash.Find_index source)
        in
        let%bind source_account =
          exists (Typ.Internal.ref ())
            ~request:
              As_prover.(
                let%map source_idx = read (Typ.Internal.ref ()) source_idx in
                Ledger_hash.Get_element source_idx)
        in
        let%bind receiver_idx =
          exists (Typ.Internal.ref ())
            ~request:
              As_prover.(
                let%map _txn, _fee_payer, _source, receiver =
                  read (Typ.Internal.ref ()) data
                in
                Ledger_hash.Find_index receiver)
        in
        let%bind receiver_account =
          exists (Typ.Internal.ref ())
            ~request:
              As_prover.(
                let%map receiver_idx =
                  read (Typ.Internal.ref ()) receiver_idx
                in
                Ledger_hash.Get_element receiver_idx)
        in
        exists typ
          ~compute:
            As_prover.(
              let%bind txn, _fee_payer, _source, _receiver =
                read (Typ.Internal.ref ()) data
              in
              let%bind fee_payer_account, _path =
                read (Typ.Internal.ref ()) fee_payer_account
              in
              let%bind source_account, _path =
                read (Typ.Internal.ref ()) source_account
              in
              let%bind receiver_account, _path =
                read (Typ.Internal.ref ()) receiver_account
              in
              let%map txn_global_slot =
                read Mina_numbers.Global_slot_since_genesis.typ txn_global_slot
              in
              compute_unchecked ~constraint_constants ~txn_global_slot
                ~fee_payer_account ~source_account ~receiver_account txn)
    end

    let%snarkydef_ check_signature shifted ~payload ~is_user_command ~signer
        ~signature =
      let%bind input =
        Transaction_union_payload.Checked.to_input_legacy payload
      in
      let%bind verifies =
        Schnorr.Legacy.Checked.verifies shifted signature signer input
      in
      [%with_label_ "check signature"] (fun () ->
          Boolean.Assert.any [ Boolean.not is_user_command; verifies ] )

    let check_timing ~balance_check ~timed_balance_check ~account ~txn_amount
        ~txn_global_slot =
      (* calculations should track Mina_transaction_logic.validate_timing *)
      let open Account.Poly in
      let open Account.Timing.As_record in
      let { is_timed
          ; initial_minimum_balance
          ; cliff_time
          ; cliff_amount
          ; vesting_period
          ; vesting_increment
          } =
        account.timing
      in
      let%bind curr_min_balance =
        Account.Checked.min_balance_at_slot ~global_slot:txn_global_slot
          ~cliff_time ~cliff_amount ~vesting_period ~vesting_increment
          ~initial_minimum_balance
      in
      let%bind proposed_balance =
        match txn_amount with
        | Some txn_amount ->
            let%bind proposed_balance, `Underflow underflow =
              Balance.Checked.sub_amount_flagged account.balance txn_amount
            in
            (* underflow indicates insufficient balance *)
            let%map () = balance_check (Boolean.not underflow) in
            proposed_balance
        | None ->
            return account.balance
      in
      let%bind sufficient_timed_balance =
        Balance.Checked.( >= ) proposed_balance curr_min_balance
      in
      let%bind () =
        let%bind ok =
          Boolean.(any [ not is_timed; sufficient_timed_balance ])
        in
        timed_balance_check ok
      in
      let%bind is_timed_balance_zero =
        Balance.Checked.equal curr_min_balance
          (Balance.Checked.Unsafe.of_field Field.(Var.constant zero))
      in
      (* if current min balance is zero, then timing becomes untimed *)
      let%bind is_untimed =
        Boolean.((not is_timed) ||| is_timed_balance_zero)
      in
      let%map timing =
        Account.Timing.if_ is_untimed ~then_:Account.Timing.untimed_var
          ~else_:account.timing
      in
      (`Min_balance curr_min_balance, timing)

    let side_loaded =
      let feature_flags =
        let open Pickles_types.Plonk_types in
        { Features.range_check0 = Opt.Flag.Maybe
        ; range_check1 = Opt.Flag.Maybe
        ; foreign_field_add = Opt.Flag.Maybe
        ; foreign_field_mul = Opt.Flag.Maybe
        ; xor = Opt.Flag.Maybe
        ; rot = Opt.Flag.Maybe
        ; lookup = Opt.Flag.Maybe
        ; runtime_tables = Opt.Flag.Maybe
        }
      in
      Memo.of_comparable
        (module Int)
        (fun i ->
          let open Zkapp_statement in
          Pickles.Side_loaded.create ~typ ~name:(sprintf "zkapp_%d" i)
            ~feature_flags
            ~max_proofs_verified:
              (module Pickles.Side_loaded.Verification_key.Max_width) )

    let signature_verifies ~shifted ~payload_digest signature pk =
      let%bind pk =
        Public_key.decompress_var pk
        (*           (Account_id.Checked.public_key fee_payer_id) *)
      in
      Schnorr.Chunked.Checked.verifies shifted signature pk
        (Random_oracle.Input.Chunked.field payload_digest)

    module Zkapp_command_snark = struct
      open Zkapp_command_segment
      open Spec

      module Global_state = struct
        type t =
          { first_pass_ledger : Ledger_hash.var * Sparse_ledger.t Prover_value.t
          ; second_pass_ledger :
              Ledger_hash.var * Sparse_ledger.t Prover_value.t
          ; fee_excess : Amount.Signed.var
          ; supply_increase : Amount.Signed.var
          ; protocol_state : Zkapp_precondition.Protocol_state.View.Checked.t
          ; block_global_slot :
              Mina_numbers.Global_slot_since_genesis.Checked.var
          }
      end

      let implied_root account incl =
        let open Impl in
        List.foldi incl
          ~init:(Lazy.force (With_hash.hash account))
          ~f:(fun height acc (b, h) ->
            let l = Field.if_ b ~then_:h ~else_:acc
            and r = Field.if_ b ~then_:acc ~else_:h in
            let acc' = Ledger_hash.merge_var ~height l r in
            acc' )

      module type Single_inputs = sig
        val constraint_constants : Genesis_constants.Constraint_constants.t

        val spec : single

        val set_zkapp_input : Zkapp_statement.Checked.t -> unit

        val set_must_verify : Boolean.var -> unit
      end

      type account_update = Zkapp_call_forest.Checked.account_update =
        { account_update :
            ( Account_update.Body.Checked.t
            , Zkapp_command.Digest.Account_update.Checked.t )
            With_hash.t
        ; control : Control.t Prover_value.t
        }

      module Inputs = struct
        module V = Prover_value
        open Impl

        module Transaction_commitment = struct
          type t = Field.t

          let if_ = Field.if_

          let empty = Field.constant Zkapp_command.Transaction_commitment.empty

          let commitment
              ~account_updates:{ With_hash.hash = account_updates_hash; _ } =
            Zkapp_command.Transaction_commitment.Checked.create
              ~account_updates_hash

          let full_commitment ~account_update:{ account_update; _ } ~memo_hash
              ~commitment =
            Zkapp_command.Transaction_commitment.Checked.create_complete
              commitment ~memo_hash ~fee_payer_hash:account_update.hash
        end

        module Bool = struct
          type t = Boolean.var

          [%%define_locally
          Boolean.(( ||| ), ( &&& ), if_, true_, false_, equal, not, all)]

          module Assert = struct
            let raise_failure ~pos msg =
              let file, line, col, ecol = pos in
              raise
                (Failure
                   (sprintf "File %S, line %d, characters %d-%d: %s" file line
                      col ecol msg ) )

            let is_true ~pos b =
              try Boolean.Assert.is_true b
              with Failure msg -> raise_failure ~pos msg

            let any ~pos bs =
              try Boolean.Assert.any bs
              with Failure msg -> raise_failure ~pos msg
          end

          let display _b ~label:_ = ""

          type failure_status = unit

          type failure_status_tbl = unit

          let assert_with_failure_status_tbl ~pos b _failure_status_tbl =
            Assert.is_true ~pos b
        end

        module Index = struct
          open Mina_numbers.Index.Checked

          type t = var

          let zero = zero

          let succ t = succ t |> run_checked

          let if_ b ~then_ ~else_ = if_ b ~then_ ~else_ |> run_checked
        end

        module Account_id = struct
          type t = Account_id.var

          let if_ b ~then_ ~else_ =
            run_checked (Account_id.Checked.if_ b ~then_ ~else_)

          let derive_token_id = Account_id.Checked.derive_token_id

          let constant id =
            Account_id.(
              Checked.create
                (Public_key.Compressed.var_of_t (public_key id))
                (Token_id.Checked.constant (token_id id)))

          let invalid = constant Account_id.invalid

          let equal x y = Account_id.Checked.equal x y |> run_checked

          let create = Account_id.Checked.create
        end

        module Global_slot_since_genesis = struct
          include Mina_numbers.Global_slot_since_genesis.Checked

          let ( > ) x y = run_checked (x > y)

          let if_ b ~then_ ~else_ = run_checked (if_ b ~then_ ~else_)

          let equal x y = run_checked (equal x y)
        end

        module Global_slot_span = struct
          include Mina_numbers.Global_slot_span.Checked

          let ( > ) x y = run_checked (x > y)

          let if_ b ~then_ ~else_ = run_checked (if_ b ~then_ ~else_)
        end

        module Nonce = struct
          type t = Account.Nonce.Checked.t

          let if_ b ~then_ ~else_ =
            run_checked (Account.Nonce.Checked.if_ b ~then_ ~else_)

          let succ t = run_checked (Account.Nonce.Checked.succ t)
        end

        module State_hash = struct
          type t = State_hash.var

          let if_ b ~then_ ~else_ = run_checked (State_hash.if_ b ~then_ ~else_)
        end

        module Timing = struct
          type t = Account_timing.var

          let if_ b ~then_ ~else_ =
            run_checked (Account_timing.if_ b ~then_ ~else_)

          let vesting_period (t : t) = t.vesting_period
        end

        module Balance = struct
          include Balance.Checked

          let if_ b ~then_ ~else_ = run_checked (if_ b ~then_ ~else_)

          let sub_amount_flagged x y = run_checked (sub_amount_flagged x y)

          let add_signed_amount_flagged x y =
            run_checked (add_signed_amount_flagged x y)
        end

        module Receipt_chain_hash = struct
          open Receipt.Chain_hash.Checked

          type nonrec t = t

          module Elt = struct
            type t = Zkapp_command_elt.t

            let of_transaction_commitment tc =
              Zkapp_command_elt.Zkapp_command_commitment tc
          end

          let cons_zkapp_command_commitment index elt t =
            run_checked (cons_zkapp_command_commitment index elt t)

          let if_ b ~then_ ~else_ = run_checked (if_ b ~then_ ~else_)
        end

        module Verification_key = struct
          type t =
            ( Boolean.var
            , ( Side_loaded_verification_key.t option
              , Field.Constant.t )
              With_hash.t
              Data_as_hash.t )
            Zkapp_basic.Flagged_option.t

          let if_ b ~(then_ : t) ~(else_ : t) : t =
            Zkapp_basic.Flagged_option.if_ ~if_:Data_as_hash.if_ b ~then_ ~else_
        end

        module Verification_key_hash = struct
          type t = Field.t

          let equal = Field.equal
        end

        module Actions = struct
          type t = Zkapp_account.Actions.var

          let is_empty x = run_checked (Account_update.Actions.is_empty_var x)

          let push_events = Account_update.Actions.push_events_checked
        end

        module Zkapp_uri = struct
          type t = string Data_as_hash.t

          let if_ = Data_as_hash.if_
        end

        module Token_symbol = struct
          type t = Account.Token_symbol.var

          let if_ = Account.Token_symbol.if_
        end

        module Account = struct
          type t = (Account.Checked.Unhashed.t, Field.t Lazy.t) With_hash.t

          module Permissions = struct
            type controller = Permissions.Auth_required.Checked.t

            let edit_state : t -> controller =
             fun a -> a.data.permissions.edit_state

            let send : t -> controller = fun a -> a.data.permissions.send

            let receive : t -> controller = fun a -> a.data.permissions.receive

            let access : t -> controller = fun a -> a.data.permissions.access

            let set_delegate : t -> controller =
             fun a -> a.data.permissions.set_delegate

            let set_permissions : t -> controller =
             fun a -> a.data.permissions.set_permissions

            let set_verification_key : t -> controller =
             fun a -> a.data.permissions.set_verification_key

            let set_zkapp_uri : t -> controller =
             fun a -> a.data.permissions.set_zkapp_uri

            let edit_action_state : t -> controller =
             fun a -> a.data.permissions.edit_action_state

            let set_token_symbol : t -> controller =
             fun a -> a.data.permissions.set_token_symbol

            let increment_nonce : t -> controller =
             fun a -> a.data.permissions.increment_nonce

            let set_voting_for : t -> controller =
             fun a -> a.data.permissions.set_voting_for

            let set_timing : t -> controller =
             fun a -> a.data.permissions.set_timing

            type t = Permissions.Checked.t

            let if_ b ~then_ ~else_ = Permissions.Checked.if_ b ~then_ ~else_
          end

          let account_with_hash (account : Account.Checked.Unhashed.t) : t =
            With_hash.of_data account ~hash_data:(fun a ->
                lazy
                  (let a =
                     { a with
                       zkapp =
                         ( Zkapp_account.Checked.digest a.zkapp
                         , As_prover.Ref.create (fun () -> None) )
                     }
                   in
                   run_checked (Account.Checked.digest a) ) )

          type timing = Account_timing.var

          let timing (account : t) : timing = account.data.timing

          let set_timing (account : t) (timing : timing) : t =
            { account with data = { account.data with timing } }

          let is_timed ({ data = account; _ } : t) =
            let open Account.Poly in
            let open Account.Timing.As_record in
            let { is_timed; _ } = account.timing in
            is_timed

          let set_token_id (account : t) (token_id : Token_id.Checked.t) : t =
            account_with_hash { account.data with token_id }

          let balance (a : t) : Balance.t = a.data.balance

          let set_balance (balance : Balance.t) ({ data = a; hash } : t) : t =
            { data = { a with balance }; hash }

          let check_timing ~txn_global_slot ({ data = account; _ } : t) =
            let invalid_timing = ref None in
            let balance_check _ = failwith "Should not be called" in
            let timed_balance_check b =
              invalid_timing := Some (Boolean.not b) ;
              return ()
            in
            let `Min_balance _, timing =
              run_checked
              @@ [%with_label.Snark_params.Tick "Check zkapp timing"] (fun () ->
                     check_timing ~balance_check ~timed_balance_check ~account
                       ~txn_amount:None ~txn_global_slot )
            in
            (`Invalid_timing (Option.value_exn !invalid_timing), timing)

          let receipt_chain_hash (a : t) : Receipt_chain_hash.t =
            a.data.receipt_chain_hash

          let set_receipt_chain_hash (a : t)
              (receipt_chain_hash : Receipt_chain_hash.t) : t =
            { a with data = { a.data with receipt_chain_hash } }

          let make_zkapp (a : t) = a

          let unmake_zkapp (a : t) = a

          let proved_state (a : t) = a.data.zkapp.proved_state

          let set_proved_state proved_state ({ data = a; hash } : t) : t =
            { data = { a with zkapp = { a.zkapp with proved_state } }; hash }

          let app_state (a : t) = a.data.zkapp.app_state

          let set_app_state app_state ({ data = a; hash } : t) : t =
            { data = { a with zkapp = { a.zkapp with app_state } }; hash }

          let verification_key (a : t) : Verification_key.t =
            a.data.zkapp.verification_key

          let set_verification_key (verification_key : Verification_key.t)
              ({ data = a; hash } : t) : t =
            { data = { a with zkapp = { a.zkapp with verification_key } }
            ; hash
            }

          let verification_key_hash (a : t) : Verification_key_hash.t =
            verification_key a |> Zkapp_basic.Flagged_option.data
            |> Data_as_hash.hash

          let last_action_slot (a : t) = a.data.zkapp.last_action_slot

          let set_last_action_slot last_action_slot ({ data = a; hash } : t) : t
              =
            { data = { a with zkapp = { a.zkapp with last_action_slot } }
            ; hash
            }

          let action_state (a : t) = a.data.zkapp.action_state

          let set_action_state action_state ({ data = a; hash } : t) : t =
            { data = { a with zkapp = { a.zkapp with action_state } }; hash }

          let zkapp_uri (a : t) = a.data.zkapp.zkapp_uri

          let set_zkapp_uri zkapp_uri ({ data = a; hash } : t) : t =
            { data = { a with zkapp = { a.zkapp with zkapp_uri } }; hash }

          let token_symbol (a : t) = a.data.token_symbol

          let set_token_symbol token_symbol ({ data = a; hash } : t) : t =
            { data = { a with token_symbol }; hash }

          let public_key (a : t) = a.data.public_key

          let set_public_key public_key ({ data = a; hash } : t) : t =
            { data = { a with public_key }; hash }

          let delegate (a : t) = a.data.delegate

          let set_delegate delegate ({ data = a; hash } : t) : t =
            { data = { a with delegate }; hash }

          let nonce (a : t) = a.data.nonce

          let set_nonce nonce ({ data = a; hash } : t) : t =
            { data = { a with nonce }; hash }

          let voting_for (a : t) = a.data.voting_for

          let set_voting_for voting_for ({ data = a; hash } : t) : t =
            { data = { a with voting_for }; hash }

          let permissions (a : t) = a.data.permissions

          let set_permissions permissions ({ data = a; hash } : t) : t =
            { data = { a with permissions }; hash }
        end

        module Opt = struct
          open Zkapp_basic

          type 'a t = (Bool.t, 'a) Flagged_option.t

          let is_some = Flagged_option.is_some

          let map x ~f = Flagged_option.map ~f x

          let or_default ~if_ x ~default =
            if_ (is_some x) ~then_:(Flagged_option.data x) ~else_:default

          let or_exn x =
            with_label "or_exn is_some" (fun () ->
                Bool.Assert.is_true ~pos:__POS__ (is_some x) ) ;
            Flagged_option.data x
        end

        module Call_forest = Zkapp_call_forest.Checked

        module Stack_frame = struct
          type frame = (Token_id.Checked.t, Call_forest.t) Stack_frame.t

          type t = (frame, Stack_frame.Digest.Checked.t Lazy.t) With_hash.t

          let if_ b ~then_:(t1 : t) ~else_:(t2 : t) : t =
            { With_hash.hash =
                lazy
                  (Stack_frame.Digest.Checked.if_ b ~then_:(Lazy.force t1.hash)
                     ~else_:(Lazy.force t2.hash) )
            ; data =
                Stack_frame.Checked.if_ Call_forest.if_ b ~then_:t1.data
                  ~else_:t2.data
            }

          let caller (t : t) = t.data.caller

          let caller_caller (t : t) = t.data.caller_caller

          let calls (t : t) = t.data.calls

          let of_frame (frame : frame) : t =
            { data = frame
            ; hash =
                lazy
                  (Stack_frame.Digest.Checked.create
                     ~hash_zkapp_command:(fun (calls : Call_forest.t) ->
                       calls.hash )
                     frame )
            }

          let make ~caller ~caller_caller ~calls : t =
            Stack_frame.make ~caller ~caller_caller ~calls |> of_frame

          let hash (t : t) : Stack_frame.Digest.Checked.t = Lazy.force t.hash

          let unhash (h : Stack_frame.Digest.Checked.t)
              (frame :
                ( Mina_base.Token_id.Stable.V2.t
                , Mina_base.Zkapp_command.Call_forest.With_hashes.Stable.V1.t
                )
                Stack_frame.Stable.V1.t
                V.t ) : t =
            with_label "unhash" (fun () ->
                let frame : frame =
                  { caller =
                      exists Token_id.typ ~compute:(fun () ->
                          (V.get frame).caller )
                  ; caller_caller =
                      exists Token_id.typ ~compute:(fun () ->
                          (V.get frame).caller_caller )
                  ; calls =
                      { hash =
                          exists Mina_base.Zkapp_command.Digest.Forest.typ
                            ~compute:(fun () ->
                              (V.get frame).calls
                              |> Mina_base.Zkapp_command.Call_forest.hash )
                      ; data = V.map frame ~f:(fun frame -> frame.calls)
                      }
                  }
                in
                let t = of_frame frame in
                Stack_frame.Digest.Checked.Assert.equal
                  (hash (of_frame frame))
                  h ;
                t )
        end

        module Call_stack = struct
          module Value = struct
            open Mina_base

            type caller = Token_id.t

            type frame =
              ( caller
              , ( Account_update.t
                , Zkapp_command.Digest.Account_update.t
                , Zkapp_command.Digest.Forest.t )
                Zkapp_command.Call_forest.t )
              Stack_frame.t
          end

          type elt = Stack_frame.t

          module Elt = struct
            type t = (Value.frame, Mina_base.Stack_frame.Digest.t) With_hash.t

            let default : unit -> t =
              Memo.unit (fun () : t ->
                  With_hash.of_data
                    ~hash_data:Mina_base.Stack_frame.Digest.create
                    ( { caller = Mina_base.Token_id.default
                      ; caller_caller = Mina_base.Token_id.default
                      ; calls = []
                      }
                      : Value.frame ) )
          end

          let hash (type a)
              (xs : (a, Call_stack_digest.t) With_stack_hash.t list) :
              Call_stack_digest.t =
            match xs with
            | [] ->
                Call_stack_digest.empty
            | x :: _ ->
                x.stack_hash

          type t =
            ( (Elt.t, Call_stack_digest.t) With_stack_hash.t list V.t
            , Call_stack_digest.Checked.t )
            With_hash.t

          let if_ b ~then_:(t : t) ~else_:(e : t) : t =
            { hash = Call_stack_digest.Checked.if_ b ~then_:t.hash ~else_:e.hash
            ; data = V.if_ b ~then_:t.data ~else_:e.data
            }

          let empty = Call_stack_digest.(constant empty)

          let is_empty ({ hash = x; _ } : t) =
            Call_stack_digest.Checked.equal empty x

          let empty () : t = { hash = empty; data = V.create (fun () -> []) }

          let exists_elt (elt_ref : (Value.frame, _) With_hash.t V.t) :
              Stack_frame.t =
            let elt : Stack_frame.frame =
              let calls : Call_forest.t =
                { hash =
                    exists Mina_base.Zkapp_command.Digest.Forest.typ
                      ~compute:(fun () ->
                        (V.get elt_ref).data.calls
                        |> Mina_base.Zkapp_command.Call_forest.hash )
                ; data = V.map elt_ref ~f:(fun frame -> frame.data.calls)
                }
              and caller =
                exists Mina_base.Token_id.typ ~compute:(fun () ->
                    (V.get elt_ref).data.caller )
              and caller_caller =
                exists Mina_base.Token_id.typ ~compute:(fun () ->
                    (V.get elt_ref).data.caller_caller )
              in
              { caller; caller_caller; calls }
            in
            Stack_frame.of_frame elt

          let pop_exn ({ hash = h; data = r } : t) : elt * t =
            let hd_r = V.create (fun () -> (V.get r |> List.hd_exn).elt) in
            let tl_r = V.create (fun () -> V.get r |> List.tl_exn) in
            let elt : Stack_frame.t = exists_elt hd_r in
            let stack =
              exists Call_stack_digest.typ ~compute:(fun () ->
                  hash (V.get tl_r) )
            in
            let h' =
              Call_stack_digest.Checked.cons (Stack_frame.hash elt) stack
            in
            with_label __LOC__ (fun () ->
                Call_stack_digest.Checked.Assert.equal h h' ) ;
            (elt, { hash = stack; data = tl_r })

          let pop ({ hash = h; data = r } as t : t) : (elt * t) Opt.t =
            let input_is_empty = is_empty t in
            let hd_r =
              V.create (fun () ->
                  match V.get r |> List.hd with
                  | None ->
                      Elt.default ()
                  | Some x ->
                      x.elt )
            in
            let tl_r =
              V.create (fun () ->
                  V.get r |> List.tl |> Option.value ~default:[] )
            in
            let elt = exists_elt hd_r in
            let stack =
              exists Call_stack_digest.typ ~compute:(fun () ->
                  hash (V.get tl_r) )
            in
            let stack_frame_hash = Stack_frame.hash elt in
            let h' = Call_stack_digest.Checked.cons stack_frame_hash stack in
            with_label __LOC__ (fun () ->
                Boolean.Assert.any
                  [ input_is_empty; Call_stack_digest.Checked.equal h h' ] ) ;
            { is_some = Boolean.not input_is_empty
            ; data = (elt, { hash = stack; data = tl_r })
            }

          let read_elt (frame : elt) : Elt.t =
            { hash =
                As_prover.read Mina_base.Stack_frame.Digest.typ
                  (Stack_frame.hash frame)
            ; data =
                { calls = V.get frame.data.calls.data
                ; caller = As_prover.read Token_id.typ frame.data.caller
                ; caller_caller =
                    As_prover.read Token_id.typ frame.data.caller_caller
                }
            }

          let push (elt : elt) ~onto:({ hash = h_tl; data = r_tl } : t) : t =
            let h =
              Call_stack_digest.Checked.cons (Stack_frame.hash elt) h_tl
            in
            let r =
              V.create
                (fun () : (Elt.t, Call_stack_digest.t) With_stack_hash.t list ->
                  let hd = read_elt elt in
                  let tl = V.get r_tl in
                  { With_stack_hash.stack_hash =
                      As_prover.read Call_stack_digest.typ h
                  ; elt = hd
                  }
                  :: tl )
            in
            { hash = h; data = r }
        end

        module Amount = struct
          type t = Amount.Checked.t

          type unsigned = t

          module Signed = struct
            type t = Amount.Signed.Checked.t

            let equal t t' = run_checked (Amount.Signed.Checked.equal t t')

            let if_ b ~then_ ~else_ =
              run_checked (Amount.Signed.Checked.if_ b ~then_ ~else_)

            let is_non_neg (t : t) =
              Sgn.Checked.is_pos
                (run_checked (Currency.Amount.Signed.Checked.sgn t))

            let is_neg (t : t) =
              Sgn.Checked.is_neg
                (run_checked (Currency.Amount.Signed.Checked.sgn t))

            let negate = Amount.Signed.Checked.negate

            let of_unsigned = Amount.Signed.Checked.of_unsigned

            let add_flagged x y =
              run_checked (Amount.Signed.Checked.add_flagged x y)
          end

          let if_ b ~then_ ~else_ =
            run_checked (Amount.Checked.if_ b ~then_ ~else_)

          let equal t t' = run_checked (Amount.Checked.equal t t')

          let zero = Amount.(var_of_t zero)

          let add_flagged x y = run_checked (Amount.Checked.add_flagged x y)

          let add_signed_flagged (x : t) (y : Signed.t) =
            run_checked (Amount.Checked.add_signed_flagged x y)

          let of_constant_fee fee = Amount.var_of_t (Amount.of_fee fee)
        end

        module Token_id = struct
          type t = Token_id.Checked.t

          let if_ = Token_id.Checked.if_

          let equal x y = Token_id.Checked.equal x y

          let default = Token_id.(Checked.constant default)
        end

        module Public_key = struct
          type t = Public_key.Compressed.var

          let if_ b ~then_ ~else_ =
            run_checked (Public_key.Compressed.Checked.if_ b ~then_ ~else_)
        end

        module Protocol_state_precondition = struct
          type t = Zkapp_precondition.Protocol_state.Checked.t
        end

        module Valid_while_precondition = struct
          type t = Zkapp_precondition.Valid_while.Checked.t
        end

        module Field = Impl.Field

        module Local_state = struct
          type t =
            ( Stack_frame.t
            , Call_stack.t
            , Amount.Signed.t
            , Ledger_hash.var * Sparse_ledger.t V.t
            , Bool.t
            , Transaction_commitment.t
            , Index.t
            , Bool.failure_status_tbl )
            Mina_transaction_logic.Zkapp_command_logic.Local_state.t

          let add_check (t : t) _failure b =
            { t with success = Bool.(t.success &&& b) }

          let update_failure_status_tbl (t : t) _failure_status b =
            add_check
              (t : t)
              Transaction_status.Failure.Update_not_permitted_voting_for b

          let add_new_failure_status_bucket t = t
        end
      end

      type _ Snarky_backendless.Request.t +=
        | Zkapp_proof :
            (Nat.N2.n, Nat.N2.n) Pickles.Proof.t Snarky_backendless.Request.t

      let handle_zkapp_proof (proof : _ Pickles.Proof.t)
          (Snarky_backendless.Request.With { request; respond }) =
        match request with
        | Zkapp_proof ->
            respond (Provide proof)
        | _ ->
            respond Unhandled

      module Single (I : Single_inputs) = struct
        open I

        let { auth_type; is_start = _ } = spec

        module V = Prover_value
        open Impl

        module Inputs = struct
          include Inputs

          module Account = struct
            include Account

            let register_verification_key ({ data = a; _ } : t) =
              match spec.auth_type with
              | Proof ->
                  let vk =
                    exists Side_loaded_verification_key.typ ~compute:(fun () ->
                        Option.value_exn
                          (As_prover.Ref.get
                             (Data_as_hash.ref a.zkapp.verification_key.data) )
                            .data )
                  in
                  let expected_hash =
                    Data_as_hash.hash a.zkapp.verification_key.data
                  in
                  let actual_hash = Zkapp_account.Checked.digest_vk vk in
                  Field.Assert.equal expected_hash actual_hash ;
                  Pickles.Side_loaded.in_circuit (side_loaded 0) vk
              | Signature | None_given ->
                  ()
          end

          module Controller = struct
            type t = Permissions.Auth_required.Checked.t

            let if_ = Permissions.Auth_required.Checked.if_

            let check =
              match auth_type with
              | Proof ->
                  fun ~proof_verifies:_ ~signature_verifies:_ perm ->
                    Permissions.Auth_required.Checked.eval_proof perm
              | Signature | None_given ->
                  fun ~proof_verifies:_ ~signature_verifies perm ->
                    Permissions.Auth_required.Checked.eval_no_proof
                      ~signature_verifies perm
          end

          module Ledger = struct
            type t = Ledger_hash.var * Sparse_ledger.t V.t

            type inclusion_proof = (Boolean.var * Field.t) list

            let if_ b ~then_:((xt, rt) : t) ~else_:((xe, re) : t) =
              ( run_checked (Ledger_hash.if_ b ~then_:xt ~else_:xe)
              , V.if_ b ~then_:rt ~else_:re )

            let empty ~depth () : t =
              let t = Sparse_ledger.empty ~depth () in
              ( Ledger_hash.var_of_t (Sparse_ledger.merkle_root t)
              , V.create (fun () -> t) )

            let idx ledger id = Sparse_ledger.find_index_exn ledger id

            let body_id (body : Account_update.Body.Checked.t) =
              let open As_prover in
              Mina_base.Account_id.create
                (read Signature_lib.Public_key.Compressed.typ body.public_key)
                (read Mina_base.Token_id.typ body.token_id)

            let get_account { account_update; _ } ((_root, ledger) : t) =
              let idx =
                V.map ledger ~f:(fun l -> idx l (body_id account_update.data))
              in
              let account =
                exists Mina_base.Account.Checked.Unhashed.typ
                  ~compute:(fun () ->
                    Sparse_ledger.get_exn (V.get ledger) (V.get idx) )
              in
              let account = Account.account_with_hash account in
              let incl =
                exists
                  Typ.(
                    list ~length:constraint_constants.ledger_depth
                      (Boolean.typ * field))
                  ~compute:(fun () ->
                    List.map
                      (Sparse_ledger.path_exn (V.get ledger) (V.get idx))
                      ~f:(fun x ->
                        match x with
                        | `Left h ->
                            (false, h)
                        | `Right h ->
                            (true, h) ) )
              in
              (account, incl)

            let set_account ((_root, ledger) : t) ((a, incl) : Account.t * _) :
                t =
              ( implied_root a incl |> Ledger_hash.var_of_hash_packed
              , V.map ledger
                  ~f:
                    As_prover.(
                      fun ledger ->
                        let a : Mina_base.Account.t =
                          read Mina_base.Account.Checked.Unhashed.typ a.data
                        in
                        let idx = idx ledger (Mina_base.Account.identifier a) in
                        Sparse_ledger.set_exn ledger idx a) )

            let check_inclusion ((root, _) : t) (account, incl) =
              with_label __LOC__ (fun () ->
                  Field.Assert.equal
                    (implied_root account incl)
                    (Ledger_hash.var_to_hash_packed root) )

            let check_account public_key token_id
                (({ data = account; _ }, _) : Account.t * _) =
              let is_new =
                run_checked
                  (Signature_lib.Public_key.Compressed.Checked.equal
                     account.public_key
                     Signature_lib.Public_key.Compressed.(var_of_t empty) )
              in
              with_label __LOC__ (fun () ->
                  Boolean.Assert.any
                    [ is_new
                    ; run_checked
                        (Signature_lib.Public_key.Compressed.Checked.equal
                           public_key account.public_key )
                    ] ) ;
              with_label __LOC__ (fun () ->
                  Boolean.Assert.any
                    [ is_new; Token_id.equal token_id account.token_id ] ) ;
              `Is_new is_new
          end

          module Account_update = struct
            type t = account_update

            type call_forest = Call_forest.t

            type 'a or_ignore = 'a Zkapp_basic.Or_ignore.Checked.t

            type transaction_commitment = Transaction_commitment.t

            let balance_change (t : t) = t.account_update.data.balance_change

            let protocol_state_precondition (t : t) =
              t.account_update.data.preconditions.network

            let valid_while_precondition (t : t) =
              t.account_update.data.preconditions.valid_while

            let token_id (t : t) = t.account_update.data.token_id

            let public_key (t : t) = t.account_update.data.public_key

            let may_use_parents_own_token (t : t) =
              Account_update.May_use_token.Checked.parents_own_token
                t.account_update.data.may_use_token

            let may_use_token_inherited_from_parent (t : t) =
              Account_update.May_use_token.Checked.inherit_from_parent
                t.account_update.data.may_use_token

            let account_id (t : t) =
              Account_id.create (public_key t) (token_id t)

            let use_full_commitment (t : t) =
              t.account_update.data.use_full_commitment

            let implicit_account_creation_fee (t : t) =
              t.account_update.data.implicit_account_creation_fee

            let increment_nonce (t : t) = t.account_update.data.increment_nonce

            let check_authorization ~will_succeed ~commitment
                ~calls:({ hash = calls; _ } : Call_forest.t)
                ({ account_update; control; _ } : t) =
              let proof_verifies =
                match auth_type with
                | Proof ->
                    set_zkapp_input
                      { account_update = (account_update.hash :> Field.t)
                      ; calls = (calls :> Field.t)
                      } ;
                    set_must_verify will_succeed ;
                    Boolean.true_
                | Signature | None_given ->
                    Boolean.false_
              in
              let signature_verifies =
                match auth_type with
                | None_given | Proof ->
                    Boolean.false_
                | Signature ->
                    let signature =
                      exists Signature_lib.Schnorr.Chunked.Signature.typ
                        ~compute:(fun () ->
                          match V.get control with
                          | Signature s ->
                              s
                          | None_given ->
                              Signature.dummy
                          | Proof _ ->
                              assert false )
                    in
                    run_checked
                      (let%bind (module S) =
                         Tick.Inner_curve.Checked.Shifted.create ()
                       in
                       signature_verifies
                         ~shifted:(module S)
                         ~payload_digest:commitment signature
                         account_update.data.public_key )
              in
              ( `Proof_verifies proof_verifies
              , `Signature_verifies signature_verifies )

            let is_proved ({ account_update; _ } : t) =
              account_update.data.authorization_kind.is_proved

            let is_signed ({ account_update; _ } : t) =
              account_update.data.authorization_kind.is_signed

            let verification_key_hash ({ account_update; _ } : t) =
              account_update.data.authorization_kind.verification_key_hash

            module Update = struct
              open Zkapp_basic

              type 'a set_or_keep = 'a Set_or_keep.Checked.t

              let timing ({ account_update; _ } : t) :
                  Account.timing set_or_keep =
                Set_or_keep.Checked.map
                  ~f:Account_update.Update.Timing_info.Checked.to_account_timing
                  account_update.data.update.timing

              let app_state ({ account_update; _ } : t) =
                account_update.data.update.app_state

              let verification_key ({ account_update; _ } : t) =
                account_update.data.update.verification_key

              let actions ({ account_update; _ } : t) =
                account_update.data.actions

              let zkapp_uri ({ account_update; _ } : t) =
                account_update.data.update.zkapp_uri

              let token_symbol ({ account_update; _ } : t) =
                account_update.data.update.token_symbol

              let delegate ({ account_update; _ } : t) =
                account_update.data.update.delegate

              let voting_for ({ account_update; _ } : t) =
                account_update.data.update.voting_for

              let permissions ({ account_update; _ } : t) =
                account_update.data.update.permissions
            end

            module Account_precondition = struct
              let nonce ({ account_update; _ } : t) =
                account_update.data.preconditions.account.nonce
            end
          end

          module Set_or_keep = struct
            include Zkapp_basic.Set_or_keep.Checked
          end

          module Global_state = struct
            include Global_state

            let fee_excess { fee_excess; _ } = fee_excess

            let set_fee_excess t fee_excess = { t with fee_excess }

            let supply_increase { supply_increase; _ } = supply_increase

            let set_supply_increase t supply_increase =
              { t with supply_increase }

            let first_pass_ledger { first_pass_ledger; _ } = first_pass_ledger

            let second_pass_ledger { second_pass_ledger; _ } =
              second_pass_ledger

            let set_first_pass_ledger ~should_update t ledger =
              { t with
                first_pass_ledger =
                  Ledger.if_ should_update ~then_:ledger
                    ~else_:t.first_pass_ledger
              }

            let set_second_pass_ledger ~should_update t ledger =
              { t with
                second_pass_ledger =
                  Ledger.if_ should_update ~then_:ledger
                    ~else_:t.second_pass_ledger
              }

            let block_global_slot { block_global_slot; _ } = block_global_slot
          end

          module Nonce_precondition = struct
            let is_constant =
              Zkapp_precondition.Numeric.Checked.is_constant
                Zkapp_precondition.Numeric.Tc.nonce
          end

          let with_label ~label f = with_label label f
        end

        module Env = struct
          open Inputs

          type t =
            < account_update : Account_update.t
            ; account : Account.t
            ; ledger : Ledger.t
            ; amount : Amount.t
            ; signed_amount : Amount.Signed.t
            ; bool : Bool.t
            ; token_id : Token_id.t
            ; global_state : Global_state.t
            ; inclusion_proof : (Bool.t * Field.t) list
            ; zkapp_command : Zkapp_command.t
            ; local_state :
                ( Stack_frame.t
                , Call_stack.t
                , Amount.Signed.t
                , Ledger.t
                , Bool.t
                , Transaction_commitment.t
                , Index.t
                , unit )
                Mina_transaction_logic.Zkapp_command_logic.Local_state.t
            ; protocol_state_precondition :
                Zkapp_precondition.Protocol_state.Checked.t
            ; valid_while_precondition :
                Zkapp_precondition.Valid_while.Checked.t
            ; transaction_commitment : Transaction_commitment.t
            ; full_transaction_commitment : Transaction_commitment.t
            ; field : Field.t
            ; failure : unit >
        end

        include Mina_transaction_logic.Zkapp_command_logic.Make (Inputs)

        let perform (type r)
            (eff : (r, Env.t) Mina_transaction_logic.Zkapp_command_logic.Eff.t)
            : r =
          match eff with
          | Check_valid_while_precondition (valid_while, global_state) ->
              Zkapp_precondition.Valid_while.Checked.check valid_while
                global_state.block_global_slot
          | Check_protocol_state_precondition
              (protocol_state_predicate, global_state) ->
              Zkapp_precondition.Protocol_state.Checked.check
                protocol_state_predicate global_state.protocol_state
          | Check_account_precondition
              ({ account_update; _ }, account, new_account, local_state) ->
              let local_state = ref local_state in
              let check failure b =
                local_state :=
                  Inputs.Local_state.add_check !local_state failure b
              in
              Zkapp_precondition.Account.Checked.check ~new_account ~check
                account_update.data.preconditions.account account.data ;
              !local_state
          | Init_account { account_update = { account_update; _ }; account } ->
              let account' : Account.Checked.Unhashed.t =
                { account.data with
                  public_key = account_update.data.public_key
                ; token_id = account_update.data.token_id
                }
              in
              Inputs.Account.account_with_hash account'
      end

      let check_protocol_state ~pending_coinbase_stack_init
          ~pending_coinbase_stack_before ~pending_coinbase_stack_after
          ~block_global_slot state_body =
        [%with_label_ "Compute pending coinbase stack"] (fun () ->
            let%bind state_body_hash =
              Mina_state.Protocol_state.Body.hash_checked state_body
            in
            let global_slot = block_global_slot in
            let%bind computed_pending_coinbase_stack_after =
              Pending_coinbase.Stack.Checked.push_state state_body_hash
                global_slot pending_coinbase_stack_init
            in
            [%with_label_ "Check pending coinbase stack"] (fun () ->
                let%bind correct_coinbase_target_stack =
                  Pending_coinbase.Stack.equal_var
                    computed_pending_coinbase_stack_after
                    pending_coinbase_stack_after
                in
                let%bind valid_init_state =
                  (* Stack update is performed once per scan state tree and the
                     following is true only for the first transaction per block per
                     tree*)
                  let%bind equal_source =
                    Pending_coinbase.Stack.equal_var pending_coinbase_stack_init
                      pending_coinbase_stack_before
                  in
                  (*for the rest, both source and target are the same*)
                  let%bind equal_source_with_state =
                    Pending_coinbase.Stack.equal_var
                      computed_pending_coinbase_stack_after
                      pending_coinbase_stack_before
                  in
                  Boolean.(equal_source ||| equal_source_with_state)
                in
                Boolean.Assert.all
                  [ correct_coinbase_target_stack; valid_init_state ] ) )

      let main ?(witness : Witness.t option) (spec : Spec.t)
          ~constraint_constants (statement : Statement.With_sok.Checked.t) =
        let open Impl in
        run_checked (dummy_constraints ()) ;
        let ( ! ) x = Option.value_exn x in
        let state_body =
          exists (Mina_state.Protocol_state.Body.typ ~constraint_constants)
            ~compute:(fun () -> !witness.state_body)
        in
        let block_global_slot =
          exists Mina_numbers.Global_slot_since_genesis.typ ~compute:(fun () ->
              !witness.block_global_slot )
        in
        let pending_coinbase_stack_init =
          exists Pending_coinbase.Stack.typ ~compute:(fun () ->
              !witness.init_stack )
        in
        let module V = Prover_value in
        run_checked
          (check_protocol_state ~pending_coinbase_stack_init
             ~pending_coinbase_stack_before:
               statement.source.pending_coinbase_stack
             ~pending_coinbase_stack_after:
               statement.target.pending_coinbase_stack ~block_global_slot
             state_body ) ;
        let init :
            Global_state.t
            * _ Mina_transaction_logic.Zkapp_command_logic.Local_state.t =
          let g : Global_state.t =
            { first_pass_ledger =
                ( statement.source.first_pass_ledger
                , V.create (fun () -> !witness.global_first_pass_ledger) )
            ; second_pass_ledger =
                ( statement.source.second_pass_ledger
                , V.create (fun () -> !witness.global_second_pass_ledger) )
            ; fee_excess = Amount.Signed.(Checked.constant zero)
            ; supply_increase = Amount.Signed.(Checked.constant zero)
            ; protocol_state =
                Mina_state.Protocol_state.Body.view_checked state_body
            ; block_global_slot
            }
          in
          let l : _ Mina_transaction_logic.Zkapp_command_logic.Local_state.t =
            { stack_frame =
                Inputs.Stack_frame.unhash
                  statement.source.local_state.stack_frame
                  (V.create (fun () -> !witness.local_state_init.stack_frame))
            ; call_stack =
                { With_hash.hash = statement.source.local_state.call_stack
                ; data =
                    V.create (fun () -> !witness.local_state_init.call_stack)
                }
            ; transaction_commitment =
                statement.source.local_state.transaction_commitment
            ; full_transaction_commitment =
                statement.source.local_state.full_transaction_commitment
            ; excess = statement.source.local_state.excess
            ; supply_increase = statement.source.local_state.supply_increase
            ; ledger =
                ( statement.source.local_state.ledger
                , V.create (fun () -> !witness.local_state_init.ledger) )
            ; success = statement.source.local_state.success
            ; account_update_index =
                statement.source.local_state.account_update_index
            ; failure_status_tbl = ()
            ; will_succeed = statement.source.local_state.will_succeed
            }
          in
          (g, l)
        in
        let start_zkapp_command =
          As_prover.Ref.create (fun () -> !witness.start_zkapp_command)
        in
        let zkapp_input = ref None in
        let must_verify = ref Boolean.true_ in
        let global, local =
          List.fold_left spec ~init
            ~f:(fun ((_, local) as acc) account_update_spec ->
              let module S = Single (struct
                let constraint_constants = constraint_constants

                let spec = account_update_spec

                let set_zkapp_input x = zkapp_input := Some x

                let set_must_verify x = must_verify := x
              end) in
              let finish v =
                let open Mina_transaction_logic.Zkapp_command_logic.Start_data in
                let ps =
                  V.map v ~f:(function
                    | `Skip ->
                        []
                    | `Start p ->
                        Zkapp_command.all_account_updates p.account_updates )
                in
                let h =
                  exists Zkapp_command.Digest.Forest.typ ~compute:(fun () ->
                      Zkapp_command.Call_forest.hash (V.get ps) )
                in
                let start_data =
                  { Mina_transaction_logic.Zkapp_command_logic.Start_data
                    .account_updates = { With_hash.hash = h; data = ps }
                  ; memo_hash =
                      exists Field.typ ~compute:(fun () ->
                          match V.get v with
                          | `Skip ->
                              Field.Constant.zero
                          | `Start p ->
                              p.memo_hash )
                  ; will_succeed =
                      exists Boolean.typ ~compute:(fun () ->
                          match V.get v with
                          | `Skip ->
                              false
                          | `Start p ->
                              p.will_succeed )
                  }
                in
                let global_state, local_state =
                  with_label "apply" (fun () ->
                      S.apply ~constraint_constants
                        ~is_start:
                          ( match account_update_spec.is_start with
                          | `No ->
                              `No
                          | `Yes ->
                              `Yes start_data
                          | `Compute_in_circuit ->
                              `Compute start_data )
                        S.{ perform }
                        acc )
                in
                (global_state, local_state)
              in
              let acc' =
                match account_update_spec.is_start with
                | `No ->
                    let global_state, local_state =
                      S.apply ~constraint_constants ~is_start:`No
                        S.{ perform }
                        acc
                    in
                    (global_state, local_state)
                | `Compute_in_circuit ->
                    V.create (fun () ->
                        match As_prover.Ref.get start_zkapp_command with
                        | [] ->
                            `Skip
                        | p :: ps ->
                            let should_pop =
                              Mina_base.Zkapp_command.Call_forest.is_empty
                                (V.get local.stack_frame.data.calls.data)
                            in
                            if should_pop then (
                              As_prover.Ref.set start_zkapp_command ps ;
                              `Start p )
                            else `Skip )
                    |> finish
                | `Yes ->
                    as_prover (fun () ->
                        assert (
                          Mina_base.Zkapp_command.Call_forest.is_empty
                            (V.get local.stack_frame.data.calls.data) ) ) ;
                    V.create (fun () ->
                        match As_prover.Ref.get start_zkapp_command with
                        | [] ->
                            assert false
                        | p :: ps ->
                            As_prover.Ref.set start_zkapp_command ps ;
                            `Start p )
                    |> finish
              in
              acc' )
        in
        let local_state_ledger =
          (* The actual output ledger may differ from the one generated by
             transaction logic, because we handle failures differently between
             the two. However, in the case of failure, we never use this ledger:
             it will never be upgraded to the global ledger. If we have such a
             failure, we just pretend we achieved the target hash.
          *)
          Stack_frame.Digest.Checked.if_ local.success
            ~then_:(Inputs.Stack_frame.hash local.stack_frame)
            ~else_:statement.target.local_state.stack_frame
        in
        with_label __LOC__ (fun () ->
            Local_state.Checked.assert_equal statement.target.local_state
              { local with
                stack_frame = local_state_ledger
              ; call_stack = local.call_stack.hash
              ; ledger = fst local.ledger
              } ) ;
        with_label __LOC__ (fun () ->
            run_checked
              (Frozen_ledger_hash.assert_equal
                 (fst global.first_pass_ledger)
                 statement.target.first_pass_ledger ) ) ;
        with_label __LOC__ (fun () ->
            run_checked
              (Frozen_ledger_hash.assert_equal
                 (fst global.second_pass_ledger)
                 statement.target.second_pass_ledger ) ) ;
        with_label __LOC__ (fun () ->
            run_checked
              (Frozen_ledger_hash.assert_equal statement.connecting_ledger_left
                 statement.connecting_ledger_right ) ) ;
        with_label __LOC__ (fun () ->
            run_checked
              (Amount.Signed.Checked.assert_equal statement.supply_increase
                 global.supply_increase ) ) ;
        with_label __LOC__ (fun () ->
            run_checked
              (let expected = statement.fee_excess in
               let got : Fee_excess.var =
                 { fee_token_l = Token_id.(Checked.constant default)
                 ; fee_excess_l = Amount.Signed.Checked.to_fee global.fee_excess
                 ; fee_token_r = Token_id.(Checked.constant default)
                 ; fee_excess_r =
                     Amount.Signed.Checked.to_fee (fst init).fee_excess
                 }
               in
               Fee_excess.assert_equal_checked expected got ) ) ;
        (Stdlib.( ! ) zkapp_input, `Must_verify (Stdlib.( ! ) must_verify))

      (* Horrible hack :( *)
      let witness : Witness.t option ref = ref None

      let rule (type a b c d) ~constraint_constants ~proof_level
          (t : (a, b, c, d) Basic.t_typed) :
          ( a
          , b
          , c
          , d
          , Statement.With_sok.var
          , Statement.With_sok.t
          , unit
          , unit
          , unit
          , unit )
          Pickles.Inductive_rule.t =
        let open Hlist in
        let open Basic in
        let module M = H4.T (Pickles.Tag) in
        let s = Basic.spec t in
        let prev_should_verify =
          match proof_level with
          | Genesis_constants.Proof_level.Full ->
              true
          | _ ->
              false
        in
        let b = Boolean.var_of_value prev_should_verify in
        match t with
        | Proved ->
            { identifier = "proved"
            ; prevs = M.[ side_loaded 0 ]
            ; main =
                (fun { public_input = stmt } ->
                  let zkapp_input, `Must_verify must_verify =
                    main ?witness:!witness s ~constraint_constants stmt
                  in
                  let proof =
                    Run.exists (Typ.Internal.ref ()) ~request:(fun () ->
                        Zkapp_proof )
                  in
                  { previous_proof_statements =
                      [ { public_input = Option.value_exn zkapp_input
                        ; proof
                        ; proof_must_verify = Run.Boolean.( &&& ) b must_verify
                        }
                      ]
                  ; public_output = ()
                  ; auxiliary_output = ()
                  } )
            ; feature_flags = Pickles_types.Plonk_types.Features.none_bool
            }
        | Opt_signed_opt_signed ->
            { identifier = "opt_signed-opt_signed"
            ; prevs = M.[]
            ; main =
                (fun { public_input = stmt } ->
                  let zkapp_input_opt, _ =
                    main ?witness:!witness s ~constraint_constants stmt
                  in
                  assert (Option.is_none zkapp_input_opt) ;
                  { previous_proof_statements = []
                  ; public_output = ()
                  ; auxiliary_output = ()
                  } )
            ; feature_flags = Pickles_types.Plonk_types.Features.none_bool
            }
        | Opt_signed ->
            { identifier = "opt_signed"
            ; prevs = M.[]
            ; main =
                (fun { public_input = stmt } ->
                  let zkapp_input_opt, _ =
                    main ?witness:!witness s ~constraint_constants stmt
                  in
                  assert (Option.is_none zkapp_input_opt) ;
                  { previous_proof_statements = []
                  ; public_output = ()
                  ; auxiliary_output = ()
                  } )
            ; feature_flags = Pickles_types.Plonk_types.Features.none_bool
            }
    end

    type _ Snarky_backendless.Request.t +=
      | Transaction : Transaction_union.t Snarky_backendless.Request.t
      | State_body :
          Mina_state.Protocol_state.Body.Value.t Snarky_backendless.Request.t
      | Init_stack : Pending_coinbase.Stack.t Snarky_backendless.Request.t
      | Global_slot :
          Mina_numbers.Global_slot_since_genesis.t Snarky_backendless.Request.t

    let%snarkydef_ add_burned_tokens acc_burned_tokens amount
        ~is_coinbase_or_fee_transfer ~update_account =
      let%bind accumulate_burned_tokens =
        Boolean.all [ is_coinbase_or_fee_transfer; Boolean.not update_account ]
      in
      let%bind amt, `Overflow overflow =
        Amount.Checked.add_flagged acc_burned_tokens amount
      in
      let%bind () =
        Boolean.(Assert.any [ not accumulate_burned_tokens; not overflow ])
      in
      Amount.Checked.if_ accumulate_burned_tokens ~then_:amt
        ~else_:acc_burned_tokens

    let%snarkydef_ apply_tagged_transaction
        ~(constraint_constants : Genesis_constants.Constraint_constants.t)
        (type shifted)
        (shifted : (module Inner_curve.Checked.Shifted.S with type t = shifted))
        fee_payment_root global_slot pending_coinbase_stack_init
        pending_coinbase_stack_before pending_coinbase_after state_body
        ({ signer; signature; payload } as txn : Transaction_union.var) =
      let tag = payload.body.tag in
      let is_user_command =
        Transaction_union.Tag.Unpacked.is_user_command tag
      in
      let%bind () =
        [%with_label_ "Check transaction signature"] (fun () ->
            check_signature shifted ~payload ~is_user_command ~signer ~signature )
      in
      let%bind signer_pk = Public_key.compress_var signer in
      let%bind () =
        [%with_label_ "Fee-payer must sign the transaction"] (fun () ->
            (* TODO: Enable multi-sig. *)
            Public_key.Compressed.Checked.Assert.equal signer_pk
              payload.common.fee_payer_pk )
      in
      (* Compute transaction kind. *)
      let is_payment = Transaction_union.Tag.Unpacked.is_payment tag in
      let is_stake_delegation =
        Transaction_union.Tag.Unpacked.is_stake_delegation tag
      in
      let is_fee_transfer =
        Transaction_union.Tag.Unpacked.is_fee_transfer tag
      in
      let is_coinbase = Transaction_union.Tag.Unpacked.is_coinbase tag in
      let fee_token = payload.common.fee_token in
      let%bind fee_token_default =
        make_checked (fun () ->
            Token_id.(Checked.equal fee_token (Checked.constant default)) )
      in
      let token = payload.body.token_id in
      let%bind token_default =
        make_checked (fun () ->
            Token_id.(Checked.equal token (Checked.constant default)) )
      in
      let%bind () = Boolean.Assert.is_true token_default in
      let%bind () =
        [%with_label_ "Validate tokens"] (fun () ->
            Checked.all_unit
              [ [%with_label_
                  "Fee token is default or command allows non-default fee"]
                  (fun () ->
                    Boolean.Assert.any
                      [ fee_token_default
                      ; is_payment
                      ; is_stake_delegation
                      ; is_fee_transfer
                      ] )
              ; (* TODO: Remove this check and update the transaction snark once we
                   have an exchange rate mechanism. See issue #4447.
                *)
                [%with_label_ "Fees in tokens disabled"] (fun () ->
                    Boolean.Assert.is_true fee_token_default )
              ; [%with_label_ "Command allows default token"]
                  Boolean.(
                    fun () ->
                      Assert.any
                        [ is_payment
                        ; is_stake_delegation
                        ; is_fee_transfer
                        ; is_coinbase
                        ])
              ] )
      in
      let current_global_slot = global_slot in
      (* Query predicted failure/success. *)
      let%bind user_command_failure =
        User_command_failure.compute_as_prover ~constraint_constants
          ~txn_global_slot:current_global_slot txn
      in
      let%bind user_command_fails =
        User_command_failure.any user_command_failure
      in
      let fee = payload.common.fee in
      let receiver = Account_id.Checked.create payload.body.receiver_pk token in
      let source = Account_id.Checked.create payload.body.source_pk token in
      (* Information for the fee-payer. *)
      let nonce = payload.common.nonce in
      let fee_payer =
        Account_id.Checked.create payload.common.fee_payer_pk fee_token
      in
      let%bind () =
        [%with_label_ "Fee payer and source must be equal"] (fun () ->
            Account_id.Checked.equal fee_payer source >>= Boolean.Assert.is_true )
      in
      let%bind () =
        [%with_label_ "Check slot validity"] (fun () ->
            Global_slot_since_genesis.Checked.(
              current_global_slot <= payload.common.valid_until)
            >>= Boolean.Assert.is_true )
      in

      (* Check coinbase stack. Protocol state body is pushed into the Pending
         coinbase stack once per block. For example, consider any two
         transactions in a block. Their pending coinbase stacks would be:

         transaction1: s1 -> t1 = s1+ protocol_state_body + maybe_coinbase
         transaction2: t1 -> t1 + maybe_another_coinbase
           (Note: protocol_state_body is not pushed again)

         However, for each transaction, we need to constrain the protocol state
         body. This is done is by using the stack ([init_stack]) without the
         current protocol state body, pushing the state body to it in every
         transaction snark and checking if it matches the target.
         We also need to constrain the source for the merges to work correctly.
         Basically,

         init_stack + protocol_state_body + maybe_coinbase = target
         AND
         init_stack = source || init_stack + protocol_state_body = source *)

      (* These are all the possible cases:

          Init_stack     Source                 Target
         --------------------------------------------------------------
           i               i                       i + state
           i               i                       i + state + coinbase
           i               i + state               i + state
           i               i + state               i + state + coinbase
           i + coinbase    i + state + coinbase    i + state + coinbase
      *)
      let%bind () =
        [%with_label_ "Compute coinbase stack"] (fun () ->
            let%bind state_body_hash =
              Mina_state.Protocol_state.Body.hash_checked state_body
            in
            let%bind pending_coinbase_stack_with_state =
              Pending_coinbase.Stack.Checked.push_state state_body_hash
                current_global_slot pending_coinbase_stack_init
            in
            let%bind computed_pending_coinbase_stack_after =
              let coinbase =
                (Account_id.Checked.public_key receiver, payload.body.amount)
              in
              let%bind stack' =
                Pending_coinbase.Stack.Checked.push_coinbase coinbase
                  pending_coinbase_stack_with_state
              in
              Pending_coinbase.Stack.Checked.if_ is_coinbase ~then_:stack'
                ~else_:pending_coinbase_stack_with_state
            in
            [%with_label_ "Check coinbase stack"] (fun () ->
                let%bind correct_coinbase_target_stack =
                  Pending_coinbase.Stack.equal_var
                    computed_pending_coinbase_stack_after pending_coinbase_after
                in
                let%bind valid_init_state =
                  let%bind equal_source =
                    Pending_coinbase.Stack.equal_var pending_coinbase_stack_init
                      pending_coinbase_stack_before
                  in
                  let%bind equal_source_with_state =
                    Pending_coinbase.Stack.equal_var
                      pending_coinbase_stack_with_state
                      pending_coinbase_stack_before
                  in
                  Boolean.(equal_source ||| equal_source_with_state)
                in
                [%with_label_ "target stack and valid init state"] (fun () ->
                    Boolean.Assert.all
                      [ correct_coinbase_target_stack; valid_init_state ] ) ) )
      in
      (* Interrogate failure cases. This value is created without constraints;
         the failures should be checked against potential failures to ensure
         consistency.
      *)
      let%bind () =
        [%with_label_ "A failing user command is a user command"]
          Boolean.(
            fun () -> Assert.any [ is_user_command; not user_command_fails ])
      in
      let%bind predicate_result =
        let%bind is_own_account =
          Public_key.Compressed.Checked.equal payload.common.fee_payer_pk
            payload.body.source_pk
        in
        let predicate_result =
          (* TODO: Predicates. *)
          Boolean.false_
        in
        Boolean.(is_own_account ||| predicate_result)
      in
      let%bind () =
        [%with_label_ "Check account_precondition failure against predicted"]
          (fun () ->
            let predicate_failed = Boolean.(not predicate_result) in
            assert_r1cs
              (predicate_failed :> Field.Var.t)
              (is_user_command :> Field.Var.t)
              (user_command_failure.predicate_failed :> Field.Var.t) )
      in
      let account_creation_amount =
        Amount.Checked.of_fee
          Fee.(var_of_t constraint_constants.account_creation_fee)
      in
      let%bind is_zero_fee = Fee.(equal_var fee (var_of_t zero)) in
      let is_coinbase_or_fee_transfer = Boolean.not is_user_command in
      let%bind can_create_fee_payer_account =
        (* Fee transfers and coinbases may create an account. We check the normal
           invariants to ensure that the account creation fee is paid.
        *)
        let%bind fee_may_be_charged =
          (* If the fee is zero, we do not create the account at all, so we allow
             this through. Otherwise, the fee must be the default.
          *)
          Boolean.(token_default ||| is_zero_fee)
        in
        Boolean.(is_coinbase_or_fee_transfer &&& fee_may_be_charged)
      in
      (* a couple of references, hard to thread the values *)
      let burned_tokens = ref Currency.Amount.(var_of_t zero) in
      let zero_fee =
        Currency.Amount.(Signed.create_var ~magnitude:(var_of_t zero))
          ~sgn:Sgn.Checked.pos
      in
      (* new account fees added for coinbases/fee transfers, when calculating receiver amounts *)
      let new_account_fees = ref zero_fee in
      let%bind root_after_fee_payer_update =
        [%with_label_ "Update fee payer"] (fun () ->
            Frozen_ledger_hash.modify_account_send
              ~depth:constraint_constants.ledger_depth fee_payment_root
              ~is_writeable:can_create_fee_payer_account fee_payer
              ~f:(fun ~is_empty_and_writeable account ->
                (* this account is:
                   - the fee-payer for payments
                   - the fee-payer for stake delegation
                   - the fee-receiver for a coinbase
                   - the second receiver for a fee transfer
                *)
                let%bind next_nonce =
                  Account.Nonce.Checked.succ_if account.nonce is_user_command
                in
                let%bind () =
                  [%with_label_ "Check fee nonce"] (fun () ->
                      let%bind nonce_matches =
                        Account.Nonce.Checked.equal nonce account.nonce
                      in
                      Boolean.Assert.any
                        [ Boolean.not is_user_command; nonce_matches ] )
                in
                let%bind receipt_chain_hash =
                  let current = account.receipt_chain_hash in
                  let%bind r =
                    Receipt.Chain_hash.Checked.cons_signed_command_payload
                      (Signed_command_payload payload) current
                  in
                  Receipt.Chain_hash.Checked.if_ is_user_command ~then_:r
                    ~else_:current
                in
                let permitted_to_access =
                  Account.Checked.has_permission
                    ~signature_verifies:is_user_command ~to_:`Access account
                in
                let permitted_to_increment_nonce =
                  Account.Checked.has_permission ~to_:`Increment_nonce account
                in
                let permitted_to_send =
                  Account.Checked.has_permission ~to_:`Send account
                in
                let permitted_to_receive =
                  Account.Checked.has_permission ~to_:`Receive account
                in
                let%bind () =
                  [%with_label_
                    "Fee payer access should be permitted for all commands"]
                    (fun () -> Boolean.Assert.is_true permitted_to_access)
                in
                let%bind () =
                  [%with_label_
                    "Fee payer increment nonce should be permitted for all \
                     commands"] (fun () ->
                      Boolean.Assert.any
                        [ Boolean.not is_user_command
                        ; permitted_to_increment_nonce
                        ] )
                in
                let%bind () =
                  [%with_label_
                    "Fee payer balance update should be permitted for all \
                     commands"] (fun () ->
                      Boolean.Assert.any
                        [ Boolean.not is_user_command; permitted_to_send ] )
                in
                (*second fee receiver of a fee transfer and fee receiver of a coinbase transaction remain unchanged if
                   1. These accounts are not permitted to receive tokens and,
                   2. Receiver account that corresponds to first fee receiver of a fee transfer or coinbase receiver of a coinbase transaction, doesn't allow receiving tokens*)
                let%bind update_account =
                  let%bind receiving_allowed =
                    Boolean.all
                      [ is_coinbase_or_fee_transfer; permitted_to_receive ]
                  in
                  Boolean.any [ is_user_command; receiving_allowed ]
                in
                let%bind is_empty_and_writeable =
                  (* If this is a coinbase with zero fee, do not create the
                     account, since the fee amount won't be enough to pay for it.
                  *)
                  Boolean.(all [ is_empty_and_writeable; not is_zero_fee ])
                in
                let should_pay_to_create =
                  (* Coinbases and fee transfers may create. *)
                  is_empty_and_writeable
                in
                let%bind amount =
                  [%with_label_ "Compute fee payer amount"] (fun () ->
                      let fee_payer_amount =
                        let sgn = Sgn.Checked.neg_if_true is_user_command in
                        Amount.Signed.create_var
                          ~magnitude:(Amount.Checked.of_fee fee)
                          ~sgn
                      in
                      (* Account creation fee for fee transfers/coinbases. *)
                      let%bind account_creation_fee =
                        let%map magnitude =
                          Amount.Checked.if_ should_pay_to_create
                            ~then_:account_creation_amount
                            ~else_:Amount.(var_of_t zero)
                        in
                        Amount.Signed.create_var ~magnitude ~sgn:Sgn.Checked.neg
                      in
                      new_account_fees := account_creation_fee ;
                      Amount.Signed.Checked.(
                        add fee_payer_amount account_creation_fee) )
                in
                let%bind () =
                  [%with_label_ "Burned tokens in fee payer"] (fun () ->
                      let%map amt =
                        add_burned_tokens !burned_tokens
                          (Amount.Checked.of_fee fee)
                          ~is_coinbase_or_fee_transfer ~update_account
                      in
                      burned_tokens := amt )
                in
                let txn_global_slot = current_global_slot in
                let%bind timing =
                  [%with_label_ "Check fee payer timing"] (fun () ->
                      let%bind txn_amount =
                        let%bind sgn = Amount.Signed.Checked.sgn amount in
                        let%bind magnitude =
                          Amount.Signed.Checked.magnitude amount
                        in
                        Amount.Checked.if_ (Sgn.Checked.is_neg sgn)
                          ~then_:magnitude
                          ~else_:Amount.(var_of_t zero)
                      in
                      let balance_check ok =
                        [%with_label_ "Check fee payer balance"] (fun () ->
                            Boolean.Assert.is_true ok )
                      in
                      let timed_balance_check ok =
                        [%with_label_ "Check fee payer timed balance"]
                          (fun () -> Boolean.Assert.is_true ok)
                      in
                      let%bind `Min_balance _, timing =
                        check_timing ~balance_check ~timed_balance_check
                          ~account ~txn_amount:(Some txn_amount)
                          ~txn_global_slot
                      in
                      Account_timing.if_ update_account ~then_:timing
                        ~else_:account.timing )
                in
                let%bind balance =
                  [%with_label_ "Check payer balance"] (fun () ->
                      let%bind updated_balance =
                        Balance.Checked.add_signed_amount account.balance amount
                      in
                      Balance.Checked.if_ update_account ~then_:updated_balance
                        ~else_:account.balance )
                in
                let%map public_key =
                  Public_key.Compressed.Checked.if_ is_empty_and_writeable
                    ~then_:(Account_id.Checked.public_key fee_payer)
                    ~else_:account.public_key
                and token_id =
                  make_checked (fun () ->
                      Token_id.Checked.if_ is_empty_and_writeable
                        ~then_:(Account_id.Checked.token_id fee_payer)
                        ~else_:account.token_id )
                and delegate =
                  Public_key.Compressed.Checked.if_ is_empty_and_writeable
                    ~then_:(Account_id.Checked.public_key fee_payer)
                    ~else_:account.delegate
                in
                { Account.Poly.balance
                ; public_key
                ; token_id
                ; token_symbol = account.token_symbol
                ; nonce = next_nonce
                ; receipt_chain_hash
                ; delegate
                ; voting_for = account.voting_for
                ; timing
                ; permissions = account.permissions
                ; zkapp = account.zkapp
                } ) )
      in
      let%bind receiver_increase =
        (* - payments:         payload.body.amount
           - stake delegation: 0
           - coinbase:         payload.body.amount - payload.common.fee
           - fee transfer:     payload.body.amount
        *)
        [%with_label_ "Compute receiver increase"] (fun () ->
            let%bind base_amount =
              let zero_transfer = is_stake_delegation in
              Amount.Checked.if_ zero_transfer
                ~then_:(Amount.var_of_t Amount.zero)
                ~else_:payload.body.amount
            in
            (* The fee for entering the coinbase transaction is paid up front. *)
            let%bind coinbase_receiver_fee =
              Amount.Checked.if_ is_coinbase
                ~then_:(Amount.Checked.of_fee fee)
                ~else_:(Amount.var_of_t Amount.zero)
            in
            Amount.Checked.sub base_amount coinbase_receiver_fee )
      in
      let receiver_overflow = ref Boolean.false_ in
      let receiver_balance_update_permitted = ref Boolean.true_ in
      let%bind root_after_receiver_update =
        [%with_label_ "Update receiver"] (fun () ->
            Frozen_ledger_hash.modify_account_recv
              ~depth:constraint_constants.ledger_depth
              root_after_fee_payer_update receiver
              ~f:(fun ~is_empty_and_writeable account ->
                (* this account is:
                   - the receiver for payments
                   - the delegated-to account for stake delegation
                   - the receiver for a coinbase
                   - the first receiver for a fee transfer
                *)
                let permitted_to_access =
                  Account.Checked.has_permission
                    ~signature_verifies:Boolean.false_ ~to_:`Access account
                in
                let%bind permitted_to_receive =
                  Account.Checked.has_permission ~to_:`Receive account
                  |> Boolean.( &&& ) permitted_to_access
                in
                (*Account remains unchanged if balance update is not permitted for payments, fee_transfers and coinbase transactions*)
                let%bind payment_or_internal_command =
                  Boolean.any [ is_payment; is_coinbase_or_fee_transfer ]
                in
                let%bind update_account =
                  Boolean.any
                    [ Boolean.not payment_or_internal_command
                    ; permitted_to_receive
                    ]
                  >>= Boolean.( &&& ) permitted_to_access
                in
                receiver_balance_update_permitted := permitted_to_receive ;
                let%bind is_empty_failure =
                  let must_not_be_empty = is_stake_delegation in
                  Boolean.(is_empty_and_writeable &&& must_not_be_empty)
                in
                let%bind () =
                  [%with_label_ "Receiver existence failure matches predicted"]
                    (fun () ->
                      Boolean.Assert.( = ) is_empty_failure
                        user_command_failure.receiver_not_present )
                in
                let%bind is_empty_and_writeable =
                  Boolean.(all [ is_empty_and_writeable; not is_empty_failure ])
                in
                let should_pay_to_create = is_empty_and_writeable in
                let%bind () =
                  [%with_label_
                    "Check whether creation fails due to a non-default token"]
                    (fun () ->
                      let%bind token_should_not_create =
                        Boolean.(
                          should_pay_to_create &&& Boolean.not token_default)
                      in
                      let%bind token_cannot_create =
                        Boolean.(token_should_not_create &&& is_user_command)
                      in
                      let%bind () =
                        [%with_label_
                          "Check that account creation is paid in the default \
                           token for non-user-commands"] (fun () ->
                            (* This expands to
                               [token_should_not_create =
                                 token_should_not_create && is_user_command]
                               which is
                               - [token_should_not_create = token_should_not_create]
                                 (ie. always satisfied) for user commands
                               - [token_should_not_create = false] for coinbases/fee
                                 transfers.
                            *)
                            Boolean.Assert.( = ) token_should_not_create
                              token_cannot_create )
                      in
                      [%with_label_ "equal token_cannot_create"] (fun () ->
                          Boolean.Assert.( = ) token_cannot_create
                            user_command_failure.token_cannot_create ) )
                in
                let%bind balance =
                  (* [receiver_increase] will be zero in the stake delegation
                     case.
                  *)
                  let%bind receiver_amount =
                    let%bind account_creation_fee =
                      Amount.Checked.if_ should_pay_to_create
                        ~then_:account_creation_amount
                        ~else_:Amount.(var_of_t zero)
                    in
                    let%bind new_account_fees_total =
                      Amount.Signed.Checked.(
                        add @@ negate @@ of_unsigned account_creation_fee)
                        !new_account_fees
                    in
                    new_account_fees := new_account_fees_total ;
                    let%bind amount_for_new_account, `Underflow underflow =
                      Amount.Checked.sub_flagged receiver_increase
                        account_creation_fee
                    in
                    let%bind () =
                      [%with_label_
                        "Receiver creation fee failure matches predicted"]
                        (fun () ->
                          Boolean.Assert.( = ) underflow
                            user_command_failure.amount_insufficient_to_create )
                    in
                    Currency.Amount.Checked.if_ user_command_fails
                      ~then_:Amount.(var_of_t zero)
                      ~else_:amount_for_new_account
                  in

                  (* NOTE: Instead of capturing this as part of the user command
                     failures, we capture it inline here and bubble it out to a
                     reference. This behavior is still in line with the
                     out-of-snark transaction logic.

                     Updating [user_command_fails] to include this value from here
                     onwards will ensure that we do not update the source or
                     receiver accounts. The only places where [user_command_fails]
                     may have already affected behaviour are
                     * when the fee-payer is paying the account creation fee, and
                     * when a new token is created.
                     In both of these, this account is new, and will have a
                     balance of 0, so we can guarantee that there is no overflow.
                  *)
                  let%bind balance, `Overflow overflow =
                    Balance.Checked.add_amount_flagged account.balance
                      receiver_amount
                  in
                  let%bind () =
                    [%with_label_ "Overflow error only occurs in user commands"]
                      Boolean.(
                        fun () -> Assert.any [ is_user_command; not overflow ])
                  in
                  receiver_overflow := overflow ;
                  Balance.Checked.if_ overflow ~then_:account.balance
                    ~else_:balance
                in
                let%bind () =
                  [%with_label_ "Burned tokens in receiver"] (fun () ->
                      let%map amt =
                        add_burned_tokens !burned_tokens receiver_increase
                          ~is_coinbase_or_fee_transfer
                          ~update_account:permitted_to_receive
                      in
                      burned_tokens := amt )
                in
                let%bind user_command_fails =
                  Boolean.(!receiver_overflow ||| user_command_fails)
                in
                let%bind is_empty_and_writeable =
                  (* Do not create a new account if the user command will fail or if receiving is not permitted *)
                  Boolean.all
                    [ is_empty_and_writeable
                    ; Boolean.not user_command_fails
                    ; update_account
                    ]
                in
                let%bind balance =
                  Balance.Checked.if_ update_account ~then_:balance
                    ~else_:account.balance
                in
                let%bind may_delegate =
                  (* Only default tokens may participate in delegation. *)
                  Boolean.(is_empty_and_writeable &&& token_default)
                in
                let%map delegate =
                  Public_key.Compressed.Checked.if_ may_delegate
                    ~then_:(Account_id.Checked.public_key receiver)
                    ~else_:account.delegate
                and public_key =
                  Public_key.Compressed.Checked.if_ is_empty_and_writeable
                    ~then_:(Account_id.Checked.public_key receiver)
                    ~else_:account.public_key
                and token_id =
                  make_checked (fun () ->
                      Token_id.Checked.if_ is_empty_and_writeable ~then_:token
                        ~else_:account.token_id )
                in
                { Account.Poly.balance
                ; public_key
                ; token_id
                ; token_symbol = account.token_symbol
                ; nonce = account.nonce
                ; receipt_chain_hash = account.receipt_chain_hash
                ; delegate
                ; voting_for = account.voting_for
                ; timing = account.timing
                ; permissions = account.permissions
                ; zkapp = account.zkapp
                } ) )
      in
      let%bind user_command_fails =
        Boolean.(!receiver_overflow ||| user_command_fails)
      in
      let%bind fee_payer_is_source =
        Account_id.Checked.equal fee_payer source
      in
      let%bind root_after_source_update =
        [%with_label_ "Update source"] (fun () ->
            Frozen_ledger_hash.modify_account_send
              ~depth:constraint_constants.ledger_depth
              ~is_writeable:
                (* [modify_account_send] does this failure check for us. *)
                user_command_failure.source_not_present
              root_after_receiver_update source
              ~f:(fun ~is_empty_and_writeable account ->
                (* this account is:
                   - the source for payments
                   - the delegator for stake delegation
                   - the fee-receiver for a coinbase
                   - the second receiver for a fee transfer
                *)
                let%bind () =
                  [%with_label_
                    "Check source presence failure matches predicted"]
                    (fun () ->
                      Boolean.Assert.( = ) is_empty_and_writeable
                        user_command_failure.source_not_present )
                in
                let%bind () =
                  [%with_label_
                    "Check source failure cases do not apply when fee-payer is \
                     source"] (fun () ->
                      let num_failures =
                        let open Field.Var in
                        add
                          (user_command_failure.source_insufficient_balance :> t)
                          (user_command_failure.source_bad_timing :> t)
                      in
                      let not_fee_payer_is_source =
                        (Boolean.not fee_payer_is_source :> Field.Var.t)
                      in
                      (* Equivalent to:
                         if fee_payer_is_source then
                           num_failures = 0
                         else
                           num_failures = num_failures
                      *)
                      [%with_label_ "Check num_failures"] (fun () ->
                          assert_r1cs not_fee_payer_is_source num_failures
                            num_failures ) )
                in
                let permitted_to_access =
                  Account.Checked.has_permission
                    ~signature_verifies:is_user_command ~to_:`Access account
                in
                let permitted_to_update_delegate =
                  Account.Checked.has_permission ~to_:`Set_delegate account
                in
                let permitted_to_send =
                  Account.Checked.has_permission ~to_:`Send account
                in
                let permitted_to_receive =
                  Account.Checked.has_permission ~to_:`Receive account
                in
                (*Account remains unchanged if not permitted to send, receive, or set delegate*)
                let%bind payment_permitted =
                  Boolean.all
                    [ is_payment
                    ; permitted_to_access
                    ; permitted_to_send
                    ; !receiver_balance_update_permitted
                    ]
                in
                let%bind update_account =
                  let%bind delegation_permitted =
                    Boolean.all
                      [ is_stake_delegation; permitted_to_update_delegate ]
                  in
                  let%bind fee_receiver_update_permitted =
                    Boolean.all
                      [ is_coinbase_or_fee_transfer; permitted_to_receive ]
                  in
                  Boolean.any
                    [ payment_permitted
                    ; delegation_permitted
                    ; fee_receiver_update_permitted
                    ]
                  >>= Boolean.( &&& ) permitted_to_access
                in
                let%bind amount =
                  (* Only payments should affect the balance at this stage. *)
                  if_ payment_permitted ~typ:Amount.typ
                    ~then_:payload.body.amount
                    ~else_:Amount.(var_of_t zero)
                in
                let txn_global_slot = current_global_slot in
                let%bind timing =
                  [%with_label_ "Check source timing"] (fun () ->
                      let balance_check ok =
                        [%with_label_
                          "Check source balance failure matches predicted"]
                          (fun () ->
                            Boolean.Assert.( = ) ok
                              (Boolean.not
                                 user_command_failure
                                   .source_insufficient_balance ) )
                      in
                      let timed_balance_check ok =
                        [%with_label_
                          "Check source timed balance failure matches predicted"]
                          (fun () ->
                            let%bind not_ok =
                              Boolean.(
                                (not ok)
                                &&& not
                                      user_command_failure
                                        .source_insufficient_balance)
                            in
                            Boolean.Assert.( = ) not_ok
                              user_command_failure.source_bad_timing )
                      in
                      let%bind `Min_balance _, timing =
                        check_timing ~balance_check ~timed_balance_check
                          ~account ~txn_amount:(Some amount) ~txn_global_slot
                      in
                      Account_timing.if_ update_account ~then_:timing
                        ~else_:account.timing )
                in
                let%bind balance, `Underflow underflow =
                  Balance.Checked.sub_amount_flagged account.balance amount
                in
                let%bind () =
                  (* TODO: Remove the redundancy in balance calculation between
                     here and [check_timing].
                  *)
                  [%with_label_
                    "Check source balance failure matches predicted"] (fun () ->
                      Boolean.Assert.( = ) underflow
                        user_command_failure.source_insufficient_balance )
                in
                let%map delegate =
                  let%bind may_delegate =
                    Boolean.all [ is_stake_delegation; update_account ]
                  in
                  Public_key.Compressed.Checked.if_ may_delegate
                    ~then_:(Account_id.Checked.public_key receiver)
                    ~else_:account.delegate
                in
                (* NOTE: Technically we update the account here even in the case
                   of [user_command_fails], but we throw the resulting hash away
                   in [final_root] below, so it shouldn't matter.
                *)
                { Account.Poly.balance
                ; public_key = account.public_key
                ; token_id = account.token_id
                ; token_symbol = account.token_symbol
                ; nonce = account.nonce
                ; receipt_chain_hash = account.receipt_chain_hash
                ; delegate
                ; voting_for = account.voting_for
                ; timing
                ; permissions = account.permissions
                ; zkapp = account.zkapp
                } ) )
      in
      let%bind fee_excess =
        (* - payments:         payload.common.fee
           - stake delegation: payload.common.fee
           - coinbase:         0 (fee already paid above)
           - fee transfer:     - payload.body.amount - payload.common.fee
        *)
        let open Amount in
        chain Signed.Checked.if_ is_coinbase
          ~then_:(return (Signed.Checked.of_unsigned (var_of_t zero)))
          ~else_:
            (let user_command_excess =
               Signed.Checked.of_unsigned (Checked.of_fee payload.common.fee)
             in
             let%bind fee_transfer_excess, fee_transfer_excess_overflowed =
               let%map magnitude, `Overflow overflowed =
                 Checked.(
                   add_flagged payload.body.amount (of_fee payload.common.fee))
               in
               (Signed.create_var ~magnitude ~sgn:Sgn.Checked.neg, overflowed)
             in
             let%bind () =
               (* TODO: Reject this in txn pool before fees-in-tokens. *)
               [%with_label_ "Fee excess does not overflow"]
                 Boolean.(
                   fun () ->
                     Assert.any
                       [ not is_fee_transfer
                       ; not fee_transfer_excess_overflowed
                       ])
             in
             Signed.Checked.if_ is_fee_transfer ~then_:fee_transfer_excess
               ~else_:user_command_excess )
      in
      let%bind supply_increase =
        [%with_label_ "Calculate supply increase"] (fun () ->
            let%bind expected_supply_increase =
              Amount.Signed.Checked.if_ is_coinbase
                ~then_:(Amount.Signed.Checked.of_unsigned payload.body.amount)
                ~else_:Amount.(Signed.Checked.of_unsigned (var_of_t zero))
            in
            let%bind amt0, `Overflow overflow0 =
              Amount.Signed.Checked.(
                add_flagged expected_supply_increase
                  (negate (of_unsigned !burned_tokens)))
            in
            let%bind () = Boolean.Assert.is_true (Boolean.not overflow0) in
            let%bind new_account_fees_total =
              Amount.Signed.Checked.if_ user_command_fails ~then_:zero_fee
                ~else_:!new_account_fees
            in
            let%bind amt, `Overflow overflow =
              (* new_account_fees_total is negative if nonzero *)
              Amount.Signed.Checked.(add_flagged amt0 new_account_fees_total)
            in
            let%map () = Boolean.Assert.is_true (Boolean.not overflow) in
            amt )
      in
      let%map final_root =
        (* Ensure that only the fee-payer was charged if this was an invalid user
           command.
        *)
        Frozen_ledger_hash.if_ user_command_fails
          ~then_:root_after_fee_payer_update ~else_:root_after_source_update
      in
      (final_root, fee_excess, supply_increase)

    (* Someday:
       write the following soundness tests:
       - apply a transaction where the signature is incorrect
       - apply a transaction where the sender does not have enough money in their account
       - apply a transaction and stuff in the wrong target hash
    *)

    (* spec for [main statement]:
       constraints pass iff there exists
          t : Tagged_transaction.t
       such that
       - applying [t] to ledger with merkle hash [l1] results in ledger with merkle hash [l2].
       - applying [t] to [pc.source] with results in pending coinbase stack [pc.target]
       - t has fee excess equal to [fee_excess]
       - t has supply increase equal to [supply_increase]
         where statement includes
          l1 : Frozen_ledger_hash.t,
          l2 : Frozen_ledger_hash.t,
          fee_excess : Amount.Signed.t,
          supply_increase : Amount.Signed.t
          pc: Pending_coinbase_stack_state.t
    *)
    let%snarkydef_ main ~constraint_constants
        (statement : Statement.With_sok.Checked.t) =
      let%bind () = dummy_constraints () in
      let%bind (module Shifted) = Tick.Inner_curve.Checked.Shifted.create () in
      let%bind t =
        with_label __LOC__ (fun () ->
            exists Transaction_union.typ ~request:(As_prover.return Transaction) )
      in
      let%bind pending_coinbase_init =
        exists Pending_coinbase.Stack.typ ~request:(As_prover.return Init_stack)
      in
      let%bind state_body =
        exists
          (Mina_state.Protocol_state.Body.typ ~constraint_constants)
          ~request:(As_prover.return State_body)
      in
      let%bind global_slot =
        exists Mina_numbers.Global_slot_since_genesis.typ
          ~request:(As_prover.return Global_slot)
      in
      let%bind fee_payment_root_after, fee_excess, supply_increase =
        apply_tagged_transaction ~constraint_constants
          (module Shifted)
          statement.source.first_pass_ledger global_slot pending_coinbase_init
          statement.source.pending_coinbase_stack
          statement.target.pending_coinbase_stack state_body t
      in
      let%bind fee_excess =
        (* Use the default token for the fee excess if it is zero.
           This matches the behaviour of [Fee_excess.rebalance], which allows
           [verify_complete_merge] to verify a proof without knowledge of the
           particular fee tokens used.
        *)
        let%bind fee_excess_zero =
          Amount.Signed.Checked.equal fee_excess
            Amount.Signed.(Checked.constant zero)
        in
        let%map fee_token_l =
          make_checked (fun () ->
              Token_id.Checked.if_ fee_excess_zero
                ~then_:Token_id.(Checked.constant default)
                ~else_:t.payload.common.fee_token )
        in
        { Fee_excess.fee_token_l
        ; fee_excess_l = Amount.Signed.Checked.to_fee fee_excess
        ; fee_token_r = Token_id.(Checked.constant default)
        ; fee_excess_r = Fee.Signed.(Checked.constant zero)
        }
      in
      let%bind () =
        [%with_label_ "local state check"] (fun () ->
            make_checked (fun () ->
                Local_state.Checked.assert_equal statement.source.local_state
                  statement.target.local_state ) )
      in
      Checked.all_unit
        [ [%with_label_ "equal fee payment roots"] (fun () ->
              Frozen_ledger_hash.assert_equal fee_payment_root_after
                statement.target.first_pass_ledger )
        ; [%with_label_ "Second pass ledger doesn't change"] (fun () ->
              Frozen_ledger_hash.assert_equal
                statement.source.second_pass_ledger
                statement.target.second_pass_ledger )
        ; [%with_label_ "valid connecting ledgers"] (fun () ->
              Frozen_ledger_hash.assert_equal statement.connecting_ledger_left
                statement.connecting_ledger_right )
        ; [%with_label_ "equal supply_increases"] (fun () ->
              Currency.Amount.Signed.Checked.assert_equal supply_increase
                statement.supply_increase )
        ; [%with_label_ "equal fee excesses"] (fun () ->
              Fee_excess.assert_equal_checked fee_excess statement.fee_excess )
        ]

    let rule ~constraint_constants : _ Pickles.Inductive_rule.t =
      { identifier = "transaction"
      ; prevs = []
      ; main =
          (fun { public_input = x } ->
            Run.run_checked (main ~constraint_constants x) ;
            { previous_proof_statements = []
            ; public_output = ()
            ; auxiliary_output = ()
            } )
      ; feature_flags = Pickles_types.Plonk_types.Features.none_bool
      }

    let transaction_union_handler handler (transaction : Transaction_union.t)
        (state_body : Mina_state.Protocol_state.Body.Value.t)
        (global_slot : Mina_numbers.Global_slot_since_genesis.t)
        (init_stack : Pending_coinbase.Stack.t) :
        Snarky_backendless.Request.request -> _ =
     fun (With { request; respond } as r) ->
      match request with
      | Transaction ->
          respond (Provide transaction)
      | State_body ->
          respond (Provide state_body)
      | Init_stack ->
          respond (Provide init_stack)
      | Global_slot ->
          respond (Provide global_slot)
      | _ ->
          handler r
  end

  module Transition_data = struct
    type t =
      { proof : Proof_type.t
      ; supply_increase : (Amount.t, Sgn.t) Signed_poly.t
      ; fee_excess : Fee_excess.t
      ; sok_digest : Sok_message.Digest.t
      ; pending_coinbase_stack_state : Pending_coinbase_stack_state.t
      }
    [@@deriving fields]
  end

  module Merge = struct
    open Tick

    type _ Snarky_backendless.Request.t +=
      | Statements_to_merge :
          (Statement.With_sok.t * Statement.With_sok.t)
          Snarky_backendless.Request.t
      | Proofs_to_merge :
          ( (Nat.N2.n, Nat.N2.n) Pickles.Proof.t
          * (Nat.N2.n, Nat.N2.n) Pickles.Proof.t )
          Snarky_backendless.Request.t

    let handle
        ((left_stmt, right_stmt) : Statement.With_sok.t * Statement.With_sok.t)
        ((left_proof, right_proof) : _ Pickles.Proof.t * _ Pickles.Proof.t)
        (Snarky_backendless.Request.With { request; respond }) =
      match request with
      | Statements_to_merge ->
          respond (Provide (left_stmt, right_stmt))
      | Proofs_to_merge ->
          respond (Provide (left_proof, right_proof))
      | _ ->
          respond Unhandled

    (* spec for [main top_hash]:
       constraints pass iff
       there exist digest, s1, s3, fee_excess, supply_increase pending_coinbase_stack12.source, pending_coinbase_stack23.target, tock_vk such that
       H(digest,s1, s3, pending_coinbase_stack12.source, pending_coinbase_stack23.target, fee_excess, supply_increase, tock_vk) = top_hash,
       verify_transition tock_vk _ s1 s2 pending_coinbase_stack12.source, pending_coinbase_stack12.target is true
       verify_transition tock_vk _ s2 s3 pending_coinbase_stack23.source, pending_coinbase_stack23.target is true
    *)
    let%snarkydef_ main (s : Statement.With_sok.Checked.t) =
      let%bind s1, s2 =
        exists
          Typ.(Statement.With_sok.typ * Statement.With_sok.typ)
          ~request:(As_prover.return Statements_to_merge)
      in
      let%bind fee_excess =
        Fee_excess.combine_checked s1.Statement.Poly.fee_excess
          s2.Statement.Poly.fee_excess
      in
      (*TODO reviewer: Check s1.target.local = s2.source.local?*)
      let%bind () =
        with_label __LOC__ (fun () ->
            let%bind valid_pending_coinbase_stack_transition =
              Pending_coinbase.Stack.Checked.check_merge
                ~transition1:
                  ( s1.source.pending_coinbase_stack
                  , s1.target.pending_coinbase_stack )
                ~transition2:
                  ( s2.source.pending_coinbase_stack
                  , s2.target.pending_coinbase_stack )
            in
            Boolean.Assert.is_true valid_pending_coinbase_stack_transition )
      in
      let%bind supply_increase =
        Amount.Signed.Checked.add s1.supply_increase s2.supply_increase
      in
      let%bind () =
        make_checked (fun () ->
            Local_state.Checked.assert_equal s.source.local_state
              s1.source.local_state ;
            Local_state.Checked.assert_equal s.target.local_state
              s2.target.local_state )
      in
      let valid_ledger =
        Statement.valid_ledgers_at_merge_checked
          (Statement.Statement_ledgers.of_statement s1)
          (Statement.Statement_ledgers.of_statement s2)
      in
      let%map () =
        Checked.all_unit
          [ [%with_label_ "equal fee excesses"] (fun () ->
                Fee_excess.assert_equal_checked fee_excess s.fee_excess )
          ; [%with_label_ "equal supply increases"] (fun () ->
                Amount.Signed.Checked.assert_equal supply_increase
                  s.supply_increase )
          ; [%with_label_ "equal source fee payment ledger hashes"] (fun () ->
                Frozen_ledger_hash.assert_equal s.source.first_pass_ledger
                  s1.source.first_pass_ledger )
          ; [%with_label_ "equal target fee payment ledger hashes"] (fun () ->
                Frozen_ledger_hash.assert_equal s2.target.first_pass_ledger
                  s.target.first_pass_ledger )
          ; [%with_label_ "equal source parties ledger hashes"] (fun () ->
                Frozen_ledger_hash.assert_equal s.source.second_pass_ledger
                  s1.source.second_pass_ledger )
          ; [%with_label_ "equal target parties ledger hashes"] (fun () ->
                Frozen_ledger_hash.assert_equal s2.target.second_pass_ledger
                  s.target.second_pass_ledger )
          ; [%with_label_ "equal connecting ledger left"] (fun () ->
                Frozen_ledger_hash.assert_equal s1.connecting_ledger_left
                  s.connecting_ledger_left )
          ; [%with_label_ "equal connecting ledger right"] (fun () ->
                Frozen_ledger_hash.assert_equal s2.connecting_ledger_right
                  s.connecting_ledger_right )
          ; [%with_label_ "Ledger transitions are correct"] (fun () ->
                Boolean.Assert.is_true valid_ledger )
          ]
      in
      (s1, s2)

    let rule ~proof_level self : _ Pickles.Inductive_rule.t =
      let prev_should_verify =
        match proof_level with
        | Genesis_constants.Proof_level.Full ->
            true
        | _ ->
            false
      in
      let b = Boolean.var_of_value prev_should_verify in
      { identifier = "merge"
      ; prevs = [ self; self ]
      ; main =
          (fun { public_input = x } ->
            let s1, s2 = Run.run_checked (main x) in
            let p1, p2 =
              Run.exists
                Typ.(Internal.ref () * Internal.ref ())
                ~request:(fun () -> Proofs_to_merge)
            in
            { previous_proof_statements =
                [ { public_input = s1; proof = p1; proof_must_verify = b }
                ; { public_input = s2; proof = p2; proof_must_verify = b }
                ]
            ; public_output = ()
            ; auxiliary_output = ()
            } )
      ; feature_flags = Pickles_types.Plonk_types.Features.none_bool
      }
  end

  open Pickles_types

  type tag =
    ( Statement.With_sok.Checked.t
    , Statement.With_sok.t
    , Nat.N2.n
    , Nat.N5.n )
    Pickles.Tag.t

  let time lab f =
    let start = Time.now () in
    let x = f () in
    let stop = Time.now () in
    printf "%s: %s\n%!" lab (Time.Span.to_string_hum (Time.diff stop start)) ;
    x

  let system ~proof_level ~constraint_constants =
    time "Transaction_snark.system" (fun () ->
        Pickles.compile () ~cache:Cache_dir.cache
          ~override_wrap_domain:Pickles_base.Proofs_verified.N1
          ~public_input:(Input Statement.With_sok.typ) ~auxiliary_typ:Typ.unit
          ~branches:(module Nat.N5)
          ~max_proofs_verified:(module Nat.N2)
          ~name:"transaction-snark"
          ~constraint_constants:
            (Genesis_constants.Constraint_constants.to_snark_keys_header
               constraint_constants )
          ~choices:(fun ~self ->
            let zkapp_command x =
              Base.Zkapp_command_snark.rule ~constraint_constants ~proof_level x
            in
            [ Base.rule ~constraint_constants
            ; Merge.rule ~proof_level self
            ; zkapp_command Opt_signed_opt_signed
            ; zkapp_command Opt_signed
            ; zkapp_command Proved
            ] ) )

  module Verification = struct
    module type S = sig
      val tag : tag

      val verify : (t * Sok_message.t) list -> unit Or_error.t Async.Deferred.t

      val id : Pickles.Verification_key.Id.t Lazy.t

      val verification_key : Pickles.Verification_key.t Lazy.t

      val verify_against_digest : t -> unit Or_error.t Async.Deferred.t

      val constraint_system_digests : (string * Md5_lib.t) list Lazy.t
    end
  end

  module type S = sig
    include Verification.S

    val constraint_constants : Genesis_constants.Constraint_constants.t

    val cache_handle : Pickles.Cache_handle.t

    val of_non_zkapp_command_transaction :
         statement:Statement.With_sok.t
      -> init_stack:Pending_coinbase.Stack.t
      -> Transaction.Valid.t Transaction_protocol_state.t
      -> Tick.Handler.t
      -> t Async.Deferred.t

    val of_user_command :
         statement:Statement.With_sok.t
      -> init_stack:Pending_coinbase.Stack.t
      -> Signed_command.With_valid_signature.t Transaction_protocol_state.t
      -> Tick.Handler.t
      -> t Async.Deferred.t

    val of_fee_transfer :
         statement:Statement.With_sok.t
      -> init_stack:Pending_coinbase.Stack.t
      -> Fee_transfer.t Transaction_protocol_state.t
      -> Tick.Handler.t
      -> t Async.Deferred.t

    val of_zkapp_command_segment_exn :
         statement:Statement.With_sok.t
      -> witness:Zkapp_command_segment.Witness.t
      -> spec:Zkapp_command_segment.Basic.t
      -> t Async.Deferred.t

    val merge :
      t -> t -> sok_digest:Sok_message.Digest.t -> t Async.Deferred.Or_error.t
  end

  let check_transaction_union ?(preeval = false) ~constraint_constants
      ~supply_increase ~source_first_pass_ledger ~target_first_pass_ledger
      sok_message init_stack pending_coinbase_stack_state transaction state_body
      global_slot handler =
    if preeval then failwith "preeval currently disabled" ;
    let sok_digest = Sok_message.digest sok_message in
    let handler =
      Base.transaction_union_handler handler transaction state_body global_slot
        init_stack
    in
    let statement : Statement.With_sok.t =
      Statement.Poly.with_empty_local_state ~supply_increase
        ~source_first_pass_ledger ~target_first_pass_ledger
        ~source_second_pass_ledger:target_first_pass_ledger
        ~target_second_pass_ledger:target_first_pass_ledger
        ~pending_coinbase_stack_state
        ~fee_excess:(Transaction_union.fee_excess transaction)
        ~sok_digest ~connecting_ledger_left:target_first_pass_ledger
        ~connecting_ledger_right:target_first_pass_ledger
    in
    let open Tick in
    ignore
      ( Or_error.ok_exn
          (run_and_check
             (handle
                (fun () ->
                  Checked.map ~f:As_prover.return
                    (let open Checked in
                    exists Statement.With_sok.typ
                      ~compute:(As_prover.return statement)
                    >>= Base.main ~constraint_constants) )
                handler ) )
        : unit )

  let check_transaction ?preeval ~constraint_constants ~sok_message
      ~source_first_pass_ledger ~target_first_pass_ledger ~init_stack
      ~pending_coinbase_stack_state ~supply_increase
      (transaction_in_block : Transaction.Valid.t Transaction_protocol_state.t)
      handler =
    let transaction =
      Transaction_protocol_state.transaction transaction_in_block
    in
    let state_body =
      Transaction_protocol_state.block_data transaction_in_block
    in
    let global_slot =
      Transaction_protocol_state.global_slot transaction_in_block
    in
    match to_preunion (Transaction.forget transaction) with
    | `Zkapp_command _ ->
        failwith
          "Called non-account_update transaction with zkapp_command transaction"
    | `Transaction t ->
        check_transaction_union ?preeval ~constraint_constants ~supply_increase
          ~source_first_pass_ledger ~target_first_pass_ledger sok_message
          init_stack pending_coinbase_stack_state
          (Transaction_union.of_transaction t)
          state_body global_slot handler

  let check_user_command ~constraint_constants ~sok_message
      ~source_first_pass_ledger ~target_first_pass_ledger ~init_stack
      ~pending_coinbase_stack_state ~supply_increase t_in_block handler =
    let user_command = Transaction_protocol_state.transaction t_in_block in
    check_transaction ~constraint_constants ~sok_message
      ~source_first_pass_ledger ~target_first_pass_ledger ~init_stack
      ~pending_coinbase_stack_state ~supply_increase
      { t_in_block with transaction = Command (Signed_command user_command) }
      handler

  let generate_transaction_union_witness ?(preeval = false)
      ~constraint_constants ~supply_increase ~source_first_pass_ledger
      ~target_first_pass_ledger sok_message transaction_in_block init_stack
      pending_coinbase_stack_state handler =
    if preeval then failwith "preeval currently disabled" ;
    let transaction =
      Transaction_protocol_state.transaction transaction_in_block
    in
    let state_body =
      Transaction_protocol_state.block_data transaction_in_block
    in
    let global_slot =
      Transaction_protocol_state.global_slot transaction_in_block
    in
    let sok_digest = Sok_message.digest sok_message in
    let handler =
      Base.transaction_union_handler handler transaction state_body global_slot
        init_stack
    in
    let statement : Statement.With_sok.t =
      Statement.Poly.with_empty_local_state ~supply_increase
        ~fee_excess:(Transaction_union.fee_excess transaction)
        ~sok_digest ~source_first_pass_ledger ~target_first_pass_ledger
        ~source_second_pass_ledger:target_first_pass_ledger
        ~target_second_pass_ledger:target_first_pass_ledger
        ~connecting_ledger_left:target_first_pass_ledger
        ~connecting_ledger_right:target_first_pass_ledger
        ~pending_coinbase_stack_state
    in
    let open Tick in
    let main x = handle (fun () -> Base.main ~constraint_constants x) handler in
    generate_auxiliary_input ~input_typ:Statement.With_sok.typ
      ~return_typ:(Snarky_backendless.Typ.unit ())
      main statement

  let generate_transaction_witness ?preeval ~constraint_constants ~sok_message
      ~source_first_pass_ledger ~target_first_pass_ledger ~init_stack
      ~pending_coinbase_stack_state ~supply_increase
      (transaction_in_block : Transaction.Valid.t Transaction_protocol_state.t)
      handler =
    match
      to_preunion
        (Transaction.forget
           (Transaction_protocol_state.transaction transaction_in_block) )
    with
    | `Zkapp_command _ ->
        failwith
          "Called non-account_update transaction with zkapp_command transaction"
    | `Transaction t ->
        generate_transaction_union_witness ?preeval ~constraint_constants
          ~supply_increase ~source_first_pass_ledger ~target_first_pass_ledger
          sok_message
          { transaction_in_block with
            transaction = Transaction_union.of_transaction t
          }
          init_stack pending_coinbase_stack_state handler

  let verify (ts : (t * _) list) ~key =
    if
      List.for_all ts ~f:(fun ({ statement; _ }, message) ->
          Sok_message.Digest.equal
            (Sok_message.digest message)
            statement.sok_digest )
    then
      Pickles.verify
        (module Nat.N2)
        (module Statement.With_sok)
        key
        (List.map ts ~f:(fun ({ statement; proof }, _) -> (statement, proof)))
    else
      Async.return
        (Or_error.error_string
           "Transaction_snark.verify: Mismatched sok_message" )

  let constraint_system_digests ~constraint_constants () =
    let digest = Tick.R1CS_constraint_system.digest in
    [ ( "transaction-merge"
      , digest
          Merge.(
            Tick.constraint_system ~input_typ:Statement.With_sok.typ
              ~return_typ:(Snarky_backendless.Typ.unit ()) (fun x ->
                let open Tick in
                Checked.map ~f:ignore @@ main x )) )
    ; ( "transaction-base"
      , digest
          Base.(
            Tick.constraint_system ~input_typ:Statement.With_sok.typ
              ~return_typ:(Snarky_backendless.Typ.unit ())
              (main ~constraint_constants)) )
    ]

  module Account_update_group = Zkapp_command.Make_update_group (struct
    type local_state =
      ( Stack_frame.value
      , Stack_frame.value list
      , Currency.Amount.Signed.t
      , Sparse_ledger.t
      , bool
      , Zkapp_command.Transaction_commitment.t
      , Mina_numbers.Index.t
      , Transaction_status.Failure.Collection.t )
      Mina_transaction_logic.Zkapp_command_logic.Local_state.t

    type global_state = Sparse_ledger.Global_state.t

    type connecting_ledger_hash = Ledger_hash.t

    type spec = Zkapp_command_segment.Basic.t

    let zkapp_segment_of_controls = Zkapp_command_segment.Basic.of_controls
  end)

  let rec accumulate_call_stack_hashes
      ~(hash_frame : 'frame -> Stack_frame.Digest.t) (frames : 'frame list) :
      ('frame, Call_stack_digest.t) With_stack_hash.t list =
    match frames with
    | [] ->
        []
    | f :: fs ->
        let h_f = hash_frame f in
        let tl = accumulate_call_stack_hashes ~hash_frame fs in
        let h_tl =
          match tl with [] -> Call_stack_digest.empty | t :: _ -> t.stack_hash
        in
        { stack_hash = Call_stack_digest.cons h_f h_tl; elt = f } :: tl

  let zkapp_command_witnesses_exn ~constraint_constants ~global_slot ~state_body
      ~fee_excess
      (zkapp_commands_with_context :
        ( [ `Pending_coinbase_init_stack of Pending_coinbase.Stack.t ]
        * [ `Pending_coinbase_of_statement of Pending_coinbase_stack_state.t ]
        * [ `Ledger of Mina_ledger.Ledger.t
          | `Sparse_ledger of Mina_ledger.Sparse_ledger.t ]
        * [ `Ledger of Mina_ledger.Ledger.t
          | `Sparse_ledger of Mina_ledger.Sparse_ledger.t ]
        * [ `Connecting_ledger_hash of Ledger_hash.t ]
        * Zkapp_command.t )
        list ) =
    let sparse_first_pass_ledger zkapp_command = function
      | `Ledger ledger ->
          Sparse_ledger.of_ledger_subset_exn ledger
            (Zkapp_command.accounts_referenced zkapp_command)
      | `Sparse_ledger sparse_ledger ->
          sparse_ledger
    in
    let sparse_second_pass_ledger zkapp_command = function
      | `Ledger ledger ->
          Sparse_ledger.of_ledger_subset_exn ledger
            (Zkapp_command.accounts_referenced zkapp_command)
      | `Sparse_ledger sparse_ledger ->
          sparse_ledger
    in
    let supply_increase = Amount.(Signed.of_unsigned zero) in
    let state_view = Mina_state.Protocol_state.Body.view state_body in
    let _, _, will_succeeds_rev, states_rev =
      List.fold_left ~init:(fee_excess, supply_increase, [], [])
        zkapp_commands_with_context
        ~f:(fun
             (fee_excess, supply_increase, will_succeeds_rev, statess_rev)
             ( _
             , _
             , first_pass_ledger
             , second_pass_ledger
             , `Connecting_ledger_hash connecting_ledger
             , zkapp_command )
           ->
          let first_pass_ledger =
            sparse_first_pass_ledger zkapp_command first_pass_ledger
          in
          let second_pass_ledger =
            sparse_second_pass_ledger zkapp_command second_pass_ledger
          in
          let txn_applied, states =
            let partial_txn, states =
              Sparse_ledger.apply_zkapp_first_pass_unchecked_with_states
                ~first_pass_ledger ~second_pass_ledger ~constraint_constants
                ~global_slot ~state_view ~fee_excess ~supply_increase
                zkapp_command
              |> Or_error.ok_exn
            in
            Sparse_ledger.apply_zkapp_second_pass_unchecked_with_states
              ~init:states second_pass_ledger partial_txn
            |> Or_error.ok_exn
          in
          let will_succeed =
            match txn_applied.command.status with
            | Applied ->
                true
            | Failed _ ->
                false
          in
          let states_with_connecting_ledger =
            List.map states ~f:(fun (global, local) ->
                (global, local, connecting_ledger) )
          in
          let final_state =
            let global_state, _local_state, _connecting_ledger =
              List.last_exn states_with_connecting_ledger
            in
            global_state
          in
          ( final_state.fee_excess
          , final_state.supply_increase
          , will_succeed :: will_succeeds_rev
          , states_with_connecting_ledger :: statess_rev ) )
    in
    let will_succeeds = List.rev will_succeeds_rev in
    let states = List.rev states_rev in
    let states_rev =
      Account_update_group.group_by_zkapp_command_rev
        (List.map
           ~f:(fun (_, _, _, _, _, zkapp_command) -> zkapp_command)
           zkapp_commands_with_context )
        ([ List.hd_exn (List.hd_exn states) ] :: states)
    in
    let commitment = ref (Local_state.dummy ()).transaction_commitment in
    let full_commitment =
      ref (Local_state.dummy ()).full_transaction_commitment
    in
    let remaining_zkapp_command =
      let zkapp_commands =
        List.map2_exn zkapp_commands_with_context will_succeeds
          ~f:(fun
               ( pending_coinbase_init_stack
               , pending_coinbase_stack_state
               , _
               , _
               , _
               , account_updates )
               will_succeed
             ->
            ( pending_coinbase_init_stack
            , pending_coinbase_stack_state
            , { Mina_transaction_logic.Zkapp_command_logic.Start_data
                .account_updates
              ; memo_hash = Signed_command_memo.hash account_updates.memo
              ; will_succeed
              } ) )
      in
      ref zkapp_commands
    in
    let pending_coinbase_init_stack = ref Pending_coinbase.Stack.empty in
    let pending_coinbase_stack_state =
      ref
        { Pending_coinbase_stack_state.source = Pending_coinbase.Stack.empty
        ; target = Pending_coinbase.Stack.empty
        }
    in
    List.fold_right states_rev ~init:[]
      ~f:(fun
           ({ kind
            ; spec
            ; state_before = { global = source_global; local = source_local }
            ; state_after = { global = target_global; local = target_local }
            ; connecting_ledger
            } :
             Account_update_group.Zkapp_command_intermediate_state.t )
           witnesses
         ->
        (*Transaction snark says nothing about failure status*)
        let source_local = { source_local with failure_status_tbl = [] } in
        let target_local = { target_local with failure_status_tbl = [] } in
        let current_commitment = !commitment in
        let current_full_commitment = !full_commitment in
        let ( start_zkapp_command
            , next_commitment
            , next_full_commitment
            , pending_coinbase_init_stack
            , pending_coinbase_stack_state ) =
          let empty_if_last (mk : unit -> field * field) : field * field =
            match (target_local.stack_frame.calls, target_local.call_stack) with
            | [], [] ->
                (* The commitment will be cleared, because this is the last
                   account_update.
                *)
                Zkapp_command.Transaction_commitment.(empty, empty)
            | _ ->
                mk ()
          in
          let mk_next_commitments (zkapp_command : Zkapp_command.t) =
            empty_if_last (fun () ->
                let next_commitment = Zkapp_command.commitment zkapp_command in
                let memo_hash = Signed_command_memo.hash zkapp_command.memo in
                let fee_payer_hash =
                  Zkapp_command.Digest.Account_update.create
                    (Account_update.of_fee_payer zkapp_command.fee_payer)
                in
                let next_full_commitment =
                  Zkapp_command.Transaction_commitment.create_complete
                    next_commitment ~memo_hash ~fee_payer_hash
                in
                (next_commitment, next_full_commitment) )
          in
          match kind with
          | `Same ->
              let next_commitment, next_full_commitment =
                empty_if_last (fun () ->
                    (current_commitment, current_full_commitment) )
              in
              ( []
              , next_commitment
              , next_full_commitment
              , !pending_coinbase_init_stack
              , !pending_coinbase_stack_state )
          | `New -> (
              match !remaining_zkapp_command with
              | ( `Pending_coinbase_init_stack pending_coinbase_init_stack1
                , `Pending_coinbase_of_statement pending_coinbase_stack_state1
                , zkapp_command )
                :: rest ->
                  let commitment', full_commitment' =
                    mk_next_commitments zkapp_command.account_updates
                  in
                  remaining_zkapp_command := rest ;
                  commitment := commitment' ;
                  full_commitment := full_commitment' ;
                  pending_coinbase_init_stack := pending_coinbase_init_stack1 ;
                  pending_coinbase_stack_state := pending_coinbase_stack_state1 ;
                  ( [ zkapp_command ]
                  , commitment'
                  , full_commitment'
                  , !pending_coinbase_init_stack
                  , !pending_coinbase_stack_state )
              | _ ->
                  failwith "Not enough remaining zkapp_command" )
          | `Two_new -> (
              match !remaining_zkapp_command with
              | ( `Pending_coinbase_init_stack pending_coinbase_init_stack1
                , `Pending_coinbase_of_statement pending_coinbase_stack_state1
                , zkapp_command1 )
                :: ( `Pending_coinbase_init_stack _pending_coinbase_init_stack2
                   , `Pending_coinbase_of_statement
                       pending_coinbase_stack_state2
                   , zkapp_command2 )
                   :: rest ->
                  let commitment', full_commitment' =
                    mk_next_commitments zkapp_command2.account_updates
                  in
                  remaining_zkapp_command := rest ;
                  commitment := commitment' ;
                  full_commitment := full_commitment' ;
                  (*TODO: Remove `Two_new case because the resulting pending_coinbase_init_stack will not be correct for zkapp_command2 if it is in a different scan state tree*)
                  pending_coinbase_init_stack := pending_coinbase_init_stack1 ;
                  pending_coinbase_stack_state :=
                    { pending_coinbase_stack_state1 with
                      Pending_coinbase_stack_state.target =
                        pending_coinbase_stack_state2
                          .Pending_coinbase_stack_state.target
                    } ;
                  ( [ zkapp_command1; zkapp_command2 ]
                  , commitment'
                  , full_commitment'
                  , !pending_coinbase_init_stack
                  , !pending_coinbase_stack_state )
              | _ ->
                  failwith "Not enough remaining zkapp_command" )
        in
        let hash_local_state
            (local :
              ( Stack_frame.value
              , Stack_frame.value list
              , _
              , _
              , _
              , _
              , _
              , _ )
              Mina_transaction_logic.Zkapp_command_logic.Local_state.t ) =
          { local with
            stack_frame = local.stack_frame
          ; call_stack =
              List.map local.call_stack
                ~f:(With_hash.of_data ~hash_data:Stack_frame.Digest.create)
              |> accumulate_call_stack_hashes ~hash_frame:(fun x ->
                     x.With_hash.hash )
          }
        in
        let source_local =
          { (hash_local_state source_local) with
            transaction_commitment = current_commitment
          ; full_transaction_commitment = current_full_commitment
          }
        in
        let target_local =
          { (hash_local_state target_local) with
            transaction_commitment = next_commitment
          ; full_transaction_commitment = next_full_commitment
          }
        in
        let w : Zkapp_command_segment.Witness.t =
          { global_first_pass_ledger = source_global.first_pass_ledger
          ; global_second_pass_ledger = source_global.second_pass_ledger
          ; local_state_init = source_local
          ; start_zkapp_command
          ; state_body
          ; init_stack = pending_coinbase_init_stack
          ; block_global_slot = global_slot
          }
        in
        let fee_excess =
          (* capture only the difference in the fee excess *)
          let fee_excess =
            match
              Amount.Signed.(
                add target_global.fee_excess (negate source_global.fee_excess))
            with
            | None ->
                failwith
                  (sprintf
                     !"unexpected fee excess. source %{sexp: Amount.Signed.t} \
                       target %{sexp: Amount.Signed.t}"
                     target_global.fee_excess source_global.fee_excess )
            | Some balance_change ->
                balance_change
          in
          { fee_token_l = Token_id.default
          ; fee_excess_l = Amount.Signed.to_fee fee_excess
          ; Mina_base.Fee_excess.fee_token_r = Token_id.default
          ; fee_excess_r = Fee.Signed.zero
          }
        in
        let supply_increase =
          (* capture only the difference in supply increase *)
          match
            Amount.Signed.(
              add target_global.supply_increase
                (negate source_global.supply_increase))
          with
          | None ->
              failwith
                (sprintf
                   !"unexpected supply increase. source %{sexp: \
                     Amount.Signed.t} target %{sexp: Amount.Signed.t}"
                   target_global.supply_increase source_global.supply_increase )
          | Some supply_increase ->
              supply_increase
        in
        let call_stack_hash s =
          List.hd s
          |> Option.value_map ~default:Call_stack_digest.empty
               ~f:With_stack_hash.stack_hash
        in
        let statement : Statement.With_sok.t =
          let target_first_pass_ledger_root =
            Sparse_ledger.merkle_root target_global.first_pass_ledger
          in
          let source_local_ledger, target_local_ledger =
            ( Sparse_ledger.merkle_root source_local.ledger
            , Sparse_ledger.merkle_root target_local.ledger )
          in
          { source =
              { first_pass_ledger =
                  Sparse_ledger.merkle_root source_global.first_pass_ledger
              ; second_pass_ledger =
                  Sparse_ledger.merkle_root source_global.second_pass_ledger
              ; pending_coinbase_stack = pending_coinbase_stack_state.source
              ; local_state =
                  { source_local with
                    stack_frame =
                      Stack_frame.Digest.create source_local.stack_frame
                  ; call_stack = call_stack_hash source_local.call_stack
                  ; ledger = source_local_ledger
                  }
              }
          ; target =
              { first_pass_ledger = target_first_pass_ledger_root
              ; second_pass_ledger =
                  Sparse_ledger.merkle_root target_global.second_pass_ledger
              ; pending_coinbase_stack = pending_coinbase_stack_state.target
              ; local_state =
                  { target_local with
                    stack_frame =
                      Stack_frame.Digest.create target_local.stack_frame
                  ; call_stack = call_stack_hash target_local.call_stack
                  ; ledger = target_local_ledger
                  }
              }
          ; connecting_ledger_left = connecting_ledger
          ; connecting_ledger_right = connecting_ledger
          ; supply_increase
          ; fee_excess
          ; sok_digest = Sok_message.Digest.default
          }
        in
        (w, spec, statement) :: witnesses )

  module Make (Inputs : sig
    val constraint_constants : Genesis_constants.Constraint_constants.t

    val proof_level : Genesis_constants.Proof_level.t
  end) =
  struct
    open Inputs

    let constraint_constants = constraint_constants

    let ( tag
        , cache_handle
        , p
        , Pickles.Provers.
            [ base; merge; opt_signed_opt_signed; opt_signed; proved ] ) =
      system ~proof_level ~constraint_constants

    module Proof = (val p)

    let id = Proof.id

    let verification_key = Proof.verification_key

    let verify_against_digest { statement; proof } =
      Proof.verify [ (statement, proof) ]

    let verify ts =
      if
        List.for_all ts ~f:(fun (p, m) ->
            Sok_message.Digest.equal (Sok_message.digest m)
              p.statement.sok_digest )
      then
        Proof.verify
          (List.map ts ~f:(fun ({ statement; proof }, _) -> (statement, proof)))
      else
        Async.return
          (Or_error.error_string
             "Transaction_snark.verify: Mismatched sok_message" )

    let first_account_update
        (witness : Transaction_witness.Zkapp_command_segment_witness.t) =
      match witness.local_state_init.stack_frame.calls with
      | [] ->
          with_return (fun { return } ->
              List.iter witness.start_zkapp_command ~f:(fun s ->
                  Zkapp_command.Call_forest.iteri
                    ~f:(fun _i x -> return (Some x))
                    s.account_updates.account_updates ) ;
              None )
      | xs ->
          Zkapp_command.Call_forest.hd_account_update xs

    let account_update_proof (p : Account_update.t) =
      match p.authorization with
      | Proof proof ->
          Some proof
      | Signature _ | None_given ->
          None

    let snapp_proof_data
        ~(witness : Transaction_witness.Zkapp_command_segment_witness.t) =
      let open Option.Let_syntax in
      let%bind p = first_account_update witness in
      let%map pi = account_update_proof p in
      let vk =
        let account_id = Account_id.create p.body.public_key p.body.token_id in
        let account : Account.t =
          Sparse_ledger.(
            get_exn witness.local_state_init.ledger
              (find_index_exn witness.local_state_init.ledger account_id))
        in
        match
          Option.value_map ~default:None account.zkapp ~f:(fun s ->
              s.verification_key )
        with
        | None ->
            failwith "No verification key found in the account"
        | Some s ->
            s
      in
      (pi, vk)

    let of_zkapp_command_segment_exn ~(statement : Proof.statement) ~witness
        ~(spec : Zkapp_command_segment.Basic.t) : t Async.Deferred.t =
      Base.Zkapp_command_snark.witness := Some witness ;
      let res =
        match spec with
        | Opt_signed ->
            opt_signed statement
        | Opt_signed_opt_signed ->
            opt_signed_opt_signed statement
        | Proved -> (
            match snapp_proof_data ~witness with
            | None ->
                failwith "of_zkapp_command_segment: Expected exactly one proof"
            | Some (p, v) ->
                Pickles.Side_loaded.in_prover (Base.side_loaded 0) v.data ;
                proved
                  ~handler:(Base.Zkapp_command_snark.handle_zkapp_proof p)
                  statement )
      in
      let open Async in
      let%map (), (), proof = res in
      Base.Zkapp_command_snark.witness := None ;
      { proof; statement }

    let of_transaction_union ~statement ~init_stack transaction state_body
        global_slot handler =
      let open Async in
      let%map (), (), proof =
        base
          ~handler:
            (Base.transaction_union_handler handler transaction state_body
               global_slot init_stack )
          statement
      in
      { statement; proof }

    let of_non_zkapp_command_transaction ~statement ~init_stack
        transaction_in_block handler =
      let transaction : Transaction.t =
        Transaction.forget
          (Transaction_protocol_state.transaction transaction_in_block)
      in
      let state_body =
        Transaction_protocol_state.block_data transaction_in_block
      in
      let global_slot =
        Transaction_protocol_state.global_slot transaction_in_block
      in
      match to_preunion transaction with
      | `Zkapp_command _ ->
          failwith
            "Called Non-zkapp_command transaction with zkapp_command \
             transaction"
      | `Transaction t ->
          of_transaction_union ~statement ~init_stack
            (Transaction_union.of_transaction t)
            state_body global_slot handler

    let of_user_command ~statement ~init_stack user_command_in_block handler =
      of_non_zkapp_command_transaction ~statement ~init_stack
        { user_command_in_block with
          transaction =
            Command
              (Signed_command
                 (Transaction_protocol_state.transaction user_command_in_block)
              )
        }
        handler

    let of_fee_transfer ~statement ~init_stack transfer_in_block handler =
      of_non_zkapp_command_transaction ~statement ~init_stack
        { transfer_in_block with
          transaction =
            Fee_transfer
              (Transaction_protocol_state.transaction transfer_in_block)
        }
        handler

    let merge ({ statement = t12; _ } as x12) ({ statement = t23; _ } as x23)
        ~sok_digest =
      let open Async.Deferred.Or_error.Let_syntax in
      let%bind s =
        Async.return
          (Statement.merge
             ({ t12 with sok_digest = () } : Statement.t)
             { t23 with sok_digest = () } )
      in
      let s = { s with sok_digest } in
      let open Async in
      let%map (), (), proof =
        merge
          ~handler:
            (Merge.handle (x12.statement, x23.statement) (x12.proof, x23.proof))
          s
      in
      Ok { statement = s; proof }

    let constraint_system_digests =
      lazy (constraint_system_digests ~constraint_constants ())
  end

  module For_tests = struct
    module Spec = struct
      type t =
        { fee : Currency.Fee.t
        ; sender : Signature_lib.Keypair.t * Mina_base.Account.Nonce.t
        ; fee_payer :
            (Signature_lib.Keypair.t * Mina_base.Account.Nonce.t) option
        ; receivers :
            ( ( Signature_lib.Keypair.t
              , Signature_lib.Public_key.Compressed.t )
              Either.t
            * Currency.Amount.t )
            list
        ; amount : Currency.Amount.t
        ; zkapp_account_keypairs : Signature_lib.Keypair.t list
        ; memo : Signed_command_memo.t
        ; new_zkapp_account : bool
        ; actions : Tick.Field.t array list
        ; events : Tick.Field.t array list
        ; call_data : Tick.Field.t
        ; preconditions : Account_update.Preconditions.t option
        ; authorization_kind : Account_update.Authorization_kind.t
        }
      [@@deriving sexp]
    end

    let create_trivial_snapp ~constraint_constants () =
      let tag, _, (module P), Pickles.Provers.[ trivial_prover ] =
        let trivial_rule : _ Pickles.Inductive_rule.t =
          let trivial_main (tx_commitment : Zkapp_statement.Checked.t) :
              unit Checked.t =
            Impl.run_checked (dummy_constraints ())
            |> fun () ->
            Zkapp_statement.Checked.Assert.equal tx_commitment tx_commitment
            |> return
          in
          { identifier = "trivial-rule"
          ; prevs = []
          ; main =
              (fun { public_input = x } ->
                let () = Impl.run_checked (trivial_main x) in
                { previous_proof_statements = []
                ; public_output = ()
                ; auxiliary_output = ()
                } )
          ; feature_flags = Pickles_types.Plonk_types.Features.none_bool
          }
        in
        Pickles.compile () ~cache:Cache_dir.cache
          ~public_input:(Input Zkapp_statement.typ) ~auxiliary_typ:Typ.unit
          ~branches:(module Nat.N1)
          ~max_proofs_verified:(module Nat.N0)
          ~name:"trivial"
          ~constraint_constants:
            (Genesis_constants.Constraint_constants.to_snark_keys_header
               constraint_constants )
          ~choices:(fun ~self:_ -> [ trivial_rule ])
      in
      let trivial_prover ?handler stmt =
        let open Async.Deferred.Let_syntax in
        let%map (), (), proof = trivial_prover ?handler stmt in
        ((), (), Pickles.Side_loaded.Proof.of_proof proof)
      in
      let vk = Pickles.Side_loaded.Verification_key.of_compiled tag in
      ( `VK (With_hash.of_data ~hash_data:Zkapp_account.digest_vk vk)
      , `Prover trivial_prover )

    let create_zkapp_command ?receiver_auth ?empty_sender
        ~(constraint_constants : Genesis_constants.Constraint_constants.t) spec
        ~update ~receiver_update =
      let { Spec.fee
          ; sender = sender, sender_nonce
          ; fee_payer = fee_payer_opt
          ; receivers
          ; amount
          ; new_zkapp_account
          ; zkapp_account_keypairs
          ; memo
          ; actions
          ; events
          ; call_data
          ; preconditions
          ; authorization_kind
          } =
        spec
      in
      let sender_pk = sender.public_key |> Public_key.compress in
      let fee_payer : Account_update.Fee_payer.t =
        let public_key, nonce =
          match fee_payer_opt with
          | None ->
              (sender_pk, sender_nonce)
          | Some (fee_payer_kp, fee_payer_nonce) ->
              (fee_payer_kp.public_key |> Public_key.compress, fee_payer_nonce)
        in
        { body =
            { public_key
            ; fee
            ; valid_until =
                Option.bind preconditions ~f:(fun { network; _ } ->
                    match network.global_slot_since_genesis with
                    | Ignore ->
                        None
                    | Check { upper; _ } ->
                        Some upper )
            ; nonce
            }
        ; authorization = Signature.dummy
        }
      in
      let sender_is_the_same_as_fee_payer =
        match fee_payer_opt with
        | Some (fee_payer, _) ->
            Signature_lib.Keypair.equal fee_payer sender
        | None ->
            true
      in
      let preconditions' =
        Option.value preconditions
          ~default:
            { Account_update.Preconditions.network =
                Option.value_map preconditions
                  ~f:(fun { network; _ } -> network)
                  ~default:Zkapp_precondition.Protocol_state.accept
            ; account =
                ( if sender_is_the_same_as_fee_payer then
                  Account_update.Account_precondition.Accept
                else Nonce (Account.Nonce.succ sender_nonce) )
            ; valid_while =
                Option.value_map preconditions
                  ~f:(fun { valid_while; _ } -> valid_while)
                  ~default:Zkapp_basic.Or_ignore.Ignore
            }
      in

      let sender_account_update : Account_update.Simple.t option =
        let empty_sender = Option.value ~default:false empty_sender in
        if empty_sender then assert (List.is_empty receivers) ;
        let balance_change =
          if empty_sender then Amount.Signed.zero
          else Amount.(Signed.(negate (of_unsigned amount)))
        in
        let sender_account_update_body : Account_update.Body.Simple.t =
          { public_key = sender_pk
          ; update = Account_update.Update.noop
          ; token_id = Token_id.default
          ; balance_change
          ; increment_nonce =
              (if sender_is_the_same_as_fee_payer then false else true)
          ; events = []
          ; actions = []
          ; call_data = Field.zero
          ; call_depth = 0
          ; preconditions = preconditions'
          ; use_full_commitment =
              (if sender_is_the_same_as_fee_payer then true else false)
          ; implicit_account_creation_fee = false
          ; may_use_token = No
          ; authorization_kind = Signature
          }
        in
        Option.some_if
          ((not (List.is_empty receivers)) || new_zkapp_account || empty_sender)
          ( { body = sender_account_update_body
            ; authorization =
                Control.Signature Signature.dummy (*To be updated later*)
            }
            : Account_update.Simple.t )
      in
      let snapp_zkapp_command : Account_update.Simple.t list =
        let num_keypairs = List.length zkapp_account_keypairs in
        let account_creation_fee =
          Amount.of_fee constraint_constants.account_creation_fee
        in
        (* if creating new snapp accounts, amount must be enough for account creation fees for each *)
        assert (
          (not new_zkapp_account) || num_keypairs = 0
          ||
          match Currency.Amount.scale account_creation_fee num_keypairs with
          | None ->
              false
          | Some product ->
              Currency.Amount.( >= ) amount product ) ;
        (* "fudge factor" so that balances sum to zero *)
        let zeroing_allotment =
          if new_zkapp_account then
            (* value doesn't matter when num_keypairs = 0 *)
            if num_keypairs = 0 then amount
            else
              let otherwise_allotted =
                Option.value_exn
                  (Currency.Amount.scale account_creation_fee num_keypairs)
              in
              Option.value_exn (Currency.Amount.sub amount otherwise_allotted)
          else Currency.Amount.zero
        in
        List.mapi zkapp_account_keypairs ~f:(fun ndx zkapp_account_keypair ->
            let public_key =
              Signature_lib.Public_key.compress zkapp_account_keypair.public_key
            in
            let delta =
              if new_zkapp_account && ndx = 0 then
                Amount.Signed.(of_unsigned zeroing_allotment)
              else Amount.Signed.zero
            in
            ( { body =
                  { public_key
                  ; update
                  ; token_id = Token_id.default
                  ; balance_change = delta
                  ; increment_nonce = false
                  ; events
                  ; actions
                  ; call_data
                  ; call_depth = 0
                  ; preconditions =
                      { preconditions' with
                        account =
                          Option.map preconditions ~f:(fun { account; _ } ->
                              account )
                          |> Option.value ~default:Accept
                      }
                  ; use_full_commitment = true
                  ; implicit_account_creation_fee = false
                  ; may_use_token = No
                  ; authorization_kind
                  }
              ; authorization =
                  Control.Signature Signature.dummy (*To be updated later*)
              }
              : Account_update.Simple.t ) )
      in
      let other_receivers =
        List.map receivers ~f:(fun (receiver, amt) : Account_update.Simple.t ->
            let receiver =
              match receiver with
              | First receiver_kp ->
                  Signature_lib.Public_key.compress receiver_kp.public_key
              | Second receiver ->
                  receiver
            in
            let receiver_auth, authorization_kind, use_full_commitment =
              match receiver_auth with
              | Some Control.Tag.Signature ->
                  ( Control.Signature Signature.dummy
                  , Account_update.Authorization_kind.Signature
                  , true )
              | Some Proof ->
                  failwith
                    "Not implemented. Pickles_types.Nat.N2.n \
                     Pickles_types.Nat.N2.n ~domain_log2:15)"
              | Some None_given | None ->
                  (None_given, None_given, false)
            in
            { body =
                { public_key = receiver
                ; update = receiver_update
                ; token_id = Token_id.default
                ; balance_change = Amount.Signed.of_unsigned amt
                ; increment_nonce = false
                ; events = []
                ; actions = []
                ; call_data = Field.zero
                ; call_depth = 0
                ; preconditions = { preconditions' with account = Accept }
                ; use_full_commitment
                ; implicit_account_creation_fee = false
                ; may_use_token = No
                ; authorization_kind
                }
            ; authorization = receiver_auth
            } )
      in
      let account_updates_data =
        Option.value_map ~default:[] sender_account_update ~f:(fun p -> [ p ])
        @ snapp_zkapp_command @ other_receivers
      in
      let ps =
        Zkapp_command.Call_forest.With_hashes.of_zkapp_command_simple_list
          account_updates_data
      in
      let account_updates_hash = Zkapp_command.Call_forest.hash ps in
      let commitment : Zkapp_command.Transaction_commitment.t =
        Zkapp_command.Transaction_commitment.create ~account_updates_hash
      in
      let full_commitment =
        Zkapp_command.Transaction_commitment.create_complete commitment
          ~memo_hash:(Signed_command_memo.hash memo)
          ~fee_payer_hash:
            (Zkapp_command.Digest.Account_update.create
               (Account_update.of_fee_payer fee_payer) )
      in
      let fee_payer =
        let fee_payer_signature_auth =
          match fee_payer_opt with
          | None ->
              Signature_lib.Schnorr.Chunked.sign sender.private_key
                (Random_oracle.Input.Chunked.field full_commitment)
          | Some (fee_payer_kp, _) ->
              Signature_lib.Schnorr.Chunked.sign fee_payer_kp.private_key
                (Random_oracle.Input.Chunked.field full_commitment)
        in
        { fee_payer with authorization = fee_payer_signature_auth }
      in
      let sender_account_update =
        Option.map sender_account_update ~f:(fun s : Account_update.Simple.t ->
            let commitment =
              if s.body.use_full_commitment then full_commitment else commitment
            in
            let sender_signature_auth =
              Signature_lib.Schnorr.Chunked.sign sender.private_key
                (Random_oracle.Input.Chunked.field commitment)
            in
            { body = s.body; authorization = Signature sender_signature_auth } )
      in
      let other_receivers =
        List.map2_exn other_receivers receivers ~f:(fun s (receiver, _amt) ->
            match s.authorization with
            | Control.Signature _ ->
                let commitment =
                  if s.body.use_full_commitment then full_commitment
                  else commitment
                in
                let receiver_kp =
                  match receiver with
                  | First receiver_kp ->
                      receiver_kp
                  | Second _ ->
                      failwith
                        "Receiver authorization is signature, expecting \
                         receiver keypair but got receiver public key"
                in
                let receiver_signature_auth =
                  Signature_lib.Schnorr.Chunked.sign receiver_kp.private_key
                    (Random_oracle.Input.Chunked.field commitment)
                in
                { Account_update.Simple.body = s.body
                ; authorization = Signature receiver_signature_auth
                }
            | Control.Proof _ ->
                failwith ""
            | Control.None_given ->
                s )
      in
      ( `Zkapp_command
          (Zkapp_command.of_simple
             { fee_payer; account_updates = other_receivers; memo } )
      , `Sender_account_update sender_account_update
      , `Proof_zkapp_command snapp_zkapp_command
      , `Txn_commitment commitment
      , `Full_txn_commitment full_commitment )

    module Deploy_snapp_spec = struct
      type t =
        { fee : Currency.Fee.t
        ; sender : Signature_lib.Keypair.t * Mina_base.Account.Nonce.t
        ; fee_payer :
            (Signature_lib.Keypair.t * Mina_base.Account.Nonce.t) option
        ; amount : Currency.Amount.t
        ; zkapp_account_keypairs : Signature_lib.Keypair.t list
        ; memo : Signed_command_memo.t
        ; new_zkapp_account : bool
        ; snapp_update : Account_update.Update.t
              (* Authorization for the update being performed *)
        ; preconditions : Account_update.Preconditions.t option
        ; authorization_kind : Account_update.Authorization_kind.t
        }
      [@@deriving sexp]

      let spec_of_t
          { fee
          ; sender
          ; fee_payer
          ; amount
          ; zkapp_account_keypairs
          ; memo
          ; new_zkapp_account
          ; snapp_update = _
          ; preconditions
          ; authorization_kind
          } : Spec.t =
        { fee
        ; sender
        ; fee_payer
        ; receivers = []
        ; amount
        ; zkapp_account_keypairs
        ; memo
        ; new_zkapp_account
        ; actions = []
        ; events = []
        ; call_data = Tick.Field.zero
        ; preconditions
        ; authorization_kind
        }
    end

    let deploy_snapp ?(no_auth = false) ?permissions ~constraint_constants
        (spec : Deploy_snapp_spec.t) =
      let `VK vk, `Prover _trivial_prover =
        create_trivial_snapp ~constraint_constants ()
      in
      (* only allow timing on a single new snapp account
         balance changes for other new snapp accounts are just the account creation fee
      *)
      assert (
        Zkapp_basic.Set_or_keep.is_keep spec.snapp_update.timing
        || spec.new_zkapp_account
           && List.length spec.zkapp_account_keypairs = 1 ) ;
      let update_vk =
        let update = spec.snapp_update in
        if no_auth then update
        else
          { update with
            verification_key = Zkapp_basic.Set_or_keep.Set vk
          ; permissions =
              Zkapp_basic.Set_or_keep.Set
                (Option.value permissions
                   ~default:
                     { Permissions.user_default with
                       edit_state = Permissions.Auth_required.Proof
                     ; edit_action_state = Proof
                     } )
          }
      in
      let ( `Zkapp_command { Zkapp_command.fee_payer; account_updates; memo }
          , `Sender_account_update sender_account_update
          , `Proof_zkapp_command snapp_zkapp_command
          , `Txn_commitment commitment
          , `Full_txn_commitment full_commitment ) =
        create_zkapp_command ~constraint_constants
          (Deploy_snapp_spec.spec_of_t spec)
          ~update:update_vk
          ~receiver_update:Mina_base.Account_update.Update.noop
      in
      assert (List.is_empty account_updates) ;
      (* invariant: same number of keypairs, snapp_zkapp_command *)
      let snapp_zkapp_command_keypairs =
        List.zip_exn snapp_zkapp_command spec.zkapp_account_keypairs
      in
      let snapp_zkapp_command =
        List.map snapp_zkapp_command_keypairs
          ~f:(fun (snapp_account_update, keypair) ->
            if no_auth then
              ( { body = snapp_account_update.body; authorization = None_given }
                : Account_update.Simple.t )
            else
              let commitment =
                if snapp_account_update.body.use_full_commitment then
                  full_commitment
                else commitment
              in
              let signature =
                Signature_lib.Schnorr.Chunked.sign keypair.private_key
                  (Random_oracle.Input.Chunked.field commitment)
              in
              ( { body = snapp_account_update.body
                ; authorization = Signature signature
                }
                : Account_update.Simple.t ) )
      in
      let account_updates =
        Option.to_list sender_account_update @ snapp_zkapp_command
      in
      let zkapp_command : Zkapp_command.t =
        { fee_payer
        ; memo
        ; account_updates =
            Zkapp_command.Call_forest.of_account_updates account_updates
              ~account_update_depth:(fun (p : Account_update.Simple.t) ->
                p.body.call_depth )
            |> Zkapp_command.Call_forest.map ~f:Account_update.of_simple
            |> Zkapp_command.Call_forest.accumulate_hashes
                 ~hash_account_update:(fun (p : Account_update.t) ->
                   Zkapp_command.Digest.Account_update.create p )
        }
      in
      zkapp_command

    (* This spec is intended to build a zkapp command with only one account update
       with proof authorization. This is mainly for cross-network replay tests. We
       want to test the condition that when a proof is generated in one network
       and being rejected by another network.
    *)
    module Single_account_update_spec = struct
      type t =
        { fee : Currency.Fee.t
        ; fee_payer : Signature_lib.Keypair.t * Mina_base.Account.Nonce.t
        ; zkapp_account_keypair : Signature_lib.Keypair.t
        ; memo : Signed_command_memo.t
        ; update : Account_update.Update.t
        ; actions : Tick.Field.t array list
        ; events : Tick.Field.t array list
        ; call_data : Tick.Field.t
        }

      let spec_of_t ~vk
          { fee
          ; fee_payer
          ; zkapp_account_keypair
          ; memo
          ; update = _
          ; actions
          ; events
          ; call_data
          } : Spec.t =
        { fee
        ; sender = fee_payer
        ; fee_payer = None
        ; receivers = []
        ; amount = Currency.Amount.zero
        ; zkapp_account_keypairs = [ zkapp_account_keypair ]
        ; memo
        ; new_zkapp_account = false
        ; actions
        ; events
        ; call_data
        ; preconditions = None
        ; authorization_kind = Proof (With_hash.hash vk)
        }
    end

    let single_account_update ?zkapp_prover_and_vk ~chain ~constraint_constants
        (spec : Single_account_update_spec.t) : Zkapp_command.t Async.Deferred.t
        =
      let `VK vk, `Prover prover =
        match zkapp_prover_and_vk with
        | Some (prover, vk) ->
            (`VK vk, `Prover prover)
        | None ->
            create_trivial_snapp ~constraint_constants ()
      in
      let ( `Zkapp_command { Zkapp_command.fee_payer; memo; _ }
          , `Sender_account_update _
          , `Proof_zkapp_command _
          , `Txn_commitment _
          , `Full_txn_commitment _ ) =
        create_zkapp_command ~constraint_constants
          (Single_account_update_spec.spec_of_t ~vk spec)
          ~update:spec.update ~receiver_update:Account_update.Update.noop
      in
      let account_update_with_dummy_auth =
        Account_update.
          { body =
              { public_key =
                  Signature_lib.Public_key.compress
                    spec.zkapp_account_keypair.public_key
              ; update = spec.update
              ; token_id = Token_id.default
              ; balance_change = Amount.Signed.zero
              ; increment_nonce = false
              ; events = spec.events
              ; actions = spec.events
              ; call_data = spec.call_data
              ; preconditions = Account_update.Preconditions.accept
              ; use_full_commitment = true
              ; implicit_account_creation_fee = false
              ; may_use_token = No
              ; authorization_kind = Proof (With_hash.hash vk)
              }
<<<<<<< HEAD
          ; authorization = Control.Proof Mina_base.Proof.blockchain_dummy
=======
          ; authorization =
              Control.Proof (Lazy.force Mina_base.Proof.blockchain_dummy)
>>>>>>> 7a975d31
          }
      in
      let account_update_digest_with_selected_chain =
        Zkapp_command.Digest.Account_update.create ~chain
          account_update_with_dummy_auth
      in
      let account_update_digest_with_current_chain =
        Zkapp_command.Digest.Account_update.create
          account_update_with_dummy_auth
      in
      let tree_with_dummy_auth =
        Zkapp_command.Call_forest.Tree.
          { account_update = account_update_with_dummy_auth
          ; calls = []
          ; account_update_digest = account_update_digest_with_selected_chain
          }
      in
      let statement = Zkapp_statement.of_tree tree_with_dummy_auth in
      let%map.Async.Deferred tree =
        let handler (Snarky_backendless.Request.With { request; respond }) =
          match request with _ -> respond Unhandled
        in
        let%map.Async.Deferred (), (), (pi : Pickles.Side_loaded.Proof.t) =
          prover ~handler statement
        in
        { tree_with_dummy_auth with
          account_update =
            { account_update_with_dummy_auth with authorization = Proof pi }
        ; account_update_digest = account_update_digest_with_current_chain
        }
      in
      let forest =
        [ With_stack_hash.
            { elt = tree
            ; stack_hash =
                Zkapp_command.Digest.(
                  Forest.cons
                    (Tree.create
                       { tree with
                         account_update_digest =
                           account_update_digest_with_current_chain
                       } )
                    Forest.empty)
            }
        ]
      in
      ({ fee_payer; memo; account_updates = forest } : Zkapp_command.t)

    module Update_states_spec = struct
      type t =
        { fee : Currency.Fee.t
        ; sender : Signature_lib.Keypair.t * Mina_base.Account.Nonce.t
        ; fee_payer :
            (Signature_lib.Keypair.t * Mina_base.Account.Nonce.t) option
        ; receivers : (Signature_lib.Keypair.t * Currency.Amount.t) list
        ; amount : Currency.Amount.t
        ; zkapp_account_keypairs : Signature_lib.Keypair.t list
        ; memo : Signed_command_memo.t
        ; new_zkapp_account : bool
        ; snapp_update : Account_update.Update.t
              (* Authorization for the update being performed *)
        ; current_auth : Permissions.Auth_required.t
        ; actions : Tick.Field.t array list
        ; events : Tick.Field.t array list
        ; call_data : Tick.Field.t
        ; preconditions : Account_update.Preconditions.t option
        }
      [@@deriving sexp]

      let spec_of_t ~vk
          { fee
          ; sender
          ; fee_payer
          ; receivers
          ; amount
          ; zkapp_account_keypairs
          ; memo
          ; new_zkapp_account
          ; snapp_update = _
          ; current_auth
          ; actions
          ; events
          ; call_data
          ; preconditions
          } : Spec.t =
        { fee
        ; sender
        ; fee_payer
        ; receivers = List.map receivers ~f:(fun (r, amt) -> (First r, amt))
        ; amount
        ; zkapp_account_keypairs
        ; memo
        ; new_zkapp_account
        ; actions
        ; events
        ; call_data
        ; preconditions
        ; authorization_kind =
            ( match current_auth with
            | None ->
                None_given
            | Signature ->
                Signature
            | Proof ->
                Proof (With_hash.hash vk)
            | _ ->
                Signature )
        }
    end

    let update_states ?receiver_auth ?zkapp_prover_and_vk ?empty_sender
        ~constraint_constants (spec : Update_states_spec.t) =
      let prover, vk =
        match zkapp_prover_and_vk with
        | Some (prover, vk) ->
            (prover, vk)
        | None ->
            (* we don't always need this, but calculate it just once *)
            let `VK vk, `Prover prover =
              create_trivial_snapp ~constraint_constants ()
            in
            (prover, vk)
      in
      let ( `Zkapp_command ({ Zkapp_command.fee_payer; memo; _ } as p)
          , `Sender_account_update sender_account_update
          , `Proof_zkapp_command snapp_zkapp_command
          , `Txn_commitment commitment
          , `Full_txn_commitment full_commitment ) =
        create_zkapp_command ~constraint_constants
          (Update_states_spec.spec_of_t ~vk spec)
          ~update:spec.snapp_update
          ~receiver_update:Mina_base.Account_update.Update.noop ?receiver_auth
          ?empty_sender
      in
      let receivers = (Zkapp_command.to_simple p).account_updates in
      let snapp_zkapp_command =
        snapp_zkapp_command
        |> List.map ~f:(fun p -> (p, p))
        |> Zkapp_command.Call_forest.With_hashes_and_data
           .of_zkapp_command_simple_list
        |> Zkapp_statement.zkapp_statements_of_forest
        |> Zkapp_command.Call_forest.to_account_updates
      in
      let snapp_zkapp_command_keypairs =
        List.zip_exn snapp_zkapp_command spec.zkapp_account_keypairs
      in
      let%map.Async.Deferred snapp_zkapp_command =
        Async.Deferred.List.map snapp_zkapp_command_keypairs
          ~f:(fun
               ( ( (snapp_account_update, simple_snapp_account_update)
                 , tx_statement )
               , snapp_keypair )
             ->
            match spec.current_auth with
            | Permissions.Auth_required.Proof ->
                let handler
                    (Snarky_backendless.Request.With { request; respond }) =
                  match request with _ -> respond Unhandled
                in
                let%map.Async.Deferred (), (), (pi : Pickles.Side_loaded.Proof.t)
                    =
                  prover ~handler tx_statement
                in
                ( { body = simple_snapp_account_update.body
                  ; authorization = Proof pi
                  }
                  : Account_update.Simple.t )
            | Signature ->
                let commitment =
                  if snapp_account_update.body.use_full_commitment then
                    full_commitment
                  else commitment
                in
                let signature =
                  Signature_lib.Schnorr.Chunked.sign snapp_keypair.private_key
                    (Random_oracle.Input.Chunked.field commitment)
                in
                Async.Deferred.return
                  ( { body = simple_snapp_account_update.body
                    ; authorization = Signature signature
                    }
                    : Account_update.Simple.t )
            | None ->
                Async.Deferred.return
                  ( { body = simple_snapp_account_update.body
                    ; authorization = None_given
                    }
                    : Account_update.Simple.t )
            | _ ->
                failwith
                  "Current authorization not Proof or Signature or None_given" )
      in
      let account_updates =
        Option.value_map ~default:[] ~f:(fun p -> [ p ]) sender_account_update
        @ snapp_zkapp_command @ receivers
      in
      let zkapp_command : Zkapp_command.t =
        Zkapp_command.of_simple { fee_payer; account_updates; memo }
      in
      zkapp_command

    module Multiple_transfers_spec = struct
      type t =
        { fee : Currency.Fee.t
        ; sender : Signature_lib.Keypair.t * Mina_base.Account.Nonce.t
        ; fee_payer :
            (Signature_lib.Keypair.t * Mina_base.Account.Nonce.t) option
        ; receivers :
            (Signature_lib.Public_key.Compressed.t * Currency.Amount.t) list
        ; amount : Currency.Amount.t
        ; zkapp_account_keypairs : Signature_lib.Keypair.t list
        ; memo : Signed_command_memo.t
        ; new_zkapp_account : bool
        ; snapp_update : Account_update.Update.t
              (* Authorization for the update being performed *)
        ; actions : Tick.Field.t array list
        ; events : Tick.Field.t array list
        ; call_data : Tick.Field.t
        ; preconditions : Account_update.Preconditions.t option
        }
      [@@deriving sexp]

      let spec_of_t
          { fee
          ; sender
          ; fee_payer
          ; receivers
          ; amount
          ; zkapp_account_keypairs
          ; memo
          ; new_zkapp_account
          ; snapp_update = _
          ; actions
          ; events
          ; call_data
          ; preconditions
          } : Spec.t =
        { fee
        ; sender
        ; fee_payer
        ; receivers = List.map receivers ~f:(fun (r, amt) -> (Second r, amt))
        ; amount
        ; zkapp_account_keypairs
        ; memo
        ; new_zkapp_account
        ; actions
        ; events
        ; call_data
        ; preconditions
        ; authorization_kind = Signature
        }
    end

    let multiple_transfers (spec : Multiple_transfers_spec.t) =
      let ( `Zkapp_command zkapp_command
          , `Sender_account_update sender_account_update
          , `Proof_zkapp_command snapp_zkapp_command
          , `Txn_commitment _commitment
          , `Full_txn_commitment _full_commitment ) =
        create_zkapp_command
          ~constraint_constants:Genesis_constants.Constraint_constants.compiled
          (Multiple_transfers_spec.spec_of_t spec)
          ~update:spec.snapp_update ~receiver_update:spec.snapp_update
      in
      assert (Option.is_some sender_account_update) ;
      assert (List.is_empty snapp_zkapp_command) ;
      let account_updates =
        let sender_account_update = Option.value_exn sender_account_update in
        Zkapp_command.Call_forest.cons
          (Account_update.of_simple sender_account_update)
          zkapp_command.account_updates
      in
      { zkapp_command with account_updates }

    let trivial_zkapp_account ?(permissions = Permissions.user_default) ~vk pk =
      let id = Account_id.create pk Token_id.default in
      { (Account.create id Balance.(of_mina_int_exn 1_000_000)) with
        permissions
      ; zkapp = Some { Zkapp_account.default with verification_key = Some vk }
      }

    let create_trivial_zkapp_account ?(permissions = Permissions.user_default)
        ~vk ~ledger pk =
      let create ledger id account =
        match Ledger.location_of_account ledger id with
        | Some _loc ->
            failwith "Account already present"
        | None ->
            let _loc, _new =
              Ledger.get_or_create_account ledger id account |> Or_error.ok_exn
            in
            ()
      in
      let id = Account_id.create pk Token_id.default in
      let account : Account.t = trivial_zkapp_account ~permissions ~vk pk in
      create ledger id account

    let create_trivial_predicate_snapp ~constraint_constants
        ?(protocol_state_predicate = Zkapp_precondition.Protocol_state.accept)
        ~(snapp_kp : Signature_lib.Keypair.t) spec ledger =
      let { Mina_transaction_logic.For_tests.Transaction_spec.fee
          ; sender = sender, sender_nonce
          ; receiver = _
          ; amount
          } =
        spec
      in
      let trivial_account_pk =
        Signature_lib.Public_key.compress snapp_kp.public_key
      in
      let `VK vk, `Prover trivial_prover =
        create_trivial_snapp ~constraint_constants ()
      in
      let _v =
        let id =
          Public_key.compress sender.public_key
          |> fun pk -> Account_id.create pk Token_id.default
        in
        Ledger.get_or_create_account ledger id
          (Account.create id Balance.(of_nanomina_int_exn 888_888))
        |> Or_error.ok_exn
      in
      let () =
        create_trivial_zkapp_account trivial_account_pk ~ledger ~vk
          ~permissions:{ Permissions.user_default with set_permissions = Proof }
      in
      let update_empty_permissions =
        let permissions =
          { Permissions.user_default with
            send = Permissions.Auth_required.Proof
          }
          |> Zkapp_basic.Set_or_keep.Set
        in
        { Account_update.Update.dummy with permissions }
      in
      let sender_pk = sender.public_key |> Public_key.compress in
      let fee_payer : Account_update.Fee_payer.t =
        { body =
            { public_key = sender_pk
            ; fee
            ; valid_until = None
            ; nonce = sender_nonce
            }
            (* Real signature added in below *)
        ; authorization = Signature.dummy
        }
      in
      let sender_account_update_data : Account_update.Simple.t =
        { body =
            { public_key = sender_pk
            ; update = Account_update.Update.noop
            ; token_id = Token_id.default
            ; balance_change = Amount.(Signed.(negate (of_unsigned amount)))
            ; increment_nonce = true
            ; events = []
            ; actions = []
            ; call_data = Field.zero
            ; call_depth = 0
            ; preconditions =
                { network = protocol_state_predicate
                ; account = Nonce (Account.Nonce.succ sender_nonce)
                ; valid_while = Ignore
                }
            ; use_full_commitment = false
            ; implicit_account_creation_fee = false
            ; may_use_token = No
            ; authorization_kind = Signature
            }
        ; authorization = Signature Signature.dummy
        }
      in
      let snapp_account_update_data : Account_update.Simple.t =
        { body =
            { public_key = trivial_account_pk
            ; update = update_empty_permissions
            ; token_id = Token_id.default
            ; balance_change = Amount.Signed.(of_unsigned amount)
            ; increment_nonce = false
            ; events = []
            ; actions = []
            ; call_data = Field.zero
            ; call_depth = 0
            ; preconditions =
                { network = protocol_state_predicate
                ; account = Full Zkapp_precondition.Account.accept
                ; valid_while = Ignore
                }
            ; use_full_commitment = false
            ; implicit_account_creation_fee = false
            ; may_use_token = No
            ; authorization_kind = Proof (With_hash.hash vk)
            }
        ; authorization = Proof (Lazy.force Mina_base.Proof.transaction_dummy)
        }
      in
      let memo = Signed_command_memo.empty in
      let ps =
        Zkapp_command.Call_forest.With_hashes.of_zkapp_command_simple_list
          [ sender_account_update_data; snapp_account_update_data ]
      in
      let account_updates_hash = Zkapp_command.Call_forest.hash ps in
      let transaction : Zkapp_command.Transaction_commitment.t =
        (*FIXME: is this correct? *)
        Zkapp_command.Transaction_commitment.create ~account_updates_hash
      in
      let proof_account_update =
        let tree =
          Zkapp_command.Call_forest.With_hashes.of_zkapp_command_simple_list
            [ snapp_account_update_data ]
          |> List.hd_exn
        in
        tree.elt.account_update_digest
      in
      let tx_statement : Zkapp_statement.t =
        { account_update = (proof_account_update :> Field.t)
        ; calls = (Zkapp_command.Digest.Forest.empty :> Field.t)
        }
      in
      let handler (Snarky_backendless.Request.With { request; respond }) =
        match request with _ -> respond Unhandled
      in
      let%map.Async.Deferred (), (), (pi : Pickles.Side_loaded.Proof.t) =
        trivial_prover ~handler tx_statement
      in
      let fee_payer_signature_auth =
        let txn_comm =
          Zkapp_command.Transaction_commitment.create_complete transaction
            ~memo_hash:(Signed_command_memo.hash memo)
            ~fee_payer_hash:
              (Zkapp_command.Digest.Account_update.create
                 (Account_update.of_fee_payer fee_payer) )
        in
        Signature_lib.Schnorr.Chunked.sign sender.private_key
          (Random_oracle.Input.Chunked.field txn_comm)
      in
      let fee_payer =
        { fee_payer with authorization = fee_payer_signature_auth }
      in
      let sender_signature_auth =
        Signature_lib.Schnorr.Chunked.sign sender.private_key
          (Random_oracle.Input.Chunked.field transaction)
      in
      let sender : Account_update.Simple.t =
        { sender_account_update_data with
          authorization = Signature sender_signature_auth
        }
      in
      let account_updates =
        [ sender
        ; { body = snapp_account_update_data.body; authorization = Proof pi }
        ]
      in
      let zkapp_command : Zkapp_command.t =
        Zkapp_command.of_simple { fee_payer; account_updates; memo }
      in
      zkapp_command
  end
end

include Wire_types.Make (Make_sig) (Make_str)<|MERGE_RESOLUTION|>--- conflicted
+++ resolved
@@ -4662,12 +4662,8 @@
               ; may_use_token = No
               ; authorization_kind = Proof (With_hash.hash vk)
               }
-<<<<<<< HEAD
-          ; authorization = Control.Proof Mina_base.Proof.blockchain_dummy
-=======
           ; authorization =
               Control.Proof (Lazy.force Mina_base.Proof.blockchain_dummy)
->>>>>>> 7a975d31
           }
       in
       let account_update_digest_with_selected_chain =
