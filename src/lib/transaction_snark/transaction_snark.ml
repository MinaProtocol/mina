--- conflicted
+++ resolved
@@ -134,13 +134,8 @@
 (* bin_io omitted *)
 type t = Stable.Latest.t =
   { source: Frozen_ledger_hash.Stable.V1.t
-<<<<<<< HEAD
-  ; target: Frozen_ledger_hash.Stable.V1.t (* TODO : version *)
-  ; proof_type: Proof_type.t
-=======
   ; target: Frozen_ledger_hash.Stable.V1.t
   ; proof_type: Proof_type.Stable.V1.t
->>>>>>> 533aa05d
   ; supply_increase: Amount.Stable.V1.t
   ; fee_excess: Amount.Signed.Stable.V1.t
   ; sok_digest: Sok_message.Digest.Stable.V1.t
