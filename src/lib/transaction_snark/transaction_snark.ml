--- conflicted
+++ resolved
@@ -1573,13 +1573,8 @@
           in
           let transaction = Transaction.Coinbase cb in
           Ledger.with_ledger ~f:(fun ledger ->
-<<<<<<< HEAD
               Ledger.create_new_account_exn ledger coinbase_receiver
-                (Account.create coinbase_receiver Balance.zero) ;
-=======
-              Ledger.create_new_account_exn ledger proposer
-              @@ Account.create proposer Balance.zero ;
->>>>>>> 8e544d00
+              @@ Account.create coinbase_receiver Balance.zero ;
               let sparse_ledger =
                 Sparse_ledger.of_ledger_subset_exn ledger
                   [coinbase_receiver; other]
