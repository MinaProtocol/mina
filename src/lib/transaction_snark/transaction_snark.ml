--- conflicted
+++ resolved
@@ -2712,15 +2712,11 @@
     let%test "base_and_merge" =
       Test_util.with_randomness 123456789 (fun () ->
           let wallets = random_wallets () in
-<<<<<<< HEAD
           let state_body = Lazy.force state_body in
           let state_body_hash = Lazy.force state_body_hash in
-          Ledger.with_ledger ~f:(fun ledger ->
-=======
           Ledger.with_ledger
             ~depth:Genesis_constants.ledger_depth_for_unit_tests
             ~f:(fun ledger ->
->>>>>>> ca026127
               Array.iter wallets ~f:(fun {account; private_key= _} ->
                   Ledger.create_new_account_exn ledger
                     (Account.identifier account)
@@ -2823,7 +2819,9 @@
           let wallets = random_wallets () in
           let state_body = Lazy.force state_body in
           let state_body_hash = Lazy.force state_body_hash in
-          Ledger.with_ledger ~f:(fun ledger ->
+          Ledger.with_ledger
+            ~depth:Genesis_constants.ledger_depth_for_unit_tests
+            ~f:(fun ledger ->
               Array.iter wallets ~f:(fun {account; private_key= _} ->
                   Ledger.create_new_account_exn ledger
                     (Account.identifier account)
@@ -3540,7 +3538,9 @@
                      balance ~initial_minimum_balance ~cliff_time
                      ~vesting_period ~vesting_increment }
           in
-          Ledger.with_ledger ~f:(fun ledger ->
+          Ledger.with_ledger
+            ~depth:Genesis_constants.ledger_depth_for_unit_tests
+            ~f:(fun ledger ->
               let _, ucs =
                 let receiver_ids =
                   List.init (List.length receivers) ~f:(( + ) 1)
