--- conflicted
+++ resolved
@@ -271,13 +271,8 @@
 
   let to_tagged_transaction = function
     | Fee_transfer t -> Fee_transfer.to_tagged_transaction t
-<<<<<<< HEAD
-    | Transaction t -> (Normal, (t :> Transaction.t))
+    | Payment t -> (Normal, (t :> Payment.t))
     | Coinbase {proposer; fee_transfer; _} ->
-=======
-    | Payment t -> (Normal, (t :> Payment.t))
-    | Coinbase {proposer; fee_transfer} ->
->>>>>>> c9eabcc7
         let receiver, amount =
           Option.value ~default:(proposer, Fee.zero) fee_transfer
         in
@@ -465,13 +460,9 @@
     with_label __LOC__
       ( if not Insecure.transaction_replay then
           failwith "Insecure.transaction_replay false" ;
-<<<<<<< HEAD
-        let {Transaction.Payload.receiver; amount; fee= _; nonce; memo= _} =
+        let {Payment.Payload.receiver; amount; fee= _; nonce; memo= _} =
           payload
         in
-=======
-        let {Payment.Payload.receiver; amount; fee= _; nonce} = payload in
->>>>>>> c9eabcc7
         let%bind payload_section = Schnorr.Message.var_of_payload payload in
         let%bind () =
           with_label __LOC__
@@ -1524,11 +1515,7 @@
       let n = Int.pow 2 ledger_depth in
       Array.init n ~f:(fun _ -> random_wallet ())
 
-<<<<<<< HEAD
-    let transaction wallets i j amt fee nonce memo =
-=======
-    let payment wallets i j amt fee nonce =
->>>>>>> c9eabcc7
+    let payment wallets i j amt fee nonce memo =
       let sender = wallets.(i) in
       let receiver = wallets.(j) in
       let payload : Payment.Payload.t =
