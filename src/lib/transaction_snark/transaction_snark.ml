--- conflicted
+++ resolved
@@ -1198,19 +1198,14 @@
           module Permissions = struct
             type controller = Permissions.Auth_required.Checked.t
 
-<<<<<<< HEAD
-          let access : t -> controller = fun a -> a.data.permissions.access
-
-          let set_delegate : t -> controller =
-           fun a -> a.data.permissions.set_delegate
-=======
             let edit_state : t -> controller =
              fun a -> a.data.permissions.edit_state
->>>>>>> 6ffad562
 
             let send : t -> controller = fun a -> a.data.permissions.send
 
             let receive : t -> controller = fun a -> a.data.permissions.receive
+
+            let access : t -> controller = fun a -> a.data.permissions.access
 
             let set_delegate : t -> controller =
              fun a -> a.data.permissions.set_delegate
