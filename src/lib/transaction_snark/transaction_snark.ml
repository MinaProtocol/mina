--- conflicted
+++ resolved
@@ -1072,6 +1072,12 @@
         include Boolean
 
         type t = var
+
+        let display _b ~label:_ = ""
+
+        type failure_status = unit
+
+        let assert_with_failure_status b _failure_status = Assert.is_true b
       end
 
       module Account_id = struct
@@ -1079,12 +1085,14 @@
 
         let if_ b ~then_ ~else_ =
           run_checked (Account_id.Checked.if_ b ~then_ ~else_)
+
+        let derive_token_id = Account_id.Checked.derive_token_id
 
         let constant id =
           Account_id.(
             Checked.create
               (Public_key.Compressed.var_of_t (public_key id))
-              (Token_id.var_of_t (token_id id)))
+              (Token_id.Checked.constant (token_id id)))
 
         let invalid = constant Account_id.invalid
 
@@ -1097,6 +1105,25 @@
         include Global_slot.Checked
 
         let ( > ) x y = run_checked (x > y)
+
+        let if_ b ~then_ ~else_ = run_checked (if_ b ~then_ ~else_)
+
+        let equal x y = run_checked (equal x y)
+      end
+
+      module Nonce = struct
+        type t = Account.Nonce.Checked.t
+
+        let if_ b ~then_ ~else_ =
+          run_checked (Account.Nonce.Checked.if_ b ~then_ ~else_)
+
+        let succ t = run_checked (Account.Nonce.Checked.succ t)
+      end
+
+      module State_hash = struct
+        type t = State_hash.var
+
+        let if_ b ~then_ ~else_ = run_checked (State_hash.if_ b ~then_ ~else_)
       end
 
       module Timing = struct
@@ -1108,10 +1135,91 @@
         let vesting_period (t : t) = t.vesting_period
       end
 
+      module Balance = struct
+        include Balance.Checked
+
+        let if_ b ~then_ ~else_ = run_checked (if_ b ~then_ ~else_)
+
+        let sub_amount_flagged x y = run_checked (sub_amount_flagged x y)
+
+        let add_signed_amount_flagged x y =
+          run_checked (add_signed_amount_flagged x y)
+      end
+
+      module Verification_key = struct
+        type t =
+          ( Boolean.var
+          , ( Side_loaded_verification_key.t option
+            , Field.Constant.t )
+            With_hash.t
+            Data_as_hash.t )
+          Snapp_basic.Flagged_option.t
+
+        let if_ b ~(then_ : t) ~(else_ : t) : t =
+          Snapp_basic.Flagged_option.if_ ~if_:Data_as_hash.if_ b ~then_ ~else_
+      end
+
+      module Events = struct
+        type t = Snapp_account.Events.var
+
+        let is_empty x = run_checked (Party.Events.is_empty_var x)
+
+        let push_events = Party.Sequence_events.push_events_checked
+      end
+
+      module Snapp_uri = struct
+        type t = string Data_as_hash.t
+
+        let if_ = Data_as_hash.if_
+      end
+
+      module Token_symbol = struct
+        type t = Account.Token_symbol.var
+
+        let if_ = Account.Token_symbol.if_
+      end
+
       module Account = struct
         type t = (Account.Checked.Unhashed.t, Field.t) With_hash.t
 
-        let token_owner (t : t) = t.data.token_permissions.token_owner
+        module Permissions = struct
+          type controller = Permissions.Auth_required.Checked.t
+
+          let edit_state : t -> controller =
+           fun a -> a.data.permissions.edit_state
+
+          let send : t -> controller = fun a -> a.data.permissions.send
+
+          let receive : t -> controller = fun a -> a.data.permissions.receive
+
+          let set_delegate : t -> controller =
+           fun a -> a.data.permissions.set_delegate
+
+          let set_permissions : t -> controller =
+           fun a -> a.data.permissions.set_permissions
+
+          let set_verification_key : t -> controller =
+           fun a -> a.data.permissions.set_verification_key
+
+          let set_snapp_uri : t -> controller =
+           fun a -> a.data.permissions.set_snapp_uri
+
+          let edit_sequence_state : t -> controller =
+           fun a -> a.data.permissions.edit_sequence_state
+
+          let set_token_symbol : t -> controller =
+           fun a -> a.data.permissions.set_token_symbol
+
+          let increment_nonce : t -> controller =
+           fun a -> a.data.permissions.increment_nonce
+
+          let set_voting_for : t -> controller =
+           fun a -> a.data.permissions.set_voting_for
+
+          type t = Permissions.Checked.t
+
+          let if_ b ~then_ ~else_ = Permissions.Checked.if_ b ~then_ ~else_
+        end
 
         let account_with_hash (account : Account.Checked.Unhashed.t) =
           With_hash.of_data account ~hash_data:(fun a ->
@@ -1130,6 +1238,95 @@
 
         let set_timing (timing : timing) (account : t) : t =
           { account with data = { account.data with timing } }
+
+        let balance (a : t) : Balance.t = a.data.balance
+
+        let set_balance (balance : Balance.t) ({ data = a; hash } : t) : t =
+          { data = { a with balance }; hash }
+
+        let check_timing ~txn_global_slot ({ data = account; _ } : t) =
+          let invalid_timing = ref None in
+          let balance_check _ = failwith "Should not be called" in
+          let timed_balance_check b =
+            invalid_timing := Some (Boolean.not b) ;
+            return ()
+          in
+          let `Min_balance _, timing =
+            run_checked
+            @@ [%with_label "Check snapp timing"]
+                 (check_timing ~balance_check ~timed_balance_check ~account
+                    ~txn_amount:None ~txn_global_slot)
+          in
+          (`Invalid_timing (Option.value_exn !invalid_timing), timing)
+
+        let make_snapp (a : t) = a
+
+        let unmake_snapp (a : t) = a
+
+        let proved_state (a : t) = a.data.snapp.proved_state
+
+        let set_proved_state proved_state ({ data = a; hash } : t) : t =
+          { data = { a with snapp = { a.snapp with proved_state } }; hash }
+
+        let app_state (a : t) = a.data.snapp.app_state
+
+        let set_app_state app_state ({ data = a; hash } : t) : t =
+          { data = { a with snapp = { a.snapp with app_state } }; hash }
+
+        let verification_key (a : t) : Verification_key.t =
+          a.data.snapp.verification_key
+
+        let set_verification_key (verification_key : Verification_key.t)
+            ({ data = a; hash } : t) : t =
+          { data = { a with snapp = { a.snapp with verification_key } }; hash }
+
+        let last_sequence_slot (a : t) = a.data.snapp.last_sequence_slot
+
+        let set_last_sequence_slot last_sequence_slot ({ data = a; hash } : t) :
+            t =
+          { data = { a with snapp = { a.snapp with last_sequence_slot } }
+          ; hash
+          }
+
+        let sequence_state (a : t) = a.data.snapp.sequence_state
+
+        let set_sequence_state sequence_state ({ data = a; hash } : t) : t =
+          { data = { a with snapp = { a.snapp with sequence_state } }; hash }
+
+        let snapp_uri (a : t) = a.data.snapp_uri
+
+        let set_snapp_uri snapp_uri ({ data = a; hash } : t) : t =
+          { data = { a with snapp_uri }; hash }
+
+        let token_symbol (a : t) = a.data.token_symbol
+
+        let set_token_symbol token_symbol ({ data = a; hash } : t) : t =
+          { data = { a with token_symbol }; hash }
+
+        let public_key (a : t) = a.data.public_key
+
+        let set_public_key public_key ({ data = a; hash } : t) : t =
+          { data = { a with public_key }; hash }
+
+        let delegate (a : t) = a.data.delegate
+
+        let set_delegate delegate ({ data = a; hash } : t) : t =
+          { data = { a with delegate }; hash }
+
+        let nonce (a : t) = a.data.nonce
+
+        let set_nonce nonce ({ data = a; hash } : t) : t =
+          { data = { a with nonce }; hash }
+
+        let voting_for (a : t) = a.data.voting_for
+
+        let set_voting_for voting_for ({ data = a; hash } : t) : t =
+          { data = { a with voting_for }; hash }
+
+        let permissions (a : t) = a.data.permissions
+
+        let set_permissions permissions ({ data = a; hash } : t) : t =
+          { data = { a with permissions }; hash }
       end
 
       module Opt = struct
@@ -1177,7 +1374,7 @@
           in
           let party = V.create (fun () -> (V.get hd_r).party |> fst) in
           let caller =
-            exists Mina_base.Account_id.typ ~compute:(fun () ->
+            exists Mina_base.Token_id.typ ~compute:(fun () ->
                 (V.get party).data.caller)
           in
           let body =
@@ -1219,7 +1416,7 @@
       end
 
       module Stack_frame = struct
-        type frame = (Caller.Checked.t, Parties.t) Stack_frame.t
+        type frame = (Token_id.Checked.t, Parties.t) Stack_frame.t
 
         type t = (frame, Field.t Lazy.t) With_hash.t
 
@@ -1241,8 +1438,8 @@
 
         let frame_to_input ({ caller; caller_caller; calls } : frame) =
           List.reduce_exn ~f:Random_oracle.Input.Chunked.append
-            [ Caller.Checked.to_input caller
-            ; Caller.Checked.to_input caller_caller
+            [ Token_id.Checked.to_input caller
+            ; Token_id.Checked.to_input caller_caller
             ; Random_oracle.Input.Chunked.field calls.hash
             ]
 
@@ -1262,15 +1459,15 @@
 
         let unhash (h : Field.t)
             (frame :
-              ( (Mina_base.Account_id.Stable.V1.t, bool) Caller.Stable.V1.t
+              ( Mina_base.Token_id.Stable.V1.t
               , unit Mina_base.Parties.Call_forest.With_hashes.Stable.V1.t )
               Stack_frame.Stable.V1.t
               V.t) : t =
           let frame : frame =
             { caller =
-                exists Caller.typ ~compute:(fun () -> (V.get frame).caller)
+                exists Token_id.typ ~compute:(fun () -> (V.get frame).caller)
             ; caller_caller =
-                exists Caller.typ ~compute:(fun () ->
+                exists Token_id.typ ~compute:(fun () ->
                     (V.get frame).caller_caller)
             ; calls =
                 { hash =
@@ -1290,47 +1487,19 @@
         module Value = struct
           open Mina_base
 
-          type caller = (Account_id.t, bool) Caller.t
-
-<<<<<<< HEAD
+          type caller = Token_id.t
+
           type frame =
             ( caller
             , (Party.t * unit, Parties.Digest.t) Parties.Call_forest.t )
             Stack_frame.t
-=======
-          let assert_ = Assert.is_true
-
-          let display _b ~label:_ = ""
-
-          type failure_status = unit
-
-          let assert_with_failure_status b _failure_status = Assert.is_true b
         end
 
-        module Controller = struct
-          type t = Permissions.Auth_required.Checked.t
-
-          let if_ = Permissions.Auth_required.Checked.if_
-
-          let check =
-            match auth_type with
-            | Proof ->
-                fun ~proof_verifies:_ ~signature_verifies:_ perm ->
-                  Permissions.Auth_required.Checked.eval_proof perm
-            | Signature | None_given ->
-                fun ~proof_verifies:_ ~signature_verifies perm ->
-                  Permissions.Auth_required.Checked.eval_no_proof
-                    ~signature_verifies perm
->>>>>>> 6c33fa65
-        end
-
         type elt = Stack_frame.t
 
         module Elt = struct
-          let invalid_caller =
-            { Caller.id = Mina_base.Account_id.invalid; token_owner = false }
-
-<<<<<<< HEAD
+          let invalid_caller = Mina_base.Token_id.invalid
+
           type t = (Value.frame, Field.Constant.t) With_hash.t
 
           let default : t =
@@ -1341,28 +1510,6 @@
                 ; calls = []
                 }
             }
-=======
-          let ( > ) x y = run_checked (x > y)
-
-          let if_ b ~then_ ~else_ = run_checked (if_ b ~then_ ~else_)
-
-          let equal x y = run_checked (equal x y)
-        end
-
-        module Nonce = struct
-          type t = Account.Nonce.Checked.t
-
-          let if_ b ~then_ ~else_ =
-            run_checked (Account.Nonce.Checked.if_ b ~then_ ~else_)
-
-          let succ t = run_checked (Account.Nonce.Checked.succ t)
-        end
-
-        module State_hash = struct
-          type t = State_hash.var
-
-          let if_ b ~then_ ~else_ = run_checked (State_hash.if_ b ~then_ ~else_)
->>>>>>> 6c33fa65
         end
 
         let empty_constant = Mina_base.Parties.Call_forest.With_hashes.empty
@@ -1403,10 +1550,10 @@
               ; data = V.map elt_ref ~f:(fun frame -> frame.data.calls)
               }
             and caller =
-              exists Mina_base.Caller.typ ~compute:(fun () ->
+              exists Mina_base.Token_id.typ ~compute:(fun () ->
                   (V.get elt_ref).data.caller)
             and caller_caller =
-              exists Mina_base.Caller.typ ~compute:(fun () ->
+              exists Mina_base.Token_id.typ ~compute:(fun () ->
                   (V.get elt_ref).data.caller_caller)
             in
             { caller; caller_caller; calls }
@@ -1449,9 +1596,9 @@
           { hash = As_prover.read Field.typ (Stack_frame.hash frame)
           ; data =
               { calls = V.get frame.data.calls.data
-              ; caller = As_prover.read Caller.typ frame.data.caller
+              ; caller = As_prover.read Token_id.typ frame.data.caller
               ; caller_caller =
-                  As_prover.read Caller.typ frame.data.caller_caller
+                  As_prover.read Token_id.typ frame.data.caller_caller
               }
           }
 
@@ -1495,133 +1642,36 @@
             run_checked (Amount.Signed.Checked.add_flagged x y)
         end
 
-<<<<<<< HEAD
         let if_ b ~then_ ~else_ =
           run_checked (Amount.Checked.if_ b ~then_ ~else_)
 
         let equal t t' = run_checked (Amount.Checked.equal t t')
-=======
-        module Balance = struct
-          include Balance.Checked
-
-          let if_ b ~then_ ~else_ = run_checked (if_ b ~then_ ~else_)
-
-          let sub_amount_flagged x y = run_checked (sub_amount_flagged x y)
-
-          let add_signed_amount_flagged x y =
-            run_checked (add_signed_amount_flagged x y)
-        end
-
-        module Verification_key = struct
-          type t =
-            ( Boolean.var
-            , ( Side_loaded_verification_key.t option
-              , Field.Constant.t )
-              With_hash.t
-              Data_as_hash.t )
-            Snapp_basic.Flagged_option.t
-
-          let if_ b ~(then_ : t) ~(else_ : t) : t =
-            Snapp_basic.Flagged_option.if_ ~if_:Data_as_hash.if_ b ~then_ ~else_
-        end
-
-        module Events = struct
-          type t = Snapp_account.Events.var
-
-          let is_empty x = run_checked (Party.Events.is_empty_var x)
-
-          let push_events = Party.Sequence_events.push_events_checked
-        end
-
-        module Snapp_uri = struct
-          type t = string Data_as_hash.t
-
-          let if_ = Data_as_hash.if_
-        end
-
-        module Token_symbol = struct
-          type t = Account.Token_symbol.var
-
-          let if_ = Account.Token_symbol.if_
-        end
-
-        module Account = struct
-          type t = (Account.Checked.Unhashed.t, Field.t) With_hash.t
-
-          module Permissions = struct
-            let edit_state : t -> Controller.t =
-             fun a -> a.data.permissions.edit_state
-
-            let send : t -> Controller.t = fun a -> a.data.permissions.send
-
-            let receive : t -> Controller.t =
-             fun a -> a.data.permissions.receive
-
-            let set_delegate : t -> Controller.t =
-             fun a -> a.data.permissions.set_delegate
-
-            let set_permissions : t -> Controller.t =
-             fun a -> a.data.permissions.set_permissions
-
-            let set_verification_key : t -> Controller.t =
-             fun a -> a.data.permissions.set_verification_key
-
-            let set_snapp_uri : t -> Controller.t =
-             fun a -> a.data.permissions.set_snapp_uri
-
-            let edit_sequence_state : t -> Controller.t =
-             fun a -> a.data.permissions.edit_sequence_state
-
-            let set_token_symbol : t -> Controller.t =
-             fun a -> a.data.permissions.set_token_symbol
-
-            let increment_nonce : t -> Controller.t =
-             fun a -> a.data.permissions.increment_nonce
-
-            let set_voting_for : t -> Controller.t =
-             fun a -> a.data.permissions.set_voting_for
-
-            type t = Permissions.Checked.t
-
-            let if_ b ~then_ ~else_ = Permissions.Checked.if_ b ~then_ ~else_
-          end
-
-          let account_with_hash (account : Account.Checked.Unhashed.t) =
-            With_hash.of_data account ~hash_data:(fun a ->
-                let a =
-                  { a with
-                    snapp =
-                      ( Snapp_account.Checked.digest a.snapp
-                      , As_prover.Ref.create (fun () -> None) )
-                  }
-                in
-                run_checked (Account.Checked.digest a))
->>>>>>> 6c33fa65
 
         let zero = Amount.(var_of_t zero)
 
         let add_flagged x y = run_checked (Amount.Checked.add_flagged x y)
 
-<<<<<<< HEAD
         let add_signed_flagged (x : t) (y : Signed.t) =
           run_checked (Amount.Checked.add_signed_flagged x y)
+
+        let of_constant_fee fee = Amount.var_of_t (Amount.of_fee fee)
       end
 
       module Token_id = struct
         type t = Token_id.Checked.t
 
-        let if_ b ~then_ ~else_ =
-          run_checked (Token_id.Checked.if_ b ~then_ ~else_)
-
-        let equal x y = run_checked (Token_id.Checked.equal x y)
-
-        let default = Token_id.(var_of_t default)
-
-        let invalid = Token_id.(var_of_t invalid)
+        let if_ = Token_id.Checked.if_
+
+        let equal x y = Token_id.Checked.equal x y
+
+        let default = Token_id.(Checked.constant default)
       end
 
       module Public_key = struct
         type t = Public_key.Compressed.var
+
+        let if_ b ~then_ ~else_ =
+          run_checked (Public_key.Compressed.Checked.if_ b ~then_ ~else_)
       end
 
       module Protocol_state_predicate = struct
@@ -1646,6 +1696,9 @@
 
         let add_check (t : t) _failure b =
           { t with success = Bool.(t.success &&& b) }
+
+        let update_failure_status (t : t) _failure_status b =
+          add_check (t : t) () b
       end
     end
 
@@ -1659,43 +1712,9 @@
 
       module Inputs = struct
         include Inputs
-=======
-          let set_timing (timing : timing) (account : t) : t =
-            { account with data = { account.data with timing } }
-
-          let balance (a : t) : Balance.t = a.data.balance
-
-          let set_balance (balance : Balance.t) ({ data = a; hash } : t) : t =
-            { data = { a with balance }; hash }
-
-          let check_timing ~txn_global_slot ({ data = account; _ } : t) =
-            let invalid_timing = ref None in
-            let balance_check _ = failwith "Should not be called" in
-            let timed_balance_check b =
-              invalid_timing := Some (Boolean.not b) ;
-              return ()
-            in
-            let `Min_balance _, timing =
-              run_checked
-              @@ [%with_label "Check snapp timing"]
-                   (check_timing ~balance_check ~timed_balance_check ~account
-                      ~txn_amount:None ~txn_global_slot)
-            in
-            (`Invalid_timing (Option.value_exn !invalid_timing), timing)
-
-          let make_snapp (a : t) = a
-
-          let unmake_snapp (a : t) = a
-
-          let proved_state (a : t) = a.data.snapp.proved_state
-
-          let set_proved_state proved_state ({ data = a; hash } : t) : t =
-            { data = { a with snapp = { a.snapp with proved_state } }; hash }
-
-          let app_state (a : t) = a.data.snapp.app_state
-
-          let set_app_state app_state ({ data = a; hash } : t) : t =
-            { data = { a with snapp = { a.snapp with app_state } }; hash }
+
+        module Account = struct
+          include Account
 
           let register_verification_key ({ data = a; _ } : t) =
             Option.iter snapp_statement ~f:(fun (tag, _) ->
@@ -1712,65 +1731,23 @@
                 let actual_hash = Snapp_account.Checked.digest_vk vk in
                 Field.Assert.equal expected_hash actual_hash ;
                 Pickles.Side_loaded.in_circuit (side_loaded tag) vk)
-
-          let verification_key (a : t) : Verification_key.t =
-            a.data.snapp.verification_key
-
-          let set_verification_key (verification_key : Verification_key.t)
-              ({ data = a; hash } : t) : t =
-            { data = { a with snapp = { a.snapp with verification_key } }
-            ; hash
-            }
-
-          let last_sequence_slot (a : t) = a.data.snapp.last_sequence_slot
-
-          let set_last_sequence_slot last_sequence_slot ({ data = a; hash } : t)
-              : t =
-            { data = { a with snapp = { a.snapp with last_sequence_slot } }
-            ; hash
-            }
-
-          let sequence_state (a : t) = a.data.snapp.sequence_state
-
-          let set_sequence_state sequence_state ({ data = a; hash } : t) : t =
-            { data = { a with snapp = { a.snapp with sequence_state } }; hash }
-
-          let snapp_uri (a : t) = a.data.snapp_uri
-
-          let set_snapp_uri snapp_uri ({ data = a; hash } : t) : t =
-            { data = { a with snapp_uri }; hash }
-
-          let token_symbol (a : t) = a.data.token_symbol
-
-          let set_token_symbol token_symbol ({ data = a; hash } : t) : t =
-            { data = { a with token_symbol }; hash }
-
-          let public_key (a : t) = a.data.public_key
-
-          let set_public_key public_key ({ data = a; hash } : t) : t =
-            { data = { a with public_key }; hash }
-
-          let delegate (a : t) = a.data.delegate
-
-          let set_delegate delegate ({ data = a; hash } : t) : t =
-            { data = { a with delegate }; hash }
-
-          let nonce (a : t) = a.data.nonce
-
-          let set_nonce nonce ({ data = a; hash } : t) : t =
-            { data = { a with nonce }; hash }
-
-          let voting_for (a : t) = a.data.voting_for
-
-          let set_voting_for voting_for ({ data = a; hash } : t) : t =
-            { data = { a with voting_for }; hash }
-
-          let permissions (a : t) = a.data.permissions
-
-          let set_permissions permissions ({ data = a; hash } : t) : t =
-            { data = { a with permissions }; hash }
         end
->>>>>>> 6c33fa65
+
+        module Controller = struct
+          type t = Permissions.Auth_required.Checked.t
+
+          let if_ = Permissions.Auth_required.Checked.if_
+
+          let check =
+            match auth_type with
+            | Proof ->
+                fun ~proof_verifies:_ ~signature_verifies:_ perm ->
+                  Permissions.Auth_required.Checked.eval_proof perm
+            | Signature | None_given ->
+                fun ~proof_verifies:_ ~signature_verifies perm ->
+                  Permissions.Auth_required.Checked.eval_no_proof
+                    ~signature_verifies perm
+        end
 
         module Ledger = struct
           type t = Ledger_hash.var * Sparse_ledger.t V.t
@@ -1825,58 +1802,6 @@
             , V.map ledger
                 ~f:
                   As_prover.(
-<<<<<<< HEAD
-                    let account_typ =
-                      let snapp :
-                          ( Snapp_account.Checked.t
-                          , Snapp_account.t option )
-                          Typ.t =
-                        let open Snapp_account.Poly in
-                        let vk :
-                            ( ( Pickles.Side_loaded.Verification_key.Checked.t
-                                Lazy.t
-                              , Pickles.Impls.Step.Field.t Lazy.t )
-                              With_hash.t
-                            , ( Side_loaded_verification_key.t
-                              , Impl.Field.Constant.t )
-                              With_hash.t
-                              option )
-                            Typ.t =
-                          { store = (fun _ -> failwith "unused")
-                          ; check = (fun _ -> failwith "unused")
-                          ; alloc = Free (Alloc (fun _ -> failwith "unused"))
-                          ; read =
-                              Snarky_backendless.Typ_monads.Read.(
-                                fun v ->
-                                  let%map h = read (Lazy.force v.hash) in
-                                  Some
-                                    { With_hash.data =
-                                        Pickles.Side_loaded.Verification_key
-                                        .dummy
-                                    ; hash = h
-                                    })
-                          }
-                        in
-                        (* TODO: Refactor. This hacking around the vk is a code smell *)
-                        Typ.of_hlistable
-                          [ Snapp_state.typ Field.typ
-                          ; vk
-                          ; Mina_numbers.Snapp_version.typ
-                          ; Pickles_types.Vector.typ Field.typ
-                              Pickles_types.Nat.N5.n
-                          ; Mina_numbers.Global_slot.typ
-                          ; Boolean.typ
-                          ]
-                          ~var_to_hlist:to_hlist ~var_of_hlist:of_hlist
-                          ~value_to_hlist:to_hlist ~value_of_hlist:of_hlist
-                        |> Typ.transport
-                             ~there:(fun x -> Option.value_exn x)
-                             ~back:(fun x -> Some x)
-                      in
-                      Mina_base.Account.typ' snapp
-                    in
-=======
->>>>>>> 6c33fa65
                     fun ledger ->
                       let a : Mina_base.Account.t =
                         read Mina_base.Account.Checked.Unhashed.typ a.data
@@ -1906,15 +1831,7 @@
                   ]) ;
             with_label __LOC__ (fun () ->
                 Boolean.Assert.any
-<<<<<<< HEAD
-                  [ is_new
-                  ; run_checked
-                      (Mina_base.Token_id.Checked.equal token_id
-                         account.token_id)
-                  ]) ;
-=======
-                  [ is_new; Token_id.Checked.equal token_id account.token_id ]) ;
->>>>>>> 6c33fa65
+                  [ is_new; Token_id.equal token_id account.token_id ]) ;
             `Is_new is_new
         end
 
@@ -2023,95 +1940,6 @@
           include Snapp_basic.Set_or_keep.Checked
         end
 
-<<<<<<< HEAD
-=======
-        module Amount = struct
-          type t = Amount.Checked.t
-
-          type unsigned = t
-
-          module Signed = struct
-            type t = Amount.Signed.Checked.t
-
-            let equal t t' = run_checked (Amount.Signed.Checked.equal t t')
-
-            let if_ b ~then_ ~else_ =
-              run_checked (Amount.Signed.Checked.if_ b ~then_ ~else_)
-
-            let is_pos (t : t) =
-              Sgn.Checked.is_pos
-                (run_checked (Currency.Amount.Signed.Checked.sgn t))
-
-            let negate = Amount.Signed.Checked.negate
-
-            let of_unsigned = Amount.Signed.Checked.of_unsigned
-
-            let add_flagged x y =
-              run_checked (Amount.Signed.Checked.add_flagged x y)
-          end
-
-          let if_ b ~then_ ~else_ =
-            run_checked (Amount.Checked.if_ b ~then_ ~else_)
-
-          let equal t t' = run_checked (Amount.Checked.equal t t')
-
-          let zero = Amount.(var_of_t zero)
-
-          let add_flagged x y = run_checked (Amount.Checked.add_flagged x y)
-
-          let add_signed_flagged (x : t) (y : Signed.t) =
-            run_checked (Amount.Checked.add_signed_flagged x y)
-
-          let of_constant_fee fee = Amount.var_of_t (Amount.of_fee fee)
-        end
-
-        module Token_id = struct
-          type t = Token_id.Checked.t
-
-          let if_ = Token_id.Checked.if_
-
-          let equal = Token_id.Checked.equal
-
-          let default = Token_id.(Checked.constant default)
-        end
-
-        module Public_key = struct
-          type t = Public_key.Compressed.var
-
-          let if_ b ~then_ ~else_ =
-            run_checked (Public_key.Compressed.Checked.if_ b ~then_ ~else_)
-        end
-
-        module Protocol_state_predicate = struct
-          type t = Snapp_predicate.Protocol_state.Checked.t
-        end
-
-        module Field = struct
-          type t = Field.t
-
-          let if_ = Field.if_
-        end
-
-        module Local_state = struct
-          type t =
-            ( Parties.t
-            , Call_stack.t
-            , Token_id.t
-            , Amount.t
-            , Ledger.t
-            , Bool.t
-            , Transaction_commitment.t
-            , Bool.failure_status )
-            Parties_logic.Local_state.t
-
-          let add_check (t : t) _failure b =
-            { t with success = Bool.(t.success &&& b) }
-
-          let update_failure_status (t : t) _failure_status b =
-            add_check (t : t) () b
-        end
-
->>>>>>> 6c33fa65
         module Global_state = struct
           type t = Global_state.t =
             { ledger : Ledger_hash.var * Sparse_ledger.t Prover_value.t
@@ -3613,8 +3441,8 @@
   ]
 
 type local_state =
-  ( (Party.t, unit) Parties.Call_forest.t
-  , (Party.t, unit) Parties.Call_forest.t list
+  ( Stack_frame.value
+  , Stack_frame.value list
   , Token_id.t
   , Currency.Amount.t
   , Sparse_ledger.t
@@ -3658,12 +3486,10 @@
     will need to be passed as part of the snark witness while applying that
     pair.
 *)
-<<<<<<< HEAD
-let group_by_parties_rev (partiess : Party.t list list) stmtss =
+let group_by_parties_rev (partiess : Party.t list list)
+    (stmtss : (global_state * local_state) list list) :
+    Parties_intermediate_state.t list =
   let open Party.Poly in
-  let rec group_by_parties_rev (partiess : Party.t list list) stmtss acc =
-=======
-let group_by_parties_rev partiess stmtss : Parties_intermediate_state.t list =
   let use_full_commitment (p : Party.t) =
     match p.authorization with
     | Proof _ ->
@@ -3679,26 +3505,12 @@
     ; use_full_commitment = use_full_commitment p
     }
   in
-  let rec group_by_parties_rev partiess stmtss acc =
->>>>>>> 6c33fa65
+  let rec group_by_parties_rev (partiess : Party.t list list) stmtss acc =
     match (partiess, stmtss) with
     | ([] | [ [] ]), [ _ ] ->
         (* We've associated statements with all given parties. *)
         acc
-<<<<<<< HEAD
-    | [ [ { authorization = a1; _ } ] ], [ [ before; after ] ] ->
-        (* There are no later parties to pair this one with. Prove it on its
-           own.
-        *)
-        (`Same, Parties_segment.Basic.of_controls [ a1 ], before, after) :: acc
-    | [ []; [ { authorization = a1; _ } ] ], [ [ _ ]; [ before; after ] ] ->
-        (* This party is part of a new transaction, and there are no later
-           parties to pair it with. Prove it on its own.
-        *)
-        (`New, Parties_segment.Basic.of_controls [ a1 ], before, after) :: acc
-    | ( ({ authorization = Proof _ as a1; _ } :: parties) :: partiess
-=======
-    | [ [ ({ Party.authorization = a1; _ } as p) ] ], [ [ before; after ] ] ->
+    | [ [ ({ authorization = a1; _ } as p) ] ], [ [ before; after ] ] ->
         (* There are no later parties to pair this one with. Prove it on its
            own.
         *)
@@ -3706,8 +3518,8 @@
           ~spec:(Parties_segment.Basic.of_controls [ a1 ])
           ~before ~after
         :: acc
-    | ( [ []; [ ({ Party.authorization = a1; _ } as p) ] ]
-      , [ [ _ ]; [ before; after ] ] ) ->
+    | [ []; [ ({ authorization = a1; _ } as p) ] ], [ [ _ ]; [ before; after ] ]
+      ->
         (* This party is part of a new transaction, and there are no later
            parties to pair it with. Prove it on its own.
         *)
@@ -3715,9 +3527,7 @@
           ~spec:(Parties_segment.Basic.of_controls [ a1 ])
           ~before ~after
         :: acc
-    | ( (({ Party.authorization = Proof _ as a1; _ } as p) :: parties)
-        :: partiess
->>>>>>> 6c33fa65
+    | ( (({ authorization = Proof _ as a1; _ } as p) :: parties) :: partiess
       , (before :: (after :: _ as stmts)) :: stmtss ) ->
         (* This party contains a proof, don't pair it with other parties. *)
         group_by_parties_rev (parties :: partiess) (stmts :: stmtss)
@@ -3725,13 +3535,8 @@
               ~spec:(Parties_segment.Basic.of_controls [ a1 ])
               ~before ~after
           :: acc )
-<<<<<<< HEAD
-    | ( [] :: ({ authorization = Proof _ as a1; _ } :: parties) :: partiess
-=======
     | ( []
-        :: (({ Party.authorization = Proof _ as a1; _ } as p) :: parties)
-           :: partiess
->>>>>>> 6c33fa65
+        :: (({ authorization = Proof _ as a1; _ } as p) :: parties) :: partiess
       , [ _ ] :: (before :: (after :: _ as stmts)) :: stmtss ) ->
         (* This party is part of a new transaction, and contains a proof, don't
            pair it with other parties.
@@ -3741,13 +3546,8 @@
               ~spec:(Parties_segment.Basic.of_controls [ a1 ])
               ~before ~after
           :: acc )
-<<<<<<< HEAD
-    | ( ({ authorization = a1; _ }
+    | ( (({ authorization = a1; _ } as p)
         :: ({ authorization = Proof _; _ } :: _ as parties))
-=======
-    | ( (({ Party.authorization = a1; _ } as p)
-        :: ({ Party.authorization = Proof _; _ } :: _ as parties))
->>>>>>> 6c33fa65
         :: partiess
       , (before :: (after :: _ as stmts)) :: stmtss ) ->
         (* The next party contains a proof, don't pair it with this party. *)
@@ -3756,13 +3556,8 @@
               ~spec:(Parties_segment.Basic.of_controls [ a1 ])
               ~before ~after
           :: acc )
-<<<<<<< HEAD
-    | ( ({ authorization = a1; _ } :: ([] as parties))
+    | ( (({ authorization = a1; _ } as p) :: ([] as parties))
         :: (({ authorization = Proof _; _ } :: _) :: _ as partiess)
-=======
-    | ( (({ Party.authorization = a1; _ } as p) :: ([] as parties))
-        :: (({ Party.authorization = Proof _; _ } :: _) :: _ as partiess)
->>>>>>> 6c33fa65
       , (before :: (after :: _ as stmts)) :: stmtss ) ->
         (* The next party is in the next transaction and contains a proof,
            don't pair it with this party.
@@ -3772,12 +3567,8 @@
               ~spec:(Parties_segment.Basic.of_controls [ a1 ])
               ~before ~after
           :: acc )
-<<<<<<< HEAD
-    | ( ({ authorization = a1; _ } :: { authorization = a2; _ } :: parties)
-=======
-    | ( (({ Party.authorization = a1; _ } as p)
-        :: { Party.authorization = a2; _ } :: parties)
->>>>>>> 6c33fa65
+    | ( (({ authorization = a1; _ } as p)
+        :: { authorization = a2; _ } :: parties)
         :: partiess
       , (before :: _ :: (after :: _ as stmts)) :: stmtss ) ->
         (* The next two parties do not contain proofs, and are within the same
@@ -3791,13 +3582,8 @@
               ~before ~after
           :: acc )
     | ( []
-<<<<<<< HEAD
-        :: ({ authorization = a1; _ }
+        :: (({ authorization = a1; _ } as p)
            :: ({ authorization = Proof _; _ } :: _ as parties))
-=======
-        :: (({ Party.authorization = a1; _ } as p)
-           :: ({ Party.authorization = Proof _; _ } :: _ as parties))
->>>>>>> 6c33fa65
            :: partiess
       , [ _ ] :: (before :: (after :: _ as stmts)) :: stmtss ) ->
         (* This party is in the next transaction, and the next party contains a
@@ -3809,12 +3595,8 @@
               ~before ~after
           :: acc )
     | ( []
-<<<<<<< HEAD
-        :: ({ authorization = a1; _ } :: { authorization = a2; _ } :: parties)
-=======
-        :: (({ Party.authorization = a1; _ } as p)
-           :: { Party.authorization = a2; _ } :: parties)
->>>>>>> 6c33fa65
+        :: (({ authorization = a1; _ } as p)
+           :: { authorization = a2; _ } :: parties)
            :: partiess
       , [ _ ] :: (before :: _ :: (after :: _ as stmts)) :: stmtss ) ->
         (* The next two parties do not contain proofs, and are within the same
@@ -3827,13 +3609,8 @@
               ~spec:(Parties_segment.Basic.of_controls [ a1; a2 ])
               ~before ~after
           :: acc )
-<<<<<<< HEAD
-    | ( [ { authorization = a1; _ } ]
+    | ( [ ({ authorization = a1; _ } as p) ]
         :: ({ authorization = a2; _ } :: parties) :: partiess
-=======
-    | ( [ ({ Party.authorization = a1; _ } as p) ]
-        :: ({ Party.authorization = a2; _ } :: parties) :: partiess
->>>>>>> 6c33fa65
       , (before :: _after1) :: (_before2 :: (after :: _ as stmts)) :: stmtss )
       ->
         (* The next two parties do not contain proofs, and the second is within
@@ -3847,13 +3624,8 @@
               ~before ~after
           :: acc )
     | ( []
-<<<<<<< HEAD
-        :: ({ authorization = a1; _ } :: parties)
+        :: (({ authorization = a1; _ } as p) :: parties)
            :: (({ authorization = Proof _; _ } :: _) :: _ as partiess)
-=======
-        :: (({ Party.authorization = a1; _ } as p) :: parties)
-           :: (({ Party.authorization = Proof _; _ } :: _) :: _ as partiess)
->>>>>>> 6c33fa65
       , [ _ ] :: (before :: ([ after ] as stmts)) :: (_ :: _ as stmtss) ) ->
         (* The next transaction contains a proof, and this party is in a new
            transaction, don't pair it with the next party.
@@ -3864,13 +3636,8 @@
               ~before ~after
           :: acc )
     | ( []
-<<<<<<< HEAD
-        :: [ { authorization = a1; _ } ]
+        :: [ ({ authorization = a1; _ } as p) ]
            :: ({ authorization = a2; _ } :: parties) :: partiess
-=======
-        :: [ ({ Party.authorization = a1; _ } as p) ]
-           :: ({ Party.authorization = a2; _ } :: parties) :: partiess
->>>>>>> 6c33fa65
       , [ _ ]
         :: [ before; _after1 ] :: (_before2 :: (after :: _ as stmts)) :: stmtss
       ) ->
@@ -3885,21 +3652,13 @@
               ~spec:(Parties_segment.Basic.of_controls [ a1; a2 ])
               ~before ~after
           :: acc )
-<<<<<<< HEAD
-    | [ [ { authorization = a1; _ } ] ], (before :: after :: _) :: _ ->
-        (* This party is the final party given. Prove it on its own. *)
-        (`Same, Parties_segment.Basic.of_controls [ a1 ], before, after) :: acc
-    | ( [] :: [ { authorization = a1; _ } ] :: [] :: _
-=======
-    | ( [ [ ({ Party.authorization = a1; _ } as p) ] ]
-      , (before :: after :: _) :: _ ) ->
+    | [ [ ({ authorization = a1; _ } as p) ] ], (before :: after :: _) :: _ ->
         (* This party is the final party given. Prove it on its own. *)
         intermediate_state p ~kind:`Same
           ~spec:(Parties_segment.Basic.of_controls [ a1 ])
           ~before ~after
         :: acc
-    | ( [] :: [ ({ Party.authorization = a1; _ } as p) ] :: [] :: _
->>>>>>> 6c33fa65
+    | ( [] :: [ ({ authorization = a1; _ } as p) ] :: [] :: _
       , [ _ ] :: (before :: after :: _) :: _ ) ->
         (* This party is the final party given, in a new transaction. Prove it
            on its own.
@@ -4036,14 +3795,10 @@
             (* NB: This is only correct if we assume that a proved party will
                never appear first in a transaction.
             *)
-<<<<<<< HEAD
-            Some (0, tx_statement current_commitment source_local.frame.calls)
-=======
             Some
               ( 0
               , tx_statement current_commitment current_full_commitment
-                  use_full_commitment source_local.parties )
->>>>>>> 6c33fa65
+                  use_full_commitment source_local.frame.calls )
         | _ ->
             None
       in
@@ -4524,11 +4279,7 @@
             Control.Signature Signature.dummy (*To be updated later*)
         }
     in
-<<<<<<< HEAD
-    let snapp_party : Party.Wire.t option =
-      Option.map snapp_account_keypair ~f:(fun snapp_account_keypair ->
-=======
-    let snapp_parties : Party.t list =
+    let snapp_parties : Party.Wire.t list =
       let num_keypairs = List.length snapp_account_keypairs in
       let account_creation_fee =
         Amount.of_fee
@@ -4557,7 +4308,6 @@
         else Currency.Amount.zero
       in
       List.mapi snapp_account_keypairs ~f:(fun ndx snapp_account_keypair ->
->>>>>>> 6c33fa65
           let public_key =
             Signature_lib.Public_key.compress snapp_account_keypair.public_key
           in
@@ -4702,22 +4452,13 @@
             Signature_lib.Schnorr.Chunked.sign keypair.private_key
               (Random_oracle.Input.Chunked.field commitment)
           in
-<<<<<<< HEAD
-          [ { Party.Poly.data = snapp_party.data
-            ; authorization = Control.Signature signature
-            }
-          ])
-    in
-    let other_parties = [ Option.value_exn sender_party ] @ snapp_party in
+          ( { data = snapp_party.data; authorization = Signature signature }
+            : Party.Wire.t ))
+    in
+    let other_parties = [ Option.value_exn sender_party ] @ snapp_parties in
     let parties : Parties.t =
       Parties.of_wire { fee_payer; other_parties; memo }
     in
-=======
-          { Party.data = snapp_party.data; authorization = Signature signature })
-    in
-    let other_parties = [ Option.value_exn sender_party ] @ snapp_parties in
-    let parties : Parties.t = { fee_payer; other_parties; memo } in
->>>>>>> 6c33fa65
     parties
 
   let update_states ?snapp_prover ~constraint_constants (spec : Spec.t) =
@@ -4731,52 +4472,6 @@
     in
     assert (List.is_empty other_parties) ;
     assert (Option.is_none sender_party) ;
-<<<<<<< HEAD
-    assert (Option.is_some snapp_party) ;
-    let snapp_party = Option.value_exn snapp_party in
-    let%map.Async.Deferred snapp_party =
-      match spec.current_auth with
-      | Permissions.Auth_required.Proof ->
-          let proof_party =
-            let ps = Parties.of_predicated_list [ snapp_party.data ] in
-            Parties.Call_forest.hash ps
-          in
-          let tx_statement : Snapp_statement.t =
-            { transaction = commitment; at_party = proof_party }
-          in
-          let handler (Snarky_backendless.Request.With { request; respond }) =
-            match request with _ -> respond Unhandled
-          in
-          let%map.Async.Deferred (pi : Pickles.Side_loaded.Proof.t) =
-            trivial_prover ~handler [] tx_statement
-          in
-          ({ data = snapp_party.data; authorization = Proof pi } : Party.Wire.t)
-      | Signature ->
-          let commitment =
-            if snapp_party.data.body.use_full_commitment then full_commitment
-            else commitment
-          in
-          let signature =
-            Signature_lib.Schnorr.Chunked.sign
-              (Option.value_exn spec.snapp_account_keypair).private_key
-              (Random_oracle.Input.Chunked.field commitment)
-          in
-          Async.Deferred.return
-            ( { data = snapp_party.data; authorization = Signature signature }
-              : Party.Wire.t )
-      | None ->
-          Async.Deferred.return
-            ( { data = snapp_party.data; authorization = None_given }
-              : Party.Wire.t )
-      | _ ->
-          failwith "Current authorization not Proof or Signature or None_given"
-    in
-    let other_parties = [ snapp_party ] in
-    let parties : Parties.t =
-      Parties.of_wire { fee_payer; other_parties; memo }
-    in
-    (parties, vk)
-=======
     assert (not @@ List.is_empty snapp_parties) ;
     let snapp_parties_keypairs =
       List.zip_exn snapp_parties spec.snapp_account_keypairs
@@ -4788,11 +4483,8 @@
           | Permissions.Auth_required.Proof ->
               let proof_party =
                 let ps =
-                  Parties.Call_forest.of_parties_list
-                    ~party_depth:(fun (p : Party.Predicated.t) ->
-                      p.body.call_depth)
+                  Parties.of_predicated_list
                     (List.map (List.drop snapp_parties ndx) ~f:(fun p -> p.data))
-                  |> Parties.Call_forest.accumulate_hashes_predicated
                 in
                 Parties.Call_forest.hash ps
               in
@@ -4821,7 +4513,8 @@
               let%map.Async.Deferred (pi : Pickles.Side_loaded.Proof.t) =
                 prover ~handler [] tx_statement
               in
-              { Party.data = snapp_party.data; authorization = Proof pi }
+              ( { data = snapp_party.data; authorization = Proof pi }
+                : Party.Wire.t )
           | Signature ->
               let commitment =
                 if snapp_party.data.body.use_full_commitment then
@@ -4833,20 +4526,23 @@
                   (Random_oracle.Input.Chunked.field commitment)
               in
               Async.Deferred.return
-                { Party.data = snapp_party.data
-                ; authorization = Signature signature
-                }
+                ( { data = snapp_party.data
+                  ; authorization = Signature signature
+                  }
+                  : Party.Wire.t )
           | None ->
               Async.Deferred.return
-                { Party.data = snapp_party.data; authorization = None_given }
+                ( { data = snapp_party.data; authorization = None_given }
+                  : Party.Wire.t )
           | _ ->
               failwith
                 "Current authorization not Proof or Signature or None_given")
     in
     let other_parties = snapp_parties in
-    let parties : Parties.t = { fee_payer; other_parties; memo } in
+    let parties : Parties.t =
+      Parties.of_wire { fee_payer; other_parties; memo }
+    in
     parties
->>>>>>> 6c33fa65
 
   let multiple_transfers (spec : Spec.t) =
     let ( `Parties parties
@@ -4863,7 +4559,7 @@
       let sender_party = Option.value_exn sender_party in
       Parties.Call_forest.cons
         { sender_party with
-          data = { sender_party.data with caller = Account_id.invalid }
+          data = { sender_party.data with caller = Token_id.invalid }
         }
         parties.other_parties
     in
@@ -5343,44 +5039,9 @@
       let new_state : _ Snapp_state.V.t =
         Vector.init Snapp_state.Max_state_size.n ~f:Field.of_int
       in
-<<<<<<< HEAD
       Parties.of_wire
         { fee_payer =
             { data =
-=======
-      { fee_payer =
-          { Party.Fee_payer.data =
-              { body =
-                  { public_key = acct1.account.public_key
-                  ; update =
-                      { app_state =
-                          Vector.map new_state ~f:(fun x ->
-                              Snapp_basic.Set_or_keep.Set x)
-                      ; delegate = Keep
-                      ; verification_key = Keep
-                      ; permissions = Keep
-                      ; snapp_uri = Keep
-                      ; token_symbol = Keep
-                      ; timing = Keep
-                      ; voting_for = Keep
-                      }
-                  ; token_id = ()
-                  ; balance_change = Fee.of_int full_amount
-                  ; increment_nonce = ()
-                  ; events = []
-                  ; sequence_events = []
-                  ; call_data = Field.zero
-                  ; call_depth = 0
-                  ; protocol_state = Snapp_predicate.Protocol_state.accept
-                  ; use_full_commitment = ()
-                  }
-              ; predicate = acct1.account.nonce
-              }
-          ; authorization = Signature.dummy
-          }
-      ; other_parties =
-          [ { data =
->>>>>>> 6c33fa65
                 { body =
                     { public_key = acct1.account.public_key
                     ; update =
@@ -5393,6 +5054,7 @@
                         ; snapp_uri = Keep
                         ; token_symbol = Keep
                         ; timing = Keep
+                        ; voting_for = Keep
                         }
                     ; token_id = ()
                     ; balance_change = Fee.of_int full_amount
