--- conflicted
+++ resolved
@@ -4014,13 +4014,8 @@
     match states_rev with
     | [] ->
         sparse_ledger
-<<<<<<< HEAD
-    | { Parties_intermediate_state.state_after =
+    | { Zkapp_command_intermediate_state.state_after =
           { global = { second_pass_ledger; _ }; _ }
-=======
-    | { Zkapp_command_intermediate_state.state_after =
-          { global = { ledger; _ }; _ }
->>>>>>> 3951c3bb
       ; _
       }
       :: _ ->
@@ -4166,14 +4161,9 @@
           ; full_transaction_commitment = next_full_commitment
           }
         in
-<<<<<<< HEAD
-        let w : Parties_segment.Witness.t =
+        let w : Zkapp_command_segment.Witness.t =
           { global_first_pass_ledger = source_global.first_pass_ledger
           ; global_second_pass_ledger = source_global.second_pass_ledger
-=======
-        let w : Zkapp_command_segment.Witness.t =
-          { global_ledger = source_global.ledger
->>>>>>> 3951c3bb
           ; local_state_init = source_local
           ; start_zkapp_command
           ; state_body
