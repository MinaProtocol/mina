open Core
open Signature_lib
open Mina_base
open Mina_transaction
open Mina_state
open Snark_params
module Global_slot_since_genesis = Mina_numbers.Global_slot_since_genesis
open Currency
open Pickles_types
module Wire_types = Mina_wire_types.Transaction_snark

let proof_cache = ref None

module Make_sig (A : Wire_types.Types.S) = struct
  module type S = Transaction_snark_intf.Full with type Stable.V2.t = A.V2.t
end

module Make_str (A : Wire_types.Concrete) = struct
  module Impl = Pickles.Impls.Step
  module Ledger = Mina_ledger.Ledger
  module Sparse_ledger = Mina_ledger.Sparse_ledger
  module Transaction_validator = Transaction_validator

  let top_hash_logging_enabled = ref false

  let to_preunion (t : Transaction.t) =
    match t with
    | Command (Signed_command x) ->
        `Transaction (Transaction.Command x)
    | Fee_transfer x ->
        `Transaction (Fee_transfer x)
    | Coinbase x ->
        `Transaction (Coinbase x)
    | Command (Zkapp_command x) ->
        `Zkapp_command x

  let with_top_hash_logging f =
    let old = !top_hash_logging_enabled in
    top_hash_logging_enabled := true ;
    try
      let ret = f () in
      top_hash_logging_enabled := old ;
      ret
    with err ->
      top_hash_logging_enabled := old ;
      raise err

  module Proof_type = struct
    [%%versioned
    module Stable = struct
      module V1 = struct
        type t = [ `Base | `Merge ]
        [@@deriving compare, equal, hash, sexp, yojson]

        let to_latest = Fn.id
      end
    end]
  end

  module Pending_coinbase_stack_state =
    Mina_state.Snarked_ledger_state.Pending_coinbase_stack_state

  module Statement = Mina_state.Snarked_ledger_state

  module Proof = struct
    [%%versioned
    module Stable = struct
      module V2 = struct
        type t = Pickles.Proof.Proofs_verified_2.Stable.V2.t
        [@@deriving yojson, compare, equal, sexp, hash]

        let to_latest = Fn.id
      end
    end]
  end

  [%%versioned
  module Stable = struct
    module V2 = struct
      type t =
        ( Mina_state.Snarked_ledger_state.With_sok.Stable.V2.t
        , Proof.Stable.V2.t )
        Proof_carrying_data.Stable.V1.t
      [@@deriving compare, equal, sexp, version, yojson, hash]

      let to_latest = Fn.id
    end
  end]

  let proof t = t.Proof_carrying_data.proof

  let statement
      (t :
        ( Mina_state.Snarked_ledger_state.With_sok.Stable.V2.t
        , _ )
        Proof_carrying_data.t ) =
    { t.data with sok_digest = () }

  let statement_with_sok t = t.Proof_carrying_data.data

  let sok_digest t =
    t.Proof_carrying_data.data.Mina_state.Snarked_ledger_state.Poly.sok_digest

  let to_yojson = Stable.Latest.to_yojson

  let create ~statement ~proof = { Proof_carrying_data.data = statement; proof }

  open Tick
  open Let_syntax

  let chain if_ b ~then_ ~else_ =
    let%bind then_ = then_ and else_ = else_ in
    if_ b ~then_ ~else_

  module Zkapp_command_segment = struct
    module Spec = struct
      type single =
        { auth_type : Control.Tag.t
        ; is_start : [ `Yes | `No | `Compute_in_circuit ]
        }

      type t = single list
    end

    module Basic = struct
      [%%versioned
      module Stable = struct
        module V1 = struct
          type t = Opt_signed_opt_signed | Opt_signed | Proved
          [@@deriving sexp, yojson]

          let to_latest = Fn.id
        end
      end]

      let of_controls = function
        | [ Control.Poly.Proof _ ] ->
            Proved
        | [ (Control.Poly.Signature _ | Control.Poly.None_given) ] ->
            Opt_signed
        | [ Control.Poly.(Signature _ | None_given)
          ; Control.Poly.(Signature _ | None_given)
          ] ->
            Opt_signed_opt_signed
        | _ ->
            failwith
              "Zkapp_command_segment.Basic.of_controls: Unsupported combination"

      let opt_signed ~is_start : Spec.single =
        { auth_type = Signature; is_start }

      let opt_signed = opt_signed ~is_start:`Compute_in_circuit

      let to_single_list : t -> Spec.single list =
       fun t ->
        match t with
        | Opt_signed_opt_signed ->
            [ opt_signed; opt_signed ]
        | Opt_signed ->
            [ opt_signed ]
        | Proved ->
            [ { auth_type = Proof; is_start = `No } ]

      type (_, _, _, _) t_typed =
        | Opt_signed_opt_signed : (unit, unit, unit, unit) t_typed
        | Opt_signed : (unit, unit, unit, unit) t_typed
        | Proved
            : ( Zkapp_statement.Checked.t * unit
              , Zkapp_statement.t * unit
              , Nat.N2.n * unit
              , Nat.N8.n * unit )
              t_typed

      let spec : type a b c d. (a, b, c, d) t_typed -> Spec.single list =
       fun t ->
        match t with
        | Opt_signed_opt_signed ->
            [ opt_signed; opt_signed ]
        | Opt_signed ->
            [ opt_signed ]
        | Proved ->
            [ { auth_type = Proof; is_start = `No } ]
    end

    module Witness = Transaction_witness.Zkapp_command_segment_witness
  end

  (* Currently, a circuit must have at least 1 of every type of constraint. *)
  let dummy_constraints () =
    make_checked
      Impl.(
        fun () ->
          let x =
            exists Field.typ ~compute:(fun () -> Field.Constant.of_int 3)
          in
          let g = exists Inner_curve.typ ~compute:(fun _ -> Inner_curve.one) in
          ignore
            ( Pickles.Scalar_challenge.to_field_checked'
                (module Impl)
                ~num_bits:16
                (Kimchi_backend_common.Scalar_challenge.create x)
              : Field.t * Field.t * Field.t ) ;
          ignore
            ( Pickles.Step_main_inputs.Ops.scale_fast g ~num_bits:5
                (Shifted_value x)
              : Pickles.Step_main_inputs.Inner_curve.t ) ;
          ignore
            ( Pickles.Step_main_inputs.Ops.scale_fast g ~num_bits:5
                (Shifted_value x)
              : Pickles.Step_main_inputs.Inner_curve.t ) ;
          ignore
            ( Pickles.Step_verifier.Scalar_challenge.endo g ~num_bits:4
                (Kimchi_backend_common.Scalar_challenge.create x)
              : Field.t * Field.t ))

  module Base = struct
    module User_command_failure = struct
      (** The various ways that a user command may fail. These should be computed
        before applying the snark, to ensure that only the base fee is charged
        to the fee-payer if executing the user command will later fail.
    *)
      type 'bool t =
        { predicate_failed : 'bool (* User commands *)
        ; source_not_present : 'bool (* User commands *)
        ; receiver_not_present : 'bool (* Delegate *)
        ; amount_insufficient_to_create : 'bool (* Payment only *)
        ; token_cannot_create : 'bool (* Payment only, token<>default *)
        ; source_insufficient_balance : 'bool (* Payment only *)
        ; source_minimum_balance_violation : 'bool (* Payment only *)
        ; source_bad_timing : 'bool (* Payment only *)
        }

      let num_fields = 8

      let to_list
          { predicate_failed
          ; source_not_present
          ; receiver_not_present
          ; amount_insufficient_to_create
          ; token_cannot_create
          ; source_insufficient_balance
          ; source_minimum_balance_violation
          ; source_bad_timing
          } =
        [ predicate_failed
        ; source_not_present
        ; receiver_not_present
        ; amount_insufficient_to_create
        ; token_cannot_create
        ; source_insufficient_balance
        ; source_minimum_balance_violation
        ; source_bad_timing
        ]

      let of_list = function
        | [ predicate_failed
          ; source_not_present
          ; receiver_not_present
          ; amount_insufficient_to_create
          ; token_cannot_create
          ; source_insufficient_balance
          ; source_minimum_balance_violation
          ; source_bad_timing
          ] ->
            { predicate_failed
            ; source_not_present
            ; receiver_not_present
            ; amount_insufficient_to_create
            ; token_cannot_create
            ; source_insufficient_balance
            ; source_minimum_balance_violation
            ; source_bad_timing
            }
        | _ ->
            failwith
              "Transaction_snark.Base.User_command_failure.to_list: bad length"

      let typ : (Boolean.var t, bool t) Typ.t =
        let open Typ in
        list ~length:num_fields Boolean.typ
        |> transport ~there:to_list ~back:of_list
        |> transport_var ~there:to_list ~back:of_list

      let any t = Boolean.any (to_list t)

      (** Compute which -- if any -- of the failure cases will be hit when
          evaluating the given user command, and indicate whether the fee-payer
          would need to pay the account creation fee if the user command were to
          succeed (irrespective or whether it actually will or not).
      *)
      let compute_unchecked
          ~(constraint_constants : Genesis_constants.Constraint_constants.t)
          ~txn_global_slot ~(fee_payer_account : Account.t)
          ~(receiver_account : Account.t) ~(source_account : Account.t)
          ({ payload; signature = _; signer = _ } : Transaction_union.t) =
        match payload.body.tag with
        | Fee_transfer | Coinbase ->
            (* Not user commands, return no failure. *)
            of_list (List.init num_fields ~f:(fun _ -> false))
        | _ -> (
            let fail s =
              failwithf
                "Transaction_snark.Base.User_command_failure.compute_unchecked: \
                 %s"
                s ()
            in
            let fee_token = payload.common.fee_token in
            let token = payload.body.token_id in
            let fee_payer =
              Account_id.create payload.common.fee_payer_pk fee_token
            in
            let source = Account_id.create payload.body.source_pk token in
            let receiver = Account_id.create payload.body.receiver_pk token in
            (* This should shadow the logic in [Sparse_ledger]. *)
            let fee_payer_account =
              { fee_payer_account with
                balance =
                  Option.value_exn ?here:None ?error:None ?message:None
                  @@ Balance.sub_amount fee_payer_account.balance
                       (Amount.of_fee payload.common.fee)
              }
            in
            let predicate_failed =
              if
                Public_key.Compressed.equal payload.common.fee_payer_pk
                  payload.body.source_pk
              then false
              else
                match payload.body.tag with
                | Payment | Stake_delegation ->
                    (* TODO(#4554): Hook account_precondition evaluation in here once
                       implemented.
                    *)
                    true
                | Fee_transfer | Coinbase ->
                    assert false
            in
            match payload.body.tag with
            | Fee_transfer | Coinbase ->
                assert false
            | Stake_delegation ->
                let receiver_account =
                  if Account_id.equal receiver fee_payer then fee_payer_account
                  else receiver_account
                in
                let receiver_not_present =
                  let id = Account.identifier receiver_account in
                  if Account_id.equal Account_id.empty id then true
                  else if Account_id.equal receiver id then false
                  else fail "bad receiver account ID"
                in
                let source_account =
                  if Account_id.equal source fee_payer then fee_payer_account
                  else source_account
                in
                let source_not_present =
                  let id = Account.identifier source_account in
                  if Account_id.equal Account_id.empty id then true
                  else if Account_id.equal source id then false
                  else fail "bad source account ID"
                in
                { predicate_failed
                ; source_not_present
                ; receiver_not_present
                ; amount_insufficient_to_create = false
                ; token_cannot_create = false
                ; source_insufficient_balance = false
                ; source_minimum_balance_violation = false
                ; source_bad_timing = false
                }
            | Payment ->
                let receiver_account =
                  if Account_id.equal receiver fee_payer then fee_payer_account
                  else receiver_account
                in
                let receiver_needs_creating =
                  let id = Account.identifier receiver_account in
                  if Account_id.equal Account_id.empty id then true
                  else if Account_id.equal receiver id then false
                  else fail "bad receiver account ID"
                in
                let token_is_default = true in
                let token_cannot_create =
                  receiver_needs_creating && not token_is_default
                in
                let amount_insufficient_to_create =
                  let creation_amount =
                    Amount.of_fee constraint_constants.account_creation_fee
                  in
                  receiver_needs_creating
                  && Option.is_none
                       (Amount.sub payload.body.amount creation_amount)
                in
                let fee_payer_is_source = Account_id.equal fee_payer source in
                let source_account =
                  if fee_payer_is_source then fee_payer_account
                  else source_account
                in
                let source_not_present =
                  let id = Account.identifier source_account in
                  if Account_id.equal Account_id.empty id then true
                  else if Account_id.equal source id then false
                  else fail "bad source account ID"
                in
                let source_insufficient_balance =
                  (* This failure is fatal if fee-payer and source account are
                     the same. This is checked in the transaction pool.
                  *)
                  (not fee_payer_is_source)
                  &&
                  if Account_id.equal source receiver then
                    (* The final balance will be [0 - account_creation_fee]. *)
                    receiver_needs_creating
                  else
                    Amount.(
                      Balance.to_amount source_account.balance
                      < payload.body.amount)
                in
                let timing_or_error =
                  Mina_transaction_logic.validate_timing
                    ~txn_amount:payload.body.amount ~txn_global_slot
                    ~account:source_account
                in
                let source_minimum_balance_violation =
                  match timing_or_error with
                  | Ok _ ->
                      false
                  | Error err ->
                      let open Mina_base in
                      Transaction_status.Failure.equal
                        (Mina_transaction_logic
                         .timing_error_to_user_command_status err )
                        Transaction_status.Failure
                        .Source_minimum_balance_violation
                in
                let source_bad_timing =
                  (* This failure is fatal if fee-payer and source account are
                     the same. This is checked in the transaction pool.
                  *)
                  (not fee_payer_is_source)
                  && (not source_insufficient_balance)
                  && Or_error.is_error timing_or_error
                in
                { predicate_failed
                ; source_not_present
                ; receiver_not_present = false
                ; amount_insufficient_to_create
                ; token_cannot_create
                ; source_insufficient_balance
                ; source_minimum_balance_violation
                ; source_bad_timing
                } )

      let%snarkydef_ compute_as_prover ~constraint_constants ~txn_global_slot
          (txn : Transaction_union.var) =
        let%bind data =
          exists (Typ.prover_value ())
            ~compute:
              As_prover.(
                let%map txn = read Transaction_union.typ txn in
                let fee_token = txn.payload.common.fee_token in
                let token = txn.payload.body.token_id in
                let fee_payer =
                  Account_id.create txn.payload.common.fee_payer_pk fee_token
                in
                let source =
                  Account_id.create txn.payload.body.source_pk token
                in
                let receiver =
                  Account_id.create txn.payload.body.receiver_pk token
                in
                (txn, fee_payer, source, receiver))
        in
        let%bind fee_payer_idx =
          exists (Typ.prover_value ())
            ~request:
              As_prover.(
                let%map _txn, fee_payer, _source, _receiver =
                  read (Typ.prover_value ()) data
                in
                Ledger_hash.Find_index fee_payer)
        in
        let%bind fee_payer_account =
          exists (Typ.prover_value ())
            ~request:
              As_prover.(
                let%map fee_payer_idx =
                  read (Typ.prover_value ()) fee_payer_idx
                in
                Ledger_hash.Get_element fee_payer_idx)
        in
        let%bind source_idx =
          exists (Typ.prover_value ())
            ~request:
              As_prover.(
                let%map _txn, _fee_payer, source, _receiver =
                  read (Typ.prover_value ()) data
                in
                Ledger_hash.Find_index source)
        in
        let%bind source_account =
          exists (Typ.prover_value ())
            ~request:
              As_prover.(
                let%map source_idx = read (Typ.prover_value ()) source_idx in
                Ledger_hash.Get_element source_idx)
        in
        let%bind receiver_idx =
          exists (Typ.prover_value ())
            ~request:
              As_prover.(
                let%map _txn, _fee_payer, _source, receiver =
                  read (Typ.prover_value ()) data
                in
                Ledger_hash.Find_index receiver)
        in
        let%bind receiver_account =
          exists (Typ.prover_value ())
            ~request:
              As_prover.(
                let%map receiver_idx =
                  read (Typ.prover_value ()) receiver_idx
                in
                Ledger_hash.Get_element receiver_idx)
        in
        exists typ
          ~compute:
            As_prover.(
              let%bind txn, _fee_payer, _source, _receiver =
                read (Typ.prover_value ()) data
              in
              let%bind fee_payer_account, _path =
                read (Typ.prover_value ()) fee_payer_account
              in
              let%bind source_account, _path =
                read (Typ.prover_value ()) source_account
              in
              let%bind receiver_account, _path =
                read (Typ.prover_value ()) receiver_account
              in
              let%map txn_global_slot =
                read Mina_numbers.Global_slot_since_genesis.typ txn_global_slot
              in
              compute_unchecked ~constraint_constants ~txn_global_slot
                ~fee_payer_account ~source_account ~receiver_account txn)
    end

    let%snarkydef_ check_signature ~signature_kind shifted ~payload
        ~is_user_command ~signer ~signature =
      let%bind input =
        Transaction_union_payload.Checked.to_input_legacy payload
      in
      let%bind verifies =
        Schnorr.Legacy.Checked.verifies ~signature_kind shifted signature signer
          input
      in
      [%with_label_ "check signature"] (fun () ->
          Boolean.Assert.any [ Boolean.not is_user_command; verifies ] )

    let check_timing ~balance_check ~timed_balance_check ~account ~txn_amount
        ~txn_global_slot =
      (* calculations should track Mina_transaction_logic.validate_timing *)
      let open Account.Poly in
      let open Account.Timing.As_record in
      let { is_timed
          ; initial_minimum_balance
          ; cliff_time
          ; cliff_amount
          ; vesting_period
          ; vesting_increment
          } =
        account.timing
      in
      let%bind curr_min_balance =
        Account.Checked.min_balance_at_slot ~global_slot:txn_global_slot
          ~cliff_time ~cliff_amount ~vesting_period ~vesting_increment
          ~initial_minimum_balance
      in
      let%bind proposed_balance =
        match txn_amount with
        | Some txn_amount ->
            let%bind proposed_balance, `Underflow underflow =
              Balance.Checked.sub_amount_flagged account.balance txn_amount
            in
            (* underflow indicates insufficient balance *)
            let%map () = balance_check (Boolean.not underflow) in
            proposed_balance
        | None ->
            return account.balance
      in
      let%bind sufficient_timed_balance =
        Balance.Checked.( >= ) proposed_balance curr_min_balance
      in
      let%bind () =
        let%bind ok =
          Boolean.(any [ not is_timed; sufficient_timed_balance ])
        in
        timed_balance_check ok
      in
      let%bind is_timed_balance_zero =
        Balance.Checked.equal curr_min_balance
          (Balance.Checked.Unsafe.of_field Field.(Var.constant zero))
      in
      (* if current min balance is zero, then timing becomes untimed *)
      let%bind is_untimed =
        Boolean.((not is_timed) ||| is_timed_balance_zero)
      in
      let%map timing =
        Account.Timing.if_ is_untimed ~then_:Account.Timing.untimed_var
          ~else_:account.timing
      in
      (`Min_balance curr_min_balance, timing)

    let side_loaded =
      let feature_flags =
        let open Pickles_types.Plonk_types in
        { Features.range_check0 = Opt.Flag.Maybe
        ; range_check1 = Opt.Flag.Maybe
        ; foreign_field_add = Opt.Flag.Maybe
        ; foreign_field_mul = Opt.Flag.Maybe
        ; xor = Opt.Flag.Maybe
        ; rot = Opt.Flag.Maybe
        ; lookup = Opt.Flag.Maybe
        ; runtime_tables = Opt.Flag.Maybe
        }
      in
      Memo.of_comparable
        (module Int)
        (fun i ->
          let open Zkapp_statement in
          Pickles.Side_loaded.create ~typ ~name:(sprintf "zkapp_%d" i)
            ~feature_flags
            ~max_proofs_verified:
              (module Pickles.Side_loaded.Verification_key.Max_width) )

    let signature_verifies ~signature_kind ~shifted ~payload_digest signature pk
        =
      let%bind pk =
        Public_key.decompress_var pk
        (*           (Account_id.Checked.public_key fee_payer_id) *)
      in
      Schnorr.Chunked.Checked.verifies ~signature_kind shifted signature pk
        (Random_oracle.Input.Chunked.field payload_digest)

    module Zkapp_command_snark = struct
      open Zkapp_command_segment
      open Spec

      module Global_state = struct
        type t =
          { first_pass_ledger : Ledger_hash.var * Sparse_ledger.t Prover_value.t
          ; second_pass_ledger :
              Ledger_hash.var * Sparse_ledger.t Prover_value.t
          ; fee_excess : Amount.Signed.var
          ; supply_increase : Amount.Signed.var
          ; protocol_state : Zkapp_precondition.Protocol_state.View.Checked.t
          ; block_global_slot :
              Mina_numbers.Global_slot_since_genesis.Checked.var
          }
      end

      let implied_root account incl =
        let open Impl in
        List.foldi incl
          ~init:(Lazy.force (With_hash.hash account))
          ~f:(fun height acc (b, h) ->
            let l = Field.if_ b ~then_:h ~else_:acc
            and r = Field.if_ b ~then_:acc ~else_:h in
            let acc' = Ledger_hash.merge_var ~height l r in
            acc' )

      module type Single_inputs = sig
        val constraint_constants : Genesis_constants.Constraint_constants.t

        val spec : single

        val set_zkapp_input : Zkapp_statement.Checked.t -> unit

        val set_must_verify : Boolean.var -> unit
      end

      type account_update = Zkapp_call_forest.Checked.account_update =
        { account_update :
            ( Account_update.Body.Checked.t
            , Zkapp_command.Digest.Account_update.Checked.t )
            With_hash.t
        ; control : Control.t Prover_value.t
        }

      module Inputs = struct
        module V = Prover_value
        open Impl

        module Transaction_commitment = struct
          type t = Field.t

          let if_ = Field.if_

          let empty = Field.constant Zkapp_command.Transaction_commitment.empty

          let commitment
              ~account_updates:{ With_hash.hash = account_updates_hash; _ } =
            Zkapp_command.Transaction_commitment.Checked.create
              ~account_updates_hash

          let full_commitment ~signature_kind:_
              ~account_update:{ account_update; _ } ~memo_hash ~commitment =
            Zkapp_command.Transaction_commitment.Checked.create_complete
              commitment ~memo_hash ~fee_payer_hash:account_update.hash
        end

        module Bool = struct
          type t = Boolean.var

          [%%define_locally
          Boolean.(( ||| ), ( &&& ), if_, true_, false_, equal, not, all)]

          module Assert = struct
            let raise_failure ~pos msg =
              let file, line, col, ecol = pos in
              raise
                (Failure
                   (sprintf "File %S, line %d, characters %d-%d: %s" file line
                      col ecol msg ) )

            let is_true ~pos b =
              try Boolean.Assert.is_true b
              with Failure msg -> raise_failure ~pos msg

            let any ~pos bs =
              try Boolean.Assert.any bs
              with Failure msg -> raise_failure ~pos msg
          end

          let display _b ~label:_ = ""

          type failure_status = unit

          type failure_status_tbl = unit

          let assert_with_failure_status_tbl ~pos b _failure_status_tbl =
            Assert.is_true ~pos b
        end

        module Index = struct
          open Mina_numbers.Index.Checked

          type t = var

          let zero = zero

          let succ t = succ t |> run_checked

          let if_ b ~then_ ~else_ = if_ b ~then_ ~else_ |> run_checked
        end

        module Account_id = struct
          type t = Account_id.var

          let if_ b ~then_ ~else_ =
            run_checked (Account_id.Checked.if_ b ~then_ ~else_)

          let derive_token_id = Account_id.Checked.derive_token_id

          let constant id =
            Account_id.(
              Checked.create
                (Public_key.Compressed.var_of_t (public_key id))
                (Token_id.Checked.constant (token_id id)))

          let invalid = constant Account_id.invalid

          let equal x y = Account_id.Checked.equal x y |> run_checked

          let create = Account_id.Checked.create
        end

        module Global_slot_since_genesis = struct
          include Mina_numbers.Global_slot_since_genesis.Checked

          let ( > ) x y = run_checked (x > y)

          let if_ b ~then_ ~else_ = run_checked (if_ b ~then_ ~else_)

          let equal x y = run_checked (equal x y)
        end

        module Global_slot_span = struct
          include Mina_numbers.Global_slot_span.Checked

          let ( > ) x y = run_checked (x > y)

          let if_ b ~then_ ~else_ = run_checked (if_ b ~then_ ~else_)
        end

        module Nonce = struct
          type t = Account.Nonce.Checked.t

          let if_ b ~then_ ~else_ =
            run_checked (Account.Nonce.Checked.if_ b ~then_ ~else_)

          let succ t = run_checked (Account.Nonce.Checked.succ t)
        end

        module State_hash = struct
          type t = State_hash.var

          let if_ b ~then_ ~else_ = run_checked (State_hash.if_ b ~then_ ~else_)
        end

        module Timing = struct
          type t = Account_timing.var

          let if_ b ~then_ ~else_ =
            run_checked (Account_timing.if_ b ~then_ ~else_)

          let vesting_period (t : t) = t.vesting_period
        end

        module Balance = struct
          include Balance.Checked

          let if_ b ~then_ ~else_ = run_checked (if_ b ~then_ ~else_)

          let sub_amount_flagged x y = run_checked (sub_amount_flagged x y)

          let add_signed_amount_flagged x y =
            run_checked (add_signed_amount_flagged x y)
        end

        module Receipt_chain_hash = struct
          open Receipt.Chain_hash.Checked

          type nonrec t = t

          module Elt = struct
            type t = Zkapp_command_elt.t

            let of_transaction_commitment tc =
              Zkapp_command_elt.Zkapp_command_commitment tc
          end

          let cons_zkapp_command_commitment index elt t =
            run_checked (cons_zkapp_command_commitment index elt t)

          let if_ b ~then_ ~else_ = run_checked (if_ b ~then_ ~else_)
        end

        module Verification_key = struct
          type t =
            ( Boolean.var
            , ( Side_loaded_verification_key.t option
              , Field.Constant.t )
              With_hash.t
              Data_as_hash.t )
            Zkapp_basic.Flagged_option.t

          let if_ b ~(then_ : t) ~(else_ : t) : t =
            Zkapp_basic.Flagged_option.if_ ~if_:Data_as_hash.if_ b ~then_ ~else_
        end

        module Verification_key_hash = struct
          type t = Field.t

          let equal = Field.equal
        end

        module Actions = struct
          type t = Zkapp_account.Actions.var

          let is_empty x = run_checked (Account_update.Actions.is_empty_var x)

          let push_events = Account_update.Actions.push_events_checked
        end

        module Zkapp_uri = struct
          type t = string Data_as_hash.t

          let if_ = Data_as_hash.if_
        end

        module Token_symbol = struct
          type t = Account.Token_symbol.var

          let if_ = Account.Token_symbol.if_
        end

        module Account = struct
          type t = (Account.Checked.Unhashed.t, Field.t Lazy.t) With_hash.t

          module Permissions = struct
            type controller = Permissions.Auth_required.Checked.t

            type txn_version = Mina_numbers.Txn_version.Checked.t

            let edit_state : t -> controller =
             fun a -> a.data.permissions.edit_state

            let send : t -> controller = fun a -> a.data.permissions.send

            let receive : t -> controller = fun a -> a.data.permissions.receive

            let access : t -> controller = fun a -> a.data.permissions.access

            let set_delegate : t -> controller =
             fun a -> a.data.permissions.set_delegate

            let set_permissions : t -> controller =
             fun a -> a.data.permissions.set_permissions

            let set_verification_key_auth : t -> controller =
             fun a -> fst a.data.permissions.set_verification_key

            let set_verification_key_txn_version : t -> txn_version =
             fun a -> snd a.data.permissions.set_verification_key

            let set_zkapp_uri : t -> controller =
             fun a -> a.data.permissions.set_zkapp_uri

            let edit_action_state : t -> controller =
             fun a -> a.data.permissions.edit_action_state

            let set_token_symbol : t -> controller =
             fun a -> a.data.permissions.set_token_symbol

            let increment_nonce : t -> controller =
             fun a -> a.data.permissions.increment_nonce

            let set_voting_for : t -> controller =
             fun a -> a.data.permissions.set_voting_for

            let set_timing : t -> controller =
             fun a -> a.data.permissions.set_timing

            type t = Permissions.Checked.t

            let if_ b ~then_ ~else_ =
              run_checked @@ Permissions.Checked.if_ b ~then_ ~else_
          end

          let account_with_hash (account : Account.Checked.Unhashed.t) : t =
            With_hash.of_data account ~hash_data:(fun a ->
                lazy
                  (let a =
                     { a with
                       zkapp =
                         ( Zkapp_account.Checked.digest a.zkapp
                         , exists (Typ.prover_value ()) ~compute:(fun () ->
                               None ) )
                     }
                   in
                   run_checked (Account.Checked.digest a) ) )

          type timing = Account_timing.var

          let timing (account : t) : timing = account.data.timing

          let set_timing (account : t) (timing : timing) : t =
            { account with data = { account.data with timing } }

          let is_timed ({ data = account; _ } : t) =
            let open Account.Poly in
            let open Account.Timing.As_record in
            let { is_timed; _ } = account.timing in
            is_timed

          let set_token_id (account : t) (token_id : Token_id.Checked.t) : t =
            account_with_hash { account.data with token_id }

          let balance (a : t) : Balance.t = a.data.balance

          let set_balance (balance : Balance.t) ({ data = a; hash } : t) : t =
            { data = { a with balance }; hash }

          let check_timing ~txn_global_slot ({ data = account; _ } : t) =
            let invalid_timing = ref None in
            let balance_check _ = failwith "Should not be called" in
            let timed_balance_check b =
              invalid_timing := Some (Boolean.not b) ;
              return ()
            in
            let `Min_balance _, timing =
              run_checked
              @@ [%with_label.Snark_params.Tick "Check zkapp timing"] (fun () ->
                     check_timing ~balance_check ~timed_balance_check ~account
                       ~txn_amount:None ~txn_global_slot )
            in
            (`Invalid_timing (Option.value_exn !invalid_timing), timing)

          let receipt_chain_hash (a : t) : Receipt_chain_hash.t =
            a.data.receipt_chain_hash

          let set_receipt_chain_hash (a : t)
              (receipt_chain_hash : Receipt_chain_hash.t) : t =
            { a with data = { a.data with receipt_chain_hash } }

          let make_zkapp (a : t) = a

          let unmake_zkapp (a : t) = a

          let proved_state (a : t) = a.data.zkapp.proved_state

          let set_proved_state proved_state ({ data = a; hash } : t) : t =
            { data = { a with zkapp = { a.zkapp with proved_state } }; hash }

          let app_state (a : t) = a.data.zkapp.app_state

          let set_app_state app_state ({ data = a; hash } : t) : t =
            { data = { a with zkapp = { a.zkapp with app_state } }; hash }

          let verification_key (a : t) : Verification_key.t =
            a.data.zkapp.verification_key

          let set_verification_key (verification_key : Verification_key.t)
              ({ data = a; hash } : t) : t =
            { data = { a with zkapp = { a.zkapp with verification_key } }
            ; hash
            }

          let verification_key_hash (a : t) : Verification_key_hash.t =
            verification_key a |> Zkapp_basic.Flagged_option.data
            |> Data_as_hash.hash

          let last_action_slot (a : t) = a.data.zkapp.last_action_slot

          let set_last_action_slot last_action_slot ({ data = a; hash } : t) : t
              =
            { data = { a with zkapp = { a.zkapp with last_action_slot } }
            ; hash
            }

          let action_state (a : t) = a.data.zkapp.action_state

          let set_action_state action_state ({ data = a; hash } : t) : t =
            { data = { a with zkapp = { a.zkapp with action_state } }; hash }

          let zkapp_uri (a : t) = a.data.zkapp.zkapp_uri

          let set_zkapp_uri zkapp_uri ({ data = a; hash } : t) : t =
            { data = { a with zkapp = { a.zkapp with zkapp_uri } }; hash }

          let token_symbol (a : t) = a.data.token_symbol

          let set_token_symbol token_symbol ({ data = a; hash } : t) : t =
            { data = { a with token_symbol }; hash }

          let public_key (a : t) = a.data.public_key

          let set_public_key public_key ({ data = a; hash } : t) : t =
            { data = { a with public_key }; hash }

          let delegate (a : t) = a.data.delegate

          let set_delegate delegate ({ data = a; hash } : t) : t =
            { data = { a with delegate }; hash }

          let nonce (a : t) = a.data.nonce

          let set_nonce nonce ({ data = a; hash } : t) : t =
            { data = { a with nonce }; hash }

          let voting_for (a : t) = a.data.voting_for

          let set_voting_for voting_for ({ data = a; hash } : t) : t =
            { data = { a with voting_for }; hash }

          let permissions (a : t) = a.data.permissions

          let set_permissions permissions ({ data = a; hash } : t) : t =
            { data = { a with permissions }; hash }
        end

        module Opt = struct
          open Zkapp_basic

          type 'a t = (Bool.t, 'a) Flagged_option.t

          let is_some = Flagged_option.is_some

          let map x ~f = Flagged_option.map ~f x

          let or_default ~if_ x ~default =
            if_ (is_some x) ~then_:(Flagged_option.data x) ~else_:default

          let or_exn x =
            with_label "or_exn is_some" (fun () ->
                Bool.Assert.is_true ~pos:__POS__ (is_some x) ) ;
            Flagged_option.data x
        end

        module Call_forest = Zkapp_call_forest.Checked

        module Stack_frame = struct
          type frame = (Token_id.Checked.t, Call_forest.t) Stack_frame.t

          type t = (frame, Stack_frame.Digest.Checked.t Lazy.t) With_hash.t

          let if_ b ~then_:(t1 : t) ~else_:(t2 : t) : t =
            { With_hash.hash =
                lazy
                  (Stack_frame.Digest.Checked.if_ b ~then_:(Lazy.force t1.hash)
                     ~else_:(Lazy.force t2.hash) )
            ; data =
                Stack_frame.Checked.if_ Call_forest.if_ b ~then_:t1.data
                  ~else_:t2.data
            }

          let caller (t : t) = t.data.caller

          let caller_caller (t : t) = t.data.caller_caller

          let calls (t : t) = t.data.calls

          let of_frame (frame : frame) : t =
            { data = frame
            ; hash =
                lazy
                  (Stack_frame.Digest.Checked.create
                     ~hash_zkapp_command:(fun (calls : Call_forest.t) ->
                       calls.hash )
                     frame )
            }

          let make ~caller ~caller_caller ~calls : t =
            Stack_frame.make ~caller ~caller_caller ~calls |> of_frame

          let hash (t : t) : Stack_frame.Digest.Checked.t = Lazy.force t.hash

          let unhash (h : Stack_frame.Digest.Checked.t)
              (frame :
                ( Mina_base.Token_id.Stable.V2.t
                , Mina_base.Zkapp_command.Call_forest.With_hashes.t )
                Stack_frame.Stable.V1.t
                V.t ) : t =
            with_label "unhash" (fun () ->
                let frame : frame =
                  { caller =
                      exists Token_id.typ ~compute:(fun () ->
                          (V.get frame).caller )
                  ; caller_caller =
                      exists Token_id.typ ~compute:(fun () ->
                          (V.get frame).caller_caller )
                  ; calls =
                      { hash =
                          exists Mina_base.Zkapp_command.Digest.Forest.typ
                            ~compute:(fun () ->
                              (V.get frame).calls
                              |> Mina_base.Zkapp_command.Call_forest.hash )
                      ; data = V.map frame ~f:(fun frame -> frame.calls)
                      }
                  }
                in
                let t = of_frame frame in
                Stack_frame.Digest.Checked.Assert.equal
                  (hash (of_frame frame))
                  h ;
                t )
        end

        module Call_stack = struct
          module Value = struct
            open Mina_base

            type caller = Token_id.t

            type frame =
              ( caller
              , ( Account_update.t
                , Zkapp_command.Digest.Account_update.t
                , Zkapp_command.Digest.Forest.t )
                Zkapp_command.Call_forest.t )
              Stack_frame.t
          end

          type elt = Stack_frame.t

          module Elt = struct
            type t = (Value.frame, Mina_base.Stack_frame.Digest.t) With_hash.t

            let default : unit -> t =
              Memo.unit (fun () : t ->
                  With_hash.of_data
                    ~hash_data:Mina_base.Stack_frame.Digest.create
                    ( { caller = Mina_base.Token_id.default
                      ; caller_caller = Mina_base.Token_id.default
                      ; calls = []
                      }
                      : Value.frame ) )
          end

          let hash (type a)
              (xs : (a, Call_stack_digest.t) With_stack_hash.t list) :
              Call_stack_digest.t =
            match xs with
            | [] ->
                Call_stack_digest.empty
            | x :: _ ->
                x.stack_hash

          type t =
            ( (Elt.t, Call_stack_digest.t) With_stack_hash.t list V.t
            , Call_stack_digest.Checked.t )
            With_hash.t

          let if_ b ~then_:(t : t) ~else_:(e : t) : t =
            { hash = Call_stack_digest.Checked.if_ b ~then_:t.hash ~else_:e.hash
            ; data = V.if_ b ~then_:t.data ~else_:e.data
            }

          let empty = Call_stack_digest.(constant empty)

          let is_empty ({ hash = x; _ } : t) =
            Call_stack_digest.Checked.equal empty x

          let empty () : t = { hash = empty; data = V.create (fun () -> []) }

          let exists_elt (elt_ref : (Value.frame, _) With_hash.t V.t) :
              Stack_frame.t =
            let elt : Stack_frame.frame =
              let calls : Call_forest.t =
                { hash =
                    exists Mina_base.Zkapp_command.Digest.Forest.typ
                      ~compute:(fun () ->
                        (V.get elt_ref).data.calls
                        |> Mina_base.Zkapp_command.Call_forest.hash )
                ; data = V.map elt_ref ~f:(fun frame -> frame.data.calls)
                }
              and caller =
                exists Mina_base.Token_id.typ ~compute:(fun () ->
                    (V.get elt_ref).data.caller )
              and caller_caller =
                exists Mina_base.Token_id.typ ~compute:(fun () ->
                    (V.get elt_ref).data.caller_caller )
              in
              { caller; caller_caller; calls }
            in
            Stack_frame.of_frame elt

          let pop_exn ({ hash = h; data = r } : t) : elt * t =
            let hd_r = V.create (fun () -> (V.get r |> List.hd_exn).elt) in
            let tl_r = V.create (fun () -> V.get r |> List.tl_exn) in
            let elt : Stack_frame.t = exists_elt hd_r in
            let stack =
              exists Call_stack_digest.typ ~compute:(fun () ->
                  hash (V.get tl_r) )
            in
            let h' =
              Call_stack_digest.Checked.cons (Stack_frame.hash elt) stack
            in
            with_label __LOC__ (fun () ->
                Call_stack_digest.Checked.Assert.equal h h' ) ;
            (elt, { hash = stack; data = tl_r })

          let pop ({ hash = h; data = r } as t : t) : (elt * t) Opt.t =
            let input_is_empty = is_empty t in
            let hd_r =
              V.create (fun () ->
                  match V.get r |> List.hd with
                  | None ->
                      Elt.default ()
                  | Some x ->
                      x.elt )
            in
            let tl_r =
              V.create (fun () ->
                  V.get r |> List.tl |> Option.value ~default:[] )
            in
            let elt = exists_elt hd_r in
            let stack =
              exists Call_stack_digest.typ ~compute:(fun () ->
                  hash (V.get tl_r) )
            in
            let stack_frame_hash = Stack_frame.hash elt in
            let h' = Call_stack_digest.Checked.cons stack_frame_hash stack in
            with_label __LOC__ (fun () ->
                Boolean.Assert.any
                  [ input_is_empty; Call_stack_digest.Checked.equal h h' ] ) ;
            { is_some = Boolean.not input_is_empty
            ; data = (elt, { hash = stack; data = tl_r })
            }

          let read_elt (frame : elt) : Elt.t =
            { hash =
                As_prover.read Mina_base.Stack_frame.Digest.typ
                  (Stack_frame.hash frame)
            ; data =
                { calls = V.get frame.data.calls.data
                ; caller = As_prover.read Token_id.typ frame.data.caller
                ; caller_caller =
                    As_prover.read Token_id.typ frame.data.caller_caller
                }
            }

          let push (elt : elt) ~onto:({ hash = h_tl; data = r_tl } : t) : t =
            let h =
              Call_stack_digest.Checked.cons (Stack_frame.hash elt) h_tl
            in
            let r =
              V.create
                (fun () : (Elt.t, Call_stack_digest.t) With_stack_hash.t list ->
                  let hd = read_elt elt in
                  let tl = V.get r_tl in
                  { With_stack_hash.stack_hash =
                      As_prover.read Call_stack_digest.typ h
                  ; elt = hd
                  }
                  :: tl )
            in
            { hash = h; data = r }
        end

        module Amount = struct
          type t = Amount.Checked.t

          type unsigned = t

          module Signed = struct
            type t = Amount.Signed.Checked.t

            let equal t t' = run_checked (Amount.Signed.Checked.equal t t')

            let if_ b ~then_ ~else_ =
              run_checked (Amount.Signed.Checked.if_ b ~then_ ~else_)

            let is_non_neg (t : t) =
              Sgn.Checked.is_pos
                (run_checked (Currency.Amount.Signed.Checked.sgn t))

            let is_neg (t : t) =
              Sgn.Checked.is_neg
                (run_checked (Currency.Amount.Signed.Checked.sgn t))

            let negate = Amount.Signed.Checked.negate

            let of_unsigned = Amount.Signed.Checked.of_unsigned

            let add_flagged x y =
              run_checked (Amount.Signed.Checked.add_flagged x y)
          end

          let if_ b ~then_ ~else_ =
            run_checked (Amount.Checked.if_ b ~then_ ~else_)

          let equal t t' = run_checked (Amount.Checked.equal t t')

          let zero = Amount.(var_of_t zero)

          let add_flagged x y = run_checked (Amount.Checked.add_flagged x y)

          let add_signed_flagged (x : t) (y : Signed.t) =
            run_checked (Amount.Checked.add_signed_flagged x y)

          let of_constant_fee fee = Amount.var_of_t (Amount.of_fee fee)
        end

        module Token_id = struct
          type t = Token_id.Checked.t

          let if_ = Token_id.Checked.if_

          let equal x y = Token_id.Checked.equal x y

          let default = Token_id.(Checked.constant default)
        end

        module Public_key = struct
          type t = Public_key.Compressed.var

          let if_ b ~then_ ~else_ =
            run_checked (Public_key.Compressed.Checked.if_ b ~then_ ~else_)
        end

        module Protocol_state_precondition = struct
          type t = Zkapp_precondition.Protocol_state.Checked.t
        end

        module Valid_while_precondition = struct
          type t = Zkapp_precondition.Valid_while.Checked.t
        end

        module Field = Impl.Field

        module Local_state = struct
          type t =
            ( Stack_frame.t
            , Call_stack.t
            , Amount.Signed.t
            , Ledger_hash.var * Sparse_ledger.t V.t
            , Bool.t
            , Transaction_commitment.t
            , Index.t
            , Bool.failure_status_tbl )
            Mina_transaction_logic.Zkapp_command_logic.Local_state.t

          let add_check (t : t) _failure b =
            { t with success = Bool.(t.success &&& b) }

          let update_failure_status_tbl (t : t) _failure_status b =
            add_check
              (t : t)
              Transaction_status.Failure.Update_not_permitted_voting_for b

          let add_new_failure_status_bucket t = t
        end
      end

      type _ Snarky_backendless.Request.t +=
        | Zkapp_proof : Nat.N2.n Pickles.Proof.t Snarky_backendless.Request.t

      let handle_zkapp_proof (proof : _ Pickles.Proof.t)
          (Snarky_backendless.Request.With { request; respond }) =
        match request with
        | Zkapp_proof ->
            respond (Provide proof)
        | _ ->
            respond Unhandled

      module Single (I : Single_inputs) = struct
        open I

        let { auth_type; is_start = _ } = spec

        module V = Prover_value
        open Impl

        module Inputs = struct
          include Inputs

          module Account = struct
            include Account

            let register_verification_key ({ data = a; _ } : t) =
              match spec.auth_type with
              | Proof ->
                  let vk =
                    exists Side_loaded_verification_key.typ ~compute:(fun () ->
                        match
                          (As_prover.read (Typ.prover_value ())
                             (Data_as_hash.prover_value
                                a.zkapp.verification_key.data ) )
                            .data
                        with
                        | Some vk ->
                            vk
                        | None ->
                            Side_loaded_verification_key.dummy )
                  in
                  let expected_hash =
                    Data_as_hash.hash a.zkapp.verification_key.data
                  in
                  let actual_hash = Zkapp_account.Checked.digest_vk vk in
                  Field.Assert.equal expected_hash actual_hash ;
                  Pickles.Side_loaded.in_circuit (side_loaded 0) vk
              | Signature | None_given ->
                  ()
          end

          module Controller = struct
            type t = Permissions.Auth_required.Checked.t

            let if_ = Permissions.Auth_required.Checked.if_

            let check =
              match auth_type with
              | Proof ->
                  fun ~proof_verifies:_ ~signature_verifies:_ perm ->
                    Permissions.Auth_required.Checked.eval_proof perm
              | Signature | None_given ->
                  fun ~proof_verifies:_ ~signature_verifies perm ->
                    Permissions.Auth_required.Checked.eval_no_proof
                      ~signature_verifies perm

            let verification_key_perm_fallback_to_signature_with_older_version =
              Permissions.Auth_required.Checked
              .verification_key_perm_fallback_to_signature_with_older_version
          end

          module Txn_version = struct
            type t = Mina_numbers.Txn_version.Checked.t

            let if_ cond ~then_ ~else_ =
              run_checked
              @@ Mina_numbers.Txn_version.Checked.if_ cond ~then_ ~else_

            let equal_to_current t =
              run_checked @@ Mina_numbers.Txn_version.equal_to_current_checked t

            let older_than_current t =
              run_checked
              @@ Mina_numbers.Txn_version.older_than_current_checked t
          end

          module Ledger = struct
            type t = Ledger_hash.var * Sparse_ledger.t V.t

            type inclusion_proof = (Boolean.var * Field.t) list

            let if_ b ~then_:((xt, rt) : t) ~else_:((xe, re) : t) =
              ( run_checked (Ledger_hash.if_ b ~then_:xt ~else_:xe)
              , V.if_ b ~then_:rt ~else_:re )

            let empty ~depth () : t =
              let t = Sparse_ledger.empty ~depth () in
              ( Ledger_hash.var_of_t (Sparse_ledger.merkle_root t)
              , V.create (fun () -> t) )

            let idx ledger id = Sparse_ledger.find_index_exn ledger id

            let body_id (body : Account_update.Body.Checked.t) =
              let open As_prover in
              Mina_base.Account_id.create
                (read Signature_lib.Public_key.Compressed.typ body.public_key)
                (read Mina_base.Token_id.typ body.token_id)

            let get_account { account_update; _ } ((_root, ledger) : t) =
              let idx =
                V.map ledger ~f:(fun l -> idx l (body_id account_update.data))
              in
              let account =
                exists Mina_base.Account.Checked.Unhashed.typ
                  ~compute:(fun () ->
                    Sparse_ledger.get_exn (V.get ledger) (V.get idx) )
              in
              let account = Account.account_with_hash account in
              let incl =
                exists
                  Typ.(
                    list ~length:constraint_constants.ledger_depth
                      (Boolean.typ * field))
                  ~compute:(fun () ->
                    List.map
                      (Sparse_ledger.path_exn (V.get ledger) (V.get idx))
                      ~f:(fun x ->
                        match x with
                        | `Left h ->
                            (false, h)
                        | `Right h ->
                            (true, h) ) )
              in
              (account, incl)

            let set_account ((_root, ledger) : t) ((a, incl) : Account.t * _) :
                t =
              ( implied_root a incl |> Ledger_hash.var_of_hash_packed
              , V.map ledger
                  ~f:
                    As_prover.(
                      fun ledger ->
                        let a : Mina_base.Account.t =
                          read Mina_base.Account.Checked.Unhashed.typ a.data
                        in
                        let idx = idx ledger (Mina_base.Account.identifier a) in
                        Sparse_ledger.set_exn ledger idx a) )

            let check_inclusion ((root, _) : t) (account, incl) =
              with_label __LOC__ (fun () ->
                  Field.Assert.equal
                    (implied_root account incl)
                    (Ledger_hash.var_to_hash_packed root) )

            let check_account public_key token_id
                (({ data = account; _ }, _) : Account.t * _) =
              let is_new =
                run_checked
                  (Signature_lib.Public_key.Compressed.Checked.equal
                     account.public_key
                     Signature_lib.Public_key.Compressed.(var_of_t empty) )
              in
              with_label __LOC__ (fun () ->
                  Boolean.Assert.any
                    [ is_new
                    ; run_checked
                        (Signature_lib.Public_key.Compressed.Checked.equal
                           public_key account.public_key )
                    ] ) ;
              with_label __LOC__ (fun () ->
                  Boolean.Assert.any
                    [ is_new; Token_id.equal token_id account.token_id ] ) ;
              `Is_new is_new
          end

          module Account_update = struct
            type t = account_update

            type call_forest = Call_forest.t

            type 'a or_ignore = 'a Zkapp_basic.Or_ignore.Checked.t

            type transaction_commitment = Transaction_commitment.t

            let balance_change (t : t) = t.account_update.data.balance_change

            let protocol_state_precondition (t : t) =
              t.account_update.data.preconditions.network

            let valid_while_precondition (t : t) =
              t.account_update.data.preconditions.valid_while

            let token_id (t : t) = t.account_update.data.token_id

            let public_key (t : t) = t.account_update.data.public_key

            let may_use_parents_own_token (t : t) =
              Account_update.May_use_token.Checked.parents_own_token
                t.account_update.data.may_use_token

            let may_use_token_inherited_from_parent (t : t) =
              Account_update.May_use_token.Checked.inherit_from_parent
                t.account_update.data.may_use_token

            let account_id (t : t) =
              Account_id.create (public_key t) (token_id t)

            let use_full_commitment (t : t) =
              t.account_update.data.use_full_commitment

            let implicit_account_creation_fee (t : t) =
              t.account_update.data.implicit_account_creation_fee

            let increment_nonce (t : t) = t.account_update.data.increment_nonce

            let check_authorization ~signature_kind ~will_succeed ~commitment
                ~calls:({ hash = calls; _ } : Call_forest.t)
                ({ account_update; control; _ } : t) =
              let proof_verifies =
                match auth_type with
                | Proof ->
                    set_zkapp_input
                      { account_update = (account_update.hash :> Field.t)
                      ; calls = (calls :> Field.t)
                      } ;
                    set_must_verify will_succeed ;
                    Boolean.true_
                | Signature | None_given ->
                    Boolean.false_
              in
              let signature_verifies =
                match auth_type with
                | None_given | Proof ->
                    Boolean.false_
                | Signature ->
                    let signature =
                      exists Signature_lib.Schnorr.Chunked.Signature.typ
                        ~compute:(fun () ->
                          match V.get control with
                          | Signature s ->
                              s
                          | None_given ->
                              Signature.dummy
                          | Proof _ ->
                              assert false )
                    in
                    run_checked
                      (let%bind (module S) =
                         Tick.Inner_curve.Checked.Shifted.create ()
                       in
                       signature_verifies ~signature_kind
                         ~shifted:(module S)
                         ~payload_digest:commitment signature
                         account_update.data.public_key )
              in
              ( `Proof_verifies proof_verifies
              , `Signature_verifies signature_verifies )

            let is_proved ({ account_update; _ } : t) =
              account_update.data.authorization_kind.is_proved

            let is_signed ({ account_update; _ } : t) =
              account_update.data.authorization_kind.is_signed

            let verification_key_hash ({ account_update; _ } : t) =
              account_update.data.authorization_kind.verification_key_hash

            module Update = struct
              open Zkapp_basic

              type 'a set_or_keep = 'a Set_or_keep.Checked.t

              let timing ({ account_update; _ } : t) :
                  Account.timing set_or_keep =
                Set_or_keep.Checked.map
                  ~f:Account_update.Update.Timing_info.Checked.to_account_timing
                  account_update.data.update.timing

              let app_state ({ account_update; _ } : t) =
                account_update.data.update.app_state

              let verification_key ({ account_update; _ } : t) =
                account_update.data.update.verification_key

              let actions ({ account_update; _ } : t) =
                account_update.data.actions

              let zkapp_uri ({ account_update; _ } : t) =
                account_update.data.update.zkapp_uri

              let token_symbol ({ account_update; _ } : t) =
                account_update.data.update.token_symbol

              let delegate ({ account_update; _ } : t) =
                account_update.data.update.delegate

              let voting_for ({ account_update; _ } : t) =
                account_update.data.update.voting_for

              let permissions ({ account_update; _ } : t) =
                account_update.data.update.permissions
            end

            module Account_precondition = struct
              let nonce ({ account_update; _ } : t) =
                account_update.data.preconditions.account.nonce
            end
          end

          module Set_or_keep = struct
            include Zkapp_basic.Set_or_keep.Checked
          end

          module Global_state = struct
            include Global_state

            let fee_excess { fee_excess; _ } = fee_excess

            let set_fee_excess t fee_excess = { t with fee_excess }

            let supply_increase { supply_increase; _ } = supply_increase

            let set_supply_increase t supply_increase =
              { t with supply_increase }

            let first_pass_ledger { first_pass_ledger; _ } = first_pass_ledger

            let second_pass_ledger { second_pass_ledger; _ } =
              second_pass_ledger

            let set_first_pass_ledger ~should_update t ledger =
              { t with
                first_pass_ledger =
                  Ledger.if_ should_update ~then_:ledger
                    ~else_:t.first_pass_ledger
              }

            let set_second_pass_ledger ~should_update t ledger =
              { t with
                second_pass_ledger =
                  Ledger.if_ should_update ~then_:ledger
                    ~else_:t.second_pass_ledger
              }

            let block_global_slot { block_global_slot; _ } = block_global_slot
          end

          module Nonce_precondition = struct
            let is_constant =
              Zkapp_precondition.Numeric.Checked.is_constant
                Zkapp_precondition.Numeric.Tc.nonce
          end

          let with_label ~label f = with_label label f
        end

        module Env = struct
          open Inputs

          type t =
            < account_update : Account_update.t
            ; account : Account.t
            ; ledger : Ledger.t
            ; amount : Amount.t
            ; signed_amount : Amount.Signed.t
            ; bool : Bool.t
            ; token_id : Token_id.t
            ; global_state : Global_state.t
            ; inclusion_proof : (Bool.t * Field.t) list
            ; zkapp_command : Zkapp_command.t
            ; local_state :
                ( Stack_frame.t
                , Call_stack.t
                , Amount.Signed.t
                , Ledger.t
                , Bool.t
                , Transaction_commitment.t
                , Index.t
                , unit )
                Mina_transaction_logic.Zkapp_command_logic.Local_state.t
            ; protocol_state_precondition :
                Zkapp_precondition.Protocol_state.Checked.t
            ; valid_while_precondition :
                Zkapp_precondition.Valid_while.Checked.t
            ; transaction_commitment : Transaction_commitment.t
            ; full_transaction_commitment : Transaction_commitment.t
            ; field : Field.t
            ; failure : unit >
        end

        include Mina_transaction_logic.Zkapp_command_logic.Make (Inputs)

        let perform (type r)
            (eff : (r, Env.t) Mina_transaction_logic.Zkapp_command_logic.Eff.t)
            : r =
          match eff with
          | Check_valid_while_precondition (valid_while, global_state) ->
              Zkapp_precondition.Valid_while.Checked.check valid_while
                global_state.block_global_slot
          | Check_protocol_state_precondition
              (protocol_state_predicate, global_state) ->
              Zkapp_precondition.Protocol_state.Checked.check
                protocol_state_predicate global_state.protocol_state
          | Check_account_precondition
              ({ account_update; _ }, account, new_account, local_state) ->
              let local_state = ref local_state in
              let check failure b =
                local_state :=
                  Inputs.Local_state.add_check !local_state failure b
              in
              Zkapp_precondition.Account.Checked.check ~new_account ~check
                account_update.data.preconditions.account account.data ;
              !local_state
          | Init_account { account_update = { account_update; _ }; account } ->
              let account' : Account.Checked.Unhashed.t =
                { account.data with
                  public_key = account_update.data.public_key
                ; token_id = account_update.data.token_id
                }
              in
              Inputs.Account.account_with_hash account'
      end

      let check_protocol_state ~pending_coinbase_stack_init
          ~pending_coinbase_stack_before ~pending_coinbase_stack_after
          ~block_global_slot state_body =
        [%with_label_ "Compute pending coinbase stack"] (fun () ->
            let%bind state_body_hash =
              Mina_state.Protocol_state.Body.hash_checked state_body
            in
            let global_slot = block_global_slot in
            let%bind computed_pending_coinbase_stack_after =
              Pending_coinbase.Stack.Checked.push_state state_body_hash
                global_slot pending_coinbase_stack_init
            in
            [%with_label_ "Check pending coinbase stack"] (fun () ->
                let%bind correct_coinbase_target_stack =
                  Pending_coinbase.Stack.equal_var
                    computed_pending_coinbase_stack_after
                    pending_coinbase_stack_after
                in
                let%bind valid_init_state =
                  (* Stack update is performed once per scan state tree and the
                     following is true only for the first transaction per block per
                     tree*)
                  let%bind equal_source =
                    Pending_coinbase.Stack.equal_var pending_coinbase_stack_init
                      pending_coinbase_stack_before
                  in
                  (*for the rest, both source and target are the same*)
                  let%bind equal_source_with_state =
                    Pending_coinbase.Stack.equal_var
                      computed_pending_coinbase_stack_after
                      pending_coinbase_stack_before
                  in
                  Boolean.(equal_source ||| equal_source_with_state)
                in
                Boolean.Assert.all
                  [ correct_coinbase_target_stack; valid_init_state ] ) )

      let main ~signature_kind ?(witness : Witness.t option) (spec : Spec.t)
          ~constraint_constants (statement : Statement.With_sok.var) =
        let open Impl in
        run_checked (dummy_constraints ()) ;
        let ( ! ) x = Option.value_exn x in
        let state_body =
          exists (Mina_state.Protocol_state.Body.typ ~constraint_constants)
            ~compute:(fun () -> !witness.state_body)
        in
        let block_global_slot =
          exists Mina_numbers.Global_slot_since_genesis.typ ~compute:(fun () ->
              !witness.block_global_slot )
        in
        let pending_coinbase_stack_init =
          exists Pending_coinbase.Stack.typ ~compute:(fun () ->
              !witness.init_stack )
        in
        let module V = Prover_value in
        run_checked
          (check_protocol_state ~pending_coinbase_stack_init
             ~pending_coinbase_stack_before:
               statement.source.pending_coinbase_stack
             ~pending_coinbase_stack_after:
               statement.target.pending_coinbase_stack ~block_global_slot
             state_body ) ;
        let init :
            Global_state.t
            * _ Mina_transaction_logic.Zkapp_command_logic.Local_state.t =
          let g : Global_state.t =
            { first_pass_ledger =
                ( statement.source.first_pass_ledger
                , V.create (fun () -> !witness.global_first_pass_ledger) )
            ; second_pass_ledger =
                ( statement.source.second_pass_ledger
                , V.create (fun () -> !witness.global_second_pass_ledger) )
            ; fee_excess = Amount.Signed.(Checked.constant zero)
            ; supply_increase = Amount.Signed.(Checked.constant zero)
            ; protocol_state =
                Mina_state.Protocol_state.Body.view_checked state_body
            ; block_global_slot
            }
          in
          let l : _ Mina_transaction_logic.Zkapp_command_logic.Local_state.t =
            { stack_frame =
                Inputs.Stack_frame.unhash
                  statement.source.local_state.stack_frame
                  (V.create (fun () -> !witness.local_state_init.stack_frame))
            ; call_stack =
                { With_hash.hash = statement.source.local_state.call_stack
                ; data =
                    V.create (fun () -> !witness.local_state_init.call_stack)
                }
            ; transaction_commitment =
                statement.source.local_state.transaction_commitment
            ; full_transaction_commitment =
                statement.source.local_state.full_transaction_commitment
            ; excess = statement.source.local_state.excess
            ; supply_increase = statement.source.local_state.supply_increase
            ; ledger =
                ( statement.source.local_state.ledger
                , V.create (fun () -> !witness.local_state_init.ledger) )
            ; success = statement.source.local_state.success
            ; account_update_index =
                statement.source.local_state.account_update_index
            ; failure_status_tbl = ()
            ; will_succeed = statement.source.local_state.will_succeed
            }
          in
          (g, l)
        in
        let start_zkapp_command =
          exists (Typ.prover_value ()) ~compute:(fun () ->
              ref !witness.start_zkapp_command )
        in
        let zkapp_input = ref None in
        let must_verify = ref Boolean.true_ in
        let global, local =
          List.fold_left spec ~init
            ~f:(fun ((_, local) as acc) account_update_spec ->
              let module S = Single (struct
                let constraint_constants = constraint_constants

                let spec = account_update_spec

                let set_zkapp_input x = zkapp_input := Some x

                let set_must_verify x = must_verify := x
              end) in
              let finish v =
                let open Mina_transaction_logic.Zkapp_command_logic.Start_data in
                let ps =
                  V.map v ~f:(function
                    | `Skip ->
                        []
                    | `Start p ->
                        Zkapp_command.all_account_updates ~signature_kind
                          p.account_updates )
                in
                let h =
                  exists Zkapp_command.Digest.Forest.typ ~compute:(fun () ->
                      Zkapp_command.Call_forest.hash (V.get ps) )
                in
                let start_data =
                  { Mina_transaction_logic.Zkapp_command_logic.Start_data
                    .account_updates = { With_hash.hash = h; data = ps }
                  ; memo_hash =
                      exists Field.typ ~compute:(fun () ->
                          match V.get v with
                          | `Skip ->
                              Field.Constant.zero
                          | `Start p ->
                              p.memo_hash )
                  ; will_succeed =
                      exists Boolean.typ ~compute:(fun () ->
                          match V.get v with
                          | `Skip ->
                              false
                          | `Start p ->
                              p.will_succeed )
                  }
                in
                let global_state, local_state =
                  with_label "apply" (fun () ->
                      S.apply ~signature_kind ~constraint_constants
                        ~is_start:
                          ( match account_update_spec.is_start with
                          | `No ->
                              `No
                          | `Yes ->
                              `Yes start_data
                          | `Compute_in_circuit ->
                              `Compute start_data )
                        S.{ perform }
                        acc )
                in
                (global_state, local_state)
              in
              let acc' =
                match account_update_spec.is_start with
                | `No ->
                    let global_state, local_state =
                      S.apply ~signature_kind ~constraint_constants
                        ~is_start:`No
                        S.{ perform }
                        acc
                    in
                    (global_state, local_state)
                | `Compute_in_circuit ->
                    V.create (fun () ->
                        let start_zkapp_command =
                          As_prover.read (Typ.prover_value ())
                            start_zkapp_command
                        in
                        match Stdlib.( ! ) start_zkapp_command with
                        | [] ->
                            `Skip
                        | p :: ps ->
                            let should_pop =
                              Mina_base.Zkapp_command.Call_forest.is_empty
                                (V.get local.stack_frame.data.calls.data)
                            in
                            if should_pop then (
                              start_zkapp_command := ps ;
                              `Start p )
                            else `Skip )
                    |> finish
                | `Yes ->
                    as_prover (fun () ->
                        assert (
                          Mina_base.Zkapp_command.Call_forest.is_empty
                            (V.get local.stack_frame.data.calls.data) ) ) ;
                    V.create (fun () ->
                        let start_zkapp_command =
                          As_prover.read (Typ.prover_value ())
                            start_zkapp_command
                        in
                        match Stdlib.( ! ) start_zkapp_command with
                        | [] ->
                            assert false
                        | p :: ps ->
                            start_zkapp_command := ps ;
                            `Start p )
                    |> finish
              in
              acc' )
        in
        let local_state_ledger =
          (* The actual output ledger may differ from the one generated by
             transaction logic, because we handle failures differently between
             the two. However, in the case of failure, we never use this ledger:
             it will never be upgraded to the global ledger. If we have such a
             failure, we just pretend we achieved the target hash.
          *)
          Stack_frame.Digest.Checked.if_ local.success
            ~then_:(Inputs.Stack_frame.hash local.stack_frame)
            ~else_:statement.target.local_state.stack_frame
        in
        with_label __LOC__ (fun () ->
            Local_state.Checked.assert_equal statement.target.local_state
              { local with
                stack_frame = local_state_ledger
              ; call_stack = local.call_stack.hash
              ; ledger = fst local.ledger
              } ) ;
        with_label __LOC__ (fun () ->
            run_checked
              (Frozen_ledger_hash.assert_equal
                 (fst global.first_pass_ledger)
                 statement.target.first_pass_ledger ) ) ;
        with_label __LOC__ (fun () ->
            run_checked
              (Frozen_ledger_hash.assert_equal
                 (fst global.second_pass_ledger)
                 statement.target.second_pass_ledger ) ) ;
        with_label __LOC__ (fun () ->
            run_checked
              (Frozen_ledger_hash.assert_equal statement.connecting_ledger_left
                 statement.connecting_ledger_right ) ) ;
        with_label __LOC__ (fun () ->
            run_checked
              (Amount.Signed.Checked.assert_equal statement.supply_increase
                 global.supply_increase ) ) ;
        with_label __LOC__ (fun () ->
            run_checked
              (let expected = statement.fee_excess in
               let got : Fee_excess.var =
                 { fee_token_l = Token_id.(Checked.constant default)
                 ; fee_excess_l = Amount.Signed.Checked.to_fee global.fee_excess
                 ; fee_token_r = Token_id.(Checked.constant default)
                 ; fee_excess_r =
                     Amount.Signed.Checked.to_fee (fst init).fee_excess
                 }
               in
               Fee_excess.assert_equal_checked expected got ) ) ;
        (Stdlib.( ! ) zkapp_input, `Must_verify (Stdlib.( ! ) must_verify))

      (* Horrible hack :( *)
      let witness : Witness.t option ref = ref None

      let rule (type a b c d) ~signature_kind ~constraint_constants ~proof_level
          (t : (a, b, c, d) Basic.t_typed) :
          ( a
          , b
          , c
          , d
          , Statement.With_sok.var
          , Statement.With_sok.t
          , unit
          , unit
          , unit
          , unit )
          Pickles.Inductive_rule.t =
        let open Hlist in
        let open Basic in
        let module M = H4.T (Pickles.Tag) in
        let s = Basic.spec t in
        let prev_must_verify =
          match proof_level with
          | Genesis_constants.Proof_level.Full ->
              true
          | _ ->
              false
        in
        let b = Boolean.var_of_value prev_must_verify in
        match t with
        | Proved ->
            { identifier = "proved"
            ; prevs = M.[ side_loaded 0 ]
            ; main =
                (fun { public_input = stmt } ->
                  let zkapp_input, `Must_verify must_verify =
                    main ~signature_kind ?witness:!witness s
                      ~constraint_constants stmt
                  in
                  let proof =
                    Run.exists (Typ.prover_value ()) ~request:(fun () ->
                        Zkapp_proof )
                  in
                  { previous_proof_statements =
                      [ { public_input = Option.value_exn zkapp_input
                        ; proof
                        ; proof_must_verify = Run.Boolean.( &&& ) b must_verify
                        }
                      ]
                  ; public_output = ()
                  ; auxiliary_output = ()
                  } )
            ; feature_flags = Pickles_types.Plonk_types.Features.none_bool
            }
        | Opt_signed_opt_signed ->
            { identifier = "opt_signed-opt_signed"
            ; prevs = M.[]
            ; main =
                (fun { public_input = stmt } ->
                  let zkapp_input_opt, _ =
                    main ~signature_kind ?witness:!witness s
                      ~constraint_constants stmt
                  in
                  assert (Option.is_none zkapp_input_opt) ;
                  { previous_proof_statements = []
                  ; public_output = ()
                  ; auxiliary_output = ()
                  } )
            ; feature_flags = Pickles_types.Plonk_types.Features.none_bool
            }
        | Opt_signed ->
            { identifier = "opt_signed"
            ; prevs = M.[]
            ; main =
                (fun { public_input = stmt } ->
                  let zkapp_input_opt, _ =
                    main ~signature_kind ?witness:!witness s
                      ~constraint_constants stmt
                  in
                  assert (Option.is_none zkapp_input_opt) ;
                  { previous_proof_statements = []
                  ; public_output = ()
                  ; auxiliary_output = ()
                  } )
            ; feature_flags = Pickles_types.Plonk_types.Features.none_bool
            }
    end

    type _ Snarky_backendless.Request.t +=
      | Transaction : Transaction_union.t Snarky_backendless.Request.t
      | State_body :
          Mina_state.Protocol_state.Body.Value.t Snarky_backendless.Request.t
      | Init_stack : Pending_coinbase.Stack.t Snarky_backendless.Request.t
      | Global_slot :
          Mina_numbers.Global_slot_since_genesis.t Snarky_backendless.Request.t

    let%snarkydef_ add_burned_tokens acc_burned_tokens amount
        ~is_coinbase_or_fee_transfer ~update_account =
      let%bind accumulate_burned_tokens =
        Boolean.all [ is_coinbase_or_fee_transfer; Boolean.not update_account ]
      in
      let%bind amt, `Overflow overflow =
        Amount.Checked.add_flagged acc_burned_tokens amount
      in
      let%bind () =
        Boolean.(Assert.any [ not accumulate_burned_tokens; not overflow ])
      in
      Amount.Checked.if_ accumulate_burned_tokens ~then_:amt
        ~else_:acc_burned_tokens

    let%snarkydef_ apply_tagged_transaction ~signature_kind
        ~(constraint_constants : Genesis_constants.Constraint_constants.t)
        (type shifted)
        (shifted : (module Inner_curve.Checked.Shifted.S with type t = shifted))
        fee_payment_root global_slot pending_coinbase_stack_init
        pending_coinbase_stack_before pending_coinbase_after state_body
        ({ signer; signature; payload } as txn : Transaction_union.var) =
      let tag = payload.body.tag in
      let is_user_command =
        Transaction_union.Tag.Unpacked.is_user_command tag
      in
      let%bind () =
        [%with_label_ "Check transaction signature"] (fun () ->
            check_signature shifted ~signature_kind ~payload ~is_user_command
              ~signer ~signature )
      in
      let%bind signer_pk = Public_key.compress_var signer in
      let%bind () =
        [%with_label_ "Fee-payer must sign the transaction"] (fun () ->
            (* TODO: Enable multi-sig. *)
            Public_key.Compressed.Checked.Assert.equal signer_pk
              payload.common.fee_payer_pk )
      in
      (* Compute transaction kind. *)
      let is_payment = Transaction_union.Tag.Unpacked.is_payment tag in
      let is_stake_delegation =
        Transaction_union.Tag.Unpacked.is_stake_delegation tag
      in
      let is_fee_transfer =
        Transaction_union.Tag.Unpacked.is_fee_transfer tag
      in
      let is_coinbase = Transaction_union.Tag.Unpacked.is_coinbase tag in
      let fee_token = payload.common.fee_token in
      let%bind fee_token_default =
        make_checked (fun () ->
            Token_id.(Checked.equal fee_token (Checked.constant default)) )
      in
      let token = payload.body.token_id in
      let%bind token_default =
        make_checked (fun () ->
            Token_id.(Checked.equal token (Checked.constant default)) )
      in
      let%bind () = Boolean.Assert.is_true token_default in
      let%bind () =
        [%with_label_ "Validate tokens"] (fun () ->
            Checked.all_unit
              [ [%with_label_
                  "Fee token is default or command allows non-default fee"]
                  (fun () ->
                    Boolean.Assert.any
                      [ fee_token_default
                      ; is_payment
                      ; is_stake_delegation
                      ; is_fee_transfer
                      ] )
              ; (* TODO: Remove this check and update the transaction snark once we
                   have an exchange rate mechanism. See issue #4447.
                *)
                [%with_label_ "Fees in tokens disabled"] (fun () ->
                    Boolean.Assert.is_true fee_token_default )
              ; [%with_label_ "Command allows default token"]
                  Boolean.(
                    fun () ->
                      Assert.any
                        [ is_payment
                        ; is_stake_delegation
                        ; is_fee_transfer
                        ; is_coinbase
                        ])
              ] )
      in
      let current_global_slot = global_slot in
      (* Query predicted failure/success. *)
      let%bind user_command_failure =
        User_command_failure.compute_as_prover ~constraint_constants
          ~txn_global_slot:current_global_slot txn
      in
      let%bind user_command_fails =
        User_command_failure.any user_command_failure
      in
      let fee = payload.common.fee in
      let receiver = Account_id.Checked.create payload.body.receiver_pk token in
      let source = Account_id.Checked.create payload.body.source_pk token in
      (* Information for the fee-payer. *)
      let nonce = payload.common.nonce in
      let fee_payer =
        Account_id.Checked.create payload.common.fee_payer_pk fee_token
      in
      let%bind () =
        [%with_label_ "Fee payer and source must be equal"] (fun () ->
            Account_id.Checked.equal fee_payer source >>= Boolean.Assert.is_true )
      in
      let%bind () =
        [%with_label_ "Check slot validity"] (fun () ->
            Global_slot_since_genesis.Checked.(
              current_global_slot <= payload.common.valid_until)
            >>= Boolean.Assert.is_true )
      in

      (* Check coinbase stack. Protocol state body is pushed into the Pending
         coinbase stack once per block. For example, consider any two
         transactions in a block. Their pending coinbase stacks would be:

         transaction1: s1 -> t1 = s1+ protocol_state_body + maybe_coinbase
         transaction2: t1 -> t1 + maybe_another_coinbase
           (Note: protocol_state_body is not pushed again)

         However, for each transaction, we need to constrain the protocol state
         body. This is done is by using the stack ([init_stack]) without the
         current protocol state body, pushing the state body to it in every
         transaction snark and checking if it matches the target.
         We also need to constrain the source for the merges to work correctly.
         Basically,

         init_stack + protocol_state_body + maybe_coinbase = target
         AND
         init_stack = source || init_stack + protocol_state_body = source *)

      (* These are all the possible cases:

          Init_stack     Source                 Target
         --------------------------------------------------------------
           i               i                       i + state
           i               i                       i + state + coinbase
           i               i + state               i + state
           i               i + state               i + state + coinbase
           i + coinbase    i + state + coinbase    i + state + coinbase
      *)
      let%bind () =
        [%with_label_ "Compute coinbase stack"] (fun () ->
            let%bind state_body_hash =
              Mina_state.Protocol_state.Body.hash_checked state_body
            in
            let%bind pending_coinbase_stack_with_state =
              Pending_coinbase.Stack.Checked.push_state state_body_hash
                current_global_slot pending_coinbase_stack_init
            in
            let%bind computed_pending_coinbase_stack_after =
              let coinbase =
                (Account_id.Checked.public_key receiver, payload.body.amount)
              in
              let%bind stack' =
                Pending_coinbase.Stack.Checked.push_coinbase coinbase
                  pending_coinbase_stack_with_state
              in
              Pending_coinbase.Stack.Checked.if_ is_coinbase ~then_:stack'
                ~else_:pending_coinbase_stack_with_state
            in
            [%with_label_ "Check coinbase stack"] (fun () ->
                let%bind correct_coinbase_target_stack =
                  Pending_coinbase.Stack.equal_var
                    computed_pending_coinbase_stack_after pending_coinbase_after
                in
                let%bind valid_init_state =
                  let%bind equal_source =
                    Pending_coinbase.Stack.equal_var pending_coinbase_stack_init
                      pending_coinbase_stack_before
                  in
                  let%bind equal_source_with_state =
                    Pending_coinbase.Stack.equal_var
                      pending_coinbase_stack_with_state
                      pending_coinbase_stack_before
                  in
                  Boolean.(equal_source ||| equal_source_with_state)
                in
                [%with_label_ "target stack and valid init state"] (fun () ->
                    Boolean.Assert.all
                      [ correct_coinbase_target_stack; valid_init_state ] ) ) )
      in
      (* Interrogate failure cases. This value is created without constraints;
         the failures should be checked against potential failures to ensure
         consistency.
      *)
      let%bind () =
        [%with_label_ "A failing user command is a user command"]
          Boolean.(
            fun () -> Assert.any [ is_user_command; not user_command_fails ])
      in
      let%bind predicate_result =
        let%bind is_own_account =
          Public_key.Compressed.Checked.equal payload.common.fee_payer_pk
            payload.body.source_pk
        in
        let predicate_result =
          (* TODO: Predicates. *)
          Boolean.false_
        in
        Boolean.(is_own_account ||| predicate_result)
      in
      let%bind () =
        [%with_label_ "Check account_precondition failure against predicted"]
          (fun () ->
            let predicate_failed = Boolean.(not predicate_result) in
            assert_r1cs
              (predicate_failed :> Field.Var.t)
              (is_user_command :> Field.Var.t)
              (user_command_failure.predicate_failed :> Field.Var.t) )
      in
      let account_creation_amount =
        Amount.Checked.of_fee
          Fee.(var_of_t constraint_constants.account_creation_fee)
      in
      let%bind is_zero_fee = Fee.(equal_var fee (var_of_t zero)) in
      let is_coinbase_or_fee_transfer = Boolean.not is_user_command in
      let%bind can_create_fee_payer_account =
        (* Fee transfers and coinbases may create an account. We check the normal
           invariants to ensure that the account creation fee is paid.
        *)
        let%bind fee_may_be_charged =
          (* If the fee is zero, we do not create the account at all, so we allow
             this through. Otherwise, the fee must be the default.
          *)
          Boolean.(token_default ||| is_zero_fee)
        in
        Boolean.(is_coinbase_or_fee_transfer &&& fee_may_be_charged)
      in
      (* a couple of references, hard to thread the values *)
      let burned_tokens = ref Currency.Amount.(var_of_t zero) in
      let zero_fee =
        Currency.Amount.(Signed.create_var ~magnitude:(var_of_t zero))
          ~sgn:Sgn.Checked.pos
      in
      (* new account fees added for coinbases/fee transfers, when calculating receiver amounts *)
      let new_account_fees = ref zero_fee in
      let%bind root_after_fee_payer_update =
        [%with_label_ "Update fee payer"] (fun () ->
            Frozen_ledger_hash.modify_account_send
              ~depth:constraint_constants.ledger_depth fee_payment_root
              ~is_writeable:can_create_fee_payer_account fee_payer
              ~f:(fun ~is_empty_and_writeable account ->
                (* this account is:
                   - the fee-payer for payments
                   - the fee-payer for stake delegation
                   - the fee-receiver for a coinbase
                   - the second receiver for a fee transfer
                *)
                let%bind next_nonce =
                  Account.Nonce.Checked.succ_if account.nonce is_user_command
                in
                let%bind () =
                  [%with_label_ "Check fee nonce"] (fun () ->
                      let%bind nonce_matches =
                        Account.Nonce.Checked.equal nonce account.nonce
                      in
                      Boolean.Assert.any
                        [ Boolean.not is_user_command; nonce_matches ] )
                in
                let%bind receipt_chain_hash =
                  let current = account.receipt_chain_hash in
                  let%bind r =
                    Receipt.Chain_hash.Checked.cons_signed_command_payload
                      (Signed_command_payload payload) current
                  in
                  Receipt.Chain_hash.Checked.if_ is_user_command ~then_:r
                    ~else_:current
                in
                let permitted_to_access =
                  Account.Checked.has_permission
                    ~signature_verifies:is_user_command ~to_:`Access account
                in
                let permitted_to_increment_nonce =
                  Account.Checked.has_permission ~to_:`Increment_nonce account
                in
                let permitted_to_send =
                  Account.Checked.has_permission ~to_:`Send account
                in
                let permitted_to_receive =
                  Account.Checked.has_permission ~to_:`Receive account
                in
                let%bind () =
                  [%with_label_
                    "Fee payer access should be permitted for all commands"]
                    (fun () -> Boolean.Assert.is_true permitted_to_access)
                in
                let%bind () =
                  [%with_label_
                    "Fee payer increment nonce should be permitted for all \
                     commands"] (fun () ->
                      Boolean.Assert.any
                        [ Boolean.not is_user_command
                        ; permitted_to_increment_nonce
                        ] )
                in
                let%bind () =
                  [%with_label_
                    "Fee payer balance update should be permitted for all \
                     commands"] (fun () ->
                      Boolean.Assert.any
                        [ Boolean.not is_user_command; permitted_to_send ] )
                in
                (*second fee receiver of a fee transfer and fee receiver of a coinbase transaction remain unchanged if
                   1. These accounts are not permitted to receive tokens and,
                   2. Receiver account that corresponds to first fee receiver of a fee transfer or coinbase receiver of a coinbase transaction, doesn't allow receiving tokens*)
                let%bind update_account =
                  let%bind receiving_allowed =
                    Boolean.all
                      [ is_coinbase_or_fee_transfer; permitted_to_receive ]
                  in
                  Boolean.any [ is_user_command; receiving_allowed ]
                in
                let%bind is_empty_and_writeable =
                  (* If this is a coinbase with zero fee, do not create the
                     account, since the fee amount won't be enough to pay for it.
                  *)
                  Boolean.(all [ is_empty_and_writeable; not is_zero_fee ])
                in
                let should_pay_to_create =
                  (* Coinbases and fee transfers may create. *)
                  is_empty_and_writeable
                in
                let%bind amount =
                  [%with_label_ "Compute fee payer amount"] (fun () ->
                      let fee_payer_amount =
                        let sgn = Sgn.Checked.neg_if_true is_user_command in
                        Amount.Signed.create_var
                          ~magnitude:(Amount.Checked.of_fee fee)
                          ~sgn
                      in
                      (* Account creation fee for fee transfers/coinbases. *)
                      let%bind account_creation_fee =
                        let%map magnitude =
                          Amount.Checked.if_ should_pay_to_create
                            ~then_:account_creation_amount
                            ~else_:Amount.(var_of_t zero)
                        in
                        Amount.Signed.create_var ~magnitude ~sgn:Sgn.Checked.neg
                      in
                      new_account_fees := account_creation_fee ;
                      Amount.Signed.Checked.(
                        add fee_payer_amount account_creation_fee) )
                in
                let%bind () =
                  [%with_label_ "Burned tokens in fee payer"] (fun () ->
                      let%map amt =
                        add_burned_tokens !burned_tokens
                          (Amount.Checked.of_fee fee)
                          ~is_coinbase_or_fee_transfer ~update_account
                      in
                      burned_tokens := amt )
                in
                let txn_global_slot = current_global_slot in
                let%bind timing =
                  [%with_label_ "Check fee payer timing"] (fun () ->
                      let%bind txn_amount =
                        let%bind sgn = Amount.Signed.Checked.sgn amount in
                        let%bind magnitude =
                          Amount.Signed.Checked.magnitude amount
                        in
                        Amount.Checked.if_ (Sgn.Checked.is_neg sgn)
                          ~then_:magnitude
                          ~else_:Amount.(var_of_t zero)
                      in
                      let balance_check ok =
                        [%with_label_ "Check fee payer balance"] (fun () ->
                            Boolean.Assert.is_true ok )
                      in
                      let timed_balance_check ok =
                        [%with_label_ "Check fee payer timed balance"]
                          (fun () -> Boolean.Assert.is_true ok)
                      in
                      let%bind `Min_balance _, timing =
                        check_timing ~balance_check ~timed_balance_check
                          ~account ~txn_amount:(Some txn_amount)
                          ~txn_global_slot
                      in
                      Account_timing.if_ update_account ~then_:timing
                        ~else_:account.timing )
                in
                let%bind balance =
                  [%with_label_ "Check payer balance"] (fun () ->
                      let%bind updated_balance =
                        Balance.Checked.add_signed_amount account.balance amount
                      in
                      Balance.Checked.if_ update_account ~then_:updated_balance
                        ~else_:account.balance )
                in
                let%map public_key =
                  Public_key.Compressed.Checked.if_ is_empty_and_writeable
                    ~then_:(Account_id.Checked.public_key fee_payer)
                    ~else_:account.public_key
                and token_id =
                  make_checked (fun () ->
                      Token_id.Checked.if_ is_empty_and_writeable
                        ~then_:(Account_id.Checked.token_id fee_payer)
                        ~else_:account.token_id )
                and delegate =
                  Public_key.Compressed.Checked.if_ is_empty_and_writeable
                    ~then_:(Account_id.Checked.public_key fee_payer)
                    ~else_:account.delegate
                in
                { Account.Poly.balance
                ; public_key
                ; token_id
                ; token_symbol = account.token_symbol
                ; nonce = next_nonce
                ; receipt_chain_hash
                ; delegate
                ; voting_for = account.voting_for
                ; timing
                ; permissions = account.permissions
                ; zkapp = account.zkapp
                } ) )
      in
      let%bind receiver_increase =
        (* - payments:         payload.body.amount
           - stake delegation: 0
           - coinbase:         payload.body.amount - payload.common.fee
           - fee transfer:     payload.body.amount
        *)
        [%with_label_ "Compute receiver increase"] (fun () ->
            let%bind base_amount =
              let zero_transfer = is_stake_delegation in
              Amount.Checked.if_ zero_transfer
                ~then_:(Amount.var_of_t Amount.zero)
                ~else_:payload.body.amount
            in
            (* The fee for entering the coinbase transaction is paid up front. *)
            let%bind coinbase_receiver_fee =
              Amount.Checked.if_ is_coinbase
                ~then_:(Amount.Checked.of_fee fee)
                ~else_:(Amount.var_of_t Amount.zero)
            in
            Amount.Checked.sub base_amount coinbase_receiver_fee )
      in
      let receiver_overflow = ref Boolean.false_ in
      let receiver_balance_update_permitted = ref Boolean.true_ in
      let%bind root_after_receiver_update =
        [%with_label_ "Update receiver"] (fun () ->
            Frozen_ledger_hash.modify_account_recv
              ~depth:constraint_constants.ledger_depth
              root_after_fee_payer_update receiver
              ~f:(fun ~is_empty_and_writeable account ->
                (* this account is:
                   - the receiver for payments
                   - the delegated-to account for stake delegation
                   - the receiver for a coinbase
                   - the first receiver for a fee transfer
                *)
                let permitted_to_access =
                  Account.Checked.has_permission
                    ~signature_verifies:Boolean.false_ ~to_:`Access account
                in
                let%bind permitted_to_receive =
                  Account.Checked.has_permission ~to_:`Receive account
                  |> Boolean.( &&& ) permitted_to_access
                in
                (*Account remains unchanged if balance update is not permitted for payments, fee_transfers and coinbase transactions*)
                let%bind payment_or_internal_command =
                  Boolean.any [ is_payment; is_coinbase_or_fee_transfer ]
                in
                let%bind update_account =
                  Boolean.any
                    [ Boolean.not payment_or_internal_command
                    ; permitted_to_receive
                    ]
                  >>= Boolean.( &&& ) permitted_to_access
                in
                receiver_balance_update_permitted := permitted_to_receive ;
                let%bind is_empty_failure =
                  let must_not_be_empty = is_stake_delegation in
                  Boolean.(is_empty_and_writeable &&& must_not_be_empty)
                in
                let%bind () =
                  [%with_label_ "Receiver existence failure matches predicted"]
                    (fun () ->
                      Boolean.Assert.( = ) is_empty_failure
                        user_command_failure.receiver_not_present )
                in
                let%bind is_empty_and_writeable =
                  Boolean.(all [ is_empty_and_writeable; not is_empty_failure ])
                in
                let should_pay_to_create = is_empty_and_writeable in
                let%bind () =
                  [%with_label_
                    "Check whether creation fails due to a non-default token"]
                    (fun () ->
                      let%bind token_should_not_create =
                        Boolean.(
                          should_pay_to_create &&& Boolean.not token_default)
                      in
                      let%bind token_cannot_create =
                        Boolean.(token_should_not_create &&& is_user_command)
                      in
                      let%bind () =
                        [%with_label_
                          "Check that account creation is paid in the default \
                           token for non-user-commands"] (fun () ->
                            (* This expands to
                               [token_should_not_create =
                                 token_should_not_create && is_user_command]
                               which is
                               - [token_should_not_create = token_should_not_create]
                                 (ie. always satisfied) for user commands
                               - [token_should_not_create = false] for coinbases/fee
                                 transfers.
                            *)
                            Boolean.Assert.( = ) token_should_not_create
                              token_cannot_create )
                      in
                      [%with_label_ "equal token_cannot_create"] (fun () ->
                          Boolean.Assert.( = ) token_cannot_create
                            user_command_failure.token_cannot_create ) )
                in
                let%bind balance =
                  (* [receiver_increase] will be zero in the stake delegation
                     case.
                  *)
                  let%bind receiver_amount =
                    let%bind account_creation_fee =
                      Amount.Checked.if_ should_pay_to_create
                        ~then_:account_creation_amount
                        ~else_:Amount.(var_of_t zero)
                    in
                    let%bind new_account_fees_total =
                      Amount.Signed.Checked.(
                        add @@ negate @@ of_unsigned account_creation_fee)
                        !new_account_fees
                    in
                    new_account_fees := new_account_fees_total ;
                    let%bind amount_for_new_account, `Underflow underflow =
                      Amount.Checked.sub_flagged receiver_increase
                        account_creation_fee
                    in
                    let%bind () =
                      [%with_label_
                        "Receiver creation fee failure matches predicted"]
                        (fun () ->
                          Boolean.Assert.( = ) underflow
                            user_command_failure.amount_insufficient_to_create )
                    in
                    Currency.Amount.Checked.if_ user_command_fails
                      ~then_:Amount.(var_of_t zero)
                      ~else_:amount_for_new_account
                  in

                  (* NOTE: Instead of capturing this as part of the user command
                     failures, we capture it inline here and bubble it out to a
                     reference. This behavior is still in line with the
                     out-of-snark transaction logic.

                     Updating [user_command_fails] to include this value from here
                     onwards will ensure that we do not update the source or
                     receiver accounts. The only places where [user_command_fails]
                     may have already affected behaviour are
                     * when the fee-payer is paying the account creation fee, and
                     * when a new token is created.
                     In both of these, this account is new, and will have a
                     balance of 0, so we can guarantee that there is no overflow.
                  *)
                  let%bind balance, `Overflow overflow =
                    Balance.Checked.add_amount_flagged account.balance
                      receiver_amount
                  in
                  let%bind () =
                    [%with_label_ "Overflow error only occurs in user commands"]
                      Boolean.(
                        fun () -> Assert.any [ is_user_command; not overflow ])
                  in
                  receiver_overflow := overflow ;
                  Balance.Checked.if_ overflow ~then_:account.balance
                    ~else_:balance
                in
                let%bind () =
                  [%with_label_ "Burned tokens in receiver"] (fun () ->
                      let%map amt =
                        add_burned_tokens !burned_tokens receiver_increase
                          ~is_coinbase_or_fee_transfer
                          ~update_account:permitted_to_receive
                      in
                      burned_tokens := amt )
                in
                let%bind user_command_fails =
                  Boolean.(!receiver_overflow ||| user_command_fails)
                in
                let%bind is_empty_and_writeable =
                  (* Do not create a new account if the user command will fail or if receiving is not permitted *)
                  Boolean.all
                    [ is_empty_and_writeable
                    ; Boolean.not user_command_fails
                    ; update_account
                    ]
                in
                let%bind balance =
                  Balance.Checked.if_ update_account ~then_:balance
                    ~else_:account.balance
                in
                let%bind may_delegate =
                  (* Only default tokens may participate in delegation. *)
                  Boolean.(is_empty_and_writeable &&& token_default)
                in
                let%map delegate =
                  Public_key.Compressed.Checked.if_ may_delegate
                    ~then_:(Account_id.Checked.public_key receiver)
                    ~else_:account.delegate
                and public_key =
                  Public_key.Compressed.Checked.if_ is_empty_and_writeable
                    ~then_:(Account_id.Checked.public_key receiver)
                    ~else_:account.public_key
                and token_id =
                  make_checked (fun () ->
                      Token_id.Checked.if_ is_empty_and_writeable ~then_:token
                        ~else_:account.token_id )
                in
                { Account.Poly.balance
                ; public_key
                ; token_id
                ; token_symbol = account.token_symbol
                ; nonce = account.nonce
                ; receipt_chain_hash = account.receipt_chain_hash
                ; delegate
                ; voting_for = account.voting_for
                ; timing = account.timing
                ; permissions = account.permissions
                ; zkapp = account.zkapp
                } ) )
      in
      let%bind user_command_fails =
        Boolean.(!receiver_overflow ||| user_command_fails)
      in
      let%bind fee_payer_is_source =
        Account_id.Checked.equal fee_payer source
      in
      let%bind root_after_source_update =
        [%with_label_ "Update source"] (fun () ->
            Frozen_ledger_hash.modify_account_send
              ~depth:constraint_constants.ledger_depth
              ~is_writeable:
                (* [modify_account_send] does this failure check for us. *)
                user_command_failure.source_not_present
              root_after_receiver_update source
              ~f:(fun ~is_empty_and_writeable account ->
                (* this account is:
                   - the source for payments
                   - the delegator for stake delegation
                   - the fee-receiver for a coinbase
                   - the second receiver for a fee transfer
                *)
                let%bind () =
                  [%with_label_
                    "Check source presence failure matches predicted"]
                    (fun () ->
                      Boolean.Assert.( = ) is_empty_and_writeable
                        user_command_failure.source_not_present )
                in
                let%bind () =
                  [%with_label_
                    "Check source failure cases do not apply when fee-payer is \
                     source"] (fun () ->
                      let num_failures =
                        let open Field.Var in
                        add
                          (user_command_failure.source_insufficient_balance :> t)
                          (user_command_failure.source_bad_timing :> t)
                      in
                      let not_fee_payer_is_source =
                        (Boolean.not fee_payer_is_source :> Field.Var.t)
                      in
                      (* Equivalent to:
                         if fee_payer_is_source then
                           num_failures = 0
                         else
                           num_failures = num_failures
                      *)
                      [%with_label_ "Check num_failures"] (fun () ->
                          assert_r1cs not_fee_payer_is_source num_failures
                            num_failures ) )
                in
                let permitted_to_access =
                  Account.Checked.has_permission
                    ~signature_verifies:is_user_command ~to_:`Access account
                in
                let permitted_to_update_delegate =
                  Account.Checked.has_permission ~to_:`Set_delegate account
                in
                let permitted_to_send =
                  Account.Checked.has_permission ~to_:`Send account
                in
                let permitted_to_receive =
                  Account.Checked.has_permission ~to_:`Receive account
                in
                (*Account remains unchanged if not permitted to send, receive, or set delegate*)
                let%bind payment_permitted =
                  Boolean.all
                    [ is_payment
                    ; permitted_to_access
                    ; permitted_to_send
                    ; !receiver_balance_update_permitted
                    ]
                in
                let%bind update_account =
                  let%bind delegation_permitted =
                    Boolean.all
                      [ is_stake_delegation; permitted_to_update_delegate ]
                  in
                  let%bind fee_receiver_update_permitted =
                    Boolean.all
                      [ is_coinbase_or_fee_transfer; permitted_to_receive ]
                  in
                  Boolean.any
                    [ payment_permitted
                    ; delegation_permitted
                    ; fee_receiver_update_permitted
                    ]
                  >>= Boolean.( &&& ) permitted_to_access
                in
                let%bind amount =
                  (* Only payments should affect the balance at this stage. *)
                  if_ payment_permitted ~typ:Amount.typ
                    ~then_:payload.body.amount
                    ~else_:Amount.(var_of_t zero)
                in
                let txn_global_slot = current_global_slot in
                let%bind timing =
                  [%with_label_ "Check source timing"] (fun () ->
                      let balance_check ok =
                        [%with_label_
                          "Check source balance failure matches predicted"]
                          (fun () ->
                            Boolean.Assert.( = ) ok
                              (Boolean.not
                                 user_command_failure
                                   .source_insufficient_balance ) )
                      in
                      let timed_balance_check ok =
                        [%with_label_
                          "Check source timed balance failure matches predicted"]
                          (fun () ->
                            let%bind not_ok =
                              Boolean.(
                                (not ok)
                                &&& not
                                      user_command_failure
                                        .source_insufficient_balance)
                            in
                            Boolean.Assert.( = ) not_ok
                              user_command_failure.source_bad_timing )
                      in
                      let%bind `Min_balance _, timing =
                        check_timing ~balance_check ~timed_balance_check
                          ~account ~txn_amount:(Some amount) ~txn_global_slot
                      in
                      Account_timing.if_ update_account ~then_:timing
                        ~else_:account.timing )
                in
                let%bind balance, `Underflow underflow =
                  Balance.Checked.sub_amount_flagged account.balance amount
                in
                let%bind () =
                  (* TODO: Remove the redundancy in balance calculation between
                     here and [check_timing].
                  *)
                  [%with_label_
                    "Check source balance failure matches predicted"] (fun () ->
                      Boolean.Assert.( = ) underflow
                        user_command_failure.source_insufficient_balance )
                in
                let%map delegate =
                  let%bind may_delegate =
                    Boolean.all [ is_stake_delegation; update_account ]
                  in
                  Public_key.Compressed.Checked.if_ may_delegate
                    ~then_:(Account_id.Checked.public_key receiver)
                    ~else_:account.delegate
                in
                (* NOTE: Technically we update the account here even in the case
                   of [user_command_fails], but we throw the resulting hash away
                   in [final_root] below, so it shouldn't matter.
                *)
                { Account.Poly.balance
                ; public_key = account.public_key
                ; token_id = account.token_id
                ; token_symbol = account.token_symbol
                ; nonce = account.nonce
                ; receipt_chain_hash = account.receipt_chain_hash
                ; delegate
                ; voting_for = account.voting_for
                ; timing
                ; permissions = account.permissions
                ; zkapp = account.zkapp
                } ) )
      in
      let%bind fee_excess =
        (* - payments:         payload.common.fee
           - stake delegation: payload.common.fee
           - coinbase:         0 (fee already paid above)
           - fee transfer:     - payload.body.amount - payload.common.fee
        *)
        let open Amount in
        chain Signed.Checked.if_ is_coinbase
          ~then_:(return (Signed.Checked.of_unsigned (var_of_t zero)))
          ~else_:
            (let user_command_excess =
               Signed.Checked.of_unsigned (Checked.of_fee payload.common.fee)
             in
             let%bind fee_transfer_excess, fee_transfer_excess_overflowed =
               let%map magnitude, `Overflow overflowed =
                 Checked.(
                   add_flagged payload.body.amount (of_fee payload.common.fee))
               in
               (Signed.create_var ~magnitude ~sgn:Sgn.Checked.neg, overflowed)
             in
             let%bind () =
               (* TODO: Reject this in txn pool before fees-in-tokens. *)
               [%with_label_ "Fee excess does not overflow"]
                 Boolean.(
                   fun () ->
                     Assert.any
                       [ not is_fee_transfer
                       ; not fee_transfer_excess_overflowed
                       ])
             in
             Signed.Checked.if_ is_fee_transfer ~then_:fee_transfer_excess
               ~else_:user_command_excess )
      in
      let%bind supply_increase =
        [%with_label_ "Calculate supply increase"] (fun () ->
            let%bind expected_supply_increase =
              Amount.Signed.Checked.if_ is_coinbase
                ~then_:(Amount.Signed.Checked.of_unsigned payload.body.amount)
                ~else_:Amount.(Signed.Checked.of_unsigned (var_of_t zero))
            in
            let%bind amt0, `Overflow overflow0 =
              Amount.Signed.Checked.(
                add_flagged expected_supply_increase
                  (negate (of_unsigned !burned_tokens)))
            in
            let%bind () = Boolean.Assert.is_true (Boolean.not overflow0) in
            let%bind new_account_fees_total =
              Amount.Signed.Checked.if_ user_command_fails ~then_:zero_fee
                ~else_:!new_account_fees
            in
            let%bind amt, `Overflow overflow =
              (* new_account_fees_total is negative if nonzero *)
              Amount.Signed.Checked.(add_flagged amt0 new_account_fees_total)
            in
            let%map () = Boolean.Assert.is_true (Boolean.not overflow) in
            amt )
      in
      let%map final_root =
        (* Ensure that only the fee-payer was charged if this was an invalid user
           command.
        *)
        Frozen_ledger_hash.if_ user_command_fails
          ~then_:root_after_fee_payer_update ~else_:root_after_source_update
      in
      (final_root, fee_excess, supply_increase)

    (* Someday:
       write the following soundness tests:
       - apply a transaction where the signature is incorrect
       - apply a transaction where the sender does not have enough money in their account
       - apply a transaction and stuff in the wrong target hash
    *)

    (* spec for [main statement]:
       constraints pass iff there exists
          t : Tagged_transaction.t
       such that
       - applying [t] to ledger with merkle hash [l1] results in ledger with merkle hash [l2].
       - applying [t] to [pc.source] with results in pending coinbase stack [pc.target]
       - t has fee excess equal to [fee_excess]
       - t has supply increase equal to [supply_increase]
         where statement includes
          l1 : Frozen_ledger_hash.t,
          l2 : Frozen_ledger_hash.t,
          fee_excess : Amount.Signed.t,
          supply_increase : Amount.Signed.t
          pc: Pending_coinbase_stack_state.t
    *)
    let%snarkydef_ main ~signature_kind ~constraint_constants
        (statement : Statement.With_sok.var) =
      let%bind () = dummy_constraints () in
      let%bind (module Shifted) = Tick.Inner_curve.Checked.Shifted.create () in
      let%bind t =
        with_label __LOC__ (fun () ->
            exists Transaction_union.typ ~request:(As_prover.return Transaction) )
      in
      let%bind pending_coinbase_init =
        exists Pending_coinbase.Stack.typ ~request:(As_prover.return Init_stack)
      in
      let%bind state_body =
        exists
          (Mina_state.Protocol_state.Body.typ ~constraint_constants)
          ~request:(As_prover.return State_body)
      in
      let%bind global_slot =
        exists Mina_numbers.Global_slot_since_genesis.typ
          ~request:(As_prover.return Global_slot)
      in
      let%bind fee_payment_root_after, fee_excess, supply_increase =
        apply_tagged_transaction ~signature_kind ~constraint_constants
          (module Shifted)
          statement.source.first_pass_ledger global_slot pending_coinbase_init
          statement.source.pending_coinbase_stack
          statement.target.pending_coinbase_stack state_body t
      in
      let%bind fee_excess =
        (* Use the default token for the fee excess if it is zero.
           This matches the behaviour of [Fee_excess.rebalance], which allows
           [verify_complete_merge] to verify a proof without knowledge of the
           particular fee tokens used.
        *)
        let%bind fee_excess_zero =
          Amount.Signed.Checked.equal fee_excess
            Amount.Signed.(Checked.constant zero)
        in
        let%map fee_token_l =
          make_checked (fun () ->
              Token_id.Checked.if_ fee_excess_zero
                ~then_:Token_id.(Checked.constant default)
                ~else_:t.payload.common.fee_token )
        in
        { Fee_excess.fee_token_l
        ; fee_excess_l = Amount.Signed.Checked.to_fee fee_excess
        ; fee_token_r = Token_id.(Checked.constant default)
        ; fee_excess_r = Fee.Signed.(Checked.constant zero)
        }
      in
      let%bind () =
        [%with_label_ "local state check"] (fun () ->
            make_checked (fun () ->
                Local_state.Checked.assert_equal statement.source.local_state
                  statement.target.local_state ) )
      in
      Checked.all_unit
        [ [%with_label_ "equal fee payment roots"] (fun () ->
              Frozen_ledger_hash.assert_equal fee_payment_root_after
                statement.target.first_pass_ledger )
        ; [%with_label_ "Second pass ledger doesn't change"] (fun () ->
              Frozen_ledger_hash.assert_equal
                statement.source.second_pass_ledger
                statement.target.second_pass_ledger )
        ; [%with_label_ "valid connecting ledgers"] (fun () ->
              Frozen_ledger_hash.assert_equal statement.connecting_ledger_left
                statement.connecting_ledger_right )
        ; [%with_label_ "equal supply_increases"] (fun () ->
              Currency.Amount.Signed.Checked.assert_equal supply_increase
                statement.supply_increase )
        ; [%with_label_ "equal fee excesses"] (fun () ->
              Fee_excess.assert_equal_checked fee_excess statement.fee_excess )
        ]

    let rule ~signature_kind ~constraint_constants : _ Pickles.Inductive_rule.t
        =
      { identifier = "transaction"
      ; prevs = []
      ; main =
          (fun { public_input = x } ->
            Run.run_checked (main ~signature_kind ~constraint_constants x) ;
            { previous_proof_statements = []
            ; public_output = ()
            ; auxiliary_output = ()
            } )
      ; feature_flags = Pickles_types.Plonk_types.Features.none_bool
      }

    let transaction_union_handler handler (transaction : Transaction_union.t)
        (state_body : Mina_state.Protocol_state.Body.Value.t)
        (global_slot : Mina_numbers.Global_slot_since_genesis.t)
        (init_stack : Pending_coinbase.Stack.t) :
        Snarky_backendless.Request.request -> _ =
     fun (With { request; respond } as r) ->
      match request with
      | Transaction ->
          respond (Provide transaction)
      | State_body ->
          respond (Provide state_body)
      | Init_stack ->
          respond (Provide init_stack)
      | Global_slot ->
          respond (Provide global_slot)
      | _ ->
          handler r
  end

  module Transition_data = struct
    type t =
      { proof : Proof_type.t
      ; supply_increase : (Amount.t, Sgn.t) Signed_poly.t
      ; fee_excess : Fee_excess.t
      ; sok_digest : Sok_message.Digest.t
      ; pending_coinbase_stack_state : Pending_coinbase_stack_state.t
      }
    [@@deriving fields]
  end

  module Merge = struct
    open Tick

    type _ Snarky_backendless.Request.t +=
      | Statements_to_merge :
          (Statement.With_sok.t * Statement.With_sok.t)
          Snarky_backendless.Request.t
      | Proofs_to_merge :
          (Nat.N2.n Pickles.Proof.t * Nat.N2.n Pickles.Proof.t)
          Snarky_backendless.Request.t

    let handle
        ((left_stmt, right_stmt) : Statement.With_sok.t * Statement.With_sok.t)
        ((left_proof, right_proof) : _ Pickles.Proof.t * _ Pickles.Proof.t)
        (Snarky_backendless.Request.With { request; respond }) =
      match request with
      | Statements_to_merge ->
          respond (Provide (left_stmt, right_stmt))
      | Proofs_to_merge ->
          respond (Provide (left_proof, right_proof))
      | _ ->
          respond Unhandled

    (* spec for [main top_hash]:
       constraints pass iff
       there exist digest, s1, s3, fee_excess, supply_increase pending_coinbase_stack12.source, pending_coinbase_stack23.target, tock_vk such that
       H(digest,s1, s3, pending_coinbase_stack12.source, pending_coinbase_stack23.target, fee_excess, supply_increase, tock_vk) = top_hash,
       verify_transition tock_vk _ s1 s2 pending_coinbase_stack12.source, pending_coinbase_stack12.target is true
       verify_transition tock_vk _ s2 s3 pending_coinbase_stack23.source, pending_coinbase_stack23.target is true
    *)
    let%snarkydef_ main (s : Statement.With_sok.var) =
      let%bind s1, s2 =
        exists
          Typ.(Statement.With_sok.typ * Statement.With_sok.typ)
          ~request:(As_prover.return Statements_to_merge)
      in
      let%bind fee_excess =
        Fee_excess.combine_checked s1.Statement.Poly.fee_excess
          s2.Statement.Poly.fee_excess
      in
      (*TODO reviewer: Check s1.target.local = s2.source.local?*)
      let%bind () =
        with_label __LOC__ (fun () ->
            let%bind valid_pending_coinbase_stack_transition =
              Pending_coinbase.Stack.Checked.check_merge
                ~transition1:
                  ( s1.source.pending_coinbase_stack
                  , s1.target.pending_coinbase_stack )
                ~transition2:
                  ( s2.source.pending_coinbase_stack
                  , s2.target.pending_coinbase_stack )
            in
            Boolean.Assert.is_true valid_pending_coinbase_stack_transition )
      in
      let%bind supply_increase =
        Amount.Signed.Checked.add s1.supply_increase s2.supply_increase
      in
      let%bind () =
        make_checked (fun () ->
            Local_state.Checked.assert_equal s.source.local_state
              s1.source.local_state ;
            Local_state.Checked.assert_equal s.target.local_state
              s2.target.local_state )
      in
      let valid_ledger =
        Statement.valid_ledgers_at_merge_checked
          (Statement.Statement_ledgers.of_statement s1)
          (Statement.Statement_ledgers.of_statement s2)
      in
      let%map () =
        Checked.all_unit
          [ [%with_label_ "equal fee excesses"] (fun () ->
                Fee_excess.assert_equal_checked fee_excess s.fee_excess )
          ; [%with_label_ "equal supply increases"] (fun () ->
                Amount.Signed.Checked.assert_equal supply_increase
                  s.supply_increase )
          ; [%with_label_ "equal source fee payment ledger hashes"] (fun () ->
                Frozen_ledger_hash.assert_equal s.source.first_pass_ledger
                  s1.source.first_pass_ledger )
          ; [%with_label_ "equal target fee payment ledger hashes"] (fun () ->
                Frozen_ledger_hash.assert_equal s2.target.first_pass_ledger
                  s.target.first_pass_ledger )
          ; [%with_label_ "equal source parties ledger hashes"] (fun () ->
                Frozen_ledger_hash.assert_equal s.source.second_pass_ledger
                  s1.source.second_pass_ledger )
          ; [%with_label_ "equal target parties ledger hashes"] (fun () ->
                Frozen_ledger_hash.assert_equal s2.target.second_pass_ledger
                  s.target.second_pass_ledger )
          ; [%with_label_ "equal connecting ledger left"] (fun () ->
                Frozen_ledger_hash.assert_equal s1.connecting_ledger_left
                  s.connecting_ledger_left )
          ; [%with_label_ "equal connecting ledger right"] (fun () ->
                Frozen_ledger_hash.assert_equal s2.connecting_ledger_right
                  s.connecting_ledger_right )
          ; [%with_label_ "Ledger transitions are correct"] (fun () ->
                Boolean.Assert.is_true valid_ledger )
          ]
      in
      (s1, s2)

    let rule ~proof_level self : _ Pickles.Inductive_rule.t =
      let prev_must_verify =
        match proof_level with
        | Genesis_constants.Proof_level.Full ->
            true
        | _ ->
            false
      in
      let b = Boolean.var_of_value prev_must_verify in
      { identifier = "merge"
      ; prevs = [ self; self ]
      ; main =
          (fun { public_input = x } ->
            let s1, s2 = Run.run_checked (main x) in
            let p1, p2 =
              Run.exists
                Typ.(prover_value () * prover_value ())
                ~request:(fun () -> Proofs_to_merge)
            in
            { previous_proof_statements =
                [ { public_input = s1; proof = p1; proof_must_verify = b }
                ; { public_input = s2; proof = p2; proof_must_verify = b }
                ]
            ; public_output = ()
            ; auxiliary_output = ()
            } )
      ; feature_flags = Pickles_types.Plonk_types.Features.none_bool
      }
  end

  open Pickles_types

  type tag =
    ( Statement.With_sok.var
    , Statement.With_sok.t
    , Nat.N2.n
    , Nat.N5.n )
    Pickles.Tag.t

  let system ~signature_kind ~proof_level ~constraint_constants =
    Pickles.compile () ~cache:Cache_dir.cache ?proof_cache:!proof_cache
      ~override_wrap_domain:Pickles_base.Proofs_verified.N1
      ~public_input:(Input Statement.With_sok.typ) ~auxiliary_typ:Typ.unit
      ~max_proofs_verified:(module Nat.N2)
      ~name:"transaction-snark"
      ~choices:(fun ~self ->
        let zkapp_command x =
          Base.Zkapp_command_snark.rule ~constraint_constants ~proof_level x
        in
        [ Base.rule ~signature_kind ~constraint_constants
        ; Merge.rule ~proof_level self
        ; zkapp_command ~signature_kind Opt_signed_opt_signed
        ; zkapp_command ~signature_kind Opt_signed
        ; zkapp_command ~signature_kind Proved
        ] )

  module Verification = struct
    module type S = sig
      val tag : tag

      val verify : (t * Sok_message.t) list -> unit Or_error.t Async.Deferred.t

      val id : Pickles.Verification_key.Id.t Async.Deferred.t Lazy.t

      val verification_key : Pickles.Verification_key.t Async.Deferred.t Lazy.t

      val verify_against_digest : t -> unit Or_error.t Async.Deferred.t

      val constraint_system_digests : (string * Md5_lib.t) list Lazy.t
    end
  end

  module type S = sig
    include Verification.S

    val constraint_constants : Genesis_constants.Constraint_constants.t

    val cache_handle : Pickles.Cache_handle.t

    val of_non_zkapp_command_transaction :
         statement:Statement.With_sok.t
      -> init_stack:Pending_coinbase.Stack.t
      -> Transaction.Valid.t Transaction_protocol_state.t
      -> Tick.Handler.t
      -> t Async.Deferred.t

    val of_user_command :
         statement:Statement.With_sok.t
      -> init_stack:Pending_coinbase.Stack.t
      -> Signed_command.With_valid_signature.t Transaction_protocol_state.t
      -> Tick.Handler.t
      -> t Async.Deferred.t

    val of_fee_transfer :
         statement:Statement.With_sok.t
      -> init_stack:Pending_coinbase.Stack.t
      -> Fee_transfer.t Transaction_protocol_state.t
      -> Tick.Handler.t
      -> t Async.Deferred.t

    val of_zkapp_command_segment_exn :
         statement:Statement.With_sok.t
      -> witness:Zkapp_command_segment.Witness.t
      -> spec:Zkapp_command_segment.Basic.t
      -> t Async.Deferred.t

    val merge :
      t -> t -> sok_digest:Sok_message.Digest.t -> t Async.Deferred.Or_error.t
  end

  let check_transaction_union ~signature_kind ?(preeval = false)
      ~constraint_constants ~supply_increase ~source_first_pass_ledger
      ~target_first_pass_ledger sok_message init_stack
      pending_coinbase_stack_state transaction state_body global_slot handler =
    if preeval then failwith "preeval currently disabled" ;
    let sok_digest = Sok_message.digest sok_message in
    let handler =
      Base.transaction_union_handler handler transaction state_body global_slot
        init_stack
    in
    let statement : Statement.With_sok.t =
      Statement.Poly.with_empty_local_state ~supply_increase
        ~source_first_pass_ledger ~target_first_pass_ledger
        ~source_second_pass_ledger:target_first_pass_ledger
        ~target_second_pass_ledger:target_first_pass_ledger
        ~pending_coinbase_stack_state
        ~fee_excess:(Transaction_union.fee_excess transaction)
        ~sok_digest ~connecting_ledger_left:target_first_pass_ledger
        ~connecting_ledger_right:target_first_pass_ledger
    in
    let open Tick in
    ignore
      ( Or_error.ok_exn
          (run_and_check
             (handle
                (fun () ->
                  Checked.map ~f:As_prover.return
                    (let open Checked in
                    exists Statement.With_sok.typ
                      ~compute:(As_prover.return statement)
                    >>= Base.main ~signature_kind ~constraint_constants) )
                handler ) )
        : unit )

  let check_transaction ~signature_kind ?preeval ~constraint_constants
      ~sok_message ~source_first_pass_ledger ~target_first_pass_ledger
      ~init_stack ~pending_coinbase_stack_state ~supply_increase
      (transaction_in_block : Transaction.Valid.t Transaction_protocol_state.t)
      handler =
    let transaction =
      Transaction_protocol_state.transaction transaction_in_block
    in
    let state_body =
      Transaction_protocol_state.block_data transaction_in_block
    in
    let global_slot =
      Transaction_protocol_state.global_slot transaction_in_block
    in
    match to_preunion (Transaction.forget transaction) with
    | `Zkapp_command _ ->
        failwith
          "Called non-account_update transaction with zkapp_command transaction"
    | `Transaction t ->
        check_transaction_union ~signature_kind ?preeval ~constraint_constants
          ~supply_increase ~source_first_pass_ledger ~target_first_pass_ledger
          sok_message init_stack pending_coinbase_stack_state
          (Transaction_union.of_transaction t)
          state_body global_slot handler

  let check_user_command ~signature_kind ~constraint_constants ~sok_message
      ~source_first_pass_ledger ~target_first_pass_ledger ~init_stack
      ~pending_coinbase_stack_state ~supply_increase t_in_block handler =
    let user_command = Transaction_protocol_state.transaction t_in_block in
    check_transaction ~signature_kind ~constraint_constants ~sok_message
      ~source_first_pass_ledger ~target_first_pass_ledger ~init_stack
      ~pending_coinbase_stack_state ~supply_increase
      { t_in_block with transaction = Command (Signed_command user_command) }
      handler

  let generate_transaction_union_witness ~signature_kind ?(preeval = false)
      ~constraint_constants ~supply_increase ~source_first_pass_ledger
      ~target_first_pass_ledger sok_message transaction_in_block init_stack
      pending_coinbase_stack_state handler =
    if preeval then failwith "preeval currently disabled" ;
    let transaction =
      Transaction_protocol_state.transaction transaction_in_block
    in
    let state_body =
      Transaction_protocol_state.block_data transaction_in_block
    in
    let global_slot =
      Transaction_protocol_state.global_slot transaction_in_block
    in
    let sok_digest = Sok_message.digest sok_message in
    let handler =
      Base.transaction_union_handler handler transaction state_body global_slot
        init_stack
    in
    let statement : Statement.With_sok.t =
      Statement.Poly.with_empty_local_state ~supply_increase
        ~fee_excess:(Transaction_union.fee_excess transaction)
        ~sok_digest ~source_first_pass_ledger ~target_first_pass_ledger
        ~source_second_pass_ledger:target_first_pass_ledger
        ~target_second_pass_ledger:target_first_pass_ledger
        ~connecting_ledger_left:target_first_pass_ledger
        ~connecting_ledger_right:target_first_pass_ledger
        ~pending_coinbase_stack_state
    in
    let open Tick in
    let main x =
      handle
        (fun () -> Base.main ~signature_kind ~constraint_constants x)
        handler
    in
    generate_auxiliary_input ~input_typ:Statement.With_sok.typ
      ~return_typ:Typ.unit main statement

  let generate_transaction_witness ~signature_kind ?preeval
      ~constraint_constants ~sok_message ~source_first_pass_ledger
      ~target_first_pass_ledger ~init_stack ~pending_coinbase_stack_state
      ~supply_increase
      (transaction_in_block : Transaction.Valid.t Transaction_protocol_state.t)
      handler =
    match
      to_preunion
        (Transaction.forget
           (Transaction_protocol_state.transaction transaction_in_block) )
    with
    | `Zkapp_command _ ->
        failwith
          "Called non-account_update transaction with zkapp_command transaction"
    | `Transaction t ->
        generate_transaction_union_witness ~signature_kind ?preeval
          ~constraint_constants ~supply_increase ~source_first_pass_ledger
          ~target_first_pass_ledger sok_message
          { transaction_in_block with
            transaction = Transaction_union.of_transaction t
          }
          init_stack pending_coinbase_stack_state handler

  let verify_impl ~f ts =
<<<<<<< HEAD
    let rec error_msg_fold cur_err_msg ts =
      match ts with
      | [] ->
          cur_err_msg
      | ((p : Stable.Latest.t), m) :: rest ->
          if Sok_message.Digest.equal (Sok_message.digest m) p.data.sok_digest
          then error_msg_fold cur_err_msg rest
          else
            let new_err_msg =
              Printf.sprintf
                "%s\n\
                 Mismatched sok digest, expected sok digest: %s, got sok \
                 message: %s"
                cur_err_msg
                ( Sok_message.Digest.Stable.Latest.to_yojson p.data.sok_digest
                |> Yojson.Safe.to_string )
                (Sok_message.Stable.Latest.to_yojson m |> Yojson.Safe.to_string)
            in
            error_msg_fold new_err_msg ts
    in
    match error_msg_fold "" ts with
    | "" ->
        f
          (List.map ts ~f:(fun ({ Proof_carrying_data.data; proof }, _) ->
               (data, proof) ) )
    | error_msg ->
        Async.return
          (Or_error.error_string ("Transaction_snark.verify: " ^ error_msg))
=======
    if
      List.for_all ts ~f:(fun ((p : Stable.Latest.t), m) ->
          if Sok_message.Digest.equal (Sok_message.digest m) p.data.sok_digest
          then true
          else
            let logger = Logger.create () in
            [%log warn] "Sok message mismatch!"
              ~metadata:
                [ ( "expected_digest"
                  , Sok_message.Digest.to_yojson p.data.sok_digest )
                ; ("actual_message", Sok_message.to_yojson m)
                ] ;
            false )
    then
      f
        (List.map ts ~f:(fun ({ Proof_carrying_data.data; proof }, _) ->
             (data, proof) ) )
    else
      Async.return
        (Or_error.error_string
           "Transaction_snark.verify: Mismatched sok_message" )
>>>>>>> 7fe3d40f

  let verify ~key =
    verify_impl
      ~f:(Pickles.verify (module Nat.N2) (module Statement.With_sok) key)

  let constraint_system_digests ~signature_kind ~constraint_constants () =
    let digest = Tick.R1CS_constraint_system.digest in
    [ ( "transaction-merge"
      , digest
          Merge.(
            Tick.constraint_system ~input_typ:Statement.With_sok.typ
              ~return_typ:Tick.Typ.unit (fun x ->
                let open Tick in
                Checked.map ~f:ignore @@ main x )) )
    ; ( "transaction-base"
      , digest
          Base.(
            Tick.constraint_system ~input_typ:Statement.With_sok.typ
              ~return_typ:Tick.Typ.unit
              (main ~signature_kind ~constraint_constants)) )
    ]

  module Account_update_group = Zkapp_command.Make_update_group (struct
    type local_state =
      ( Stack_frame.value
      , Stack_frame.value list
      , Currency.Amount.Signed.t
      , Sparse_ledger.t
      , bool
      , Zkapp_command.Transaction_commitment.t
      , Mina_numbers.Index.t
      , Transaction_status.Failure.Collection.t )
      Mina_transaction_logic.Zkapp_command_logic.Local_state.t

    type global_state = Sparse_ledger.Global_state.t

    type connecting_ledger_hash = Ledger_hash.t

    type spec = Zkapp_command_segment.Basic.t

    let zkapp_segment_of_controls = Zkapp_command_segment.Basic.of_controls
  end)

  let rec accumulate_call_stack_hashes
      ~(hash_frame : 'frame -> Stack_frame.Digest.t) (frames : 'frame list) :
      ('frame, Call_stack_digest.t) With_stack_hash.t list =
    match frames with
    | [] ->
        []
    | f :: fs ->
        let h_f = hash_frame f in
        let tl = accumulate_call_stack_hashes ~hash_frame fs in
        let h_tl =
          match tl with [] -> Call_stack_digest.empty | t :: _ -> t.stack_hash
        in
        { stack_hash = Call_stack_digest.cons h_f h_tl; elt = f } :: tl

  let zkapp_command_witnesses_exn ~signature_kind ~constraint_constants
      ~global_slot ~state_body ~fee_excess
      (zkapp_commands_with_context :
        ( [ `Pending_coinbase_init_stack of Pending_coinbase.Stack.t ]
        * [ `Pending_coinbase_of_statement of Pending_coinbase_stack_state.t ]
        * [ `Ledger of Mina_ledger.Ledger.t
          | `Sparse_ledger of Mina_ledger.Sparse_ledger.t ]
        * [ `Ledger of Mina_ledger.Ledger.t
          | `Sparse_ledger of Mina_ledger.Sparse_ledger.t ]
        * [ `Connecting_ledger_hash of Ledger_hash.t ]
        * Zkapp_command.t )
        list ) =
    let sparse_first_pass_ledger zkapp_command = function
      | `Ledger ledger ->
          Sparse_ledger.of_ledger_subset_exn ledger
            (Zkapp_command.accounts_referenced zkapp_command)
      | `Sparse_ledger sparse_ledger ->
          sparse_ledger
    in
    let sparse_second_pass_ledger zkapp_command = function
      | `Ledger ledger ->
          Sparse_ledger.of_ledger_subset_exn ledger
            (Zkapp_command.accounts_referenced zkapp_command)
      | `Sparse_ledger sparse_ledger ->
          sparse_ledger
    in
    let supply_increase = Amount.(Signed.of_unsigned zero) in
    let state_view = Mina_state.Protocol_state.Body.view state_body in
    let _, _, will_succeeds_rev, states_rev =
      List.fold_left ~init:(fee_excess, supply_increase, [], [])
        zkapp_commands_with_context
        ~f:(fun
             (fee_excess, supply_increase, will_succeeds_rev, statess_rev)
             ( _
             , _
             , first_pass_ledger
             , second_pass_ledger
             , `Connecting_ledger_hash connecting_ledger
             , zkapp_command )
           ->
          let first_pass_ledger =
            sparse_first_pass_ledger zkapp_command first_pass_ledger
          in
          let second_pass_ledger =
            sparse_second_pass_ledger zkapp_command second_pass_ledger
          in
          let txn_applied, states =
            let partial_txn, states =
              Sparse_ledger.apply_zkapp_first_pass_unchecked_with_states
                ~signature_kind ~first_pass_ledger ~second_pass_ledger
                ~constraint_constants ~global_slot ~state_view ~fee_excess
                ~supply_increase zkapp_command
              |> Or_error.ok_exn
            in
            Sparse_ledger.apply_zkapp_second_pass_unchecked_with_states
              ~init:states second_pass_ledger partial_txn
            |> Or_error.ok_exn
          in
          let will_succeed =
            match txn_applied.command.status with
            | Applied ->
                true
            | Failed _ ->
                false
          in
          let states_with_connecting_ledger =
            List.map states ~f:(fun (global, local) ->
                (global, local, connecting_ledger) )
          in
          let final_state =
            let global_state, _local_state, _connecting_ledger =
              List.last_exn states_with_connecting_ledger
            in
            global_state
          in
          ( final_state.fee_excess
          , final_state.supply_increase
          , will_succeed :: will_succeeds_rev
          , states_with_connecting_ledger :: statess_rev ) )
    in
    let will_succeeds = List.rev will_succeeds_rev in
    let states = List.rev states_rev in
    let states_rev =
      Account_update_group.group_by_zkapp_command_rev
        (List.map
           ~f:(fun (_, _, _, _, _, zkapp_command) -> zkapp_command)
           zkapp_commands_with_context )
        ([ List.hd_exn (List.hd_exn states) ] :: states)
    in
    let commitment = ref (Local_state.dummy ()).transaction_commitment in
    let full_commitment =
      ref (Local_state.dummy ()).full_transaction_commitment
    in
    let remaining_zkapp_command =
      let zkapp_commands =
        List.map2_exn zkapp_commands_with_context will_succeeds
          ~f:(fun
               ( pending_coinbase_init_stack
               , pending_coinbase_stack_state
               , _
               , _
               , _
               , account_updates )
               will_succeed
             ->
            ( pending_coinbase_init_stack
            , pending_coinbase_stack_state
            , { Mina_transaction_logic.Zkapp_command_logic.Start_data
                .account_updates
              ; memo_hash = Signed_command_memo.hash account_updates.memo
              ; will_succeed
              } ) )
      in
      ref zkapp_commands
    in
    let pending_coinbase_init_stack = ref Pending_coinbase.Stack.empty in
    let pending_coinbase_stack_state =
      ref
        { Pending_coinbase_stack_state.source = Pending_coinbase.Stack.empty
        ; target = Pending_coinbase.Stack.empty
        }
    in
    List.fold_right states_rev ~init:[]
      ~f:(fun
           ({ kind
            ; spec
            ; state_before = { global = source_global; local = source_local }
            ; state_after = { global = target_global; local = target_local }
            ; connecting_ledger
            } :
             Account_update_group.Zkapp_command_intermediate_state.t )
           witnesses
         ->
        (*Transaction snark says nothing about failure status*)
        let source_local = { source_local with failure_status_tbl = [] } in
        let target_local = { target_local with failure_status_tbl = [] } in
        let current_commitment = !commitment in
        let current_full_commitment = !full_commitment in
        let ( start_zkapp_command
            , next_commitment
            , next_full_commitment
            , pending_coinbase_init_stack
            , pending_coinbase_stack_state ) =
          let empty_if_last (mk : unit -> field * field) : field * field =
            match (target_local.stack_frame.calls, target_local.call_stack) with
            | [], [] ->
                (* The commitment will be cleared, because this is the last
                   account_update.
                *)
                Zkapp_command.Transaction_commitment.(empty, empty)
            | _ ->
                mk ()
          in
          let mk_next_commitments (zkapp_command : Zkapp_command.t) =
            empty_if_last (fun () ->
                let next_commitment = Zkapp_command.commitment zkapp_command in
                let memo_hash = Signed_command_memo.hash zkapp_command.memo in
                let fee_payer_hash =
                  Zkapp_command.Digest.Account_update.create ~signature_kind
                    (Account_update.of_fee_payer zkapp_command.fee_payer)
                in
                let next_full_commitment =
                  Zkapp_command.Transaction_commitment.create_complete
                    next_commitment ~memo_hash ~fee_payer_hash
                in
                (next_commitment, next_full_commitment) )
          in
          match kind with
          | `Same ->
              let next_commitment, next_full_commitment =
                empty_if_last (fun () ->
                    (current_commitment, current_full_commitment) )
              in
              ( []
              , next_commitment
              , next_full_commitment
              , !pending_coinbase_init_stack
              , !pending_coinbase_stack_state )
          | `New -> (
              match !remaining_zkapp_command with
              | ( `Pending_coinbase_init_stack pending_coinbase_init_stack1
                , `Pending_coinbase_of_statement pending_coinbase_stack_state1
                , zkapp_command )
                :: rest ->
                  let commitment', full_commitment' =
                    mk_next_commitments zkapp_command.account_updates
                  in
                  remaining_zkapp_command := rest ;
                  commitment := commitment' ;
                  full_commitment := full_commitment' ;
                  pending_coinbase_init_stack := pending_coinbase_init_stack1 ;
                  pending_coinbase_stack_state := pending_coinbase_stack_state1 ;
                  ( [ zkapp_command ]
                  , commitment'
                  , full_commitment'
                  , !pending_coinbase_init_stack
                  , !pending_coinbase_stack_state )
              | _ ->
                  failwith "Not enough remaining zkapp_command" )
          | `Two_new -> (
              match !remaining_zkapp_command with
              | ( `Pending_coinbase_init_stack pending_coinbase_init_stack1
                , `Pending_coinbase_of_statement pending_coinbase_stack_state1
                , zkapp_command1 )
                :: ( `Pending_coinbase_init_stack _pending_coinbase_init_stack2
                   , `Pending_coinbase_of_statement
                       pending_coinbase_stack_state2
                   , zkapp_command2 )
                   :: rest ->
                  let commitment', full_commitment' =
                    mk_next_commitments zkapp_command2.account_updates
                  in
                  remaining_zkapp_command := rest ;
                  commitment := commitment' ;
                  full_commitment := full_commitment' ;
                  (*TODO: Remove `Two_new case because the resulting pending_coinbase_init_stack will not be correct for zkapp_command2 if it is in a different scan state tree*)
                  pending_coinbase_init_stack := pending_coinbase_init_stack1 ;
                  pending_coinbase_stack_state :=
                    { pending_coinbase_stack_state1 with
                      Pending_coinbase_stack_state.target =
                        pending_coinbase_stack_state2
                          .Pending_coinbase_stack_state.target
                    } ;
                  ( [ zkapp_command1; zkapp_command2 ]
                  , commitment'
                  , full_commitment'
                  , !pending_coinbase_init_stack
                  , !pending_coinbase_stack_state )
              | _ ->
                  failwith "Not enough remaining zkapp_command" )
        in
        let hash_local_state
            (local :
              ( Stack_frame.value
              , Stack_frame.value list
              , _
              , _
              , _
              , _
              , _
              , _ )
              Mina_transaction_logic.Zkapp_command_logic.Local_state.t ) =
          { local with
            stack_frame = local.stack_frame
          ; call_stack =
              List.map local.call_stack
                ~f:(With_hash.of_data ~hash_data:Stack_frame.Digest.create)
              |> accumulate_call_stack_hashes ~hash_frame:(fun x ->
                     x.With_hash.hash )
          }
        in
        let source_local =
          { (hash_local_state source_local) with
            transaction_commitment = current_commitment
          ; full_transaction_commitment = current_full_commitment
          }
        in
        let target_local =
          { (hash_local_state target_local) with
            transaction_commitment = next_commitment
          ; full_transaction_commitment = next_full_commitment
          }
        in
        let w : Zkapp_command_segment.Witness.t =
          { global_first_pass_ledger = source_global.first_pass_ledger
          ; global_second_pass_ledger = source_global.second_pass_ledger
          ; local_state_init = source_local
          ; start_zkapp_command
          ; state_body
          ; init_stack = pending_coinbase_init_stack
          ; block_global_slot = global_slot
          }
        in
        let fee_excess =
          (* capture only the difference in the fee excess *)
          let fee_excess =
            match
              Amount.Signed.(
                add target_global.fee_excess (negate source_global.fee_excess))
            with
            | None ->
                failwith
                  (sprintf
                     !"unexpected fee excess. source %{sexp: Amount.Signed.t} \
                       target %{sexp: Amount.Signed.t}"
                     target_global.fee_excess source_global.fee_excess )
            | Some balance_change ->
                balance_change
          in
          { fee_token_l = Token_id.default
          ; fee_excess_l = Amount.Signed.to_fee fee_excess
          ; Mina_base.Fee_excess.fee_token_r = Token_id.default
          ; fee_excess_r = Fee.Signed.zero
          }
        in
        let supply_increase =
          (* capture only the difference in supply increase *)
          match
            Amount.Signed.(
              add target_global.supply_increase
                (negate source_global.supply_increase))
          with
          | None ->
              failwith
                (sprintf
                   !"unexpected supply increase. source %{sexp: \
                     Amount.Signed.t} target %{sexp: Amount.Signed.t}"
                   target_global.supply_increase source_global.supply_increase )
          | Some supply_increase ->
              supply_increase
        in
        let call_stack_hash s =
          List.hd s
          |> Option.value_map ~default:Call_stack_digest.empty
               ~f:With_stack_hash.stack_hash
        in
        let statement : Statement.With_sok.t =
          let target_first_pass_ledger_root =
            Sparse_ledger.merkle_root target_global.first_pass_ledger
          in
          let source_local_ledger, target_local_ledger =
            ( Sparse_ledger.merkle_root source_local.ledger
            , Sparse_ledger.merkle_root target_local.ledger )
          in
          { source =
              { first_pass_ledger =
                  Sparse_ledger.merkle_root source_global.first_pass_ledger
              ; second_pass_ledger =
                  Sparse_ledger.merkle_root source_global.second_pass_ledger
              ; pending_coinbase_stack = pending_coinbase_stack_state.source
              ; local_state =
                  { source_local with
                    stack_frame =
                      Stack_frame.Digest.create source_local.stack_frame
                  ; call_stack = call_stack_hash source_local.call_stack
                  ; ledger = source_local_ledger
                  }
              }
          ; target =
              { first_pass_ledger = target_first_pass_ledger_root
              ; second_pass_ledger =
                  Sparse_ledger.merkle_root target_global.second_pass_ledger
              ; pending_coinbase_stack = pending_coinbase_stack_state.target
              ; local_state =
                  { target_local with
                    stack_frame =
                      Stack_frame.Digest.create target_local.stack_frame
                  ; call_stack = call_stack_hash target_local.call_stack
                  ; ledger = target_local_ledger
                  }
              }
          ; connecting_ledger_left = connecting_ledger
          ; connecting_ledger_right = connecting_ledger
          ; supply_increase
          ; fee_excess
          ; sok_digest = Sok_message.Digest.default
          }
        in
        (w, spec, statement) :: witnesses )

  module Make (Inputs : sig
    val signature_kind : Mina_signature_kind.t

    val constraint_constants : Genesis_constants.Constraint_constants.t

    val proof_level : Genesis_constants.Proof_level.t
  end) =
  struct
    open Inputs

    let constraint_constants = constraint_constants

    let ( tag
        , cache_handle
        , p
        , Pickles.Provers.
            [ base; merge; opt_signed_opt_signed; opt_signed; proved ] ) =
      system ~signature_kind ~proof_level ~constraint_constants

    module Proof = (val p)

    let id = Proof.id

    let verification_key = Proof.verification_key

    let verify_against_digest { Proof_carrying_data.data; proof } =
      Proof.verify [ (data, proof) ]

    let verify = verify_impl ~f:Proof.verify

    let first_account_update
        (witness : Transaction_witness.Zkapp_command_segment_witness.t) =
      match witness.local_state_init.stack_frame.calls with
      | [] ->
          with_return (fun { return } ->
              List.iter witness.start_zkapp_command ~f:(fun s ->
                  Zkapp_command.Call_forest.iteri
                    ~f:(fun _i x -> return (Some x))
                    s.account_updates.account_updates ) ;
              None )
      | xs ->
          Zkapp_command.Call_forest.hd_account_update xs

    let account_update_proof (p : Account_update.t) =
      match p.authorization with
      | Proof proof ->
          Some proof
      | Signature _ | None_given ->
          None

    let snapp_proof_data
        ~(witness : Transaction_witness.Zkapp_command_segment_witness.t) =
      let open Option.Let_syntax in
      let%bind p = first_account_update witness in
      let%map pi = account_update_proof p in
      let vk =
        let account_id = Account_id.create p.body.public_key p.body.token_id in
        let account : Account.t =
          Sparse_ledger.(
            get_exn witness.local_state_init.ledger
              (find_index_exn witness.local_state_init.ledger account_id))
        in
        match
          Option.value_map ~default:None account.zkapp ~f:(fun s ->
              s.verification_key )
        with
        | None ->
            { With_hash.data =
                Lazy.force Side_loaded_verification_key.dummy_with_wrap_vk
            ; hash = Verification_key_wire.dummy_vk_hash ()
            }
        | Some s ->
            s
      in
      (pi, vk)

    let of_zkapp_command_segment_exn ~(statement : Proof.statement) ~witness
        ~(spec : Zkapp_command_segment.Basic.t) : t Async.Deferred.t =
      Base.Zkapp_command_snark.witness := Some witness ;
      let res =
        match spec with
        | Opt_signed ->
            opt_signed statement
        | Opt_signed_opt_signed ->
            opt_signed_opt_signed statement
        | Proved -> (
            match snapp_proof_data ~witness with
            | None ->
                failwith "of_zkapp_command_segment: Expected exactly one proof"
            | Some (p, v) ->
                Pickles.Side_loaded.in_prover (Base.side_loaded 0) v.data ;
                proved
                  ~handler:
                    ( Base.Zkapp_command_snark.handle_zkapp_proof
                    @@ Proof_cache_tag.read_proof_from_disk p )
                  statement )
      in
      let open Async in
      let%map (), (), proof = res in
      Base.Zkapp_command_snark.witness := None ;
      { Proof_carrying_data.proof; data = statement }

    let of_transaction_union ~statement ~init_stack transaction state_body
        global_slot handler =
      let open Async in
      let%map (), (), proof =
        base
          ~handler:
            (Base.transaction_union_handler handler transaction state_body
               global_slot init_stack )
          statement
      in
      { Proof_carrying_data.data = statement; proof }

    let of_non_zkapp_command_transaction ~statement ~init_stack
        transaction_in_block handler =
      let transaction : Transaction.t =
        Transaction.forget
          (Transaction_protocol_state.transaction transaction_in_block)
      in
      let state_body =
        Transaction_protocol_state.block_data transaction_in_block
      in
      let global_slot =
        Transaction_protocol_state.global_slot transaction_in_block
      in
      match to_preunion transaction with
      | `Zkapp_command _ ->
          failwith
            "Called Non-zkapp_command transaction with zkapp_command \
             transaction"
      | `Transaction t ->
          of_transaction_union ~statement ~init_stack
            (Transaction_union.of_transaction t)
            state_body global_slot handler

    let of_user_command ~statement ~init_stack user_command_in_block handler =
      of_non_zkapp_command_transaction ~statement ~init_stack
        { user_command_in_block with
          transaction =
            Command
              (Signed_command
                 (Transaction_protocol_state.transaction user_command_in_block)
              )
        }
        handler

    let of_fee_transfer ~statement ~init_stack transfer_in_block handler =
      of_non_zkapp_command_transaction ~statement ~init_stack
        { transfer_in_block with
          transaction =
            Fee_transfer
              (Transaction_protocol_state.transaction transfer_in_block)
        }
        handler

    let merge ({ Proof_carrying_data.data = t12; _ } as x12)
        ({ Proof_carrying_data.data = t23; _ } as x23) ~sok_digest =
      let open Async.Deferred.Or_error.Let_syntax in
      let%bind s =
        Async.return
          (Statement.merge
             ({ t12 with sok_digest = () } : Statement.t)
             { t23 with sok_digest = () } )
      in
      let s = { s with sok_digest } in
      let open Async in
      let%map (), (), proof =
        merge ~handler:(Merge.handle (t12, t23) (x12.proof, x23.proof)) s
      in
      Ok { Proof_carrying_data.data = s; proof }

    let constraint_system_digests =
      lazy (constraint_system_digests ~signature_kind ~constraint_constants ())
  end

  module For_tests = struct
    module Spec = struct
      type t =
        { fee : Currency.Fee.t
        ; sender : Signature_lib.Keypair.t * Mina_base.Account.Nonce.t
        ; fee_payer :
            (Signature_lib.Keypair.t * Mina_base.Account.Nonce.t) option
        ; receivers :
            ( ( Signature_lib.Keypair.t
              , Signature_lib.Public_key.Compressed.t )
              Either.t
            * Currency.Amount.t )
            list
        ; amount : Currency.Amount.t
        ; zkapp_account_keypairs : Signature_lib.Keypair.t list
        ; memo : Signed_command_memo.t
        ; new_zkapp_account : bool
        ; actions :
            Tick.Field.t Mina_stdlib.Bounded_types.ArrayN4000.Stable.V1.t list
        ; events :
            Tick.Field.t Mina_stdlib.Bounded_types.ArrayN4000.Stable.V1.t list
        ; transfer_parties_get_actions_events : bool
              (** If true, all parties with the correct authorization get an
                  update with the spec actions and events. If false, only the
                  zkapp accounts do, the rest getting the empty list. *)
        ; call_data : Tick.Field.t
        ; preconditions : Account_update.Preconditions.t option
        ; authorization_kind : Account_update.Authorization_kind.t
        }
      [@@deriving sexp]
    end

    (* This is a disk cache stub *)
    let proof_cache_db = Proof_cache_tag.For_tests.create_db ()

    (* This is related to proof cache used in proving, not related to disk cache *)
    let set_proof_cache x = proof_cache := Some x

    let create_trivial_snapp ?unique_id () =
      let tag, _, (module P), Pickles.Provers.[ trivial_prover ] =
        let trivial_rule : _ Pickles.Inductive_rule.t =
          let trivial_main () : unit Checked.t =
            Impl.run_checked (dummy_constraints ()) ;
            match unique_id with
            | None ->
                Checked.return ()
            | Some unique_id ->
                let unique_id' =
                  Impl.exists
                    ~compute:(Fn.const (Field.of_int unique_id))
                    Typ.field
                in
                Field.Checked.Assert.equal unique_id'
                  (Field.Var.constant (Field.of_int unique_id))
          in
          { identifier = "trivial-rule"
          ; prevs = []
          ; main =
              (fun { public_input = _ } ->
                let () = Impl.run_checked (trivial_main ()) in
                { previous_proof_statements = []
                ; public_output = ()
                ; auxiliary_output = ()
                } )
          ; feature_flags = Pickles_types.Plonk_types.Features.none_bool
          }
        in
        Pickles.compile () ~cache:Cache_dir.cache ?proof_cache:!proof_cache
          ~public_input:(Input Zkapp_statement.typ) ~auxiliary_typ:Typ.unit
          ~max_proofs_verified:(module Nat.N0)
          ~name:"trivial"
          ~choices:(fun ~self:_ -> [ trivial_rule ])
      in
      let trivial_prover ?handler stmt =
        let open Async.Deferred.Let_syntax in
        let%map (), (), proof = trivial_prover ?handler stmt in
        ((), (), Pickles.Side_loaded.Proof.of_proof proof)
      in
      let vk =
        let%map.Async.Deferred vk =
          Pickles.Side_loaded.Verification_key.of_compiled tag
        in
        With_hash.of_data ~hash_data:Zkapp_account.digest_vk vk
      in
      (`VK vk, `Prover trivial_prover)

    let%test_unit "creating trivial zkapps with different nonces makes unique \
                   verification keypairs" =
      let open Async.Deferred.Let_syntax in
      let test_distinct_verification ~prover ~valid_vk ~invalid_vk =
        let stmt : Zkapp_statement.t =
          { account_update = Zkapp_command.Transaction_commitment.empty
          ; calls = Zkapp_command.Transaction_commitment.empty
          }
        in
        let%bind (), (), proof = prover stmt in
        let%bind () =
          Pickles.Side_loaded.verify ~typ:Zkapp_statement.typ
            [ (valid_vk, stmt, proof) ]
          >>| Or_error.ok_exn
        in
        let%map invalid_verification =
          Pickles.Side_loaded.verify ~typ:Zkapp_statement.typ
            [ (invalid_vk, stmt, proof) ]
        in
        assert (Or_error.is_error invalid_verification)
      in
      let `VK vk_a, `Prover prover_a = create_trivial_snapp ~unique_id:0 () in
      let vk_a = Async.Thread_safe.block_on_async_exn (fun () -> vk_a) in
      let `VK vk_b, `Prover prover_b = create_trivial_snapp ~unique_id:1 () in
      let vk_b = Async.Thread_safe.block_on_async_exn (fun () -> vk_b) in
      assert (
        not
          ([%equal:
             ( Pickles.Side_loaded.Verification_key.t
             , Snark_params.Tick.Field.t )
             With_hash.t] vk_a vk_b ) ) ;
      Async.Thread_safe.block_on_async_exn (fun () ->
          let%bind () =
            test_distinct_verification ~prover:prover_a ~valid_vk:vk_a.data
              ~invalid_vk:vk_b.data
          in
          test_distinct_verification ~prover:prover_b ~valid_vk:vk_b.data
            ~invalid_vk:vk_a.data )

    let create_zkapp_command ~signature_kind ?receiver_auth ?empty_sender
        ~(constraint_constants : Genesis_constants.Constraint_constants.t) spec
        ~update ~receiver_update =
      let { Spec.fee
          ; sender = sender, sender_nonce
          ; fee_payer = fee_payer_opt
          ; receivers
          ; amount
          ; new_zkapp_account
          ; zkapp_account_keypairs
          ; memo
          ; actions
          ; events
          ; transfer_parties_get_actions_events
          ; call_data
          ; preconditions
          ; authorization_kind
          } =
        spec
      in
      let sender_pk = sender.public_key |> Public_key.compress in
      let fee_payer : Account_update.Fee_payer.t =
        let public_key, nonce =
          match fee_payer_opt with
          | None ->
              (sender_pk, sender_nonce)
          | Some (fee_payer_kp, fee_payer_nonce) ->
              (fee_payer_kp.public_key |> Public_key.compress, fee_payer_nonce)
        in
        Account_update.Fee_payer.make
          ~body:
            { public_key
            ; fee
            ; valid_until =
                Option.bind preconditions ~f:(fun { network; _ } ->
                    match network.global_slot_since_genesis with
                    | Ignore ->
                        None
                    | Check { upper; _ } ->
                        Some upper )
            ; nonce
            }
          ~authorization:Signature.dummy
      in
      let sender_is_the_same_as_fee_payer =
        match fee_payer_opt with
        | Some (fee_payer, _) ->
            Signature_lib.Keypair.equal fee_payer sender
        | None ->
            true
      in
      let preconditions' =
        Option.value preconditions
          ~default:
            { Account_update.Preconditions.network =
                Option.value_map preconditions
                  ~f:(fun { network; _ } -> network)
                  ~default:Zkapp_precondition.Protocol_state.accept
            ; account =
                ( if sender_is_the_same_as_fee_payer then
                  Zkapp_precondition.Account.accept
                else
                  Zkapp_precondition.Account.nonce
                    (Account.Nonce.succ sender_nonce) )
            ; valid_while =
                Option.value_map preconditions
                  ~f:(fun { valid_while; _ } -> valid_while)
                  ~default:Zkapp_basic.Or_ignore.Ignore
            }
      in
      let transfer_party_actions, transfer_party_events =
        if transfer_parties_get_actions_events then (actions, events)
        else ([], [])
      in

      let sender_account_update : Account_update.Simple.t option =
        let empty_sender = Option.value ~default:false empty_sender in
        if empty_sender then assert (List.is_empty receivers) ;
        let balance_change =
          if empty_sender then Amount.Signed.zero
          else Amount.(Signed.(negate (of_unsigned amount)))
        in
        let sender_account_update_body : Account_update.Body.Simple.t =
          { public_key = sender_pk
          ; update = Account_update.Update.noop
          ; token_id = Token_id.default
          ; balance_change
          ; increment_nonce =
              (if sender_is_the_same_as_fee_payer then false else true)
          ; events = transfer_party_events
          ; actions = transfer_party_actions
          ; call_data = Field.zero
          ; call_depth = 0
          ; preconditions = preconditions'
          ; use_full_commitment =
              (if sender_is_the_same_as_fee_payer then true else false)
          ; implicit_account_creation_fee = false
          ; may_use_token = No
          ; authorization_kind = Signature
          }
        in
        Option.some_if
          ((not (List.is_empty receivers)) || new_zkapp_account || empty_sender)
          ( Account_update.with_no_aux ~body:sender_account_update_body
              ~authorization:
                (Control.Poly.Signature Signature.dummy (*To be updated later*))
            : Account_update.Simple.t )
      in
      let snapp_zkapp_command : Account_update.Simple.t list =
        let num_keypairs = List.length zkapp_account_keypairs in
        let account_creation_fee =
          Amount.of_fee constraint_constants.account_creation_fee
        in
        (* if creating new snapp accounts, amount must be enough for account creation fees for each *)
        assert (
          (not new_zkapp_account) || num_keypairs = 0
          ||
          match Currency.Amount.scale account_creation_fee num_keypairs with
          | None ->
              false
          | Some product ->
              Currency.Amount.( >= ) amount product ) ;
        (* "fudge factor" so that balances sum to zero *)
        let zeroing_allotment =
          if new_zkapp_account then
            (* value doesn't matter when num_keypairs = 0 *)
            if num_keypairs = 0 then amount
            else
              let otherwise_allotted =
                Option.value_exn
                  (Currency.Amount.scale account_creation_fee num_keypairs)
              in
              Option.value_exn (Currency.Amount.sub amount otherwise_allotted)
          else Currency.Amount.zero
        in
        List.mapi zkapp_account_keypairs ~f:(fun ndx zkapp_account_keypair ->
            let public_key =
              Signature_lib.Public_key.compress zkapp_account_keypair.public_key
            in
            let delta =
              if new_zkapp_account && ndx = 0 then
                Amount.Signed.(of_unsigned zeroing_allotment)
              else Amount.Signed.zero
            in
            ( Account_update.with_no_aux
                ~body:
                  { Account_update.Body.Simple.public_key
                  ; update
                  ; token_id = Token_id.default
                  ; balance_change = delta
                  ; increment_nonce = false
                  ; events
                  ; actions
                  ; call_data
                  ; call_depth = 0
                  ; preconditions =
                      { preconditions' with
                        account =
                          Option.map preconditions ~f:(fun { account; _ } ->
                              account )
                          |> Option.value
                               ~default:Zkapp_precondition.Account.accept
                      }
                  ; use_full_commitment = true
                  ; implicit_account_creation_fee = false
                  ; may_use_token = No
                  ; authorization_kind
                  }
                ~authorization:
                  (Control.Poly.Signature
                     Signature.dummy (*To be updated later*) )
              : Account_update.Simple.t ) )
      in
      let other_receivers =
        List.map receivers ~f:(fun (receiver, amt) : Account_update.Simple.t ->
            let receiver, actions, events =
              match receiver with
              | First receiver_kp ->
                  ( Signature_lib.Public_key.compress receiver_kp.public_key
                  , transfer_party_actions
                  , transfer_party_events )
              | Second receiver ->
                  (receiver, [], [])
            in
            let ( receiver_auth
                , authorization_kind
                , use_full_commitment
                , actions
                , events ) =
              match receiver_auth with
              | Some Control.Tag.Signature ->
                  ( Control.Poly.Signature Signature.dummy
                  , Account_update.Authorization_kind.Signature
                  , true
                  , actions
                  , events )
              | Some Proof ->
                  failwith
                    "Not implemented. Pickles_types.Nat.N2.n \
                     Pickles_types.Nat.N2.n ~domain_log2:15)"
              | Some None_given | None ->
                  ( Control.Poly.None_given
                  , Account_update.Authorization_kind.None_given
                  , false
                  , []
                  , [] )
            in
            Account_update.with_no_aux
              ~body:
                { Account_update.Body.Simple.public_key = receiver
                ; update = receiver_update
                ; token_id = Token_id.default
                ; balance_change = Amount.Signed.of_unsigned amt
                ; increment_nonce = false
                ; events
                ; actions
                ; call_data = Field.zero
                ; call_depth = 0
                ; preconditions =
                    { preconditions' with
                      account = Zkapp_precondition.Account.accept
                    }
                ; use_full_commitment
                ; implicit_account_creation_fee = false
                ; may_use_token = No
                ; authorization_kind
                }
              ~authorization:receiver_auth )
      in
      let account_updates_data =
        Option.value_map ~default:[] sender_account_update ~f:(fun p -> [ p ])
        @ snapp_zkapp_command @ other_receivers
      in
      let ps =
        Zkapp_command.Call_forest.With_hashes.of_zkapp_command_simple_list
          ~signature_kind account_updates_data
      in
      let account_updates_hash = Zkapp_command.Call_forest.hash ps in
      let commitment : Zkapp_command.Transaction_commitment.t =
        Zkapp_command.Transaction_commitment.create ~account_updates_hash
      in
      let full_commitment =
        Zkapp_command.Transaction_commitment.create_complete commitment
          ~memo_hash:(Signed_command_memo.hash memo)
          ~fee_payer_hash:
            (Zkapp_command.Digest.Account_update.create ~signature_kind
               (Account_update.of_fee_payer fee_payer) )
      in
      let fee_payer =
        let fee_payer_signature_auth =
          match fee_payer_opt with
          | None ->
              Signature_lib.Schnorr.Chunked.sign ~signature_kind
                sender.private_key
                (Random_oracle.Input.Chunked.field full_commitment)
          | Some (fee_payer_kp, _) ->
              Signature_lib.Schnorr.Chunked.sign ~signature_kind
                fee_payer_kp.private_key
                (Random_oracle.Input.Chunked.field full_commitment)
        in
        { fee_payer with authorization = fee_payer_signature_auth }
      in
      let sender_account_update =
        Option.map sender_account_update ~f:(fun s : Account_update.Simple.t ->
            let commitment =
              if s.body.use_full_commitment then full_commitment else commitment
            in
            let sender_signature_auth =
              Signature_lib.Schnorr.Chunked.sign ~signature_kind
                sender.private_key
                (Random_oracle.Input.Chunked.field commitment)
            in
            { body = s.body
            ; authorization = Signature sender_signature_auth
            ; aux = s.aux
            } )
      in
      let other_receivers =
        List.map2_exn other_receivers receivers ~f:(fun s (receiver, _amt) ->
            match s.authorization with
            | Control.Poly.Signature _ ->
                let commitment =
                  if s.body.use_full_commitment then full_commitment
                  else commitment
                in
                let receiver_kp =
                  match receiver with
                  | First receiver_kp ->
                      receiver_kp
                  | Second _ ->
                      failwith
                        "Receiver authorization is signature, expecting \
                         receiver keypair but got receiver public key"
                in
                let receiver_signature_auth =
                  Signature_lib.Schnorr.Chunked.sign ~signature_kind
                    receiver_kp.private_key
                    (Random_oracle.Input.Chunked.field commitment)
                in
                { Account_update.Poly.body = s.body
                ; authorization = Control.Poly.Signature receiver_signature_auth
                ; aux = s.aux
                }
            | Control.Poly.Proof _ ->
                failwith ""
            | Control.Poly.None_given ->
                s )
      in
      ( `Zkapp_command
          (Zkapp_command.of_simple ~signature_kind ~proof_cache_db
             { fee_payer; account_updates = other_receivers; memo } )
      , `Sender_account_update sender_account_update
      , `Proof_zkapp_command snapp_zkapp_command
      , `Txn_commitment commitment
      , `Full_txn_commitment full_commitment )

    module Deploy_snapp_spec = struct
      type t =
        { fee : Currency.Fee.t
        ; sender : Signature_lib.Keypair.t * Mina_base.Account.Nonce.t
        ; fee_payer :
            (Signature_lib.Keypair.t * Mina_base.Account.Nonce.t) option
        ; amount : Currency.Amount.t
        ; zkapp_account_keypairs : Signature_lib.Keypair.t list
        ; memo : Signed_command_memo.t
        ; new_zkapp_account : bool
        ; snapp_update : Account_update.Update.t
              (* Authorization for the update being performed *)
        ; preconditions : Account_update.Preconditions.t option
        ; authorization_kind : Account_update.Authorization_kind.t
        }
      [@@deriving sexp]

      let spec_of_t
          { fee
          ; sender
          ; fee_payer
          ; amount
          ; zkapp_account_keypairs
          ; memo
          ; new_zkapp_account
          ; snapp_update = _
          ; preconditions
          ; authorization_kind
          } : Spec.t =
        { fee
        ; sender
        ; fee_payer
        ; receivers = []
        ; amount
        ; zkapp_account_keypairs
        ; memo
        ; new_zkapp_account
        ; actions = []
        ; events = []
        ; transfer_parties_get_actions_events = false
        ; call_data = Tick.Field.zero
        ; preconditions
        ; authorization_kind
        }
    end

    let deploy_snapp ?(no_auth = false) ?permissions ~constraint_constants
        (spec : Deploy_snapp_spec.t) =
      let signature_kind = Mina_signature_kind.Testnet in
      let `VK vk, `Prover _trivial_prover = create_trivial_snapp () in
      let%map.Async.Deferred vk = vk in
      (* only allow timing on a single new snapp account
         balance changes for other new snapp accounts are just the account creation fee
      *)
      assert (
        Zkapp_basic.Set_or_keep.is_keep spec.snapp_update.timing
        || spec.new_zkapp_account
           && List.length spec.zkapp_account_keypairs = 1 ) ;
      let update_vk =
        let update = spec.snapp_update in
        if no_auth then update
        else
          { update with
            verification_key = Zkapp_basic.Set_or_keep.Set vk
          ; permissions =
              Zkapp_basic.Set_or_keep.Set
                (Option.value permissions
                   ~default:
                     { Permissions.user_default with
                       edit_state = Permissions.Auth_required.Proof
                     ; edit_action_state = Proof
                     } )
          }
      in
      let ( `Zkapp_command
              { Zkapp_command.Poly.fee_payer; account_updates; memo }
          , `Sender_account_update sender_account_update
          , `Proof_zkapp_command snapp_zkapp_command
          , `Txn_commitment commitment
          , `Full_txn_commitment full_commitment ) =
        create_zkapp_command ~signature_kind ~constraint_constants
          (Deploy_snapp_spec.spec_of_t spec)
          ~update:update_vk
          ~receiver_update:Mina_base.Account_update.Update.noop
      in
      assert (List.is_empty account_updates) ;
      (* invariant: same number of keypairs, snapp_zkapp_command *)
      let snapp_zkapp_command_keypairs =
        List.zip_exn snapp_zkapp_command spec.zkapp_account_keypairs
      in
      let snapp_zkapp_command =
        List.map snapp_zkapp_command_keypairs
          ~f:(fun (snapp_account_update, keypair) ->
            if no_auth then
              ( { body = snapp_account_update.body
                ; authorization = Control.Poly.None_given
                ; aux = snapp_account_update.aux
                }
                : Account_update.Simple.t )
            else
              let commitment =
                if snapp_account_update.body.use_full_commitment then
                  full_commitment
                else commitment
              in
              let signature =
                Signature_lib.Schnorr.Chunked.sign ~signature_kind
                  keypair.private_key
                  (Random_oracle.Input.Chunked.field commitment)
              in
              ( { body = snapp_account_update.body
                ; authorization = Signature signature
                ; aux = snapp_account_update.aux
                }
                : Account_update.Simple.t ) )
      in
      let account_updates =
        Option.to_list sender_account_update @ snapp_zkapp_command
      in
      Zkapp_command.of_simple ~signature_kind ~proof_cache_db
        { fee_payer; memo; account_updates }

    (* This spec is intended to build a zkapp command with only one account update
       with proof authorization. This is mainly for cross-network replay tests. We
       want to test the condition that when a proof is generated in one network
       and being rejected by another network.
    *)
    module Single_account_update_spec = struct
      type t =
        { fee : Currency.Fee.t
        ; fee_payer : Signature_lib.Keypair.t * Mina_base.Account.Nonce.t
        ; zkapp_account_keypair : Signature_lib.Keypair.t
        ; memo : Signed_command_memo.t
        ; update : Account_update.Update.t
        ; actions :
            Tick.Field.t Mina_stdlib.Bounded_types.ArrayN4000.Stable.V1.t list
        ; events :
            Tick.Field.t Mina_stdlib.Bounded_types.ArrayN4000.Stable.V1.t list
        ; call_data : Tick.Field.t
        }

      let spec_of_t ~vk
          { fee
          ; fee_payer
          ; zkapp_account_keypair
          ; memo
          ; update = _
          ; actions
          ; events
          ; call_data
          } : Spec.t =
        { fee
        ; sender = fee_payer
        ; fee_payer = None
        ; receivers = []
        ; amount = Currency.Amount.zero
        ; zkapp_account_keypairs = [ zkapp_account_keypair ]
        ; memo
        ; new_zkapp_account = false
        ; actions
        ; events
        ; transfer_parties_get_actions_events = false
        ; call_data
        ; preconditions = None
        ; authorization_kind = Proof (With_hash.hash vk)
        }
    end

    let single_account_update ?zkapp_prover_and_vk ~constraint_constants
        (spec : Single_account_update_spec.t) : Zkapp_command.t Async.Deferred.t
        =
      let signature_kind = Mina_signature_kind.Testnet in
      let `VK vk, `Prover prover =
        match zkapp_prover_and_vk with
        | Some (prover, vk) ->
            (`VK vk, `Prover prover)
        | None ->
            create_trivial_snapp ()
      in
      let%bind.Async.Deferred vk = vk in
      let ( `Zkapp_command { Zkapp_command.Poly.fee_payer; memo; _ }
          , `Sender_account_update _
          , `Proof_zkapp_command _
          , `Txn_commitment _
          , `Full_txn_commitment _ ) =
        create_zkapp_command ~signature_kind ~constraint_constants
          (Single_account_update_spec.spec_of_t ~vk spec)
          ~update:spec.update ~receiver_update:Account_update.Update.noop
      in
      let account_update_with_dummy_auth =
        Account_update.with_no_aux
          ~body:
            { Account_update.Body.public_key =
                Signature_lib.Public_key.compress
                  spec.zkapp_account_keypair.public_key
            ; update = spec.update
            ; token_id = Token_id.default
            ; balance_change = Amount.Signed.zero
            ; increment_nonce = false
            ; events = spec.events
            ; actions = spec.events
            ; call_data = spec.call_data
            ; preconditions = Account_update.Preconditions.accept
            ; use_full_commitment = true
            ; implicit_account_creation_fee = false
            ; may_use_token = No
            ; authorization_kind =
                Account_update.Authorization_kind.Proof (With_hash.hash vk)
            }
          ~authorization:
            (Control.Poly.Proof (Lazy.force Mina_base.Proof.blockchain_dummy))
      in
      let account_update_digest_with_selected_chain =
        Zkapp_command.Digest.Account_update.create
          ~signature_kind:(Other_network "dummy") account_update_with_dummy_auth
      in
      let account_update_digest_with_current_chain =
        Zkapp_command.Digest.Account_update.create ~signature_kind
          account_update_with_dummy_auth
      in
      let tree_with_dummy_auth =
        Zkapp_command.Call_forest.Tree.
          { account_update = account_update_with_dummy_auth
          ; calls = []
          ; account_update_digest = account_update_digest_with_selected_chain
          }
      in
      let statement = Zkapp_statement.of_tree tree_with_dummy_auth in
      let%map.Async.Deferred tree =
        let handler (Snarky_backendless.Request.With { request; respond }) =
          match request with _ -> respond Unhandled
        in
        let%map.Async.Deferred (), (), (pi : Pickles.Side_loaded.Proof.t) =
          prover ~handler statement
        in
        { tree_with_dummy_auth with
          account_update =
            { account_update_with_dummy_auth with
              authorization = Control.Poly.Proof pi
            }
        ; account_update_digest = account_update_digest_with_current_chain
        }
      in
      let forest =
        [ With_stack_hash.
            { elt = tree
            ; stack_hash =
                Zkapp_command.Digest.(
                  Forest.cons
                    (Tree.create
                       { tree with
                         account_update_digest =
                           account_update_digest_with_current_chain
                       } )
                    Forest.empty)
            }
        ]
      in
      { Zkapp_command.Poly.fee_payer
      ; memo
      ; account_updates =
          Zkapp_command.Call_forest.map
            ~f:(Account_update.write_all_proofs_to_disk ~proof_cache_db)
            forest
      }

    module Update_states_spec = struct
      type t =
        { fee : Currency.Fee.t
        ; sender : Signature_lib.Keypair.t * Mina_base.Account.Nonce.t
        ; fee_payer :
            (Signature_lib.Keypair.t * Mina_base.Account.Nonce.t) option
        ; receivers : (Signature_lib.Keypair.t * Currency.Amount.t) list
        ; amount : Currency.Amount.t
        ; zkapp_account_keypairs : Signature_lib.Keypair.t list
        ; memo : Signed_command_memo.t
        ; new_zkapp_account : bool
        ; snapp_update : Account_update.Update.t
              (* Authorization for the update being performed *)
        ; current_auth : Permissions.Auth_required.t
        ; actions :
            Tick.Field.t Mina_stdlib.Bounded_types.ArrayN4000.Stable.V1.t list
        ; events :
            Tick.Field.t Mina_stdlib.Bounded_types.ArrayN4000.Stable.V1.t list
        ; call_data : Tick.Field.t
        ; preconditions : Account_update.Preconditions.t option
        }
      [@@deriving sexp]

      let spec_of_t ~vk
          { fee
          ; sender
          ; fee_payer
          ; receivers
          ; amount
          ; zkapp_account_keypairs
          ; memo
          ; new_zkapp_account
          ; snapp_update = _
          ; current_auth
          ; actions
          ; events
          ; call_data
          ; preconditions
          } : Spec.t =
        { fee
        ; sender
        ; fee_payer
        ; receivers = List.map receivers ~f:(fun (r, amt) -> (First r, amt))
        ; amount
        ; zkapp_account_keypairs
        ; memo
        ; new_zkapp_account
        ; actions
        ; events
        ; transfer_parties_get_actions_events = false
        ; call_data
        ; preconditions
        ; authorization_kind =
            ( match current_auth with
            | None ->
                Account_update.Authorization_kind.None_given
            | Signature ->
                Signature
            | Proof ->
                Proof (With_hash.hash vk)
            | _ ->
                Signature )
        }
    end

    let update_states ?receiver_auth ?zkapp_prover_and_vk ?empty_sender
        ~constraint_constants (spec : Update_states_spec.t) =
      let signature_kind = Mina_signature_kind.Testnet in
      let prover, vk =
        match zkapp_prover_and_vk with
        | Some (prover, vk) ->
            (prover, vk)
        | None ->
            (* we don't always need this, but calculate it just once *)
            let `VK vk, `Prover prover = create_trivial_snapp () in
            (prover, vk)
      in
      let%bind.Async.Deferred vk = vk in
      let ( `Zkapp_command ({ Zkapp_command.Poly.fee_payer; memo; _ } as p)
          , `Sender_account_update sender_account_update
          , `Proof_zkapp_command snapp_zkapp_command
          , `Txn_commitment commitment
          , `Full_txn_commitment full_commitment ) =
        create_zkapp_command ~signature_kind ~constraint_constants
          (Update_states_spec.spec_of_t ~vk spec)
          ~update:spec.snapp_update
          ~receiver_update:Mina_base.Account_update.Update.noop ?receiver_auth
          ?empty_sender
      in
      let receivers = (Zkapp_command.to_simple p).account_updates in
      let snapp_zkapp_command =
        snapp_zkapp_command
        |> List.map ~f:(fun p -> (p, p))
        |> Zkapp_command.Call_forest.With_hashes_and_data
           .of_zkapp_command_simple_list ~signature_kind
        |> Zkapp_statement.zkapp_statements_of_forest
        |> Zkapp_command.Call_forest.to_account_updates
      in
      let snapp_zkapp_command_keypairs =
        List.zip_exn snapp_zkapp_command spec.zkapp_account_keypairs
      in
      let%map.Async.Deferred snapp_zkapp_command =
        Async.Deferred.List.map ~how:`Sequential snapp_zkapp_command_keypairs
          ~f:(fun
               ( ( (snapp_account_update, simple_snapp_account_update)
                 , tx_statement )
               , snapp_keypair )
             ->
            match spec.current_auth with
            | Permissions.Auth_required.Proof ->
                let handler
                    (Snarky_backendless.Request.With { request; respond }) =
                  match request with _ -> respond Unhandled
                in
                let%map.Async.Deferred (), (), (pi : Pickles.Side_loaded.Proof.t)
                    =
                  prover ~handler tx_statement
                in
                ( { body = simple_snapp_account_update.body
                  ; authorization = Proof pi
                  ; aux = simple_snapp_account_update.aux
                  }
                  : Account_update.Simple.t )
            | Signature ->
                let commitment =
                  if snapp_account_update.body.use_full_commitment then
                    full_commitment
                  else commitment
                in
                let signature =
                  Signature_lib.Schnorr.Chunked.sign ~signature_kind
                    snapp_keypair.private_key
                    (Random_oracle.Input.Chunked.field commitment)
                in
                Async.Deferred.return
                  ( { body = simple_snapp_account_update.body
                    ; authorization = Signature signature
                    ; aux = simple_snapp_account_update.aux
                    }
                    : Account_update.Simple.t )
            | None ->
                Async.Deferred.return
                  ( { body = simple_snapp_account_update.body
                    ; authorization = Control.Poly.None_given
                    ; aux = simple_snapp_account_update.aux
                    }
                    : Account_update.Simple.t )
            | _ ->
                failwith
                  "Current authorization not Proof or Signature or None_given" )
      in
      let account_updates =
        Option.value_map ~default:[] ~f:(fun p -> [ p ]) sender_account_update
        @ snapp_zkapp_command @ receivers
      in
      let zkapp_command : Zkapp_command.t =
        Zkapp_command.of_simple ~signature_kind ~proof_cache_db
          { fee_payer; account_updates; memo }
      in
      zkapp_command

    module Signature_transfers_spec = struct
      type t =
        { fee : Currency.Fee.t
        ; sender : Signature_lib.Keypair.t * Mina_base.Account.Nonce.t
        ; fee_payer :
            (Signature_lib.Keypair.t * Mina_base.Account.Nonce.t) option
        ; receivers :
            ( ( Signature_lib.Keypair.t
              , Signature_lib.Public_key.Compressed.t )
              Either.t
            * Currency.Amount.t )
            list
        ; amount : Currency.Amount.t
        ; zkapp_account_keypairs : Signature_lib.Keypair.t list
        ; memo : Signed_command_memo.t
        ; new_zkapp_account : bool
        ; snapp_update : Account_update.Update.t
              (* Authorization for the update being performed *)
        ; actions :
            Tick.Field.t Mina_stdlib.Bounded_types.ArrayN4000.Stable.V1.t list
        ; events :
            Tick.Field.t Mina_stdlib.Bounded_types.ArrayN4000.Stable.V1.t list
        ; transfer_parties_get_actions_events : bool
        ; call_data : Tick.Field.t
        ; preconditions : Account_update.Preconditions.t option
        }
      [@@deriving sexp]

      let spec_of_t
          { fee
          ; sender
          ; fee_payer
          ; receivers
          ; amount
          ; zkapp_account_keypairs
          ; memo
          ; new_zkapp_account
          ; snapp_update = _
          ; actions
          ; events
          ; transfer_parties_get_actions_events
          ; call_data
          ; preconditions
          } : Spec.t =
        { fee
        ; sender
        ; fee_payer
        ; receivers
        ; amount
        ; zkapp_account_keypairs
        ; memo
        ; new_zkapp_account
        ; actions
        ; events
        ; transfer_parties_get_actions_events
        ; call_data
        ; preconditions
        ; authorization_kind = Signature
        }
    end

    let signature_transfers ?receiver_auth ~constraint_constants
        (spec : Signature_transfers_spec.t) =
      let signature_kind = Mina_signature_kind.Testnet in
      let ( `Zkapp_command zkapp_command
          , `Sender_account_update sender_account_update
          , `Proof_zkapp_command snapp_zkapp_command
          , `Txn_commitment _commitment
          , `Full_txn_commitment _full_commitment ) =
        create_zkapp_command ~signature_kind ?receiver_auth
          ~constraint_constants
          (Signature_transfers_spec.spec_of_t spec)
          ~update:spec.snapp_update ~receiver_update:spec.snapp_update
      in
      assert (Option.is_some sender_account_update) ;
      assert (List.is_empty snapp_zkapp_command) ;
      let account_updates =
        let sender_account_update = Option.value_exn sender_account_update in
        Zkapp_command.Call_forest.cons ~signature_kind
          ( Account_update.of_simple sender_account_update
          |> Account_update.write_all_proofs_to_disk ~proof_cache_db )
          zkapp_command.account_updates
      in
      { zkapp_command with account_updates }

    module Multiple_transfers_spec = struct
      type t =
        { fee : Currency.Fee.t
        ; sender : Signature_lib.Keypair.t * Mina_base.Account.Nonce.t
        ; fee_payer :
            (Signature_lib.Keypair.t * Mina_base.Account.Nonce.t) option
        ; receivers :
            (Signature_lib.Public_key.Compressed.t * Currency.Amount.t) list
        ; amount : Currency.Amount.t
        ; zkapp_account_keypairs : Signature_lib.Keypair.t list
        ; memo : Signed_command_memo.t
        ; new_zkapp_account : bool
        ; snapp_update : Account_update.Update.t
              (* Authorization for the update being performed *)
        ; actions :
            Tick.Field.t Mina_stdlib.Bounded_types.ArrayN4000.Stable.V1.t list
        ; events :
            Tick.Field.t Mina_stdlib.Bounded_types.ArrayN4000.Stable.V1.t list
        ; call_data : Tick.Field.t
        ; preconditions : Account_update.Preconditions.t option
        }
      [@@deriving sexp]

      let signature_transfers_spec_of_t
          { fee
          ; sender
          ; fee_payer
          ; receivers
          ; amount
          ; zkapp_account_keypairs
          ; memo
          ; new_zkapp_account
          ; snapp_update
          ; actions
          ; events
          ; call_data
          ; preconditions
          } : Signature_transfers_spec.t =
        { fee
        ; sender
        ; fee_payer
        ; receivers = List.map receivers ~f:(fun (r, amt) -> (Second r, amt))
        ; amount
        ; zkapp_account_keypairs
        ; memo
        ; new_zkapp_account
        ; snapp_update
        ; actions
        ; events
        ; transfer_parties_get_actions_events = false
        ; call_data
        ; preconditions
        }
    end

    let multiple_transfers ~constraint_constants
        (spec : Multiple_transfers_spec.t) =
      signature_transfers ~constraint_constants
        (Multiple_transfers_spec.signature_transfers_spec_of_t spec)

    let trivial_zkapp_account ?(permissions = Permissions.user_default) ~vk pk =
      let id = Account_id.create pk Token_id.default in
      { (Account.create id Balance.(of_mina_int_exn 1_000_000)) with
        permissions
      ; zkapp = Some { Zkapp_account.default with verification_key = Some vk }
      }

    let create_trivial_zkapp_account ?(permissions = Permissions.user_default)
        ~vk ~ledger pk =
      let create ledger id account =
        match Ledger.location_of_account ledger id with
        | Some _loc ->
            failwith "Account already present"
        | None ->
            let _loc, _new =
              Ledger.get_or_create_account ledger id account |> Or_error.ok_exn
            in
            ()
      in
      let id = Account_id.create pk Token_id.default in
      let account : Account.t = trivial_zkapp_account ~permissions ~vk pk in
      create ledger id account

    let create_trivial_predicate_snapp
        ?(protocol_state_predicate = Zkapp_precondition.Protocol_state.accept)
        ~(snapp_kp : Signature_lib.Keypair.t) spec ledger =
      let signature_kind = Mina_signature_kind.Testnet in
      let { Mina_transaction_logic.For_tests.Transaction_spec.fee
          ; sender = sender, sender_nonce
          ; receiver = _
          ; amount
          } =
        spec
      in
      let trivial_account_pk =
        Signature_lib.Public_key.compress snapp_kp.public_key
      in
      let `VK vk, `Prover trivial_prover = create_trivial_snapp () in
      let%bind.Async.Deferred vk = vk in
      let _v =
        let id =
          Public_key.compress sender.public_key
          |> fun pk -> Account_id.create pk Token_id.default
        in
        Ledger.get_or_create_account ledger id
          (Account.create id Balance.(of_nanomina_int_exn 888_888))
        |> Or_error.ok_exn
      in
      let () =
        create_trivial_zkapp_account trivial_account_pk ~ledger ~vk
          ~permissions:{ Permissions.user_default with set_permissions = Proof }
      in
      let update_empty_permissions =
        let permissions =
          { Permissions.user_default with
            send = Permissions.Auth_required.Proof
          }
          |> Zkapp_basic.Set_or_keep.Set
        in
        { Account_update.Update.dummy with permissions }
      in
      let sender_pk = sender.public_key |> Public_key.compress in
      let fee_payer : Account_update.Fee_payer.t =
        (* Real signature added in below *)
        Account_update.Fee_payer.make
          ~body:
            { public_key = sender_pk
            ; fee
            ; valid_until = None
            ; nonce = sender_nonce
            }
          ~authorization:Signature.dummy
      in
      let sender_account_update_data : Account_update.Simple.t =
        Account_update.with_no_aux
          ~body:
            { Account_update.Body.Simple.public_key = sender_pk
            ; update = Account_update.Update.noop
            ; token_id = Token_id.default
            ; balance_change = Amount.(Signed.(negate (of_unsigned amount)))
            ; increment_nonce = true
            ; events = []
            ; actions = []
            ; call_data = Field.zero
            ; call_depth = 0
            ; preconditions =
                { network = protocol_state_predicate
                ; account =
                    Zkapp_precondition.Account.nonce
                      (Account.Nonce.succ sender_nonce)
                ; valid_while = Ignore
                }
            ; use_full_commitment = false
            ; implicit_account_creation_fee = false
            ; may_use_token = No
            ; authorization_kind = Signature
            }
          ~authorization:(Control.Poly.Signature Signature.dummy)
      in
      let snapp_account_update_data : Account_update.Simple.t =
        Account_update.with_no_aux
          ~body:
            { Account_update.Body.Simple.public_key = trivial_account_pk
            ; update = update_empty_permissions
            ; token_id = Token_id.default
            ; balance_change = Amount.Signed.(of_unsigned amount)
            ; increment_nonce = false
            ; events = []
            ; actions = []
            ; call_data = Field.zero
            ; call_depth = 0
            ; preconditions =
                { network = protocol_state_predicate
                ; account = Zkapp_precondition.Account.accept
                ; valid_while = Ignore
                }
            ; use_full_commitment = false
            ; implicit_account_creation_fee = false
            ; may_use_token = No
            ; authorization_kind = Proof (With_hash.hash vk)
            }
          ~authorization:
            (Control.Poly.Proof (Lazy.force Mina_base.Proof.transaction_dummy))
      in
      let memo = Signed_command_memo.empty in
      let ps =
        Zkapp_command.Call_forest.With_hashes.of_zkapp_command_simple_list
          ~signature_kind
          [ sender_account_update_data; snapp_account_update_data ]
      in
      let account_updates_hash = Zkapp_command.Call_forest.hash ps in
      let transaction : Zkapp_command.Transaction_commitment.t =
        (*FIXME: is this correct? *)
        Zkapp_command.Transaction_commitment.create ~account_updates_hash
      in
      let proof_account_update =
        let tree =
          Zkapp_command.Call_forest.With_hashes.of_zkapp_command_simple_list
            ~signature_kind
            [ snapp_account_update_data ]
          |> List.hd_exn
        in
        tree.elt.account_update_digest
      in
      let tx_statement : Zkapp_statement.t =
        { account_update = (proof_account_update :> Field.t)
        ; calls = (Zkapp_command.Digest.Forest.empty :> Field.t)
        }
      in
      let handler (Snarky_backendless.Request.With { request; respond }) =
        match request with _ -> respond Unhandled
      in
      let%map.Async.Deferred (), (), (pi : Pickles.Side_loaded.Proof.t) =
        trivial_prover ~handler tx_statement
      in
      let fee_payer_signature_auth =
        let txn_comm =
          Zkapp_command.Transaction_commitment.create_complete transaction
            ~memo_hash:(Signed_command_memo.hash memo)
            ~fee_payer_hash:
              (Zkapp_command.Digest.Account_update.create ~signature_kind
                 (Account_update.of_fee_payer fee_payer) )
        in
        Signature_lib.Schnorr.Chunked.sign ~signature_kind sender.private_key
          (Random_oracle.Input.Chunked.field txn_comm)
      in
      let fee_payer =
        { fee_payer with authorization = fee_payer_signature_auth }
      in
      let sender_signature_auth =
        Signature_lib.Schnorr.Chunked.sign ~signature_kind sender.private_key
          (Random_oracle.Input.Chunked.field transaction)
      in
      let sender : Account_update.Simple.t =
        { sender_account_update_data with
          authorization = Signature sender_signature_auth
        }
      in
      let account_updates =
        [ sender
        ; { body = snapp_account_update_data.body
          ; authorization = Proof pi
          ; aux = snapp_account_update_data.aux
          }
        ]
      in
      Zkapp_command.of_simple ~signature_kind ~proof_cache_db
        { fee_payer; account_updates; memo }
  end
end

include Wire_types.Make (Make_sig) (Make_str)<|MERGE_RESOLUTION|>--- conflicted
+++ resolved
@@ -3536,36 +3536,6 @@
           init_stack pending_coinbase_stack_state handler
 
   let verify_impl ~f ts =
-<<<<<<< HEAD
-    let rec error_msg_fold cur_err_msg ts =
-      match ts with
-      | [] ->
-          cur_err_msg
-      | ((p : Stable.Latest.t), m) :: rest ->
-          if Sok_message.Digest.equal (Sok_message.digest m) p.data.sok_digest
-          then error_msg_fold cur_err_msg rest
-          else
-            let new_err_msg =
-              Printf.sprintf
-                "%s\n\
-                 Mismatched sok digest, expected sok digest: %s, got sok \
-                 message: %s"
-                cur_err_msg
-                ( Sok_message.Digest.Stable.Latest.to_yojson p.data.sok_digest
-                |> Yojson.Safe.to_string )
-                (Sok_message.Stable.Latest.to_yojson m |> Yojson.Safe.to_string)
-            in
-            error_msg_fold new_err_msg ts
-    in
-    match error_msg_fold "" ts with
-    | "" ->
-        f
-          (List.map ts ~f:(fun ({ Proof_carrying_data.data; proof }, _) ->
-               (data, proof) ) )
-    | error_msg ->
-        Async.return
-          (Or_error.error_string ("Transaction_snark.verify: " ^ error_msg))
-=======
     if
       List.for_all ts ~f:(fun ((p : Stable.Latest.t), m) ->
           if Sok_message.Digest.equal (Sok_message.digest m) p.data.sok_digest
@@ -3587,7 +3557,6 @@
       Async.return
         (Or_error.error_string
            "Transaction_snark.verify: Mismatched sok_message" )
->>>>>>> 7fe3d40f
 
   let verify ~key =
     verify_impl
