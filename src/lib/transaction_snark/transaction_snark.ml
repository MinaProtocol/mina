--- conflicted
+++ resolved
@@ -2657,6 +2657,7 @@
                       in
                       Amount.Signed.create_var ~magnitude ~sgn:Sgn.Checked.neg
                     in
+                    new_account_fees := account_creation_fee ;
                     Amount.Signed.Checked.(
                       add fee_payer_amount account_creation_fee) )
               in
@@ -2681,34 +2682,9 @@
                         ~then_:magnitude
                         ~else_:Amount.(var_of_t zero)
                     in
-<<<<<<< HEAD
                     let balance_check ok =
                       [%with_label_ "Check fee payer balance"] (fun () ->
                           Boolean.Assert.is_true ok )
-=======
-                    Amount.Signed.create_var ~magnitude ~sgn:Sgn.Checked.neg
-                  in
-                  new_account_fees := account_creation_fee ;
-                  Amount.Signed.Checked.(
-                    add fee_payer_amount account_creation_fee) )
-             in
-             let%bind () =
-               [%with_label_ "Burned tokens in fee payer"]
-                 (let%map amt =
-                    add_burned_tokens !burned_tokens
-                      (Amount.Checked.of_fee fee)
-                      ~is_coinbase_or_fee_transfer ~update_account
-                  in
-                  burned_tokens := amt )
-             in
-             let txn_global_slot = current_global_slot in
-             let%bind timing =
-               [%with_label_ "Check fee payer timing"]
-                 (let%bind txn_amount =
-                    let%bind sgn = Amount.Signed.Checked.sgn amount in
-                    let%bind magnitude =
-                      Amount.Signed.Checked.magnitude amount
->>>>>>> ecd0e0eb
                     in
                     let timed_balance_check ok =
                       [%with_label_ "Check fee payer timed balance"] (fun () ->
@@ -2866,14 +2842,20 @@
                    case.
                 *)
                 let%bind receiver_amount =
-                  let%bind account_creation_amount =
+                  let%bind account_creation_fee =
                     Amount.Checked.if_ should_pay_to_create
                       ~then_:account_creation_amount
                       ~else_:Amount.(var_of_t zero)
                   in
+                  let%bind new_account_fees_total =
+                    Amount.Signed.Checked.(
+                      add @@ negate @@ of_unsigned account_creation_fee)
+                      !new_account_fees
+                  in
+                  new_account_fees := new_account_fees_total ;
                   let%bind amount_for_new_account, `Underflow underflow =
                     Amount.Checked.sub_flagged receiver_increase
-                      account_creation_amount
+                      account_creation_fee
                   in
                   let%bind () =
                     [%with_label_
@@ -2882,7 +2864,6 @@
                         Boolean.Assert.( = ) underflow
                           user_command_failure.amount_insufficient_to_create )
                   in
-<<<<<<< HEAD
                   Currency.Amount.Checked.if_ user_command_fails
                     ~then_:Amount.(var_of_t zero)
                     ~else_:amount_for_new_account
@@ -2979,133 +2960,6 @@
               ; zkapp = account.zkapp
               ; zkapp_uri = account.zkapp_uri
               } ) )
-=======
-                  [%with_label_ "equal token_cannot_create"]
-                    (Boolean.Assert.( = ) token_cannot_create
-                       user_command_failure.token_cannot_create ) )
-             in
-             let%bind balance =
-               (* [receiver_increase] will be zero in the stake delegation
-                  case.
-               *)
-               let%bind receiver_amount =
-                 let%bind account_creation_fee =
-                   Amount.Checked.if_ should_pay_to_create
-                     ~then_:account_creation_amount
-                     ~else_:Amount.(var_of_t zero)
-                 in
-                 let%bind new_account_fees_total =
-                   Amount.Signed.Checked.(
-                     add @@ negate @@ of_unsigned account_creation_fee)
-                     !new_account_fees
-                 in
-                 new_account_fees := new_account_fees_total ;
-                 let%bind amount_for_new_account, `Underflow underflow =
-                   Amount.Checked.sub_flagged receiver_increase
-                     account_creation_fee
-                 in
-                 let%bind () =
-                   [%with_label_
-                     "Receiver creation fee failure matches predicted"]
-                     (Boolean.Assert.( = ) underflow
-                        user_command_failure.amount_insufficient_to_create )
-                 in
-                 Currency.Amount.Checked.if_ user_command_fails
-                   ~then_:Amount.(var_of_t zero)
-                   ~else_:amount_for_new_account
-               in
-
-               (* NOTE: Instead of capturing this as part of the user command
-                  failures, we capture it inline here and bubble it out to a
-                  reference. This behavior is still in line with the
-                  out-of-snark transaction logic.
-
-                  Updating [user_command_fails] to include this value from here
-                  onwards will ensure that we do not update the source or
-                  receiver accounts. The only places where [user_command_fails]
-                  may have already affected behaviour are
-                  * when the fee-payer is paying the account creation fee, and
-                  * when a new token is created.
-                  In both of these, this account is new, and will have a
-                  balance of 0, so we can guarantee that there is no overflow.
-               *)
-               let%bind balance, `Overflow overflow =
-                 Balance.Checked.add_amount_flagged account.balance
-                   receiver_amount
-               in
-               let%bind () =
-                 [%with_label_ "Overflow error only occurs in user commands"]
-                   Boolean.(Assert.any [ is_user_command; not overflow ])
-               in
-               receiver_overflow := overflow ;
-               Balance.Checked.if_ overflow ~then_:account.balance
-                 ~else_:balance
-             in
-             let%bind () =
-               [%with_label_ "Burned tokens in receiver"]
-                 (let%map amt =
-                    add_burned_tokens !burned_tokens receiver_increase
-                      ~is_coinbase_or_fee_transfer
-                      ~update_account:permitted_to_receive
-                  in
-                  burned_tokens := amt )
-             in
-             let%bind user_command_fails =
-               Boolean.(!receiver_overflow ||| user_command_fails)
-             in
-             let%bind is_empty_and_writeable =
-               (* Do not create a new account if the user command will fail or if receiving is not permitted *)
-               Boolean.all
-                 [ is_empty_and_writeable
-                 ; Boolean.not user_command_fails
-                 ; update_account
-                 ]
-             in
-             let%bind balance =
-               Balance.Checked.if_ update_account ~then_:balance
-                 ~else_:account.balance
-             in
-             let%bind may_delegate =
-               (* Only default tokens may participate in delegation. *)
-               Boolean.(is_empty_and_writeable &&& token_default)
-             in
-             let%map delegate =
-               Public_key.Compressed.Checked.if_ may_delegate
-                 ~then_:(Account_id.Checked.public_key receiver)
-                 ~else_:account.delegate
-             and public_key =
-               Public_key.Compressed.Checked.if_ is_empty_and_writeable
-                 ~then_:(Account_id.Checked.public_key receiver)
-                 ~else_:account.public_key
-             and token_id =
-               make_checked (fun () ->
-                   Token_id.Checked.if_ is_empty_and_writeable ~then_:token
-                     ~else_:account.token_id )
-             and token_owner =
-               (* TODO: Delete token permissions *)
-               Boolean.if_ is_empty_and_writeable ~then_:Boolean.false_
-                 ~else_:account.token_permissions.token_owner
-             and token_locked =
-               Boolean.if_ is_empty_and_writeable
-                 ~then_:payload.body.token_locked
-                 ~else_:account.token_permissions.token_locked
-             in
-             { Account.Poly.balance
-             ; public_key
-             ; token_id
-             ; token_permissions =
-                 { Token_permissions.token_owner; token_locked }
-             ; token_symbol = account.token_symbol
-             ; nonce = account.nonce
-             ; receipt_chain_hash = account.receipt_chain_hash
-             ; delegate
-             ; voting_for = account.voting_for
-             ; timing = account.timing
-             ; permissions = account.permissions
-             ; zkapp = account.zkapp
-             ; zkapp_uri = account.zkapp_uri
-             } ) )
->>>>>>> ecd0e0eb
     in
     let%bind user_command_fails =
       Boolean.(!receiver_overflow ||| user_command_fails)
@@ -3298,44 +3152,28 @@
              ~else_:user_command_excess )
     in
     let%bind supply_increase =
-<<<<<<< HEAD
       [%with_label_ "Calculate supply increase"] (fun () ->
           let%bind expected_supply_increase =
             Amount.Signed.Checked.if_ is_coinbase
               ~then_:(Amount.Signed.Checked.of_unsigned payload.body.amount)
               ~else_:Amount.(Signed.Checked.of_unsigned (var_of_t zero))
           in
-          let%bind amt, `Overflow overflow =
+          let%bind amt0, `Overflow overflow0 =
             Amount.Signed.Checked.(
               add_flagged expected_supply_increase
                 (negate (of_unsigned !burned_tokens)))
           in
+          let%bind () = Boolean.Assert.is_true (Boolean.not overflow0) in
+          let%bind new_account_fees_total =
+            Amount.Signed.Checked.if_ user_command_fails ~then_:zero_fee
+              ~else_:!new_account_fees
+          in
+          let%bind amt, `Overflow overflow =
+            (* new_account_fees_total is negative if nonzero *)
+            Amount.Signed.Checked.(add_flagged amt0 new_account_fees_total)
+          in
           let%map () = Boolean.Assert.is_true (Boolean.not overflow) in
           amt )
-=======
-      [%with_label_ "Calculate supply increase"]
-        (let%bind expected_supply_increase =
-           Amount.Signed.Checked.if_ is_coinbase
-             ~then_:(Amount.Signed.Checked.of_unsigned payload.body.amount)
-             ~else_:Amount.(Signed.Checked.of_unsigned (var_of_t zero))
-         in
-         let%bind amt0, `Overflow overflow0 =
-           Amount.Signed.Checked.(
-             add_flagged expected_supply_increase
-               (negate (of_unsigned !burned_tokens)))
-         in
-         let%bind () = Boolean.Assert.is_true (Boolean.not overflow0) in
-         let%bind new_account_fees_total =
-           Amount.Signed.Checked.if_ user_command_fails ~then_:zero_fee
-             ~else_:!new_account_fees
-         in
-         let%bind amt, `Overflow overflow =
-           (* new_account_fees_total is negative if nonzero *)
-           Amount.Signed.Checked.(add_flagged amt0 new_account_fees_total)
-         in
-         let%map () = Boolean.Assert.is_true (Boolean.not overflow) in
-         amt )
->>>>>>> ecd0e0eb
     in
     let%map final_root =
       (* Ensure that only the fee-payer was charged if this was an invalid user
