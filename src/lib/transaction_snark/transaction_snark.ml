open Core
open Signature_lib
open Mina_base
open Mina_transaction
open Mina_state
open Snark_params
module Global_slot = Mina_numbers.Global_slot
open Currency
open Pickles_types
module Wire_types = Mina_wire_types.Transaction_snark

module Make_sig (A : Wire_types.Types.S) = struct
  module type S =
    Transaction_snark_intf.Full
      with type ( 'ledger_hash
                , 'amount
                , 'pending_coinbase
                , 'fee_excess
                , 'sok_digest
                , 'local_state )
                Statement.Poly.Stable.V2.t =
        ( 'ledger_hash
        , 'amount
        , 'pending_coinbase
        , 'fee_excess
        , 'sok_digest
        , 'local_state )
        A.Statement.Poly.V2.t
       and type Stable.V2.t = A.V2.t
end

module Make_str (A : Wire_types.Concrete) = struct
  module Impl = Pickles.Impls.Step
  module Ledger = Mina_ledger.Ledger
  module Sparse_ledger = Mina_ledger.Sparse_ledger
  module Transaction_validator = Transaction_validator

  let top_hash_logging_enabled = ref false

  let to_preunion (t : Transaction.t) =
    match t with
    | Command (Signed_command x) ->
        `Transaction (Transaction.Command x)
    | Fee_transfer x ->
        `Transaction (Fee_transfer x)
    | Coinbase x ->
        `Transaction (Coinbase x)
    | Command (Zkapp_command x) ->
        `Zkapp_command x

  let with_top_hash_logging f =
    let old = !top_hash_logging_enabled in
    top_hash_logging_enabled := true ;
    try
      let ret = f () in
      top_hash_logging_enabled := old ;
      ret
    with err ->
      top_hash_logging_enabled := old ;
      raise err

  module Proof_type = struct
    [%%versioned
    module Stable = struct
      module V1 = struct
        type t = [ `Base | `Merge ]
        [@@deriving compare, equal, hash, sexp, yojson]

        let to_latest = Fn.id
      end
    end]
  end

  module Pending_coinbase_stack_state = struct
    module Init_stack = struct
      [%%versioned
      module Stable = struct
        module V1 = struct
          type t =
            | Base of Pending_coinbase.Stack_versioned.Stable.V1.t
            | Merge
          [@@deriving sexp, hash, compare, equal, yojson]

          let to_latest = Fn.id
        end
      end]
    end

    module Poly = struct
      [%%versioned
      module Stable = struct
        module V1 = struct
          type 'pending_coinbase t =
            { source : 'pending_coinbase; target : 'pending_coinbase }
          [@@deriving sexp, hash, compare, equal, fields, yojson, hlist]

          let to_latest pending_coinbase { source; target } =
            { source = pending_coinbase source
            ; target = pending_coinbase target
            }
        end
      end]

      let typ pending_coinbase =
        Tick.Typ.of_hlistable
          [ pending_coinbase; pending_coinbase ]
          ~var_to_hlist:to_hlist ~var_of_hlist:of_hlist ~value_to_hlist:to_hlist
          ~value_of_hlist:of_hlist
    end

    type 'pending_coinbase poly = 'pending_coinbase Poly.t =
      { source : 'pending_coinbase; target : 'pending_coinbase }
    [@@deriving sexp, hash, compare, equal, fields, yojson]

    (* State of the coinbase stack for the current transaction snark *)
    [%%versioned
    module Stable = struct
      module V1 = struct
        type t = Pending_coinbase.Stack_versioned.Stable.V1.t Poly.Stable.V1.t
        [@@deriving sexp, hash, compare, equal, yojson]

        let to_latest = Fn.id
      end
    end]

    type var = Pending_coinbase.Stack.var Poly.t

    let typ = Poly.typ Pending_coinbase.Stack.typ

    let to_input ({ source; target } : t) =
      Random_oracle.Input.Chunked.append
        (Pending_coinbase.Stack.to_input source)
        (Pending_coinbase.Stack.to_input target)

    let var_to_input ({ source; target } : var) =
      Random_oracle.Input.Chunked.append
        (Pending_coinbase.Stack.var_to_input source)
        (Pending_coinbase.Stack.var_to_input target)

    include Hashable.Make_binable (Stable.Latest)
    include Comparable.Make (Stable.Latest)
  end

  module Statement = struct
    module Poly = struct
      [%%versioned
      module Stable = struct
        module V2 = struct
          type ( 'ledger_hash
               , 'amount
               , 'pending_coinbase
               , 'fee_excess
               , 'sok_digest
               , 'local_state )
               t =
                ( 'ledger_hash
                , 'amount
                , 'pending_coinbase
                , 'fee_excess
                , 'sok_digest
                , 'local_state )
                A.Statement.Poly.V2.t =
            { source :
                ( 'ledger_hash
                , 'pending_coinbase
                , 'local_state )
                Registers.Stable.V1.t
            ; target :
                ( 'ledger_hash
                , 'pending_coinbase
                , 'local_state )
                Registers.Stable.V1.t
            ; supply_increase : 'amount
            ; fee_excess : 'fee_excess
            ; sok_digest : 'sok_digest
            }
          [@@deriving compare, equal, hash, sexp, yojson, hlist]
        end
      end]

      let with_empty_local_state ~supply_increase ~fee_excess ~sok_digest
          ~source ~target ~pending_coinbase_stack_state : _ t =
        { supply_increase
        ; fee_excess
        ; sok_digest
        ; source =
            { ledger = source
            ; pending_coinbase_stack =
                pending_coinbase_stack_state.Pending_coinbase_stack_state.source
            ; local_state = Local_state.empty ()
            }
        ; target =
            { ledger = target
            ; pending_coinbase_stack = pending_coinbase_stack_state.target
            ; local_state = Local_state.empty ()
            }
        }

      let typ ledger_hash amount pending_coinbase fee_excess sok_digest
          local_state_typ =
        let registers =
          let open Registers in
          Tick.Typ.of_hlistable
            [ ledger_hash; pending_coinbase; local_state_typ ]
            ~var_to_hlist:to_hlist ~var_of_hlist:of_hlist
            ~value_to_hlist:to_hlist ~value_of_hlist:of_hlist
        in
        Tick.Typ.of_hlistable
          [ registers; registers; amount; fee_excess; sok_digest ]
          ~var_to_hlist:to_hlist ~var_of_hlist:of_hlist ~value_to_hlist:to_hlist
          ~value_of_hlist:of_hlist
    end

    type ( 'ledger_hash
         , 'amount
         , 'pending_coinbase
         , 'fee_excess
         , 'sok_digest
         , 'local_state )
         poly =
          ( 'ledger_hash
          , 'amount
          , 'pending_coinbase
          , 'fee_excess
          , 'sok_digest
          , 'local_state )
          Poly.t =
      { source : ('ledger_hash, 'pending_coinbase, 'local_state) Registers.t
      ; target : ('ledger_hash, 'pending_coinbase, 'local_state) Registers.t
      ; supply_increase : 'amount
      ; fee_excess : 'fee_excess
      ; sok_digest : 'sok_digest
      }
    [@@deriving compare, equal, hash, sexp, yojson]

    [%%versioned
    module Stable = struct
      module V2 = struct
        type t =
          ( Frozen_ledger_hash.Stable.V1.t
          , (Amount.Stable.V1.t, Sgn.Stable.V1.t) Signed_poly.Stable.V1.t
          , Pending_coinbase.Stack_versioned.Stable.V1.t
          , Fee_excess.Stable.V1.t
          , unit
          , Local_state.Stable.V1.t )
          Poly.Stable.V2.t
        [@@deriving compare, equal, hash, sexp, yojson]

        let to_latest = Fn.id
      end
    end]

    module With_sok = struct
      [%%versioned
      module Stable = struct
        module V2 = struct
          type t =
            ( Frozen_ledger_hash.Stable.V1.t
            , (Amount.Stable.V1.t, Sgn.Stable.V1.t) Signed_poly.Stable.V1.t
            , Pending_coinbase.Stack_versioned.Stable.V1.t
            , Fee_excess.Stable.V1.t
            , Sok_message.Digest.Stable.V1.t
            , Local_state.Stable.V1.t )
            Poly.Stable.V2.t
          [@@deriving compare, equal, hash, sexp, yojson]

          let to_latest = Fn.id
        end
      end]

      type var =
        ( Frozen_ledger_hash.var
        , Currency.Amount.Signed.var
        , Pending_coinbase.Stack.var
        , Fee_excess.var
        , Sok_message.Digest.Checked.t
        , Local_state.Checked.t )
        Poly.t

      let typ : (var, t) Tick.Typ.t =
        Poly.typ Frozen_ledger_hash.typ Currency.Amount.Signed.typ
          Pending_coinbase.Stack.typ Fee_excess.typ Sok_message.Digest.typ
          Local_state.typ

      let to_input { source; target; supply_increase; fee_excess; sok_digest } =
        let input =
          Array.reduce_exn ~f:Random_oracle.Input.Chunked.append
            [| Sok_message.Digest.to_input sok_digest
             ; Registers.to_input source
             ; Registers.to_input target
             ; Amount.Signed.to_input supply_increase
             ; Fee_excess.to_input fee_excess
            |]
        in
        if !top_hash_logging_enabled then
          Format.eprintf
            !"Generating unchecked top hash from:@.%{sexp: Tick.Field.t \
              Random_oracle.Input.Chunked.t}@."
            input ;
        input

      let to_field_elements t = Random_oracle.pack_input (to_input t)

      module Checked = struct
        type t = var

        let to_input { source; target; supply_increase; fee_excess; sok_digest }
            =
          let open Tick in
          let open Checked.Let_syntax in
          let%bind fee_excess = Fee_excess.to_input_checked fee_excess in
          let source = Registers.Checked.to_input source
          and target = Registers.Checked.to_input target in
          let%bind supply_increase =
            Amount.Signed.Checked.to_input supply_increase
          in
          let input =
            Array.reduce_exn ~f:Random_oracle.Input.Chunked.append
              [| Sok_message.Digest.Checked.to_input sok_digest
               ; source
               ; target
               ; supply_increase
               ; fee_excess
              |]
          in
          let%map () =
            as_prover
              As_prover.(
                if !top_hash_logging_enabled then
                  let%map input = Random_oracle.read_typ' input in
                  Format.eprintf
                    !"Generating checked top hash from:@.%{sexp: Field.t \
                      Random_oracle.Input.Chunked.t}@."
                    input
                else return ())
          in
          input

        let to_field_elements t =
          let open Tick.Checked.Let_syntax in
          Tick.Run.run_checked (to_input t >>| Random_oracle.Checked.pack_input)
      end
    end

    let option lab =
      Option.value_map ~default:(Or_error.error_string lab) ~f:(fun x -> Ok x)

    let merge (s1 : _ Poly.t) (s2 : _ Poly.t) =
      let open Or_error.Let_syntax in
      let registers_check_equal (t1 : _ Registers.t) (t2 : _ Registers.t) =
        let check' k f =
          let x1 = Field.get f t1 and x2 = Field.get f t2 in
          k x1 x2
        in
        let module S = struct
          module type S = sig
            type t [@@deriving eq, sexp_of]
          end
        end in
        let check (type t) (module T : S.S with type t = t) f =
          let open T in
          check'
            (fun x1 x2 ->
              if equal x1 x2 then return ()
              else
                Or_error.errorf
                  !"%s is inconsistent between transitions (%{sexp: t} vs \
                    %{sexp: t})"
                  (Field.name f) x1 x2 )
            f
        in
        let module PC = struct
          type t = Pending_coinbase.Stack.t [@@deriving sexp_of]

          let equal t1 t2 =
            Pending_coinbase.Stack.connected ~first:t1 ~second:t2 ()
        end in
        Registers.Fields.to_list
          ~ledger:(check (module Ledger_hash))
          ~pending_coinbase_stack:(check (module PC))
          ~local_state:(check (module Local_state))
        |> Or_error.combine_errors_unit
      in
      let%map fee_excess = Fee_excess.combine s1.fee_excess s2.fee_excess
      and supply_increase =
        Currency.Amount.Signed.add s1.supply_increase s2.supply_increase
        |> option "Error adding supply_increase"
      and () = registers_check_equal s1.target s2.source in
      ( { source = s1.source
        ; target = s2.target
        ; fee_excess
        ; supply_increase
        ; sok_digest = ()
        }
        : t )

    include Hashable.Make_binable (Stable.Latest)
    include Comparable.Make (Stable.Latest)

    let gen =
      let open Quickcheck.Generator.Let_syntax in
      let%map source = Registers.gen
      and target = Registers.gen
      and fee_excess = Fee_excess.gen
      and supply_increase = Currency.Amount.Signed.gen in
      ({ source; target; fee_excess; supply_increase; sok_digest = () } : t)
  end

  module Proof = struct
    [%%versioned
    module Stable = struct
      module V2 = struct
        type t = Pickles.Proof.Proofs_verified_2.Stable.V2.t
        [@@deriving yojson, compare, equal, sexp, hash]

        let to_latest = Fn.id
      end
    end]
  end

  [%%versioned
  module Stable = struct
    module V2 = struct
      type t = A.V2.t =
        { statement : Statement.With_sok.Stable.V2.t
        ; proof : Proof.Stable.V2.t
        }
      [@@deriving compare, equal, fields, sexp, version, yojson, hash]

      let to_latest = Fn.id
    end
  end]

  let proof t = t.proof

  let statement t = { t.statement with sok_digest = () }

  let sok_digest t = t.statement.sok_digest

  let to_yojson = Stable.Latest.to_yojson

  let create ~statement ~proof = { statement; proof }

  open Tick
  open Let_syntax

  let chain if_ b ~then_ ~else_ =
    let%bind then_ = then_ and else_ = else_ in
    if_ b ~then_ ~else_

  module Zkapp_command_segment = struct
    module Spec = struct
      type single =
        { auth_type : Control.Tag.t
        ; is_start : [ `Yes | `No | `Compute_in_circuit ]
        }

      type t = single list
    end

    module Basic = struct
      module N = Side_loaded_verification_key.Max_branches

      [%%versioned
      module Stable = struct
        module V1 = struct
          type t = Opt_signed_opt_signed | Opt_signed | Proved
          [@@deriving sexp, yojson]

          let to_latest = Fn.id
        end
      end]

      let of_controls = function
        | [ Control.Proof _ ] ->
            Proved
        | [ (Control.Signature _ | Control.None_given) ] ->
            Opt_signed
        | [ Control.(Signature _ | None_given)
          ; Control.(Signature _ | None_given)
          ] ->
            Opt_signed_opt_signed
        | _ ->
            failwith
              "Zkapp_command_segment.Basic.of_controls: Unsupported combination"

      let opt_signed ~is_start : Spec.single =
        { auth_type = Signature; is_start }

      let opt_signed = opt_signed ~is_start:`Compute_in_circuit

      let to_single_list : t -> Spec.single list =
       fun t ->
        match t with
        | Opt_signed_opt_signed ->
            [ opt_signed; opt_signed ]
        | Opt_signed ->
            [ opt_signed ]
        | Proved ->
            [ { auth_type = Proof; is_start = `No } ]

      type (_, _, _, _) t_typed =
        | Opt_signed_opt_signed : (unit, unit, unit, unit) t_typed
        | Opt_signed : (unit, unit, unit, unit) t_typed
        | Proved
            : ( Zkapp_statement.Checked.t * unit
              , Zkapp_statement.t * unit
              , Nat.N2.n * unit
              , N.n * unit )
              t_typed

      let spec : type a b c d. (a, b, c, d) t_typed -> Spec.single list =
       fun t ->
        match t with
        | Opt_signed_opt_signed ->
            [ opt_signed; opt_signed ]
        | Opt_signed ->
            [ opt_signed ]
        | Proved ->
            [ { auth_type = Proof; is_start = `No } ]
    end

    module Witness = Transaction_witness.Zkapp_command_segment_witness
  end

  (* Currently, a circuit must have at least 1 of every type of constraint. *)
  let dummy_constraints () =
    make_checked
      Impl.(
        fun () ->
          let x =
            exists Field.typ ~compute:(fun () -> Field.Constant.of_int 3)
          in
          let g = exists Inner_curve.typ ~compute:(fun _ -> Inner_curve.one) in
          ignore
            ( Pickles.Scalar_challenge.to_field_checked'
                (module Impl)
                ~num_bits:16
                (Kimchi_backend_common.Scalar_challenge.create x)
              : Field.t * Field.t * Field.t ) ;
          ignore
            ( Pickles.Step_main_inputs.Ops.scale_fast g ~num_bits:5
                (Shifted_value x)
              : Pickles.Step_main_inputs.Inner_curve.t ) ;
          ignore
            ( Pickles.Step_main_inputs.Ops.scale_fast g ~num_bits:5
                (Shifted_value x)
              : Pickles.Step_main_inputs.Inner_curve.t ) ;
          ignore
            ( Pickles.Step_verifier.Scalar_challenge.endo g ~num_bits:4
                (Kimchi_backend_common.Scalar_challenge.create x)
              : Field.t * Field.t ))

  module Base = struct
    module User_command_failure = struct
      (** The various ways that a user command may fail. These should be computed
          before applying the snark, to ensure that only the base fee is charged
          to the fee-payer if executing the user command will later fail.
       *)
      type 'bool t =
        { predicate_failed : 'bool (* User commands *)
        ; source_not_present : 'bool (* User commands *)
        ; receiver_not_present : 'bool (* Delegate, Mint_tokens *)
        ; amount_insufficient_to_create : 'bool (* Payment only *)
        ; token_cannot_create : 'bool (* Payment only, token<>default *)
        ; source_insufficient_balance : 'bool (* Payment only *)
        ; source_minimum_balance_violation : 'bool (* Payment only *)
        ; source_bad_timing : 'bool (* Payment only *)
        }

      let num_fields = 8

      let to_list
          { predicate_failed
          ; source_not_present
          ; receiver_not_present
          ; amount_insufficient_to_create
          ; token_cannot_create
          ; source_insufficient_balance
          ; source_minimum_balance_violation
          ; source_bad_timing
          } =
        [ predicate_failed
        ; source_not_present
        ; receiver_not_present
        ; amount_insufficient_to_create
        ; token_cannot_create
        ; source_insufficient_balance
        ; source_minimum_balance_violation
        ; source_bad_timing
        ]

      let of_list = function
        | [ predicate_failed
          ; source_not_present
          ; receiver_not_present
          ; amount_insufficient_to_create
          ; token_cannot_create
          ; source_insufficient_balance
          ; source_minimum_balance_violation
          ; source_bad_timing
          ] ->
            { predicate_failed
            ; source_not_present
            ; receiver_not_present
            ; amount_insufficient_to_create
            ; token_cannot_create
            ; source_insufficient_balance
            ; source_minimum_balance_violation
            ; source_bad_timing
            }
        | _ ->
            failwith
              "Transaction_snark.Base.User_command_failure.to_list: bad length"

      let typ : (Boolean.var t, bool t) Typ.t =
        let open Typ in
        list ~length:num_fields Boolean.typ
        |> transport ~there:to_list ~back:of_list
        |> transport_var ~there:to_list ~back:of_list

      let any t = Boolean.any (to_list t)

      (** Compute which -- if any -- of the failure cases will be hit when
          evaluating the given user command, and indicate whether the fee-payer
          would need to pay the account creation fee if the user command were to
          succeed (irrespective or whether it actually will or not).
       *)
      let compute_unchecked
          ~(constraint_constants : Genesis_constants.Constraint_constants.t)
          ~txn_global_slot ~(fee_payer_account : Account.t)
          ~(receiver_account : Account.t) ~(source_account : Account.t)
          ({ payload; signature = _; signer = _ } : Transaction_union.t) =
        match payload.body.tag with
        | Fee_transfer | Coinbase ->
            (* Not user commands, return no failure. *)
            of_list (List.init num_fields ~f:(fun _ -> false))
        | _ -> (
            let fail s =
              failwithf
                "Transaction_snark.Base.User_command_failure.compute_unchecked: \
                 %s"
                s ()
            in
            let fee_token = payload.common.fee_token in
            let token = payload.body.token_id in
            let fee_payer =
              Account_id.create payload.common.fee_payer_pk fee_token
            in
            let source = Account_id.create payload.body.source_pk token in
            let receiver = Account_id.create payload.body.receiver_pk token in
            (* This should shadow the logic in [Sparse_ledger]. *)
            let fee_payer_account =
              { fee_payer_account with
                balance =
                  Option.value_exn ?here:None ?error:None ?message:None
                  @@ Balance.sub_amount fee_payer_account.balance
                       (Amount.of_fee payload.common.fee)
              }
            in
            let predicate_failed =
              if
                Public_key.Compressed.equal payload.common.fee_payer_pk
                  payload.body.source_pk
              then false
              else
                match payload.body.tag with
                | Create_account | Mint_tokens ->
                    assert false
                | Payment | Stake_delegation ->
                    (* TODO(#4554): Hook account_precondition evaluation in here once
                       implemented.
                    *)
                    true
                | Fee_transfer | Coinbase ->
                    assert false
            in
            match payload.body.tag with
            | Fee_transfer | Coinbase ->
                assert false
            | Stake_delegation ->
                let receiver_account =
                  if Account_id.equal receiver fee_payer then fee_payer_account
                  else receiver_account
                in
                let receiver_not_present =
                  let id = Account.identifier receiver_account in
                  if Account_id.equal Account_id.empty id then true
                  else if Account_id.equal receiver id then false
                  else fail "bad receiver account ID"
                in
                let source_account =
                  if Account_id.equal source fee_payer then fee_payer_account
                  else source_account
                in
                let source_not_present =
                  let id = Account.identifier source_account in
                  if Account_id.equal Account_id.empty id then true
                  else if Account_id.equal source id then false
                  else fail "bad source account ID"
                in
                { predicate_failed
                ; source_not_present
                ; receiver_not_present
                ; amount_insufficient_to_create = false
                ; token_cannot_create = false
                ; source_insufficient_balance = false
                ; source_minimum_balance_violation = false
                ; source_bad_timing = false
                }
            | Payment ->
                let receiver_account =
                  if Account_id.equal receiver fee_payer then fee_payer_account
                  else receiver_account
                in
                let receiver_needs_creating =
                  let id = Account.identifier receiver_account in
                  if Account_id.equal Account_id.empty id then true
                  else if Account_id.equal receiver id then false
                  else fail "bad receiver account ID"
                in
                let token_is_default = true in
                let token_cannot_create =
                  receiver_needs_creating && not token_is_default
                in
                let amount_insufficient_to_create =
                  let creation_amount =
                    Amount.of_fee constraint_constants.account_creation_fee
                  in
                  receiver_needs_creating
                  && Option.is_none
                       (Amount.sub payload.body.amount creation_amount)
                in
                let fee_payer_is_source = Account_id.equal fee_payer source in
                let source_account =
                  if fee_payer_is_source then fee_payer_account
                  else source_account
                in
                let source_not_present =
                  let id = Account.identifier source_account in
                  if Account_id.equal Account_id.empty id then true
                  else if Account_id.equal source id then false
                  else fail "bad source account ID"
                in
                let source_insufficient_balance =
                  (* This failure is fatal if fee-payer and source account are
                     the same. This is checked in the transaction pool.
                  *)
                  (not fee_payer_is_source)
                  &&
                  if Account_id.equal source receiver then
                    (* The final balance will be [0 - account_creation_fee]. *)
                    receiver_needs_creating
                  else
                    Amount.(
                      Balance.to_amount source_account.balance
                      < payload.body.amount)
                in
                let timing_or_error =
                  Mina_transaction_logic.validate_timing
                    ~txn_amount:payload.body.amount ~txn_global_slot
                    ~account:source_account
                in
                let source_minimum_balance_violation =
                  match timing_or_error with
                  | Ok _ ->
                      false
                  | Error err ->
                      let open Mina_base in
                      Transaction_status.Failure.equal
                        (Mina_transaction_logic
                         .timing_error_to_user_command_status err )
                        Transaction_status.Failure
                        .Source_minimum_balance_violation
                in
                let source_bad_timing =
                  (* This failure is fatal if fee-payer and source account are
                     the same. This is checked in the transaction pool.
                  *)
                  (not fee_payer_is_source)
                  && (not source_insufficient_balance)
                  && Or_error.is_error timing_or_error
                in
                { predicate_failed
                ; source_not_present
                ; receiver_not_present = false
                ; amount_insufficient_to_create
                ; token_cannot_create
                ; source_insufficient_balance
                ; source_minimum_balance_violation
                ; source_bad_timing
                }
            | Mint_tokens | Create_account ->
                assert false )

      let%snarkydef compute_as_prover ~constraint_constants ~txn_global_slot
          (txn : Transaction_union.var) =
        let%bind data =
          exists (Typ.Internal.ref ())
            ~compute:
              As_prover.(
                let%map txn = read Transaction_union.typ txn in
                let fee_token = txn.payload.common.fee_token in
                let token = txn.payload.body.token_id in
                let fee_payer =
                  Account_id.create txn.payload.common.fee_payer_pk fee_token
                in
                let source =
                  Account_id.create txn.payload.body.source_pk token
                in
                let receiver =
                  Account_id.create txn.payload.body.receiver_pk token
                in
                (txn, fee_payer, source, receiver))
        in
        let%bind fee_payer_idx =
          exists (Typ.Internal.ref ())
            ~request:
              As_prover.(
                let%map _txn, fee_payer, _source, _receiver =
                  read (Typ.Internal.ref ()) data
                in
                Ledger_hash.Find_index fee_payer)
        in
        let%bind fee_payer_account =
          exists (Typ.Internal.ref ())
            ~request:
              As_prover.(
                let%map fee_payer_idx =
                  read (Typ.Internal.ref ()) fee_payer_idx
                in
                Ledger_hash.Get_element fee_payer_idx)
        in
        let%bind source_idx =
          exists (Typ.Internal.ref ())
            ~request:
              As_prover.(
                let%map _txn, _fee_payer, source, _receiver =
                  read (Typ.Internal.ref ()) data
                in
                Ledger_hash.Find_index source)
        in
        let%bind source_account =
          exists (Typ.Internal.ref ())
            ~request:
              As_prover.(
                let%map source_idx = read (Typ.Internal.ref ()) source_idx in
                Ledger_hash.Get_element source_idx)
        in
        let%bind receiver_idx =
          exists (Typ.Internal.ref ())
            ~request:
              As_prover.(
                let%map _txn, _fee_payer, _source, receiver =
                  read (Typ.Internal.ref ()) data
                in
                Ledger_hash.Find_index receiver)
        in
        let%bind receiver_account =
          exists (Typ.Internal.ref ())
            ~request:
              As_prover.(
                let%map receiver_idx =
                  read (Typ.Internal.ref ()) receiver_idx
                in
                Ledger_hash.Get_element receiver_idx)
        in
        exists typ
          ~compute:
            As_prover.(
              let%bind txn, _fee_payer, _source, _receiver =
                read (Typ.Internal.ref ()) data
              in
              let%bind fee_payer_account, _path =
                read (Typ.Internal.ref ()) fee_payer_account
              in
              let%bind source_account, _path =
                read (Typ.Internal.ref ()) source_account
              in
              let%bind receiver_account, _path =
                read (Typ.Internal.ref ()) receiver_account
              in
              let%map txn_global_slot = read Global_slot.typ txn_global_slot in
              compute_unchecked ~constraint_constants ~txn_global_slot
                ~fee_payer_account ~source_account ~receiver_account txn)
    end

    let%snarkydef check_signature shifted ~payload ~is_user_command ~signer
        ~signature =
      let%bind input =
        Transaction_union_payload.Checked.to_input_legacy payload
      in
      let%bind verifies =
        Schnorr.Legacy.Checked.verifies shifted signature signer input
      in
      [%with_label "check signature"]
        (Boolean.Assert.any [ Boolean.not is_user_command; verifies ])

    let check_timing ~balance_check ~timed_balance_check ~account ~txn_amount
        ~txn_global_slot =
      (* calculations should track Mina_transaction_logic.validate_timing *)
      let open Account.Poly in
      let open Account.Timing.As_record in
      let { is_timed
          ; initial_minimum_balance
          ; cliff_time
          ; cliff_amount
          ; vesting_period
          ; vesting_increment
          } =
        account.timing
      in
      let%bind curr_min_balance =
        Account.Checked.min_balance_at_slot ~global_slot:txn_global_slot
          ~cliff_time ~cliff_amount ~vesting_period ~vesting_increment
          ~initial_minimum_balance
      in
      let%bind proposed_balance =
        match txn_amount with
        | Some txn_amount ->
            let%bind proposed_balance, `Underflow underflow =
              Balance.Checked.sub_amount_flagged account.balance txn_amount
            in
            (* underflow indicates insufficient balance *)
            let%map () = balance_check (Boolean.not underflow) in
            proposed_balance
        | None ->
            return account.balance
      in
      let%bind sufficient_timed_balance =
        Balance.Checked.( >= ) proposed_balance curr_min_balance
      in
      let%bind () =
        let%bind ok =
          Boolean.(any [ not is_timed; sufficient_timed_balance ])
        in
        timed_balance_check ok
      in
      let%bind is_timed_balance_zero =
        Balance.Checked.equal curr_min_balance
          (Balance.Checked.Unsafe.of_field Field.(Var.constant zero))
      in
      (* if current min balance is zero, then timing becomes untimed *)
      let%bind is_untimed =
        Boolean.((not is_timed) ||| is_timed_balance_zero)
      in
      let%map timing =
        Account.Timing.if_ is_untimed ~then_:Account.Timing.untimed_var
          ~else_:account.timing
      in
      (`Min_balance curr_min_balance, timing)

    let side_loaded =
      Memo.of_comparable
        (module Int)
        (fun i ->
          let open Zkapp_statement in
          Pickles.Side_loaded.create ~typ ~name:(sprintf "zkapp_%d" i)
            ~uses_lookup:Maybe
            ~max_proofs_verified:
              (module Pickles.Side_loaded.Verification_key.Max_width) )

    let signature_verifies ~shifted ~payload_digest signature pk =
      let%bind pk =
        Public_key.decompress_var pk
        (*           (Account_id.Checked.public_key fee_payer_id) *)
      in
      Schnorr.Chunked.Checked.verifies shifted signature pk
        (Random_oracle.Input.Chunked.field payload_digest)

    module Zkapp_command_snark = struct
      open Zkapp_command_segment
      open Spec

      module Global_state = struct
        type t =
          { ledger : Ledger_hash.var * Sparse_ledger.t Prover_value.t
          ; fee_excess : Amount.Signed.var
          ; protocol_state : Zkapp_precondition.Protocol_state.View.Checked.t
          }
      end

      let implied_root account incl =
        let open Impl in
        List.foldi incl
          ~init:(Lazy.force (With_hash.hash account))
          ~f:(fun height acc (b, h) ->
            let l = Field.if_ b ~then_:h ~else_:acc
            and r = Field.if_ b ~then_:acc ~else_:h in
            let acc' = Ledger_hash.merge_var ~height l r in
            acc' )

      module type Single_inputs = sig
        val constraint_constants : Genesis_constants.Constraint_constants.t

        val spec : single

        val set_zkapp_input : Zkapp_statement.Checked.t -> unit
      end

<<<<<<< HEAD
      type account_update = Zkapp_call_forest.Checked.account_update =
        { account_update :
            ( Account_update.Body.Checked.t
            , Zkapp_command.Digest.Account_update.Checked.t )
            With_hash.t
        ; control : Control.t Prover_value.t
        }
=======
      module Bool = struct
        type t = Boolean.var

        [%%define_locally
        Boolean.(( ||| ), ( &&& ), if_, true_, false_, equal, not, all)]

        module Assert = struct
          let raise_failure ~pos msg =
            let file, line, col, ecol = pos in
            raise
              (Failure
                 (sprintf "File %S, line %d, characters %d-%d: %s" file line col
                    ecol msg ) )

          let is_true ~pos b =
            try Boolean.Assert.is_true b
            with Failure msg -> raise_failure ~pos msg

          let any ~pos bs =
            try Boolean.Assert.any bs
            with Failure msg -> raise_failure ~pos msg
        end
>>>>>>> 844c2f2e

      module Inputs = struct
        module V = Prover_value
        open Impl

        module Transaction_commitment = struct
          type t = Field.t

          let if_ = Field.if_

<<<<<<< HEAD
          let empty = Field.constant Zkapp_command.Transaction_commitment.empty
=======
        let assert_with_failure_status_tbl ~pos b _failure_status_tbl =
          Assert.is_true ~pos b
      end
>>>>>>> 844c2f2e

          let commitment
              ~account_updates:{ With_hash.hash = account_updates_hash; _ } =
            Zkapp_command.Transaction_commitment.Checked.create
              ~account_updates_hash

          let full_commitment ~account_update:{ account_update; _ } ~memo_hash
              ~commitment =
            Zkapp_command.Transaction_commitment.Checked.create_complete
              commitment ~memo_hash ~fee_payer_hash:account_update.hash
        end

        module Bool = struct
          include Boolean

          type t = var

          let display _b ~label:_ = ""

          type failure_status = unit

          type failure_status_tbl = unit

          let assert_with_failure_status_tbl b _failure_status_tbl =
            Assert.is_true b
        end

        module Index = struct
          open Mina_numbers.Index.Checked

          type t = var

          let zero = zero

          let succ t = succ t |> run_checked

          let if_ b ~then_ ~else_ = if_ b ~then_ ~else_ |> run_checked
        end

        module Account_id = struct
          type t = Account_id.var

          let if_ b ~then_ ~else_ =
            run_checked (Account_id.Checked.if_ b ~then_ ~else_)

          let derive_token_id = Account_id.Checked.derive_token_id

          let constant id =
            Account_id.(
              Checked.create
                (Public_key.Compressed.var_of_t (public_key id))
                (Token_id.Checked.constant (token_id id)))

          let invalid = constant Account_id.invalid

          let equal x y = Account_id.Checked.equal x y |> run_checked

          let create = Account_id.Checked.create
        end

        module Global_slot = struct
          include Global_slot.Checked

          let ( > ) x y = run_checked (x > y)

          let if_ b ~then_ ~else_ = run_checked (if_ b ~then_ ~else_)

          let equal x y = run_checked (equal x y)
        end

        module Nonce = struct
          type t = Account.Nonce.Checked.t

          let if_ b ~then_ ~else_ =
            run_checked (Account.Nonce.Checked.if_ b ~then_ ~else_)

          let succ t = run_checked (Account.Nonce.Checked.succ t)
        end

        module State_hash = struct
          type t = State_hash.var

          let if_ b ~then_ ~else_ = run_checked (State_hash.if_ b ~then_ ~else_)
        end

        module Timing = struct
          type t = Account_timing.var

          let if_ b ~then_ ~else_ =
            run_checked (Account_timing.if_ b ~then_ ~else_)

          let vesting_period (t : t) = t.vesting_period
        end

        module Balance = struct
          include Balance.Checked

          let if_ b ~then_ ~else_ = run_checked (if_ b ~then_ ~else_)

          let sub_amount_flagged x y = run_checked (sub_amount_flagged x y)

          let add_signed_amount_flagged x y =
            run_checked (add_signed_amount_flagged x y)
        end

        module Receipt_chain_hash = struct
          open Receipt.Chain_hash.Checked

          type nonrec t = t

          module Elt = struct
            type t = Zkapp_command_elt.t

            let of_transaction_commitment tc =
              Zkapp_command_elt.Zkapp_command_commitment tc
          end

          let cons_zkapp_command_commitment index elt t =
            run_checked (cons_zkapp_command_commitment index elt t)

          let if_ b ~then_ ~else_ = run_checked (if_ b ~then_ ~else_)
        end

        module Verification_key = struct
          type t =
            ( Boolean.var
            , ( Side_loaded_verification_key.t option
              , Field.Constant.t )
              With_hash.t
              Data_as_hash.t )
            Zkapp_basic.Flagged_option.t

          let if_ b ~(then_ : t) ~(else_ : t) : t =
            Zkapp_basic.Flagged_option.if_ ~if_:Data_as_hash.if_ b ~then_ ~else_
        end

        module Sequence_events = struct
          type t = Zkapp_account.Sequence_events.var

          let is_empty x =
            run_checked (Account_update.Sequence_events.is_empty_var x)

          let push_events = Account_update.Sequence_events.push_events_checked
        end

        module Zkapp_uri = struct
          type t = string Data_as_hash.t

          let if_ = Data_as_hash.if_
        end

        module Token_symbol = struct
          type t = Account.Token_symbol.var

          let if_ = Account.Token_symbol.if_
        end

        module Account = struct
          type t = (Account.Checked.Unhashed.t, Field.t Lazy.t) With_hash.t

          module Permissions = struct
            type controller = Permissions.Auth_required.Checked.t

            let edit_state : t -> controller =
             fun a -> a.data.permissions.edit_state

            let send : t -> controller = fun a -> a.data.permissions.send

            let receive : t -> controller = fun a -> a.data.permissions.receive

            let set_delegate : t -> controller =
             fun a -> a.data.permissions.set_delegate

            let set_permissions : t -> controller =
             fun a -> a.data.permissions.set_permissions

            let set_verification_key : t -> controller =
             fun a -> a.data.permissions.set_verification_key

            let set_zkapp_uri : t -> controller =
             fun a -> a.data.permissions.set_zkapp_uri

            let edit_sequence_state : t -> controller =
             fun a -> a.data.permissions.edit_sequence_state

            let set_token_symbol : t -> controller =
             fun a -> a.data.permissions.set_token_symbol

            let increment_nonce : t -> controller =
             fun a -> a.data.permissions.increment_nonce

            let set_voting_for : t -> controller =
             fun a -> a.data.permissions.set_voting_for

            type t = Permissions.Checked.t

            let if_ b ~then_ ~else_ = Permissions.Checked.if_ b ~then_ ~else_
          end

          let account_with_hash (account : Account.Checked.Unhashed.t) : t =
            With_hash.of_data account ~hash_data:(fun a ->
                lazy
                  (let a =
                     { a with
                       zkapp =
                         ( Zkapp_account.Checked.digest a.zkapp
                         , As_prover.Ref.create (fun () -> None) )
                     }
                   in
                   run_checked (Account.Checked.digest a) ) )

          type timing = Account_timing.var

          let timing (account : t) : timing = account.data.timing

          let set_timing (account : t) (timing : timing) : t =
            { account with data = { account.data with timing } }

          let is_timed ({ data = account; _ } : t) =
            let open Account.Poly in
            let open Account.Timing.As_record in
            let { is_timed; _ } = account.timing in
            is_timed

          let set_token_id (account : t) (token_id : Token_id.Checked.t) : t =
            account_with_hash { account.data with token_id }

          let balance (a : t) : Balance.t = a.data.balance

          let set_balance (balance : Balance.t) ({ data = a; hash } : t) : t =
            { data = { a with balance }; hash }

          let check_timing ~txn_global_slot ({ data = account; _ } : t) =
            let invalid_timing = ref None in
            let balance_check _ = failwith "Should not be called" in
            let timed_balance_check b =
              invalid_timing := Some (Boolean.not b) ;
              return ()
            in
            let `Min_balance _, timing =
              run_checked
              @@ [%with_label "Check zkapp timing"]
                   (check_timing ~balance_check ~timed_balance_check ~account
                      ~txn_amount:None ~txn_global_slot )
            in
            (`Invalid_timing (Option.value_exn !invalid_timing), timing)

          let receipt_chain_hash (a : t) : Receipt_chain_hash.t =
            a.data.receipt_chain_hash

          let set_receipt_chain_hash (a : t)
              (receipt_chain_hash : Receipt_chain_hash.t) : t =
            { a with data = { a.data with receipt_chain_hash } }

          let make_zkapp (a : t) = a

          let unmake_zkapp (a : t) = a

          let proved_state (a : t) = a.data.zkapp.proved_state

          let set_proved_state proved_state ({ data = a; hash } : t) : t =
            { data = { a with zkapp = { a.zkapp with proved_state } }; hash }

          let app_state (a : t) = a.data.zkapp.app_state

          let set_app_state app_state ({ data = a; hash } : t) : t =
            { data = { a with zkapp = { a.zkapp with app_state } }; hash }

          let verification_key (a : t) : Verification_key.t =
            a.data.zkapp.verification_key

          let set_verification_key (verification_key : Verification_key.t)
              ({ data = a; hash } : t) : t =
            { data = { a with zkapp = { a.zkapp with verification_key } }
            ; hash
            }

          let last_sequence_slot (a : t) = a.data.zkapp.last_sequence_slot

          let set_last_sequence_slot last_sequence_slot ({ data = a; hash } : t)
              : t =
            { data = { a with zkapp = { a.zkapp with last_sequence_slot } }
            ; hash
            }

          let sequence_state (a : t) = a.data.zkapp.sequence_state

          let set_sequence_state sequence_state ({ data = a; hash } : t) : t =
            { data = { a with zkapp = { a.zkapp with sequence_state } }; hash }

          let zkapp_uri (a : t) = a.data.zkapp_uri

          let set_zkapp_uri zkapp_uri ({ data = a; hash } : t) : t =
            { data = { a with zkapp_uri }; hash }

          let token_symbol (a : t) = a.data.token_symbol

          let set_token_symbol token_symbol ({ data = a; hash } : t) : t =
            { data = { a with token_symbol }; hash }

          let public_key (a : t) = a.data.public_key

          let set_public_key public_key ({ data = a; hash } : t) : t =
            { data = { a with public_key }; hash }

          let delegate (a : t) = a.data.delegate

          let set_delegate delegate ({ data = a; hash } : t) : t =
            { data = { a with delegate }; hash }

          let nonce (a : t) = a.data.nonce

          let set_nonce nonce ({ data = a; hash } : t) : t =
            { data = { a with nonce }; hash }

          let voting_for (a : t) = a.data.voting_for

          let set_voting_for voting_for ({ data = a; hash } : t) : t =
            { data = { a with voting_for }; hash }

          let permissions (a : t) = a.data.permissions

          let set_permissions permissions ({ data = a; hash } : t) : t =
            { data = { a with permissions }; hash }
        end

        module Opt = struct
          open Zkapp_basic

          type 'a t = (Bool.t, 'a) Flagged_option.t

          let is_some = Flagged_option.is_some

          let map x ~f = Flagged_option.map ~f x

<<<<<<< HEAD
          let or_default ~if_ x ~default =
            if_ (is_some x) ~then_:(Flagged_option.data x) ~else_:default
=======
        let or_exn x =
          with_label "or_exn is_some" (fun () ->
              Bool.Assert.is_true ~pos:__POS__ (is_some x) ) ;
          Flagged_option.data x
      end
>>>>>>> 844c2f2e

          let or_exn x =
            with_label "or_exn is_some" (fun () ->
                Bool.Assert.is_true (is_some x) ) ;
            Flagged_option.data x
        end

        module Call_forest = Zkapp_call_forest.Checked

        module Stack_frame = struct
          type frame = (Token_id.Checked.t, Call_forest.t) Stack_frame.t

          type t = (frame, Stack_frame.Digest.Checked.t Lazy.t) With_hash.t

          let if_ b ~then_:(t1 : t) ~else_:(t2 : t) : t =
            { With_hash.hash =
                lazy
                  (Stack_frame.Digest.Checked.if_ b ~then_:(Lazy.force t1.hash)
                     ~else_:(Lazy.force t2.hash) )
            ; data =
                Stack_frame.Checked.if_ Call_forest.if_ b ~then_:t1.data
                  ~else_:t2.data
            }

          let caller (t : t) = t.data.caller

          let caller_caller (t : t) = t.data.caller_caller

          let calls (t : t) = t.data.calls

          let of_frame (frame : frame) : t =
            { data = frame
            ; hash =
                lazy
                  (Stack_frame.Digest.Checked.create
                     ~hash_zkapp_command:(fun (calls : Call_forest.t) ->
                       calls.hash )
                     frame )
            }

          let make ~caller ~caller_caller ~calls : t =
            Stack_frame.make ~caller ~caller_caller ~calls |> of_frame

          let hash (t : t) : Stack_frame.Digest.Checked.t = Lazy.force t.hash

          let unhash (h : Stack_frame.Digest.Checked.t)
              (frame :
                ( Mina_base.Token_id.Stable.V1.t
                , Mina_base.Zkapp_command.Call_forest.With_hashes.Stable.V1.t
                )
                Stack_frame.Stable.V1.t
                V.t ) : t =
            with_label "unhash" (fun () ->
                let frame : frame =
                  { caller =
                      exists Token_id.typ ~compute:(fun () ->
                          (V.get frame).caller )
                  ; caller_caller =
                      exists Token_id.typ ~compute:(fun () ->
                          (V.get frame).caller_caller )
                  ; calls =
                      { hash =
                          exists Mina_base.Zkapp_command.Digest.Forest.typ
                            ~compute:(fun () ->
                              (V.get frame).calls
                              |> Mina_base.Zkapp_command.Call_forest.hash )
                      ; data = V.map frame ~f:(fun frame -> frame.calls)
                      }
                  }
                in
                let t = of_frame frame in
                Stack_frame.Digest.Checked.Assert.equal
                  (hash (of_frame frame))
                  h ;
                t )
        end

        module Call_stack = struct
          module Value = struct
            open Mina_base

            type caller = Token_id.t

            type frame =
              ( caller
              , ( Account_update.t
                , Zkapp_command.Digest.Account_update.t
                , Zkapp_command.Digest.Forest.t )
                Zkapp_command.Call_forest.t )
              Stack_frame.t
          end

          type elt = Stack_frame.t

          module Elt = struct
            type t = (Value.frame, Mina_base.Stack_frame.Digest.t) With_hash.t

            let default : unit -> t =
              Memo.unit (fun () : t ->
                  With_hash.of_data
                    ~hash_data:Mina_base.Stack_frame.Digest.create
                    ( { caller = Mina_base.Token_id.default
                      ; caller_caller = Mina_base.Token_id.default
                      ; calls = []
                      }
                      : Value.frame ) )
          end

          let hash (type a)
              (xs : (a, Call_stack_digest.t) With_stack_hash.t list) :
              Call_stack_digest.t =
            match xs with
            | [] ->
                Call_stack_digest.empty
            | x :: _ ->
                x.stack_hash

          type t =
            ( (Elt.t, Call_stack_digest.t) With_stack_hash.t list V.t
            , Call_stack_digest.Checked.t )
            With_hash.t

          let if_ b ~then_:(t : t) ~else_:(e : t) : t =
            { hash = Call_stack_digest.Checked.if_ b ~then_:t.hash ~else_:e.hash
            ; data = V.if_ b ~then_:t.data ~else_:e.data
            }

          let empty = Call_stack_digest.(constant empty)

          let is_empty ({ hash = x; _ } : t) =
            Call_stack_digest.Checked.equal empty x

          let empty () : t = { hash = empty; data = V.create (fun () -> []) }

          let exists_elt (elt_ref : (Value.frame, _) With_hash.t V.t) :
              Stack_frame.t =
            let elt : Stack_frame.frame =
              let calls : Call_forest.t =
                { hash =
                    exists Mina_base.Zkapp_command.Digest.Forest.typ
                      ~compute:(fun () ->
                        (V.get elt_ref).data.calls
                        |> Mina_base.Zkapp_command.Call_forest.hash )
                ; data = V.map elt_ref ~f:(fun frame -> frame.data.calls)
                }
              and caller =
                exists Mina_base.Token_id.typ ~compute:(fun () ->
                    (V.get elt_ref).data.caller )
              and caller_caller =
                exists Mina_base.Token_id.typ ~compute:(fun () ->
                    (V.get elt_ref).data.caller_caller )
              in
              { caller; caller_caller; calls }
            in
            Stack_frame.of_frame elt

          let pop_exn ({ hash = h; data = r } : t) : elt * t =
            let hd_r = V.create (fun () -> (V.get r |> List.hd_exn).elt) in
            let tl_r = V.create (fun () -> V.get r |> List.tl_exn) in
            let elt : Stack_frame.t = exists_elt hd_r in
            let stack =
              exists Call_stack_digest.typ ~compute:(fun () ->
                  hash (V.get tl_r) )
            in
            let h' =
              Call_stack_digest.Checked.cons (Stack_frame.hash elt) stack
            in
            with_label __LOC__ (fun () ->
                Call_stack_digest.Checked.Assert.equal h h' ) ;
            (elt, { hash = stack; data = tl_r })

          let pop ({ hash = h; data = r } as t : t) : (elt * t) Opt.t =
            let input_is_empty = is_empty t in
            let hd_r =
              V.create (fun () ->
                  match V.get r |> List.hd with
                  | None ->
                      Elt.default ()
                  | Some x ->
                      x.elt )
            in
            let tl_r =
              V.create (fun () ->
                  V.get r |> List.tl |> Option.value ~default:[] )
            in
            let elt = exists_elt hd_r in
            let stack =
              exists Call_stack_digest.typ ~compute:(fun () ->
                  hash (V.get tl_r) )
            in
            let stack_frame_hash = Stack_frame.hash elt in
            let h' = Call_stack_digest.Checked.cons stack_frame_hash stack in
            with_label __LOC__ (fun () ->
                Boolean.Assert.any
                  [ input_is_empty; Call_stack_digest.Checked.equal h h' ] ) ;
            { is_some = Boolean.not input_is_empty
            ; data = (elt, { hash = stack; data = tl_r })
            }

          let read_elt (frame : elt) : Elt.t =
            { hash =
                As_prover.read Mina_base.Stack_frame.Digest.typ
                  (Stack_frame.hash frame)
            ; data =
                { calls = V.get frame.data.calls.data
                ; caller = As_prover.read Token_id.typ frame.data.caller
                ; caller_caller =
                    As_prover.read Token_id.typ frame.data.caller_caller
                }
            }

          let push (elt : elt) ~onto:({ hash = h_tl; data = r_tl } : t) : t =
            let h =
              Call_stack_digest.Checked.cons (Stack_frame.hash elt) h_tl
            in
            let r =
              V.create
                (fun () : (Elt.t, Call_stack_digest.t) With_stack_hash.t list ->
                  let hd = read_elt elt in
                  let tl = V.get r_tl in
                  { With_stack_hash.stack_hash =
                      As_prover.read Call_stack_digest.typ h
                  ; elt = hd
                  }
                  :: tl )
            in
            { hash = h; data = r }
        end

        module Amount = struct
          type t = Amount.Checked.t

          type unsigned = t

          module Signed = struct
            type t = Amount.Signed.Checked.t

            let equal t t' = run_checked (Amount.Signed.Checked.equal t t')

            let if_ b ~then_ ~else_ =
              run_checked (Amount.Signed.Checked.if_ b ~then_ ~else_)

            let is_pos (t : t) =
              Sgn.Checked.is_pos
                (run_checked (Currency.Amount.Signed.Checked.sgn t))

            let negate = Amount.Signed.Checked.negate

            let of_unsigned = Amount.Signed.Checked.of_unsigned

            let add_flagged x y =
              run_checked (Amount.Signed.Checked.add_flagged x y)
          end

          let if_ b ~then_ ~else_ =
            run_checked (Amount.Checked.if_ b ~then_ ~else_)

          let equal t t' = run_checked (Amount.Checked.equal t t')

          let zero = Amount.(var_of_t zero)

          let add_flagged x y = run_checked (Amount.Checked.add_flagged x y)

          let add_signed_flagged (x : t) (y : Signed.t) =
            run_checked (Amount.Checked.add_signed_flagged x y)

          let of_constant_fee fee = Amount.var_of_t (Amount.of_fee fee)
        end

        module Token_id = struct
          type t = Token_id.Checked.t

          let if_ = Token_id.Checked.if_

          let equal x y = Token_id.Checked.equal x y

          let default = Token_id.(Checked.constant default)
        end

        module Public_key = struct
          type t = Public_key.Compressed.var

          let if_ b ~then_ ~else_ =
            run_checked (Public_key.Compressed.Checked.if_ b ~then_ ~else_)
        end

        module Protocol_state_precondition = struct
          type t = Zkapp_precondition.Protocol_state.Checked.t
        end

        module Field = Impl.Field

        module Local_state = struct
          type t =
            ( Stack_frame.t
            , Call_stack.t
            , Token_id.t
            , Amount.Signed.t
            , Ledger_hash.var * Sparse_ledger.t V.t
            , Bool.t
            , Transaction_commitment.t
            , Index.t
            , Bool.failure_status_tbl )
            Mina_transaction_logic.Zkapp_command_logic.Local_state.t

          let add_check (t : t) _failure b =
            { t with success = Bool.(t.success &&& b) }

          let update_failure_status_tbl (t : t) _failure_status b =
            add_check
              (t : t)
              Transaction_status.Failure.Update_not_permitted_voting_for b

          let add_new_failure_status_bucket t = t
        end
      end

      type _ Snarky_backendless.Request.t +=
        | Zkapp_proof :
            (Nat.N2.n, Nat.N2.n) Pickles.Proof.t Snarky_backendless.Request.t

      let handle_zkapp_proof (proof : _ Pickles.Proof.t)
          (Snarky_backendless.Request.With { request; respond }) =
        match request with
        | Zkapp_proof ->
            respond (Provide proof)
        | _ ->
            respond Unhandled

      module Single (I : Single_inputs) = struct
        open I

        let { auth_type; is_start = _ } = spec

        module V = Prover_value
        open Impl

        module Inputs = struct
          include Inputs

          module Account = struct
            include Account

            let register_verification_key ({ data = a; _ } : t) =
              match spec.auth_type with
              | Proof ->
                  let vk =
                    exists Side_loaded_verification_key.typ ~compute:(fun () ->
                        Option.value_exn
                          (As_prover.Ref.get
                             (Data_as_hash.ref a.zkapp.verification_key.data) )
                            .data )
                  in
                  let expected_hash =
                    Data_as_hash.hash a.zkapp.verification_key.data
                  in
                  let actual_hash = Zkapp_account.Checked.digest_vk vk in
                  Field.Assert.equal expected_hash actual_hash ;
                  Pickles.Side_loaded.in_circuit (side_loaded 0) vk
              | Signature | None_given ->
                  ()
          end

          module Controller = struct
            type t = Permissions.Auth_required.Checked.t

            let if_ = Permissions.Auth_required.Checked.if_

            let check =
              match auth_type with
              | Proof ->
                  fun ~proof_verifies:_ ~signature_verifies:_ perm ->
                    Permissions.Auth_required.Checked.eval_proof perm
              | Signature | None_given ->
                  fun ~proof_verifies:_ ~signature_verifies perm ->
                    Permissions.Auth_required.Checked.eval_no_proof
                      ~signature_verifies perm
          end

          module Ledger = struct
            type t = Ledger_hash.var * Sparse_ledger.t V.t

            type inclusion_proof = (Boolean.var * Field.t) list

            let if_ b ~then_:((xt, rt) : t) ~else_:((xe, re) : t) =
              ( run_checked (Ledger_hash.if_ b ~then_:xt ~else_:xe)
              , V.if_ b ~then_:rt ~else_:re )

            let empty ~depth () : t =
              let t = Sparse_ledger.empty ~depth () in
              ( Ledger_hash.var_of_t (Sparse_ledger.merkle_root t)
              , V.create (fun () -> t) )

            let idx ledger id = Sparse_ledger.find_index_exn ledger id

            let body_id (body : Account_update.Body.Checked.t) =
              let open As_prover in
              Mina_base.Account_id.create
                (read Signature_lib.Public_key.Compressed.typ body.public_key)
                (read Mina_base.Token_id.typ body.token_id)

            let get_account { account_update; _ } ((_root, ledger) : t) =
              let idx =
                V.map ledger ~f:(fun l -> idx l (body_id account_update.data))
              in
              let account =
                exists Mina_base.Account.Checked.Unhashed.typ
                  ~compute:(fun () ->
                    Sparse_ledger.get_exn (V.get ledger) (V.get idx) )
              in
              let account = Account.account_with_hash account in
              let incl =
                exists
                  Typ.(
                    list ~length:constraint_constants.ledger_depth
                      (Boolean.typ * field))
                  ~compute:(fun () ->
                    List.map
                      (Sparse_ledger.path_exn (V.get ledger) (V.get idx))
                      ~f:(fun x ->
                        match x with
                        | `Left h ->
                            (false, h)
                        | `Right h ->
                            (true, h) ) )
              in
              (account, incl)

            let set_account ((_root, ledger) : t) ((a, incl) : Account.t * _) :
                t =
              ( implied_root a incl |> Ledger_hash.var_of_hash_packed
              , V.map ledger
                  ~f:
                    As_prover.(
                      fun ledger ->
                        let a : Mina_base.Account.t =
                          read Mina_base.Account.Checked.Unhashed.typ a.data
                        in
                        let idx = idx ledger (Mina_base.Account.identifier a) in
                        Sparse_ledger.set_exn ledger idx a) )

            let check_inclusion ((root, _) : t) (account, incl) =
              with_label __LOC__ (fun () ->
                  Field.Assert.equal
                    (implied_root account incl)
                    (Ledger_hash.var_to_hash_packed root) )

            let check_account public_key token_id
                (({ data = account; _ }, _) : Account.t * _) =
              let is_new =
                run_checked
                  (Signature_lib.Public_key.Compressed.Checked.equal
                     account.public_key
                     Signature_lib.Public_key.Compressed.(var_of_t empty) )
              in
              with_label __LOC__ (fun () ->
                  Boolean.Assert.any
                    [ is_new
                    ; run_checked
                        (Signature_lib.Public_key.Compressed.Checked.equal
                           public_key account.public_key )
                    ] ) ;
              with_label __LOC__ (fun () ->
                  Boolean.Assert.any
                    [ is_new; Token_id.equal token_id account.token_id ] ) ;
              `Is_new is_new
          end

          module Account_update = struct
            type t = account_update

            type call_forest = Call_forest.t

            type 'a or_ignore = 'a Zkapp_basic.Or_ignore.Checked.t

            type transaction_commitment = Transaction_commitment.t

            let balance_change (t : t) = t.account_update.data.balance_change

            let protocol_state_precondition (t : t) =
              t.account_update.data.preconditions.network

            let token_id (t : t) = t.account_update.data.token_id

            let public_key (t : t) = t.account_update.data.public_key

            let caller (t : t) = t.account_update.data.caller

            let account_id (t : t) =
              Account_id.create (public_key t) (token_id t)

            let use_full_commitment (t : t) =
              t.account_update.data.use_full_commitment

            let increment_nonce (t : t) = t.account_update.data.increment_nonce

            let check_authorization ~commitment
                ~calls:({ hash = calls; _ } : Call_forest.t)
                ({ account_update; control; _ } : t) =
              let proof_verifies =
                match auth_type with
                | Proof ->
                    set_zkapp_input
                      { account_update = (account_update.hash :> Field.t)
                      ; calls = (calls :> Field.t)
                      } ;
                    Boolean.true_
                | Signature | None_given ->
                    Boolean.false_
              in
              let signature_verifies =
                match auth_type with
                | None_given | Proof ->
                    Boolean.false_
                | Signature ->
                    let signature =
                      exists Signature_lib.Schnorr.Chunked.Signature.typ
                        ~compute:(fun () ->
                          match V.get control with
                          | Signature s ->
                              s
                          | None_given ->
                              Signature.dummy
                          | Proof _ ->
                              assert false )
                    in
                    run_checked
                      (let%bind (module S) =
                         Tick.Inner_curve.Checked.Shifted.create ()
                       in
                       signature_verifies
                         ~shifted:(module S)
                         ~payload_digest:commitment signature
                         account_update.data.public_key )
              in
              ( `Proof_verifies proof_verifies
              , `Signature_verifies signature_verifies )

            module Update = struct
              open Zkapp_basic

              type 'a set_or_keep = 'a Set_or_keep.Checked.t

              let timing ({ account_update; _ } : t) :
                  Account.timing set_or_keep =
                Set_or_keep.Checked.map
                  ~f:Account_update.Update.Timing_info.Checked.to_account_timing
                  account_update.data.update.timing

              let app_state ({ account_update; _ } : t) =
                account_update.data.update.app_state

              let verification_key ({ account_update; _ } : t) =
                account_update.data.update.verification_key

              let sequence_events ({ account_update; _ } : t) =
                account_update.data.sequence_events

              let zkapp_uri ({ account_update; _ } : t) =
                account_update.data.update.zkapp_uri

              let token_symbol ({ account_update; _ } : t) =
                account_update.data.update.token_symbol

              let delegate ({ account_update; _ } : t) =
                account_update.data.update.delegate

              let voting_for ({ account_update; _ } : t) =
                account_update.data.update.voting_for

              let permissions ({ account_update; _ } : t) =
                account_update.data.update.permissions
            end

            module Account_precondition = struct
              let nonce ({ account_update; _ } : t) =
                account_update.data.preconditions.account.nonce
            end
          end

          module Set_or_keep = struct
            include Zkapp_basic.Set_or_keep.Checked
          end

          module Global_state = struct
            include Global_state

            let fee_excess { fee_excess; _ } = fee_excess

            let set_fee_excess t fee_excess = { t with fee_excess }

            let ledger { ledger; _ } = ledger

            let set_ledger ~should_update t ledger =
              { t with
                ledger = Ledger.if_ should_update ~then_:ledger ~else_:t.ledger
              }

            let global_slot_since_genesis { protocol_state; _ } =
              protocol_state.global_slot_since_genesis
          end

          module Nonce_precondition = struct
            let is_constant =
              Zkapp_precondition.Numeric.Checked.is_constant
                Zkapp_precondition.Numeric.Tc.nonce
          end

          let with_label ~label f = with_label label f
        end

        module Env = struct
          open Inputs

          type t =
            < account_update : Account_update.t
            ; account : Account.t
            ; ledger : Ledger.t
            ; amount : Amount.t
            ; signed_amount : Amount.Signed.t
            ; bool : Bool.t
            ; token_id : Token_id.t
            ; global_state : Global_state.t
            ; inclusion_proof : (Bool.t * Field.t) list
            ; zkapp_command : Zkapp_command.t
            ; local_state :
                ( Stack_frame.t
                , Call_stack.t
                , Token_id.t
                , Amount.Signed.t
                , Ledger.t
                , Bool.t
                , Transaction_commitment.t
                , Index.t
                , unit )
                Mina_transaction_logic.Zkapp_command_logic.Local_state.t
            ; protocol_state_precondition :
                Zkapp_precondition.Protocol_state.Checked.t
            ; transaction_commitment : Transaction_commitment.t
            ; full_transaction_commitment : Transaction_commitment.t
            ; field : Field.t
            ; failure : unit >
        end

        include Mina_transaction_logic.Zkapp_command_logic.Make (Inputs)

        let perform (type r)
            (eff : (r, Env.t) Mina_transaction_logic.Zkapp_command_logic.Eff.t)
            : r =
          match eff with
          | Check_protocol_state_precondition
              (protocol_state_predicate, global_state) ->
              Zkapp_precondition.Protocol_state.Checked.check
                protocol_state_predicate global_state.protocol_state
          | Check_account_precondition
              ({ account_update; _ }, account, new_account, local_state) ->
              let local_state = ref local_state in
              let check failure b =
                local_state :=
                  Inputs.Local_state.add_check !local_state failure b
              in
              Zkapp_precondition.Account.Checked.check ~new_account ~check
                account_update.data.preconditions.account account.data ;
              !local_state
          | Init_account { account_update = { account_update; _ }; account } ->
              let account' : Account.Checked.Unhashed.t =
                { account.data with
                  public_key = account_update.data.public_key
                ; token_id = account_update.data.token_id
                }
              in
              Inputs.Account.account_with_hash account'
      end

      let check_protocol_state ~pending_coinbase_stack_init
          ~pending_coinbase_stack_before ~pending_coinbase_stack_after
          state_body =
        [%with_label "Compute pending coinbase stack"]
          (let%bind state_body_hash =
             Mina_state.Protocol_state.Body.hash_checked state_body
           in
           let%bind computed_pending_coinbase_stack_after =
             Pending_coinbase.Stack.Checked.push_state state_body_hash
               pending_coinbase_stack_init
           in
           [%with_label "Check pending coinbase stack"]
             (let%bind correct_coinbase_target_stack =
                Pending_coinbase.Stack.equal_var
                  computed_pending_coinbase_stack_after
                  pending_coinbase_stack_after
              in
              let%bind valid_init_state =
                (* Stack update is performed once per scan state tree and the
                   following is true only for the first transaction per block per
                   tree*)
                let%bind equal_source =
                  Pending_coinbase.Stack.equal_var pending_coinbase_stack_init
                    pending_coinbase_stack_before
                in
                (*for the rest, both source and target are the same*)
                let%bind equal_source_with_state =
                  Pending_coinbase.Stack.equal_var
                    computed_pending_coinbase_stack_after
                    pending_coinbase_stack_before
                in
                Boolean.(equal_source ||| equal_source_with_state)
              in
              Boolean.Assert.all
                [ correct_coinbase_target_stack; valid_init_state ] ) )

      let main ?(witness : Witness.t option) (spec : Spec.t)
          ~constraint_constants (statement : Statement.With_sok.Checked.t) =
        let open Impl in
        run_checked (dummy_constraints ()) ;
        let ( ! ) x = Option.value_exn x in
        let state_body =
          exists (Mina_state.Protocol_state.Body.typ ~constraint_constants)
            ~compute:(fun () -> !witness.state_body)
        in
        let pending_coinbase_stack_init =
          exists Pending_coinbase.Stack.typ ~compute:(fun () ->
              !witness.init_stack )
        in
        let module V = Prover_value in
        run_checked
          (check_protocol_state ~pending_coinbase_stack_init
             ~pending_coinbase_stack_before:
               statement.source.pending_coinbase_stack
             ~pending_coinbase_stack_after:
               statement.target.pending_coinbase_stack state_body ) ;
        let init :
            Global_state.t
            * _ Mina_transaction_logic.Zkapp_command_logic.Local_state.t =
          let g : Global_state.t =
            { ledger =
                ( statement.source.ledger
                , V.create (fun () -> !witness.global_ledger) )
            ; fee_excess = Amount.Signed.(Checked.constant zero)
            ; protocol_state =
                Mina_state.Protocol_state.Body.view_checked state_body
            }
          in
          let l : _ Mina_transaction_logic.Zkapp_command_logic.Local_state.t =
            { stack_frame =
                Inputs.Stack_frame.unhash
                  statement.source.local_state.stack_frame
                  (V.create (fun () -> !witness.local_state_init.stack_frame))
            ; call_stack =
                { With_hash.hash = statement.source.local_state.call_stack
                ; data =
                    V.create (fun () -> !witness.local_state_init.call_stack)
                }
            ; transaction_commitment =
                statement.source.local_state.transaction_commitment
            ; full_transaction_commitment =
                statement.source.local_state.full_transaction_commitment
            ; token_id = statement.source.local_state.token_id
            ; excess = statement.source.local_state.excess
            ; ledger =
                ( statement.source.local_state.ledger
                , V.create (fun () -> !witness.local_state_init.ledger) )
            ; success = statement.source.local_state.success
            ; account_update_index =
                statement.source.local_state.account_update_index
            ; failure_status_tbl = ()
            }
          in
          (g, l)
        in
        let start_zkapp_command =
          As_prover.Ref.create (fun () -> !witness.start_zkapp_command)
        in
        let zkapp_input = ref None in
        let global, local =
          List.fold_left spec ~init
            ~f:(fun ((_, local) as acc) account_update_spec ->
              let module S = Single (struct
                let constraint_constants = constraint_constants

                let spec = account_update_spec

                let set_zkapp_input x = zkapp_input := Some x
              end) in
              let finish v =
                let open Mina_transaction_logic.Zkapp_command_logic.Start_data in
                let ps =
                  V.map v ~f:(function
                    | `Skip ->
                        []
                    | `Start p ->
                        Zkapp_command.zkapp_command p.zkapp_command )
                in
                let h =
                  exists Zkapp_command.Digest.Forest.typ ~compute:(fun () ->
                      Zkapp_command.Call_forest.hash (V.get ps) )
                in
                let start_data =
                  { Mina_transaction_logic.Zkapp_command_logic.Start_data
                    .zkapp_command = { With_hash.hash = h; data = ps }
                  ; memo_hash =
                      exists Field.typ ~compute:(fun () ->
                          match V.get v with
                          | `Skip ->
                              Field.Constant.zero
                          | `Start p ->
                              p.memo_hash )
                  }
                in
                let global_state, local_state =
                  with_label "apply" (fun () ->
                      S.apply ~constraint_constants
                        ~is_start:
                          ( match account_update_spec.is_start with
                          | `No ->
                              `No
                          | `Yes ->
                              `Yes start_data
                          | `Compute_in_circuit ->
                              `Compute start_data )
                        S.{ perform }
                        acc )
                in
                (* replace any transaction failure with unit value *)
                (global_state, { local_state with failure_status_tbl = () })
              in
              let acc' =
                match account_update_spec.is_start with
                | `No ->
                    let global_state, local_state =
                      S.apply ~constraint_constants ~is_start:`No
                        S.{ perform }
                        acc
                    in
                    (* replace any transaction failure with unit value *)
                    (global_state, { local_state with failure_status_tbl = () })
                | `Compute_in_circuit ->
                    V.create (fun () ->
                        match As_prover.Ref.get start_zkapp_command with
                        | [] ->
                            `Skip
                        | p :: ps ->
                            let should_pop =
                              Mina_base.Zkapp_command.Call_forest.is_empty
                                (V.get local.stack_frame.data.calls.data)
                            in
                            if should_pop then (
                              As_prover.Ref.set start_zkapp_command ps ;
                              `Start p )
                            else `Skip )
                    |> finish
                | `Yes ->
                    as_prover (fun () ->
                        assert (
                          Mina_base.Zkapp_command.Call_forest.is_empty
                            (V.get local.stack_frame.data.calls.data) ) ) ;
                    V.create (fun () ->
                        match As_prover.Ref.get start_zkapp_command with
                        | [] ->
                            assert false
                        | p :: ps ->
                            As_prover.Ref.set start_zkapp_command ps ;
                            `Start p )
                    |> finish
              in
              acc' )
        in
        let local_state_ledger =
          (* The actual output ledger may differ from the one generated by
             transaction logic, because we handle failures differently between
             the two. However, in the case of failure, we never use this ledger:
             it will never be upgraded to the global ledger. If we have such a
             failure, we just pretend we achieved the target hash.
          *)
          Stack_frame.Digest.Checked.if_ local.success
            ~then_:(Inputs.Stack_frame.hash local.stack_frame)
            ~else_:statement.target.local_state.stack_frame
        in
        with_label __LOC__ (fun () ->
            Local_state.Checked.assert_equal statement.target.local_state
              { local with
                stack_frame = local_state_ledger
              ; call_stack = local.call_stack.hash
              ; ledger = fst local.ledger
              } ) ;
        with_label __LOC__ (fun () ->
            run_checked
              (Frozen_ledger_hash.assert_equal (fst global.ledger)
                 statement.target.ledger ) ) ;
        with_label __LOC__ (fun () ->
            run_checked
              (Amount.Signed.Checked.assert_equal statement.supply_increase
                 Amount.(Signed.Checked.of_unsigned (var_of_t zero)) ) ) ;
        with_label __LOC__ (fun () ->
            run_checked
              (let expected = statement.fee_excess in
               let got =
                 { fee_token_l = Token_id.(Checked.constant default)
                 ; fee_excess_l = Amount.Signed.Checked.to_fee global.fee_excess
                 ; Fee_excess.fee_token_r = Token_id.(Checked.constant default)
                 ; fee_excess_r =
                     Amount.Signed.Checked.to_fee (fst init).fee_excess
                 }
               in
               Fee_excess.assert_equal_checked expected got ) ) ;
        Stdlib.( ! ) zkapp_input

      (* Horrible hack :( *)
      let witness : Witness.t option ref = ref None

      let rule (type a b c d) ~constraint_constants ~proof_level
          (t : (a, b, c, d) Basic.t_typed) :
          ( a
          , b
          , c
          , d
          , Statement.With_sok.var
          , Statement.With_sok.t
          , unit
          , unit
          , unit
          , unit )
          Pickles.Inductive_rule.t =
        let open Hlist in
        let open Basic in
        let module M = H4.T (Pickles.Tag) in
        let s = Basic.spec t in
        let prev_should_verify =
          match proof_level with
          | Genesis_constants.Proof_level.Full ->
              true
          | _ ->
              false
        in
        let b = Boolean.var_of_value prev_should_verify in
        match t with
        | Proved ->
            { identifier = "proved"
            ; prevs = M.[ side_loaded 0 ]
            ; main =
                (fun { public_input = stmt } ->
                  let zkapp_input =
                    main ?witness:!witness s ~constraint_constants stmt
                  in
                  let proof =
                    Run.exists (Typ.Internal.ref ()) ~request:(fun () ->
                        Zkapp_proof )
                  in
                  { previous_proof_statements =
                      [ { public_input = Option.value_exn zkapp_input
                        ; proof
                        ; proof_must_verify = b
                        }
                      ]
                  ; public_output = ()
                  ; auxiliary_output = ()
                  } )
            ; uses_lookup = false
            }
        | Opt_signed_opt_signed ->
            { identifier = "opt_signed-opt_signed"
            ; prevs = M.[]
            ; main =
                (fun { public_input = stmt } ->
                  let zkapp_input_opt =
                    main ?witness:!witness s ~constraint_constants stmt
                  in
                  assert (Option.is_none zkapp_input_opt) ;
                  { previous_proof_statements = []
                  ; public_output = ()
                  ; auxiliary_output = ()
                  } )
            ; uses_lookup = false
            }
        | Opt_signed ->
            { identifier = "opt_signed"
            ; prevs = M.[]
            ; main =
                (fun { public_input = stmt } ->
                  let zkapp_input_opt =
                    main ?witness:!witness s ~constraint_constants stmt
                  in
                  assert (Option.is_none zkapp_input_opt) ;
                  { previous_proof_statements = []
                  ; public_output = ()
                  ; auxiliary_output = ()
                  } )
            ; uses_lookup = false
            }
    end

    type _ Snarky_backendless.Request.t +=
      | Transaction : Transaction_union.t Snarky_backendless.Request.t
      | State_body :
          Mina_state.Protocol_state.Body.Value.t Snarky_backendless.Request.t
      | Init_stack : Pending_coinbase.Stack.t Snarky_backendless.Request.t

    let%snarkydef add_burned_tokens acc_burned_tokens amount
        ~is_coinbase_or_fee_transfer ~update_account =
      let%bind accumulate_burned_tokens =
        Boolean.all [ is_coinbase_or_fee_transfer; Boolean.not update_account ]
      in
      let%bind amt, `Overflow overflow =
        Amount.Checked.add_flagged acc_burned_tokens amount
      in
      let%bind () =
        Boolean.(Assert.any [ not accumulate_burned_tokens; not overflow ])
      in
      Amount.Checked.if_ accumulate_burned_tokens ~then_:amt
        ~else_:acc_burned_tokens

    let%snarkydef apply_tagged_transaction
        ~(constraint_constants : Genesis_constants.Constraint_constants.t)
        (type shifted)
        (shifted : (module Inner_curve.Checked.Shifted.S with type t = shifted))
        root pending_coinbase_stack_init pending_coinbase_stack_before
        pending_coinbase_after state_body
        ({ signer; signature; payload } as txn : Transaction_union.var) =
      let tag = payload.body.tag in
      let is_user_command =
        Transaction_union.Tag.Unpacked.is_user_command tag
      in
      let%bind () =
        [%with_label "Check transaction signature"]
          (check_signature shifted ~payload ~is_user_command ~signer ~signature)
      in
      let%bind signer_pk = Public_key.compress_var signer in
      let%bind () =
        [%with_label "Fee-payer must sign the transaction"]
          ((* TODO: Enable multi-sig. *)
           Public_key.Compressed.Checked.Assert.equal signer_pk
             payload.common.fee_payer_pk )
      in
      (* Compute transaction kind. *)
      let is_payment = Transaction_union.Tag.Unpacked.is_payment tag in
      let is_mint_tokens = Transaction_union.Tag.Unpacked.is_mint_tokens tag in
      let is_stake_delegation =
        Transaction_union.Tag.Unpacked.is_stake_delegation tag
      in
      let is_create_account =
        Transaction_union.Tag.Unpacked.is_create_account tag
      in
      let is_fee_transfer =
        Transaction_union.Tag.Unpacked.is_fee_transfer tag
      in
      let is_coinbase = Transaction_union.Tag.Unpacked.is_coinbase tag in
      let fee_token = payload.common.fee_token in
      let%bind fee_token_default =
        make_checked (fun () ->
            Token_id.(Checked.equal fee_token (Checked.constant default)) )
      in
      let token = payload.body.token_id in
      let%bind token_default =
        make_checked (fun () ->
            Token_id.(Checked.equal token (Checked.constant default)) )
      in
      let%bind () =
        Checked.all_unit
          [ [%with_label
              "Token_locked value is compatible with the transaction kind"]
              (Boolean.Assert.any
                 [ Boolean.not payload.body.token_locked; is_create_account ] )
          ; [%with_label "Token_locked cannot be used with the default token"]
              (Boolean.Assert.any
                 [ Boolean.not payload.body.token_locked
                 ; Boolean.not token_default
                 ] )
          ]
      in
      let%bind () = Boolean.Assert.is_true token_default in
      let%bind () =
        [%with_label "Validate tokens"]
          (Checked.all_unit
             [ [%with_label
                 "Fee token is default or command allows non-default fee"]
                 (Boolean.Assert.any
                    [ fee_token_default
                    ; is_payment
                    ; is_stake_delegation
                    ; is_fee_transfer
                    ] )
             ; (* TODO: Remove this check and update the transaction snark once we
                  have an exchange rate mechanism. See issue #4447.
               *)
               [%with_label "Fees in tokens disabled"]
                 (Boolean.Assert.is_true fee_token_default)
             ; [%with_label "Command allows default token"]
                 Boolean.(
                   Assert.any
                     [ is_payment
                     ; is_stake_delegation
                     ; is_create_account
                     ; is_fee_transfer
                     ; is_coinbase
                     ])
             ] )
      in
      let current_global_slot =
        Mina_state.Protocol_state.Body.consensus_state state_body
        |> Consensus.Data.Consensus_state.global_slot_since_genesis_var
      in
      (* Query predicted failure/success. *)
      let%bind user_command_failure =
        User_command_failure.compute_as_prover ~constraint_constants
          ~txn_global_slot:current_global_slot txn
      in
      let%bind user_command_fails =
        User_command_failure.any user_command_failure
      in
      let fee = payload.common.fee in
      let receiver = Account_id.Checked.create payload.body.receiver_pk token in
      let source = Account_id.Checked.create payload.body.source_pk token in
      (* Information for the fee-payer. *)
      let nonce = payload.common.nonce in
      let fee_payer =
        Account_id.Checked.create payload.common.fee_payer_pk fee_token
      in
      let%bind () =
        [%with_label "Check slot validity"]
          ( Global_slot.Checked.(
              current_global_slot <= payload.common.valid_until)
          >>= Boolean.Assert.is_true )
      in

      (* Check coinbase stack. Protocol state body is pushed into the Pending
         coinbase stack once per block. For example, consider any two
         transactions in a block. Their pending coinbase stacks would be:

         transaction1: s1 -> t1 = s1+ protocol_state_body + maybe_coinbase
         transaction2: t1 -> t1 + maybe_another_coinbase
         (Note: protocol_state_body is not pushed again)

         However, for each transaction, we need to constrain the protocol state
         body. This is done is by using the stack ([init_stack]) without the
         current protocol state body, pushing the state body to it in every
         transaction snark and checking if it matches the target.
         We also need to constrain the source for the merges to work correctly.
         Basically,

         init_stack + protocol_state_body + maybe_coinbase = target
         AND
         init_stack = source || init_stack + protocol_state_body = source *)

      (* These are all the possible cases:

         Init_stack     Source                 Target
         --------------------------------------------------------------
         i               i                       i + state
         i               i                       i + state + coinbase
         i               i + state               i + state
         i               i + state               i + state + coinbase
         i + coinbase    i + state + coinbase    i + state + coinbase
      *)
      let%bind () =
        [%with_label "Compute coinbase stack"]
          (let%bind state_body_hash =
             Mina_state.Protocol_state.Body.hash_checked state_body
           in
           let%bind pending_coinbase_stack_with_state =
             Pending_coinbase.Stack.Checked.push_state state_body_hash
               pending_coinbase_stack_init
           in
           let%bind computed_pending_coinbase_stack_after =
             let coinbase =
               (Account_id.Checked.public_key receiver, payload.body.amount)
             in
             let%bind stack' =
               Pending_coinbase.Stack.Checked.push_coinbase coinbase
                 pending_coinbase_stack_with_state
             in
             Pending_coinbase.Stack.Checked.if_ is_coinbase ~then_:stack'
               ~else_:pending_coinbase_stack_with_state
           in
           [%with_label "Check coinbase stack"]
             (let%bind correct_coinbase_target_stack =
                Pending_coinbase.Stack.equal_var
                  computed_pending_coinbase_stack_after pending_coinbase_after
              in
              let%bind valid_init_state =
                let%bind equal_source =
                  Pending_coinbase.Stack.equal_var pending_coinbase_stack_init
                    pending_coinbase_stack_before
                in
                let%bind equal_source_with_state =
                  Pending_coinbase.Stack.equal_var
                    pending_coinbase_stack_with_state
                    pending_coinbase_stack_before
                in
                Boolean.(equal_source ||| equal_source_with_state)
              in
              [%with_label "target stack and valid init state"]
                (Boolean.Assert.all
                   [ correct_coinbase_target_stack; valid_init_state ] ) ) )
      in
      (* Interrogate failure cases. This value is created without constraints;
         the failures should be checked against potential failures to ensure
         consistency.
      *)
      let%bind () =
        [%with_label "A failing user command is a user command"]
          Boolean.(Assert.any [ is_user_command; not user_command_fails ])
      in
      let predicate_deferred =
        (* Account_precondition check is to be performed later if this is true. *)
        is_create_account
      in
      let%bind predicate_result =
        let%bind is_own_account =
          Public_key.Compressed.Checked.equal payload.common.fee_payer_pk
            payload.body.source_pk
        in
        let predicate_result =
          (* TODO: Predicates. *)
          Boolean.false_
        in
        Boolean.(is_own_account ||| predicate_result)
      in
      let%bind () =
        [%with_label "Check account_precondition failure against predicted"]
          (let%bind predicate_failed =
             Boolean.((not predicate_result) &&& not predicate_deferred)
           in
           assert_r1cs
             (predicate_failed :> Field.Var.t)
             (is_user_command :> Field.Var.t)
             (user_command_failure.predicate_failed :> Field.Var.t) )
      in
      let account_creation_amount =
        Amount.Checked.of_fee
          Fee.(var_of_t constraint_constants.account_creation_fee)
      in
      let%bind is_zero_fee = Fee.(equal_var fee (var_of_t zero)) in
      let is_coinbase_or_fee_transfer = Boolean.not is_user_command in
      let%bind can_create_fee_payer_account =
        (* Fee transfers and coinbases may create an account. We check the normal
           invariants to ensure that the account creation fee is paid.
        *)
        let%bind fee_may_be_charged =
          (* If the fee is zero, we do not create the account at all, so we allow
             this through. Otherwise, the fee must be the default.
          *)
          Boolean.(token_default ||| is_zero_fee)
        in
        Boolean.(is_coinbase_or_fee_transfer &&& fee_may_be_charged)
      in
      let burned_tokens = ref Currency.Amount.(var_of_t zero) in
      let%bind root_after_fee_payer_update =
        [%with_label "Update fee payer"]
          (Frozen_ledger_hash.modify_account_send
             ~depth:constraint_constants.ledger_depth root
             ~is_writeable:can_create_fee_payer_account fee_payer
             ~f:(fun ~is_empty_and_writeable account ->
               (* this account is:
                  - the fee-payer for payments
                  - the fee-payer for stake delegation
                  - the fee-payer for account creation
                  - the fee-payer for token minting
                  - the fee-receiver for a coinbase
                  - the second receiver for a fee transfer
               *)
               let%bind next_nonce =
                 Account.Nonce.Checked.succ_if account.nonce is_user_command
               in
               let%bind () =
                 [%with_label "Check fee nonce"]
                   (let%bind nonce_matches =
                      Account.Nonce.Checked.equal nonce account.nonce
                    in
                    Boolean.Assert.any
                      [ Boolean.not is_user_command; nonce_matches ] )
               in
               let%bind receipt_chain_hash =
                 let current = account.receipt_chain_hash in
                 let%bind r =
                   Receipt.Chain_hash.Checked.cons_signed_command_payload
                     (Signed_command_payload payload) current
                 in
                 Receipt.Chain_hash.Checked.if_ is_user_command ~then_:r
                   ~else_:current
               in
               let permitted_to_send =
                 Account.Checked.has_permission ~to_:`Send account
               in
               let permitted_to_receive =
                 Account.Checked.has_permission ~to_:`Receive account
               in
               let%bind () =
                 [%with_label
                   "Fee payer balance update should be permitted for all \
                    commands"]
                   (Boolean.Assert.any
                      [ Boolean.not is_user_command; permitted_to_send ] )
               in
               (*second fee receiver of a fee transfer and fee receiver of a coinbase transaction remain unchanged if
                 1. These accounts are not permitted to receive tokens and,
                 2. Receiver account that corresponds to first fee receiver of a fee transfer or coinbase receiver of a coinbase transaction, doesn't allow receiving tokens*)
               let%bind update_account =
                 let%bind receiving_allowed =
                   Boolean.all
                     [ is_coinbase_or_fee_transfer; permitted_to_receive ]
                 in
                 Boolean.any [ is_user_command; receiving_allowed ]
               in
               let%bind is_empty_and_writeable =
                 (* If this is a coinbase with zero fee, do not create the
                    account, since the fee amount won't be enough to pay for it.
                 *)
                 Boolean.(all [ is_empty_and_writeable; not is_zero_fee ])
               in
               let%bind should_pay_to_create =
                 (* Coinbases and fee transfers may create, or we may be creating
                    a new token account. These are mutually exclusive, so we can
                    encode this as a boolean.
                 *)
                 let%bind is_create_account =
                   Boolean.(is_create_account &&& not user_command_fails)
                 in
                 Boolean.(is_empty_and_writeable ||| is_create_account)
               in
               let%bind amount =
                 [%with_label "Compute fee payer amount"]
                   (let fee_payer_amount =
                      let sgn = Sgn.Checked.neg_if_true is_user_command in
                      Amount.Signed.create_var
                        ~magnitude:(Amount.Checked.of_fee fee)
                        ~sgn
                    in
                    (* Account creation fee for fee transfers/coinbases. *)
                    let%bind account_creation_fee =
                      let%map magnitude =
                        Amount.Checked.if_ should_pay_to_create
                          ~then_:account_creation_amount
                          ~else_:Amount.(var_of_t zero)
                      in
                      Amount.Signed.create_var ~magnitude ~sgn:Sgn.Checked.neg
                    in
                    Amount.Signed.Checked.(
                      add fee_payer_amount account_creation_fee) )
               in
               let%bind () =
                 [%with_label "Burned tokens in fee payer"]
                   (let%map amt =
                      add_burned_tokens !burned_tokens
                        (Amount.Checked.of_fee fee)
                        ~is_coinbase_or_fee_transfer ~update_account
                    in
                    burned_tokens := amt )
               in
               let txn_global_slot = current_global_slot in
               let%bind timing =
                 [%with_label "Check fee payer timing"]
                   (let%bind txn_amount =
                      let%bind sgn = Amount.Signed.Checked.sgn amount in
                      let%bind magnitude =
                        Amount.Signed.Checked.magnitude amount
                      in
                      Amount.Checked.if_ (Sgn.Checked.is_neg sgn)
                        ~then_:magnitude
                        ~else_:Amount.(var_of_t zero)
                    in
                    let balance_check ok =
                      [%with_label "Check fee payer balance"]
                        (Boolean.Assert.is_true ok)
                    in
                    let timed_balance_check ok =
                      [%with_label "Check fee payer timed balance"]
                        (Boolean.Assert.is_true ok)
                    in
                    let%bind `Min_balance _, timing =
                      check_timing ~balance_check ~timed_balance_check ~account
                        ~txn_amount:(Some txn_amount) ~txn_global_slot
                    in
                    Account_timing.if_ update_account ~then_:timing
                      ~else_:account.timing )
               in
               let%bind balance =
                 [%with_label "Check payer balance"]
                   (let%bind updated_balance =
                      Balance.Checked.add_signed_amount account.balance amount
                    in
                    Balance.Checked.if_ update_account ~then_:updated_balance
                      ~else_:account.balance )
               in
               let%map public_key =
                 Public_key.Compressed.Checked.if_ is_empty_and_writeable
                   ~then_:(Account_id.Checked.public_key fee_payer)
                   ~else_:account.public_key
               and token_id =
                 make_checked (fun () ->
                     Token_id.Checked.if_ is_empty_and_writeable
                       ~then_:(Account_id.Checked.token_id fee_payer)
                       ~else_:account.token_id )
               and delegate =
                 Public_key.Compressed.Checked.if_ is_empty_and_writeable
                   ~then_:(Account_id.Checked.public_key fee_payer)
                   ~else_:account.delegate
               in
               { Account.Poly.balance
               ; public_key
               ; token_id
               ; token_permissions = account.token_permissions
               ; token_symbol = account.token_symbol
               ; nonce = next_nonce
               ; receipt_chain_hash
               ; delegate
               ; voting_for = account.voting_for
               ; timing
               ; permissions = account.permissions
               ; zkapp = account.zkapp
               ; zkapp_uri = account.zkapp_uri
               } ) )
      in
      let%bind receiver_increase =
        (* - payments:         payload.body.amount
           - stake delegation: 0
           - account creation: 0
           - token minting:    payload.body.amount
           - coinbase:         payload.body.amount - payload.common.fee
           - fee transfer:     payload.body.amount
        *)
        [%with_label "Compute receiver increase"]
          (let%bind base_amount =
             let%bind zero_transfer =
               Boolean.any [ is_stake_delegation; is_create_account ]
             in
             Amount.Checked.if_ zero_transfer
               ~then_:(Amount.var_of_t Amount.zero)
               ~else_:payload.body.amount
           in
           (* The fee for entering the coinbase transaction is paid up front. *)
           let%bind coinbase_receiver_fee =
             Amount.Checked.if_ is_coinbase
               ~then_:(Amount.Checked.of_fee fee)
               ~else_:(Amount.var_of_t Amount.zero)
           in
           Amount.Checked.sub base_amount coinbase_receiver_fee )
      in
      let receiver_overflow = ref Boolean.false_ in
      let receiver_balance_update_permitted = ref Boolean.true_ in
      let%bind root_after_receiver_update =
        [%with_label "Update receiver"]
          (Frozen_ledger_hash.modify_account_recv
             ~depth:constraint_constants.ledger_depth
             root_after_fee_payer_update receiver
             ~f:(fun ~is_empty_and_writeable account ->
               (* this account is:
                  - the receiver for payments
                  - the delegated-to account for stake delegation
                  - the created account for an account creation
                  - the receiver for minted tokens
                  - the receiver for a coinbase
                  - the first receiver for a fee transfer
               *)
               let permitted_to_receive =
                 Account.Checked.has_permission ~to_:`Receive account
               in
               (*Account remains unchanged if balance update is not permitted for payments, fee_transfers and coinbase transactions*)
               let%bind payment_or_internal_command =
                 Boolean.any [ is_payment; is_coinbase_or_fee_transfer ]
               in
               let%bind update_account =
                 Boolean.any
                   [ Boolean.not payment_or_internal_command
                   ; permitted_to_receive
                   ]
               in
               receiver_balance_update_permitted := permitted_to_receive ;
               let%bind is_empty_failure =
                 let%bind must_not_be_empty =
                   Boolean.(is_stake_delegation ||| is_mint_tokens)
                 in
                 Boolean.(is_empty_and_writeable &&& must_not_be_empty)
               in
               let%bind () =
                 [%with_label "Receiver existence failure matches predicted"]
                   (Boolean.Assert.( = ) is_empty_failure
                      user_command_failure.receiver_not_present )
               in
               let%bind is_empty_and_writeable =
                 Boolean.(all [ is_empty_and_writeable; not is_empty_failure ])
               in
               let%bind should_pay_to_create =
                 Boolean.(is_empty_and_writeable &&& not is_create_account)
               in
               let%bind () =
                 [%with_label
                   "Check whether creation fails due to a non-default token"]
                   (let%bind token_should_not_create =
                      Boolean.(
                        should_pay_to_create &&& Boolean.not token_default)
                    in
                    let%bind token_cannot_create =
                      Boolean.(token_should_not_create &&& is_user_command)
                    in
                    let%bind () =
                      [%with_label
                        "Check that account creation is paid in the default \
                         token for non-user-commands"]
                        ((* This expands to
                            [token_should_not_create =
                            token_should_not_create && is_user_command]
                            which is
                            - [token_should_not_create = token_should_not_create]
                            (ie. always satisfied) for user commands
                            - [token_should_not_create = false] for coinbases/fee
                            transfers.
                         *)
                         Boolean.Assert.( = ) token_should_not_create
                           token_cannot_create )
                    in
                    [%with_label "equal token_cannot_create"]
                      (Boolean.Assert.( = ) token_cannot_create
                         user_command_failure.token_cannot_create ) )
               in
               let%bind balance =
                 (* [receiver_increase] will be zero in the stake delegation
                    case.
                 *)
                 let%bind receiver_amount =
                   let%bind account_creation_amount =
                     Amount.Checked.if_ should_pay_to_create
                       ~then_:account_creation_amount
                       ~else_:Amount.(var_of_t zero)
                   in
                   let%bind amount_for_new_account, `Underflow underflow =
                     Amount.Checked.sub_flagged receiver_increase
                       account_creation_amount
                   in
                   let%bind () =
                     [%with_label
                       "Receiver creation fee failure matches predicted"]
                       (Boolean.Assert.( = ) underflow
                          user_command_failure.amount_insufficient_to_create )
                   in
                   Currency.Amount.Checked.if_ user_command_fails
                     ~then_:Amount.(var_of_t zero)
                     ~else_:amount_for_new_account
                 in

                 (* NOTE: Instead of capturing this as part of the user command
                    failures, we capture it inline here and bubble it out to a
                    reference. This behavior is still in line with the
                    out-of-snark transaction logic.

                    Updating [user_command_fails] to include this value from here
                    onwards will ensure that we do not update the source or
                    receiver accounts. The only places where [user_command_fails]
                    may have already affected behaviour are
                    * when the fee-payer is paying the account creation fee, and
                    * when a new token is created.
                    In both of these, this account is new, and will have a
                    balance of 0, so we can guarantee that there is no overflow.
                 *)
                 let%bind balance, `Overflow overflow =
                   Balance.Checked.add_amount_flagged account.balance
                     receiver_amount
                 in
                 let%bind () =
                   [%with_label "Overflow error only occurs in user commands"]
                     Boolean.(Assert.any [ is_user_command; not overflow ])
                 in
                 receiver_overflow := overflow ;
                 Balance.Checked.if_ overflow ~then_:account.balance
                   ~else_:balance
               in
               let%bind () =
                 [%with_label "Burned tokens in receiver"]
                   (let%map amt =
                      add_burned_tokens !burned_tokens receiver_increase
                        ~is_coinbase_or_fee_transfer
                        ~update_account:permitted_to_receive
                    in
                    burned_tokens := amt )
               in
               let%bind user_command_fails =
                 Boolean.(!receiver_overflow ||| user_command_fails)
               in
               let%bind is_empty_and_writeable =
                 (* Do not create a new account if the user command will fail or if receiving is not permitted *)
                 Boolean.all
                   [ is_empty_and_writeable
                   ; Boolean.not user_command_fails
                   ; update_account
                   ]
               in
               let%bind balance =
                 Balance.Checked.if_ update_account ~then_:balance
                   ~else_:account.balance
               in
               let%bind may_delegate =
                 (* Only default tokens may participate in delegation. *)
                 Boolean.(is_empty_and_writeable &&& token_default)
               in
               let%map delegate =
                 Public_key.Compressed.Checked.if_ may_delegate
                   ~then_:(Account_id.Checked.public_key receiver)
                   ~else_:account.delegate
               and public_key =
                 Public_key.Compressed.Checked.if_ is_empty_and_writeable
                   ~then_:(Account_id.Checked.public_key receiver)
                   ~else_:account.public_key
               and token_id =
                 make_checked (fun () ->
                     Token_id.Checked.if_ is_empty_and_writeable ~then_:token
                       ~else_:account.token_id )
               and token_owner =
                 (* TODO: Delete token permissions *)
                 Boolean.if_ is_empty_and_writeable ~then_:Boolean.false_
                   ~else_:account.token_permissions.token_owner
               and token_locked =
                 Boolean.if_ is_empty_and_writeable
                   ~then_:payload.body.token_locked
                   ~else_:account.token_permissions.token_locked
               in
               { Account.Poly.balance
               ; public_key
               ; token_id
               ; token_permissions =
                   { Token_permissions.token_owner; token_locked }
               ; token_symbol = account.token_symbol
               ; nonce = account.nonce
               ; receipt_chain_hash = account.receipt_chain_hash
               ; delegate
               ; voting_for = account.voting_for
               ; timing = account.timing
               ; permissions = account.permissions
               ; zkapp = account.zkapp
               ; zkapp_uri = account.zkapp_uri
               } ) )
      in
      let%bind user_command_fails =
        Boolean.(!receiver_overflow ||| user_command_fails)
      in
      let%bind fee_payer_is_source =
        Account_id.Checked.equal fee_payer source
      in
      let%bind root_after_source_update =
        [%with_label "Update source"]
          (Frozen_ledger_hash.modify_account_send
             ~depth:constraint_constants.ledger_depth
             ~is_writeable:
               (* [modify_account_send] does this failure check for us. *)
               user_command_failure.source_not_present
             root_after_receiver_update source
             ~f:(fun ~is_empty_and_writeable account ->
               (* this account is:
                  - the source for payments
                  - the delegator for stake delegation
                  - the token owner for account creation
                  - the token owner for token minting
                  - the fee-receiver for a coinbase
                  - the second receiver for a fee transfer
               *)
               let%bind () =
                 [%with_label "Check source presence failure matches predicted"]
                   (Boolean.Assert.( = ) is_empty_and_writeable
                      user_command_failure.source_not_present )
               in
               let%bind () =
                 [%with_label
                   "Check source failure cases do not apply when fee-payer is \
                    source"]
                   (let num_failures =
                      let open Field.Var in
                      add
                        (user_command_failure.source_insufficient_balance :> t)
                        (user_command_failure.source_bad_timing :> t)
                    in
                    let not_fee_payer_is_source =
                      (Boolean.not fee_payer_is_source :> Field.Var.t)
                    in
                    (* Equivalent to:
                       if fee_payer_is_source then
                       num_failures = 0
                       else
                       num_failures = num_failures
                    *)
                    [%with_label "Check num_failures"]
                      (assert_r1cs not_fee_payer_is_source num_failures
                         num_failures ) )
               in
               let permitted_to_update_delegate =
                 Account.Checked.has_permission ~to_:`Set_delegate account
               in
               let permitted_to_send =
                 Account.Checked.has_permission ~to_:`Send account
               in
               let permitted_to_receive =
                 Account.Checked.has_permission ~to_:`Receive account
               in
               (*Account remains unchanged if not permitted to send, receive, or set delegate*)
               let%bind payment_permitted =
                 Boolean.all
                   [ is_payment
                   ; permitted_to_send
                   ; !receiver_balance_update_permitted
                   ]
               in
               let%bind update_account =
                 let%bind delegation_permitted =
                   Boolean.all
                     [ is_stake_delegation; permitted_to_update_delegate ]
                 in
                 let%bind fee_receiver_update_permitted =
                   Boolean.all
                     [ is_coinbase_or_fee_transfer; permitted_to_receive ]
                 in
                 Boolean.any
                   [ payment_permitted
                   ; delegation_permitted
                   ; fee_receiver_update_permitted
                   ]
               in
               let%bind amount =
                 (* Only payments should affect the balance at this stage. *)
                 if_ payment_permitted ~typ:Amount.typ
                   ~then_:payload.body.amount
                   ~else_:Amount.(var_of_t zero)
               in
               let txn_global_slot = current_global_slot in
               let%bind timing =
                 [%with_label "Check source timing"]
                   (let balance_check ok =
                      [%with_label
                        "Check source balance failure matches predicted"]
                        (Boolean.Assert.( = ) ok
                           (Boolean.not
                              user_command_failure.source_insufficient_balance ) )
                    in
                    let timed_balance_check ok =
                      [%with_label
                        "Check source timed balance failure matches predicted"]
                        (let%bind not_ok =
                           Boolean.(
                             (not ok)
                             &&& not
                                   user_command_failure
                                     .source_insufficient_balance)
                         in
                         Boolean.Assert.( = ) not_ok
                           user_command_failure.source_bad_timing )
                    in
                    let%bind `Min_balance _, timing =
                      check_timing ~balance_check ~timed_balance_check ~account
                        ~txn_amount:(Some amount) ~txn_global_slot
                    in
                    Account_timing.if_ update_account ~then_:timing
                      ~else_:account.timing )
               in
               let%bind balance, `Underflow underflow =
                 Balance.Checked.sub_amount_flagged account.balance amount
               in
               let%bind () =
                 (* TODO: Remove the redundancy in balance calculation between
                    here and [check_timing].
                 *)
                 [%with_label "Check source balance failure matches predicted"]
                   (Boolean.Assert.( = ) underflow
                      user_command_failure.source_insufficient_balance )
               in
               let%map delegate =
                 let%bind may_delegate =
                   Boolean.all [ is_stake_delegation; update_account ]
                 in
                 Public_key.Compressed.Checked.if_ may_delegate
                   ~then_:(Account_id.Checked.public_key receiver)
                   ~else_:account.delegate
               in
               (* NOTE: Technically we update the account here even in the case
                  of [user_command_fails], but we throw the resulting hash away
                  in [final_root] below, so it shouldn't matter.
               *)
               { Account.Poly.balance
               ; public_key = account.public_key
               ; token_id = account.token_id
               ; token_permissions = account.token_permissions
               ; token_symbol = account.token_symbol
               ; nonce = account.nonce
               ; receipt_chain_hash = account.receipt_chain_hash
               ; delegate
               ; voting_for = account.voting_for
               ; timing
               ; permissions = account.permissions
               ; zkapp = account.zkapp
               ; zkapp_uri = account.zkapp_uri
               } ) )
      in
      let%bind fee_excess =
        (* - payments:         payload.common.fee
           - stake delegation: payload.common.fee
           - account creation: payload.common.fee
           - token minting:    payload.common.fee
           - coinbase:         0 (fee already paid above)
           - fee transfer:     - payload.body.amount - payload.common.fee
        *)
        let open Amount in
        chain Signed.Checked.if_ is_coinbase
          ~then_:(return (Signed.Checked.of_unsigned (var_of_t zero)))
          ~else_:
            (let user_command_excess =
               Signed.Checked.of_unsigned (Checked.of_fee payload.common.fee)
             in
             let%bind fee_transfer_excess, fee_transfer_excess_overflowed =
               let%map magnitude, `Overflow overflowed =
                 Checked.(
                   add_flagged payload.body.amount (of_fee payload.common.fee))
               in
               (Signed.create_var ~magnitude ~sgn:Sgn.Checked.neg, overflowed)
             in
             let%bind () =
               (* TODO: Reject this in txn pool before fees-in-tokens. *)
               [%with_label "Fee excess does not overflow"]
                 Boolean.(
                   Assert.any
                     [ not is_fee_transfer; not fee_transfer_excess_overflowed ])
             in
             Signed.Checked.if_ is_fee_transfer ~then_:fee_transfer_excess
               ~else_:user_command_excess )
      in
      let%bind supply_increase =
        [%with_label "Calculate supply increase"]
          (let%bind expected_supply_increase =
             Amount.Signed.Checked.if_ is_coinbase
               ~then_:(Amount.Signed.Checked.of_unsigned payload.body.amount)
               ~else_:Amount.(Signed.Checked.of_unsigned (var_of_t zero))
           in
           let%bind amt, `Overflow overflow =
             Amount.Signed.Checked.(
               add_flagged expected_supply_increase
                 (negate (of_unsigned !burned_tokens)))
           in
           let%map () = Boolean.Assert.is_true (Boolean.not overflow) in
           amt )
      in
      let%map final_root =
        (* Ensure that only the fee-payer was charged if this was an invalid user
           command.
        *)
        Frozen_ledger_hash.if_ user_command_fails
          ~then_:root_after_fee_payer_update ~else_:root_after_source_update
      in
      (final_root, fee_excess, supply_increase)

    (* Someday:
       write the following soundness tests:
       - apply a transaction where the signature is incorrect
       - apply a transaction where the sender does not have enough money in their account
       - apply a transaction and stuff in the wrong target hash
    *)

    (* spec for [main statement]:
       constraints pass iff there exists
       t : Tagged_transaction.t
       such that
       - applying [t] to ledger with merkle hash [l1] results in ledger with merkle hash [l2].
       - applying [t] to [pc.source] with results in pending coinbase stack [pc.target]
       - t has fee excess equal to [fee_excess]
       - t has supply increase equal to [supply_increase]
       where statement includes
       l1 : Frozen_ledger_hash.t,
       l2 : Frozen_ledger_hash.t,
       fee_excess : Amount.Signed.t,
       supply_increase : Amount.Signed.t
       pc: Pending_coinbase_stack_state.t
    *)
    let%snarkydef main ~constraint_constants
        (statement : Statement.With_sok.Checked.t) =
      let%bind () = dummy_constraints () in
      let%bind (module Shifted) = Tick.Inner_curve.Checked.Shifted.create () in
      let%bind t =
        with_label __LOC__
          (exists Transaction_union.typ ~request:(As_prover.return Transaction))
      in
      let%bind pending_coinbase_init =
        exists Pending_coinbase.Stack.typ ~request:(As_prover.return Init_stack)
      in
      let%bind state_body =
        exists
          (Mina_state.Protocol_state.Body.typ ~constraint_constants)
          ~request:(As_prover.return State_body)
      in
      let%bind root_after, fee_excess, supply_increase =
        apply_tagged_transaction ~constraint_constants
          (module Shifted)
          statement.source.ledger pending_coinbase_init
          statement.source.pending_coinbase_stack
          statement.target.pending_coinbase_stack state_body t
      in
      let%bind fee_excess =
        (* Use the default token for the fee excess if it is zero.
           This matches the behaviour of [Fee_excess.rebalance], which allows
           [verify_complete_merge] to verify a proof without knowledge of the
           particular fee tokens used.
        *)
        let%bind fee_excess_zero =
          Amount.Signed.Checked.equal fee_excess
            Amount.Signed.(Checked.constant zero)
        in
        let%map fee_token_l =
          make_checked (fun () ->
              Token_id.Checked.if_ fee_excess_zero
                ~then_:Token_id.(Checked.constant default)
                ~else_:t.payload.common.fee_token )
        in
        { Fee_excess.fee_token_l
        ; fee_excess_l = Amount.Signed.Checked.to_fee fee_excess
        ; fee_token_r = Token_id.(Checked.constant default)
        ; fee_excess_r = Fee.Signed.(Checked.constant zero)
        }
      in
      let%bind () =
        [%with_label "local state check"]
          (make_checked (fun () ->
               Local_state.Checked.assert_equal statement.source.local_state
                 statement.target.local_state ) )
      in
      Checked.all_unit
        [ [%with_label "equal roots"]
            (Frozen_ledger_hash.assert_equal root_after statement.target.ledger)
        ; [%with_label "equal supply_increases"]
            (Currency.Amount.Signed.Checked.assert_equal supply_increase
               statement.supply_increase )
        ; [%with_label "equal fee excesses"]
            (Fee_excess.assert_equal_checked fee_excess statement.fee_excess)
        ]

    let rule ~constraint_constants : _ Pickles.Inductive_rule.t =
      { identifier = "transaction"
      ; prevs = []
      ; main =
          (fun { public_input = x } ->
            Run.run_checked (main ~constraint_constants x) ;
            { previous_proof_statements = []
            ; public_output = ()
            ; auxiliary_output = ()
            } )
      ; uses_lookup = false
      }

    let transaction_union_handler handler (transaction : Transaction_union.t)
        (state_body : Mina_state.Protocol_state.Body.Value.t)
        (init_stack : Pending_coinbase.Stack.t) :
        Snarky_backendless.Request.request -> _ =
     fun (With { request; respond } as r) ->
      match request with
      | Transaction ->
          respond (Provide transaction)
      | State_body ->
          respond (Provide state_body)
      | Init_stack ->
          respond (Provide init_stack)
      | _ ->
          handler r
  end

  module Transition_data = struct
    type t =
      { proof : Proof_type.t
      ; supply_increase : (Amount.t, Sgn.t) Signed_poly.t
      ; fee_excess : Fee_excess.t
      ; sok_digest : Sok_message.Digest.t
      ; pending_coinbase_stack_state : Pending_coinbase_stack_state.t
      }
    [@@deriving fields]
  end

  module Merge = struct
    open Tick

<<<<<<< HEAD
    type _ Snarky_backendless.Request.t +=
      | Statements_to_merge :
          (Statement.With_sok.t * Statement.With_sok.t)
          Snarky_backendless.Request.t
      | Proofs_to_merge :
          ( (Nat.N2.n, Nat.N2.n) Pickles.Proof.t
          * (Nat.N2.n, Nat.N2.n) Pickles.Proof.t )
          Snarky_backendless.Request.t

    let handle
        ((left_stmt, right_stmt) : Statement.With_sok.t * Statement.With_sok.t)
        ((left_proof, right_proof) : _ Pickles.Proof.t * _ Pickles.Proof.t)
        (Snarky_backendless.Request.With { request; respond }) =
      match request with
      | Statements_to_merge ->
          respond (Provide (left_stmt, right_stmt))
      | Proofs_to_merge ->
          respond (Provide (left_proof, right_proof))
      | _ ->
          respond Unhandled

    (* spec for [main top_hash]:
       constraints pass iff
       there exist digest, s1, s3, fee_excess, supply_increase pending_coinbase_stack12.source, pending_coinbase_stack23.target, tock_vk such that
       H(digest,s1, s3, pending_coinbase_stack12.source, pending_coinbase_stack23.target, fee_excess, supply_increase, tock_vk) = top_hash,
       verify_transition tock_vk _ s1 s2 pending_coinbase_stack12.source, pending_coinbase_stack12.target is true
       verify_transition tock_vk _ s2 s3 pending_coinbase_stack23.source, pending_coinbase_stack23.target is true
    *)
    let%snarkydef main (s : Statement.With_sok.Checked.t) =
      let%bind s1, s2 =
        exists
          Typ.(Statement.With_sok.typ * Statement.With_sok.typ)
          ~request:(As_prover.return Statements_to_merge)
      in
      let%bind fee_excess =
        Fee_excess.combine_checked s1.Statement.fee_excess
          s2.Statement.fee_excess
      in
      let%bind () =
        with_label __LOC__
          (let%bind valid_pending_coinbase_stack_transition =
             Pending_coinbase.Stack.Checked.check_merge
               ~transition1:
                 ( s1.source.pending_coinbase_stack
                 , s1.target.pending_coinbase_stack )
               ~transition2:
                 ( s2.source.pending_coinbase_stack
                 , s2.target.pending_coinbase_stack )
           in
           Boolean.Assert.is_true valid_pending_coinbase_stack_transition )
      in
      let%bind supply_increase =
        Amount.Signed.Checked.add s1.supply_increase s2.supply_increase
      in
      let%bind () =
        make_checked (fun () ->
            Local_state.Checked.assert_equal s.source.local_state
              s1.source.local_state ;
            Local_state.Checked.assert_equal s.target.local_state
              s2.target.local_state )
      in
      let%map () =
        Checked.all_unit
          [ [%with_label "equal fee excesses"]
              (Fee_excess.assert_equal_checked fee_excess s.fee_excess)
          ; [%with_label "equal supply increases"]
              (Amount.Signed.Checked.assert_equal supply_increase
                 s.supply_increase )
          ; [%with_label "equal source ledger hashes"]
              (Frozen_ledger_hash.assert_equal s.source.ledger s1.source.ledger)
          ; [%with_label "equal target, source ledger hashes"]
              (Frozen_ledger_hash.assert_equal s1.target.ledger s2.source.ledger)
          ; [%with_label "equal target ledger hashes"]
              (Frozen_ledger_hash.assert_equal s2.target.ledger s.target.ledger)
          ]
      in
      (s1, s2)
=======
let check_transaction_union ?(preeval = false) ~constraint_constants
    ~supply_increase sok_message source target init_stack
    pending_coinbase_stack_state transaction state_body handler =
  if preeval then failwith "preeval currently disabled" ;
  let sok_digest = Sok_message.digest sok_message in
  let handler =
    Base.transaction_union_handler handler transaction state_body init_stack
  in
  let statement : Statement.With_sok.t =
    Statement.Poly.with_empty_local_state ~source ~target ~supply_increase
      ~pending_coinbase_stack_state
      ~fee_excess:(Transaction_union.fee_excess transaction)
      ~sok_digest
  in
  let open Tick in
  ignore
    ( Or_error.ok_exn
        (run_and_check
           (handle
              (Checked.map ~f:As_prover.return
                 (let open Checked in
                 exists Statement.With_sok.typ
                   ~compute:(As_prover.return statement)
                 >>= Base.main ~constraint_constants) )
              handler ) )
      : unit )

let check_transaction ?preeval ~constraint_constants ~sok_message ~source
    ~target ~init_stack ~pending_coinbase_stack_state ~zkapp_account1:_
    ~zkapp_account2:_ ~supply_increase
    (transaction_in_block : Transaction.Valid.t Transaction_protocol_state.t)
    handler =
  let transaction =
    Transaction_protocol_state.transaction transaction_in_block
  in
  let state_body = Transaction_protocol_state.block_data transaction_in_block in
  match to_preunion (Transaction.forget transaction) with
  | `Zkapp_command _ ->
      failwith
        "Called non-account_update transaction with zkapp_command transaction"
  | `Transaction t ->
      check_transaction_union ?preeval ~constraint_constants ~supply_increase
        sok_message source target init_stack pending_coinbase_stack_state
        (Transaction_union.of_transaction t)
        state_body handler

let check_user_command ~constraint_constants ~sok_message ~source ~target
    ~init_stack ~pending_coinbase_stack_state ~supply_increase t_in_block
    handler =
  let user_command = Transaction_protocol_state.transaction t_in_block in
  check_transaction ~constraint_constants ~sok_message ~source ~target
    ~init_stack ~pending_coinbase_stack_state ~zkapp_account1:None
    ~zkapp_account2:None ~supply_increase
    { t_in_block with transaction = Command (Signed_command user_command) }
    handler

let generate_transaction_union_witness ?(preeval = false) ~constraint_constants
    ~supply_increase sok_message source target transaction_in_block init_stack
    pending_coinbase_stack_state handler =
  if preeval then failwith "preeval currently disabled" ;
  let transaction =
    Transaction_protocol_state.transaction transaction_in_block
  in
  let state_body = Transaction_protocol_state.block_data transaction_in_block in
  let sok_digest = Sok_message.digest sok_message in
  let handler =
    Base.transaction_union_handler handler transaction state_body init_stack
  in
  let statement : Statement.With_sok.t =
    Statement.Poly.with_empty_local_state ~source ~target ~supply_increase
      ~pending_coinbase_stack_state
      ~fee_excess:(Transaction_union.fee_excess transaction)
      ~sok_digest
  in
  let open Tick in
  let main x = handle (Base.main ~constraint_constants x) handler in
  generate_auxiliary_input [ Statement.With_sok.typ ]
    ~return_typ:(Snarky_backendless.Typ.unit ())
    main statement

let generate_transaction_witness ?preeval ~constraint_constants ~sok_message
    ~source ~target ~init_stack ~pending_coinbase_stack_state ~zkapp_account1:_
    ~zkapp_account2:_ ~supply_increase
    (transaction_in_block : Transaction.Valid.t Transaction_protocol_state.t)
    handler =
  match
    to_preunion
      (Transaction.forget
         (Transaction_protocol_state.transaction transaction_in_block) )
  with
  | `Zkapp_command _ ->
      failwith
        "Called non-account_update transaction with zkapp_command transaction"
  | `Transaction t ->
      generate_transaction_union_witness ?preeval ~constraint_constants
        ~supply_increase sok_message source target
        { transaction_in_block with
          transaction = Transaction_union.of_transaction t
        }
        init_stack pending_coinbase_stack_state handler

let verify (ts : (t * _) list) ~key =
  if
    List.for_all ts ~f:(fun ({ statement; _ }, message) ->
        Sok_message.Digest.equal
          (Sok_message.digest message)
          statement.sok_digest )
  then
    Pickles.verify
      (module Nat.N2)
      (module Statement.With_sok)
      key
      (List.map ts ~f:(fun ({ statement; proof }, _) -> (statement, proof)))
  else Async.return false

let constraint_system_digests ~constraint_constants () =
  let digest = Tick.R1CS_constraint_system.digest in
  [ ( "transaction-merge"
    , digest
        Merge.(
          Tick.constraint_system ~exposing:[ Statement.With_sok.typ ]
            ~return_typ:(Snarky_backendless.Typ.unit ()) (fun x ->
              let open Tick in
              Checked.map ~f:ignore @@ main x )) )
  ; ( "transaction-base"
    , digest
        Base.(
          Tick.constraint_system ~exposing:[ Statement.With_sok.typ ]
            ~return_typ:(Snarky_backendless.Typ.unit ())
            (main ~constraint_constants)) )
  ]

module Account_update_group = Zkapp_command.Make_update_group (struct
  type local_state =
    ( Stack_frame.value
    , Stack_frame.value list
    , Token_id.t
    , Currency.Amount.Signed.t
    , Sparse_ledger.t
    , bool
    , Zkapp_command.Transaction_commitment.t
    , Mina_numbers.Index.t
    , Transaction_status.Failure.Collection.t )
    Mina_transaction_logic.Zkapp_command_logic.Local_state.t

  type global_state = Sparse_ledger.Global_state.t

  type spec = Zkapp_command_segment.Basic.t

  let zkapp_segment_of_controls = Zkapp_command_segment.Basic.of_controls
end)

let rec accumulate_call_stack_hashes
    ~(hash_frame : 'frame -> Stack_frame.Digest.t) (frames : 'frame list) :
    ('frame, Call_stack_digest.t) With_stack_hash.t list =
  match frames with
  | [] ->
      []
  | f :: fs ->
      let h_f = hash_frame f in
      let tl = accumulate_call_stack_hashes ~hash_frame fs in
      let h_tl =
        match tl with [] -> Call_stack_digest.empty | t :: _ -> t.stack_hash
      in
      { stack_hash = Call_stack_digest.cons h_f h_tl; elt = f } :: tl

let zkapp_command_witnesses_exn ~constraint_constants ~state_body ~fee_excess
    ledger
    (zkapp_commands :
      ( [ `Pending_coinbase_init_stack of Pending_coinbase.Stack.t ]
      * [ `Pending_coinbase_of_statement of Pending_coinbase_stack_state.t ]
      * Zkapp_command.t )
      list ) =
  let sparse_ledger =
    match ledger with
    | `Ledger ledger ->
        Sparse_ledger.of_ledger_subset_exn ledger
          (List.concat_map
             ~f:(fun (_, _, zkapp_command) ->
               Zkapp_command.accounts_referenced zkapp_command )
             zkapp_commands )
    | `Sparse_ledger sparse_ledger ->
        sparse_ledger
  in
  let state_view = Mina_state.Protocol_state.Body.view state_body in
  let _, _, states_rev =
    List.fold_left ~init:(fee_excess, sparse_ledger, []) zkapp_commands
      ~f:(fun (fee_excess, sparse_ledger, statess_rev) (_, _, zkapp_command) ->
        let _, states =
          Sparse_ledger.apply_zkapp_command_unchecked_with_states sparse_ledger
            ~constraint_constants ~state_view ~fee_excess zkapp_command
          |> Or_error.ok_exn
        in
        let final_state = fst (List.last_exn states) in
        (final_state.fee_excess, final_state.ledger, states :: statess_rev) )
  in
  let states = List.rev states_rev in
  let states_rev =
    Account_update_group.group_by_zkapp_command_rev
      ( []
      :: List.map
           ~f:(fun (_, _, zkapp_command) ->
             Zkapp_command.zkapp_command_list zkapp_command )
           zkapp_commands )
      ([ List.hd_exn (List.hd_exn states) ] :: states)
  in
  let commitment = ref (Local_state.dummy ()).transaction_commitment in
  let full_commitment =
    ref (Local_state.dummy ()).full_transaction_commitment
  in
  let remaining_zkapp_command =
    let zkapp_commands =
      List.map zkapp_commands
        ~f:(fun
             ( pending_coinbase_init_stack
             , pending_coinbase_stack_state
             , zkapp_command )
           ->
          ( pending_coinbase_init_stack
          , pending_coinbase_stack_state
          , { Mina_transaction_logic.Zkapp_command_logic.Start_data
              .zkapp_command
            ; memo_hash = Signed_command_memo.hash zkapp_command.memo
            } ) )
    in
    ref zkapp_commands
  in
  let pending_coinbase_init_stack = ref Pending_coinbase.Stack.empty in
  let pending_coinbase_stack_state =
    ref
      { Pending_coinbase_stack_state.source = Pending_coinbase.Stack.empty
      ; target = Pending_coinbase.Stack.empty
      }
  in
  let final_ledger =
    match states_rev with
    | [] ->
        sparse_ledger
    | { Account_update_group.Zkapp_command_intermediate_state.state_after =
          { global = { ledger; _ }; _ }
      ; _
      }
      :: _ ->
        ledger
  in
  ( List.fold_right states_rev ~init:[]
      ~f:(fun
           { Account_update_group.Zkapp_command_intermediate_state.kind
           ; spec
           ; state_before = { global = source_global; local = source_local }
           ; state_after = { global = target_global; local = target_local }
           }
           witnesses
         ->
        (*Transaction snark says nothing about failure status*)
        let source_local = { source_local with failure_status_tbl = [] } in
        let target_local = { target_local with failure_status_tbl = [] } in
        let current_commitment = !commitment in
        let current_full_commitment = !full_commitment in
        let ( start_zkapp_command
            , next_commitment
            , next_full_commitment
            , pending_coinbase_init_stack
            , pending_coinbase_stack_state ) =
          let empty_if_last (mk : unit -> field * field) : field * field =
            match (target_local.stack_frame.calls, target_local.call_stack) with
            | [], [] ->
                (* The commitment will be cleared, because this is the last
                   account_update.
                *)
                Zkapp_command.Transaction_commitment.(empty, empty)
            | _ ->
                mk ()
          in
          let mk_next_commitments (zkapp_command : Zkapp_command.t) =
            empty_if_last (fun () ->
                let next_commitment = Zkapp_command.commitment zkapp_command in
                let memo_hash = Signed_command_memo.hash zkapp_command.memo in
                let fee_payer_hash =
                  Zkapp_command.Digest.Account_update.create
                    (Account_update.of_fee_payer zkapp_command.fee_payer)
                in
                let next_full_commitment =
                  Zkapp_command.Transaction_commitment.create_complete
                    next_commitment ~memo_hash ~fee_payer_hash
                in
                (next_commitment, next_full_commitment) )
          in
          match kind with
          | `Same ->
              let next_commitment, next_full_commitment =
                empty_if_last (fun () ->
                    (current_commitment, current_full_commitment) )
              in
              ( []
              , next_commitment
              , next_full_commitment
              , !pending_coinbase_init_stack
              , !pending_coinbase_stack_state )
          | `New -> (
              match !remaining_zkapp_command with
              | ( `Pending_coinbase_init_stack pending_coinbase_init_stack1
                , `Pending_coinbase_of_statement pending_coinbase_stack_state1
                , zkapp_command )
                :: rest ->
                  let commitment', full_commitment' =
                    mk_next_commitments zkapp_command.zkapp_command
                  in
                  remaining_zkapp_command := rest ;
                  commitment := commitment' ;
                  full_commitment := full_commitment' ;
                  pending_coinbase_init_stack := pending_coinbase_init_stack1 ;
                  pending_coinbase_stack_state := pending_coinbase_stack_state1 ;
                  ( [ zkapp_command ]
                  , commitment'
                  , full_commitment'
                  , !pending_coinbase_init_stack
                  , !pending_coinbase_stack_state )
              | _ ->
                  failwith "Not enough remaining zkapp_command" )
          | `Two_new -> (
              match !remaining_zkapp_command with
              | ( `Pending_coinbase_init_stack pending_coinbase_init_stack1
                , `Pending_coinbase_of_statement pending_coinbase_stack_state1
                , zkapp_command1 )
                :: ( `Pending_coinbase_init_stack _pending_coinbase_init_stack2
                   , `Pending_coinbase_of_statement
                       pending_coinbase_stack_state2
                   , zkapp_command2 )
                   :: rest ->
                  let commitment', full_commitment' =
                    mk_next_commitments zkapp_command2.zkapp_command
                  in
                  remaining_zkapp_command := rest ;
                  commitment := commitment' ;
                  full_commitment := full_commitment' ;
                  (*TODO: Remove `Two_new case because the resulting pending_coinbase_init_stack will not be correct for zkapp_command2 if it is in a different scan state tree*)
                  pending_coinbase_init_stack := pending_coinbase_init_stack1 ;
                  pending_coinbase_stack_state :=
                    { pending_coinbase_stack_state1 with
                      Pending_coinbase_stack_state.target =
                        pending_coinbase_stack_state2
                          .Pending_coinbase_stack_state.target
                    } ;
                  ( [ zkapp_command1; zkapp_command2 ]
                  , commitment'
                  , full_commitment'
                  , !pending_coinbase_init_stack
                  , !pending_coinbase_stack_state )
              | _ ->
                  failwith "Not enough remaining zkapp_command" )
        in
        let hash_local_state
            (local :
              ( Stack_frame.value
              , Stack_frame.value list
              , _
              , _
              , _
              , _
              , _
              , _
              , _ )
              Mina_transaction_logic.Zkapp_command_logic.Local_state.t ) =
          { local with
            stack_frame = local.stack_frame
          ; call_stack =
              List.map local.call_stack
                ~f:(With_hash.of_data ~hash_data:Stack_frame.Digest.create)
              |> accumulate_call_stack_hashes ~hash_frame:(fun x ->
                     x.With_hash.hash )
          }
        in
        let source_local =
          { (hash_local_state source_local) with
            transaction_commitment = current_commitment
          ; full_transaction_commitment = current_full_commitment
          }
        in
        let target_local =
          { (hash_local_state target_local) with
            transaction_commitment = next_commitment
          ; full_transaction_commitment = next_full_commitment
          }
        in
        let w : Zkapp_command_segment.Witness.t =
          { global_ledger = source_global.ledger
          ; local_state_init = source_local
          ; start_zkapp_command
          ; state_body
          ; init_stack = pending_coinbase_init_stack
          }
        in
        let fee_excess =
          (*capture only the difference in the fee excess*)
          let fee_excess =
            match
              Amount.Signed.(
                add target_global.fee_excess (negate source_global.fee_excess))
            with
            | None ->
                failwith
                  (sprintf
                     !"unexpected fee excess. source %{sexp: Amount.Signed.t} \
                       target %{sexp: Amount.Signed.t}"
                     target_global.fee_excess source_global.fee_excess )
            | Some balance_change ->
                balance_change
          in
          { fee_token_l = Token_id.default
          ; fee_excess_l = Amount.Signed.to_fee fee_excess
          ; Mina_base.Fee_excess.fee_token_r = Token_id.default
          ; fee_excess_r = Fee.Signed.zero
          }
        in
        let call_stack_hash s =
          List.hd s
          |> Option.value_map ~default:Call_stack_digest.empty
               ~f:With_stack_hash.stack_hash
        in
        let statement : Statement.With_sok.t =
          (* empty ledger hash in the local state at the beginning of each
             transaction
             `zkapp_command` in local state is empty for the first segment*)
          let source_local_ledger =
            if Zkapp_command.Call_forest.is_empty source_local.stack_frame.calls
            then Frozen_ledger_hash.empty_hash
            else Sparse_ledger.merkle_root source_local.ledger
          in
          { source =
              { ledger = Sparse_ledger.merkle_root source_global.ledger
              ; pending_coinbase_stack = pending_coinbase_stack_state.source
              ; local_state =
                  { source_local with
                    stack_frame =
                      Stack_frame.Digest.create source_local.stack_frame
                  ; call_stack = call_stack_hash source_local.call_stack
                  ; ledger = source_local_ledger
                  }
              }
          ; target =
              { ledger = Sparse_ledger.merkle_root target_global.ledger
              ; pending_coinbase_stack = pending_coinbase_stack_state.target
              ; local_state =
                  { target_local with
                    stack_frame =
                      Stack_frame.Digest.create target_local.stack_frame
                  ; call_stack = call_stack_hash target_local.call_stack
                  ; ledger = Sparse_ledger.merkle_root target_local.ledger
                  }
              }
          ; supply_increase = Amount.Signed.zero
          ; fee_excess
          ; sok_digest = Sok_message.Digest.default
          }
        in
        (w, spec, statement) :: witnesses )
  , final_ledger )
>>>>>>> 844c2f2e

    let rule ~proof_level self : _ Pickles.Inductive_rule.t =
      let prev_should_verify =
        match proof_level with
        | Genesis_constants.Proof_level.Full ->
            true
        | _ ->
            false
      in
      let b = Boolean.var_of_value prev_should_verify in
      { identifier = "merge"
      ; prevs = [ self; self ]
      ; main =
          (fun { public_input = x } ->
            let s1, s2 = Run.run_checked (main x) in
            let p1, p2 =
              Run.exists
                Typ.(Internal.ref () * Internal.ref ())
                ~request:(fun () -> Proofs_to_merge)
            in
            { previous_proof_statements =
                [ { public_input = s1; proof = p1; proof_must_verify = b }
                ; { public_input = s2; proof = p2; proof_must_verify = b }
                ]
            ; public_output = ()
            ; auxiliary_output = ()
            } )
      ; uses_lookup = false
      }
  end

  open Pickles_types

  type tag =
    ( Statement.With_sok.Checked.t
    , Statement.With_sok.t
    , Nat.N2.n
    , Nat.N5.n )
    Pickles.Tag.t

  let time lab f =
    let start = Time.now () in
    let x = f () in
    let stop = Time.now () in
    printf "%s: %s\n%!" lab (Time.Span.to_string_hum (Time.diff stop start)) ;
    x

  let system ~proof_level ~constraint_constants =
    time "Transaction_snark.system" (fun () ->
        Pickles.compile () ~cache:Cache_dir.cache
          ~public_input:(Input Statement.With_sok.typ) ~auxiliary_typ:Typ.unit
          ~branches:(module Nat.N5)
          ~max_proofs_verified:(module Nat.N2)
          ~name:"transaction-snark"
          ~constraint_constants:
            (Genesis_constants.Constraint_constants.to_snark_keys_header
               constraint_constants )
          ~choices:(fun ~self ->
            let zkapp_command x =
              Base.Zkapp_command_snark.rule ~constraint_constants ~proof_level x
            in
            [ Base.rule ~constraint_constants
            ; Merge.rule ~proof_level self
            ; zkapp_command Opt_signed_opt_signed
            ; zkapp_command Opt_signed
            ; zkapp_command Proved
            ] ) )

  module Verification = struct
    module type S = sig
      val tag : tag

      val verify : (t * Sok_message.t) list -> bool Async.Deferred.t

      val id : Pickles.Verification_key.Id.t Lazy.t

      val verification_key : Pickles.Verification_key.t Lazy.t

      val verify_against_digest : t -> bool Async.Deferred.t

      val constraint_system_digests : (string * Md5_lib.t) list Lazy.t
    end
  end

  module type S = sig
    include Verification.S

    val constraint_constants : Genesis_constants.Constraint_constants.t

    val cache_handle : Pickles.Cache_handle.t

    val of_non_zkapp_command_transaction :
         statement:Statement.With_sok.t
      -> init_stack:Pending_coinbase.Stack.t
      -> Transaction.Valid.t Transaction_protocol_state.t
      -> Tick.Handler.t
      -> t Async.Deferred.t

    val of_user_command :
         statement:Statement.With_sok.t
      -> init_stack:Pending_coinbase.Stack.t
      -> Signed_command.With_valid_signature.t Transaction_protocol_state.t
      -> Tick.Handler.t
      -> t Async.Deferred.t

    val of_fee_transfer :
         statement:Statement.With_sok.t
      -> init_stack:Pending_coinbase.Stack.t
      -> Fee_transfer.t Transaction_protocol_state.t
      -> Tick.Handler.t
      -> t Async.Deferred.t

    val of_zkapp_command_segment_exn :
         statement:Statement.With_sok.t
      -> witness:Zkapp_command_segment.Witness.t
      -> spec:Zkapp_command_segment.Basic.t
      -> t Async.Deferred.t

    val merge :
      t -> t -> sok_digest:Sok_message.Digest.t -> t Async.Deferred.Or_error.t
  end

  let check_transaction_union ?(preeval = false) ~constraint_constants
      ~supply_increase sok_message source target init_stack
      pending_coinbase_stack_state transaction state_body handler =
    if preeval then failwith "preeval currently disabled" ;
    let sok_digest = Sok_message.digest sok_message in
    let handler =
      Base.transaction_union_handler handler transaction state_body init_stack
    in
    let statement : Statement.With_sok.t =
      Statement.Poly.with_empty_local_state ~source ~target ~supply_increase
        ~pending_coinbase_stack_state
        ~fee_excess:(Transaction_union.fee_excess transaction)
        ~sok_digest
    in
    let open Tick in
    ignore
      ( Or_error.ok_exn
          (run_and_check
             (handle
                (Checked.map ~f:As_prover.return
                   (let open Checked in
                   exists Statement.With_sok.typ
                     ~compute:(As_prover.return statement)
                   >>= Base.main ~constraint_constants) )
                handler ) )
        : unit )

  let check_transaction ?preeval ~constraint_constants ~sok_message ~source
      ~target ~init_stack ~pending_coinbase_stack_state ~zkapp_account1:_
      ~zkapp_account2:_ ~supply_increase
      (transaction_in_block : Transaction.Valid.t Transaction_protocol_state.t)
      handler =
    let transaction =
      Transaction_protocol_state.transaction transaction_in_block
    in
    let state_body =
      Transaction_protocol_state.block_data transaction_in_block
    in
    match to_preunion (Transaction.forget transaction) with
    | `Zkapp_command _ ->
        failwith
          "Called non-account_update transaction with zkapp_command transaction"
    | `Transaction t ->
        check_transaction_union ?preeval ~constraint_constants ~supply_increase
          sok_message source target init_stack pending_coinbase_stack_state
          (Transaction_union.of_transaction t)
          state_body handler

  let check_user_command ~constraint_constants ~sok_message ~source ~target
      ~init_stack ~pending_coinbase_stack_state ~supply_increase t_in_block
      handler =
    let user_command = Transaction_protocol_state.transaction t_in_block in
    check_transaction ~constraint_constants ~sok_message ~source ~target
      ~init_stack ~pending_coinbase_stack_state ~zkapp_account1:None
      ~zkapp_account2:None ~supply_increase
      { t_in_block with transaction = Command (Signed_command user_command) }
      handler

  let generate_transaction_union_witness ?(preeval = false)
      ~constraint_constants ~supply_increase sok_message source target
      transaction_in_block init_stack pending_coinbase_stack_state handler =
    if preeval then failwith "preeval currently disabled" ;
    let transaction =
      Transaction_protocol_state.transaction transaction_in_block
    in
    let state_body =
      Transaction_protocol_state.block_data transaction_in_block
    in
    let sok_digest = Sok_message.digest sok_message in
    let handler =
      Base.transaction_union_handler handler transaction state_body init_stack
    in
    let statement : Statement.With_sok.t =
      Statement.Poly.with_empty_local_state ~source ~target ~supply_increase
        ~pending_coinbase_stack_state
        ~fee_excess:(Transaction_union.fee_excess transaction)
        ~sok_digest
    in
    let open Tick in
    let main x = handle (Base.main ~constraint_constants x) handler in
    generate_auxiliary_input [ Statement.With_sok.typ ]
      ~return_typ:(Snarky_backendless.Typ.unit ())
      main statement

  let generate_transaction_witness ?preeval ~constraint_constants ~sok_message
      ~source ~target ~init_stack ~pending_coinbase_stack_state
      ~zkapp_account1:_ ~zkapp_account2:_ ~supply_increase
      (transaction_in_block : Transaction.Valid.t Transaction_protocol_state.t)
      handler =
    match
      to_preunion
        (Transaction.forget
           (Transaction_protocol_state.transaction transaction_in_block) )
    with
    | `Zkapp_command _ ->
        failwith
          "Called non-account_update transaction with zkapp_command transaction"
    | `Transaction t ->
        generate_transaction_union_witness ?preeval ~constraint_constants
          ~supply_increase sok_message source target
          { transaction_in_block with
            transaction = Transaction_union.of_transaction t
          }
          init_stack pending_coinbase_stack_state handler

  let verify (ts : (t * _) list) ~key =
    if
      List.for_all ts ~f:(fun ({ statement; _ }, message) ->
          Sok_message.Digest.equal
            (Sok_message.digest message)
            statement.sok_digest )
    then
      Pickles.verify
        (module Nat.N2)
        (module Statement.With_sok)
        key
        (List.map ts ~f:(fun ({ statement; proof }, _) -> (statement, proof)))
    else Async.return false

  let constraint_system_digests ~constraint_constants () =
    let digest = Tick.R1CS_constraint_system.digest in
    [ ( "transaction-merge"
      , digest
          Merge.(
            Tick.constraint_system ~exposing:[ Statement.With_sok.typ ]
              ~return_typ:(Snarky_backendless.Typ.unit ()) (fun x ->
                let open Tick in
                Checked.map ~f:ignore @@ main x )) )
    ; ( "transaction-base"
      , digest
          Base.(
            Tick.constraint_system ~exposing:[ Statement.With_sok.typ ]
              ~return_typ:(Snarky_backendless.Typ.unit ())
              (main ~constraint_constants)) )
    ]

  type local_state =
    ( Stack_frame.value
    , Stack_frame.value list
    , Token_id.t
    , Currency.Amount.Signed.t
    , Sparse_ledger.t
    , bool
    , Zkapp_command.Transaction_commitment.t
    , Mina_numbers.Index.t
    , Transaction_status.Failure.Collection.t )
    Mina_transaction_logic.Zkapp_command_logic.Local_state.t

  type global_state = Sparse_ledger.Global_state.t

  module Zkapp_command_intermediate_state = struct
    type state = { global : global_state; local : local_state }

    type t =
      { kind : [ `Same | `New | `Two_new ]
      ; spec : Zkapp_command_segment.Basic.t
      ; state_before : state
      ; state_after : state
      }
  end

  (** [group_by_zkapp_command_rev zkapp_commands stmtss] identifies before/after pairs of
      statements, corresponding to zkapp_command in [zkapp_commands] which minimize the
      number of snark proofs needed to prove all of the zkapp_command.

      This function is intended to take the zkapp_command from multiple transactions as
      its input, which may be converted from a [Zkapp_command.t list] using
      [List.map ~f:Zkapp_command.zkapp_command]. The [stmtss] argument should be a list of
      the same length, with 1 more state than the number of zkapp_command for each
      transaction.

      For example, two transactions made up of zkapp_command [[p1; p2; p3]] and
      [[p4; p5]] should have the statements [[[s0; s1; s2; s3]; [s3; s4; s5]]],
      where each [s_n] is the state after applying [p_n] on top of [s_{n-1}], and
      where [s0] is the initial state before any of the transactions have been
      applied.

      Each pair is also identified with one of [`Same], [`New], or [`Two_new],
      indicating that the next one ([`New]) or next two ([`Two_new]) [Zkapp_command.t]s
      will need to be passed as part of the snark witness while applying that
      pair.
   *)
  let group_by_zkapp_command_rev (zkapp_commands : Account_update.t list list)
      (stmtss : (global_state * local_state) list list) :
      Zkapp_command_intermediate_state.t list =
    let intermediate_state ~kind ~spec ~before ~after =
      { Zkapp_command_intermediate_state.kind
      ; spec
      ; state_before = { global = fst before; local = snd before }
      ; state_after = { global = fst after; local = snd after }
      }
    in
    let rec group_by_zkapp_command_rev
        (zkapp_commands : Account_update.t list list) stmtss acc =
      match (zkapp_commands, stmtss) with
      | ([] | [ [] ]), [ _ ] ->
          (* We've associated statements with all given zkapp_command. *)
          acc
      | [ [ { authorization = a1; _ } ] ], [ [ before; after ] ] ->
          (* There are no later zkapp_command to pair this one with. Prove it on its
             own.
          *)
          intermediate_state ~kind:`Same
            ~spec:(Zkapp_command_segment.Basic.of_controls [ a1 ])
            ~before ~after
          :: acc
      | [ []; [ { authorization = a1; _ } ] ], [ [ _ ]; [ before; after ] ] ->
          (* This account_update is part of a new transaction, and there are no later
             zkapp_command to pair it with. Prove it on its own.
          *)
          intermediate_state ~kind:`New
            ~spec:(Zkapp_command_segment.Basic.of_controls [ a1 ])
            ~before ~after
          :: acc
      | ( ({ authorization = Proof _ as a1; _ } :: zkapp_command)
          :: zkapp_commands
        , (before :: (after :: _ as stmts)) :: stmtss ) ->
          (* This account_update contains a proof, don't pair it with other zkapp_command. *)
          group_by_zkapp_command_rev
            (zkapp_command :: zkapp_commands)
            (stmts :: stmtss)
            ( intermediate_state ~kind:`Same
                ~spec:(Zkapp_command_segment.Basic.of_controls [ a1 ])
                ~before ~after
            :: acc )
      | ( []
          :: ({ authorization = Proof _ as a1; _ } :: zkapp_command)
             :: zkapp_commands
        , [ _ ] :: (before :: (after :: _ as stmts)) :: stmtss ) ->
          (* This account_update is part of a new transaction, and contains a proof, don't
             pair it with other zkapp_command.
          *)
          group_by_zkapp_command_rev
            (zkapp_command :: zkapp_commands)
            (stmts :: stmtss)
            ( intermediate_state ~kind:`New
                ~spec:(Zkapp_command_segment.Basic.of_controls [ a1 ])
                ~before ~after
            :: acc )
      | ( ({ authorization = a1; _ }
          :: ({ authorization = Proof _; _ } :: _ as zkapp_command) )
          :: zkapp_commands
        , (before :: (after :: _ as stmts)) :: stmtss ) ->
          (* The next account_update contains a proof, don't pair it with this account_update. *)
          group_by_zkapp_command_rev
            (zkapp_command :: zkapp_commands)
            (stmts :: stmtss)
            ( intermediate_state ~kind:`Same
                ~spec:(Zkapp_command_segment.Basic.of_controls [ a1 ])
                ~before ~after
            :: acc )
      | ( ({ authorization = a1; _ } :: ([] as zkapp_command))
          :: (({ authorization = Proof _; _ } :: _) :: _ as zkapp_commands)
        , (before :: (after :: _ as stmts)) :: stmtss ) ->
          (* The next account_update is in the next transaction and contains a proof,
             don't pair it with this account_update.
          *)
          group_by_zkapp_command_rev
            (zkapp_command :: zkapp_commands)
            (stmts :: stmtss)
            ( intermediate_state ~kind:`Same
                ~spec:(Zkapp_command_segment.Basic.of_controls [ a1 ])
                ~before ~after
            :: acc )
      | ( ({ authorization = (Signature _ | None_given) as a1; _ }
          :: { authorization = (Signature _ | None_given) as a2; _ }
             :: zkapp_command )
          :: zkapp_commands
        , (before :: _ :: (after :: _ as stmts)) :: stmtss ) ->
          (* The next two zkapp_command do not contain proofs, and are within the same
             transaction. Pair them.
             Ok to get "use_full_commitment" of [a1] because neither of them
             contain a proof.
          *)
          group_by_zkapp_command_rev
            (zkapp_command :: zkapp_commands)
            (stmts :: stmtss)
            ( intermediate_state ~kind:`Same
                ~spec:(Zkapp_command_segment.Basic.of_controls [ a1; a2 ])
                ~before ~after
            :: acc )
      | ( []
          :: ({ authorization = a1; _ }
             :: ({ authorization = Proof _; _ } :: _ as zkapp_command) )
             :: zkapp_commands
        , [ _ ] :: (before :: (after :: _ as stmts)) :: stmtss ) ->
          (* This account_update is in the next transaction, and the next account_update contains a
             proof, don't pair it with this account_update.
          *)
          group_by_zkapp_command_rev
            (zkapp_command :: zkapp_commands)
            (stmts :: stmtss)
            ( intermediate_state ~kind:`New
                ~spec:(Zkapp_command_segment.Basic.of_controls [ a1 ])
                ~before ~after
            :: acc )
      | ( []
          :: ({ authorization = (Signature _ | None_given) as a1; _ }
             :: { authorization = (Signature _ | None_given) as a2; _ }
                :: zkapp_command )
             :: zkapp_commands
        , [ _ ] :: (before :: _ :: (after :: _ as stmts)) :: stmtss ) ->
          (* The next two zkapp_command do not contain proofs, and are within the same
             new transaction. Pair them.
             Ok to get "use_full_commitment" of [a1] because neither of them
             contain a proof.
          *)
          group_by_zkapp_command_rev
            (zkapp_command :: zkapp_commands)
            (stmts :: stmtss)
            ( intermediate_state ~kind:`New
                ~spec:(Zkapp_command_segment.Basic.of_controls [ a1; a2 ])
                ~before ~after
            :: acc )
      | ( [ { authorization = (Signature _ | None_given) as a1; _ } ]
          :: ({ authorization = (Signature _ | None_given) as a2; _ }
             :: zkapp_command )
             :: zkapp_commands
        , (before :: _after1) :: (_before2 :: (after :: _ as stmts)) :: stmtss )
        ->
          (* The next two zkapp_command do not contain proofs, and the second is within
             a new transaction. Pair them.
             Ok to get "use_full_commitment" of [a1] because neither of them
             contain a proof.
          *)
          group_by_zkapp_command_rev
            (zkapp_command :: zkapp_commands)
            (stmts :: stmtss)
            ( intermediate_state ~kind:`New
                ~spec:(Zkapp_command_segment.Basic.of_controls [ a1; a2 ])
                ~before ~after
            :: acc )
      | ( []
          :: ({ authorization = a1; _ } :: zkapp_command)
             :: (({ authorization = Proof _; _ } :: _) :: _ as zkapp_commands)
        , [ _ ] :: (before :: ([ after ] as stmts)) :: (_ :: _ as stmtss) ) ->
          (* The next transaction contains a proof, and this account_update is in a new
             transaction, don't pair it with the next account_update.
          *)
          group_by_zkapp_command_rev
            (zkapp_command :: zkapp_commands)
            (stmts :: stmtss)
            ( intermediate_state ~kind:`New
                ~spec:(Zkapp_command_segment.Basic.of_controls [ a1 ])
                ~before ~after
            :: acc )
      | ( []
          :: [ { authorization = (Signature _ | None_given) as a1; _ } ]
             :: ({ authorization = (Signature _ | None_given) as a2; _ }
                :: zkapp_command )
                :: zkapp_commands
        , [ _ ]
          :: [ before; _after1 ]
             :: (_before2 :: (after :: _ as stmts)) :: stmtss ) ->
          (* The next two zkapp_command do not contain proofs, the first is within a
             new transaction, and the second is within another new transaction.
             Pair them.
             Ok to get "use_full_commitment" of [a1] because neither of them
             contain a proof.
          *)
          group_by_zkapp_command_rev
            (zkapp_command :: zkapp_commands)
            (stmts :: stmtss)
            ( intermediate_state ~kind:`Two_new
                ~spec:(Zkapp_command_segment.Basic.of_controls [ a1; a2 ])
                ~before ~after
            :: acc )
      | [ [ { authorization = a1; _ } ] ], (before :: after :: _) :: _ ->
          (* This account_update is the final account_update given. Prove it on its own. *)
          intermediate_state ~kind:`Same
            ~spec:(Zkapp_command_segment.Basic.of_controls [ a1 ])
            ~before ~after
          :: acc
      | ( [] :: [ { authorization = a1; _ } ] :: [] :: _
        , [ _ ] :: (before :: after :: _) :: _ ) ->
          (* This account_update is the final account_update given, in a new transaction. Prove it
             on its own.
          *)
          intermediate_state ~kind:`New
            ~spec:(Zkapp_command_segment.Basic.of_controls [ a1 ])
            ~before ~after
          :: acc
      | _, [] ->
          failwith "group_by_zkapp_command_rev: No statements remaining"
      | ([] | [ [] ]), _ ->
          failwith "group_by_zkapp_command_rev: Unmatched statements remaining"
      | [] :: _, [] :: _ ->
          failwith
            "group_by_zkapp_command_rev: No final statement for current \
             transaction"
      | [] :: _, (_ :: _ :: _) :: _ ->
          failwith
            "group_by_zkapp_command_rev: Unmatched statements for current \
             transaction"
      | [] :: [ _ ] :: _, [ _ ] :: (_ :: _ :: _ :: _) :: _ ->
          failwith
            "group_by_zkapp_command_rev: Unmatched statements for next \
             transaction"
      | [ []; [ _ ] ], [ _ ] :: [ _; _ ] :: _ :: _ ->
          failwith
            "group_by_zkapp_command_rev: Unmatched statements after next \
             transaction"
      | (_ :: _) :: _, ([] | [ _ ]) :: _ | (_ :: _ :: _) :: _, [ _; _ ] :: _ ->
          failwith
            "group_by_zkapp_command_rev: Too few statements remaining for the \
             current transaction"
      | ([] | [ _ ]) :: [] :: _, _ ->
          failwith
            "group_by_zkapp_command_rev: The next transaction has no \
             zkapp_command"
      | [] :: (_ :: _) :: _, _ :: ([] | [ _ ]) :: _
      | [] :: (_ :: _ :: _) :: _, _ :: [ _; _ ] :: _ ->
          failwith
            "group_by_zkapp_command_rev: Too few statements remaining for the \
             next transaction"
      | [ _ ] :: (_ :: _) :: _, _ :: ([] | [ _ ]) :: _ ->
          failwith
            "group_by_zkapp_command_rev: Too few statements remaining for the \
             next transaction"
      | [] :: [ _ ] :: (_ :: _) :: _, _ :: _ :: ([] | [ _ ]) :: _ ->
          failwith
            "group_by_zkapp_command_rev: Too few statements remaining for the \
             transaction after next"
      | ([] | [ _ ]) :: (_ :: _) :: _, [ _ ] ->
          failwith
            "group_by_zkapp_command_rev: No statements given for the next \
             transaction"
      | [] :: [ _ ] :: (_ :: _) :: _, [ _; _ :: _ :: _ ] ->
          failwith
            "group_by_zkapp_command_rev: No statements given for transaction \
             after next"
    in
    group_by_zkapp_command_rev zkapp_commands stmtss []

  let rec accumulate_call_stack_hashes
      ~(hash_frame : 'frame -> Stack_frame.Digest.t) (frames : 'frame list) :
      ('frame, Call_stack_digest.t) With_stack_hash.t list =
    match frames with
    | [] ->
        []
    | f :: fs ->
        let h_f = hash_frame f in
        let tl = accumulate_call_stack_hashes ~hash_frame fs in
        let h_tl =
          match tl with [] -> Call_stack_digest.empty | t :: _ -> t.stack_hash
        in
        { stack_hash = Call_stack_digest.cons h_f h_tl; elt = f } :: tl

  let zkapp_command_witnesses_exn ~constraint_constants ~state_body ~fee_excess
      ledger
      (zkapp_commands :
        ( [ `Pending_coinbase_init_stack of Pending_coinbase.Stack.t ]
        * [ `Pending_coinbase_of_statement of Pending_coinbase_stack_state.t ]
        * Zkapp_command.t )
        list ) =
    let sparse_ledger =
      match ledger with
      | `Ledger ledger ->
          Sparse_ledger.of_ledger_subset_exn ledger
            (List.concat_map
               ~f:(fun (_, _, zkapp_command) ->
                 Zkapp_command.accounts_accessed zkapp_command )
               zkapp_commands )
      | `Sparse_ledger sparse_ledger ->
          sparse_ledger
    in
    let state_view = Mina_state.Protocol_state.Body.view state_body in
    let _, _, states_rev =
      List.fold_left ~init:(fee_excess, sparse_ledger, []) zkapp_commands
        ~f:(fun (fee_excess, sparse_ledger, statess_rev) (_, _, zkapp_command)
           ->
          let _, states =
            Sparse_ledger.apply_zkapp_command_unchecked_with_states
              sparse_ledger ~constraint_constants ~state_view ~fee_excess
              zkapp_command
            |> Or_error.ok_exn
          in
          let final_state = fst (List.last_exn states) in
          (final_state.fee_excess, final_state.ledger, states :: statess_rev) )
    in
    let states = List.rev states_rev in
    let states_rev =
      group_by_zkapp_command_rev
        ( []
        :: List.map
             ~f:(fun (_, _, zkapp_command) ->
               Zkapp_command.zkapp_command_list zkapp_command )
             zkapp_commands )
        ([ List.hd_exn (List.hd_exn states) ] :: states)
    in
    let commitment = ref (Local_state.dummy ()).transaction_commitment in
    let full_commitment =
      ref (Local_state.dummy ()).full_transaction_commitment
    in
    let remaining_zkapp_command =
      let zkapp_commands =
        List.map zkapp_commands
          ~f:(fun
               ( pending_coinbase_init_stack
               , pending_coinbase_stack_state
               , zkapp_command )
             ->
            ( pending_coinbase_init_stack
            , pending_coinbase_stack_state
            , { Mina_transaction_logic.Zkapp_command_logic.Start_data
                .zkapp_command
              ; memo_hash = Signed_command_memo.hash zkapp_command.memo
              } ) )
      in
      ref zkapp_commands
    in
    let pending_coinbase_init_stack = ref Pending_coinbase.Stack.empty in
    let pending_coinbase_stack_state =
      ref
        { Pending_coinbase_stack_state.source = Pending_coinbase.Stack.empty
        ; target = Pending_coinbase.Stack.empty
        }
    in
    let final_ledger =
      match states_rev with
      | [] ->
          sparse_ledger
      | { Zkapp_command_intermediate_state.state_after =
            { global = { ledger; _ }; _ }
        ; _
        }
        :: _ ->
          ledger
    in
    ( List.fold_right states_rev ~init:[]
        ~f:(fun
             { Zkapp_command_intermediate_state.kind
             ; spec
             ; state_before = { global = source_global; local = source_local }
             ; state_after = { global = target_global; local = target_local }
             }
             witnesses
           ->
          (*Transaction snark says nothing about failure status*)
          let source_local = { source_local with failure_status_tbl = [] } in
          let target_local = { target_local with failure_status_tbl = [] } in
          let current_commitment = !commitment in
          let current_full_commitment = !full_commitment in
          let ( start_zkapp_command
              , next_commitment
              , next_full_commitment
              , pending_coinbase_init_stack
              , pending_coinbase_stack_state ) =
            let empty_if_last (mk : unit -> field * field) : field * field =
              match
                (target_local.stack_frame.calls, target_local.call_stack)
              with
              | [], [] ->
                  (* The commitment will be cleared, because this is the last
                     account_update.
                  *)
                  Zkapp_command.Transaction_commitment.(empty, empty)
              | _ ->
                  mk ()
            in
            let mk_next_commitments (zkapp_command : Zkapp_command.t) =
              empty_if_last (fun () ->
                  let next_commitment =
                    Zkapp_command.commitment zkapp_command
                  in
                  let memo_hash = Signed_command_memo.hash zkapp_command.memo in
                  let fee_payer_hash =
                    Zkapp_command.Digest.Account_update.create
                      (Account_update.of_fee_payer zkapp_command.fee_payer)
                  in
                  let next_full_commitment =
                    Zkapp_command.Transaction_commitment.create_complete
                      next_commitment ~memo_hash ~fee_payer_hash
                  in
                  (next_commitment, next_full_commitment) )
            in
            match kind with
            | `Same ->
                let next_commitment, next_full_commitment =
                  empty_if_last (fun () ->
                      (current_commitment, current_full_commitment) )
                in
                ( []
                , next_commitment
                , next_full_commitment
                , !pending_coinbase_init_stack
                , !pending_coinbase_stack_state )
            | `New -> (
                match !remaining_zkapp_command with
                | ( `Pending_coinbase_init_stack pending_coinbase_init_stack1
                  , `Pending_coinbase_of_statement pending_coinbase_stack_state1
                  , zkapp_command )
                  :: rest ->
                    let commitment', full_commitment' =
                      mk_next_commitments zkapp_command.zkapp_command
                    in
                    remaining_zkapp_command := rest ;
                    commitment := commitment' ;
                    full_commitment := full_commitment' ;
                    pending_coinbase_init_stack := pending_coinbase_init_stack1 ;
                    pending_coinbase_stack_state :=
                      pending_coinbase_stack_state1 ;
                    ( [ zkapp_command ]
                    , commitment'
                    , full_commitment'
                    , !pending_coinbase_init_stack
                    , !pending_coinbase_stack_state )
                | _ ->
                    failwith "Not enough remaining zkapp_command" )
            | `Two_new -> (
                match !remaining_zkapp_command with
                | ( `Pending_coinbase_init_stack pending_coinbase_init_stack1
                  , `Pending_coinbase_of_statement pending_coinbase_stack_state1
                  , zkapp_command1 )
                  :: ( `Pending_coinbase_init_stack _pending_coinbase_init_stack2
                     , `Pending_coinbase_of_statement
                         pending_coinbase_stack_state2
                     , zkapp_command2 )
                     :: rest ->
                    let commitment', full_commitment' =
                      mk_next_commitments zkapp_command2.zkapp_command
                    in
                    remaining_zkapp_command := rest ;
                    commitment := commitment' ;
                    full_commitment := full_commitment' ;
                    (*TODO: Remove `Two_new case because the resulting pending_coinbase_init_stack will not be correct for zkapp_command2 if it is in a different scan state tree*)
                    pending_coinbase_init_stack := pending_coinbase_init_stack1 ;
                    pending_coinbase_stack_state :=
                      { pending_coinbase_stack_state1 with
                        Pending_coinbase_stack_state.target =
                          pending_coinbase_stack_state2
                            .Pending_coinbase_stack_state.target
                      } ;
                    ( [ zkapp_command1; zkapp_command2 ]
                    , commitment'
                    , full_commitment'
                    , !pending_coinbase_init_stack
                    , !pending_coinbase_stack_state )
                | _ ->
                    failwith "Not enough remaining zkapp_command" )
          in
          let hash_local_state
              (local :
                ( Stack_frame.value
                , Stack_frame.value list
                , _
                , _
                , _
                , _
                , _
                , _
                , _ )
                Mina_transaction_logic.Zkapp_command_logic.Local_state.t ) =
            { local with
              stack_frame = local.stack_frame
            ; call_stack =
                List.map local.call_stack
                  ~f:(With_hash.of_data ~hash_data:Stack_frame.Digest.create)
                |> accumulate_call_stack_hashes ~hash_frame:(fun x ->
                       x.With_hash.hash )
            }
          in
          let source_local =
            { (hash_local_state source_local) with
              transaction_commitment = current_commitment
            ; full_transaction_commitment = current_full_commitment
            }
          in
          let target_local =
            { (hash_local_state target_local) with
              transaction_commitment = next_commitment
            ; full_transaction_commitment = next_full_commitment
            }
          in
          let w : Zkapp_command_segment.Witness.t =
            { global_ledger = source_global.ledger
            ; local_state_init = source_local
            ; start_zkapp_command
            ; state_body
            ; init_stack = pending_coinbase_init_stack
            }
          in
          let fee_excess =
            (*capture only the difference in the fee excess*)
            let fee_excess =
              match
                Amount.Signed.(
                  add target_global.fee_excess (negate source_global.fee_excess))
              with
              | None ->
                  failwith
                    (sprintf
                       !"unexpected fee excess. source %{sexp: \
                         Amount.Signed.t} target %{sexp: Amount.Signed.t}"
                       target_global.fee_excess source_global.fee_excess )
              | Some balance_change ->
                  balance_change
            in
            { fee_token_l = Token_id.default
            ; fee_excess_l = Amount.Signed.to_fee fee_excess
            ; Mina_base.Fee_excess.fee_token_r = Token_id.default
            ; fee_excess_r = Fee.Signed.zero
            }
          in
          let call_stack_hash s =
            List.hd s
            |> Option.value_map ~default:Call_stack_digest.empty
                 ~f:With_stack_hash.stack_hash
          in
          let statement : Statement.With_sok.t =
            (* empty ledger hash in the local state at the beginning of each
               transaction
               `zkapp_command` in local state is empty for the first segment*)
            let source_local_ledger =
              if
                Zkapp_command.Call_forest.is_empty
                  source_local.stack_frame.calls
              then Frozen_ledger_hash.empty_hash
              else Sparse_ledger.merkle_root source_local.ledger
            in
            { source =
                { ledger = Sparse_ledger.merkle_root source_global.ledger
                ; pending_coinbase_stack = pending_coinbase_stack_state.source
                ; local_state =
                    { source_local with
                      stack_frame =
                        Stack_frame.Digest.create source_local.stack_frame
                    ; call_stack = call_stack_hash source_local.call_stack
                    ; ledger = source_local_ledger
                    }
                }
            ; target =
                { ledger = Sparse_ledger.merkle_root target_global.ledger
                ; pending_coinbase_stack = pending_coinbase_stack_state.target
                ; local_state =
                    { target_local with
                      stack_frame =
                        Stack_frame.Digest.create target_local.stack_frame
                    ; call_stack = call_stack_hash target_local.call_stack
                    ; ledger = Sparse_ledger.merkle_root target_local.ledger
                    }
                }
            ; supply_increase = Amount.Signed.zero
            ; fee_excess
            ; sok_digest = Sok_message.Digest.default
            }
          in
          (w, spec, statement) :: witnesses )
    , final_ledger )

  module Make (Inputs : sig
    val constraint_constants : Genesis_constants.Constraint_constants.t

    val proof_level : Genesis_constants.Proof_level.t
  end) =
  struct
    open Inputs

    let constraint_constants = constraint_constants

    let ( tag
        , cache_handle
        , p
        , Pickles.Provers.
            [ base; merge; opt_signed_opt_signed; opt_signed; proved ] ) =
      system ~proof_level ~constraint_constants

    module Proof = (val p)

    let id = Proof.id

    let verification_key = Proof.verification_key

    let verify_against_digest { statement; proof } =
      Proof.verify [ (statement, proof) ]

    let verify ts =
      if
        List.for_all ts ~f:(fun (p, m) ->
            Sok_message.Digest.equal (Sok_message.digest m)
              p.statement.sok_digest )
      then
        Proof.verify
          (List.map ts ~f:(fun ({ statement; proof }, _) -> (statement, proof)))
      else Async.return false

    let first_account_update
        (witness : Transaction_witness.Zkapp_command_segment_witness.t) =
      match witness.local_state_init.stack_frame.calls with
      | [] ->
          with_return (fun { return } ->
              List.iter witness.start_zkapp_command ~f:(fun s ->
                  Zkapp_command.Call_forest.iteri
                    ~f:(fun _i x -> return (Some x))
                    s.zkapp_command.account_updates ) ;
              None )
      | xs ->
          Zkapp_command.Call_forest.hd_account_update xs

    let account_update_proof (p : Account_update.t) =
      match p.authorization with
      | Proof p ->
          Some p
      | Signature _ | None_given ->
          None

    let snapp_proof_data
        ~(witness : Transaction_witness.Zkapp_command_segment_witness.t) =
      let open Option.Let_syntax in
      let%bind p = first_account_update witness in
      let%map pi = account_update_proof p in
      let vk =
        let account_id = Account_id.create p.body.public_key p.body.token_id in
        let account : Account.t =
          Sparse_ledger.(
            get_exn witness.local_state_init.ledger
              (find_index_exn witness.local_state_init.ledger account_id))
        in
        match
          Option.value_map ~default:None account.zkapp ~f:(fun s ->
              s.verification_key )
        with
        | None ->
            failwith "No verification key found in the account"
        | Some s ->
            s
      in
      (pi, vk)

    let of_zkapp_command_segment_exn ~statement ~witness
        ~(spec : Zkapp_command_segment.Basic.t) : t Async.Deferred.t =
      Base.Zkapp_command_snark.witness := Some witness ;
      let res =
        match spec with
        | Opt_signed ->
            opt_signed statement
        | Opt_signed_opt_signed ->
            opt_signed_opt_signed statement
        | Proved -> (
            match snapp_proof_data ~witness with
            | None ->
                failwith "of_zkapp_command_segment: Expected exactly one proof"
            | Some (p, v) ->
                Pickles.Side_loaded.in_prover (Base.side_loaded 0) v.data ;
                proved
                  ~handler:(Base.Zkapp_command_snark.handle_zkapp_proof p)
                  statement )
      in
      let open Async in
      let%map (), (), proof = res in
      Base.Zkapp_command_snark.witness := None ;
      { proof; statement }

    let of_transaction_union ~statement ~init_stack transaction state_body
        handler =
      let open Async in
      let%map (), (), proof =
        base
          ~handler:
            (Base.transaction_union_handler handler transaction state_body
               init_stack )
          statement
      in
      { statement; proof }

    let of_non_zkapp_command_transaction ~statement ~init_stack
        transaction_in_block handler =
      let transaction : Transaction.t =
        Transaction.forget
          (Transaction_protocol_state.transaction transaction_in_block)
      in
      let state_body =
        Transaction_protocol_state.block_data transaction_in_block
      in
      match to_preunion transaction with
      | `Zkapp_command _ ->
          failwith
            "Called Non-zkapp_command transaction with zkapp_command \
             transaction"
      | `Transaction t ->
          of_transaction_union ~statement ~init_stack
            (Transaction_union.of_transaction t)
            state_body handler

    let of_user_command ~statement ~init_stack user_command_in_block handler =
      of_non_zkapp_command_transaction ~statement ~init_stack
        { user_command_in_block with
          transaction =
            Command
              (Signed_command
                 (Transaction_protocol_state.transaction user_command_in_block)
              )
        }
        handler

    let of_fee_transfer ~statement ~init_stack transfer_in_block handler =
      of_non_zkapp_command_transaction ~statement ~init_stack
        { transfer_in_block with
          transaction =
            Fee_transfer
              (Transaction_protocol_state.transaction transfer_in_block)
        }
        handler

    let merge ({ statement = t12; _ } as x12) ({ statement = t23; _ } as x23)
        ~sok_digest =
      let open Async.Deferred.Or_error.Let_syntax in
      let%bind s = Async.return (Statement.merge t12 t23) in
      let s = { s with sok_digest } in
      let open Async in
      let%map (), (), proof =
        merge
          ~handler:
            (Merge.handle (x12.statement, x23.statement) (x12.proof, x23.proof))
          s
      in
      Ok { statement = s; proof }

    let constraint_system_digests =
      lazy (constraint_system_digests ~constraint_constants ())
  end

  module For_tests = struct
    module Spec = struct
      type t =
        { fee : Currency.Fee.t
        ; sender : Signature_lib.Keypair.t * Mina_base.Account.Nonce.t
        ; fee_payer :
            (Signature_lib.Keypair.t * Mina_base.Account.Nonce.t) option
        ; receivers :
            (Signature_lib.Public_key.Compressed.t * Currency.Amount.t) list
        ; amount : Currency.Amount.t
        ; zkapp_account_keypairs : Signature_lib.Keypair.t list
        ; memo : Signed_command_memo.t
        ; new_zkapp_account : bool
        ; snapp_update : Account_update.Update.t
              (* Authorization for the update being performed *)
        ; current_auth : Permissions.Auth_required.t
        ; sequence_events : Tick.Field.t array list
        ; events : Tick.Field.t array list
        ; call_data : Tick.Field.t
        ; preconditions : Account_update.Preconditions.t option
        }
      [@@deriving sexp]
    end

    let create_trivial_snapp ~constraint_constants () =
      let tag, _, (module P), Pickles.Provers.[ trivial_prover; _ ] =
        let trivial_rule : _ Pickles.Inductive_rule.t =
          let trivial_main (tx_commitment : Zkapp_statement.Checked.t) :
              unit Checked.t =
            Impl.run_checked (dummy_constraints ())
            |> fun () ->
            Zkapp_statement.Checked.Assert.equal tx_commitment tx_commitment
            |> return
          in
          { identifier = "trivial-rule"
          ; prevs = []
          ; main =
              (fun { public_input = x } ->
                let () = Impl.run_checked (trivial_main x) in
                { previous_proof_statements = []
                ; public_output = ()
                ; auxiliary_output = ()
                } )
          ; uses_lookup = false
          }
        in
        Pickles.compile () ~cache:Cache_dir.cache
          ~public_input:(Input Zkapp_statement.typ) ~auxiliary_typ:Typ.unit
          ~branches:(module Nat.N2)
          ~max_proofs_verified:(module Nat.N2) (* You have to put 2 here... *)
          ~name:"trivial"
          ~constraint_constants:
            (Genesis_constants.Constraint_constants.to_snark_keys_header
               constraint_constants )
          ~choices:(fun ~self ->
            [ trivial_rule
            ; { identifier = "dummy"
              ; prevs = [ self; self ]
              ; main =
                  (fun { public_input = _ } ->
                    let s =
                      Run.exists Field.typ ~compute:(fun () ->
                          Run.Field.Constant.zero )
                    in
                    let public_input =
                      Run.exists Zkapp_statement.typ ~compute:(fun () ->
                          assert false )
                    in
                    let proof =
                      Run.exists (Typ.Internal.ref ()) ~compute:(fun () ->
                          assert false )
                    in
                    Impl.run_checked (dummy_constraints ()) ;
                    (* Unsatisfiable. *)
                    Run.Field.(Assert.equal s (s + one)) ;
                    { previous_proof_statements =
                        [ { public_input
                          ; proof
                          ; proof_must_verify = Boolean.true_
                          }
                        ; { public_input
                          ; proof
                          ; proof_must_verify = Boolean.true_
                          }
                        ]
                    ; public_output = ()
                    ; auxiliary_output = ()
                    } )
              ; uses_lookup = false
              }
            ] )
      in
      let vk = Pickles.Side_loaded.Verification_key.of_compiled tag in
      ( `VK (With_hash.of_data ~hash_data:Zkapp_account.digest_vk vk)
      , `Prover trivial_prover )

    let create_zkapp_command
        ~(constraint_constants : Genesis_constants.Constraint_constants.t) spec
        ~update =
      let { Spec.fee
          ; sender = sender, sender_nonce
          ; fee_payer = fee_payer_opt
          ; receivers
          ; amount
          ; new_zkapp_account
          ; zkapp_account_keypairs
          ; memo
          ; sequence_events
          ; events
          ; call_data
          ; preconditions
          ; _
          } =
        spec
      in
      let sender_pk = sender.public_key |> Public_key.compress in
      let fee_payer : Account_update.Fee_payer.t =
        let public_key, nonce =
          match fee_payer_opt with
          | None ->
              (sender_pk, sender_nonce)
          | Some (fee_payer_kp, fee_payer_nonce) ->
              (fee_payer_kp.public_key |> Public_key.compress, fee_payer_nonce)
        in
        { body =
            { public_key
            ; fee
            ; valid_until =
                Option.bind preconditions ~f:(fun { network; _ } ->
                    match network.global_slot_since_genesis with
                    | Ignore ->
                        None
                    | Check { upper; _ } ->
                        Some upper )
            ; nonce
            }
        ; authorization = Signature.dummy
        }
      in
      let preconditions' =
        Option.value preconditions
          ~default:
            { Account_update.Preconditions.network =
                Option.value_map preconditions
                  ~f:(fun { network; _ } -> network)
                  ~default:Zkapp_precondition.Protocol_state.accept
            ; account =
                ( if Option.is_none fee_payer_opt then
                  Nonce (Account.Nonce.succ sender_nonce)
                else Nonce sender_nonce )
            }
      in

      let sender_account_update : Account_update.Simple.t option =
        let sender_account_update_body : Account_update.Body.Simple.t =
          { public_key = sender_pk
          ; update = Account_update.Update.noop
          ; token_id = Token_id.default
          ; balance_change = Amount.(Signed.(negate (of_unsigned amount)))
          ; increment_nonce = true
          ; events = []
          ; sequence_events = []
          ; call_data = Field.zero
          ; call_depth = 0
          ; preconditions = preconditions'
          ; use_full_commitment = false
          ; caller = Call
          }
        in
        Option.some_if
          ((not (List.is_empty receivers)) || new_zkapp_account)
          ( { body = sender_account_update_body
            ; authorization =
                Control.Signature Signature.dummy (*To be updated later*)
            }
            : Account_update.Simple.t )
      in
      let snapp_zkapp_command : Account_update.Simple.t list =
        let num_keypairs = List.length zkapp_account_keypairs in
        let account_creation_fee =
          Amount.of_fee constraint_constants.account_creation_fee
        in
        (* if creating new snapp accounts, amount must be enough for account creation fees for each *)
        assert (
          (not new_zkapp_account) || num_keypairs = 0
          ||
          match Currency.Amount.scale account_creation_fee num_keypairs with
          | None ->
              false
          | Some product ->
              Currency.Amount.( >= ) amount product ) ;
        (* "fudge factor" so that balances sum to zero *)
        let zeroing_allotment =
          if new_zkapp_account then
            (* value doesn't matter when num_keypairs = 0 *)
            if num_keypairs = 0 then amount
            else
              let otherwise_allotted =
                Option.value_exn
                  (Currency.Amount.scale account_creation_fee num_keypairs)
              in
              Option.value_exn (Currency.Amount.sub amount otherwise_allotted)
          else Currency.Amount.zero
        in
        List.mapi zkapp_account_keypairs ~f:(fun ndx zkapp_account_keypair ->
            let public_key =
              Signature_lib.Public_key.compress zkapp_account_keypair.public_key
            in
            let delta =
              if new_zkapp_account && ndx = 0 then
                Amount.Signed.(of_unsigned zeroing_allotment)
              else Amount.Signed.zero
            in
            ( { body =
                  { public_key
                  ; update
                  ; token_id = Token_id.default
                  ; balance_change = delta
                  ; increment_nonce = false
                  ; events
                  ; sequence_events
                  ; call_data
                  ; call_depth = 0
                  ; preconditions =
                      { preconditions' with
                        account =
                          Option.map preconditions ~f:(fun { account; _ } ->
                              account )
                          |> Option.value ~default:Accept
                      }
                  ; use_full_commitment = true
                  ; caller = Call
                  }
              ; authorization =
                  Control.Signature Signature.dummy (*To be updated later*)
              }
              : Account_update.Simple.t ) )
      in
      let other_receivers =
        List.map receivers ~f:(fun (receiver, amt) : Account_update.Simple.t ->
            { body =
                { public_key = receiver
                ; update
                ; token_id = Token_id.default
                ; balance_change = Amount.Signed.of_unsigned amt
                ; increment_nonce = false
                ; events = []
                ; sequence_events = []
                ; call_data = Field.zero
                ; call_depth = 0
                ; preconditions = { preconditions' with account = Accept }
                ; use_full_commitment = false
                ; caller = Call
                }
            ; authorization = Control.None_given
            } )
      in
      let account_updates_data =
        Option.value_map ~default:[] sender_account_update ~f:(fun p -> [ p ])
        @ snapp_zkapp_command @ other_receivers
      in
      let ps =
        Zkapp_command.Call_forest.With_hashes.of_zkapp_command_simple_list
          account_updates_data
      in
      let account_updates_hash = Zkapp_command.Call_forest.hash ps in
      let commitment : Zkapp_command.Transaction_commitment.t =
        Zkapp_command.Transaction_commitment.create ~account_updates_hash
      in
      let full_commitment =
        Zkapp_command.Transaction_commitment.create_complete commitment
          ~memo_hash:(Signed_command_memo.hash memo)
          ~fee_payer_hash:
            (Zkapp_command.Digest.Account_update.create
               (Account_update.of_fee_payer fee_payer) )
      in
      let fee_payer =
        let fee_payer_signature_auth =
          match fee_payer_opt with
          | None ->
              Signature_lib.Schnorr.Chunked.sign sender.private_key
                (Random_oracle.Input.Chunked.field full_commitment)
          | Some (fee_payer_kp, _) ->
              Signature_lib.Schnorr.Chunked.sign fee_payer_kp.private_key
                (Random_oracle.Input.Chunked.field full_commitment)
        in
        { fee_payer with authorization = fee_payer_signature_auth }
      in
      let sender_account_update =
        Option.map sender_account_update ~f:(fun s : Account_update.Simple.t ->
            let commitment =
              if s.body.use_full_commitment then full_commitment else commitment
            in
            let sender_signature_auth =
              Signature_lib.Schnorr.Chunked.sign sender.private_key
                (Random_oracle.Input.Chunked.field commitment)
            in
            { body = s.body; authorization = Signature sender_signature_auth } )
      in
      ( `Zkapp_command
          (Zkapp_command.of_simple
             { fee_payer; account_updates = other_receivers; memo } )
      , `Sender_account_update sender_account_update
      , `Proof_zkapp_command snapp_zkapp_command
      , `Txn_commitment commitment
      , `Full_txn_commitment full_commitment )

    let deploy_snapp ?(no_auth = false) ~constraint_constants (spec : Spec.t) =
      let `VK vk, `Prover _trivial_prover =
        create_trivial_snapp ~constraint_constants ()
      in
      (* only allow timing on a single new snapp account
         balance changes for other new snapp accounts are just the account creation fee
      *)
      assert (
        Zkapp_basic.Set_or_keep.is_keep spec.snapp_update.timing
        || spec.new_zkapp_account
           && List.length spec.zkapp_account_keypairs = 1 ) ;
      let update_vk =
        let update = spec.snapp_update in
        if no_auth then update
        else
          { update with
            verification_key = Zkapp_basic.Set_or_keep.Set vk
          ; permissions =
              Zkapp_basic.Set_or_keep.Set
                { Permissions.user_default with
                  edit_state = Permissions.Auth_required.Proof
                ; edit_sequence_state = Proof
                }
          }
      in
      let ( `Zkapp_command { Zkapp_command.fee_payer; account_updates; memo }
          , `Sender_account_update sender_account_update
          , `Proof_zkapp_command snapp_zkapp_command
          , `Txn_commitment commitment
          , `Full_txn_commitment full_commitment ) =
        create_zkapp_command ~constraint_constants spec ~update:update_vk
      in
      assert (List.is_empty account_updates) ;
      (* invariant: same number of keypairs, snapp_zkapp_command *)
      let snapp_zkapp_command_keypairs =
        List.zip_exn snapp_zkapp_command spec.zkapp_account_keypairs
      in
      let snapp_zkapp_command =
        List.map snapp_zkapp_command_keypairs
          ~f:(fun (snapp_account_update, keypair) ->
            if no_auth then
              ( { body = snapp_account_update.body; authorization = None_given }
                : Account_update.Simple.t )
            else
              let commitment =
                if snapp_account_update.body.use_full_commitment then
                  full_commitment
                else commitment
              in
              let signature =
                Signature_lib.Schnorr.Chunked.sign keypair.private_key
                  (Random_oracle.Input.Chunked.field commitment)
              in
              ( { body = snapp_account_update.body
                ; authorization = Signature signature
                }
                : Account_update.Simple.t ) )
      in
      let account_updates =
        Option.to_list sender_account_update @ snapp_zkapp_command
      in
      let zkapp_command : Zkapp_command.t =
        Zkapp_command.of_simple { fee_payer; account_updates; memo }
      in
      zkapp_command

    let update_states ?zkapp_prover ~constraint_constants (spec : Spec.t) =
      let ( `Zkapp_command { Zkapp_command.fee_payer; account_updates; memo }
          , `Sender_account_update sender_account_update
          , `Proof_zkapp_command snapp_zkapp_command
          , `Txn_commitment commitment
          , `Full_txn_commitment full_commitment ) =
        create_zkapp_command ~constraint_constants spec
          ~update:spec.snapp_update
      in
      assert (List.is_empty account_updates) ;
      assert (Option.is_none sender_account_update) ;
      assert (not @@ List.is_empty snapp_zkapp_command) ;
      let snapp_zkapp_command =
        snapp_zkapp_command
        |> List.map ~f:(fun p -> (p, p))
        |> Zkapp_command.Call_forest.With_hashes_and_data
           .of_zkapp_command_simple_list
        |> Zkapp_statement.zkapp_statements_of_forest
        |> Zkapp_command.Call_forest.to_account_updates
      in
      let snapp_zkapp_command_keypairs =
        List.zip_exn snapp_zkapp_command spec.zkapp_account_keypairs
      in
      let%map.Async.Deferred snapp_zkapp_command =
        Async.Deferred.List.map snapp_zkapp_command_keypairs
          ~f:(fun
               ( ( (snapp_account_update, simple_snapp_account_update)
                 , tx_statement )
               , snapp_keypair )
             ->
            match spec.current_auth with
            | Permissions.Auth_required.Proof ->
                let handler
                    (Snarky_backendless.Request.With { request; respond }) =
                  match request with _ -> respond Unhandled
                in
                let prover =
                  match zkapp_prover with
                  | Some prover ->
                      prover
                  | None ->
                      let _, `Prover p =
                        create_trivial_snapp ~constraint_constants ()
                      in
                      p
                in
                let%map.Async.Deferred (), (), (pi : Pickles.Side_loaded.Proof.t)
                    =
                  prover ~handler tx_statement
                in
                ( { body = simple_snapp_account_update.body
                  ; authorization = Proof pi
                  }
                  : Account_update.Simple.t )
            | Signature ->
                let commitment =
                  if snapp_account_update.body.use_full_commitment then
                    full_commitment
                  else commitment
                in
                let signature =
                  Signature_lib.Schnorr.Chunked.sign snapp_keypair.private_key
                    (Random_oracle.Input.Chunked.field commitment)
                in
                Async.Deferred.return
                  ( { body = simple_snapp_account_update.body
                    ; authorization = Signature signature
                    }
                    : Account_update.Simple.t )
            | None ->
                Async.Deferred.return
                  ( { body = simple_snapp_account_update.body
                    ; authorization = None_given
                    }
                    : Account_update.Simple.t )
            | _ ->
                failwith
                  "Current authorization not Proof or Signature or None_given" )
      in
      let account_updates = snapp_zkapp_command in
      let zkapp_command : Zkapp_command.t =
        Zkapp_command.of_simple { fee_payer; account_updates; memo }
      in
      zkapp_command

    let multiple_transfers (spec : Spec.t) =
      let ( `Zkapp_command zkapp_command
          , `Sender_account_update sender_account_update
          , `Proof_zkapp_command snapp_zkapp_command
          , `Txn_commitment _commitment
          , `Full_txn_commitment _full_commitment ) =
        create_zkapp_command
          ~constraint_constants:Genesis_constants.Constraint_constants.compiled
          spec ~update:spec.snapp_update
      in
      assert (Option.is_some sender_account_update) ;
      assert (List.is_empty snapp_zkapp_command) ;
      let account_updates =
        let sender_account_update = Option.value_exn sender_account_update in
        Zkapp_command.Call_forest.cons
          (Zkapp_command.add_caller_simple sender_account_update
             Token_id.default )
          zkapp_command.account_updates
      in
      { zkapp_command with account_updates }

    let trivial_zkapp_account ?(permissions = Permissions.user_default) ~vk pk =
      let id = Account_id.create pk Token_id.default in
      { (Account.create id Balance.(of_int 1_000_000_000_000_000)) with
        permissions
      ; zkapp = Some { Zkapp_account.default with verification_key = Some vk }
      }

    let create_trivial_zkapp_account ?(permissions = Permissions.user_default)
        ~vk ~ledger pk =
      let create ledger id account =
        match Ledger.location_of_account ledger id with
        | Some _loc ->
            failwith "Account already present"
        | None ->
            let _loc, _new =
              Ledger.get_or_create_account ledger id account |> Or_error.ok_exn
            in
            ()
      in
      let id = Account_id.create pk Token_id.default in
      let account : Account.t = trivial_zkapp_account ~permissions ~vk pk in
      create ledger id account

    let create_trivial_predicate_snapp ~constraint_constants
        ?(protocol_state_predicate = Zkapp_precondition.Protocol_state.accept)
        ~(snapp_kp : Signature_lib.Keypair.t) spec ledger =
      let { Mina_transaction_logic.For_tests.Transaction_spec.fee
          ; sender = sender, sender_nonce
          ; receiver = _
          ; receiver_is_new = _
          ; amount
          } =
        spec
      in
      let trivial_account_pk =
        Signature_lib.Public_key.compress snapp_kp.public_key
      in
      let `VK vk, `Prover trivial_prover =
        create_trivial_snapp ~constraint_constants ()
      in
      let _v =
        let id =
          Public_key.compress sender.public_key
          |> fun pk -> Account_id.create pk Token_id.default
        in
        Ledger.get_or_create_account ledger id
          (Account.create id Balance.(of_int 888_888))
        |> Or_error.ok_exn
      in
      let () =
        create_trivial_zkapp_account trivial_account_pk ~ledger ~vk
          ~permissions:{ Permissions.user_default with set_permissions = Proof }
      in
      let update_empty_permissions =
        let permissions =
          { Permissions.user_default with
            send = Permissions.Auth_required.Proof
          }
          |> Zkapp_basic.Set_or_keep.Set
        in
        { Account_update.Update.dummy with permissions }
      in
      let sender_pk = sender.public_key |> Public_key.compress in
      let fee_payer : Account_update.Fee_payer.t =
        { body =
            { public_key = sender_pk
            ; fee
            ; valid_until = None
            ; nonce = sender_nonce
            }
            (* Real signature added in below *)
        ; authorization = Signature.dummy
        }
      in
      let sender_account_update_data : Account_update.Simple.t =
        { body =
            { public_key = sender_pk
            ; update = Account_update.Update.noop
            ; token_id = Token_id.default
            ; balance_change = Amount.(Signed.(negate (of_unsigned amount)))
            ; increment_nonce = true
            ; events = []
            ; sequence_events = []
            ; call_data = Field.zero
            ; call_depth = 0
            ; preconditions =
                { network = protocol_state_predicate
                ; account = Nonce (Account.Nonce.succ sender_nonce)
                }
            ; use_full_commitment = false
            ; caller = Call
            }
        ; authorization = Signature Signature.dummy
        }
      in
      let snapp_account_update_data : Account_update.Simple.t =
        { body =
            { public_key = trivial_account_pk
            ; update = update_empty_permissions
            ; token_id = Token_id.default
            ; balance_change = Amount.Signed.(of_unsigned amount)
            ; increment_nonce = false
            ; events = []
            ; sequence_events = []
            ; call_data = Field.zero
            ; call_depth = 0
            ; preconditions =
                { network = protocol_state_predicate
                ; account = Full Zkapp_precondition.Account.accept
                }
            ; use_full_commitment = false
            ; caller = Call
            }
        ; authorization = Proof Mina_base.Proof.blockchain_dummy
        }
      in
      let memo = Signed_command_memo.empty in
      let ps =
        Zkapp_command.Call_forest.With_hashes.of_zkapp_command_simple_list
          [ sender_account_update_data; snapp_account_update_data ]
      in
      let account_updates_hash = Zkapp_command.Call_forest.hash ps in
      let transaction : Zkapp_command.Transaction_commitment.t =
        (*FIXME: is this correct? *)
        Zkapp_command.Transaction_commitment.create ~account_updates_hash
      in
      let proof_account_update =
        let tree =
          Zkapp_command.Call_forest.With_hashes.of_zkapp_command_simple_list
            [ snapp_account_update_data ]
          |> List.hd_exn
        in
        tree.elt.account_update_digest
      in
      let tx_statement : Zkapp_statement.t =
        { account_update = (proof_account_update :> Field.t)
        ; calls = (Zkapp_command.Digest.Forest.empty :> Field.t)
        }
      in
      let handler (Snarky_backendless.Request.With { request; respond }) =
        match request with _ -> respond Unhandled
      in
      let%map.Async.Deferred (), (), (pi : Pickles.Side_loaded.Proof.t) =
        trivial_prover ~handler tx_statement
      in
      let fee_payer_signature_auth =
        let txn_comm =
          Zkapp_command.Transaction_commitment.create_complete transaction
            ~memo_hash:(Signed_command_memo.hash memo)
            ~fee_payer_hash:
              (Zkapp_command.Digest.Account_update.create
                 (Account_update.of_fee_payer fee_payer) )
        in
        Signature_lib.Schnorr.Chunked.sign sender.private_key
          (Random_oracle.Input.Chunked.field txn_comm)
      in
      let fee_payer =
        { fee_payer with authorization = fee_payer_signature_auth }
      in
      let sender_signature_auth =
        Signature_lib.Schnorr.Chunked.sign sender.private_key
          (Random_oracle.Input.Chunked.field transaction)
      in
      let sender : Account_update.Simple.t =
        { sender_account_update_data with
          authorization = Signature sender_signature_auth
        }
      in
      let account_updates =
        [ sender
        ; { body = snapp_account_update_data.body; authorization = Proof pi }
        ]
      in
      let zkapp_command : Zkapp_command.t =
        Zkapp_command.of_simple { fee_payer; account_updates; memo }
      in
      zkapp_command
  end
end

include Wire_types.Make (Make_sig) (Make_str)<|MERGE_RESOLUTION|>--- conflicted
+++ resolved
@@ -998,7 +998,6 @@
         val set_zkapp_input : Zkapp_statement.Checked.t -> unit
       end
 
-<<<<<<< HEAD
       type account_update = Zkapp_call_forest.Checked.account_update =
         { account_update :
             ( Account_update.Body.Checked.t
@@ -1006,30 +1005,6 @@
             With_hash.t
         ; control : Control.t Prover_value.t
         }
-=======
-      module Bool = struct
-        type t = Boolean.var
-
-        [%%define_locally
-        Boolean.(( ||| ), ( &&& ), if_, true_, false_, equal, not, all)]
-
-        module Assert = struct
-          let raise_failure ~pos msg =
-            let file, line, col, ecol = pos in
-            raise
-              (Failure
-                 (sprintf "File %S, line %d, characters %d-%d: %s" file line col
-                    ecol msg ) )
-
-          let is_true ~pos b =
-            try Boolean.Assert.is_true b
-            with Failure msg -> raise_failure ~pos msg
-
-          let any ~pos bs =
-            try Boolean.Assert.any bs
-            with Failure msg -> raise_failure ~pos msg
-        end
->>>>>>> 844c2f2e
 
       module Inputs = struct
         module V = Prover_value
@@ -1040,13 +1015,7 @@
 
           let if_ = Field.if_
 
-<<<<<<< HEAD
           let empty = Field.constant Zkapp_command.Transaction_commitment.empty
-=======
-        let assert_with_failure_status_tbl ~pos b _failure_status_tbl =
-          Assert.is_true ~pos b
-      end
->>>>>>> 844c2f2e
 
           let commitment
               ~account_updates:{ With_hash.hash = account_updates_hash; _ } =
@@ -1060,9 +1029,27 @@
         end
 
         module Bool = struct
-          include Boolean
-
-          type t = var
+          type t = Boolean.var
+
+          [%%define_locally
+          Boolean.(( ||| ), ( &&& ), if_, true_, false_, equal, not, all)]
+
+          module Assert = struct
+            let raise_failure ~pos msg =
+              let file, line, col, ecol = pos in
+              raise
+                (Failure
+                   (sprintf "File %S, line %d, characters %d-%d: %s" file line
+                      col ecol msg ) )
+
+            let is_true ~pos b =
+              try Boolean.Assert.is_true b
+              with Failure msg -> raise_failure ~pos msg
+
+            let any ~pos bs =
+              try Boolean.Assert.any bs
+              with Failure msg -> raise_failure ~pos msg
+          end
 
           let display _b ~label:_ = ""
 
@@ -1070,8 +1057,8 @@
 
           type failure_status_tbl = unit
 
-          let assert_with_failure_status_tbl b _failure_status_tbl =
-            Assert.is_true b
+          let assert_with_failure_status_tbl ~pos b _failure_status_tbl =
+            Assert.is_true ~pos b
         end
 
         module Index = struct
@@ -1382,20 +1369,12 @@
 
           let map x ~f = Flagged_option.map ~f x
 
-<<<<<<< HEAD
           let or_default ~if_ x ~default =
             if_ (is_some x) ~then_:(Flagged_option.data x) ~else_:default
-=======
-        let or_exn x =
-          with_label "or_exn is_some" (fun () ->
-              Bool.Assert.is_true ~pos:__POS__ (is_some x) ) ;
-          Flagged_option.data x
-      end
->>>>>>> 844c2f2e
 
           let or_exn x =
             with_label "or_exn is_some" (fun () ->
-                Bool.Assert.is_true (is_some x) ) ;
+                Bool.Assert.is_true ~pos:__POS__ (is_some x) ) ;
             Flagged_option.data x
         end
 
@@ -3360,7 +3339,6 @@
   module Merge = struct
     open Tick
 
-<<<<<<< HEAD
     type _ Snarky_backendless.Request.t +=
       | Statements_to_merge :
           (Statement.With_sok.t * Statement.With_sok.t)
@@ -3438,466 +3416,6 @@
           ]
       in
       (s1, s2)
-=======
-let check_transaction_union ?(preeval = false) ~constraint_constants
-    ~supply_increase sok_message source target init_stack
-    pending_coinbase_stack_state transaction state_body handler =
-  if preeval then failwith "preeval currently disabled" ;
-  let sok_digest = Sok_message.digest sok_message in
-  let handler =
-    Base.transaction_union_handler handler transaction state_body init_stack
-  in
-  let statement : Statement.With_sok.t =
-    Statement.Poly.with_empty_local_state ~source ~target ~supply_increase
-      ~pending_coinbase_stack_state
-      ~fee_excess:(Transaction_union.fee_excess transaction)
-      ~sok_digest
-  in
-  let open Tick in
-  ignore
-    ( Or_error.ok_exn
-        (run_and_check
-           (handle
-              (Checked.map ~f:As_prover.return
-                 (let open Checked in
-                 exists Statement.With_sok.typ
-                   ~compute:(As_prover.return statement)
-                 >>= Base.main ~constraint_constants) )
-              handler ) )
-      : unit )
-
-let check_transaction ?preeval ~constraint_constants ~sok_message ~source
-    ~target ~init_stack ~pending_coinbase_stack_state ~zkapp_account1:_
-    ~zkapp_account2:_ ~supply_increase
-    (transaction_in_block : Transaction.Valid.t Transaction_protocol_state.t)
-    handler =
-  let transaction =
-    Transaction_protocol_state.transaction transaction_in_block
-  in
-  let state_body = Transaction_protocol_state.block_data transaction_in_block in
-  match to_preunion (Transaction.forget transaction) with
-  | `Zkapp_command _ ->
-      failwith
-        "Called non-account_update transaction with zkapp_command transaction"
-  | `Transaction t ->
-      check_transaction_union ?preeval ~constraint_constants ~supply_increase
-        sok_message source target init_stack pending_coinbase_stack_state
-        (Transaction_union.of_transaction t)
-        state_body handler
-
-let check_user_command ~constraint_constants ~sok_message ~source ~target
-    ~init_stack ~pending_coinbase_stack_state ~supply_increase t_in_block
-    handler =
-  let user_command = Transaction_protocol_state.transaction t_in_block in
-  check_transaction ~constraint_constants ~sok_message ~source ~target
-    ~init_stack ~pending_coinbase_stack_state ~zkapp_account1:None
-    ~zkapp_account2:None ~supply_increase
-    { t_in_block with transaction = Command (Signed_command user_command) }
-    handler
-
-let generate_transaction_union_witness ?(preeval = false) ~constraint_constants
-    ~supply_increase sok_message source target transaction_in_block init_stack
-    pending_coinbase_stack_state handler =
-  if preeval then failwith "preeval currently disabled" ;
-  let transaction =
-    Transaction_protocol_state.transaction transaction_in_block
-  in
-  let state_body = Transaction_protocol_state.block_data transaction_in_block in
-  let sok_digest = Sok_message.digest sok_message in
-  let handler =
-    Base.transaction_union_handler handler transaction state_body init_stack
-  in
-  let statement : Statement.With_sok.t =
-    Statement.Poly.with_empty_local_state ~source ~target ~supply_increase
-      ~pending_coinbase_stack_state
-      ~fee_excess:(Transaction_union.fee_excess transaction)
-      ~sok_digest
-  in
-  let open Tick in
-  let main x = handle (Base.main ~constraint_constants x) handler in
-  generate_auxiliary_input [ Statement.With_sok.typ ]
-    ~return_typ:(Snarky_backendless.Typ.unit ())
-    main statement
-
-let generate_transaction_witness ?preeval ~constraint_constants ~sok_message
-    ~source ~target ~init_stack ~pending_coinbase_stack_state ~zkapp_account1:_
-    ~zkapp_account2:_ ~supply_increase
-    (transaction_in_block : Transaction.Valid.t Transaction_protocol_state.t)
-    handler =
-  match
-    to_preunion
-      (Transaction.forget
-         (Transaction_protocol_state.transaction transaction_in_block) )
-  with
-  | `Zkapp_command _ ->
-      failwith
-        "Called non-account_update transaction with zkapp_command transaction"
-  | `Transaction t ->
-      generate_transaction_union_witness ?preeval ~constraint_constants
-        ~supply_increase sok_message source target
-        { transaction_in_block with
-          transaction = Transaction_union.of_transaction t
-        }
-        init_stack pending_coinbase_stack_state handler
-
-let verify (ts : (t * _) list) ~key =
-  if
-    List.for_all ts ~f:(fun ({ statement; _ }, message) ->
-        Sok_message.Digest.equal
-          (Sok_message.digest message)
-          statement.sok_digest )
-  then
-    Pickles.verify
-      (module Nat.N2)
-      (module Statement.With_sok)
-      key
-      (List.map ts ~f:(fun ({ statement; proof }, _) -> (statement, proof)))
-  else Async.return false
-
-let constraint_system_digests ~constraint_constants () =
-  let digest = Tick.R1CS_constraint_system.digest in
-  [ ( "transaction-merge"
-    , digest
-        Merge.(
-          Tick.constraint_system ~exposing:[ Statement.With_sok.typ ]
-            ~return_typ:(Snarky_backendless.Typ.unit ()) (fun x ->
-              let open Tick in
-              Checked.map ~f:ignore @@ main x )) )
-  ; ( "transaction-base"
-    , digest
-        Base.(
-          Tick.constraint_system ~exposing:[ Statement.With_sok.typ ]
-            ~return_typ:(Snarky_backendless.Typ.unit ())
-            (main ~constraint_constants)) )
-  ]
-
-module Account_update_group = Zkapp_command.Make_update_group (struct
-  type local_state =
-    ( Stack_frame.value
-    , Stack_frame.value list
-    , Token_id.t
-    , Currency.Amount.Signed.t
-    , Sparse_ledger.t
-    , bool
-    , Zkapp_command.Transaction_commitment.t
-    , Mina_numbers.Index.t
-    , Transaction_status.Failure.Collection.t )
-    Mina_transaction_logic.Zkapp_command_logic.Local_state.t
-
-  type global_state = Sparse_ledger.Global_state.t
-
-  type spec = Zkapp_command_segment.Basic.t
-
-  let zkapp_segment_of_controls = Zkapp_command_segment.Basic.of_controls
-end)
-
-let rec accumulate_call_stack_hashes
-    ~(hash_frame : 'frame -> Stack_frame.Digest.t) (frames : 'frame list) :
-    ('frame, Call_stack_digest.t) With_stack_hash.t list =
-  match frames with
-  | [] ->
-      []
-  | f :: fs ->
-      let h_f = hash_frame f in
-      let tl = accumulate_call_stack_hashes ~hash_frame fs in
-      let h_tl =
-        match tl with [] -> Call_stack_digest.empty | t :: _ -> t.stack_hash
-      in
-      { stack_hash = Call_stack_digest.cons h_f h_tl; elt = f } :: tl
-
-let zkapp_command_witnesses_exn ~constraint_constants ~state_body ~fee_excess
-    ledger
-    (zkapp_commands :
-      ( [ `Pending_coinbase_init_stack of Pending_coinbase.Stack.t ]
-      * [ `Pending_coinbase_of_statement of Pending_coinbase_stack_state.t ]
-      * Zkapp_command.t )
-      list ) =
-  let sparse_ledger =
-    match ledger with
-    | `Ledger ledger ->
-        Sparse_ledger.of_ledger_subset_exn ledger
-          (List.concat_map
-             ~f:(fun (_, _, zkapp_command) ->
-               Zkapp_command.accounts_referenced zkapp_command )
-             zkapp_commands )
-    | `Sparse_ledger sparse_ledger ->
-        sparse_ledger
-  in
-  let state_view = Mina_state.Protocol_state.Body.view state_body in
-  let _, _, states_rev =
-    List.fold_left ~init:(fee_excess, sparse_ledger, []) zkapp_commands
-      ~f:(fun (fee_excess, sparse_ledger, statess_rev) (_, _, zkapp_command) ->
-        let _, states =
-          Sparse_ledger.apply_zkapp_command_unchecked_with_states sparse_ledger
-            ~constraint_constants ~state_view ~fee_excess zkapp_command
-          |> Or_error.ok_exn
-        in
-        let final_state = fst (List.last_exn states) in
-        (final_state.fee_excess, final_state.ledger, states :: statess_rev) )
-  in
-  let states = List.rev states_rev in
-  let states_rev =
-    Account_update_group.group_by_zkapp_command_rev
-      ( []
-      :: List.map
-           ~f:(fun (_, _, zkapp_command) ->
-             Zkapp_command.zkapp_command_list zkapp_command )
-           zkapp_commands )
-      ([ List.hd_exn (List.hd_exn states) ] :: states)
-  in
-  let commitment = ref (Local_state.dummy ()).transaction_commitment in
-  let full_commitment =
-    ref (Local_state.dummy ()).full_transaction_commitment
-  in
-  let remaining_zkapp_command =
-    let zkapp_commands =
-      List.map zkapp_commands
-        ~f:(fun
-             ( pending_coinbase_init_stack
-             , pending_coinbase_stack_state
-             , zkapp_command )
-           ->
-          ( pending_coinbase_init_stack
-          , pending_coinbase_stack_state
-          , { Mina_transaction_logic.Zkapp_command_logic.Start_data
-              .zkapp_command
-            ; memo_hash = Signed_command_memo.hash zkapp_command.memo
-            } ) )
-    in
-    ref zkapp_commands
-  in
-  let pending_coinbase_init_stack = ref Pending_coinbase.Stack.empty in
-  let pending_coinbase_stack_state =
-    ref
-      { Pending_coinbase_stack_state.source = Pending_coinbase.Stack.empty
-      ; target = Pending_coinbase.Stack.empty
-      }
-  in
-  let final_ledger =
-    match states_rev with
-    | [] ->
-        sparse_ledger
-    | { Account_update_group.Zkapp_command_intermediate_state.state_after =
-          { global = { ledger; _ }; _ }
-      ; _
-      }
-      :: _ ->
-        ledger
-  in
-  ( List.fold_right states_rev ~init:[]
-      ~f:(fun
-           { Account_update_group.Zkapp_command_intermediate_state.kind
-           ; spec
-           ; state_before = { global = source_global; local = source_local }
-           ; state_after = { global = target_global; local = target_local }
-           }
-           witnesses
-         ->
-        (*Transaction snark says nothing about failure status*)
-        let source_local = { source_local with failure_status_tbl = [] } in
-        let target_local = { target_local with failure_status_tbl = [] } in
-        let current_commitment = !commitment in
-        let current_full_commitment = !full_commitment in
-        let ( start_zkapp_command
-            , next_commitment
-            , next_full_commitment
-            , pending_coinbase_init_stack
-            , pending_coinbase_stack_state ) =
-          let empty_if_last (mk : unit -> field * field) : field * field =
-            match (target_local.stack_frame.calls, target_local.call_stack) with
-            | [], [] ->
-                (* The commitment will be cleared, because this is the last
-                   account_update.
-                *)
-                Zkapp_command.Transaction_commitment.(empty, empty)
-            | _ ->
-                mk ()
-          in
-          let mk_next_commitments (zkapp_command : Zkapp_command.t) =
-            empty_if_last (fun () ->
-                let next_commitment = Zkapp_command.commitment zkapp_command in
-                let memo_hash = Signed_command_memo.hash zkapp_command.memo in
-                let fee_payer_hash =
-                  Zkapp_command.Digest.Account_update.create
-                    (Account_update.of_fee_payer zkapp_command.fee_payer)
-                in
-                let next_full_commitment =
-                  Zkapp_command.Transaction_commitment.create_complete
-                    next_commitment ~memo_hash ~fee_payer_hash
-                in
-                (next_commitment, next_full_commitment) )
-          in
-          match kind with
-          | `Same ->
-              let next_commitment, next_full_commitment =
-                empty_if_last (fun () ->
-                    (current_commitment, current_full_commitment) )
-              in
-              ( []
-              , next_commitment
-              , next_full_commitment
-              , !pending_coinbase_init_stack
-              , !pending_coinbase_stack_state )
-          | `New -> (
-              match !remaining_zkapp_command with
-              | ( `Pending_coinbase_init_stack pending_coinbase_init_stack1
-                , `Pending_coinbase_of_statement pending_coinbase_stack_state1
-                , zkapp_command )
-                :: rest ->
-                  let commitment', full_commitment' =
-                    mk_next_commitments zkapp_command.zkapp_command
-                  in
-                  remaining_zkapp_command := rest ;
-                  commitment := commitment' ;
-                  full_commitment := full_commitment' ;
-                  pending_coinbase_init_stack := pending_coinbase_init_stack1 ;
-                  pending_coinbase_stack_state := pending_coinbase_stack_state1 ;
-                  ( [ zkapp_command ]
-                  , commitment'
-                  , full_commitment'
-                  , !pending_coinbase_init_stack
-                  , !pending_coinbase_stack_state )
-              | _ ->
-                  failwith "Not enough remaining zkapp_command" )
-          | `Two_new -> (
-              match !remaining_zkapp_command with
-              | ( `Pending_coinbase_init_stack pending_coinbase_init_stack1
-                , `Pending_coinbase_of_statement pending_coinbase_stack_state1
-                , zkapp_command1 )
-                :: ( `Pending_coinbase_init_stack _pending_coinbase_init_stack2
-                   , `Pending_coinbase_of_statement
-                       pending_coinbase_stack_state2
-                   , zkapp_command2 )
-                   :: rest ->
-                  let commitment', full_commitment' =
-                    mk_next_commitments zkapp_command2.zkapp_command
-                  in
-                  remaining_zkapp_command := rest ;
-                  commitment := commitment' ;
-                  full_commitment := full_commitment' ;
-                  (*TODO: Remove `Two_new case because the resulting pending_coinbase_init_stack will not be correct for zkapp_command2 if it is in a different scan state tree*)
-                  pending_coinbase_init_stack := pending_coinbase_init_stack1 ;
-                  pending_coinbase_stack_state :=
-                    { pending_coinbase_stack_state1 with
-                      Pending_coinbase_stack_state.target =
-                        pending_coinbase_stack_state2
-                          .Pending_coinbase_stack_state.target
-                    } ;
-                  ( [ zkapp_command1; zkapp_command2 ]
-                  , commitment'
-                  , full_commitment'
-                  , !pending_coinbase_init_stack
-                  , !pending_coinbase_stack_state )
-              | _ ->
-                  failwith "Not enough remaining zkapp_command" )
-        in
-        let hash_local_state
-            (local :
-              ( Stack_frame.value
-              , Stack_frame.value list
-              , _
-              , _
-              , _
-              , _
-              , _
-              , _
-              , _ )
-              Mina_transaction_logic.Zkapp_command_logic.Local_state.t ) =
-          { local with
-            stack_frame = local.stack_frame
-          ; call_stack =
-              List.map local.call_stack
-                ~f:(With_hash.of_data ~hash_data:Stack_frame.Digest.create)
-              |> accumulate_call_stack_hashes ~hash_frame:(fun x ->
-                     x.With_hash.hash )
-          }
-        in
-        let source_local =
-          { (hash_local_state source_local) with
-            transaction_commitment = current_commitment
-          ; full_transaction_commitment = current_full_commitment
-          }
-        in
-        let target_local =
-          { (hash_local_state target_local) with
-            transaction_commitment = next_commitment
-          ; full_transaction_commitment = next_full_commitment
-          }
-        in
-        let w : Zkapp_command_segment.Witness.t =
-          { global_ledger = source_global.ledger
-          ; local_state_init = source_local
-          ; start_zkapp_command
-          ; state_body
-          ; init_stack = pending_coinbase_init_stack
-          }
-        in
-        let fee_excess =
-          (*capture only the difference in the fee excess*)
-          let fee_excess =
-            match
-              Amount.Signed.(
-                add target_global.fee_excess (negate source_global.fee_excess))
-            with
-            | None ->
-                failwith
-                  (sprintf
-                     !"unexpected fee excess. source %{sexp: Amount.Signed.t} \
-                       target %{sexp: Amount.Signed.t}"
-                     target_global.fee_excess source_global.fee_excess )
-            | Some balance_change ->
-                balance_change
-          in
-          { fee_token_l = Token_id.default
-          ; fee_excess_l = Amount.Signed.to_fee fee_excess
-          ; Mina_base.Fee_excess.fee_token_r = Token_id.default
-          ; fee_excess_r = Fee.Signed.zero
-          }
-        in
-        let call_stack_hash s =
-          List.hd s
-          |> Option.value_map ~default:Call_stack_digest.empty
-               ~f:With_stack_hash.stack_hash
-        in
-        let statement : Statement.With_sok.t =
-          (* empty ledger hash in the local state at the beginning of each
-             transaction
-             `zkapp_command` in local state is empty for the first segment*)
-          let source_local_ledger =
-            if Zkapp_command.Call_forest.is_empty source_local.stack_frame.calls
-            then Frozen_ledger_hash.empty_hash
-            else Sparse_ledger.merkle_root source_local.ledger
-          in
-          { source =
-              { ledger = Sparse_ledger.merkle_root source_global.ledger
-              ; pending_coinbase_stack = pending_coinbase_stack_state.source
-              ; local_state =
-                  { source_local with
-                    stack_frame =
-                      Stack_frame.Digest.create source_local.stack_frame
-                  ; call_stack = call_stack_hash source_local.call_stack
-                  ; ledger = source_local_ledger
-                  }
-              }
-          ; target =
-              { ledger = Sparse_ledger.merkle_root target_global.ledger
-              ; pending_coinbase_stack = pending_coinbase_stack_state.target
-              ; local_state =
-                  { target_local with
-                    stack_frame =
-                      Stack_frame.Digest.create target_local.stack_frame
-                  ; call_stack = call_stack_hash target_local.call_stack
-                  ; ledger = Sparse_ledger.merkle_root target_local.ledger
-                  }
-              }
-          ; supply_increase = Amount.Signed.zero
-          ; fee_excess
-          ; sok_digest = Sok_message.Digest.default
-          }
-        in
-        (w, spec, statement) :: witnesses )
-  , final_ledger )
->>>>>>> 844c2f2e
 
     let rule ~proof_level self : _ Pickles.Inductive_rule.t =
       let prev_should_verify =
@@ -4156,303 +3674,25 @@
               (main ~constraint_constants)) )
     ]
 
-  type local_state =
-    ( Stack_frame.value
-    , Stack_frame.value list
-    , Token_id.t
-    , Currency.Amount.Signed.t
-    , Sparse_ledger.t
-    , bool
-    , Zkapp_command.Transaction_commitment.t
-    , Mina_numbers.Index.t
-    , Transaction_status.Failure.Collection.t )
-    Mina_transaction_logic.Zkapp_command_logic.Local_state.t
-
-  type global_state = Sparse_ledger.Global_state.t
-
-  module Zkapp_command_intermediate_state = struct
-    type state = { global : global_state; local : local_state }
-
-    type t =
-      { kind : [ `Same | `New | `Two_new ]
-      ; spec : Zkapp_command_segment.Basic.t
-      ; state_before : state
-      ; state_after : state
-      }
-  end
-
-  (** [group_by_zkapp_command_rev zkapp_commands stmtss] identifies before/after pairs of
-      statements, corresponding to zkapp_command in [zkapp_commands] which minimize the
-      number of snark proofs needed to prove all of the zkapp_command.
-
-      This function is intended to take the zkapp_command from multiple transactions as
-      its input, which may be converted from a [Zkapp_command.t list] using
-      [List.map ~f:Zkapp_command.zkapp_command]. The [stmtss] argument should be a list of
-      the same length, with 1 more state than the number of zkapp_command for each
-      transaction.
-
-      For example, two transactions made up of zkapp_command [[p1; p2; p3]] and
-      [[p4; p5]] should have the statements [[[s0; s1; s2; s3]; [s3; s4; s5]]],
-      where each [s_n] is the state after applying [p_n] on top of [s_{n-1}], and
-      where [s0] is the initial state before any of the transactions have been
-      applied.
-
-      Each pair is also identified with one of [`Same], [`New], or [`Two_new],
-      indicating that the next one ([`New]) or next two ([`Two_new]) [Zkapp_command.t]s
-      will need to be passed as part of the snark witness while applying that
-      pair.
-   *)
-  let group_by_zkapp_command_rev (zkapp_commands : Account_update.t list list)
-      (stmtss : (global_state * local_state) list list) :
-      Zkapp_command_intermediate_state.t list =
-    let intermediate_state ~kind ~spec ~before ~after =
-      { Zkapp_command_intermediate_state.kind
-      ; spec
-      ; state_before = { global = fst before; local = snd before }
-      ; state_after = { global = fst after; local = snd after }
-      }
-    in
-    let rec group_by_zkapp_command_rev
-        (zkapp_commands : Account_update.t list list) stmtss acc =
-      match (zkapp_commands, stmtss) with
-      | ([] | [ [] ]), [ _ ] ->
-          (* We've associated statements with all given zkapp_command. *)
-          acc
-      | [ [ { authorization = a1; _ } ] ], [ [ before; after ] ] ->
-          (* There are no later zkapp_command to pair this one with. Prove it on its
-             own.
-          *)
-          intermediate_state ~kind:`Same
-            ~spec:(Zkapp_command_segment.Basic.of_controls [ a1 ])
-            ~before ~after
-          :: acc
-      | [ []; [ { authorization = a1; _ } ] ], [ [ _ ]; [ before; after ] ] ->
-          (* This account_update is part of a new transaction, and there are no later
-             zkapp_command to pair it with. Prove it on its own.
-          *)
-          intermediate_state ~kind:`New
-            ~spec:(Zkapp_command_segment.Basic.of_controls [ a1 ])
-            ~before ~after
-          :: acc
-      | ( ({ authorization = Proof _ as a1; _ } :: zkapp_command)
-          :: zkapp_commands
-        , (before :: (after :: _ as stmts)) :: stmtss ) ->
-          (* This account_update contains a proof, don't pair it with other zkapp_command. *)
-          group_by_zkapp_command_rev
-            (zkapp_command :: zkapp_commands)
-            (stmts :: stmtss)
-            ( intermediate_state ~kind:`Same
-                ~spec:(Zkapp_command_segment.Basic.of_controls [ a1 ])
-                ~before ~after
-            :: acc )
-      | ( []
-          :: ({ authorization = Proof _ as a1; _ } :: zkapp_command)
-             :: zkapp_commands
-        , [ _ ] :: (before :: (after :: _ as stmts)) :: stmtss ) ->
-          (* This account_update is part of a new transaction, and contains a proof, don't
-             pair it with other zkapp_command.
-          *)
-          group_by_zkapp_command_rev
-            (zkapp_command :: zkapp_commands)
-            (stmts :: stmtss)
-            ( intermediate_state ~kind:`New
-                ~spec:(Zkapp_command_segment.Basic.of_controls [ a1 ])
-                ~before ~after
-            :: acc )
-      | ( ({ authorization = a1; _ }
-          :: ({ authorization = Proof _; _ } :: _ as zkapp_command) )
-          :: zkapp_commands
-        , (before :: (after :: _ as stmts)) :: stmtss ) ->
-          (* The next account_update contains a proof, don't pair it with this account_update. *)
-          group_by_zkapp_command_rev
-            (zkapp_command :: zkapp_commands)
-            (stmts :: stmtss)
-            ( intermediate_state ~kind:`Same
-                ~spec:(Zkapp_command_segment.Basic.of_controls [ a1 ])
-                ~before ~after
-            :: acc )
-      | ( ({ authorization = a1; _ } :: ([] as zkapp_command))
-          :: (({ authorization = Proof _; _ } :: _) :: _ as zkapp_commands)
-        , (before :: (after :: _ as stmts)) :: stmtss ) ->
-          (* The next account_update is in the next transaction and contains a proof,
-             don't pair it with this account_update.
-          *)
-          group_by_zkapp_command_rev
-            (zkapp_command :: zkapp_commands)
-            (stmts :: stmtss)
-            ( intermediate_state ~kind:`Same
-                ~spec:(Zkapp_command_segment.Basic.of_controls [ a1 ])
-                ~before ~after
-            :: acc )
-      | ( ({ authorization = (Signature _ | None_given) as a1; _ }
-          :: { authorization = (Signature _ | None_given) as a2; _ }
-             :: zkapp_command )
-          :: zkapp_commands
-        , (before :: _ :: (after :: _ as stmts)) :: stmtss ) ->
-          (* The next two zkapp_command do not contain proofs, and are within the same
-             transaction. Pair them.
-             Ok to get "use_full_commitment" of [a1] because neither of them
-             contain a proof.
-          *)
-          group_by_zkapp_command_rev
-            (zkapp_command :: zkapp_commands)
-            (stmts :: stmtss)
-            ( intermediate_state ~kind:`Same
-                ~spec:(Zkapp_command_segment.Basic.of_controls [ a1; a2 ])
-                ~before ~after
-            :: acc )
-      | ( []
-          :: ({ authorization = a1; _ }
-             :: ({ authorization = Proof _; _ } :: _ as zkapp_command) )
-             :: zkapp_commands
-        , [ _ ] :: (before :: (after :: _ as stmts)) :: stmtss ) ->
-          (* This account_update is in the next transaction, and the next account_update contains a
-             proof, don't pair it with this account_update.
-          *)
-          group_by_zkapp_command_rev
-            (zkapp_command :: zkapp_commands)
-            (stmts :: stmtss)
-            ( intermediate_state ~kind:`New
-                ~spec:(Zkapp_command_segment.Basic.of_controls [ a1 ])
-                ~before ~after
-            :: acc )
-      | ( []
-          :: ({ authorization = (Signature _ | None_given) as a1; _ }
-             :: { authorization = (Signature _ | None_given) as a2; _ }
-                :: zkapp_command )
-             :: zkapp_commands
-        , [ _ ] :: (before :: _ :: (after :: _ as stmts)) :: stmtss ) ->
-          (* The next two zkapp_command do not contain proofs, and are within the same
-             new transaction. Pair them.
-             Ok to get "use_full_commitment" of [a1] because neither of them
-             contain a proof.
-          *)
-          group_by_zkapp_command_rev
-            (zkapp_command :: zkapp_commands)
-            (stmts :: stmtss)
-            ( intermediate_state ~kind:`New
-                ~spec:(Zkapp_command_segment.Basic.of_controls [ a1; a2 ])
-                ~before ~after
-            :: acc )
-      | ( [ { authorization = (Signature _ | None_given) as a1; _ } ]
-          :: ({ authorization = (Signature _ | None_given) as a2; _ }
-             :: zkapp_command )
-             :: zkapp_commands
-        , (before :: _after1) :: (_before2 :: (after :: _ as stmts)) :: stmtss )
-        ->
-          (* The next two zkapp_command do not contain proofs, and the second is within
-             a new transaction. Pair them.
-             Ok to get "use_full_commitment" of [a1] because neither of them
-             contain a proof.
-          *)
-          group_by_zkapp_command_rev
-            (zkapp_command :: zkapp_commands)
-            (stmts :: stmtss)
-            ( intermediate_state ~kind:`New
-                ~spec:(Zkapp_command_segment.Basic.of_controls [ a1; a2 ])
-                ~before ~after
-            :: acc )
-      | ( []
-          :: ({ authorization = a1; _ } :: zkapp_command)
-             :: (({ authorization = Proof _; _ } :: _) :: _ as zkapp_commands)
-        , [ _ ] :: (before :: ([ after ] as stmts)) :: (_ :: _ as stmtss) ) ->
-          (* The next transaction contains a proof, and this account_update is in a new
-             transaction, don't pair it with the next account_update.
-          *)
-          group_by_zkapp_command_rev
-            (zkapp_command :: zkapp_commands)
-            (stmts :: stmtss)
-            ( intermediate_state ~kind:`New
-                ~spec:(Zkapp_command_segment.Basic.of_controls [ a1 ])
-                ~before ~after
-            :: acc )
-      | ( []
-          :: [ { authorization = (Signature _ | None_given) as a1; _ } ]
-             :: ({ authorization = (Signature _ | None_given) as a2; _ }
-                :: zkapp_command )
-                :: zkapp_commands
-        , [ _ ]
-          :: [ before; _after1 ]
-             :: (_before2 :: (after :: _ as stmts)) :: stmtss ) ->
-          (* The next two zkapp_command do not contain proofs, the first is within a
-             new transaction, and the second is within another new transaction.
-             Pair them.
-             Ok to get "use_full_commitment" of [a1] because neither of them
-             contain a proof.
-          *)
-          group_by_zkapp_command_rev
-            (zkapp_command :: zkapp_commands)
-            (stmts :: stmtss)
-            ( intermediate_state ~kind:`Two_new
-                ~spec:(Zkapp_command_segment.Basic.of_controls [ a1; a2 ])
-                ~before ~after
-            :: acc )
-      | [ [ { authorization = a1; _ } ] ], (before :: after :: _) :: _ ->
-          (* This account_update is the final account_update given. Prove it on its own. *)
-          intermediate_state ~kind:`Same
-            ~spec:(Zkapp_command_segment.Basic.of_controls [ a1 ])
-            ~before ~after
-          :: acc
-      | ( [] :: [ { authorization = a1; _ } ] :: [] :: _
-        , [ _ ] :: (before :: after :: _) :: _ ) ->
-          (* This account_update is the final account_update given, in a new transaction. Prove it
-             on its own.
-          *)
-          intermediate_state ~kind:`New
-            ~spec:(Zkapp_command_segment.Basic.of_controls [ a1 ])
-            ~before ~after
-          :: acc
-      | _, [] ->
-          failwith "group_by_zkapp_command_rev: No statements remaining"
-      | ([] | [ [] ]), _ ->
-          failwith "group_by_zkapp_command_rev: Unmatched statements remaining"
-      | [] :: _, [] :: _ ->
-          failwith
-            "group_by_zkapp_command_rev: No final statement for current \
-             transaction"
-      | [] :: _, (_ :: _ :: _) :: _ ->
-          failwith
-            "group_by_zkapp_command_rev: Unmatched statements for current \
-             transaction"
-      | [] :: [ _ ] :: _, [ _ ] :: (_ :: _ :: _ :: _) :: _ ->
-          failwith
-            "group_by_zkapp_command_rev: Unmatched statements for next \
-             transaction"
-      | [ []; [ _ ] ], [ _ ] :: [ _; _ ] :: _ :: _ ->
-          failwith
-            "group_by_zkapp_command_rev: Unmatched statements after next \
-             transaction"
-      | (_ :: _) :: _, ([] | [ _ ]) :: _ | (_ :: _ :: _) :: _, [ _; _ ] :: _ ->
-          failwith
-            "group_by_zkapp_command_rev: Too few statements remaining for the \
-             current transaction"
-      | ([] | [ _ ]) :: [] :: _, _ ->
-          failwith
-            "group_by_zkapp_command_rev: The next transaction has no \
-             zkapp_command"
-      | [] :: (_ :: _) :: _, _ :: ([] | [ _ ]) :: _
-      | [] :: (_ :: _ :: _) :: _, _ :: [ _; _ ] :: _ ->
-          failwith
-            "group_by_zkapp_command_rev: Too few statements remaining for the \
-             next transaction"
-      | [ _ ] :: (_ :: _) :: _, _ :: ([] | [ _ ]) :: _ ->
-          failwith
-            "group_by_zkapp_command_rev: Too few statements remaining for the \
-             next transaction"
-      | [] :: [ _ ] :: (_ :: _) :: _, _ :: _ :: ([] | [ _ ]) :: _ ->
-          failwith
-            "group_by_zkapp_command_rev: Too few statements remaining for the \
-             transaction after next"
-      | ([] | [ _ ]) :: (_ :: _) :: _, [ _ ] ->
-          failwith
-            "group_by_zkapp_command_rev: No statements given for the next \
-             transaction"
-      | [] :: [ _ ] :: (_ :: _) :: _, [ _; _ :: _ :: _ ] ->
-          failwith
-            "group_by_zkapp_command_rev: No statements given for transaction \
-             after next"
-    in
-    group_by_zkapp_command_rev zkapp_commands stmtss []
+  module Account_update_group = Zkapp_command.Make_update_group (struct
+    type local_state =
+      ( Stack_frame.value
+      , Stack_frame.value list
+      , Token_id.t
+      , Currency.Amount.Signed.t
+      , Sparse_ledger.t
+      , bool
+      , Zkapp_command.Transaction_commitment.t
+      , Mina_numbers.Index.t
+      , Transaction_status.Failure.Collection.t )
+      Mina_transaction_logic.Zkapp_command_logic.Local_state.t
+
+    type global_state = Sparse_ledger.Global_state.t
+
+    type spec = Zkapp_command_segment.Basic.t
+
+    let zkapp_segment_of_controls = Zkapp_command_segment.Basic.of_controls
+  end)
 
   let rec accumulate_call_stack_hashes
       ~(hash_frame : 'frame -> Stack_frame.Digest.t) (frames : 'frame list) :
@@ -4481,7 +3721,7 @@
           Sparse_ledger.of_ledger_subset_exn ledger
             (List.concat_map
                ~f:(fun (_, _, zkapp_command) ->
-                 Zkapp_command.accounts_accessed zkapp_command )
+                 Zkapp_command.accounts_referenced zkapp_command )
                zkapp_commands )
       | `Sparse_ledger sparse_ledger ->
           sparse_ledger
@@ -4502,7 +3742,7 @@
     in
     let states = List.rev states_rev in
     let states_rev =
-      group_by_zkapp_command_rev
+      Account_update_group.group_by_zkapp_command_rev
         ( []
         :: List.map
              ~f:(fun (_, _, zkapp_command) ->
@@ -4542,7 +3782,7 @@
       match states_rev with
       | [] ->
           sparse_ledger
-      | { Zkapp_command_intermediate_state.state_after =
+      | { Account_update_group.Zkapp_command_intermediate_state.state_after =
             { global = { ledger; _ }; _ }
         ; _
         }
@@ -4551,7 +3791,7 @@
     in
     ( List.fold_right states_rev ~init:[]
         ~f:(fun
-             { Zkapp_command_intermediate_state.kind
+             { Account_update_group.Zkapp_command_intermediate_state.kind
              ; spec
              ; state_before = { global = source_global; local = source_local }
              ; state_after = { global = target_global; local = target_local }
