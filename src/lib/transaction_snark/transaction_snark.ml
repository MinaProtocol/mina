--- conflicted
+++ resolved
@@ -718,7 +718,9 @@
     let%bind then_ = then_ and else_ = else_ in
     if_ b ~then_ ~else_
 
-  let%snarkydef apply_tagged_transaction ~ledger_depth (type shifted)
+  let%snarkydef apply_tagged_transaction
+      ~(constraint_constants : Genesis_constants.Constraint_constants.t)
+      (type shifted)
       (shifted : (module Inner_curve.Checked.Shifted.S with type t = shifted))
       root pending_coinbase_stack_before pending_coinbase_after
       state_body_hash_opt
@@ -854,7 +856,8 @@
     in
     let%bind root_after_fee_payer_update =
       [%with_label "Update fee payer"]
-        (Frozen_ledger_hash.modify_account_send ~depth:ledger_depth root
+        (Frozen_ledger_hash.modify_account_send
+           ~depth:constraint_constants.ledger_depth root
            ~is_writeable:(Boolean.not is_user_command) fee_payer
            ~f:(fun ~is_empty_and_writeable account ->
              (* this account is:
@@ -1035,9 +1038,9 @@
     in
     let%bind root_after_receiver_update =
       [%with_label "Update receiver"]
-        (Frozen_ledger_hash.modify_account_recv ~depth:ledger_depth
-           root_after_fee_payer_update receiver
-           ~f:(fun ~is_empty_and_writeable account ->
+        (Frozen_ledger_hash.modify_account_recv
+           ~depth:constraint_constants.ledger_depth root_after_fee_payer_update
+           receiver ~f:(fun ~is_empty_and_writeable account ->
              (* this account is:
                - the receiver for payments
                - the delegated-to account for stake delegation
@@ -1128,7 +1131,8 @@
     let%bind fee_payer_is_source = Account_id.Checked.equal fee_payer source in
     let%bind root_after_source_update =
       [%with_label "Update source"]
-        (Frozen_ledger_hash.modify_account_send ~depth:ledger_depth
+        (Frozen_ledger_hash.modify_account_send
+           ~depth:constraint_constants.ledger_depth
            ~is_writeable:
              (* [modify_account_send] does this failure check for us. *)
              user_command_failure.source_not_present root_after_receiver_update
@@ -1285,7 +1289,7 @@
    such that
    H(l1, l2, pending_coinbase_stack_state.source, pending_coinbase_stack_state.target, fee_excess, supply_increase) = top_hash,
    applying [t] to ledger with merkle hash [l1] results in ledger with merkle hash [l2]. *)
-  let%snarkydef main ~ledger_depth top_hash =
+  let%snarkydef main ~constraint_constants top_hash =
     let%bind (module Shifted) = Tick.Inner_curve.Checked.Shifted.create () in
     let%bind root_before =
       exists' Frozen_ledger_hash.typ ~f:Prover_state.state1
@@ -1307,7 +1311,7 @@
         ~f:Prover_state.state_body_hash_opt
     in
     let%bind root_after, fee_excess, supply_increase =
-      apply_tagged_transaction ~ledger_depth
+      apply_tagged_transaction ~constraint_constants
         (module Shifted)
         root_before pending_coinbase_before pending_coinbase_after
         state_body_hash_opt t
@@ -1339,11 +1343,12 @@
 
   let create_keys () =
     generate_keypair
-      (main ~ledger_depth:Genesis_constants.ledger_depth)
+      (main
+         ~constraint_constants:Genesis_constants.Constraint_constants.compiled)
       ~exposing:(tick_input ())
 
-  let transaction_union_proof ?(preeval = false) ~ledger_depth ~proving_key
-      sok_digest state1 state2 pending_coinbase_stack_state
+  let transaction_union_proof ?(preeval = false) ~constraint_constants
+      ~proving_key sok_digest state1 state2 pending_coinbase_stack_state
       (transaction : Transaction_union.t) state_body_hash_opt handler =
     let prover_state : Prover_state.t =
       { transaction
@@ -1356,7 +1361,7 @@
     let main =
       if preeval then failwith "preeval currently disabled" else main
     in
-    let main top_hash = handle (main ~ledger_depth top_hash) handler in
+    let main top_hash = handle (main ~constraint_constants top_hash) handler in
     let top_hash =
       base_top_hash ~sok_digest ~state1 ~state2
         ~fee_excess:(Transaction_union.excess transaction)
@@ -1388,7 +1393,9 @@
       ~input:
         ( lazy
           (constraint_system ~exposing:(tick_input ())
-             (main ~ledger_depth:Genesis_constants.ledger_depth)) )
+             (main
+                ~constraint_constants:
+                  Genesis_constants.Constraint_constants.compiled)) )
       ~create_env:(fun x -> Keypair.generate (Lazy.force x))
 end
 
@@ -1798,7 +1805,7 @@
 
   val of_transaction :
        ?preeval:bool
-    -> ledger_depth:int
+    -> constraint_constants:Genesis_constants.Constraint_constants.t
     -> sok_digest:Sok_message.Digest.t
     -> source:Frozen_ledger_hash.t
     -> target:Frozen_ledger_hash.t
@@ -1808,7 +1815,7 @@
     -> t
 
   val of_user_command :
-       ledger_depth:int
+       constraint_constants:Genesis_constants.Constraint_constants.t
     -> sok_digest:Sok_message.Digest.t
     -> source:Frozen_ledger_hash.t
     -> target:Frozen_ledger_hash.t
@@ -1818,7 +1825,7 @@
     -> t
 
   val of_fee_transfer :
-       ledger_depth:int
+       constraint_constants:Genesis_constants.Constraint_constants.t
     -> sok_digest:Sok_message.Digest.t
     -> source:Frozen_ledger_hash.t
     -> target:Frozen_ledger_hash.t
@@ -1830,9 +1837,9 @@
   val merge : t -> t -> sok_digest:Sok_message.Digest.t -> t Or_error.t
 end
 
-let check_transaction_union ?(preeval = false) ~ledger_depth sok_message source
-    target pending_coinbase_stack_state transaction state_body_hash_opt handler
-    =
+let check_transaction_union ?(preeval = false) ~constraint_constants
+    sok_message source target pending_coinbase_stack_state transaction
+    state_body_hash_opt handler =
   let sok_digest = Sok_message.digest sok_message in
   let prover_state : Base.Prover_state.t =
     { transaction
@@ -1855,14 +1862,14 @@
   let main =
     handle
       (Checked.map
-         (main ~ledger_depth (Field.Var.constant top_hash))
+         (main ~constraint_constants (Field.Var.constant top_hash))
          ~f:As_prover.return)
       handler
   in
   Or_error.ok_exn (run_and_check main prover_state) |> ignore
 
-let check_transaction ?preeval ~ledger_depth ~sok_message ~source ~target
-    ~pending_coinbase_stack_state
+let check_transaction ?preeval ~constraint_constants ~sok_message ~source
+    ~target ~pending_coinbase_stack_state
     (transaction_in_block : Transaction.t Transaction_protocol_state.t) handler
     =
   let transaction =
@@ -1871,22 +1878,22 @@
   let state_body_hash_opt =
     Transaction_protocol_state.block_data transaction_in_block
   in
-  check_transaction_union ?preeval ~ledger_depth sok_message source target
-    pending_coinbase_stack_state
+  check_transaction_union ?preeval ~constraint_constants sok_message source
+    target pending_coinbase_stack_state
     (Transaction_union.of_transaction transaction)
     state_body_hash_opt handler
 
-let check_user_command ~ledger_depth ~sok_message ~source ~target
+let check_user_command ~constraint_constants ~sok_message ~source ~target
     pending_coinbase_stack t_in_block handler =
   let user_command = Transaction_protocol_state.transaction t_in_block in
-  check_transaction ~ledger_depth ~sok_message ~source ~target
+  check_transaction ~constraint_constants ~sok_message ~source ~target
     ~pending_coinbase_stack_state:
       Pending_coinbase_stack_state.Stable.Latest.
         {source= pending_coinbase_stack; target= pending_coinbase_stack}
     {t_in_block with transaction= User_command user_command}
     handler
 
-let generate_transaction_union_witness ?(preeval = false) ~ledger_depth
+let generate_transaction_union_witness ?(preeval = false) ~constraint_constants
     sok_message source target transaction_in_block pending_coinbase_stack_state
     handler =
   let transaction =
@@ -1914,18 +1921,18 @@
   let main =
     if preeval then failwith "preeval currently disabled" else Base.main
   in
-  let main x = handle (main ~ledger_depth x) handler in
+  let main x = handle (main ~constraint_constants x) handler in
   generate_auxiliary_input (tick_input ()) prover_state main top_hash
 
-let generate_transaction_witness ?preeval ~ledger_depth ~sok_message ~source
-    ~target pending_coinbase_stack_state
+let generate_transaction_witness ?preeval ~constraint_constants ~sok_message
+    ~source ~target pending_coinbase_stack_state
     (transaction_in_block : Transaction.t Transaction_protocol_state.t) handler
     =
   let transaction =
     Transaction_protocol_state.transaction transaction_in_block
   in
-  generate_transaction_union_witness ?preeval ~ledger_depth sok_message source
-    target
+  generate_transaction_union_witness ?preeval ~constraint_constants sok_message
+    source target
     { transaction_in_block with
       transaction= Transaction_union.of_transaction transaction }
     pending_coinbase_stack_state handler
@@ -1992,10 +1999,11 @@
     , Tick.prove keys.proving.merge (tick_input ()) prover_state Merge.main
         top_hash )
 
-  let of_transaction_union ?preeval ~ledger_depth sok_digest source target
-      ~pending_coinbase_stack_state transaction state_body_hash_opt handler =
+  let of_transaction_union ?preeval ~constraint_constants sok_digest source
+      target ~pending_coinbase_stack_state transaction state_body_hash_opt
+      handler =
     let top_hash, proof =
-      Base.transaction_union_proof ?preeval ~ledger_depth sok_digest
+      Base.transaction_union_proof ?preeval ~constraint_constants sok_digest
         ~proving_key:keys.proving.base source target
         pending_coinbase_stack_state transaction state_body_hash_opt handler
     in
@@ -2008,7 +2016,7 @@
     ; supply_increase= Transaction_union.supply_increase transaction
     ; proof= wrap `Base proof top_hash }
 
-  let of_transaction ?preeval ~ledger_depth ~sok_digest ~source ~target
+  let of_transaction ?preeval ~constraint_constants ~sok_digest ~source ~target
       ~pending_coinbase_stack_state transaction_in_block handler =
     let transaction =
       Transaction_protocol_state.transaction transaction_in_block
@@ -2016,14 +2024,14 @@
     let state_body_hash_opt =
       Transaction_protocol_state.block_data transaction_in_block
     in
-    of_transaction_union ?preeval ~ledger_depth sok_digest source target
-      ~pending_coinbase_stack_state
+    of_transaction_union ?preeval ~constraint_constants sok_digest source
+      target ~pending_coinbase_stack_state
       (Transaction_union.of_transaction transaction)
       state_body_hash_opt handler
 
-  let of_user_command ~ledger_depth ~sok_digest ~source ~target
+  let of_user_command ~constraint_constants ~sok_digest ~source ~target
       ~pending_coinbase_stack_state user_command_in_block handler =
-    of_transaction ~ledger_depth ~sok_digest ~source ~target
+    of_transaction ~constraint_constants ~sok_digest ~source ~target
       ~pending_coinbase_stack_state
       { user_command_in_block with
         transaction=
@@ -2031,9 +2039,9 @@
             (Transaction_protocol_state.transaction user_command_in_block) }
       handler
 
-  let of_fee_transfer ~ledger_depth ~sok_digest ~source ~target
+  let of_fee_transfer ~constraint_constants ~sok_digest ~source ~target
       ~pending_coinbase_stack_state transfer_in_block handler =
-    of_transaction ~ledger_depth ~sok_digest ~source ~target
+    of_transaction ~constraint_constants ~sok_digest ~source ~target
       ~pending_coinbase_stack_state
       { transfer_in_block with
         transaction=
@@ -2273,12 +2281,10 @@
 
     type wallet = {private_key: Private_key.t; account: Account.t}
 
-<<<<<<< HEAD
-    let ledger_depth = Genesis_constants.ledger_depth_for_unit_tests
-=======
-    let ledger_depth =
-      Genesis_constants.Constraint_constants.for_unit_tests.ledger_depth
->>>>>>> dc89aaa2
+    let constraint_constants =
+      Genesis_constants.Constraint_constants.for_unit_tests
+
+    let ledger_depth = constraint_constants.ledger_depth
 
     let random_wallets ?(n = min (Int.pow 2 ledger_depth) (1 lsl 10)) () =
       let random_wallet () : wallet =
@@ -2370,7 +2376,7 @@
         { Transaction_protocol_state.Poly.transaction= user_command
         ; block_data= state_body_hash_opt }
       in
-      ( of_user_command ~ledger_depth ~sok_digest ~source ~target
+      ( of_user_command ~constraint_constants ~sok_digest ~source ~target
           ~pending_coinbase_stack_state user_command_in_block handler
       , pending_coinbase_stack_target )
 
@@ -2426,7 +2432,7 @@
           in
           check_transaction txn_in_block
             (unstage (Sparse_ledger.handler sparse_ledger))
-            ~ledger_depth
+            ~constraint_constants
             ~sok_message:
               (Coda_base.Sok_message.create ~fee:Currency.Fee.zero
                  ~prover:Public_key.Compressed.empty)
@@ -2491,7 +2497,7 @@
                   ~prover:wallets.(1).account.public_key
               in
               let pending_coinbase_stack = Pending_coinbase.Stack.empty in
-              check_user_command ~ledger_depth ~sok_message
+              check_user_command ~constraint_constants ~sok_message
                 ~source:(Ledger.merkle_root ledger)
                 ~target pending_coinbase_stack
                 {transaction= t1; block_data= state_body_hash_opt}
@@ -2501,7 +2507,7 @@
 
     let state_body_hash_opt : Transaction_protocol_state.Block_data.t = None
 
-    let test_transaction ledger txn =
+    let test_transaction ~constraint_constants ledger txn =
       let source = Ledger.merkle_root ledger in
       let pending_coinbase_stack = Pending_coinbase.Stack.empty in
       let mentioned_keys, pending_coinbase_stack_target =
@@ -2528,8 +2534,7 @@
       let _undo = Ledger.apply_transaction ledger txn in
       let target = Ledger.merkle_root ledger in
       let sok_message = Sok_message.create ~fee:Fee.zero ~prover:signer in
-      check_transaction ~ledger_depth:(Ledger.depth ledger) ~sok_message
-        ~source ~target
+      check_transaction ~constraint_constants ~sok_message ~source ~target
         ~pending_coinbase_stack_state:
           { Pending_coinbase_stack_state.source= pending_coinbase_stack
           ; target= pending_coinbase_stack_target }
@@ -2572,7 +2577,8 @@
                 sender.account ;
               let () =
                 List.iter ucs ~f:(fun uc ->
-                    test_transaction ledger (Transaction.User_command uc) )
+                    test_transaction ~constraint_constants ledger
+                      (Transaction.User_command uc) )
               in
               List.iter receivers ~f:(fun receiver ->
                   check_balance
@@ -2611,7 +2617,7 @@
               let () =
                 List.iter fts ~f:(fun ft ->
                     let txn = Transaction.Fee_transfer ft in
-                    test_transaction ledger txn )
+                    test_transaction ~constraint_constants ledger txn )
               in
               List.iter receivers ~f:(fun receiver ->
                   check_balance
@@ -2654,7 +2660,7 @@
               let () =
                 List.iter cbs ~f:(fun cb ->
                     let txn = Transaction.Coinbase cb in
-                    test_transaction ledger txn )
+                    test_transaction ~constraint_constants ledger txn )
               in
               let fees = fee * ft_count in
               check_balance
@@ -2763,8 +2769,8 @@
                       ~supply_increase:Amount.zero ~fee_excess:total_fees
                       ~pending_coinbase_stack_state wrap_vk_state)) ) )
 
-    let test_user_command_with_accounts ~ledger ~accounts ~signer ~fee
-        ~fee_payer_pk ~fee_token ?memo ~valid_until ~nonce body =
+    let test_user_command_with_accounts ~constraint_constants ~ledger ~accounts
+        ~signer ~fee ~fee_payer_pk ~fee_token ?memo ~valid_until ~nonce body =
       let memo =
         match memo with
         | Some memo ->
@@ -2783,7 +2789,7 @@
           ~valid_until ~memo ~body
       in
       let user_command = User_command.sign signer payload in
-      test_transaction ledger (User_command user_command)
+      test_transaction ~constraint_constants ledger (User_command user_command)
 
     let random_int_incl l u = Quickcheck.random_value (Int.gen_incl l u)
 
@@ -2818,8 +2824,9 @@
               let valid_until = Global_slot.max_value in
               let nonce = accounts.(0).nonce in
               let () =
-                test_user_command_with_accounts ~ledger ~accounts ~signer ~fee
-                  ~fee_payer_pk ~fee_token ~valid_until ~nonce
+                test_user_command_with_accounts ~constraint_constants ~ledger
+                  ~accounts ~signer ~fee ~fee_payer_pk ~fee_token ~valid_until
+                  ~nonce
                   (Payment {source_pk; receiver_pk; token_id; amount})
               in
               let get_account aid =
@@ -2890,8 +2897,9 @@
               let valid_until = Global_slot.max_value in
               let nonce = accounts.(0).nonce in
               let () =
-                test_user_command_with_accounts ~ledger ~accounts ~signer ~fee
-                  ~fee_payer_pk ~fee_token ~valid_until ~nonce
+                test_user_command_with_accounts ~constraint_constants ~ledger
+                  ~accounts ~signer ~fee ~fee_payer_pk ~fee_token ~valid_until
+                  ~nonce
                   (Payment {source_pk; receiver_pk; token_id; amount})
               in
               let get_account aid =
@@ -2961,8 +2969,9 @@
               let valid_until = Global_slot.max_value in
               let nonce = accounts.(0).nonce in
               let () =
-                test_user_command_with_accounts ~ledger ~accounts ~signer ~fee
-                  ~fee_payer_pk ~fee_token ~valid_until ~nonce
+                test_user_command_with_accounts ~constraint_constants ~ledger
+                  ~accounts ~signer ~fee ~fee_payer_pk ~fee_token ~valid_until
+                  ~nonce
                   (Payment {source_pk; receiver_pk; token_id; amount})
               in
               let get_account aid =
@@ -3020,8 +3029,9 @@
               let valid_until = Global_slot.max_value in
               let nonce = accounts.(0).nonce in
               let () =
-                test_user_command_with_accounts ~ledger ~accounts ~signer ~fee
-                  ~fee_payer_pk ~fee_token ~valid_until ~nonce
+                test_user_command_with_accounts ~constraint_constants ~ledger
+                  ~accounts ~signer ~fee ~fee_payer_pk ~fee_token ~valid_until
+                  ~nonce
                   (Payment {source_pk; receiver_pk; token_id; amount})
               in
               let get_account aid =
@@ -3075,8 +3085,9 @@
               let valid_until = Global_slot.max_value in
               let nonce = accounts.(0).nonce in
               let () =
-                test_user_command_with_accounts ~ledger ~accounts ~signer ~fee
-                  ~fee_payer_pk ~fee_token ~valid_until ~nonce
+                test_user_command_with_accounts ~constraint_constants ~ledger
+                  ~accounts ~signer ~fee ~fee_payer_pk ~fee_token ~valid_until
+                  ~nonce
                   (Payment {source_pk; receiver_pk; token_id; amount})
               in
               let get_account aid =
@@ -3131,8 +3142,9 @@
               let valid_until = Global_slot.max_value in
               let nonce = accounts.(0).nonce in
               let () =
-                test_user_command_with_accounts ~ledger ~accounts ~signer ~fee
-                  ~fee_payer_pk ~fee_token ~valid_until ~nonce
+                test_user_command_with_accounts ~constraint_constants ~ledger
+                  ~accounts ~signer ~fee ~fee_payer_pk ~fee_token ~valid_until
+                  ~nonce
                   (Payment {source_pk; receiver_pk; token_id; amount})
               in
               let get_account aid =
@@ -3187,8 +3199,9 @@
               let valid_until = Global_slot.max_value in
               let nonce = accounts.(0).nonce in
               let () =
-                test_user_command_with_accounts ~ledger ~accounts ~signer ~fee
-                  ~fee_payer_pk ~fee_token ~valid_until ~nonce
+                test_user_command_with_accounts ~constraint_constants ~ledger
+                  ~accounts ~signer ~fee ~fee_payer_pk ~fee_token ~valid_until
+                  ~nonce
                   (Stake_delegation
                      (Set_delegate
                         {delegator= source_pk; new_delegate= receiver_pk}))
@@ -3241,8 +3254,9 @@
               let valid_until = Global_slot.max_value in
               let nonce = accounts.(0).nonce in
               let () =
-                test_user_command_with_accounts ~ledger ~accounts ~signer ~fee
-                  ~fee_payer_pk ~fee_token ~valid_until ~nonce
+                test_user_command_with_accounts ~constraint_constants ~ledger
+                  ~accounts ~signer ~fee ~fee_payer_pk ~fee_token ~valid_until
+                  ~nonce
                   (Stake_delegation
                      (Set_delegate
                         {delegator= source_pk; new_delegate= receiver_pk}))
@@ -3298,8 +3312,9 @@
               let valid_until = Global_slot.max_value in
               let nonce = accounts.(0).nonce in
               let () =
-                test_user_command_with_accounts ~ledger ~accounts ~signer ~fee
-                  ~fee_payer_pk ~fee_token ~valid_until ~nonce
+                test_user_command_with_accounts ~constraint_constants ~ledger
+                  ~accounts ~signer ~fee ~fee_payer_pk ~fee_token ~valid_until
+                  ~nonce
                   (Stake_delegation
                      (Set_delegate
                         {delegator= source_pk; new_delegate= receiver_pk}))
@@ -3532,6 +3547,8 @@
     , digest
         Base.(
           Tick.constraint_system ~exposing:(tick_input ())
-            (main ~ledger_depth:Genesis_constants.ledger_depth)) )
+            (main
+               ~constraint_constants:
+                 Genesis_constants.Constraint_constants.compiled)) )
   ; ( "transaction-wrap"
     , digest' W.(Tock.constraint_system ~exposing:wrap_input main) ) ]