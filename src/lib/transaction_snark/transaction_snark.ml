--- conflicted
+++ resolved
@@ -2098,22 +2098,14 @@
         let open Basic in
         let module M = H4.T (Pickles.Tag) in
         let s = Basic.spec t in
-<<<<<<< HEAD
-        let prev_should_verify =
-=======
         let prev_must_verify =
->>>>>>> fe8d85b4
           match proof_level with
           | Genesis_constants.Proof_level.Full ->
               true
           | _ ->
               false
         in
-<<<<<<< HEAD
-        let b = Boolean.var_of_value prev_should_verify in
-=======
         let b = Boolean.var_of_value prev_must_verify in
->>>>>>> fe8d85b4
         match t with
         | Proved ->
             { identifier = "proved"
@@ -2182,17 +2174,10 @@
         ~is_coinbase_or_fee_transfer ~update_account =
       let%bind accumulate_burned_tokens =
         Boolean.all [ is_coinbase_or_fee_transfer; Boolean.not update_account ]
-<<<<<<< HEAD
       in
       let%bind amt, `Overflow overflow =
         Amount.Checked.add_flagged acc_burned_tokens amount
       in
-=======
-      in
-      let%bind amt, `Overflow overflow =
-        Amount.Checked.add_flagged acc_burned_tokens amount
-      in
->>>>>>> fe8d85b4
       let%bind () =
         Boolean.(Assert.any [ not accumulate_burned_tokens; not overflow ])
       in
@@ -2350,7 +2335,6 @@
                 let%bind correct_coinbase_target_stack =
                   Pending_coinbase.Stack.equal_var
                     computed_pending_coinbase_stack_after pending_coinbase_after
-<<<<<<< HEAD
                 in
                 let%bind valid_init_state =
                   let%bind equal_source =
@@ -2649,306 +2633,6 @@
                 let%bind payment_or_internal_command =
                   Boolean.any [ is_payment; is_coinbase_or_fee_transfer ]
                 in
-=======
-                in
-                let%bind valid_init_state =
-                  let%bind equal_source =
-                    Pending_coinbase.Stack.equal_var pending_coinbase_stack_init
-                      pending_coinbase_stack_before
-                  in
-                  let%bind equal_source_with_state =
-                    Pending_coinbase.Stack.equal_var
-                      pending_coinbase_stack_with_state
-                      pending_coinbase_stack_before
-                  in
-                  Boolean.(equal_source ||| equal_source_with_state)
-                in
-                [%with_label_ "target stack and valid init state"] (fun () ->
-                    Boolean.Assert.all
-                      [ correct_coinbase_target_stack; valid_init_state ] ) ) )
-      in
-      (* Interrogate failure cases. This value is created without constraints;
-         the failures should be checked against potential failures to ensure
-         consistency.
-      *)
-      let%bind () =
-        [%with_label_ "A failing user command is a user command"]
-          Boolean.(
-            fun () -> Assert.any [ is_user_command; not user_command_fails ])
-      in
-      let%bind predicate_result =
-        let%bind is_own_account =
-          Public_key.Compressed.Checked.equal payload.common.fee_payer_pk
-            payload.body.source_pk
-        in
-        let predicate_result =
-          (* TODO: Predicates. *)
-          Boolean.false_
-        in
-        Boolean.(is_own_account ||| predicate_result)
-      in
-      let%bind () =
-        [%with_label_ "Check account_precondition failure against predicted"]
-          (fun () ->
-            let predicate_failed = Boolean.(not predicate_result) in
-            assert_r1cs
-              (predicate_failed :> Field.Var.t)
-              (is_user_command :> Field.Var.t)
-              (user_command_failure.predicate_failed :> Field.Var.t) )
-      in
-      let account_creation_amount =
-        Amount.Checked.of_fee
-          Fee.(var_of_t constraint_constants.account_creation_fee)
-      in
-      let%bind is_zero_fee = Fee.(equal_var fee (var_of_t zero)) in
-      let is_coinbase_or_fee_transfer = Boolean.not is_user_command in
-      let%bind can_create_fee_payer_account =
-        (* Fee transfers and coinbases may create an account. We check the normal
-           invariants to ensure that the account creation fee is paid.
-        *)
-        let%bind fee_may_be_charged =
-          (* If the fee is zero, we do not create the account at all, so we allow
-             this through. Otherwise, the fee must be the default.
-          *)
-          Boolean.(token_default ||| is_zero_fee)
-        in
-        Boolean.(is_coinbase_or_fee_transfer &&& fee_may_be_charged)
-      in
-      (* a couple of references, hard to thread the values *)
-      let burned_tokens = ref Currency.Amount.(var_of_t zero) in
-      let zero_fee =
-        Currency.Amount.(Signed.create_var ~magnitude:(var_of_t zero))
-          ~sgn:Sgn.Checked.pos
-      in
-      (* new account fees added for coinbases/fee transfers, when calculating receiver amounts *)
-      let new_account_fees = ref zero_fee in
-      let%bind root_after_fee_payer_update =
-        [%with_label_ "Update fee payer"] (fun () ->
-            Frozen_ledger_hash.modify_account_send
-              ~depth:constraint_constants.ledger_depth fee_payment_root
-              ~is_writeable:can_create_fee_payer_account fee_payer
-              ~f:(fun ~is_empty_and_writeable account ->
-                (* this account is:
-                   - the fee-payer for payments
-                   - the fee-payer for stake delegation
-                   - the fee-receiver for a coinbase
-                   - the second receiver for a fee transfer
-                *)
-                let%bind next_nonce =
-                  Account.Nonce.Checked.succ_if account.nonce is_user_command
-                in
-                let%bind () =
-                  [%with_label_ "Check fee nonce"] (fun () ->
-                      let%bind nonce_matches =
-                        Account.Nonce.Checked.equal nonce account.nonce
-                      in
-                      Boolean.Assert.any
-                        [ Boolean.not is_user_command; nonce_matches ] )
-                in
-                let%bind receipt_chain_hash =
-                  let current = account.receipt_chain_hash in
-                  let%bind r =
-                    Receipt.Chain_hash.Checked.cons_signed_command_payload
-                      (Signed_command_payload payload) current
-                  in
-                  Receipt.Chain_hash.Checked.if_ is_user_command ~then_:r
-                    ~else_:current
-                in
-                let permitted_to_access =
-                  Account.Checked.has_permission
-                    ~signature_verifies:is_user_command ~to_:`Access account
-                in
-                let permitted_to_increment_nonce =
-                  Account.Checked.has_permission ~to_:`Increment_nonce account
-                in
-                let permitted_to_send =
-                  Account.Checked.has_permission ~to_:`Send account
-                in
-                let permitted_to_receive =
-                  Account.Checked.has_permission ~to_:`Receive account
-                in
-                let%bind () =
-                  [%with_label_
-                    "Fee payer access should be permitted for all commands"]
-                    (fun () -> Boolean.Assert.is_true permitted_to_access)
-                in
-                let%bind () =
-                  [%with_label_
-                    "Fee payer increment nonce should be permitted for all \
-                     commands"] (fun () ->
-                      Boolean.Assert.any
-                        [ Boolean.not is_user_command
-                        ; permitted_to_increment_nonce
-                        ] )
-                in
-                let%bind () =
-                  [%with_label_
-                    "Fee payer balance update should be permitted for all \
-                     commands"] (fun () ->
-                      Boolean.Assert.any
-                        [ Boolean.not is_user_command; permitted_to_send ] )
-                in
-                (*second fee receiver of a fee transfer and fee receiver of a coinbase transaction remain unchanged if
-                   1. These accounts are not permitted to receive tokens and,
-                   2. Receiver account that corresponds to first fee receiver of a fee transfer or coinbase receiver of a coinbase transaction, doesn't allow receiving tokens*)
-                let%bind update_account =
-                  let%bind receiving_allowed =
-                    Boolean.all
-                      [ is_coinbase_or_fee_transfer; permitted_to_receive ]
-                  in
-                  Boolean.any [ is_user_command; receiving_allowed ]
-                in
-                let%bind is_empty_and_writeable =
-                  (* If this is a coinbase with zero fee, do not create the
-                     account, since the fee amount won't be enough to pay for it.
-                  *)
-                  Boolean.(all [ is_empty_and_writeable; not is_zero_fee ])
-                in
-                let should_pay_to_create =
-                  (* Coinbases and fee transfers may create. *)
-                  is_empty_and_writeable
-                in
-                let%bind amount =
-                  [%with_label_ "Compute fee payer amount"] (fun () ->
-                      let fee_payer_amount =
-                        let sgn = Sgn.Checked.neg_if_true is_user_command in
-                        Amount.Signed.create_var
-                          ~magnitude:(Amount.Checked.of_fee fee)
-                          ~sgn
-                      in
-                      (* Account creation fee for fee transfers/coinbases. *)
-                      let%bind account_creation_fee =
-                        let%map magnitude =
-                          Amount.Checked.if_ should_pay_to_create
-                            ~then_:account_creation_amount
-                            ~else_:Amount.(var_of_t zero)
-                        in
-                        Amount.Signed.create_var ~magnitude ~sgn:Sgn.Checked.neg
-                      in
-                      new_account_fees := account_creation_fee ;
-                      Amount.Signed.Checked.(
-                        add fee_payer_amount account_creation_fee) )
-                in
-                let%bind () =
-                  [%with_label_ "Burned tokens in fee payer"] (fun () ->
-                      let%map amt =
-                        add_burned_tokens !burned_tokens
-                          (Amount.Checked.of_fee fee)
-                          ~is_coinbase_or_fee_transfer ~update_account
-                      in
-                      burned_tokens := amt )
-                in
-                let txn_global_slot = current_global_slot in
-                let%bind timing =
-                  [%with_label_ "Check fee payer timing"] (fun () ->
-                      let%bind txn_amount =
-                        let%bind sgn = Amount.Signed.Checked.sgn amount in
-                        let%bind magnitude =
-                          Amount.Signed.Checked.magnitude amount
-                        in
-                        Amount.Checked.if_ (Sgn.Checked.is_neg sgn)
-                          ~then_:magnitude
-                          ~else_:Amount.(var_of_t zero)
-                      in
-                      let balance_check ok =
-                        [%with_label_ "Check fee payer balance"] (fun () ->
-                            Boolean.Assert.is_true ok )
-                      in
-                      let timed_balance_check ok =
-                        [%with_label_ "Check fee payer timed balance"]
-                          (fun () -> Boolean.Assert.is_true ok)
-                      in
-                      let%bind `Min_balance _, timing =
-                        check_timing ~balance_check ~timed_balance_check
-                          ~account ~txn_amount:(Some txn_amount)
-                          ~txn_global_slot
-                      in
-                      Account_timing.if_ update_account ~then_:timing
-                        ~else_:account.timing )
-                in
-                let%bind balance =
-                  [%with_label_ "Check payer balance"] (fun () ->
-                      let%bind updated_balance =
-                        Balance.Checked.add_signed_amount account.balance amount
-                      in
-                      Balance.Checked.if_ update_account ~then_:updated_balance
-                        ~else_:account.balance )
-                in
-                let%map public_key =
-                  Public_key.Compressed.Checked.if_ is_empty_and_writeable
-                    ~then_:(Account_id.Checked.public_key fee_payer)
-                    ~else_:account.public_key
-                and token_id =
-                  make_checked (fun () ->
-                      Token_id.Checked.if_ is_empty_and_writeable
-                        ~then_:(Account_id.Checked.token_id fee_payer)
-                        ~else_:account.token_id )
-                and delegate =
-                  Public_key.Compressed.Checked.if_ is_empty_and_writeable
-                    ~then_:(Account_id.Checked.public_key fee_payer)
-                    ~else_:account.delegate
-                in
-                { Account.Poly.balance
-                ; public_key
-                ; token_id
-                ; token_symbol = account.token_symbol
-                ; nonce = next_nonce
-                ; receipt_chain_hash
-                ; delegate
-                ; voting_for = account.voting_for
-                ; timing
-                ; permissions = account.permissions
-                ; zkapp = account.zkapp
-                } ) )
-      in
-      let%bind receiver_increase =
-        (* - payments:         payload.body.amount
-           - stake delegation: 0
-           - coinbase:         payload.body.amount - payload.common.fee
-           - fee transfer:     payload.body.amount
-        *)
-        [%with_label_ "Compute receiver increase"] (fun () ->
-            let%bind base_amount =
-              let zero_transfer = is_stake_delegation in
-              Amount.Checked.if_ zero_transfer
-                ~then_:(Amount.var_of_t Amount.zero)
-                ~else_:payload.body.amount
-            in
-            (* The fee for entering the coinbase transaction is paid up front. *)
-            let%bind coinbase_receiver_fee =
-              Amount.Checked.if_ is_coinbase
-                ~then_:(Amount.Checked.of_fee fee)
-                ~else_:(Amount.var_of_t Amount.zero)
-            in
-            Amount.Checked.sub base_amount coinbase_receiver_fee )
-      in
-      let receiver_overflow = ref Boolean.false_ in
-      let receiver_balance_update_permitted = ref Boolean.true_ in
-      let%bind root_after_receiver_update =
-        [%with_label_ "Update receiver"] (fun () ->
-            Frozen_ledger_hash.modify_account_recv
-              ~depth:constraint_constants.ledger_depth
-              root_after_fee_payer_update receiver
-              ~f:(fun ~is_empty_and_writeable account ->
-                (* this account is:
-                   - the receiver for payments
-                   - the delegated-to account for stake delegation
-                   - the receiver for a coinbase
-                   - the first receiver for a fee transfer
-                *)
-                let permitted_to_access =
-                  Account.Checked.has_permission
-                    ~signature_verifies:Boolean.false_ ~to_:`Access account
-                in
-                let%bind permitted_to_receive =
-                  Account.Checked.has_permission ~to_:`Receive account
-                  |> Boolean.( &&& ) permitted_to_access
-                in
-                (*Account remains unchanged if balance update is not permitted for payments, fee_transfers and coinbase transactions*)
-                let%bind payment_or_internal_command =
-                  Boolean.any [ is_payment; is_coinbase_or_fee_transfer ]
-                in
->>>>>>> fe8d85b4
                 let%bind update_account =
                   Boolean.any
                     [ Boolean.not payment_or_internal_command
@@ -3586,22 +3270,14 @@
       (s1, s2)
 
     let rule ~proof_level self : _ Pickles.Inductive_rule.t =
-<<<<<<< HEAD
-      let prev_should_verify =
-=======
       let prev_must_verify =
->>>>>>> fe8d85b4
         match proof_level with
         | Genesis_constants.Proof_level.Full ->
             true
         | _ ->
             false
       in
-<<<<<<< HEAD
-      let b = Boolean.var_of_value prev_should_verify in
-=======
       let b = Boolean.var_of_value prev_must_verify in
->>>>>>> fe8d85b4
       { identifier = "merge"
       ; prevs = [ self; self ]
       ; main =
@@ -3642,8 +3318,6 @@
       ~constraint_constants:
         (Genesis_constants.Constraint_constants.to_snark_keys_header
            constraint_constants )
-<<<<<<< HEAD
-=======
       ~commits:
         { commits =
             { mina = Mina_version.commit_id
@@ -3651,7 +3325,6 @@
             }
         ; commit_date = Mina_version.commit_date
         }
->>>>>>> fe8d85b4
       ~choices:(fun ~self ->
         let zkapp_command x =
           Base.Zkapp_command_snark.rule ~constraint_constants ~proof_level x
@@ -3954,7 +3627,6 @@
            ->
           let first_pass_ledger =
             sparse_first_pass_ledger zkapp_command first_pass_ledger
-<<<<<<< HEAD
           in
           let second_pass_ledger =
             sparse_second_pass_ledger zkapp_command second_pass_ledger
@@ -4080,133 +3752,6 @@
                 in
                 (next_commitment, next_full_commitment) )
           in
-=======
-          in
-          let second_pass_ledger =
-            sparse_second_pass_ledger zkapp_command second_pass_ledger
-          in
-          let txn_applied, states =
-            let partial_txn, states =
-              Sparse_ledger.apply_zkapp_first_pass_unchecked_with_states
-                ~first_pass_ledger ~second_pass_ledger ~constraint_constants
-                ~global_slot ~state_view ~fee_excess ~supply_increase
-                zkapp_command
-              |> Or_error.ok_exn
-            in
-            Sparse_ledger.apply_zkapp_second_pass_unchecked_with_states
-              ~init:states second_pass_ledger partial_txn
-            |> Or_error.ok_exn
-          in
-          let will_succeed =
-            match txn_applied.command.status with
-            | Applied ->
-                true
-            | Failed _ ->
-                false
-          in
-          let states_with_connecting_ledger =
-            List.map states ~f:(fun (global, local) ->
-                (global, local, connecting_ledger) )
-          in
-          let final_state =
-            let global_state, _local_state, _connecting_ledger =
-              List.last_exn states_with_connecting_ledger
-            in
-            global_state
-          in
-          ( final_state.fee_excess
-          , final_state.supply_increase
-          , will_succeed :: will_succeeds_rev
-          , states_with_connecting_ledger :: statess_rev ) )
-    in
-    let will_succeeds = List.rev will_succeeds_rev in
-    let states = List.rev states_rev in
-    let states_rev =
-      Account_update_group.group_by_zkapp_command_rev
-        (List.map
-           ~f:(fun (_, _, _, _, _, zkapp_command) -> zkapp_command)
-           zkapp_commands_with_context )
-        ([ List.hd_exn (List.hd_exn states) ] :: states)
-    in
-    let commitment = ref (Local_state.dummy ()).transaction_commitment in
-    let full_commitment =
-      ref (Local_state.dummy ()).full_transaction_commitment
-    in
-    let remaining_zkapp_command =
-      let zkapp_commands =
-        List.map2_exn zkapp_commands_with_context will_succeeds
-          ~f:(fun
-               ( pending_coinbase_init_stack
-               , pending_coinbase_stack_state
-               , _
-               , _
-               , _
-               , account_updates )
-               will_succeed
-             ->
-            ( pending_coinbase_init_stack
-            , pending_coinbase_stack_state
-            , { Mina_transaction_logic.Zkapp_command_logic.Start_data
-                .account_updates
-              ; memo_hash = Signed_command_memo.hash account_updates.memo
-              ; will_succeed
-              } ) )
-      in
-      ref zkapp_commands
-    in
-    let pending_coinbase_init_stack = ref Pending_coinbase.Stack.empty in
-    let pending_coinbase_stack_state =
-      ref
-        { Pending_coinbase_stack_state.source = Pending_coinbase.Stack.empty
-        ; target = Pending_coinbase.Stack.empty
-        }
-    in
-    List.fold_right states_rev ~init:[]
-      ~f:(fun
-           ({ kind
-            ; spec
-            ; state_before = { global = source_global; local = source_local }
-            ; state_after = { global = target_global; local = target_local }
-            ; connecting_ledger
-            } :
-             Account_update_group.Zkapp_command_intermediate_state.t )
-           witnesses
-         ->
-        (*Transaction snark says nothing about failure status*)
-        let source_local = { source_local with failure_status_tbl = [] } in
-        let target_local = { target_local with failure_status_tbl = [] } in
-        let current_commitment = !commitment in
-        let current_full_commitment = !full_commitment in
-        let ( start_zkapp_command
-            , next_commitment
-            , next_full_commitment
-            , pending_coinbase_init_stack
-            , pending_coinbase_stack_state ) =
-          let empty_if_last (mk : unit -> field * field) : field * field =
-            match (target_local.stack_frame.calls, target_local.call_stack) with
-            | [], [] ->
-                (* The commitment will be cleared, because this is the last
-                   account_update.
-                *)
-                Zkapp_command.Transaction_commitment.(empty, empty)
-            | _ ->
-                mk ()
-          in
-          let mk_next_commitments (zkapp_command : Zkapp_command.t) =
-            empty_if_last (fun () ->
-                let next_commitment = Zkapp_command.commitment zkapp_command in
-                let memo_hash = Signed_command_memo.hash zkapp_command.memo in
-                let fee_payer_hash =
-                  Zkapp_command.Digest.Account_update.create
-                    (Account_update.of_fee_payer zkapp_command.fee_payer)
-                in
-                let next_full_commitment =
-                  Zkapp_command.Transaction_commitment.create_complete
-                    next_commitment ~memo_hash ~fee_payer_hash
-                in
-                (next_commitment, next_full_commitment) )
-          in
->>>>>>> fe8d85b4
           match kind with
           | `Same ->
               let next_commitment, next_full_commitment =
@@ -4479,7 +4024,6 @@
             failwith "No verification key found in the account"
         | Some s ->
             s
-<<<<<<< HEAD
       in
       (pi, vk)
 
@@ -5203,7 +4747,8 @@
               ; may_use_token = No
               ; authorization_kind = Proof (With_hash.hash vk)
               }
-          ; authorization = Control.Proof Mina_base.Proof.blockchain_dummy
+          ; authorization =
+              Control.Proof (Lazy.force Mina_base.Proof.blockchain_dummy)
           }
       in
       let account_update_digest_with_selected_chain =
@@ -5468,946 +5013,6 @@
           (Multiple_transfers_spec.spec_of_t spec)
           ~update:spec.snapp_update ~receiver_update:spec.snapp_update
       in
-=======
-      in
-      (pi, vk)
-
-    let of_zkapp_command_segment_exn ~(statement : Proof.statement) ~witness
-        ~(spec : Zkapp_command_segment.Basic.t) : t Async.Deferred.t =
-      Base.Zkapp_command_snark.witness := Some witness ;
-      let res =
-        match spec with
-        | Opt_signed ->
-            opt_signed statement
-        | Opt_signed_opt_signed ->
-            opt_signed_opt_signed statement
-        | Proved -> (
-            match snapp_proof_data ~witness with
-            | None ->
-                failwith "of_zkapp_command_segment: Expected exactly one proof"
-            | Some (p, v) ->
-                Pickles.Side_loaded.in_prover (Base.side_loaded 0) v.data ;
-                proved
-                  ~handler:(Base.Zkapp_command_snark.handle_zkapp_proof p)
-                  statement )
-      in
-      let open Async in
-      let%map (), (), proof = res in
-      Base.Zkapp_command_snark.witness := None ;
-      { proof; statement }
-
-    let of_transaction_union ~statement ~init_stack transaction state_body
-        global_slot handler =
-      let open Async in
-      let%map (), (), proof =
-        base
-          ~handler:
-            (Base.transaction_union_handler handler transaction state_body
-               global_slot init_stack )
-          statement
-      in
-      { statement; proof }
-
-    let of_non_zkapp_command_transaction ~statement ~init_stack
-        transaction_in_block handler =
-      let transaction : Transaction.t =
-        Transaction.forget
-          (Transaction_protocol_state.transaction transaction_in_block)
-      in
-      let state_body =
-        Transaction_protocol_state.block_data transaction_in_block
-      in
-      let global_slot =
-        Transaction_protocol_state.global_slot transaction_in_block
-      in
-      match to_preunion transaction with
-      | `Zkapp_command _ ->
-          failwith
-            "Called Non-zkapp_command transaction with zkapp_command \
-             transaction"
-      | `Transaction t ->
-          of_transaction_union ~statement ~init_stack
-            (Transaction_union.of_transaction t)
-            state_body global_slot handler
-
-    let of_user_command ~statement ~init_stack user_command_in_block handler =
-      of_non_zkapp_command_transaction ~statement ~init_stack
-        { user_command_in_block with
-          transaction =
-            Command
-              (Signed_command
-                 (Transaction_protocol_state.transaction user_command_in_block)
-              )
-        }
-        handler
-
-    let of_fee_transfer ~statement ~init_stack transfer_in_block handler =
-      of_non_zkapp_command_transaction ~statement ~init_stack
-        { transfer_in_block with
-          transaction =
-            Fee_transfer
-              (Transaction_protocol_state.transaction transfer_in_block)
-        }
-        handler
-
-    let merge ({ statement = t12; _ } as x12) ({ statement = t23; _ } as x23)
-        ~sok_digest =
-      let open Async.Deferred.Or_error.Let_syntax in
-      let%bind s =
-        Async.return
-          (Statement.merge
-             ({ t12 with sok_digest = () } : Statement.t)
-             { t23 with sok_digest = () } )
-      in
-      let s = { s with sok_digest } in
-      let open Async in
-      let%map (), (), proof =
-        merge
-          ~handler:
-            (Merge.handle (x12.statement, x23.statement) (x12.proof, x23.proof))
-          s
-      in
-      Ok { statement = s; proof }
-
-    let constraint_system_digests =
-      lazy (constraint_system_digests ~constraint_constants ())
-  end
-
-  module For_tests = struct
-    module Spec = struct
-      type t =
-        { fee : Currency.Fee.t
-        ; sender : Signature_lib.Keypair.t * Mina_base.Account.Nonce.t
-        ; fee_payer :
-            (Signature_lib.Keypair.t * Mina_base.Account.Nonce.t) option
-        ; receivers :
-            ( ( Signature_lib.Keypair.t
-              , Signature_lib.Public_key.Compressed.t )
-              Either.t
-            * Currency.Amount.t )
-            list
-        ; amount : Currency.Amount.t
-        ; zkapp_account_keypairs : Signature_lib.Keypair.t list
-        ; memo : Signed_command_memo.t
-        ; new_zkapp_account : bool
-        ; actions : Tick.Field.t array list
-        ; events : Tick.Field.t array list
-        ; call_data : Tick.Field.t
-        ; preconditions : Account_update.Preconditions.t option
-        ; authorization_kind : Account_update.Authorization_kind.t
-        }
-      [@@deriving sexp]
-    end
-
-    let set_proof_cache x = proof_cache := Some x
-
-    let create_trivial_snapp ~constraint_constants () =
-      let tag, _, (module P), Pickles.Provers.[ trivial_prover ] =
-        let trivial_rule : _ Pickles.Inductive_rule.t =
-          let trivial_main (tx_commitment : Zkapp_statement.Checked.t) :
-              unit Checked.t =
-            Impl.run_checked (dummy_constraints ())
-            |> fun () ->
-            Zkapp_statement.Checked.Assert.equal tx_commitment tx_commitment
-            |> return
-          in
-          { identifier = "trivial-rule"
-          ; prevs = []
-          ; main =
-              (fun { public_input = x } ->
-                let () = Impl.run_checked (trivial_main x) in
-                { previous_proof_statements = []
-                ; public_output = ()
-                ; auxiliary_output = ()
-                } )
-          ; feature_flags = Pickles_types.Plonk_types.Features.none_bool
-          }
-        in
-        Pickles.compile () ~cache:Cache_dir.cache ?proof_cache:!proof_cache
-          ~public_input:(Input Zkapp_statement.typ) ~auxiliary_typ:Typ.unit
-          ~branches:(module Nat.N1)
-          ~max_proofs_verified:(module Nat.N0)
-          ~name:"trivial"
-          ~constraint_constants:
-            (Genesis_constants.Constraint_constants.to_snark_keys_header
-               constraint_constants )
-          ~choices:(fun ~self:_ -> [ trivial_rule ])
-      in
-      let trivial_prover ?handler stmt =
-        let open Async.Deferred.Let_syntax in
-        let%map (), (), proof = trivial_prover ?handler stmt in
-        ((), (), Pickles.Side_loaded.Proof.of_proof proof)
-      in
-      let vk = Pickles.Side_loaded.Verification_key.of_compiled tag in
-      ( `VK (With_hash.of_data ~hash_data:Zkapp_account.digest_vk vk)
-      , `Prover trivial_prover )
-
-    let create_zkapp_command ?receiver_auth ?empty_sender
-        ~(constraint_constants : Genesis_constants.Constraint_constants.t) spec
-        ~update ~receiver_update =
-      let { Spec.fee
-          ; sender = sender, sender_nonce
-          ; fee_payer = fee_payer_opt
-          ; receivers
-          ; amount
-          ; new_zkapp_account
-          ; zkapp_account_keypairs
-          ; memo
-          ; actions
-          ; events
-          ; call_data
-          ; preconditions
-          ; authorization_kind
-          } =
-        spec
-      in
-      let sender_pk = sender.public_key |> Public_key.compress in
-      let fee_payer : Account_update.Fee_payer.t =
-        let public_key, nonce =
-          match fee_payer_opt with
-          | None ->
-              (sender_pk, sender_nonce)
-          | Some (fee_payer_kp, fee_payer_nonce) ->
-              (fee_payer_kp.public_key |> Public_key.compress, fee_payer_nonce)
-        in
-        { body =
-            { public_key
-            ; fee
-            ; valid_until =
-                Option.bind preconditions ~f:(fun { network; _ } ->
-                    match network.global_slot_since_genesis with
-                    | Ignore ->
-                        None
-                    | Check { upper; _ } ->
-                        Some upper )
-            ; nonce
-            }
-        ; authorization = Signature.dummy
-        }
-      in
-      let sender_is_the_same_as_fee_payer =
-        match fee_payer_opt with
-        | Some (fee_payer, _) ->
-            Signature_lib.Keypair.equal fee_payer sender
-        | None ->
-            true
-      in
-      let preconditions' =
-        Option.value preconditions
-          ~default:
-            { Account_update.Preconditions.network =
-                Option.value_map preconditions
-                  ~f:(fun { network; _ } -> network)
-                  ~default:Zkapp_precondition.Protocol_state.accept
-            ; account =
-                ( if sender_is_the_same_as_fee_payer then
-                  Zkapp_precondition.Account.accept
-                else
-                  Zkapp_precondition.Account.nonce
-                    (Account.Nonce.succ sender_nonce) )
-            ; valid_while =
-                Option.value_map preconditions
-                  ~f:(fun { valid_while; _ } -> valid_while)
-                  ~default:Zkapp_basic.Or_ignore.Ignore
-            }
-      in
-
-      let sender_account_update : Account_update.Simple.t option =
-        let empty_sender = Option.value ~default:false empty_sender in
-        if empty_sender then assert (List.is_empty receivers) ;
-        let balance_change =
-          if empty_sender then Amount.Signed.zero
-          else Amount.(Signed.(negate (of_unsigned amount)))
-        in
-        let sender_account_update_body : Account_update.Body.Simple.t =
-          { public_key = sender_pk
-          ; update = Account_update.Update.noop
-          ; token_id = Token_id.default
-          ; balance_change
-          ; increment_nonce =
-              (if sender_is_the_same_as_fee_payer then false else true)
-          ; events = []
-          ; actions = []
-          ; call_data = Field.zero
-          ; call_depth = 0
-          ; preconditions = preconditions'
-          ; use_full_commitment =
-              (if sender_is_the_same_as_fee_payer then true else false)
-          ; implicit_account_creation_fee = false
-          ; may_use_token = No
-          ; authorization_kind = Signature
-          }
-        in
-        Option.some_if
-          ((not (List.is_empty receivers)) || new_zkapp_account || empty_sender)
-          ( { body = sender_account_update_body
-            ; authorization =
-                Control.Signature Signature.dummy (*To be updated later*)
-            }
-            : Account_update.Simple.t )
-      in
-      let snapp_zkapp_command : Account_update.Simple.t list =
-        let num_keypairs = List.length zkapp_account_keypairs in
-        let account_creation_fee =
-          Amount.of_fee constraint_constants.account_creation_fee
-        in
-        (* if creating new snapp accounts, amount must be enough for account creation fees for each *)
-        assert (
-          (not new_zkapp_account) || num_keypairs = 0
-          ||
-          match Currency.Amount.scale account_creation_fee num_keypairs with
-          | None ->
-              false
-          | Some product ->
-              Currency.Amount.( >= ) amount product ) ;
-        (* "fudge factor" so that balances sum to zero *)
-        let zeroing_allotment =
-          if new_zkapp_account then
-            (* value doesn't matter when num_keypairs = 0 *)
-            if num_keypairs = 0 then amount
-            else
-              let otherwise_allotted =
-                Option.value_exn
-                  (Currency.Amount.scale account_creation_fee num_keypairs)
-              in
-              Option.value_exn (Currency.Amount.sub amount otherwise_allotted)
-          else Currency.Amount.zero
-        in
-        List.mapi zkapp_account_keypairs ~f:(fun ndx zkapp_account_keypair ->
-            let public_key =
-              Signature_lib.Public_key.compress zkapp_account_keypair.public_key
-            in
-            let delta =
-              if new_zkapp_account && ndx = 0 then
-                Amount.Signed.(of_unsigned zeroing_allotment)
-              else Amount.Signed.zero
-            in
-            ( { body =
-                  { public_key
-                  ; update
-                  ; token_id = Token_id.default
-                  ; balance_change = delta
-                  ; increment_nonce = false
-                  ; events
-                  ; actions
-                  ; call_data
-                  ; call_depth = 0
-                  ; preconditions =
-                      { preconditions' with
-                        account =
-                          Option.map preconditions ~f:(fun { account; _ } ->
-                              account )
-                          |> Option.value
-                               ~default:Zkapp_precondition.Account.accept
-                      }
-                  ; use_full_commitment = true
-                  ; implicit_account_creation_fee = false
-                  ; may_use_token = No
-                  ; authorization_kind
-                  }
-              ; authorization =
-                  Control.Signature Signature.dummy (*To be updated later*)
-              }
-              : Account_update.Simple.t ) )
-      in
-      let other_receivers =
-        List.map receivers ~f:(fun (receiver, amt) : Account_update.Simple.t ->
-            let receiver =
-              match receiver with
-              | First receiver_kp ->
-                  Signature_lib.Public_key.compress receiver_kp.public_key
-              | Second receiver ->
-                  receiver
-            in
-            let receiver_auth, authorization_kind, use_full_commitment =
-              match receiver_auth with
-              | Some Control.Tag.Signature ->
-                  ( Control.Signature Signature.dummy
-                  , Account_update.Authorization_kind.Signature
-                  , true )
-              | Some Proof ->
-                  failwith
-                    "Not implemented. Pickles_types.Nat.N2.n \
-                     Pickles_types.Nat.N2.n ~domain_log2:15)"
-              | Some None_given | None ->
-                  (None_given, None_given, false)
-            in
-            { body =
-                { public_key = receiver
-                ; update = receiver_update
-                ; token_id = Token_id.default
-                ; balance_change = Amount.Signed.of_unsigned amt
-                ; increment_nonce = false
-                ; events = []
-                ; actions = []
-                ; call_data = Field.zero
-                ; call_depth = 0
-                ; preconditions =
-                    { preconditions' with
-                      account = Zkapp_precondition.Account.accept
-                    }
-                ; use_full_commitment
-                ; implicit_account_creation_fee = false
-                ; may_use_token = No
-                ; authorization_kind
-                }
-            ; authorization = receiver_auth
-            } )
-      in
-      let account_updates_data =
-        Option.value_map ~default:[] sender_account_update ~f:(fun p -> [ p ])
-        @ snapp_zkapp_command @ other_receivers
-      in
-      let ps =
-        Zkapp_command.Call_forest.With_hashes.of_zkapp_command_simple_list
-          account_updates_data
-      in
-      let account_updates_hash = Zkapp_command.Call_forest.hash ps in
-      let commitment : Zkapp_command.Transaction_commitment.t =
-        Zkapp_command.Transaction_commitment.create ~account_updates_hash
-      in
-      let full_commitment =
-        Zkapp_command.Transaction_commitment.create_complete commitment
-          ~memo_hash:(Signed_command_memo.hash memo)
-          ~fee_payer_hash:
-            (Zkapp_command.Digest.Account_update.create
-               (Account_update.of_fee_payer fee_payer) )
-      in
-      let fee_payer =
-        let fee_payer_signature_auth =
-          match fee_payer_opt with
-          | None ->
-              Signature_lib.Schnorr.Chunked.sign sender.private_key
-                (Random_oracle.Input.Chunked.field full_commitment)
-          | Some (fee_payer_kp, _) ->
-              Signature_lib.Schnorr.Chunked.sign fee_payer_kp.private_key
-                (Random_oracle.Input.Chunked.field full_commitment)
-        in
-        { fee_payer with authorization = fee_payer_signature_auth }
-      in
-      let sender_account_update =
-        Option.map sender_account_update ~f:(fun s : Account_update.Simple.t ->
-            let commitment =
-              if s.body.use_full_commitment then full_commitment else commitment
-            in
-            let sender_signature_auth =
-              Signature_lib.Schnorr.Chunked.sign sender.private_key
-                (Random_oracle.Input.Chunked.field commitment)
-            in
-            { body = s.body; authorization = Signature sender_signature_auth } )
-      in
-      let other_receivers =
-        List.map2_exn other_receivers receivers ~f:(fun s (receiver, _amt) ->
-            match s.authorization with
-            | Control.Signature _ ->
-                let commitment =
-                  if s.body.use_full_commitment then full_commitment
-                  else commitment
-                in
-                let receiver_kp =
-                  match receiver with
-                  | First receiver_kp ->
-                      receiver_kp
-                  | Second _ ->
-                      failwith
-                        "Receiver authorization is signature, expecting \
-                         receiver keypair but got receiver public key"
-                in
-                let receiver_signature_auth =
-                  Signature_lib.Schnorr.Chunked.sign receiver_kp.private_key
-                    (Random_oracle.Input.Chunked.field commitment)
-                in
-                { Account_update.Simple.body = s.body
-                ; authorization = Signature receiver_signature_auth
-                }
-            | Control.Proof _ ->
-                failwith ""
-            | Control.None_given ->
-                s )
-      in
-      ( `Zkapp_command
-          (Zkapp_command.of_simple
-             { fee_payer; account_updates = other_receivers; memo } )
-      , `Sender_account_update sender_account_update
-      , `Proof_zkapp_command snapp_zkapp_command
-      , `Txn_commitment commitment
-      , `Full_txn_commitment full_commitment )
-
-    module Deploy_snapp_spec = struct
-      type t =
-        { fee : Currency.Fee.t
-        ; sender : Signature_lib.Keypair.t * Mina_base.Account.Nonce.t
-        ; fee_payer :
-            (Signature_lib.Keypair.t * Mina_base.Account.Nonce.t) option
-        ; amount : Currency.Amount.t
-        ; zkapp_account_keypairs : Signature_lib.Keypair.t list
-        ; memo : Signed_command_memo.t
-        ; new_zkapp_account : bool
-        ; snapp_update : Account_update.Update.t
-              (* Authorization for the update being performed *)
-        ; preconditions : Account_update.Preconditions.t option
-        ; authorization_kind : Account_update.Authorization_kind.t
-        }
-      [@@deriving sexp]
-
-      let spec_of_t
-          { fee
-          ; sender
-          ; fee_payer
-          ; amount
-          ; zkapp_account_keypairs
-          ; memo
-          ; new_zkapp_account
-          ; snapp_update = _
-          ; preconditions
-          ; authorization_kind
-          } : Spec.t =
-        { fee
-        ; sender
-        ; fee_payer
-        ; receivers = []
-        ; amount
-        ; zkapp_account_keypairs
-        ; memo
-        ; new_zkapp_account
-        ; actions = []
-        ; events = []
-        ; call_data = Tick.Field.zero
-        ; preconditions
-        ; authorization_kind
-        }
-    end
-
-    let deploy_snapp ?(no_auth = false) ?permissions ~constraint_constants
-        (spec : Deploy_snapp_spec.t) =
-      let `VK vk, `Prover _trivial_prover =
-        create_trivial_snapp ~constraint_constants ()
-      in
-      (* only allow timing on a single new snapp account
-         balance changes for other new snapp accounts are just the account creation fee
-      *)
-      assert (
-        Zkapp_basic.Set_or_keep.is_keep spec.snapp_update.timing
-        || spec.new_zkapp_account
-           && List.length spec.zkapp_account_keypairs = 1 ) ;
-      let update_vk =
-        let update = spec.snapp_update in
-        if no_auth then update
-        else
-          { update with
-            verification_key = Zkapp_basic.Set_or_keep.Set vk
-          ; permissions =
-              Zkapp_basic.Set_or_keep.Set
-                (Option.value permissions
-                   ~default:
-                     { Permissions.user_default with
-                       edit_state = Permissions.Auth_required.Proof
-                     ; edit_action_state = Proof
-                     } )
-          }
-      in
-      let ( `Zkapp_command { Zkapp_command.fee_payer; account_updates; memo }
-          , `Sender_account_update sender_account_update
-          , `Proof_zkapp_command snapp_zkapp_command
-          , `Txn_commitment commitment
-          , `Full_txn_commitment full_commitment ) =
-        create_zkapp_command ~constraint_constants
-          (Deploy_snapp_spec.spec_of_t spec)
-          ~update:update_vk
-          ~receiver_update:Mina_base.Account_update.Update.noop
-      in
-      assert (List.is_empty account_updates) ;
-      (* invariant: same number of keypairs, snapp_zkapp_command *)
-      let snapp_zkapp_command_keypairs =
-        List.zip_exn snapp_zkapp_command spec.zkapp_account_keypairs
-      in
-      let snapp_zkapp_command =
-        List.map snapp_zkapp_command_keypairs
-          ~f:(fun (snapp_account_update, keypair) ->
-            if no_auth then
-              ( { body = snapp_account_update.body; authorization = None_given }
-                : Account_update.Simple.t )
-            else
-              let commitment =
-                if snapp_account_update.body.use_full_commitment then
-                  full_commitment
-                else commitment
-              in
-              let signature =
-                Signature_lib.Schnorr.Chunked.sign keypair.private_key
-                  (Random_oracle.Input.Chunked.field commitment)
-              in
-              ( { body = snapp_account_update.body
-                ; authorization = Signature signature
-                }
-                : Account_update.Simple.t ) )
-      in
-      let account_updates =
-        Option.to_list sender_account_update @ snapp_zkapp_command
-      in
-      let zkapp_command : Zkapp_command.t =
-        { fee_payer
-        ; memo
-        ; account_updates =
-            Zkapp_command.Call_forest.of_account_updates account_updates
-              ~account_update_depth:(fun (p : Account_update.Simple.t) ->
-                p.body.call_depth )
-            |> Zkapp_command.Call_forest.map ~f:Account_update.of_simple
-            |> Zkapp_command.Call_forest.accumulate_hashes
-                 ~hash_account_update:(fun (p : Account_update.t) ->
-                   Zkapp_command.Digest.Account_update.create p )
-        }
-      in
-      zkapp_command
-
-    (* This spec is intended to build a zkapp command with only one account update
-       with proof authorization. This is mainly for cross-network replay tests. We
-       want to test the condition that when a proof is generated in one network
-       and being rejected by another network.
-    *)
-    module Single_account_update_spec = struct
-      type t =
-        { fee : Currency.Fee.t
-        ; fee_payer : Signature_lib.Keypair.t * Mina_base.Account.Nonce.t
-        ; zkapp_account_keypair : Signature_lib.Keypair.t
-        ; memo : Signed_command_memo.t
-        ; update : Account_update.Update.t
-        ; actions : Tick.Field.t array list
-        ; events : Tick.Field.t array list
-        ; call_data : Tick.Field.t
-        }
-
-      let spec_of_t ~vk
-          { fee
-          ; fee_payer
-          ; zkapp_account_keypair
-          ; memo
-          ; update = _
-          ; actions
-          ; events
-          ; call_data
-          } : Spec.t =
-        { fee
-        ; sender = fee_payer
-        ; fee_payer = None
-        ; receivers = []
-        ; amount = Currency.Amount.zero
-        ; zkapp_account_keypairs = [ zkapp_account_keypair ]
-        ; memo
-        ; new_zkapp_account = false
-        ; actions
-        ; events
-        ; call_data
-        ; preconditions = None
-        ; authorization_kind = Proof (With_hash.hash vk)
-        }
-    end
-
-    let single_account_update ?zkapp_prover_and_vk ~chain ~constraint_constants
-        (spec : Single_account_update_spec.t) : Zkapp_command.t Async.Deferred.t
-        =
-      let `VK vk, `Prover prover =
-        match zkapp_prover_and_vk with
-        | Some (prover, vk) ->
-            (`VK vk, `Prover prover)
-        | None ->
-            create_trivial_snapp ~constraint_constants ()
-      in
-      let ( `Zkapp_command { Zkapp_command.fee_payer; memo; _ }
-          , `Sender_account_update _
-          , `Proof_zkapp_command _
-          , `Txn_commitment _
-          , `Full_txn_commitment _ ) =
-        create_zkapp_command ~constraint_constants
-          (Single_account_update_spec.spec_of_t ~vk spec)
-          ~update:spec.update ~receiver_update:Account_update.Update.noop
-      in
-      let account_update_with_dummy_auth =
-        Account_update.
-          { body =
-              { public_key =
-                  Signature_lib.Public_key.compress
-                    spec.zkapp_account_keypair.public_key
-              ; update = spec.update
-              ; token_id = Token_id.default
-              ; balance_change = Amount.Signed.zero
-              ; increment_nonce = false
-              ; events = spec.events
-              ; actions = spec.events
-              ; call_data = spec.call_data
-              ; preconditions = Account_update.Preconditions.accept
-              ; use_full_commitment = true
-              ; implicit_account_creation_fee = false
-              ; may_use_token = No
-              ; authorization_kind = Proof (With_hash.hash vk)
-              }
-          ; authorization =
-              Control.Proof (Lazy.force Mina_base.Proof.blockchain_dummy)
-          }
-      in
-      let account_update_digest_with_selected_chain =
-        Zkapp_command.Digest.Account_update.create ~chain
-          account_update_with_dummy_auth
-      in
-      let account_update_digest_with_current_chain =
-        Zkapp_command.Digest.Account_update.create
-          account_update_with_dummy_auth
-      in
-      let tree_with_dummy_auth =
-        Zkapp_command.Call_forest.Tree.
-          { account_update = account_update_with_dummy_auth
-          ; calls = []
-          ; account_update_digest = account_update_digest_with_selected_chain
-          }
-      in
-      let statement = Zkapp_statement.of_tree tree_with_dummy_auth in
-      let%map.Async.Deferred tree =
-        let handler (Snarky_backendless.Request.With { request; respond }) =
-          match request with _ -> respond Unhandled
-        in
-        let%map.Async.Deferred (), (), (pi : Pickles.Side_loaded.Proof.t) =
-          prover ~handler statement
-        in
-        { tree_with_dummy_auth with
-          account_update =
-            { account_update_with_dummy_auth with authorization = Proof pi }
-        ; account_update_digest = account_update_digest_with_current_chain
-        }
-      in
-      let forest =
-        [ With_stack_hash.
-            { elt = tree
-            ; stack_hash =
-                Zkapp_command.Digest.(
-                  Forest.cons
-                    (Tree.create
-                       { tree with
-                         account_update_digest =
-                           account_update_digest_with_current_chain
-                       } )
-                    Forest.empty)
-            }
-        ]
-      in
-      ({ fee_payer; memo; account_updates = forest } : Zkapp_command.t)
-
-    module Update_states_spec = struct
-      type t =
-        { fee : Currency.Fee.t
-        ; sender : Signature_lib.Keypair.t * Mina_base.Account.Nonce.t
-        ; fee_payer :
-            (Signature_lib.Keypair.t * Mina_base.Account.Nonce.t) option
-        ; receivers : (Signature_lib.Keypair.t * Currency.Amount.t) list
-        ; amount : Currency.Amount.t
-        ; zkapp_account_keypairs : Signature_lib.Keypair.t list
-        ; memo : Signed_command_memo.t
-        ; new_zkapp_account : bool
-        ; snapp_update : Account_update.Update.t
-              (* Authorization for the update being performed *)
-        ; current_auth : Permissions.Auth_required.t
-        ; actions : Tick.Field.t array list
-        ; events : Tick.Field.t array list
-        ; call_data : Tick.Field.t
-        ; preconditions : Account_update.Preconditions.t option
-        }
-      [@@deriving sexp]
-
-      let spec_of_t ~vk
-          { fee
-          ; sender
-          ; fee_payer
-          ; receivers
-          ; amount
-          ; zkapp_account_keypairs
-          ; memo
-          ; new_zkapp_account
-          ; snapp_update = _
-          ; current_auth
-          ; actions
-          ; events
-          ; call_data
-          ; preconditions
-          } : Spec.t =
-        { fee
-        ; sender
-        ; fee_payer
-        ; receivers = List.map receivers ~f:(fun (r, amt) -> (First r, amt))
-        ; amount
-        ; zkapp_account_keypairs
-        ; memo
-        ; new_zkapp_account
-        ; actions
-        ; events
-        ; call_data
-        ; preconditions
-        ; authorization_kind =
-            ( match current_auth with
-            | None ->
-                None_given
-            | Signature ->
-                Signature
-            | Proof ->
-                Proof (With_hash.hash vk)
-            | _ ->
-                Signature )
-        }
-    end
-
-    let update_states ?receiver_auth ?zkapp_prover_and_vk ?empty_sender
-        ~constraint_constants (spec : Update_states_spec.t) =
-      let prover, vk =
-        match zkapp_prover_and_vk with
-        | Some (prover, vk) ->
-            (prover, vk)
-        | None ->
-            (* we don't always need this, but calculate it just once *)
-            let `VK vk, `Prover prover =
-              create_trivial_snapp ~constraint_constants ()
-            in
-            (prover, vk)
-      in
-      let ( `Zkapp_command ({ Zkapp_command.fee_payer; memo; _ } as p)
-          , `Sender_account_update sender_account_update
-          , `Proof_zkapp_command snapp_zkapp_command
-          , `Txn_commitment commitment
-          , `Full_txn_commitment full_commitment ) =
-        create_zkapp_command ~constraint_constants
-          (Update_states_spec.spec_of_t ~vk spec)
-          ~update:spec.snapp_update
-          ~receiver_update:Mina_base.Account_update.Update.noop ?receiver_auth
-          ?empty_sender
-      in
-      let receivers = (Zkapp_command.to_simple p).account_updates in
-      let snapp_zkapp_command =
-        snapp_zkapp_command
-        |> List.map ~f:(fun p -> (p, p))
-        |> Zkapp_command.Call_forest.With_hashes_and_data
-           .of_zkapp_command_simple_list
-        |> Zkapp_statement.zkapp_statements_of_forest
-        |> Zkapp_command.Call_forest.to_account_updates
-      in
-      let snapp_zkapp_command_keypairs =
-        List.zip_exn snapp_zkapp_command spec.zkapp_account_keypairs
-      in
-      let%map.Async.Deferred snapp_zkapp_command =
-        Async.Deferred.List.map snapp_zkapp_command_keypairs
-          ~f:(fun
-               ( ( (snapp_account_update, simple_snapp_account_update)
-                 , tx_statement )
-               , snapp_keypair )
-             ->
-            match spec.current_auth with
-            | Permissions.Auth_required.Proof ->
-                let handler
-                    (Snarky_backendless.Request.With { request; respond }) =
-                  match request with _ -> respond Unhandled
-                in
-                let%map.Async.Deferred (), (), (pi : Pickles.Side_loaded.Proof.t)
-                    =
-                  prover ~handler tx_statement
-                in
-                ( { body = simple_snapp_account_update.body
-                  ; authorization = Proof pi
-                  }
-                  : Account_update.Simple.t )
-            | Signature ->
-                let commitment =
-                  if snapp_account_update.body.use_full_commitment then
-                    full_commitment
-                  else commitment
-                in
-                let signature =
-                  Signature_lib.Schnorr.Chunked.sign snapp_keypair.private_key
-                    (Random_oracle.Input.Chunked.field commitment)
-                in
-                Async.Deferred.return
-                  ( { body = simple_snapp_account_update.body
-                    ; authorization = Signature signature
-                    }
-                    : Account_update.Simple.t )
-            | None ->
-                Async.Deferred.return
-                  ( { body = simple_snapp_account_update.body
-                    ; authorization = None_given
-                    }
-                    : Account_update.Simple.t )
-            | _ ->
-                failwith
-                  "Current authorization not Proof or Signature or None_given" )
-      in
-      let account_updates =
-        Option.value_map ~default:[] ~f:(fun p -> [ p ]) sender_account_update
-        @ snapp_zkapp_command @ receivers
-      in
-      let zkapp_command : Zkapp_command.t =
-        Zkapp_command.of_simple { fee_payer; account_updates; memo }
-      in
-      zkapp_command
-
-    module Multiple_transfers_spec = struct
-      type t =
-        { fee : Currency.Fee.t
-        ; sender : Signature_lib.Keypair.t * Mina_base.Account.Nonce.t
-        ; fee_payer :
-            (Signature_lib.Keypair.t * Mina_base.Account.Nonce.t) option
-        ; receivers :
-            (Signature_lib.Public_key.Compressed.t * Currency.Amount.t) list
-        ; amount : Currency.Amount.t
-        ; zkapp_account_keypairs : Signature_lib.Keypair.t list
-        ; memo : Signed_command_memo.t
-        ; new_zkapp_account : bool
-        ; snapp_update : Account_update.Update.t
-              (* Authorization for the update being performed *)
-        ; actions : Tick.Field.t array list
-        ; events : Tick.Field.t array list
-        ; call_data : Tick.Field.t
-        ; preconditions : Account_update.Preconditions.t option
-        }
-      [@@deriving sexp]
-
-      let spec_of_t
-          { fee
-          ; sender
-          ; fee_payer
-          ; receivers
-          ; amount
-          ; zkapp_account_keypairs
-          ; memo
-          ; new_zkapp_account
-          ; snapp_update = _
-          ; actions
-          ; events
-          ; call_data
-          ; preconditions
-          } : Spec.t =
-        { fee
-        ; sender
-        ; fee_payer
-        ; receivers = List.map receivers ~f:(fun (r, amt) -> (Second r, amt))
-        ; amount
-        ; zkapp_account_keypairs
-        ; memo
-        ; new_zkapp_account
-        ; actions
-        ; events
-        ; call_data
-        ; preconditions
-        ; authorization_kind = Signature
-        }
-    end
-
-    let multiple_transfers (spec : Multiple_transfers_spec.t) =
-      let ( `Zkapp_command zkapp_command
-          , `Sender_account_update sender_account_update
-          , `Proof_zkapp_command snapp_zkapp_command
-          , `Txn_commitment _commitment
-          , `Full_txn_commitment _full_commitment ) =
-        create_zkapp_command
-          ~constraint_constants:Genesis_constants.Constraint_constants.compiled
-          (Multiple_transfers_spec.spec_of_t spec)
-          ~update:spec.snapp_update ~receiver_update:spec.snapp_update
-      in
->>>>>>> fe8d85b4
       assert (Option.is_some sender_account_update) ;
       assert (List.is_empty snapp_zkapp_command) ;
       let account_updates =
@@ -6538,11 +5143,7 @@
             ; may_use_token = No
             ; authorization_kind = Proof (With_hash.hash vk)
             }
-<<<<<<< HEAD
-        ; authorization = Proof Mina_base.Proof.transaction_dummy
-=======
         ; authorization = Proof (Lazy.force Mina_base.Proof.transaction_dummy)
->>>>>>> fe8d85b4
         }
       in
       let memo = Signed_command_memo.empty in
