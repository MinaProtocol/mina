--- conflicted
+++ resolved
@@ -532,12 +532,6 @@
     let prover_state : Prover_state.t =
       {state1; state2; transaction; sok_digest; pending_coinbase_stack_state}
     in
-<<<<<<< HEAD
-=======
-    let main =
-      if preeval then failwith "preeval currently disabled" else main
-    in
->>>>>>> 5808632a
     let main top_hash = handle (main top_hash) handler in
     let top_hash =
       base_top_hash ~sok_digest ~state1 ~state2
@@ -546,7 +540,7 @@
         ~pending_coinbase_stack_state
     in
     ( top_hash
-    , Groth16.prove proving_key (tick_input ()) prover_state main top_hash )
+    , prove_main proving_key ~handlers:[handler] prover_state top_hash )
 
   let cached =
     let load =
@@ -1167,12 +1161,6 @@
       ~supply_increase:(Transaction_union.supply_increase transaction)
   in
   let open Tick in
-<<<<<<< HEAD
-=======
-  let main =
-    if preeval then failwith "preeval currently disabled" else Base.main
-  in
->>>>>>> 5808632a
   let main =
     handle
       (Checked.map
@@ -1214,14 +1202,6 @@
       ~pending_coinbase_stack_state
   in
   let open Tick.Groth16 in
-<<<<<<< HEAD
-  let main x = handle (Base.main x) handler in
-=======
-  let main =
-    if preeval then failwith "preeval currently disabled" else Base.main
-  in
-  let main x = handle (main x) handler in
->>>>>>> 5808632a
   generate_auxiliary_input (tick_input ()) prover_state main top_hash
 
 let generate_transaction_witness ~sok_message ~source ~target
