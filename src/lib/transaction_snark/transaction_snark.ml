open Core
open Signature_lib
open Coda_base
open Snark_params
open Currency
open Fold_lib

let state_hash_size_in_triples = Tick.Field.size_in_triples

let tick_input () =
  let open Tick in
  Data_spec.[Field.typ]

let wrap_input = Tock.Data_spec.[Wrap_input.typ]

let provide_witness' typ ~f =
  Tick.(provide_witness typ As_prover.(map get_state ~f))

module Input = struct
  type t =
    { source: Frozen_ledger_hash.Stable.V1.t
    ; target: Frozen_ledger_hash.Stable.V1.t
    ; fee_excess: Currency.Amount.Signed.t }
  [@@deriving bin_io]
end

module Tag : sig
  open Tick

  type t = Normal | Fee_transfer | Coinbase [@@deriving sexp]

  type var

  val typ : (var, t) Typ.t

  module Checked : sig
    val normal : var

    val fee_transfer : var

    val coinbase : var

    val is_normal : var -> Boolean.var

    val is_fee_transfer : var -> Boolean.var

    val is_coinbase : var -> Boolean.var

    val should_check_signature : var -> Boolean.var

    val should_check_if_nonce_matches : var -> Boolean.var

    val should_increment_nonce : var -> Boolean.var

    val should_cons_to_receipt_chain : var -> Boolean.var
  end
end = struct
  open Tick

  (* This could definitely be more efficient, but I decided to do
   it in a relatively straightforward way I could think of since the
   constraints saved were not significant. *)

  type t = Normal | Fee_transfer | Coinbase [@@deriving sexp]

  let gen =
    let open Quickcheck.Generator in
    map (variant3 Unit.gen Unit.gen Unit.gen) ~f:(function
      | `A () -> Normal
      | `B () -> Fee_transfer
      | `C () -> Coinbase )

  (* We encode this as a one-hot vector essentially *)
  type var =
    {normal: Boolean.var; fee_transfer: Boolean.var; coinbase: Boolean.var}

  let typ : (var, t) Typ.t =
    let typ =
      Typ.of_hlistable
        Data_spec.[Boolean.typ; Boolean.typ; Boolean.typ]
        ~var_to_hlist:(fun {normal; fee_transfer; coinbase} ->
          [normal; fee_transfer; coinbase] )
        ~var_of_hlist:(fun Snarky.H_list.([normal; fee_transfer; coinbase]) ->
          {normal; fee_transfer; coinbase} )
        ~value_to_hlist:(function
          | Normal -> [true; false; false]
          | Fee_transfer -> [false; true; false]
          | Coinbase -> [false; false; true])
        ~value_of_hlist:
          Snarky.H_list.(
            function
            | [true; false; false] -> Normal
            | [false; true; false] -> Fee_transfer
            | [false; false; true] -> Coinbase
            | _ -> assert false)
    in
    let check ({normal; fee_transfer; coinbase} as t) =
      let open Let_syntax in
      let%map () = typ.check t
      and () = Boolean.Assert.exactly_one [normal; fee_transfer; coinbase] in
      ()
    in
    {typ with check}

  module Checked = struct
    let constant : t -> var =
      let all_false =
        { normal= Boolean.false_
        ; fee_transfer= Boolean.false_
        ; coinbase= Boolean.false_ }
      in
      function
      | Normal -> {all_false with normal= Boolean.true_}
      | Fee_transfer -> {all_false with fee_transfer= Boolean.true_}
      | Coinbase -> {all_false with coinbase= Boolean.true_}

    let normal = constant Normal

    let fee_transfer = constant Fee_transfer

    let coinbase = constant Coinbase

    let is_normal {normal; _} = normal

    let is_fee_transfer {fee_transfer; _} = fee_transfer

    let is_coinbase {coinbase; _} = coinbase

    let should_check_signature = is_normal

    let should_check_if_nonce_matches = is_normal

    let should_increment_nonce = is_normal

    let should_cons_to_receipt_chain = is_normal
  end
end

module Tagged_transaction = struct
  open Tick

  type t = Tag.t * Payment.t [@@deriving sexp]

  type var = Tag.var * Payment.var

  let typ : (var, t) Typ.t = Typ.(Tag.typ * Payment.typ)

  let excess ((tag, t) : t) =
    match tag with
    | Normal ->
        Amount.Signed.create ~sgn:Sgn.Pos
          ~magnitude:(Amount.of_fee t.payload.fee)
    | Fee_transfer ->
        let magnitude =
          Amount.add_fee t.payload.amount t.payload.fee |> Option.value_exn
        in
        Amount.Signed.create ~sgn:Sgn.Neg ~magnitude
    | Coinbase ->
        assert (
          Amount.( <= ) t.payload.amount Protocols.Coda_praos.coinbase_amount
        ) ;
        Currency.Amount.Signed.zero

  let supply_increase ((tag, _t) : t) =
    match tag with
    | Normal | Fee_transfer -> Amount.zero
    | Coinbase -> Protocols.Coda_praos.coinbase_amount

  module Checked = struct
    type changes =
      { sender_delta: Amount.Signed.var
      ; excess: Amount.Signed.var
      ; supply_increase: Amount.var }

    (* Someday: Have a more structured "case" construct *)
    let changes ((tag, t) : var) =
      with_label __LOC__
        (let open Let_syntax in
        let if_ cond ~then_:(t1, t2) ~else_:(e1, e2) =
          with_label __LOC__
            (let%map x1 = Amount.Signed.Checked.if_ cond ~then_:t1 ~else_:e1
             and x2 = Amount.Signed.Checked.if_ cond ~then_:t2 ~else_:e2 in
             (x1, x2))
        in
        let is_coinbase = Tag.Checked.is_coinbase tag in
        let%map excess, sender_delta =
          let%bind non_coinbase_case =
            with_label __LOC__
              (let%bind amount_plus_fee =
                 Amount.Checked.add_fee t.payload.amount t.payload.fee
               in
               let open Amount.Signed in
               let neg_amount_plus_fee =
                 create ~sgn:Sgn.Neg ~magnitude:amount_plus_fee
               in
               let pos_fee =
                 create ~sgn:Sgn.Pos
                   ~magnitude:(Amount.Checked.of_fee t.payload.fee)
               in
               (* If tag = Normal:
              sender gets -(amount + fee)
              excess is +fee

              If tag = Fee_transfer:
              "sender" gets +fee
              excess is -(amount + fee) (since "receiver" gets amount)
              *)
               Checked.cswap
                 (Tag.Checked.is_fee_transfer tag)
                 (pos_fee, neg_amount_plus_fee))
          in
          let%bind coinbase_case =
            with_label __LOC__
              (* If tag = Coinbase:

                "sender" gets (coinbase_amount - amount)
                excess is zero *)
              (let%map proposer_reward =
                 let%bind res, `Underflow underflow =
                   Amount.Checked.sub_flagged
                     (Amount.var_of_t Protocols.Coda_praos.coinbase_amount)
                     t.payload.amount
                 in
                 let%map () =
                   (* Only need to check that the subtraction actually succeeded in
                     the coinbase case. *)
                   Boolean.Assert.any
                     [Boolean.not underflow; Boolean.not is_coinbase]
                 in
                 res
               in
               let excess =
                 Amount.Signed.Checked.constant Amount.Signed.zero
               in
               (excess, Amount.Signed.Checked.of_unsigned proposer_reward))
          in
          if_ is_coinbase ~then_:coinbase_case ~else_:non_coinbase_case
        in
        let supply_increase =
          Amount.Checked.if_value is_coinbase
            ~then_:Protocols.Coda_praos.coinbase_amount ~else_:Amount.zero
        in
        {excess; sender_delta; supply_increase})
  end
end

let dummy_signature =
  Schnorr.sign (Private_key.create ()) Payment_payload.dummy

module Fee_transfer = struct
  include Fee_transfer

  let two (pk1, fee1) (pk2, fee2) : Tagged_transaction.t =
    ( Fee_transfer
    , { payload=
          { receiver= pk1
          ; amount= Amount.of_fee fee1 (* What "receiver" receives *)
          ; fee= fee2 (* What "sender" receives *)
          ; nonce= Account.Nonce.zero }
      ; sender= Public_key.decompress_exn pk2
      ; signature= dummy_signature } )

  let to_tagged_transaction = function
    | One (pk1, fee1) -> two (pk1, fee1) (pk1, Fee.zero)
    | Two (t1, t2) -> two t1 t2
end

module Transition = struct
  include Transaction

  let to_tagged_transaction = function
    | Fee_transfer t -> Fee_transfer.to_tagged_transaction t
<<<<<<< HEAD
    | Transaction t -> (Normal, (t :> Transaction.t))
    | Coinbase {proposer; fee_transfer; _} ->
=======
    | Payment t -> (Normal, (t :> Payment.t))
    | Coinbase {proposer; fee_transfer} ->
>>>>>>> 826d25a1
        let receiver, amount =
          Option.value ~default:(proposer, Fee.zero) fee_transfer
        in
        let t : Payment.t =
          { payload=
              { receiver
              ; amount= Amount.of_fee amount
              ; fee= Fee.zero
              ; nonce= Account.Nonce.zero }
          ; sender= Public_key.decompress_exn proposer
          ; signature= dummy_signature }
        in
        (Coinbase, t)
end

module Proof_type = struct
  type t = [`Merge | `Base] [@@deriving bin_io, sexp, hash, compare, eq]

  let is_base = function `Base -> true | `Merge -> false
end

module Statement = struct
  module T = struct
    type t =
      { source: Coda_base.Frozen_ledger_hash.Stable.V1.t
      ; target: Coda_base.Frozen_ledger_hash.Stable.V1.t
      ; supply_increase: Currency.Amount.Stable.V1.t
      ; fee_excess: Currency.Fee.Signed.Stable.V1.t
      ; proof_type: Proof_type.t }
    [@@deriving sexp, bin_io, hash, compare, eq, fields]

    let option lab =
      Option.value_map ~default:(Or_error.error_string lab) ~f:(fun x -> Ok x)

    let merge s1 s2 =
      let open Or_error.Let_syntax in
      let%map fee_excess =
        Currency.Fee.Signed.add s1.fee_excess s2.fee_excess
        |> option "Error adding fees"
      and supply_increase =
        Currency.Amount.add s1.supply_increase s2.supply_increase
        |> option "Error adding supply_increase"
      in
      { source= s1.source
      ; target= s2.target
      ; fee_excess
      ; proof_type= `Merge
      ; supply_increase }
  end

  include T
  include Hashable.Make_binable (T)
  include Comparable.Make (T)

  let gen =
    let open Quickcheck.Generator.Let_syntax in
    let%map source = Coda_base.Frozen_ledger_hash.gen
    and target = Coda_base.Frozen_ledger_hash.gen
    and fee_excess = Currency.Fee.Signed.gen
    and supply_increase = Currency.Amount.gen
    and proof_type = Bool.gen >>| fun b -> if b then `Merge else `Base in
    {source; target; fee_excess; proof_type; supply_increase}
end

type t =
  { source: Frozen_ledger_hash.Stable.V1.t
  ; target: Frozen_ledger_hash.Stable.V1.t
  ; proof_type: Proof_type.t
  ; supply_increase: Amount.Stable.V1.t
  ; fee_excess: Amount.Signed.Stable.V1.t
  ; sok_digest: Sok_message.Digest.Stable.V1.t
  ; proof: Proof.Stable.V1.t }
[@@deriving fields, sexp, bin_io]

let statement
    { source
    ; target
    ; proof_type
    ; fee_excess
    ; supply_increase
    ; sok_digest= _
    ; proof= _ } =
  { Statement.source
  ; target
  ; proof_type
  ; supply_increase
  ; fee_excess=
      Currency.Fee.Signed.create
        ~magnitude:Currency.Amount.(to_fee (Signed.magnitude fee_excess))
        ~sgn:(Currency.Amount.Signed.sgn fee_excess) }

let input {source; target; fee_excess; _} = {Input.source; target; fee_excess}

let create = Fields.create

let construct_input ~proof_type ~sok_digest ~state1 ~state2 ~supply_increase
    ~fee_excess =
  let fold =
    let open Fold in
    Sok_message.Digest.fold sok_digest
    +> Frozen_ledger_hash.fold state1
    +> Frozen_ledger_hash.fold state2
    +> Amount.fold supply_increase
    +> Amount.Signed.fold fee_excess
  in
  match proof_type with
  | `Base -> Tick.Pedersen.digest_fold Hash_prefix.base_snark fold
  | `Merge wrap_vk_bits ->
      Tick.Pedersen.digest_fold Hash_prefix.merge_snark
        Fold.(fold +> group3 ~default:false (of_list wrap_vk_bits))

let base_top_hash = construct_input ~proof_type:`Base

let merge_top_hash wrap_vk_bits =
  construct_input ~proof_type:(`Merge wrap_vk_bits)

module Verification_keys = struct
  type t =
    { base: Tick.Verification_key.t
    ; wrap: Tock.Verification_key.t
    ; merge: Tick.Verification_key.t }
  [@@deriving bin_io]

  let dummy : t =
    { merge= Dummy_values.Tick.verification_key
    ; base= Dummy_values.Tick.verification_key
    ; wrap= Dummy_values.Tock.verification_key }
end

module Keys0 = struct
  module Verification = Verification_keys

  module Proving = struct
    type t =
      { base: Tick.Proving_key.t
      ; wrap: Tock.Proving_key.t
      ; merge: Tick.Proving_key.t }
    [@@deriving bin_io]

    let dummy =
      { merge= Dummy_values.Tick.proving_key
      ; base= Dummy_values.Tick.proving_key
      ; wrap= Dummy_values.Tock.proving_key }
  end

  module T = struct
    type t = {proving: Proving.t; verification: Verification.t}
  end

  include T

  let dummy : t = {proving= Proving.dummy; verification= Verification.dummy}
end

(* Staging:
   first make tick base.
   then make tick merge (which top_hashes in the tock wrap vk)
   then make tock wrap (which branches on the tick vk) *)

module Base = struct
  open Tick
  open Let_syntax

  (* spec for
     [apply_tagged_transaction root (tag, { sender; signature; payload }]):
     - if tag = Normal:
        - check that [signature] is a signature by [sender] of payload
        - return:
          - merkle tree [root'] where the sender balance is decremented by
            [payload.amount] and the receiver balance is incremented by [payload.amount].
          - fee excess = +fee.

     - if tag = Fee_transfer
        - return:
          - merkle tree [root'] where the sender balance is incremented by
            fee and the receiver balance is incremented by amount
          - fee excess = -(amount + fee)
  *)
  (* Nonce should only be incremented if it is a "Normal" transaction. *)
  let apply_tagged_transaction (type shifted)
      (shifted : (module Inner_curve.Checked.Shifted.S with type t = shifted))
      root
      ((tag, {sender; signature; payload}) as txn : Tagged_transaction.var) =
    with_label __LOC__
      ( if not Insecure.transaction_replay then
          failwith "Insecure.transaction_replay false" ;
        let {Payment.Payload.receiver; amount; fee= _; nonce} = payload in
        let%bind payload_section = Schnorr.Message.var_of_payload payload in
        let%bind () =
          with_label __LOC__
            (let%bind verifies =
               Schnorr.Checked.verifies shifted signature sender
                 payload_section
             in
             (* Should only assert_verifies if the tag is Normal *)
             Boolean.Assert.any
               [Boolean.not (Tag.Checked.should_check_signature tag); verifies])
        in
        let%bind {excess; sender_delta; supply_increase} =
          Tagged_transaction.Checked.changes txn
        in
        let%bind root =
          let%bind sender_compressed = Public_key.compress_var sender in
          Frozen_ledger_hash.modify_account_send root
            ~is_fee_transfer:(Tag.Checked.is_fee_transfer tag)
            sender_compressed ~f:(fun account ->
              with_label __LOC__
                (let%bind next_nonce =
                   Account.Nonce.increment_if_var account.nonce
                     (Tag.Checked.should_increment_nonce tag)
                 in
                 let%bind () =
                   with_label __LOC__
                     (let%bind nonce_matches =
                        Account.Nonce.equal_var nonce account.nonce
                      in
                      Boolean.Assert.any
                        [ Boolean.not
                            (Tag.Checked.should_check_if_nonce_matches tag)
                        ; nonce_matches ])
                 in
                 let%bind receipt_chain_hash =
                   let current = account.receipt_chain_hash in
                   let%bind r =
                     Receipt.Chain_hash.Checked.cons ~payload:payload_section
                       current
                   in
                   Receipt.Chain_hash.Checked.if_
                     (Tag.Checked.should_cons_to_receipt_chain tag)
                     ~then_:r ~else_:current
                 in
                 let%map balance =
                   Balance.Checked.add_signed_amount account.balance
                     sender_delta
                 in
                 { Account.balance
                 ; public_key= sender_compressed
                 ; nonce= next_nonce
                 ; receipt_chain_hash }) )
        in
        (* we explicitly set the public_key because it could be zero if the account is new *)
        let%map root =
          Frozen_ledger_hash.modify_account_recv root receiver
            ~f:(fun account ->
              let%map balance = Balance.Checked.(account.balance + amount) in
              {account with balance; public_key= receiver} )
        in
        (root, excess, supply_increase) )

  (* Someday:
   write the following soundness tests:
   - apply a transaction where the signature is incorrect
   - apply a transaction where the sender does not have enough money in their account
   - apply a transaction and stuff in the wrong target hash
    *)

  module Prover_state = struct
    type t =
      { transaction: Tagged_transaction.t
      ; state1: Frozen_ledger_hash.t
      ; state2: Frozen_ledger_hash.t
      ; sok_digest: Sok_message.Digest.t }
    [@@deriving fields]
  end

  (* spec for [main top_hash]:
   constraints pass iff
   there exist
      l1 : Frozen_ledger_hash.t,
      l2 : Frozen_ledger_hash.t,
      fee_excess : Amount.Signed.t,
      supply_increase : Amount.t
      t : Tagged_transaction.t
   such that
   H(l1, l2, fee_excess, supply_increase) = top_hash,
   applying [t] to ledger with merkle hash [l1] results in ledger with merkle hash [l2]. *)
  let main top_hash =
    with_label __LOC__
      (let%bind (module Shifted) =
         Tick.Inner_curve.Checked.Shifted.create ()
       in
       let%bind root_before =
         provide_witness' Frozen_ledger_hash.typ ~f:Prover_state.state1
       in
       let%bind t =
         with_label __LOC__
           (provide_witness' Tagged_transaction.typ ~f:Prover_state.transaction)
       in
       let%bind root_after, fee_excess, supply_increase =
         apply_tagged_transaction (module Shifted) root_before t
       in
       let%map () =
         with_label __LOC__
           (let%bind b1 = Frozen_ledger_hash.var_to_triples root_before
            and b2 = Frozen_ledger_hash.var_to_triples root_after
            and sok_digest =
              provide_witness' Sok_message.Digest.typ
                ~f:Prover_state.sok_digest
            in
            let fee_excess = Amount.Signed.Checked.to_triples fee_excess in
            let supply_increase = Amount.var_to_triples supply_increase in
            let triples =
              Sok_message.Digest.Checked.to_triples sok_digest
              @ b1 @ b2 @ supply_increase @ fee_excess
            in
            Pedersen.Checked.digest_triples ~init:Hash_prefix.base_snark
              triples
            >>= Field.Checked.Assert.equal top_hash)
       in
       ())

  let create_keys () = generate_keypair main ~exposing:(tick_input ())

  let tagged_transaction_proof ~proving_key sok_digest state1 state2
      (transaction : Tagged_transaction.t) handler =
    let prover_state : Prover_state.t =
      {state1; state2; transaction; sok_digest}
    in
    let main top_hash = handle (main top_hash) handler in
    let top_hash =
      base_top_hash ~sok_digest ~state1 ~state2
        ~fee_excess:(Tagged_transaction.excess transaction)
        ~supply_increase:(Tagged_transaction.supply_increase transaction)
    in
    (top_hash, prove proving_key (tick_input ()) prover_state main top_hash)

  let fee_transfer_proof ~proving_key sok_message state1 state2 transfer
      handler =
    tagged_transaction_proof ~proving_key sok_message state1 state2
      (Fee_transfer.to_tagged_transaction transfer)
      handler

  let transaction_proof ~proving_key sok_message state1 state2 transaction
      handler =
    tagged_transaction_proof ~proving_key sok_message state1 state2
      (Normal, transaction) handler

  let cached =
    let load =
      let open Cached.Let_syntax in
      let%map verification =
        Cached.component ~label:"verification" ~f:Keypair.vk
          Verification_key.bin_t
      and proving =
        Cached.component ~label:"proving" ~f:Keypair.pk Proving_key.bin_t
      in
      (verification, proving)
    in
    Cached.Spec.create ~load ~name:"transaction-snark base keys"
      ~autogen_path:Cache_dir.autogen_path
      ~manual_install_path:Cache_dir.manual_install_path
      ~digest_input:(fun x ->
        Md5.to_hex (R1CS_constraint_system.digest (Lazy.force x)) )
      ~input:(lazy (constraint_system ~exposing:(tick_input ()) main))
      ~create_env:(fun x -> Keypair.generate (Lazy.force x))
end

module Transition_data = struct
  type t =
    { proof: Proof_type.t * Tock_backend.Proof.t
    ; supply_increase: Amount.t
    ; fee_excess: Amount.Signed.t
    ; sok_digest: Sok_message.Digest.t }
  [@@deriving fields]
end

module Merge = struct
  open Tick
  open Let_syntax

  module Prover_state = struct
    type t =
      { tock_vk: Tock_backend.Verification_key.t
      ; sok_digest: Sok_message.Digest.t
      ; ledger_hash1: bool list
      ; ledger_hash2: bool list
      ; transition12: Transition_data.t
      ; ledger_hash3: bool list
      ; transition23: Transition_data.t }
    [@@deriving fields]
  end

  let input = tick_input

  let wrap_input_size = Tock.Data_spec.size wrap_input

  let wrap_input_typ = Typ.list ~length:Tock.Field.size_in_bits Boolean.typ

  (* TODO: When we switch to the weierstrass curve use the shifted
   add-many function *)
  let disjoint_union_sections = function
    | [] -> failwith "empty list"
    | s :: ss ->
        Checked.List.fold
          ~f:(fun acc x -> Pedersen.Checked.Section.disjoint_union_exn acc x)
          ~init:s ss

  module Verifier = Tick.Verifier_gadget

  let check_snark ~get_proof tock_vk tock_vk_data input =
    let%bind vk_data, result =
      Verifier.All_in_one.check_proof tock_vk
        ~get_vk:As_prover.(map get_state ~f:Prover_state.tock_vk)
        ~get_proof:As_prover.(map get_state ~f:get_proof)
        input
    in
    let%map () =
      Verifier.Verification_key_data.Checked.Assert.equal vk_data tock_vk_data
    in
    result

  let vk_input_offset =
    Hash_prefix.length_in_triples + Sok_message.Digest.length_in_triples
    + (2 * state_hash_size_in_triples)
    + Amount.length_in_triples + Amount.Signed.length_in_triples

  let construct_input_checked ~prefix
      ~(sok_digest : Sok_message.Digest.Checked.t) ~state1 ~state2
      ~supply_increase ~fee_excess ?tock_vk () =
    let prefix_section =
      Pedersen.Checked.Section.create ~acc:prefix
        ~support:
          (Interval_union.of_interval (0, Hash_prefix.length_in_triples))
    in
    let%bind prefix_and_sok_digest =
      Pedersen.Checked.Section.extend prefix_section
        (Sok_message.Digest.Checked.to_triples sok_digest)
        ~start:Hash_prefix.length_in_triples
    in
    let%bind prefix_and_sok_digest_and_supply_increase_and_fee =
      let open Pedersen.Checked.Section in
      extend prefix_and_sok_digest
        ~start:
          ( Hash_prefix.length_in_triples + Sok_message.Digest.length_in_triples
          + state_hash_size_in_triples + state_hash_size_in_triples )
        ( Amount.var_to_triples supply_increase
        @ Amount.Signed.Checked.to_triples fee_excess )
    in
    disjoint_union_sections
      ( [prefix_and_sok_digest_and_supply_increase_and_fee; state1; state2]
      @ Option.to_list tock_vk )

  (* spec for [verify_transition tock_vk proof_field s1 s2]:
     returns a bool which is true iff
     there is a snark proving making tock_vk
     accept on one of [ H(s1, s2, excess); H(s1, s2, excess, tock_vk) ] *)
  let verify_transition tock_vk tock_vk_data tock_vk_section
      get_transition_data s1 s2 supply_increase fee_excess =
    let%bind is_base =
      let get_type s = get_transition_data s |> Transition_data.proof |> fst in
      with_label __LOC__
        (provide_witness' Boolean.typ ~f:(fun s ->
             Proof_type.is_base (get_type s) ))
    in
    let%bind sok_digest =
      provide_witness' Sok_message.Digest.typ
        ~f:(Fn.compose Transition_data.sok_digest get_transition_data)
    in
    let%bind all_but_vk_top_hash =
      let prefix =
        `Var
          (Inner_curve.Checked.if_value is_base
             ~then_:Hash_prefix.base_snark.acc
             ~else_:Hash_prefix.merge_snark.acc)
      in
      construct_input_checked ~prefix ~sok_digest ~state1:s1 ~state2:s2
        ~supply_increase ~fee_excess ()
    in
    let%bind with_vk_top_hash =
      with_label __LOC__
        (Pedersen.Checked.Section.disjoint_union_exn tock_vk_section
           all_but_vk_top_hash)
      >>| Pedersen.Checked.Section.to_initial_segment_digest_exn >>| fst
    in
    let%bind input =
      with_label __LOC__
        ( Field.Checked.if_ is_base
            ~then_:
              ( all_but_vk_top_hash
              |> Pedersen.Checked.Section.to_initial_segment_digest_exn |> fst
              )
            ~else_:with_vk_top_hash
        >>= Wrap_input.Checked.tick_field_to_scalars )
    in
    let get_proof s = get_transition_data s |> Transition_data.proof |> snd in
    check_snark ~get_proof tock_vk tock_vk_data input

  let state1_offset =
    Hash_prefix.length_in_triples + Sok_message.Digest.length_in_triples

  let state2_offset = state1_offset + state_hash_size_in_triples

  (* spec for [main top_hash]:
     constraints pass iff
     there exist digest, s1, s3, tock_vk such that
     H(digest,s1, s3, tock_vk) = top_hash,
     verify_transition tock_vk _ s1 s2 is true
     verify_transition tock_vk _ s2 s3 is true
  *)
  let main (top_hash : Pedersen.Checked.Digest.var) =
    let%bind tock_vk =
      provide_witness' Verifier.Verification_key.typ
        ~f:(fun {Prover_state.tock_vk; _} ->
          Verifier.Verification_key.of_verification_key tock_vk )
    and s1 = provide_witness' wrap_input_typ ~f:Prover_state.ledger_hash1
    and s2 = provide_witness' wrap_input_typ ~f:Prover_state.ledger_hash2
    and s3 = provide_witness' wrap_input_typ ~f:Prover_state.ledger_hash3
    and fee_excess12 =
      provide_witness' Amount.Signed.typ
        ~f:(Fn.compose Transition_data.fee_excess Prover_state.transition12)
    and fee_excess23 =
      provide_witness' Amount.Signed.typ
        ~f:(Fn.compose Transition_data.fee_excess Prover_state.transition23)
    and supply_increase12 =
      provide_witness' Amount.typ
        ~f:
          (Fn.compose Transition_data.supply_increase Prover_state.transition12)
    and supply_increase23 =
      provide_witness' Amount.typ
        ~f:
          (Fn.compose Transition_data.supply_increase Prover_state.transition23)
    in
    let bits_to_triples bits =
      Fold.(to_list (group3 ~default:Boolean.false_ (of_list bits)))
    in
    let%bind s1_section =
      let open Pedersen.Checked.Section in
      extend empty ~start:state1_offset (bits_to_triples s1)
    in
    let%bind s3_section =
      let open Pedersen.Checked.Section in
      extend empty ~start:state2_offset (bits_to_triples s3)
    in
    let tock_vk_data =
      Verifier.Verification_key.Checked.to_full_data tock_vk
    in
    let%bind tock_vk_section =
      let%bind bs =
        Verifier.Verification_key_data.Checked.to_bits tock_vk_data
      in
      Pedersen.Checked.Section.extend Pedersen.Checked.Section.empty
        ~start:vk_input_offset (bits_to_triples bs)
    in
    let%bind () =
      let%bind total_fees =
        Amount.Signed.Checked.add fee_excess12 fee_excess23
      in
      let%bind supply_increase =
        Amount.Checked.add supply_increase12 supply_increase23
      in
      let%bind input =
        let%bind sok_digest =
          provide_witness' Sok_message.Digest.typ ~f:Prover_state.sok_digest
        in
        construct_input_checked ~prefix:(`Value Hash_prefix.merge_snark.acc)
          ~sok_digest ~state1:s1_section ~state2:s3_section ~supply_increase
          ~fee_excess:total_fees ~tock_vk:tock_vk_section ()
        >>| Pedersen.Checked.Section.to_initial_segment_digest_exn >>| fst
      in
      Field.Checked.Assert.equal top_hash input
    and verify_12 =
      let%bind s2_section =
        let open Pedersen.Checked.Section in
        extend empty ~start:state2_offset (bits_to_triples s2)
      in
      verify_transition tock_vk tock_vk_data tock_vk_section
        Prover_state.transition12 s1_section s2_section supply_increase12
        fee_excess12
    and verify_23 =
      let%bind s2_section =
        let open Pedersen.Checked.Section in
        extend empty ~start:state1_offset (bits_to_triples s2)
      in
      verify_transition tock_vk tock_vk_data tock_vk_section
        Prover_state.transition23 s2_section s3_section supply_increase23
        fee_excess23
    in
    Boolean.Assert.all [verify_12; verify_23]

  let create_keys () = generate_keypair ~exposing:(input ()) main

  let cached =
    let load =
      let open Cached.Let_syntax in
      let%map verification =
        Cached.component ~label:"verification" ~f:Keypair.vk
          Verification_key.bin_t
      and proving =
        Cached.component ~label:"proving" ~f:Keypair.pk Proving_key.bin_t
      in
      (verification, proving)
    in
    Cached.Spec.create ~load ~name:"transaction-snark merge keys"
      ~autogen_path:Cache_dir.autogen_path
      ~manual_install_path:Cache_dir.manual_install_path
      ~digest_input:(fun x ->
        Md5.to_hex (R1CS_constraint_system.digest (Lazy.force x)) )
      ~input:(lazy (constraint_system ~exposing:(input ()) main))
      ~create_env:(fun x -> Keypair.generate (Lazy.force x))
end

module Verification = struct
  module Keys = Verification_keys

  module type S = sig
    val verify : t -> message:Sok_message.t -> bool

    val verify_against_digest : t -> bool

    val verify_complete_merge :
         Sok_message.Digest.Checked.t
      -> Frozen_ledger_hash.var
      -> Frozen_ledger_hash.var
      -> Currency.Amount.var
      -> (Tock.Proof.t, 's) Tick.As_prover.t
      -> (Tick.Boolean.var, 's) Tick.Checked.t
  end

  module Make (K : sig
    val keys : Keys.t
  end) =
  struct
    open K

    let wrap_vk = Merge.Verifier.Verification_key.of_verification_key keys.wrap

    let wrap_vk_data =
      Merge.Verifier.Verification_key_data.full_data_of_verification_key
        keys.wrap

    let wrap_vk_bits =
      Merge.Verifier.Verification_key_data.to_bits wrap_vk_data

    (* someday: Reorganize this module so that the inputs are separated from the proof. *)
    let verify_against_digest
        { source
        ; target
        ; proof
        ; proof_type
        ; fee_excess
        ; sok_digest
        ; supply_increase } =
      let input =
        match proof_type with
        | `Base ->
            base_top_hash ~sok_digest ~state1:source ~state2:target ~fee_excess
              ~supply_increase
        | `Merge ->
            merge_top_hash ~sok_digest wrap_vk_bits ~state1:source
              ~state2:target ~fee_excess ~supply_increase
      in
      Tock.verify proof keys.wrap wrap_input (Wrap_input.of_tick_field input)

    let verify t ~message =
      Sok_message.Digest.equal t.sok_digest (Sok_message.digest message)
      && verify_against_digest t

    (* The curve pt corresponding to
       H(merge_prefix, _digest, _, _, _, Amount.Signed.zero, wrap_vk)
    (with starting point shifted over by 2 * digest_size so that
    this can then be used to compute H(merge_prefix, digest, s1, s2, Amount.Signed.zero, wrap_vk) *)
    let merge_prefix_and_zero_and_vk_curve_pt =
      let open Tick in
      let excess_begin =
        Hash_prefix.length_in_triples + Sok_message.Digest.length_in_triples
        + (2 * state_hash_size_in_triples)
        + Amount.length_in_triples
      in
      let s = {Hash_prefix.merge_snark with triples_consumed= excess_begin} in
      let s =
        Pedersen.State.update_fold s
          Fold.(
            Amount.Signed.(fold zero)
            +> group3 ~default:false (of_list wrap_vk_bits))
      in
      let prefix_interval = (0, Hash_prefix.length_in_triples) in
      let excess_end = excess_begin + Amount.Signed.length_in_triples in
      let excess_interval = (excess_begin, excess_end) in
      let vk_length_in_triples = (2 + List.length wrap_vk_bits) / 3 in
      let vk_interval = (excess_end, excess_end + vk_length_in_triples) in
      Tick.Pedersen.Checked.Section.create ~acc:(`Value s.acc)
        ~support:
          (Interval_union.of_intervals_exn
             [prefix_interval; excess_interval; vk_interval])

    (* spec for [verify_merge s1 s2 _]:
      Returns a boolean which is true if there exists a tock proof proving
      (against the wrap verification key) H(s1, s2, Amount.Signed.zero, wrap_vk).
      This in turn should only happen if there exists a tick proof proving
      (against the merge verification key) H(s1, s2, Amount.Signed.zero, wrap_vk).

      We precompute the parts of the pedersen involving wrap_vk and
      Amount.Signed.zero outside the SNARK since this saves us many constraints.
    *)
    let verify_complete_merge sok_digest s1 s2 supply_increase get_proof =
      let open Tick in
      let open Let_syntax in
      let%bind s1 = Frozen_ledger_hash.var_to_triples s1
      and s2 = Frozen_ledger_hash.var_to_triples s2 in
      let%bind top_hash_section =
        Pedersen.Checked.Section.extend merge_prefix_and_zero_and_vk_curve_pt
          ~start:Hash_prefix.length_in_triples
          ( Sok_message.Digest.Checked.to_triples sok_digest
          @ s1 @ s2
          @ Amount.var_to_triples supply_increase )
      in
      let digest =
        let digest, `Length_in_triples n =
          Pedersen.Checked.Section.to_initial_segment_digest_exn
            top_hash_section
        in
        if
          n
          = Hash_prefix.length_in_triples
            + Sok_message.Digest.length_in_triples
            + (2 * Frozen_ledger_hash.length_in_triples)
            + Amount.length_in_triples + Amount.Signed.length_in_triples
            + Coda_base.Util.bit_length_to_triple_length
                (List.length wrap_vk_bits)
        then digest
        else
          failwithf
            !"%d = Hash_prefix.length_in_triples aka %d\n\
             \            + Sok_message.Digest.length_in_triples aka %d\n\
              + (2 * Frozen_ledger_hash.length_in_triples) aka %d \n\
             \            + Amount.length aka %d + Amount.Signed.length aka \
              %d + List.length wrap_vk_triples aka %d ) aka %d"
            n Hash_prefix.length_in_triples
            Sok_message.Digest.length_in_triples
            (2 * Frozen_ledger_hash.length_in_triples)
            Amount.length_in_triples Amount.Signed.length_in_triples
            (Coda_base.Util.bit_length_to_triple_length
               (List.length wrap_vk_bits))
            ( Hash_prefix.length_in_triples
            + (2 * Frozen_ledger_hash.length_in_triples)
            + Amount.length_in_triples + Amount.Signed.length_in_triples
            + Coda_base.Util.bit_length_to_triple_length
                (List.length wrap_vk_bits) )
            ()
      in
      let%bind input = Wrap_input.Checked.tick_field_to_scalars digest in
      let%map result =
        let%bind vk_data, result =
          Merge.Verifier.All_in_one.check_proof
            ~get_vk:(As_prover.return keys.wrap)
            ~get_proof
            (Merge.Verifier.Verification_key.Checked.constant wrap_vk)
            input
        in
        let%map () =
          let open Merge.Verifier.Verification_key_data.Checked in
          Assert.equal vk_data (constant wrap_vk_data)
        in
        result
      in
      result
  end
end

module Wrap (Vk : sig
  val merge : Tick.Verification_key.t

  val base : Tick.Verification_key.t
end) =
struct
  open Tock
  module Verifier = Tock.Verifier_gadget

  let merge_vk = Verifier.Verification_key.of_verification_key Vk.merge

  let merge_vk_data =
    Verifier.Verification_key_data.full_data_of_verification_key Vk.merge

  let base_vk = Verifier.Verification_key.of_verification_key Vk.base

  let base_vk_data =
    Verifier.Verification_key_data.full_data_of_verification_key Vk.base

  module Prover_state = struct
    type t = {proof_type: Proof_type.t; proof: Tick_backend.Proof.t}
    [@@deriving fields]
  end

  let provide_witness' typ ~f =
    provide_witness typ As_prover.(map get_state ~f)

  (* spec for [main input]:
   constraints pass iff
   (b1, b2, .., bn) = unpack input,
   there is a proof making one of [ base_vk; merge_vk ] accept (b1, b2, .., bn) *)
  let main (input : Wrap_input.var) =
    let open Let_syntax in
    with_label __LOC__
      (let%bind input = Wrap_input.Checked.to_scalar input in
       let%bind is_base =
         provide_witness' Boolean.typ ~f:(fun {Prover_state.proof_type; _} ->
             Proof_type.is_base proof_type )
       in
       let verification_key =
         Verifier.Verification_key.Checked.if_value is_base ~then_:base_vk
           ~else_:merge_vk
       in
       let%bind vk_data, result =
         (* someday: Probably an opportunity for optimization here since
            we are passing in one of two known verification keys. *)
         with_label __LOC__
           (Verifier.All_in_one.check_proof verification_key
              ~get_vk:
                As_prover.(
                  map get_state ~f:(fun {Prover_state.proof_type; _} ->
                      match proof_type with
                      | `Base -> Vk.base
                      | `Merge -> Vk.merge ))
              ~get_proof:As_prover.(map get_state ~f:Prover_state.proof)
              [input])
       in
       let%bind () =
         with_label __LOC__
           (Verifier.Verification_key_data.Checked.Assert.equal
              (Verifier.Verification_key.Checked.to_full_data verification_key)
              vk_data)
       in
       Boolean.Assert.is_true result)

  let create_keys () = generate_keypair ~exposing:wrap_input main

  let cached =
    let load =
      let open Cached.Let_syntax in
      let%map verification =
        Cached.component ~label:"verification" ~f:Keypair.vk
          Verification_key.bin_t
      and proving =
        Cached.component ~label:"proving" ~f:Keypair.pk Proving_key.bin_t
      in
      (verification, proving)
    in
    Cached.Spec.create ~load ~name:"transaction-snark wrap keys"
      ~autogen_path:Cache_dir.autogen_path
      ~manual_install_path:Cache_dir.manual_install_path
      ~digest_input:(Fn.compose Md5.to_hex R1CS_constraint_system.digest)
      ~input:(constraint_system ~exposing:wrap_input main)
      ~create_env:Keypair.generate
end

module type S = sig
  include Verification.S

  val of_transition :
       sok_digest:Sok_message.Digest.t
    -> source:Frozen_ledger_hash.t
    -> target:Frozen_ledger_hash.t
    -> Transition.t
    -> Tick.Handler.t
    -> t

  val of_payment :
       sok_digest:Sok_message.Digest.t
    -> source:Frozen_ledger_hash.t
    -> target:Frozen_ledger_hash.t
    -> Payment.With_valid_signature.t
    -> Tick.Handler.t
    -> t

  val of_fee_transfer :
       sok_digest:Sok_message.Digest.t
    -> source:Frozen_ledger_hash.t
    -> target:Frozen_ledger_hash.t
    -> Fee_transfer.t
    -> Tick.Handler.t
    -> t

  val merge : t -> t -> sok_digest:Sok_message.Digest.t -> t Or_error.t
end

let check_tagged_transaction sok_message source target transaction handler =
  let sok_digest = Sok_message.digest sok_message in
  let prover_state : Base.Prover_state.t =
    {state1= source; state2= target; transaction; sok_digest}
  in
  let top_hash =
    base_top_hash ~sok_digest ~state1:source ~state2:target
      ~fee_excess:(Tagged_transaction.excess transaction)
      ~supply_increase:(Tagged_transaction.supply_increase transaction)
  in
  let open Tick in
  let main =
    handle
      (Checked.map
         (Base.main (Field.Checked.constant top_hash))
         ~f:As_prover.return)
      handler
  in
  Or_error.ok_exn (run_and_check main prover_state) |> ignore

let check_transition ~sok_message ~source ~target (t : Transition.t) handler =
  check_tagged_transaction sok_message source target
    (Transition.to_tagged_transaction t)
    handler

let check_payment ~sok_message ~source ~target t handler =
  check_transition ~sok_message ~source ~target (Payment t) handler

let check_fee_transfer ~sok_message ~source ~target t handler =
  check_transition ~sok_message ~source ~target (Fee_transfer t) handler

let verification_keys_of_keys {Keys0.verification; _} = verification

module Make (K : sig
  val keys : Keys0.t
end) =
struct
  open K

  include Verification.Make (struct
    let keys = verification_keys_of_keys keys
  end)

  module Wrap = Wrap (struct
    let merge = keys.verification.merge

    let base = keys.verification.base
  end)

  let wrap proof_type proof input =
    let prover_state = {Wrap.Prover_state.proof; proof_type} in
    Tock.prove keys.proving.wrap wrap_input prover_state Wrap.main
      (Wrap_input.of_tick_field input)

  let merge_proof sok_digest ledger_hash1 ledger_hash2 ledger_hash3
      transition12 transition23 =
    let fee_excess =
      Amount.Signed.add transition12.Transition_data.fee_excess
        transition23.Transition_data.fee_excess
      |> Option.value_exn
    in
    let supply_increase =
      Amount.add transition12.supply_increase transition23.supply_increase
      |> Option.value_exn
    in
    let top_hash =
      merge_top_hash wrap_vk_bits ~sok_digest ~state1:ledger_hash1
        ~state2:ledger_hash3 ~fee_excess ~supply_increase
    in
    let prover_state =
      let to_bits = Frozen_ledger_hash.to_bits in
      { Merge.Prover_state.sok_digest
      ; ledger_hash1= to_bits ledger_hash1
      ; ledger_hash2= to_bits ledger_hash2
      ; ledger_hash3= to_bits ledger_hash3
      ; transition12
      ; transition23
      ; tock_vk= keys.verification.wrap }
    in
    ( top_hash
    , Tick.prove keys.proving.merge (tick_input ()) prover_state Merge.main
        top_hash )

  let of_tagged_transaction sok_digest source target transaction handler =
    let top_hash, proof =
      Base.tagged_transaction_proof sok_digest ~proving_key:keys.proving.base
        source target transaction handler
    in
    { source
    ; sok_digest
    ; target
    ; proof_type= `Base
    ; fee_excess= Tagged_transaction.excess transaction
    ; supply_increase= Tagged_transaction.supply_increase transaction
    ; proof= wrap `Base proof top_hash }

  let of_transition ~sok_digest ~source ~target transition handler =
    of_tagged_transaction sok_digest source target
      (Transition.to_tagged_transaction transition)
      handler

  let of_payment ~sok_digest ~source ~target payment handler =
    of_transition ~sok_digest ~source ~target (Payment payment) handler

  let of_fee_transfer ~sok_digest ~source ~target transfer handler =
    of_transition ~sok_digest ~source ~target (Fee_transfer transfer) handler

  let merge t1 t2 ~sok_digest =
    if not (Frozen_ledger_hash.( = ) t1.target t2.source) then
      failwithf
        !"Transaction_snark.merge: t1.target <> t2.source \
          (%{sexp:Frozen_ledger_hash.t} vs %{sexp:Frozen_ledger_hash.t})"
        t1.target t2.source () ;
    (*
    let t1_proof_type, t1_total_fees =
      Proof_type_with_fees.to_proof_type_and_amount t1.proof_type_with_fees
    in
    let t2_proof_type, t2_total_fees =
      Proof_type_with_fees.to_proof_type_and_amount t2.proof_type_with_fees
       in *)
    let input, proof =
      merge_proof sok_digest t1.source t1.target t2.target
        { Transition_data.proof= (t1.proof_type, t1.proof)
        ; fee_excess= t1.fee_excess
        ; supply_increase= t1.supply_increase
        ; sok_digest= t1.sok_digest }
        { Transition_data.proof= (t2.proof_type, t2.proof)
        ; fee_excess= t2.fee_excess
        ; supply_increase= t2.supply_increase
        ; sok_digest= t2.sok_digest }
    in
    let open Or_error.Let_syntax in
    let%map fee_excess =
      Amount.Signed.add t1.fee_excess t2.fee_excess
      |> Option.value_map ~f:Or_error.return
           ~default:
             (Or_error.errorf "Transaction_snark.merge: Amount overflow")
    and supply_increase =
      Amount.add t1.supply_increase t2.supply_increase
      |> Option.value_map ~f:Or_error.return
           ~default:
             (Or_error.errorf
                "Transaction_snark.merge: Supply change amount overflow")
    in
    { source= t1.source
    ; target= t2.target
    ; sok_digest
    ; fee_excess
    ; supply_increase
    ; proof_type= `Merge
    ; proof= wrap `Merge proof input }
end

module Keys = struct
  module Storage = Storage.List.Make (Storage.Disk)

  module Per_snark_location = struct
    module T = struct
      type t =
        { base: Storage.location
        ; merge: Storage.location
        ; wrap: Storage.location }
      [@@deriving sexp]
    end

    include T
    include Sexpable.To_stringable (T)
  end

  let checksum ~prefix ~base ~merge ~wrap =
    Md5.digest_string
      ( "Transaction_snark_" ^ prefix ^ Md5.to_hex base ^ Md5.to_hex merge
      ^ Md5.to_hex wrap )

  module Verification = struct
    include Keys0.Verification
    module Location = Per_snark_location

    let checksum ~base ~merge ~wrap =
      checksum ~prefix:"verification" ~base ~merge ~wrap

    let load ({merge; base; wrap} : Location.t) =
      let open Storage in
      let parent_log = Logger.create () in
      let tick_controller =
        Controller.create ~parent_log Tick.Verification_key.bin_t
      in
      let tock_controller =
        Controller.create ~parent_log Tock.Verification_key.bin_t
      in
      let open Async in
      let load c p =
        match%map load_with_checksum c p with
        | Ok x -> x
        | Error _e ->
            failwithf
              !"Transaction_snark: load failed on %{sexp:Storage.location}"
              p ()
      in
      let%map base = load tick_controller base
      and merge = load tick_controller merge
      and wrap = load tock_controller wrap in
      let t = {base= base.data; merge= merge.data; wrap= wrap.data} in
      ( t
      , checksum ~base:base.checksum ~merge:merge.checksum ~wrap:wrap.checksum
      )
  end

  module Proving = struct
    include Keys0.Proving
    module Location = Per_snark_location

    let checksum ~base ~merge ~wrap =
      checksum ~prefix:"proving" ~base ~merge ~wrap

    let load ({merge; base; wrap} : Location.t) =
      let open Storage in
      let parent_log = Logger.create () in
      let tick_controller =
        Controller.create ~parent_log Tick.Proving_key.bin_t
      in
      let tock_controller =
        Controller.create ~parent_log Tock.Proving_key.bin_t
      in
      let open Async in
      let load c p =
        match%map load_with_checksum c p with
        | Ok x -> x
        | Error _e ->
            failwithf
              !"Transaction_snark: load failed on %{sexp:Storage.location}"
              p ()
      in
      let%map base = load tick_controller base
      and merge = load tick_controller merge
      and wrap = load tock_controller wrap in
      let t = {base= base.data; merge= merge.data; wrap= wrap.data} in
      ( t
      , checksum ~base:base.checksum ~merge:merge.checksum ~wrap:wrap.checksum
      )
  end

  module Location = struct
    module T = struct
      type t =
        {proving: Proving.Location.t; verification: Verification.Location.t}
      [@@deriving sexp]
    end

    include T
    include Sexpable.To_stringable (T)
  end

  include Keys0.T

  module Checksum = struct
    type t = {proving: Md5.t; verification: Md5.t}
  end

  let load ({proving; verification} : Location.t) =
    let open Async in
    let%map proving, proving_checksum = Proving.load proving
    and verification, verification_checksum = Verification.load verification in
    ( {proving; verification}
    , {Checksum.proving= proving_checksum; verification= verification_checksum}
    )

  let create () =
    let base = Base.create_keys () in
    let merge = Merge.create_keys () in
    let wrap =
      let module Wrap = Wrap (struct
        let base = Tick.Keypair.vk base

        let merge = Tick.Keypair.vk merge
      end) in
      Wrap.create_keys ()
    in
    { proving=
        { base= Tick.Keypair.pk base
        ; merge= Tick.Keypair.pk merge
        ; wrap= Tock.Keypair.pk wrap }
    ; verification=
        { base= Tick.Keypair.vk base
        ; merge= Tick.Keypair.vk merge
        ; wrap= Tock.Keypair.vk wrap } }

  let cached () =
    let paths path = Cache_dir.possible_paths (Filename.basename path) in
    let open Async in
    let%bind base_vk, base_pk = Cached.run Base.cached
    and merge_vk, merge_pk = Cached.run Merge.cached in
    let%map wrap_vk, wrap_pk =
      let module Wrap = Wrap (struct
        let base = base_vk.value

        let merge = merge_vk.value
      end) in
      Cached.run Wrap.cached
    in
    let t =
      { proving=
          {base= base_pk.value; merge= merge_pk.value; wrap= wrap_pk.value}
      ; verification=
          {base= base_vk.value; merge= merge_vk.value; wrap= wrap_vk.value} }
    in
    let location : Location.t =
      { proving=
          { base= paths base_pk.path
          ; merge= paths merge_pk.path
          ; wrap= paths wrap_pk.path }
      ; verification=
          { base= paths base_vk.path
          ; merge= paths merge_vk.path
          ; wrap= paths wrap_vk.path } }
    in
    let checksum =
      { Checksum.proving=
          Proving.checksum ~base:base_pk.checksum ~merge:merge_pk.checksum
            ~wrap:wrap_pk.checksum
      ; verification=
          Verification.checksum ~base:base_vk.checksum ~merge:merge_vk.checksum
            ~wrap:wrap_vk.checksum }
    in
    (location, t, checksum)
end

let%test_module "transaction_snark" =
  ( module struct
    (* For tests let's just monkey patch ledger and sparse ledger to freeze their
     * ledger_hashes. The nominal type is just so we don't mix this up in our
     * real code. *)
    module Ledger = struct
      include Ledger

      let merkle_root t = Frozen_ledger_hash.of_ledger_hash @@ merkle_root t

      let merkle_root_after_payment_exn t txn =
        Frozen_ledger_hash.of_ledger_hash
        @@ merkle_root_after_payment_exn t txn
    end

    module Sparse_ledger = struct
      include Sparse_ledger

      let merkle_root t = Frozen_ledger_hash.of_ledger_hash @@ merkle_root t
    end

    type wallet = {private_key: Private_key.t; account: Account.t}

    let random_wallets () =
      let random_wallet () : wallet =
        let private_key = Private_key.create () in
        { private_key
        ; account=
            { public_key=
                Public_key.compress (Public_key.of_private_key_exn private_key)
            ; balance= Balance.of_int (50 + Random.int 100)
            ; receipt_chain_hash= Receipt.Chain_hash.empty
            ; nonce= Account.Nonce.zero } }
      in
      let n = min (Int.pow 2 ledger_depth) (1 lsl 10) in
      Array.init n ~f:(fun _ -> random_wallet ())

    let payment wallets i j amt fee nonce =
      let sender = wallets.(i) in
      let receiver = wallets.(j) in
      let payload : Payment.Payload.t =
        { receiver= receiver.account.public_key
        ; fee
        ; amount= Amount.of_int amt
        ; nonce }
      in
      let signature = Schnorr.sign sender.private_key payload in
      Payment.check
        { Payment.payload
        ; sender= Public_key.of_private_key_exn sender.private_key
        ; signature }
      |> Option.value_exn

    let keys = Keys.create ()

    include Make (struct
      let keys = keys
    end)

    let of_payment' sok_digest ledger payment handler =
      let source = Ledger.merkle_root ledger in
      let target = Ledger.merkle_root_after_payment_exn ledger payment in
      of_payment ~sok_digest ~source ~target payment handler

    let%test_unit "new_account" =
      Test_util.with_randomness 123456789 (fun () ->
          let wallets = random_wallets () in
          let ledger = Ledger.create () in
          Array.iter
            (Array.sub wallets ~pos:1 ~len:(Array.length wallets - 1))
            ~f:(fun {account; private_key= _} ->
              Ledger.create_new_account_exn ledger account.public_key account
              ) ;
          let t1 =
            payment wallets 1 0 8
              (Fee.of_int (Random.int 20))
              Account.Nonce.zero
          in
          let target = Ledger.merkle_root_after_payment_exn ledger t1 in
          let mentioned_keys = Payment.public_keys (t1 :> Payment.t) in
          let sparse_ledger =
            Sparse_ledger.of_ledger_subset_exn ledger mentioned_keys
          in
          let sok_message =
            Sok_message.create ~fee:Fee.zero
              ~prover:wallets.(1).account.public_key
          in
          check_payment ~sok_message
            ~source:(Ledger.merkle_root ledger)
            ~target t1
            (unstage @@ Sparse_ledger.handler sparse_ledger) )

    let%test "base_and_merge" =
      Test_util.with_randomness 123456789 (fun () ->
          let wallets = random_wallets () in
          let ledger = Ledger.create () in
          Array.iter wallets ~f:(fun {account; private_key= _} ->
              Ledger.create_new_account_exn ledger account.public_key account
          ) ;
          let t1 =
            payment wallets 0 1 8
              (Fee.of_int (Random.int 20))
              Account.Nonce.zero
          in
          let t2 =
            payment wallets 1 2 3
              (Fee.of_int (Random.int 20))
              Account.Nonce.zero
          in
          let sok_digest =
            Sok_message.create ~fee:Fee.zero
              ~prover:wallets.(0).account.public_key
            |> Sok_message.digest
          in
          let state1 = Ledger.merkle_root ledger in
          let sparse_ledger =
            Sparse_ledger.of_ledger_subset_exn ledger
              (List.concat_map
                 ~f:(fun t -> Payment.public_keys (t :> Payment.t))
                 [t1; t2])
          in
          let proof12 =
            of_payment' sok_digest ledger t1
              (unstage @@ Sparse_ledger.handler sparse_ledger)
          in
          let sparse_ledger =
            Sparse_ledger.apply_payment_exn sparse_ledger (t1 :> Payment.t)
          in
          Ledger.apply_payment ledger t1 |> Or_error.ok_exn |> ignore ;
          [%test_eq: Frozen_ledger_hash.t]
            (Ledger.merkle_root ledger)
            (Sparse_ledger.merkle_root sparse_ledger) ;
          let proof23 =
            of_payment' sok_digest ledger t2
              (unstage @@ Sparse_ledger.handler sparse_ledger)
          in
          let sparse_ledger =
            Sparse_ledger.apply_payment_exn sparse_ledger (t2 :> Payment.t)
          in
          Ledger.apply_payment ledger t2 |> Or_error.ok_exn |> ignore ;
          [%test_eq: Frozen_ledger_hash.t]
            (Ledger.merkle_root ledger)
            (Sparse_ledger.merkle_root sparse_ledger) ;
          let total_fees =
            let open Amount in
            let magnitude =
              of_fee (t1 :> Payment.t).payload.fee
              + of_fee (t2 :> Payment.t).payload.fee
              |> Option.value_exn
            in
            Signed.create ~magnitude ~sgn:Sgn.Pos
          in
          let state3 = Sparse_ledger.merkle_root sparse_ledger in
          let proof13 = merge ~sok_digest proof12 proof23 |> Or_error.ok_exn in
          Tock.verify proof13.proof keys.verification.wrap wrap_input
            (Wrap_input.of_tick_field
               (merge_top_hash ~sok_digest ~state1 ~state2:state3
                  ~supply_increase:Amount.zero ~fee_excess:total_fees
                  wrap_vk_bits)) )
  end )<|MERGE_RESOLUTION|>--- conflicted
+++ resolved
@@ -270,13 +270,8 @@
 
   let to_tagged_transaction = function
     | Fee_transfer t -> Fee_transfer.to_tagged_transaction t
-<<<<<<< HEAD
-    | Transaction t -> (Normal, (t :> Transaction.t))
-    | Coinbase {proposer; fee_transfer; _} ->
-=======
     | Payment t -> (Normal, (t :> Payment.t))
     | Coinbase {proposer; fee_transfer} ->
->>>>>>> 826d25a1
         let receiver, amount =
           Option.value ~default:(proposer, Fee.zero) fee_transfer
         in
