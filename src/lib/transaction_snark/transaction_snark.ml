--- conflicted
+++ resolved
@@ -1909,15 +1909,11 @@
 
           let set_fee_excess t fee_excess = { t with fee_excess }
 
-<<<<<<< HEAD
           let first_pass_ledger { first_pass_ledger; _ } = first_pass_ledger
-=======
+
           let supply_increase { supply_increase; _ } = supply_increase
 
           let set_supply_increase t supply_increase = { t with supply_increase }
-
-          let ledger { ledger; _ } = ledger
->>>>>>> 5cb29066
 
           let second_pass_ledger { second_pass_ledger; _ } = second_pass_ledger
 
@@ -2353,12 +2349,7 @@
     Amount.Checked.if_ accumulate_burned_tokens ~then_:amt
       ~else_:acc_burned_tokens
 
-<<<<<<< HEAD
-  (* TODO *)
-  let%snarkydef apply_tagged_transaction
-=======
   let%snarkydef_ apply_tagged_transaction
->>>>>>> 5cb29066
       ~(constraint_constants : Genesis_constants.Constraint_constants.t)
       (type shifted)
       (shifted : (module Inner_curve.Checked.Shifted.S with type t = shifted))
@@ -3278,19 +3269,13 @@
                statement.target.local_state ) )
     in
     Checked.all_unit
-<<<<<<< HEAD
-      [ [%with_label "equal fee payment roots"]
+      [ [%with_label_ "equal fee payment roots"]
           (Frozen_ledger_hash.assert_equal fee_payment_root_after
              statement.target.first_pass_ledger )
-      ; [%with_label "equal parties roots"]
+      ; [%with_label_ "equal parties roots"]
           (Frozen_ledger_hash.assert_equal parties_root_after
              statement.target.second_pass_ledger )
-      ; [%with_label "equal supply_increases"]
-=======
-      [ [%with_label_ "equal roots"]
-          (Frozen_ledger_hash.assert_equal root_after statement.target.ledger)
       ; [%with_label_ "equal supply_increases"]
->>>>>>> 5cb29066
           (Currency.Amount.Signed.Checked.assert_equal supply_increase
              statement.supply_increase )
       ; [%with_label_ "equal fee excesses"]
@@ -3407,33 +3392,24 @@
         ; [%with_label_ "equal supply increases"]
             (Amount.Signed.Checked.assert_equal supply_increase
                s.supply_increase )
-<<<<<<< HEAD
-        ; [%with_label "equal source fee payment ledger hashes"]
+        ; [%with_label_ "equal source fee payment ledger hashes"]
             (Frozen_ledger_hash.assert_equal s.source.first_pass_ledger
                s1.source.first_pass_ledger )
-        ; [%with_label "equal target, source fee payment ledger hashes"]
+        ; [%with_label_ "equal target, source fee payment ledger hashes"]
             (Frozen_ledger_hash.assert_equal s1.target.first_pass_ledger
                s2.source.first_pass_ledger )
-        ; [%with_label "equal target fee payment ledger hashes"]
+        ; [%with_label_ "equal target fee payment ledger hashes"]
             (Frozen_ledger_hash.assert_equal s2.target.first_pass_ledger
                s.target.first_pass_ledger )
-        ; [%with_label "equal source parties ledger hashes"]
+        ; [%with_label_ "equal source parties ledger hashes"]
             (Frozen_ledger_hash.assert_equal s.source.second_pass_ledger
                s1.source.second_pass_ledger )
-        ; [%with_label "equal target, source parties ledger hashes"]
+        ; [%with_label_ "equal target, source parties ledger hashes"]
             (Frozen_ledger_hash.assert_equal s1.target.second_pass_ledger
                s2.source.second_pass_ledger )
-        ; [%with_label "equal target parties ledger hashes"]
+        ; [%with_label_ "equal target parties ledger hashes"]
             (Frozen_ledger_hash.assert_equal s2.target.second_pass_ledger
                s.target.second_pass_ledger )
-=======
-        ; [%with_label_ "equal source ledger hashes"]
-            (Frozen_ledger_hash.assert_equal s.source.ledger s1.source.ledger)
-        ; [%with_label_ "equal target, source ledger hashes"]
-            (Frozen_ledger_hash.assert_equal s1.target.ledger s2.source.ledger)
-        ; [%with_label_ "equal target ledger hashes"]
-            (Frozen_ledger_hash.assert_equal s2.target.ledger s.target.ledger)
->>>>>>> 5cb29066
         ]
     in
     (s1, s2)
@@ -3771,19 +3747,10 @@
             zkapp_command
           |> Or_error.ok_exn
         in
-<<<<<<< HEAD
         let final_state = fst (List.last_exn states) in
         ( final_state.fee_excess
+        , final_state.supply_increase
         , final_state.second_pass_ledger
-=======
-        let final_state =
-          let global_state, _local_state = List.last_exn states in
-          global_state
-        in
-        ( final_state.fee_excess
-        , final_state.supply_increase
-        , final_state.ledger
->>>>>>> 5cb29066
         , states :: statess_rev ) )
   in
   let states = List.rev states_rev in
@@ -3828,13 +3795,8 @@
     match states_rev with
     | [] ->
         sparse_ledger
-<<<<<<< HEAD
-    | { Zkapp_command_intermediate_state.state_after =
+    | { Account_update_group.Zkapp_command_intermediate_state.state_after =
           { global = { second_pass_ledger; _ }; _ }
-=======
-    | { Account_update_group.Zkapp_command_intermediate_state.state_after =
-          { global = { ledger; _ }; _ }
->>>>>>> 5cb29066
       ; _
       }
       :: _ ->
