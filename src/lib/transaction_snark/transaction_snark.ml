open Core
open Signature_lib
open Mina_base
open Mina_state
open Snark_params
module Global_slot = Mina_numbers.Global_slot
open Currency
open Pickles_types
module Impl = Pickles.Impls.Step

let top_hash_logging_enabled = ref false

let to_preunion (t : Transaction.t) =
  match t with
  | Command (Signed_command x) ->
      `Transaction (Transaction.Command x)
  | Fee_transfer x ->
      `Transaction (Fee_transfer x)
  | Coinbase x ->
      `Transaction (Coinbase x)
  | Command (Parties x) ->
      `Parties x

let with_top_hash_logging f =
  let old = !top_hash_logging_enabled in
  top_hash_logging_enabled := true ;
  try
    let ret = f () in
    top_hash_logging_enabled := old ;
    ret
  with err ->
    top_hash_logging_enabled := old ;
    raise err

module Proof_type = struct
  [%%versioned
  module Stable = struct
    module V1 = struct
      type t = [ `Base | `Merge ]
      [@@deriving compare, equal, hash, sexp, yojson]

      let to_latest = Fn.id
    end
  end]
end

module Pending_coinbase_stack_state = struct
  module Init_stack = struct
    [%%versioned
    module Stable = struct
      module V1 = struct
        type t = Base of Pending_coinbase.Stack_versioned.Stable.V1.t | Merge
        [@@deriving sexp, hash, compare, equal, yojson]

        let to_latest = Fn.id
      end
    end]
  end

  module Poly = struct
    [%%versioned
    module Stable = struct
      module V1 = struct
        type 'pending_coinbase t =
          { source : 'pending_coinbase; target : 'pending_coinbase }
        [@@deriving sexp, hash, compare, equal, fields, yojson, hlist]

        let to_latest pending_coinbase { source; target } =
          { source = pending_coinbase source; target = pending_coinbase target }
      end
    end]

    let typ pending_coinbase =
      Tick.Typ.of_hlistable
        [ pending_coinbase; pending_coinbase ]
        ~var_to_hlist:to_hlist ~var_of_hlist:of_hlist ~value_to_hlist:to_hlist
        ~value_of_hlist:of_hlist
  end

  type 'pending_coinbase poly = 'pending_coinbase Poly.t =
    { source : 'pending_coinbase; target : 'pending_coinbase }
  [@@deriving sexp, hash, compare, equal, fields, yojson]

  (* State of the coinbase stack for the current transaction snark *)
  [%%versioned
  module Stable = struct
    module V1 = struct
      type t = Pending_coinbase.Stack_versioned.Stable.V1.t Poly.Stable.V1.t
      [@@deriving sexp, hash, compare, equal, yojson]

      let to_latest = Fn.id
    end
  end]

  type var = Pending_coinbase.Stack.var Poly.t

  let typ = Poly.typ Pending_coinbase.Stack.typ

  let to_input ({ source; target } : t) =
    Random_oracle.Input.append
      (Pending_coinbase.Stack.to_input source)
      (Pending_coinbase.Stack.to_input target)

  let var_to_input ({ source; target } : var) =
    Random_oracle.Input.append
      (Pending_coinbase.Stack.var_to_input source)
      (Pending_coinbase.Stack.var_to_input target)

  include Hashable.Make_binable (Stable.Latest)
  include Comparable.Make (Stable.Latest)
end

module Statement = struct
  module Poly = struct
    [%%versioned
    module Stable = struct
      module V2 = struct
        type ( 'ledger_hash
             , 'amount
             , 'pending_coinbase
             , 'fee_excess
             , 'token_id
             , 'sok_digest
             , 'local_state )
             t =
          { source :
              ( 'ledger_hash
              , 'pending_coinbase
              , 'token_id
              , 'local_state )
              Registers.Stable.V1.t
          ; target :
              ( 'ledger_hash
              , 'pending_coinbase
              , 'token_id
              , 'local_state )
              Registers.Stable.V1.t
          ; supply_increase : 'amount
          ; fee_excess : 'fee_excess
          ; sok_digest : 'sok_digest
          }
        [@@deriving compare, equal, hash, sexp, yojson, hlist]
      end

      module V1 = struct
        type ( 'ledger_hash
             , 'amount
             , 'pending_coinbase
             , 'fee_excess
             , 'token_id
             , 'sok_digest )
             t =
          { source : 'ledger_hash
          ; target : 'ledger_hash
          ; supply_increase : 'amount
          ; pending_coinbase_stack_state : 'pending_coinbase
          ; fee_excess : 'fee_excess
          ; next_available_token_before : 'token_id
          ; next_available_token_after : 'token_id
          ; sok_digest : 'sok_digest
          }
        [@@deriving compare, equal, hash, sexp, yojson, hlist]
      end
    end]

    let to_latest (t : _ Stable.V1.t) : _ Stable.V2.t =
      { supply_increase = t.supply_increase
      ; fee_excess = t.fee_excess
      ; sok_digest = t.sok_digest
      ; source =
          { ledger = t.source
          ; pending_coinbase_stack =
              t.pending_coinbase_stack_state.Pending_coinbase_stack_state.source
          ; next_available_token = t.next_available_token_before
          ; local_state = Local_state.empty
          }
      ; target =
          { ledger = t.target
          ; pending_coinbase_stack = t.pending_coinbase_stack_state.target
          ; next_available_token = t.next_available_token_after
          ; local_state = Local_state.empty
          }
      }

    let typ ledger_hash amount pending_coinbase fee_excess token_id sok_digest
        local_state_typ =
      let registers =
        let open Registers in
        Tick.Typ.of_hlistable
          [ ledger_hash; pending_coinbase; token_id; local_state_typ ]
          ~var_to_hlist:to_hlist ~var_of_hlist:of_hlist ~value_to_hlist:to_hlist
          ~value_of_hlist:of_hlist
      in
      Tick.Typ.of_hlistable
        [ registers; registers; amount; fee_excess; sok_digest ]
        ~var_to_hlist:to_hlist ~var_of_hlist:of_hlist ~value_to_hlist:to_hlist
        ~value_of_hlist:of_hlist
  end

  type ( 'ledger_hash
       , 'amount
       , 'pending_coinbase
       , 'fee_excess
       , 'token_id
       , 'sok_digest
       , 'local_state )
       poly =
        ( 'ledger_hash
        , 'amount
        , 'pending_coinbase
        , 'fee_excess
        , 'token_id
        , 'sok_digest
        , 'local_state )
        Poly.t =
    { source :
        ('ledger_hash, 'pending_coinbase, 'token_id, 'local_state) Registers.t
    ; target :
        ('ledger_hash, 'pending_coinbase, 'token_id, 'local_state) Registers.t
    ; supply_increase : 'amount
    ; fee_excess : 'fee_excess
    ; sok_digest : 'sok_digest
    }
  [@@deriving compare, equal, hash, sexp, yojson]

  [%%versioned
  module Stable = struct
    module V2 = struct
      type t =
        ( Frozen_ledger_hash.Stable.V1.t
        , Currency.Amount.Stable.V1.t
        , Pending_coinbase.Stack_versioned.Stable.V1.t
        , Fee_excess.Stable.V1.t
        , Token_id.Stable.V1.t
        , unit
        , Local_state.Stable.V1.t )
        Poly.Stable.V2.t
      [@@deriving compare, equal, hash, sexp, yojson]

      let to_latest = Fn.id
    end

    module V1 = struct
      type t =
        ( Frozen_ledger_hash.Stable.V1.t
        , Currency.Amount.Stable.V1.t
        , Pending_coinbase_stack_state.Stable.V1.t
        , Fee_excess.Stable.V1.t
        , Token_id.Stable.V1.t
        , unit )
        Poly.Stable.V1.t
      [@@deriving compare, equal, hash, sexp, yojson]

      let to_latest : t -> V2.t = Poly.to_latest
    end
  end]

  module With_sok = struct
    [%%versioned
    module Stable = struct
      module V2 = struct
        type t =
          ( Frozen_ledger_hash.Stable.V1.t
          , Currency.Amount.Stable.V1.t
          , Pending_coinbase.Stack_versioned.Stable.V1.t
          , Fee_excess.Stable.V1.t
          , Token_id.Stable.V1.t
          , Sok_message.Digest.Stable.V1.t
          , Local_state.Stable.V1.t )
          Poly.Stable.V2.t
        [@@deriving compare, equal, hash, sexp, yojson]

        let to_latest = Fn.id
      end

      module V1 = struct
        type t =
          ( Frozen_ledger_hash.Stable.V1.t
          , Currency.Amount.Stable.V1.t
          , Pending_coinbase_stack_state.Stable.V1.t
          , Fee_excess.Stable.V1.t
          , Token_id.Stable.V1.t
          , Sok_message.Digest.Stable.V1.t )
          Poly.Stable.V1.t
        [@@deriving compare, equal, hash, sexp, yojson]

        let to_latest = Poly.to_latest
      end
    end]

    type var =
      ( Frozen_ledger_hash.var
      , Currency.Amount.var
      , Pending_coinbase.Stack.var
      , Fee_excess.var
      , Token_id.var
      , Sok_message.Digest.Checked.t
      , Local_state.Checked.t )
      Poly.t

    let typ : (var, t) Tick.Typ.t =
      Poly.typ Frozen_ledger_hash.typ Currency.Amount.typ
        Pending_coinbase.Stack.typ Fee_excess.typ Token_id.typ
        Sok_message.Digest.typ Local_state.typ

    let to_input { source; target; supply_increase; fee_excess; sok_digest } =
      let input =
        Array.reduce_exn ~f:Random_oracle.Input.append
          [| Sok_message.Digest.to_input sok_digest
           ; Registers.to_input source
           ; Registers.to_input target
           ; Amount.to_input supply_increase
           ; Fee_excess.to_input fee_excess
          |]
      in
      if !top_hash_logging_enabled then
        Format.eprintf
          !"Generating unchecked top hash from:@.%{sexp: (Tick.Field.t, bool) \
            Random_oracle.Input.t}@."
          input ;
      input

    let to_field_elements t = Random_oracle.pack_input (to_input t)

    module Checked = struct
      type t = var

      let to_input { source; target; supply_increase; fee_excess; sok_digest } =
        let open Tick in
        let open Checked.Let_syntax in
        let%bind fee_excess = Fee_excess.to_input_checked fee_excess in
        let%bind source =
          make_checked (fun () -> Registers.Checked.to_input source)
        and target =
          make_checked (fun () -> Registers.Checked.to_input target)
        in
        let input =
          Array.reduce_exn ~f:Random_oracle.Input.append
            [| Sok_message.Digest.Checked.to_input sok_digest
             ; source
             ; target
             ; Amount.var_to_input supply_increase
             ; fee_excess
            |]
        in
        let%map () =
          as_prover
            As_prover.(
              if !top_hash_logging_enabled then
                let%bind field_elements =
                  read
                    (Typ.list ~length:0 Field.typ)
                    (Array.to_list input.field_elements)
                in
                let%map bitstrings =
                  read
                    (Typ.list ~length:0 (Typ.list ~length:0 Boolean.typ))
                    (Array.to_list input.bitstrings)
                in
                Format.eprintf
                  !"Generating checked top hash from:@.%{sexp: (Field.t, bool) \
                    Random_oracle.Input.t}@."
                  { Random_oracle.Input.field_elements =
                      Array.of_list field_elements
                  ; bitstrings = Array.of_list bitstrings
                  }
              else return ())
        in
        input

      let to_field_elements t =
        let open Tick.Checked.Let_syntax in
        Tick.Run.run_checked (to_input t >>| Random_oracle.Checked.pack_input)
    end
  end

  let option lab =
    Option.value_map ~default:(Or_error.error_string lab) ~f:(fun x -> Ok x)

  let merge (s1 : _ Poly.t) (s2 : _ Poly.t) =
    let open Or_error.Let_syntax in
    let registers_check_equal (t1 : _ Registers.t) (t2 : _ Registers.t) =
      let check' k f =
        let x1 = Field.get f t1 and x2 = Field.get f t2 in
        k x1 x2
      in
      let module S = struct
        module type S = sig
          type t [@@deriving eq, sexp_of]
        end
      end in
      let check (type t) (module T : S.S with type t = t) f =
        let open T in
        check'
          (fun x1 x2 ->
            if equal x1 x2 then return ()
            else
              Or_error.errorf
                !"%s is inconsistent between transitions (%{sexp: t} vs \
                  %{sexp: t})"
                (Field.name f) x1 x2)
          f
      in
      let module PC = struct
        type t = Pending_coinbase.Stack.t [@@deriving sexp_of]

        let equal t1 t2 =
          Pending_coinbase.Stack.connected ~first:t1 ~second:t2 ()
      end in
      Registers.Fields.to_list
        ~ledger:(check (module Ledger_hash))
        ~pending_coinbase_stack:(check (module PC))
        ~next_available_token:(check (module Token_id))
        ~local_state:(check (module Local_state))
      |> Or_error.combine_errors_unit
    in
    let%map fee_excess = Fee_excess.combine s1.fee_excess s2.fee_excess
    and supply_increase =
      Currency.Amount.add s1.supply_increase s2.supply_increase
      |> option "Error adding supply_increase"
    and () = registers_check_equal s1.target s2.source in
    ( { source = s1.source
      ; target = s2.target
      ; fee_excess
      ; supply_increase
      ; sok_digest = ()
      }
      : t )

  include Hashable.Make_binable (Stable.Latest)
  include Comparable.Make (Stable.Latest)

  let gen =
    let open Quickcheck.Generator.Let_syntax in
    let%map source = Registers.gen
    and target = Registers.gen
    and fee_excess = Fee_excess.gen
    and supply_increase = Currency.Amount.gen in
    let source, target =
      let t1, t2 = (source.next_available_token, target.next_available_token) in
      ( { source with next_available_token = Token_id.min t1 t2 }
      , { target with next_available_token = Token_id.max t1 t2 } )
    in
    ({ source; target; fee_excess; supply_increase; sok_digest = () } : t)
end

module Proof = struct
  [%%versioned
  module Stable = struct
    module V2 = struct
      type t = Pickles.Proof.Branching_2.Stable.V2.t
      [@@deriving
        version { asserted }, yojson, bin_io, compare, equal, sexp, hash]

      let to_latest = Fn.id
    end
  end]
end

[%%versioned
module Stable = struct
  module V2 = struct
<<<<<<< HEAD
    type t =
      { statement : Statement.With_sok.Stable.V2.t; proof : Proof.Stable.V1.t }
    [@@deriving compare, equal, fields, sexp, version, yojson, hash]

    let to_latest = Fn.id
  end

  module V1 = struct
=======
>>>>>>> f01d3925
    type t =
      { statement : Statement.With_sok.Stable.V1.t; proof : Proof.Stable.V2.t }
    [@@deriving compare, equal, fields, sexp, version, yojson, hash]

    let to_latest (t : t) : Latest.t =
      { statement = Statement.With_sok.Stable.V1.to_latest t.statement
      ; proof = t.proof
      }
  end
end]

let proof t = t.proof

let statement t = { t.statement with sok_digest = () }

let sok_digest t = t.statement.sok_digest

let to_yojson = Stable.Latest.to_yojson

let create ~statement ~proof = { statement; proof }

open Tick
open Let_syntax

let chain if_ b ~then_ ~else_ =
  let%bind then_ = then_ and else_ = else_ in
  if_ b ~then_ ~else_

module Parties_segment = struct
  module Spec = struct
    type single =
      { auth_type : Control.Tag.t
      ; is_start : [ `Yes | `No | `Compute_in_circuit ]
      }

    type t = single list
  end

  module Basic = struct
    module N = Side_loaded_verification_key.Max_branches

    [%%versioned
    module Stable = struct
      module V1 = struct
        type t =
          | Opt_signed_unsigned
          | Opt_signed_opt_signed
          | Opt_signed
          | Proved
        [@@deriving sexp, yojson]

        let to_latest = Fn.id
      end
    end]

    let of_controls = function
      | [ Control.Proof _ ] ->
          Proved
      | [ (Control.Signature _ | Control.None_given) ] ->
          Opt_signed
      | [ Control.(Signature _ | None_given); Control.None_given ] ->
          Opt_signed_unsigned
      | [ Control.(Signature _ | None_given); Control.Signature _ ] ->
          Opt_signed_opt_signed
      | _ ->
          failwith "Parties_segment.Basic.of_controls: Unsupported combination"

    let opt_signed ~is_start : Spec.single = { auth_type = Signature; is_start }

    let unsigned : Spec.single = { auth_type = None_given; is_start = `No }

    let opt_signed = opt_signed ~is_start:`Compute_in_circuit

    let to_single_list : t -> Spec.single list =
     fun t ->
      match t with
      | Opt_signed_unsigned ->
          [ opt_signed; unsigned ]
      | Opt_signed_opt_signed ->
          [ opt_signed; opt_signed ]
      | Opt_signed ->
          [ opt_signed ]
      | Proved ->
          [ { auth_type = Proof; is_start = `No } ]

    type (_, _, _, _) t_typed =
      (* Corresponds to payment *)
      | Opt_signed_unsigned : (unit, unit, unit, unit) t_typed
      | Opt_signed_opt_signed : (unit, unit, unit, unit) t_typed
      | Opt_signed : (unit, unit, unit, unit) t_typed
      | Proved
          : ( Snapp_statement.Checked.t * unit
            , Snapp_statement.t * unit
            , Nat.N2.n * unit
            , N.n * unit )
            t_typed

    let spec : type a b c d. (a, b, c, d) t_typed -> Spec.single list =
     fun t ->
      match t with
      | Opt_signed_unsigned ->
          [ opt_signed; unsigned ]
      | Opt_signed_opt_signed ->
          [ opt_signed; opt_signed ]
      | Opt_signed ->
          [ opt_signed ]
      | Proved ->
          [ { auth_type = Proof; is_start = `No } ]
  end

  module Witness = Transaction_witness.Parties_segment_witness
end

(* Currently, a circuit must have at least 1 of every type of constraint. *)
let dummy_constraints () =
  make_checked
    Impl.(
      fun () ->
        let b = exists Boolean.typ_unchecked ~compute:(fun _ -> true) in
        let g = exists Inner_curve.typ ~compute:(fun _ -> Inner_curve.one) in
        ignore
          ( Pickles.Step_main_inputs.Ops.scale_fast g
              (`Plus_two_to_len [| b; b |])
            : Pickles.Step_main_inputs.Inner_curve.t ) ;
        ignore
          ( Pickles.Pairing_main.Scalar_challenge.endo g (Scalar_challenge [ b ])
            : Field.t * Field.t ))

module Base = struct
  module User_command_failure = struct
    (** The various ways that a user command may fail. These should be computed
        before applying the snark, to ensure that only the base fee is charged
        to the fee-payer if executing the user command will later fail.
    *)
    type 'bool t =
      { predicate_failed : 'bool (* All *)
      ; source_not_present : 'bool (* All *)
      ; receiver_not_present : 'bool (* Delegate, Mint_tokens *)
      ; amount_insufficient_to_create : 'bool (* Payment only *)
      ; token_cannot_create : 'bool (* Payment only, token<>default *)
      ; source_insufficient_balance : 'bool (* Payment only *)
      ; source_minimum_balance_violation : 'bool (* Payment only *)
      ; source_bad_timing : 'bool (* Payment only *)
      ; receiver_exists : 'bool (* Create_account only *)
      ; not_token_owner : 'bool (* Create_account, Mint_tokens *)
      ; token_auth : 'bool (* Create_account *)
      }

    let num_fields = 11

    let to_list
        { predicate_failed
        ; source_not_present
        ; receiver_not_present
        ; amount_insufficient_to_create
        ; token_cannot_create
        ; source_insufficient_balance
        ; source_minimum_balance_violation
        ; source_bad_timing
        ; receiver_exists
        ; not_token_owner
        ; token_auth
        } =
      [ predicate_failed
      ; source_not_present
      ; receiver_not_present
      ; amount_insufficient_to_create
      ; token_cannot_create
      ; source_insufficient_balance
      ; source_minimum_balance_violation
      ; source_bad_timing
      ; receiver_exists
      ; not_token_owner
      ; token_auth
      ]

    let of_list = function
      | [ predicate_failed
        ; source_not_present
        ; receiver_not_present
        ; amount_insufficient_to_create
        ; token_cannot_create
        ; source_insufficient_balance
        ; source_minimum_balance_violation
        ; source_bad_timing
        ; receiver_exists
        ; not_token_owner
        ; token_auth
        ] ->
          { predicate_failed
          ; source_not_present
          ; receiver_not_present
          ; amount_insufficient_to_create
          ; token_cannot_create
          ; source_insufficient_balance
          ; source_minimum_balance_violation
          ; source_bad_timing
          ; receiver_exists
          ; not_token_owner
          ; token_auth
          }
      | _ ->
          failwith
            "Transaction_snark.Base.User_command_failure.to_list: bad length"

    let typ : (Boolean.var t, bool t) Typ.t =
      let open Typ in
      list ~length:num_fields Boolean.typ
      |> transport ~there:to_list ~back:of_list
      |> transport_var ~there:to_list ~back:of_list

    let any t = Boolean.any (to_list t)

    (** Compute which -- if any -- of the failure cases will be hit when
        evaluating the given user command, and indicate whether the fee-payer
        would need to pay the account creation fee if the user command were to
        succeed (irrespective or whether it actually will or not).
    *)
    let compute_unchecked
        ~(constraint_constants : Genesis_constants.Constraint_constants.t)
        ~txn_global_slot ~creating_new_token ~(fee_payer_account : Account.t)
        ~(receiver_account : Account.t) ~(source_account : Account.t)
        ({ payload; signature = _; signer = _ } : Transaction_union.t) =
      match payload.body.tag with
      | Fee_transfer | Coinbase ->
          (* Not user commands, return no failure. *)
          of_list (List.init num_fields ~f:(fun _ -> false))
      | _ -> (
          let fail s =
            failwithf
              "Transaction_snark.Base.User_command_failure.compute_unchecked: \
               %s"
              s ()
          in
          let fee_token = payload.common.fee_token in
          let token = payload.body.token_id in
          let fee_payer =
            Account_id.create payload.common.fee_payer_pk fee_token
          in
          let source = Account_id.create payload.body.source_pk token in
          let receiver = Account_id.create payload.body.receiver_pk token in
          (* This should shadow the logic in [Sparse_ledger]. *)
          let fee_payer_account =
            { fee_payer_account with
              balance =
                Option.value_exn ?here:None ?error:None ?message:None
                @@ Balance.sub_amount fee_payer_account.balance
                     (Amount.of_fee payload.common.fee)
            }
          in
          let predicate_failed, predicate_result =
            if
              Public_key.Compressed.equal payload.common.fee_payer_pk
                payload.body.source_pk
            then (false, true)
            else
              match payload.body.tag with
              | Create_account when creating_new_token ->
                  (* Any account is allowed to create a new token associated
                     with a public key.
                  *)
                  (false, true)
              | Create_account ->
                  (* Predicate failure is deferred here. It will be checked
                     later.
                  *)
                  let predicate_result =
                    (* TODO(#4554): Hook predicate evaluation in here once
                       implemented.
                    *)
                    false
                  in
                  (false, predicate_result)
              | Payment | Stake_delegation | Mint_tokens ->
                  (* TODO(#4554): Hook predicate evaluation in here once
                     implemented.
                  *)
                  (true, false)
              | Fee_transfer | Coinbase ->
                  assert false
          in
          match payload.body.tag with
          | Fee_transfer | Coinbase ->
              assert false
          | Stake_delegation ->
              let receiver_account =
                if Account_id.equal receiver fee_payer then fee_payer_account
                else receiver_account
              in
              let receiver_not_present =
                let id = Account.identifier receiver_account in
                if Account_id.equal Account_id.empty id then true
                else if Account_id.equal receiver id then false
                else fail "bad receiver account ID"
              in
              let source_account =
                if Account_id.equal source fee_payer then fee_payer_account
                else source_account
              in
              let source_not_present =
                let id = Account.identifier source_account in
                if Account_id.equal Account_id.empty id then true
                else if Account_id.equal source id then false
                else fail "bad source account ID"
              in
              { predicate_failed
              ; source_not_present
              ; receiver_not_present
              ; amount_insufficient_to_create = false
              ; token_cannot_create = false
              ; source_insufficient_balance = false
              ; source_minimum_balance_violation = false
              ; source_bad_timing = false
              ; receiver_exists = false
              ; not_token_owner = false
              ; token_auth = false
              }
          | Payment ->
              let receiver_account =
                if Account_id.equal receiver fee_payer then fee_payer_account
                else receiver_account
              in
              let receiver_needs_creating =
                let id = Account.identifier receiver_account in
                if Account_id.equal Account_id.empty id then true
                else if Account_id.equal receiver id then false
                else fail "bad receiver account ID"
              in
              let token_is_default = Token_id.(equal default) token in
              let token_cannot_create =
                receiver_needs_creating && not token_is_default
              in
              let amount_insufficient_to_create =
                let creation_amount =
                  Amount.of_fee constraint_constants.account_creation_fee
                in
                receiver_needs_creating
                && Option.is_none
                     (Amount.sub payload.body.amount creation_amount)
              in
              let fee_payer_is_source = Account_id.equal fee_payer source in
              let source_account =
                if fee_payer_is_source then fee_payer_account
                else source_account
              in
              let source_not_present =
                let id = Account.identifier source_account in
                if Account_id.equal Account_id.empty id then true
                else if Account_id.equal source id then false
                else fail "bad source account ID"
              in
              let source_insufficient_balance =
                (* This failure is fatal if fee-payer and source account are
                   the same. This is checked in the transaction pool.
                *)
                (not fee_payer_is_source)
                &&
                if Account_id.equal source receiver then
                  (* The final balance will be [0 - account_creation_fee]. *)
                  receiver_needs_creating
                else
                  Amount.(
                    Balance.to_amount source_account.balance
                    < payload.body.amount)
              in
              let timing_or_error =
                Transaction_logic.validate_timing
                  ~txn_amount:payload.body.amount ~txn_global_slot
                  ~account:source_account
              in
              let source_minimum_balance_violation =
                match timing_or_error with
                | Ok _ ->
                    false
                | Error err ->
                    let open Mina_base in
                    Transaction_status.Failure.equal
                      (Transaction_logic.timing_error_to_user_command_status
                         err)
                      Transaction_status.Failure
                      .Source_minimum_balance_violation
              in
              let source_bad_timing =
                (* This failure is fatal if fee-payer and source account are
                   the same. This is checked in the transaction pool.
                *)
                (not fee_payer_is_source)
                && (not source_insufficient_balance)
                && Or_error.is_error timing_or_error
              in
              { predicate_failed
              ; source_not_present
              ; receiver_not_present = false
              ; amount_insufficient_to_create
              ; token_cannot_create
              ; source_insufficient_balance
              ; source_minimum_balance_violation
              ; source_bad_timing
              ; receiver_exists = false
              ; not_token_owner = false
              ; token_auth = false
              }
          | Create_account ->
              let receiver_account =
                if Account_id.equal receiver fee_payer then fee_payer_account
                else receiver_account
              in
              let receiver_exists =
                let id = Account.identifier receiver_account in
                if Account_id.equal Account_id.empty id then false
                else if Account_id.equal receiver id then true
                else fail "bad receiver account ID"
              in
              let receiver_account =
                { receiver_account with
                  public_key = Account_id.public_key receiver
                ; token_id = Account_id.token_id receiver
                ; token_permissions =
                    ( if receiver_exists then receiver_account.token_permissions
                    else if creating_new_token then
                      Token_permissions.Token_owned
                        { disable_new_accounts = payload.body.token_locked }
                    else
                      Token_permissions.Not_owned
                        { account_disabled = payload.body.token_locked } )
                }
              in
              let source_account =
                if Account_id.equal source fee_payer then fee_payer_account
                else if Account_id.equal source receiver then receiver_account
                else source_account
              in
              let source_not_present =
                let id = Account.identifier source_account in
                if Account_id.equal Account_id.empty id then true
                else if Account_id.equal source id then false
                else fail "bad source account ID"
              in
              let token_auth, not_token_owner =
                if Token_id.(equal default) (Account_id.token_id receiver) then
                  (false, false)
                else
                  match source_account.token_permissions with
                  | Token_owned { disable_new_accounts } ->
                      ( not
                          ( Bool.equal payload.body.token_locked
                              disable_new_accounts
                          || predicate_result )
                      , false )
                  | Not_owned { account_disabled } ->
                      (* NOTE: This [token_auth] value doesn't matter, since we
                         know that there will be a [not_token_owner] failure
                         anyway. We choose this value, since it aliases to the
                         check above in the snark representation of accounts,
                         and so simplifies the snark code.
                      *)
                      ( not
                          ( Bool.equal payload.body.token_locked account_disabled
                          || predicate_result )
                      , true )
              in
              let ret =
                { predicate_failed = false
                ; source_not_present
                ; receiver_not_present = false
                ; amount_insufficient_to_create = false
                ; token_cannot_create = false
                ; source_insufficient_balance = false
                ; source_minimum_balance_violation = false
                ; source_bad_timing = false
                ; receiver_exists
                ; not_token_owner
                ; token_auth
                }
              in
              (* Note: This logic is dependent upon all failures above, so we
                 have to calculate it separately here. *)
              if
                (* If we think the source exists *)
                (not source_not_present)
                (* and there is a failure *)
                && List.exists ~f:Fn.id (to_list ret)
                (* and the receiver account did not exist *)
                && (not receiver_exists)
                (* and the source account was the receiver account *)
                && Account_id.equal source receiver
              then
                (* then the receiver account will not be initialized, and so
                   the source (=receiver) account will not be present.
                *)
                { ret with
                  source_not_present = true
                ; not_token_owner =
                    not Token_id.(equal default (Account_id.token_id receiver))
                ; token_auth =
                    not ((not payload.body.token_locked) || predicate_result)
                }
              else ret
          | Mint_tokens ->
              let receiver_account =
                if Account_id.equal receiver fee_payer then fee_payer_account
                else receiver_account
              in
              let receiver_not_present =
                let id = Account.identifier receiver_account in
                if Account_id.equal Account_id.empty id then true
                else if Account_id.equal receiver id then false
                else fail "bad receiver account ID"
              in
              let source_not_present =
                let id = Account.identifier source_account in
                if Account_id.equal Account_id.empty id then true
                else if Account_id.equal source id then false
                else fail "bad source account ID"
              in
              let not_token_owner =
                match source_account.token_permissions with
                | Token_owned _ ->
                    false
                | Not_owned _ ->
                    true
              in
              { predicate_failed
              ; source_not_present
              ; receiver_not_present
              ; amount_insufficient_to_create = false
              ; token_cannot_create = false
              ; source_insufficient_balance = false
              ; source_minimum_balance_violation = false
              ; source_bad_timing = false
              ; receiver_exists = false
              ; not_token_owner
              ; token_auth = false
              } )

    let%snarkydef compute_as_prover ~constraint_constants ~txn_global_slot
        ~creating_new_token ~next_available_token (txn : Transaction_union.var)
        =
      let%bind data =
        exists (Typ.Internal.ref ())
          ~compute:
            As_prover.(
              let%bind txn = read Transaction_union.typ txn in
              let fee_token = txn.payload.common.fee_token in
              let token = txn.payload.body.token_id in
              let%map token =
                if Token_id.(equal invalid) token then
                  read Token_id.typ next_available_token
                else return token
              in
              let fee_payer =
                Account_id.create txn.payload.common.fee_payer_pk fee_token
              in
              let source = Account_id.create txn.payload.body.source_pk token in
              let receiver =
                Account_id.create txn.payload.body.receiver_pk token
              in
              (txn, fee_payer, source, receiver))
      in
      let%bind fee_payer_idx =
        exists (Typ.Internal.ref ())
          ~request:
            As_prover.(
              let%map _txn, fee_payer, _source, _receiver =
                read (Typ.Internal.ref ()) data
              in
              Ledger_hash.Find_index fee_payer)
      in
      let%bind fee_payer_account =
        exists (Typ.Internal.ref ())
          ~request:
            As_prover.(
              let%map fee_payer_idx =
                read (Typ.Internal.ref ()) fee_payer_idx
              in
              Ledger_hash.Get_element fee_payer_idx)
      in
      let%bind source_idx =
        exists (Typ.Internal.ref ())
          ~request:
            As_prover.(
              let%map _txn, _fee_payer, source, _receiver =
                read (Typ.Internal.ref ()) data
              in
              Ledger_hash.Find_index source)
      in
      let%bind source_account =
        exists (Typ.Internal.ref ())
          ~request:
            As_prover.(
              let%map source_idx = read (Typ.Internal.ref ()) source_idx in
              Ledger_hash.Get_element source_idx)
      in
      let%bind receiver_idx =
        exists (Typ.Internal.ref ())
          ~request:
            As_prover.(
              let%map _txn, _fee_payer, _source, receiver =
                read (Typ.Internal.ref ()) data
              in
              Ledger_hash.Find_index receiver)
      in
      let%bind receiver_account =
        exists (Typ.Internal.ref ())
          ~request:
            As_prover.(
              let%map receiver_idx = read (Typ.Internal.ref ()) receiver_idx in
              Ledger_hash.Get_element receiver_idx)
      in
      exists typ
        ~compute:
          As_prover.(
            let%bind txn, _fee_payer, _source, _receiver =
              read (Typ.Internal.ref ()) data
            in
            let%bind fee_payer_account, _path =
              read (Typ.Internal.ref ()) fee_payer_account
            in
            let%bind source_account, _path =
              read (Typ.Internal.ref ()) source_account
            in
            let%bind receiver_account, _path =
              read (Typ.Internal.ref ()) receiver_account
            in
            let%bind creating_new_token = read Boolean.typ creating_new_token in
            let%map txn_global_slot = read Global_slot.typ txn_global_slot in
            compute_unchecked ~constraint_constants ~txn_global_slot
              ~creating_new_token ~fee_payer_account ~source_account
              ~receiver_account txn)
  end

<<<<<<< HEAD
=======
  (* Currently, a circuit must have at least 1 of every type of constraint. *)
  let dummy_constraints () =
    make_checked
      Impl.(
        fun () ->
          let x =
            exists Field.typ ~compute:(fun () -> Field.Constant.of_int 3)
          in
          let g = exists Inner_curve.typ ~compute:(fun _ -> Inner_curve.one) in
          ignore
            ( Pickles.Scalar_challenge.to_field_checked'
                (module Impl)
                ~num_bits:16
                (Kimchi_backend_common.Scalar_challenge.create x)
              : Field.t * Field.t * Field.t ) ;
          ignore
            ( Pickles.Step_main_inputs.Ops.scale_fast g ~num_bits:5
                (Shifted_value x)
              : Pickles.Step_main_inputs.Inner_curve.t ) ;
          ignore
            ( Pickles.Step_main_inputs.Ops.scale_fast g ~num_bits:5
                (Shifted_value x)
              : Pickles.Step_main_inputs.Inner_curve.t ) ;
          ignore
            ( Pickles.Pairing_main.Scalar_challenge.endo g ~num_bits:4
                (Kimchi_backend_common.Scalar_challenge.create x)
              : Field.t * Field.t ))

>>>>>>> f01d3925
  let%snarkydef check_signature shifted ~payload ~is_user_command ~signer
      ~signature =
    let%bind input = Transaction_union_payload.Checked.to_input payload in
    let%bind verifies =
      Schnorr.Checked.verifies shifted signature signer input
    in
    Boolean.Assert.any [ Boolean.not is_user_command; verifies ]

  let check_timing ~balance_check ~timed_balance_check ~account ~txn_amount
      ~txn_global_slot =
    (* calculations should track Transaction_logic.validate_timing *)
    let open Account.Poly in
    let open Account.Timing.As_record in
    let { is_timed
        ; initial_minimum_balance
        ; cliff_time
        ; cliff_amount
        ; vesting_period
        ; vesting_increment
        } =
      account.timing
    in
    let int_of_field field =
      Snarky_integer.Integer.constant ~m
        (Bigint.of_field field |> Bigint.to_bignum_bigint)
    in
    let zero_int = int_of_field Field.zero in
    let balance_to_int balance =
      Snarky_integer.Integer.of_bits ~m @@ Balance.var_to_bits balance
    in
    let txn_amount_int =
      Snarky_integer.Integer.of_bits ~m @@ Amount.var_to_bits txn_amount
    in
    let balance_int = balance_to_int account.balance in
    let%bind curr_min_balance =
      Account.Checked.min_balance_at_slot ~global_slot:txn_global_slot
        ~cliff_time ~cliff_amount ~vesting_period ~vesting_increment
        ~initial_minimum_balance
    in
    let%bind `Underflow underflow, proposed_balance_int =
      make_checked (fun () ->
          Snarky_integer.Integer.subtract_unpacking_or_zero ~m balance_int
            txn_amount_int)
    in
    (* underflow indicates insufficient balance *)
    let%bind () = balance_check (Boolean.not underflow) in
    let%bind sufficient_timed_balance =
      make_checked (fun () ->
          Snarky_integer.Integer.(gte ~m proposed_balance_int curr_min_balance))
    in
    let%bind () =
      let%bind ok = Boolean.(any [ not is_timed; sufficient_timed_balance ]) in
      timed_balance_check ok
    in
    let%bind is_timed_balance_zero =
      make_checked (fun () ->
          Snarky_integer.Integer.equal ~m curr_min_balance zero_int)
    in
    (* if current min balance is zero, then timing becomes untimed *)
    let%bind is_untimed = Boolean.((not is_timed) ||| is_timed_balance_zero) in
    let%map timing =
      Account.Timing.if_ is_untimed ~then_:Account.Timing.untimed_var
        ~else_:account.timing
    in
    (`Min_balance curr_min_balance, timing)

  let side_loaded =
    Memo.of_comparable
      (module Int)
      (fun i ->
        let open Snapp_statement in
        Pickles.Side_loaded.create ~typ ~name:(sprintf "snapp_%d" i)
          ~max_branching:(module Pickles.Side_loaded.Verification_key.Max_width)
          ~value_to_field_elements:to_field_elements
          ~var_to_field_elements:Checked.to_field_elements)

  let signature_verifies ~shifted ~payload_digest signature pk =
    let%bind pk =
      Public_key.decompress_var pk
      (*           (Account_id.Checked.public_key fee_payer_id) *)
    in
    Schnorr.Checked.verifies shifted signature pk
      (Random_oracle.Input.field payload_digest)

  module Parties_snark = struct
    open Parties_segment
    open Spec

    module Prover_value : sig
      type 'a t

      val get : 'a t -> 'a

      val create : (unit -> 'a) -> 'a t

      val map : 'a t -> f:('a -> 'b) -> 'b t

      val if_ : Boolean.var -> then_:'a t -> else_:'a t -> 'a t
    end = struct
      open Impl

      type 'a t = 'a As_prover.Ref.t

      let get = As_prover.Ref.get

      let create = As_prover.Ref.create

      let if_ b ~then_ ~else_ =
        create (fun () ->
            get (if Impl.As_prover.read Boolean.typ b then then_ else else_))

      let map t ~f = create (fun () -> f (get t))
    end

    module Global_state = struct
      type t =
        { ledger : Ledger_hash.var * Sparse_ledger.t Prover_value.t
        ; fee_excess : Amount.Signed.var
        ; protocol_state : Snapp_predicate.Protocol_state.View.Checked.t
        }
    end

    let implied_root account incl =
      let open Impl in
      List.foldi incl ~init:(With_hash.hash account)
        ~f:(fun height acc (b, h) ->
          let l = Field.if_ b ~then_:h ~else_:acc
          and r = Field.if_ b ~then_:acc ~else_:h in
          let acc' = Ledger_hash.merge_var ~height l r in
          acc')

    let apply_body
        ~(constraint_constants : Genesis_constants.Constraint_constants.t) ?tag
        ~txn_global_slot ~(add_check : ?label:string -> Boolean.var -> unit)
        ~check_auth ~is_start
        ({ body =
             { pk
             ; token_id = _
             ; update =
                 { app_state
                 ; delegate
                 ; verification_key
                 ; permissions
                 ; snapp_uri
                 ; token_symbol
                 ; timing
                 }
             ; balance_change
             ; increment_nonce
             ; events = _ (* This is for the snapp to use, we don't need it. *)
             ; call_data =
                 _ (* This is for the snapp to use, we don't need it. *)
             ; sequence_events
             ; call_depth = _ (* This is used to build the 'stack of stacks'. *)
             ; protocol_state = _
             ; use_full_commitment
             }
         ; predicate
         } :
          Party.Predicated.Checked.t) (a : Account.Checked.Unhashed.t) :
        Account.Checked.Unhashed.t * _ =
      let open Impl in
      let r = ref [] in
      let update_authorized (type a) perm ~is_keep
          ~(updated : [ `Ok of a | `Flagged of a * Boolean.var ]) =
        let speculative_success, `proof_must_verify x = check_auth perm in
        r := lazy Boolean.((not is_keep) &&& x) :: !r ;
        match updated with
        | `Ok res ->
            add_check ~label:__LOC__ Boolean.(speculative_success ||| is_keep) ;
            res
        | `Flagged (res, failed) ->
            add_check ~label:__LOC__
              Boolean.((not failed) &&& speculative_success ||| is_keep) ;
            res
      in
      let proof_must_verify () = Boolean.any (List.map !r ~f:Lazy.force) in
      let ( ! ) = run_checked in
      let is_new =
        !(Public_key.Compressed.Checked.equal a.public_key
            Public_key.Compressed.(var_of_t empty))
      in
      Boolean.Assert.any
        [ is_new; !(Public_key.Compressed.Checked.equal pk a.public_key) ] ;
      let is_receiver = Sgn.Checked.is_pos balance_change.sgn in
      let timing =
        let open Snapp_basic in
        let new_timing =
          let timing_info = Set_or_keep.Checked.data timing in
          ( { is_timed = Set_or_keep.Checked.is_set timing
            ; initial_minimum_balance = timing_info.initial_minimum_balance
            ; cliff_time = timing_info.cliff_time
            ; cliff_amount = timing_info.cliff_amount
            ; vesting_period = timing_info.vesting_period
            ; vesting_increment = timing_info.vesting_increment
            }
            : Account_timing.var )
        in
        add_check ~label:__LOC__
          Boolean.(is_new || Set_or_keep.Checked.is_keep timing) ;
        !(Account.Timing.if_
            (Set_or_keep.Checked.is_set timing)
            ~then_:new_timing ~else_:a.timing)
      in
      (* Check send/receive permissions *)
      let balance =
        with_label __LOC__ (fun () ->
            update_authorized
              (Permissions.Auth_required.Checked.if_ is_receiver
                 ~then_:a.permissions.receive ~else_:a.permissions.send)
              ~is_keep:
                !Amount.Signed.(Checked.(equal (constant zero) balance_change))
              ~updated:
                (let balance, `Overflow failed1 =
                   !(Balance.Checked.add_signed_amount_flagged a.balance
                       balance_change)
                 in
                 let fee =
                   Amount.Checked.of_fee
                     (Fee.var_of_t constraint_constants.account_creation_fee)
                 in
                 let balance_when_new, `Underflow failed2 =
                   !(Balance.Checked.sub_amount_flagged balance fee)
                 in
                 let res =
                   !(Balance.Checked.if_ is_new ~then_:balance_when_new
                       ~else_:balance)
                 in
                 let failed = Boolean.(failed1 ||| (is_new &&& failed2)) in
                 `Flagged (res, failed)))
      in
      let `Min_balance _, timing =
        !([%with_label "Check snapp timing"]
            (let open Tick in
            let balance_check ok =
              add_check ~label:__LOC__ !(Boolean.any [ ok; is_receiver ]) ;
              return ()
            in
            let timed_balance_check ok =
              add_check ~label:__LOC__ !(Boolean.any [ ok; is_receiver ]) ;
              return ()
            in
            (* NB: We perform the check here with the final balance and a zero
               amount. This allows this to serve dual purposes:
               * if the balance has decreased, this checks that it isn't below
                 the minimum;
               * if the account is new and this party has set its timing info,
                 this checks that the timing is valid.
               The balance and txn_amount are used only to find the resulting
               balance, so using the result directly is equivalent.
            *)
            check_timing ~balance_check ~timed_balance_check
              ~account:{ a with timing; balance }
              ~txn_amount:Amount.(var_of_t zero)
              ~txn_global_slot))
      in
      let open Snapp_basic in
      let snapp : Snapp_account.Checked.t =
        let keeping_app_state =
          Boolean.all
            (List.map (Vector.to_list app_state) ~f:Set_or_keep.Checked.is_keep)
        in
        let changing_app_state =
          Boolean.all
            (List.map (Vector.to_list app_state) ~f:Set_or_keep.Checked.is_set)
        in
        let proved_state =
          Boolean.if_ keeping_app_state ~then_:a.snapp.proved_state
            ~else_:
              ( if Option.is_none tag then (* No proof *)
                Boolean.false_
              else
                (* Has a proof, set proved_state if entire state was set *)
                Boolean.if_ changing_app_state ~then_:Boolean.true_
                  ~else_:a.snapp.proved_state )
        in
        let app_state =
          with_label __LOC__ (fun () ->
              update_authorized a.permissions.edit_state
                ~is_keep:keeping_app_state
                ~updated:
                  (`Ok
                    (Vector.map2 app_state a.snapp.app_state
                       ~f:(Set_or_keep.Checked.set_or_keep ~if_:Field.if_))))
        in
        Option.iter tag ~f:(fun t ->
            Pickles.Side_loaded.in_circuit t
              (Lazy.force a.snapp.verification_key.data)) ;
        let verification_key =
          update_authorized a.permissions.set_verification_key
            ~is_keep:(Set_or_keep.Checked.is_keep verification_key)
            ~updated:
              (`Ok
                (Set_or_keep.Checked.set_or_keep ~if_:Field.if_ verification_key
                   (Lazy.force a.snapp.verification_key.hash)))
        in
        let sequence_state, last_sequence_slot =
          let [ s1'; s2'; s3'; s4'; s5' ] = a.snapp.sequence_state in
          let last_sequence_slot = a.snapp.last_sequence_slot in
          let is_this_slot =
            !(Mina_numbers.Global_slot.Checked.equal txn_global_slot
                last_sequence_slot)
          in
          (* Push events to s1 *)
          let is_empty = !(Party.Events.is_empty_var sequence_events) in
          let s1 =
            Field.if_ is_empty ~then_:s1'
              ~else_:
                (Party.Sequence_events.push_events_checked s1' sequence_events)
          in
          (* Shift along if last update wasn't this slot *)
          let is_full_and_different_slot =
            Boolean.((not is_empty) && is_this_slot)
          in
          let s5 = Field.if_ is_full_and_different_slot ~then_:s5' ~else_:s4' in
          let s4 = Field.if_ is_full_and_different_slot ~then_:s4' ~else_:s3' in
          let s3 = Field.if_ is_full_and_different_slot ~then_:s3' ~else_:s2' in
          let s2 = Field.if_ is_full_and_different_slot ~then_:s2' ~else_:s1' in
          let new_global_slot =
            !(Mina_numbers.Global_slot.Checked.if_ is_empty
                ~then_:last_sequence_slot ~else_:txn_global_slot)
          in
          let new_sequence_state =
            ( ([ s1; s2; s3; s4; s5 ] : _ Pickles_types.Vector.t)
            , new_global_slot )
          in
          update_authorized a.permissions.edit_sequence_state ~is_keep:is_empty
            ~updated:(`Ok new_sequence_state)
        in
        let snapp_version =
          (* Current snapp version. Upgrade mechanism should live here. *)
          Mina_numbers.Snapp_version.(Checked.constant zero)
        in
        { Snapp_account.verification_key =
            (* Big hack. This relies on the fact that the "data" is not
               used for computing the hash of the snapp account. We can't
               provide the verification key since it's not available here. *)
            { With_hash.hash = lazy verification_key
            ; data = lazy (failwith "unused")
            }
        ; app_state
        ; snapp_version
        ; sequence_state
        ; last_sequence_slot
        ; proved_state
        }
      in
      let snapp_uri =
        update_authorized a.permissions.set_snapp_uri
          ~is_keep:(Set_or_keep.Checked.is_keep snapp_uri)
          ~updated:
            (`Ok
              (Set_or_keep.Checked.set_or_keep ~if_:Data_as_hash.if_ snapp_uri
                 a.snapp_uri))
      in
      let token_symbol =
        update_authorized a.permissions.set_snapp_uri
          ~is_keep:(Set_or_keep.Checked.is_keep token_symbol)
          ~updated:
            (`Ok
              (Set_or_keep.Checked.set_or_keep ~if_:Account.Token_symbol.if_
                 token_symbol a.token_symbol))
      in
      let delegate =
        let base_delegate =
          (* New accounts should have the delegate equal to the public key of the account. *)
          !(Public_key.Compressed.Checked.if_ is_new ~then_:pk
              ~else_:a.delegate)
        in
        update_authorized a.permissions.set_delegate
          ~is_keep:(Set_or_keep.Checked.is_keep delegate)
          ~updated:
            (`Ok
              (Set_or_keep.Checked.set_or_keep
                 ~if_:(fun b ~then_ ~else_ ->
                   !(Public_key.Compressed.Checked.if_ b ~then_ ~else_))
                 delegate base_delegate))
      in
      let permissions =
        update_authorized a.permissions.set_permissions
          ~is_keep:(Set_or_keep.Checked.is_keep permissions)
          ~updated:
            (`Ok
              (Set_or_keep.Checked.set_or_keep ~if_:Permissions.Checked.if_
                 permissions a.permissions))
      in
      let nonce =
        update_authorized a.permissions.increment_nonce
          ~is_keep:(Boolean.not increment_nonce)
          ~updated:
            (`Ok
              !(Account.Nonce.Checked.if_ increment_nonce
                  ~then_:!(Account.Nonce.Checked.succ a.nonce)
                  ~else_:a.nonce))
      in

      (* enforce that either the predicate is `Accept`,
         the nonce is incremented,
         or the full commitment is used to avoid replays. *)
      let predicate_is_accept =
        let accept_digest =
          Snapp_predicate.Account.digest Snapp_predicate.Account.accept
          |> Field.constant
        in
        let predicate_digest =
          Snapp_predicate.Account.Checked.digest predicate
        in
        Field.equal accept_digest predicate_digest
      in
      Boolean.Assert.any
        [ predicate_is_accept
        ; increment_nonce
        ; Boolean.(use_full_commitment &&& not is_start)
        ] ;
      let a : Account.Checked.Unhashed.t =
        { a with
          balance
        ; snapp
        ; delegate
        ; permissions
        ; timing
        ; nonce
        ; public_key = pk
        ; snapp_uri
        ; token_symbol
        }
      in
      (a, `proof_must_verify proof_must_verify)

    let create_checker () =
      let r = ref [] in
      let finished = ref false in
      ( (fun ?label:_ x ->
          if finished.contents then failwith "finished"
          else r := x :: r.contents)
      , fun () ->
          finished := true ;
          Impl.Boolean.all r.contents )

    module type Single_inputs = sig
      val constraint_constants : Genesis_constants.Constraint_constants.t

      val spec : single

      val snapp_statement : (int * Snapp_statement.Checked.t) option
    end

    type party =
      { party : (Party.Predicated.Checked.t, Impl.Field.t) With_hash.t
      ; control : Control.t Prover_value.t
      }

    module Single (I : Single_inputs) = struct
      open I

      let { auth_type; is_start } = spec

      module V = Prover_value
      open Impl

      module Inputs = struct
        module Transaction_commitment = struct
          type t = Field.t

          let if_ = Field.if_

          let empty = Field.constant Parties.Transaction_commitment.empty
        end

        module Bool = struct
          include Boolean

          type t = var

          let assert_ = Assert.is_true
        end

        module Ledger = struct
          type t = Ledger_hash.var * Sparse_ledger.t V.t

          let if_ b ~then_:(xt, rt) ~else_:(xe, re) =
            ( run_checked (Ledger_hash.if_ b ~then_:xt ~else_:xe)
            , V.if_ b ~then_:rt ~else_:re )

          let empty ~depth () : t =
            let t = Sparse_ledger.empty ~depth () in
            ( Ledger_hash.var_of_t (Sparse_ledger.merkle_root t)
            , V.create (fun () -> t) )
        end

        module Parties = struct
          module Opt = struct
            open Snapp_basic

            type 'a t = (Bool.t, 'a) Flagged_option.t

            let is_some = Flagged_option.is_some

            let map x ~f = Flagged_option.map ~f x

            let or_default ~if_ x ~default =
              if_ (is_some x) ~then_:(Flagged_option.data x) ~else_:default

            let or_exn x =
              Bool.assert_ (is_some x) ;
              Flagged_option.data x
          end

          type party_or_stack =
            Field.t
            * (Party.t * unit, Parties.Digest.t) Parties.Party_or_stack.t V.t

          type t =
            Field.t
            * (Party.t * unit, Parties.Digest.t) Parties.Party_or_stack.t list
              V.t

          let if_ b ~then_:(xt, rt) ~else_:(xe, re) =
            (Field.if_ b ~then_:xt ~else_:xe, V.if_ b ~then_:rt ~else_:re)

          let empty = Field.constant Parties.Party_or_stack.With_hashes.empty

          let is_empty (x, _) = Field.equal empty x

          let empty = (empty, V.create (fun () -> []))

          let hash_cons hash h_tl =
            Random_oracle.Checked.hash ~init:Hash_prefix_states.party_cons
              [| hash; h_tl |]

          let pop_exn ((h, r) : t) : party_or_stack * t =
            let hd_r = V.create (fun () -> V.get r |> List.hd_exn) in
            let tl_r = V.create (fun () -> V.get r |> List.tl_exn) in
            let party_or_stack, stack =
              exists
                Typ.(Field.typ * Field.typ)
                ~compute:(fun () ->
                  ( V.get hd_r |> Parties.Party_or_stack.With_hashes.hash
                  , V.get tl_r |> Parties.Party_or_stack.With_hashes.stack_hash
                  ))
            in
            let h' = hash_cons party_or_stack stack in
            Field.Assert.equal h h' ;
            ((party_or_stack, hd_r), (stack, tl_r))

          let as_stack ((h, r) : party_or_stack) : t Opt.t =
            (* NB: Don't need to check here, since interpreting a stack as a
               party or party as a stack implies a hash collision.
            *)
            let is_some =
              exists Boolean.typ ~compute:(fun () ->
                  match V.get r with Party _ -> false | Stack _ -> true)
            in
            let data =
              ( h
              , V.create (fun () ->
                    match V.get r with Party _ -> [] | Stack (xs, _) -> xs) )
            in
            { Snapp_basic.Flagged_option.is_some; data }

          let pop_party_exn ((h, r) : t) : party * t =
            let first_party =
              V.create (fun () ->
                  match V.get r |> List.hd_exn with
                  | Party ((party, ()), _) ->
                      party
                  | Stack _ ->
                      failwith "pop_party_exn")
            in
            let body, tl =
              exists
                Typ.(Party.Body.typ () * field)
                ~compute:(fun () ->
                  let p = V.get first_party in
                  let h =
                    V.get r |> List.tl_exn
                    |> Parties.Party_or_stack.With_hashes.stack_hash
                  in
                  (p.data.body, h))
            in
            let predicate : Party.Predicate.Checked.t =
              exists (Party.Predicate.typ ()) ~compute:(fun () ->
                  (V.get first_party).data.predicate)
            in
            let auth =
              V.(create (fun () -> (V.get first_party).authorization))
            in
            let party : Party.Predicated.Checked.t = { body; predicate } in
            let party =
              With_hash.of_data party ~hash_data:Party.Predicated.Checked.digest
            in
            let actual_h =
              Random_oracle.Checked.hash ~init:Hash_prefix_states.party_cons
                [| party.hash; tl |]
            in
            Field.Assert.equal h actual_h ;
            ( { party; control = auth }
            , (tl, V.(create (fun () -> List.tl_exn (get r)))) )

          let pop_stack ((h, r) : t) : (t * t) Opt.t =
            let hd_r =
              V.create (fun () ->
                  match V.get r |> List.hd with
                  | Some (Stack (x, _)) ->
                      x
                  | _ ->
                      [])
            in
            let tl_r =
              V.create (fun () ->
                  V.get r |> List.tl |> Option.value ~default:[])
            in
            let party_or_stack, stack =
              exists
                Typ.(Field.typ * Field.typ)
                ~compute:(fun () ->
                  ( V.get hd_r |> Parties.Party_or_stack.With_hashes.stack_hash
                  , V.get tl_r |> Parties.Party_or_stack.With_hashes.stack_hash
                  ))
            in
            let h' = hash_cons party_or_stack stack in
            (* NB: Don't need to check here, since interpreting a stack as a
               party or party as a stack implies a hash collision.
            *)
            let is_some = Field.equal h h' in
            let data = ((party_or_stack, hd_r), (stack, tl_r)) in
            { Snapp_basic.Flagged_option.is_some; data }

          let push_stack ((h_hd, r_hd) : t) ~onto:((h_tl, r_tl) : t) : t =
            let h = hash_cons h_hd h_tl in
            let r =
              V.create (fun () ->
                  let hd_stack = V.get r_hd in
                  let tl = V.get r_tl in
                  Parties.Party_or_stack.Stack
                    (hd_stack, As_prover.read Field.typ h)
                  :: tl)
            in
            (h, r)
        end

        module Party = struct
          type t = party

          let balance_change (t : t) = t.party.data.body.balance_change

          let protocol_state (t : t) = t.party.data.body.protocol_state
        end

        module Account = struct
          type t = (Account.Checked.Unhashed.t, Field.t) With_hash.t
        end

        module Amount = struct
          type t = Amount.Checked.t

          type unsigned = t

          module Signed = struct
            type t = Amount.Signed.Checked.t

            let equal t t' = run_checked (Amount.Signed.Checked.equal t t')

            let if_ b ~then_ ~else_ =
              run_checked (Amount.Signed.Checked.if_ b ~then_ ~else_)

            let is_pos (t : t) = Sgn.Checked.is_pos t.sgn

            let negate = Amount.Signed.Checked.negate

            let of_unsigned = Amount.Signed.Checked.of_unsigned

            let add_flagged x y =
              run_checked (Amount.Signed.Checked.add_flagged x y)
          end

          let if_ b ~then_ ~else_ =
            run_checked (Amount.Checked.if_ b ~then_ ~else_)

          let equal t t' = run_checked (Amount.Checked.equal t t')

          let zero = Amount.(var_of_t zero)

          let add_flagged x y = run_checked (Amount.Checked.add_flagged x y)

          let add_signed_flagged (x : t) (y : Signed.t) =
            run_checked (Amount.Checked.add_signed_flagged x y)
        end

        module Token_id = struct
          type t = Token_id.Checked.t

          let if_ b ~then_ ~else_ =
            run_checked (Token_id.Checked.if_ b ~then_ ~else_)

          let equal x y = run_checked (Token_id.Checked.equal x y)

          let default = Token_id.(var_of_t default)

          let invalid = Token_id.(var_of_t invalid)
        end

        module Protocol_state_predicate = struct
          type t = Snapp_predicate.Protocol_state.Checked.t
        end
      end

      module Env = struct
        open Inputs

        type t =
          < party : Party.t
          ; account : Account.t
          ; ledger : Ledger.t
          ; amount : Amount.t
          ; signed_amount : Amount.Signed.t
          ; bool : Bool.t
          ; token_id : Token_id.t
          ; global_state : Global_state.t
          ; inclusion_proof : (Bool.t * Field.t) list
          ; parties : Parties.t
          ; local_state :
              ( Parties.t
              , Token_id.t
              , Amount.t
              , Ledger.t
              , Bool.t
              , Transaction_commitment.t
              , unit )
              Parties_logic.Local_state.t
          ; protocol_state_predicate : Snapp_predicate.Protocol_state.Checked.t
          ; transaction_commitment : Transaction_commitment.t
          ; full_transaction_commitment : Transaction_commitment.t
          ; field : Field.t
          ; failure : unit >
      end

      include Parties_logic.Make (Inputs)

      let perform (type r) (eff : (r, Env.t) Parties_logic.Eff.t) : r =
        let body_id (body : Party.Body.Checked.t) =
          let open As_prover in
          Account_id.create
            (read Public_key.Compressed.typ body.pk)
            (read Token_id.typ body.token_id)
        in
        let idx ledger id = Sparse_ledger.find_index_exn ledger id in
        let account_with_hash (account : Account.Checked.Unhashed.t) =
          With_hash.of_data account ~hash_data:(fun a ->
              let a =
                { a with
                  snapp =
                    ( Snapp_account.Checked.digest a.snapp
                    , As_prover.Ref.create (fun () -> None) )
                }
              in
              run_checked (Account.Checked.digest a))
        in
        match eff with
        | Get_global_ledger g ->
            g.ledger
        | Transaction_commitments_on_start
            { other_parties = other_parties, _
            ; protocol_state_predicate
            ; memo_hash
            ; party = { party; _ }
            } -> (
            match is_start with
            | `No ->
                assert false
            | `Yes | `Compute_in_circuit ->
                let transaction_commitment =
                  Parties.Transaction_commitment.Checked.create
                    ~other_parties_hash:other_parties
                    ~protocol_state_predicate_hash:
                      (Snapp_predicate.Protocol_state.Checked.digest
                         protocol_state_predicate)
                    ~memo_hash
                in
                let full_transaction_commitment =
                  Parties.Transaction_commitment.Checked.with_fee_payer
                    transaction_commitment ~fee_payer_hash:party.hash
                in
                (transaction_commitment, full_transaction_commitment) )
        | Get_account ({ party; _ }, (_root, ledger)) ->
            let idx =
              V.map ledger ~f:(fun l -> idx l (body_id party.data.body))
            in
            let account =
              exists Account.Checked.Unhashed.typ ~compute:(fun () ->
                  Sparse_ledger.get_exn (V.get ledger) (V.get idx))
            in
            let account = account_with_hash account in
            let incl =
              exists
                Typ.(
                  list ~length:constraint_constants.ledger_depth
                    (Boolean.typ * field))
                ~compute:(fun () ->
                  List.map
                    (Sparse_ledger.path_exn (V.get ledger) (V.get idx))
                    ~f:(fun x ->
                      match x with
                      | `Left h ->
                          (false, h)
                      | `Right h ->
                          (true, h)))
            in
            (account, incl)
        | Check_inclusion ((root, _), account, incl) ->
            with_label __LOC__
              (fun () -> Field.Assert.equal (implied_root account incl))
              (Ledger_hash.var_to_hash_packed root)
        | Check_protocol_state_predicate (protocol_state_predicate, global_state)
          ->
            Snapp_predicate.Protocol_state.Checked.check
              protocol_state_predicate global_state.protocol_state
        | Check_predicate (_is_start, { party; _ }, account, _global) ->
            Snapp_predicate.Account.Checked.check party.data.predicate
              account.data
        | Set_account ((_root, ledger), a, incl) ->
            ( implied_root a incl |> Ledger_hash.var_of_hash_packed
            , V.map ledger
                ~f:
                  As_prover.(
                    let account_typ =
                      let snapp :
                          ( Snapp_account.Checked.t
                          , Snapp_account.t option )
                          Typ.t =
                        let open Snapp_account.Poly in
                        let vk :
                            ( ( Pickles.Side_loaded.Verification_key.Checked.t
                                Lazy.t
                              , Pickles.Impls.Step.Field.t Lazy.t )
                              With_hash.t
                            , ( Side_loaded_verification_key.t
                              , Field.Constant.t )
                              With_hash.t
                              option )
                            Typ.t =
                          { store = (fun _ -> failwith "unused")
                          ; check = (fun _ -> failwith "unused")
                          ; alloc = Free (Alloc (fun _ -> failwith "unused"))
                          ; read =
                              Snarky_backendless.Typ_monads.Read.(
                                fun v ->
                                  let%map h = read (Lazy.force v.hash) in
                                  Some
                                    { With_hash.data =
                                        Pickles.Side_loaded.Verification_key
                                        .dummy
                                    ; hash = h
                                    })
                          }
                        in
                        (* TODO: Refactor. This hacking around the vk is a code smell *)
                        Typ.of_hlistable
                          [ Snapp_state.typ Field.typ
                          ; vk
                          ; Mina_numbers.Snapp_version.typ
                          ; Pickles_types.Vector.typ Field.typ
                              Pickles_types.Nat.N5.n
                          ; Mina_numbers.Global_slot.typ
                          ; Boolean.typ
                          ]
                          ~var_to_hlist:to_hlist ~var_of_hlist:of_hlist
                          ~value_to_hlist:to_hlist ~value_of_hlist:of_hlist
                        |> Typ.transport
                             ~there:(fun x -> Option.value_exn x)
                             ~back:(fun x -> Some x)
                      in
                      Account.typ' snapp
                    in
                    fun ledger ->
                      let a : Account.t = read account_typ a.data in
                      let idx = idx ledger (Account.identifier a) in
                      Sparse_ledger.set_exn ledger idx a) )
        | Check_fee_excess (valid_fee_excess, ()) ->
            Boolean.Assert.is_true valid_fee_excess
        | Modify_global_excess (global, f) ->
            { global with fee_excess = f global.fee_excess }
        | Modify_global_ledger { global_state; ledger; should_update } ->
            { global_state with
              ledger =
                Inputs.Ledger.if_ should_update ~then_:ledger
                  ~else_:global_state.ledger
            }
        | Party_token_id { party; _ } ->
            party.data.body.token_id
        | Check_auth_and_update_account
            { is_start
            ; at_party = at_party, _
            ; global_state
            ; party = { party; control; _ }
            ; account
            ; transaction_commitment
            ; full_transaction_commitment
            ; inclusion_proof = _
            } ->
            let commitment =
              Inputs.Transaction_commitment.if_
                party.data.body.use_full_commitment
                ~then_:full_transaction_commitment ~else_:transaction_commitment
            in
            ( match (auth_type, snapp_statement) with
            | Proof, Some (i, s) ->
                Pickles.Side_loaded.in_circuit (side_loaded i)
                  (Lazy.force account.data.snapp.verification_key.data) ;
                Snapp_statement.Checked.Assert.equal
                  { transaction = commitment; at_party }
                  s
            | (Signature | None_given), None ->
                ()
            | Proof, None | (Signature | None_given), Some _ ->
                assert false ) ;
            let add_check, checks_succeeded = create_checker () in
            let signature_verifies =
              match auth_type with
              | None_given | Proof ->
                  Boolean.false_
              | Signature ->
                  let signature =
                    exists Signature_lib.Schnorr.Signature.typ
                      ~compute:(fun () ->
                        match V.get control with
                        | Signature s ->
                            s
                        | None_given ->
                            Signature.dummy
                        | Proof _ ->
                            assert false)
                  in
                  run_checked
                    (let%bind (module S) =
                       Tick.Inner_curve.Checked.Shifted.create ()
                     in
                     signature_verifies
                       ~shifted:(module S)
                       ~payload_digest:commitment signature party.data.body.pk)
            in
            (* The fee-payer must increment their nonce. *)
            add_check Boolean.(party.data.body.increment_nonce ||| not is_start) ;
            (* If there's a valid signature, it must increment the nonce or use full commitment *)
            add_check
              Boolean.(
                party.data.body.increment_nonce
                ||| party.data.body.use_full_commitment
                ||| not signature_verifies) ;
            let account', `proof_must_verify proof_must_verify =
              let tag =
                Option.map snapp_statement ~f:(fun (i, _) -> side_loaded i)
              in
              apply_body ~constraint_constants ?tag
                ~txn_global_slot:
                  global_state.protocol_state.global_slot_since_hard_fork
                ~add_check
                ~check_auth:(fun t ->
                  Permissions.Auth_required.Checked.spec_eval
                    ~signature_verifies t)
                ~is_start party.data account.data
            in
            let proof_must_verify = proof_must_verify () in
            let checks_succeeded = checks_succeeded () in
            let success =
              match auth_type with
              | None_given | Signature ->
                  Boolean.((not proof_must_verify) && checks_succeeded)
              | Proof ->
                  (* We always assert that the proof verifies. *)
                  checks_succeeded
            in
            (* omit failure status here, unlike `Transaction_logic` *)
            (account_with_hash account', success, ())
        | Balance account ->
            Balance.Checked.to_amount account.data.balance
    end

    let check_protocol_state ~pending_coinbase_stack_init
        ~pending_coinbase_stack_before ~pending_coinbase_stack_after state_body
        =
      [%with_label "Compute pending coinbase stack"]
        (let%bind state_body_hash =
           Mina_state.Protocol_state.Body.hash_checked state_body
         in
         let%bind computed_pending_coinbase_stack_after =
           Pending_coinbase.Stack.Checked.push_state state_body_hash
             pending_coinbase_stack_init
         in
         [%with_label "Check pending coinbase stack"]
           (let%bind correct_coinbase_target_stack =
              Pending_coinbase.Stack.equal_var
                computed_pending_coinbase_stack_after
                pending_coinbase_stack_after
            in
            let%bind valid_init_state =
              Pending_coinbase.Stack.equal_var pending_coinbase_stack_init
                pending_coinbase_stack_before
            in
            Boolean.Assert.all
              [ correct_coinbase_target_stack; valid_init_state ]))

    let main ?(witness : Witness.t option) (spec : Spec.t) ~constraint_constants
        snapp_statements (statement : Statement.With_sok.Checked.t) =
      let open Impl in
      run_checked (dummy_constraints ()) ;
      let ( ! ) x = Option.value_exn x in
      let state_body =
        exists (Mina_state.Protocol_state.Body.typ ~constraint_constants)
          ~compute:(fun () -> !witness.state_body)
      in
      let pending_coinbase_stack_init =
        exists Pending_coinbase.Stack.typ ~compute:(fun () ->
            !witness.init_stack)
      in
      let module V = Prover_value in
      run_checked
        (check_protocol_state ~pending_coinbase_stack_init
           ~pending_coinbase_stack_before:
             statement.source.pending_coinbase_stack
           ~pending_coinbase_stack_after:statement.target.pending_coinbase_stack
           state_body) ;
      let init : Global_state.t * _ Parties_logic.Local_state.t =
        let g : Global_state.t =
          { ledger =
              ( statement.source.ledger
              , V.create (fun () -> !witness.global_ledger) )
          ; fee_excess = Amount.Signed.(Checked.constant zero)
          ; protocol_state =
              Mina_state.Protocol_state.Body.view_checked state_body
          }
        in
        let l : _ Parties_logic.Local_state.t =
          { parties =
              ( statement.source.local_state.parties
              , V.create (fun () -> !witness.local_state_init.parties) )
          ; call_stack =
              ( statement.source.local_state.call_stack
              , V.create (fun () -> !witness.local_state_init.call_stack) )
          ; transaction_commitment =
              statement.source.local_state.transaction_commitment
          ; full_transaction_commitment =
              statement.source.local_state.full_transaction_commitment
          ; token_id = statement.source.local_state.token_id
          ; excess = statement.source.local_state.excess
          ; ledger =
              ( statement.source.local_state.ledger
              , V.create (fun () -> !witness.local_state_init.ledger) )
          ; success = statement.source.local_state.success
          ; failure_status = ()
          }
        in
        (g, l)
      in
      let start_parties =
        As_prover.Ref.create (fun () -> !witness.start_parties)
      in
      let (global, local), snapp_statements =
        List.fold_left spec ~init:(init, snapp_statements)
          ~f:(fun (((_, local) as acc), statements) party_spec ->
            let snapp_statement, statements =
              match party_spec.auth_type with
              | Signature | None_given ->
                  (None, statements)
              | Proof -> (
                  match statements with
                  | [] ->
                      assert false
                  | s :: ss ->
                      (Some s, ss) )
            in
            let module S = Single (struct
              let constraint_constants = constraint_constants

              let spec = party_spec

              let snapp_statement = snapp_statement
            end) in
            let finish v =
              let open Parties_logic.Start_data in
              let ps =
                V.map v ~f:(function
                  | `Skip ->
                      []
                  | `Start p ->
                      Party.of_fee_payer p.parties.Parties.fee_payer
                      :: p.parties.Parties.other_parties
                      |> List.map ~f:(fun party -> (party, ()))
                      |> Parties.Party_or_stack.With_hashes.of_parties_list)
              in
              let h =
                exists Field.typ ~compute:(fun () ->
                    Parties.Party_or_stack.With_hashes.stack_hash (V.get ps))
              in
              let start_data =
                { Parties_logic.Start_data.parties = (h, ps)
                ; memo_hash =
                    exists Field.typ ~compute:(fun () ->
                        match V.get v with
                        | `Skip ->
                            Field.Constant.zero
                        | `Start p ->
                            p.memo_hash)
                }
              in
              let global_state, local_state =
                S.apply ~constraint_constants
                  ~is_start:
                    ( match party_spec.is_start with
                    | `No ->
                        `No
                    | `Yes ->
                        `Yes start_data
                    | `Compute_in_circuit ->
                        `Compute start_data )
                  S.{ perform }
                  acc
              in
              (* replace any transaction failure with unit value *)
              (global_state, { local_state with failure_status = () })
            in
            let acc' =
              match party_spec.is_start with
              | `No ->
                  let global_state, local_state =
                    S.apply ~constraint_constants ~is_start:`No
                      S.{ perform }
                      acc
                  in
                  (* replace any transaction failure with unit value *)
                  (global_state, { local_state with failure_status = () })
              | `Compute_in_circuit ->
                  V.create (fun () ->
                      match As_prover.Ref.get start_parties with
                      | [] ->
                          `Skip
                      | p :: ps ->
                          let should_pop =
                            Field.Constant.equal Parties.Party_or_stack.empty
                              (As_prover.read_var (fst local.parties))
                          in
                          if should_pop then (
                            As_prover.Ref.set start_parties ps ;
                            `Start p )
                          else `Skip)
                  |> finish
              | `Yes ->
                  as_prover
                    As_prover.(
                      fun () ->
                        [%test_eq: Impl.Field.Constant.t]
                          Parties.Party_or_stack.empty
                          (read_var (fst local.parties))) ;
                  V.create (fun () ->
                      match As_prover.Ref.get start_parties with
                      | [] ->
                          assert false
                      | p :: ps ->
                          As_prover.Ref.set start_parties ps ;
                          `Start p)
                  |> finish
            in
            (acc', statements))
      in
      assert (List.is_empty snapp_statements) ;
      let local_state_ledger =
        (* The actual output ledger may differ from the one generated by
           transaction logic, because we handle failures differently between
           the two. However, in the case of failure, we never use this ledger:
           it will never be upgraded to the global ledger. If we have such a
           failure, we just pretend we achieved the target hash.
        *)
        Field.if_ local.success ~then_:(fst local.parties)
          ~else_:statement.target.local_state.parties
      in
      with_label __LOC__ (fun () ->
          Local_state.Checked.assert_equal statement.target.local_state
            { local with
              parties = local_state_ledger
            ; call_stack = fst local.call_stack
            ; ledger = fst local.ledger
            }) ;
      with_label __LOC__ (fun () ->
          run_checked
            (Frozen_ledger_hash.assert_equal (fst global.ledger)
               statement.target.ledger)) ;
      with_label __LOC__ (fun () ->
          run_checked
            (Amount.Checked.assert_equal statement.supply_increase
               Amount.(var_of_t zero))) ;
      with_label __LOC__ (fun () ->
          run_checked
            (let expected = statement.fee_excess in
             let got =
               { fee_token_l = Token_id.(var_of_t default)
               ; fee_excess_l = Amount.Signed.Checked.to_fee global.fee_excess
               ; Fee_excess.fee_token_r = Token_id.(var_of_t default)
               ; fee_excess_r =
                   Amount.Signed.Checked.to_fee (fst init).fee_excess
               }
             in
             Fee_excess.assert_equal_checked expected got)) ;
      let `Needs_some_work_for_snapps_on_mainnet = Mina_base.Util.todo_snapps in
      (* TODO: Check various consistency equalities between local and global and the statement *)
      ()

    (* Horrible hack :( *)
    let witness : Witness.t option ref = ref None

    let rule (type a b c d) ~constraint_constants ~proof_level
        (t : (a, b, c, d) Basic.t_typed) :
        ( a
        , b
        , c
        , d
        , Statement.With_sok.var
        , Statement.With_sok.t )
        Pickles.Inductive_rule.t =
      let open Hlist in
      let open Basic in
      let module M = H4.T (Pickles.Tag) in
      let s = Basic.spec t in
      let prev_should_verify =
        match proof_level with
        | Genesis_constants.Proof_level.Full ->
            true
        | _ ->
            false
      in
      let b = Boolean.var_of_value prev_should_verify in
      match t with
      | Proved ->
          { identifier = "proved"
          ; prevs = M.[ side_loaded 0 ]
          ; main_value = (fun [ _ ] _ -> [ prev_should_verify ])
          ; main =
              (fun [ snapp_statement ] stmt ->
                main ?witness:!witness s ~constraint_constants
                  (List.mapi [ snapp_statement ] ~f:(fun i x -> (i, x)))
                  stmt ;
                [ b ])
          }
      | Opt_signed_unsigned ->
          { identifier = "opt_signed-unsigned"
          ; prevs = M.[]
          ; main_value = (fun [] _ -> [])
          ; main =
              (fun [] stmt ->
                main ?witness:!witness s ~constraint_constants [] stmt ;
                [])
          }
      | Opt_signed_opt_signed ->
          { identifier = "opt_signed-opt_signed"
          ; prevs = M.[]
          ; main_value = (fun [] _ -> [])
          ; main =
              (fun [] stmt ->
                main ?witness:!witness s ~constraint_constants [] stmt ;
                [])
          }
      | Opt_signed ->
          { identifier = "opt_signed"
          ; prevs = M.[]
          ; main_value = (fun [] _ -> [])
          ; main =
              (fun [] stmt ->
                main ?witness:!witness s ~constraint_constants [] stmt ;
                [])
          }
  end

  type _ Snarky_backendless.Request.t +=
    | Transaction : Transaction_union.t Snarky_backendless.Request.t
    | State_body :
        Mina_state.Protocol_state.Body.Value.t Snarky_backendless.Request.t
    | Init_stack : Pending_coinbase.Stack.t Snarky_backendless.Request.t

  let%snarkydef apply_tagged_transaction
      ~(constraint_constants : Genesis_constants.Constraint_constants.t)
      (type shifted)
      (shifted : (module Inner_curve.Checked.Shifted.S with type t = shifted))
      root pending_coinbase_stack_init pending_coinbase_stack_before
      pending_coinbase_after next_available_token state_body
      ({ signer; signature; payload } as txn : Transaction_union.var) =
    let tag = payload.body.tag in
    let is_user_command = Transaction_union.Tag.Unpacked.is_user_command tag in
    let%bind () =
      [%with_label "Check transaction signature"]
        (check_signature shifted ~payload ~is_user_command ~signer ~signature)
    in
    let%bind signer_pk = Public_key.compress_var signer in
    let%bind () =
      [%with_label "Fee-payer must sign the transaction"]
        ((* TODO: Enable multi-sig. *)
         Public_key.Compressed.Checked.Assert.equal signer_pk
           payload.common.fee_payer_pk)
    in
    (* Compute transaction kind. *)
    let is_payment = Transaction_union.Tag.Unpacked.is_payment tag in
    let is_mint_tokens = Transaction_union.Tag.Unpacked.is_mint_tokens tag in
    let is_stake_delegation =
      Transaction_union.Tag.Unpacked.is_stake_delegation tag
    in
    let is_create_account =
      Transaction_union.Tag.Unpacked.is_create_account tag
    in
    let is_fee_transfer = Transaction_union.Tag.Unpacked.is_fee_transfer tag in
    let is_coinbase = Transaction_union.Tag.Unpacked.is_coinbase tag in
    let fee_token = payload.common.fee_token in
    let%bind fee_token_invalid =
      Token_id.(Checked.equal fee_token (var_of_t invalid))
    in
    let%bind fee_token_default =
      Token_id.(Checked.equal fee_token (var_of_t default))
    in
    let token = payload.body.token_id in
    let%bind token_invalid =
      Token_id.(Checked.equal token (var_of_t invalid))
    in
    let%bind token_default =
      Token_id.(Checked.equal token (var_of_t default))
    in
    let%bind () =
      Checked.all_unit
        [ [%with_label
            "Token_locked value is compatible with the transaction kind"]
            (Boolean.Assert.any
               [ Boolean.not payload.body.token_locked; is_create_account ])
        ; [%with_label "Token_locked cannot be used with the default token"]
            (Boolean.Assert.any
               [ Boolean.not payload.body.token_locked
               ; Boolean.not token_default
               ])
        ]
    in
    let%bind () =
      [%with_label "Validate tokens"]
        (Checked.all_unit
           [ [%with_label "Fee token is valid"]
               Boolean.(Assert.is_true (not fee_token_invalid))
           ; [%with_label
               "Fee token is default or command allows non-default fee"]
               (Boolean.Assert.any
                  [ fee_token_default
                  ; is_payment
                  ; is_mint_tokens
                  ; is_stake_delegation
                  ; is_fee_transfer
                  ])
           ; (* TODO: Remove this check and update the transaction snark once we
                have an exchange rate mechanism. See issue #4447.
             *)
             [%with_label "Fees in tokens disabled"]
               (Boolean.Assert.is_true fee_token_default)
           ; [%with_label "Token is valid or command allows invalid token"]
               Boolean.(Assert.any [ not token_invalid; is_create_account ])
           ; [%with_label
               "Token is default or command allows non-default token"]
               (Boolean.Assert.any
                  [ token_default
                  ; is_payment
                  ; is_create_account
                  ; is_mint_tokens
                    (* TODO: Enable this when fees in tokens are enabled. *)
                    (*; is_fee_transfer*)
                  ])
           ; [%with_label
               "Token is non-default or command allows default token"]
               Boolean.(
                 Assert.any
                   [ not token_default
                   ; is_payment
                   ; is_stake_delegation
                   ; is_create_account
                   ; is_fee_transfer
                   ; is_coinbase
                   ])
           ])
    in
    let current_global_slot =
      Mina_state.Protocol_state.Body.consensus_state state_body
      |> Consensus.Data.Consensus_state.global_slot_since_genesis_var
    in
    let%bind creating_new_token =
      Boolean.(is_create_account &&& token_invalid)
    in
    (* Query user command predicted failure/success. *)
    let%bind user_command_failure =
      User_command_failure.compute_as_prover ~constraint_constants
        ~txn_global_slot:current_global_slot ~creating_new_token
        ~next_available_token txn
    in
    let%bind user_command_fails =
      User_command_failure.any user_command_failure
    in
    let%bind next_available_token_after, token =
      let%bind token =
        Token_id.Checked.if_ creating_new_token ~then_:next_available_token
          ~else_:token
      in
      let%bind will_create_new_token =
        Boolean.(creating_new_token &&& not user_command_fails)
      in
      let%map next_available_token =
        Token_id.Checked.next_if next_available_token will_create_new_token
      in
      (next_available_token, token)
    in
    let fee = payload.common.fee in
    let receiver = Account_id.Checked.create payload.body.receiver_pk token in
    let source = Account_id.Checked.create payload.body.source_pk token in
    (* Information for the fee-payer. *)
    let nonce = payload.common.nonce in
    let fee_payer =
      Account_id.Checked.create payload.common.fee_payer_pk fee_token
    in
    let%bind () =
      [%with_label "Check slot validity"]
        ( Global_slot.Checked.(current_global_slot <= payload.common.valid_until)
        >>= Boolean.Assert.is_true )
    in

    (* Check coinbase stack. Protocol state body is pushed into the Pending
       coinbase stack once per block. For example, consider any two
       transactions in a block. Their pending coinbase stacks would be:

       transaction1: s1 -> t1 = s1+ protocol_state_body + maybe_coinbase
       transaction2: t1 -> t1 + maybe_another_coinbase
         (Note: protocol_state_body is not pushed again)

       However, for each transaction, we need to constrain the protocol state
       body. This is done is by using the stack ([init_stack]) without the
       current protocol state body, pushing the state body to it in every
       transaction snark and checking if it matches the target.
       We also need to constrain the source for the merges to work correctly.
       Basically,

       init_stack + protocol_state_body + maybe_coinbase = target
       AND
       init_stack = source || init_stack + protocol_state_body = source *)

    (* These are all the possible cases:

        Init_stack     Source                 Target
       --------------------------------------------------------------
         i               i                       i + state
         i               i                       i + state + coinbase
         i               i + state               i + state
         i               i + state               i + state + coinbase
         i + coinbase    i + state + coinbase    i + state + coinbase
    *)
    let%bind () =
      [%with_label "Compute coinbase stack"]
        (let%bind state_body_hash =
           Mina_state.Protocol_state.Body.hash_checked state_body
         in
         let%bind pending_coinbase_stack_with_state =
           Pending_coinbase.Stack.Checked.push_state state_body_hash
             pending_coinbase_stack_init
         in
         let%bind computed_pending_coinbase_stack_after =
           let coinbase =
             (Account_id.Checked.public_key receiver, payload.body.amount)
           in
           let%bind stack' =
             Pending_coinbase.Stack.Checked.push_coinbase coinbase
               pending_coinbase_stack_with_state
           in
           Pending_coinbase.Stack.Checked.if_ is_coinbase ~then_:stack'
             ~else_:pending_coinbase_stack_with_state
         in
         [%with_label "Check coinbase stack"]
           (let%bind correct_coinbase_target_stack =
              Pending_coinbase.Stack.equal_var
                computed_pending_coinbase_stack_after pending_coinbase_after
            in
            let%bind valid_init_state =
              let%bind equal_source =
                Pending_coinbase.Stack.equal_var pending_coinbase_stack_init
                  pending_coinbase_stack_before
              in
              let%bind equal_source_with_state =
                Pending_coinbase.Stack.equal_var
                  pending_coinbase_stack_with_state
                  pending_coinbase_stack_before
              in
              Boolean.(equal_source ||| equal_source_with_state)
            in
            Boolean.Assert.all
              [ correct_coinbase_target_stack; valid_init_state ]))
    in
    (* Interrogate failure cases. This value is created without constraints;
       the failures should be checked against potential failures to ensure
       consistency.
    *)
    let%bind () =
      [%with_label "A failing user command is a user command"]
        Boolean.(Assert.any [ is_user_command; not user_command_fails ])
    in
    let predicate_deferred =
      (* Predicate check is to be performed later if this is true. *)
      is_create_account
    in
    let%bind predicate_result =
      let%bind is_own_account =
        Public_key.Compressed.Checked.equal payload.common.fee_payer_pk
          payload.body.source_pk
      in
      let predicate_result =
        (* TODO: Predicates. *)
        Boolean.false_
      in
      Boolean.(is_own_account ||| predicate_result)
    in
    let%bind () =
      [%with_label "Check predicate failure against predicted"]
        (let%bind predicate_failed =
           Boolean.((not predicate_result) &&& not predicate_deferred)
         in
         assert_r1cs
           (predicate_failed :> Field.Var.t)
           (is_user_command :> Field.Var.t)
           (user_command_failure.predicate_failed :> Field.Var.t))
    in
    let account_creation_amount =
      Amount.Checked.of_fee
        Fee.(var_of_t constraint_constants.account_creation_fee)
    in
    let%bind is_zero_fee =
      fee |> Fee.var_to_number |> Number.to_var
      |> Field.(Checked.equal (Var.constant zero))
    in
    let is_coinbase_or_fee_transfer = Boolean.not is_user_command in
    let%bind can_create_fee_payer_account =
      (* Fee transfers and coinbases may create an account. We check the normal
         invariants to ensure that the account creation fee is paid.
      *)
      let%bind fee_may_be_charged =
        (* If the fee is zero, we do not create the account at all, so we allow
           this through. Otherwise, the fee must be the default.
        *)
        Boolean.(token_default ||| is_zero_fee)
      in
      Boolean.(is_coinbase_or_fee_transfer &&& fee_may_be_charged)
    in
    let%bind root_after_fee_payer_update =
      [%with_label "Update fee payer"]
        (Frozen_ledger_hash.modify_account_send
           ~depth:constraint_constants.ledger_depth root
           ~is_writeable:can_create_fee_payer_account fee_payer
           ~f:(fun ~is_empty_and_writeable account ->
             (* this account is:
                - the fee-payer for payments
                - the fee-payer for stake delegation
                - the fee-payer for account creation
                - the fee-payer for token minting
                - the fee-receiver for a coinbase
                - the second receiver for a fee transfer
             *)
             let%bind next_nonce =
               Account.Nonce.Checked.succ_if account.nonce is_user_command
             in
             let%bind () =
               [%with_label "Check fee nonce"]
                 (let%bind nonce_matches =
                    Account.Nonce.Checked.equal nonce account.nonce
                  in
                  Boolean.Assert.any
                    [ Boolean.not is_user_command; nonce_matches ])
             in
             let%bind receipt_chain_hash =
               let current = account.receipt_chain_hash in
               let%bind r =
                 Receipt.Chain_hash.Checked.cons (Signed_command payload)
                   current
               in
               Receipt.Chain_hash.Checked.if_ is_user_command ~then_:r
                 ~else_:current
             in
             let%bind is_empty_and_writeable =
               (* If this is a coinbase with zero fee, do not create the
                  account, since the fee amount won't be enough to pay for it.
               *)
               Boolean.(is_empty_and_writeable &&& not is_zero_fee)
             in
             let%bind should_pay_to_create =
               (* Coinbases and fee transfers may create, or we may be creating
                  a new token account. These are mutually exclusive, so we can
                  encode this as a boolean.
               *)
               let%bind is_create_account =
                 Boolean.(is_create_account &&& not user_command_fails)
               in
               Boolean.(is_empty_and_writeable ||| is_create_account)
             in
             let%bind amount =
               [%with_label "Compute fee payer amount"]
                 (let fee_payer_amount =
                    let sgn = Sgn.Checked.neg_if_true is_user_command in
                    Amount.Signed.create
                      ~magnitude:(Amount.Checked.of_fee fee)
                      ~sgn
                  in
                  (* Account creation fee for fee transfers/coinbases. *)
                  let%bind account_creation_fee =
                    let%map magnitude =
                      Amount.Checked.if_ should_pay_to_create
                        ~then_:account_creation_amount
                        ~else_:Amount.(var_of_t zero)
                    in
                    Amount.Signed.create ~magnitude ~sgn:Sgn.Checked.neg
                  in
                  Amount.Signed.Checked.(
                    add fee_payer_amount account_creation_fee))
             in
             let txn_global_slot = current_global_slot in
             let%bind `Min_balance _, timing =
               [%with_label "Check fee payer timing"]
                 (let%bind txn_amount =
                    Amount.Checked.if_
                      (Sgn.Checked.is_neg amount.sgn)
                      ~then_:amount.magnitude
                      ~else_:Amount.(var_of_t zero)
                  in
                  let balance_check ok =
                    [%with_label "Check fee payer balance"]
                      (Boolean.Assert.is_true ok)
                  in
                  let timed_balance_check ok =
                    [%with_label "Check fee payer timed balance"]
                      (Boolean.Assert.is_true ok)
                  in
                  check_timing ~balance_check ~timed_balance_check ~account
                    ~txn_amount ~txn_global_slot)
             in
             let%bind balance =
               [%with_label "Check payer balance"]
                 (Balance.Checked.add_signed_amount account.balance amount)
             in
             let%map public_key =
               Public_key.Compressed.Checked.if_ is_empty_and_writeable
                 ~then_:(Account_id.Checked.public_key fee_payer)
                 ~else_:account.public_key
             and token_id =
               Token_id.Checked.if_ is_empty_and_writeable
                 ~then_:(Account_id.Checked.token_id fee_payer)
                 ~else_:account.token_id
             and delegate =
               Public_key.Compressed.Checked.if_ is_empty_and_writeable
                 ~then_:(Account_id.Checked.public_key fee_payer)
                 ~else_:account.delegate
             in
             { Account.Poly.balance
             ; public_key
             ; token_id
             ; token_permissions = account.token_permissions
             ; token_symbol = account.token_symbol
             ; nonce = next_nonce
             ; receipt_chain_hash
             ; delegate
             ; voting_for = account.voting_for
             ; timing
             ; permissions = account.permissions
             ; snapp = account.snapp
             ; snapp_uri = account.snapp_uri
             }))
    in
    let%bind receiver_increase =
      (* - payments:         payload.body.amount
         - stake delegation: 0
         - account creation: 0
         - token minting:    payload.body.amount
         - coinbase:         payload.body.amount - payload.common.fee
         - fee transfer:     payload.body.amount
      *)
      [%with_label "Compute receiver increase"]
        (let%bind base_amount =
           let%bind zero_transfer =
             Boolean.any [ is_stake_delegation; is_create_account ]
           in
           Amount.Checked.if_ zero_transfer
             ~then_:(Amount.var_of_t Amount.zero)
             ~else_:payload.body.amount
         in
         (* The fee for entering the coinbase transaction is paid up front. *)
         let%bind coinbase_receiver_fee =
           Amount.Checked.if_ is_coinbase
             ~then_:(Amount.Checked.of_fee fee)
             ~else_:(Amount.var_of_t Amount.zero)
         in
         Amount.Checked.sub base_amount coinbase_receiver_fee)
    in
    let receiver_overflow = ref Boolean.false_ in
    let%bind root_after_receiver_update =
      [%with_label "Update receiver"]
        (Frozen_ledger_hash.modify_account_recv
           ~depth:constraint_constants.ledger_depth root_after_fee_payer_update
           receiver ~f:(fun ~is_empty_and_writeable account ->
             (* this account is:
                - the receiver for payments
                - the delegated-to account for stake delegation
                - the created account for an account creation
                - the receiver for minted tokens
                - the receiver for a coinbase
                - the first receiver for a fee transfer
             *)
             let%bind is_empty_failure =
               let%bind must_not_be_empty =
                 Boolean.(is_stake_delegation ||| is_mint_tokens)
               in
               Boolean.(is_empty_and_writeable &&& must_not_be_empty)
             in
             let%bind () =
               [%with_label "Receiver existence failure matches predicted"]
                 (Boolean.Assert.( = ) is_empty_failure
                    user_command_failure.receiver_not_present)
             in
             let%bind () =
               [%with_label "Receiver creation failure matches predicted"]
                 (let%bind is_nonempty_creating =
                    Boolean.((not is_empty_and_writeable) &&& is_create_account)
                  in
                  Boolean.Assert.( = ) is_nonempty_creating
                    user_command_failure.receiver_exists)
             in
             let is_empty_and_writeable =
               (* is_empty_and_writable && not is_empty_failure *)
               Boolean.Unsafe.of_cvar
               @@ Field.Var.(
                    sub (is_empty_and_writeable :> t) (is_empty_failure :> t))
             in
             let%bind should_pay_to_create =
               Boolean.(is_empty_and_writeable &&& not is_create_account)
             in
             let%bind () =
               [%with_label
                 "Check whether creation fails due to a non-default token"]
                 (let%bind token_should_not_create =
                    Boolean.(should_pay_to_create &&& Boolean.not token_default)
                  in
                  let%bind token_cannot_create =
                    Boolean.(token_should_not_create &&& is_user_command)
                  in
                  let%bind () =
                    [%with_label
                      "Check that account creation is paid in the default \
                       token for non-user-commands"]
                      ((* This expands to
                          [token_should_not_create =
                            token_should_not_create && is_user_command]
                          which is
                          - [token_should_not_create = token_should_not_create]
                            (ie. always satisfied) for user commands
                          - [token_should_not_create = false] for coinbases/fee
                            transfers.
                       *)
                       Boolean.Assert.( = ) token_should_not_create
                         token_cannot_create)
                  in
                  Boolean.Assert.( = ) token_cannot_create
                    user_command_failure.token_cannot_create)
             in
             let%bind balance =
               (* [receiver_increase] will be zero in the stake delegation
                  case.
               *)
               let%bind receiver_amount =
                 let%bind account_creation_amount =
                   Amount.Checked.if_ should_pay_to_create
                     ~then_:account_creation_amount
                     ~else_:Amount.(var_of_t zero)
                 in
                 let%bind amount_for_new_account, `Underflow underflow =
                   Amount.Checked.sub_flagged receiver_increase
                     account_creation_amount
                 in
                 let%bind () =
                   [%with_label
                     "Receiver creation fee failure matches predicted"]
                     (Boolean.Assert.( = ) underflow
                        user_command_failure.amount_insufficient_to_create)
                 in
                 Currency.Amount.Checked.if_ user_command_fails
                   ~then_:Amount.(var_of_t zero)
                   ~else_:amount_for_new_account
               in

               (* NOTE: Instead of capturing this as part of the user command
                  failures, we capture it inline here and bubble it out to a
                  reference. This behavior is still in line with the
                  out-of-snark transaction logic.

                  Updating [user_command_fails] to include this value from here
                  onwards will ensure that we do not update the source or
                  receiver accounts. The only places where [user_command_fails]
                  may have already affected behaviour are
                  * when the fee-payer is paying the account creation fee, and
                  * when a new token is created.
                  In both of these, this account is new, and will have a
                  balance of 0, so we can guarantee that there is no overflow.
               *)
               let%bind balance, `Overflow overflow =
                 Balance.Checked.add_amount_flagged account.balance
                   receiver_amount
               in
               let%bind () =
                 [%with_label "Overflow error only occurs in user commands"]
                   Boolean.(Assert.any [ is_user_command; not overflow ])
               in
               receiver_overflow := overflow ;
               Balance.Checked.if_ overflow ~then_:account.balance
                 ~else_:balance
             in
             let%bind user_command_fails =
               Boolean.(!receiver_overflow ||| user_command_fails)
             in
             let%bind is_empty_and_writeable =
               (* Do not create a new account if the user command will fail. *)
               Boolean.(is_empty_and_writeable &&& not user_command_fails)
             in
             let%bind may_delegate =
               (* Only default tokens may participate in delegation. *)
               Boolean.(is_empty_and_writeable &&& token_default)
             in
             let%map delegate =
               Public_key.Compressed.Checked.if_ may_delegate
                 ~then_:(Account_id.Checked.public_key receiver)
                 ~else_:account.delegate
             and public_key =
               Public_key.Compressed.Checked.if_ is_empty_and_writeable
                 ~then_:(Account_id.Checked.public_key receiver)
                 ~else_:account.public_key
             and token_id =
               Token_id.Checked.if_ is_empty_and_writeable ~then_:token
                 ~else_:account.token_id
             and token_owner =
               Boolean.if_ is_empty_and_writeable ~then_:creating_new_token
                 ~else_:account.token_permissions.token_owner
             and token_locked =
               Boolean.if_ is_empty_and_writeable
                 ~then_:payload.body.token_locked
                 ~else_:account.token_permissions.token_locked
             in
             { Account.Poly.balance
             ; public_key
             ; token_id
             ; token_permissions =
                 { Token_permissions.token_owner; token_locked }
             ; token_symbol = account.token_symbol
             ; nonce = account.nonce
             ; receipt_chain_hash = account.receipt_chain_hash
             ; delegate
             ; voting_for = account.voting_for
             ; timing = account.timing
             ; permissions = account.permissions
             ; snapp = account.snapp
             ; snapp_uri = account.snapp_uri
             }))
    in
    let%bind user_command_fails =
      Boolean.(!receiver_overflow ||| user_command_fails)
    in
    let%bind fee_payer_is_source = Account_id.Checked.equal fee_payer source in
    let%bind root_after_source_update =
      [%with_label "Update source"]
        (Frozen_ledger_hash.modify_account_send
           ~depth:constraint_constants.ledger_depth
           ~is_writeable:
             (* [modify_account_send] does this failure check for us. *)
             user_command_failure.source_not_present root_after_receiver_update
           source ~f:(fun ~is_empty_and_writeable account ->
             (* this account is:
                - the source for payments
                - the delegator for stake delegation
                - the token owner for account creation
                - the token owner for token minting
                - the fee-receiver for a coinbase
                - the second receiver for a fee transfer
             *)
             let%bind () =
               [%with_label "Check source presence failure matches predicted"]
                 (Boolean.Assert.( = ) is_empty_and_writeable
                    user_command_failure.source_not_present)
             in
             let%bind () =
               [%with_label
                 "Check source failure cases do not apply when fee-payer is \
                  source"]
                 (let num_failures =
                    let open Field.Var in
                    add
                      (user_command_failure.source_insufficient_balance :> t)
                      (user_command_failure.source_bad_timing :> t)
                  in
                  let not_fee_payer_is_source =
                    (Boolean.not fee_payer_is_source :> Field.Var.t)
                  in
                  (* Equivalent to:
                     if fee_payer_is_source then
                       num_failures = 0
                     else
                       num_failures = num_failures
                  *)
                  assert_r1cs not_fee_payer_is_source num_failures num_failures)
             in
             let%bind amount =
               (* Only payments should affect the balance at this stage. *)
               if_ is_payment ~typ:Amount.typ ~then_:payload.body.amount
                 ~else_:Amount.(var_of_t zero)
             in
             let txn_global_slot = current_global_slot in
             let%bind `Min_balance _, timing =
               [%with_label "Check source timing"]
                 (let balance_check ok =
                    [%with_label
                      "Check source balance failure matches predicted"]
                      (Boolean.Assert.( = ) ok
                         (Boolean.not
                            user_command_failure.source_insufficient_balance))
                  in
                  let timed_balance_check ok =
                    [%with_label
                      "Check source timed balance failure matches predicted"]
                      (let%bind not_ok =
                         Boolean.(
                           (not ok)
                           &&& not
                                 user_command_failure
                                   .source_insufficient_balance)
                       in
                       Boolean.Assert.( = ) not_ok
                         user_command_failure.source_bad_timing)
                  in
                  check_timing ~balance_check ~timed_balance_check ~account
                    ~txn_amount:amount ~txn_global_slot)
             in
             let%bind balance, `Underflow underflow =
               Balance.Checked.sub_amount_flagged account.balance amount
             in
             let%bind () =
               (* TODO: Remove the redundancy in balance calculation between
                  here and [check_timing].
               *)
               [%with_label "Check source balance failure matches predicted"]
                 (Boolean.Assert.( = ) underflow
                    user_command_failure.source_insufficient_balance)
             in
             let%bind () =
               [%with_label "Check not_token_owner failure matches predicted"]
                 (let%bind token_owner_ok =
                    let%bind command_needs_token_owner =
                      Boolean.(is_create_account ||| is_mint_tokens)
                    in
                    Boolean.(
                      any
                        [ account.token_permissions.token_owner
                        ; token_default
                        ; not command_needs_token_owner
                        ])
                  in
                  Boolean.(
                    Assert.( = ) (not token_owner_ok)
                      user_command_failure.not_token_owner))
             in
             let%bind () =
               [%with_label "Check that token_auth failure matches predicted"]
                 (let%bind token_auth_needed =
                    Field.Checked.equal
                      (payload.body.token_locked :> Field.Var.t)
                      (account.token_permissions.token_locked :> Field.Var.t)
                    >>| Boolean.not
                  in
                  let%bind token_auth_failed =
                    Boolean.(
                      all
                        [ token_auth_needed
                        ; not token_default
                        ; is_create_account
                        ; not creating_new_token
                        ; not predicate_result
                        ])
                  in
                  Boolean.Assert.( = ) token_auth_failed
                    user_command_failure.token_auth)
             in
             let%map delegate =
               Public_key.Compressed.Checked.if_ is_stake_delegation
                 ~then_:(Account_id.Checked.public_key receiver)
                 ~else_:account.delegate
             in
             (* NOTE: Technically we update the account here even in the case
                of [user_command_fails], but we throw the resulting hash away
                in [final_root] below, so it shouldn't matter.
             *)
             { Account.Poly.balance
             ; public_key = account.public_key
             ; token_id = account.token_id
             ; token_permissions = account.token_permissions
             ; token_symbol = account.token_symbol
             ; nonce = account.nonce
             ; receipt_chain_hash = account.receipt_chain_hash
             ; delegate
             ; voting_for = account.voting_for
             ; timing
             ; permissions = account.permissions
             ; snapp = account.snapp
             ; snapp_uri = account.snapp_uri
             }))
    in
    let%bind fee_excess =
      (* - payments:         payload.common.fee
         - stake delegation: payload.common.fee
         - account creation: payload.common.fee
         - token minting:    payload.common.fee
         - coinbase:         0 (fee already paid above)
         - fee transfer:     - payload.body.amount - payload.common.fee
      *)
      let open Amount in
      chain Signed.Checked.if_ is_coinbase
        ~then_:(return (Signed.Checked.of_unsigned (var_of_t zero)))
        ~else_:
          (let user_command_excess =
             Signed.Checked.of_unsigned (Checked.of_fee payload.common.fee)
           in
           let%bind fee_transfer_excess, fee_transfer_excess_overflowed =
             let%map magnitude, `Overflow overflowed =
               Checked.(
                 add_flagged payload.body.amount (of_fee payload.common.fee))
             in
             (Signed.create ~magnitude ~sgn:Sgn.Checked.neg, overflowed)
           in
           let%bind () =
             (* TODO: Reject this in txn pool before fees-in-tokens. *)
             [%with_label "Fee excess does not overflow"]
               Boolean.(
                 Assert.any
                   [ not is_fee_transfer; not fee_transfer_excess_overflowed ])
           in
           Signed.Checked.if_ is_fee_transfer ~then_:fee_transfer_excess
             ~else_:user_command_excess)
    in
    let%bind supply_increase =
      Amount.Checked.if_ is_coinbase ~then_:payload.body.amount
        ~else_:Amount.(var_of_t zero)
    in
    let%map final_root =
      (* Ensure that only the fee-payer was charged if this was an invalid user
         command.
      *)
      Frozen_ledger_hash.if_ user_command_fails
        ~then_:root_after_fee_payer_update ~else_:root_after_source_update
    in
    (final_root, fee_excess, supply_increase, next_available_token_after)

  (* Someday:
     write the following soundness tests:
     - apply a transaction where the signature is incorrect
     - apply a transaction where the sender does not have enough money in their account
     - apply a transaction and stuff in the wrong target hash
  *)

  (* spec for [main statement]:
     constraints pass iff there exists
        t : Tagged_transaction.t
     such that
      - applying [t] to ledger with merkle hash [l1] results in ledger with merkle hash [l2].
      - applying [t] to [pc.source] with results in pending coinbase stack [pc.target]
      - t has fee excess equal to [fee_excess]
      - t has supply increase equal to [supply_increase]
     where statement includes
        l1 : Frozen_ledger_hash.t,
        l2 : Frozen_ledger_hash.t,
        fee_excess : Amount.Signed.t,
        supply_increase : Amount.t
        pc: Pending_coinbase_stack_state.t
  *)
  let%snarkydef main ~constraint_constants
      (statement : Statement.With_sok.Checked.t) =
    let%bind () = dummy_constraints () in
    let%bind (module Shifted) = Tick.Inner_curve.Checked.Shifted.create () in
    let%bind t =
      with_label __LOC__
        (exists Transaction_union.typ ~request:(As_prover.return Transaction))
    in
    let%bind pending_coinbase_init =
      exists Pending_coinbase.Stack.typ ~request:(As_prover.return Init_stack)
    in
    let%bind state_body =
      exists
        (Mina_state.Protocol_state.Body.typ ~constraint_constants)
        ~request:(As_prover.return State_body)
    in
    let%bind root_after, fee_excess, supply_increase, next_available_token_after
        =
      apply_tagged_transaction ~constraint_constants
        (module Shifted)
        statement.source.ledger pending_coinbase_init
        statement.source.pending_coinbase_stack
        statement.target.pending_coinbase_stack
        statement.source.next_available_token state_body t
    in
    let%bind fee_excess =
      (* Use the default token for the fee excess if it is zero.
         This matches the behaviour of [Fee_excess.rebalance], which allows
         [verify_complete_merge] to verify a proof without knowledge of the
         particular fee tokens used.
      *)
      let%bind fee_excess_zero =
        Amount.equal_var fee_excess.magnitude Amount.(var_of_t zero)
      in
      let%map fee_token_l =
        Token_id.Checked.if_ fee_excess_zero
          ~then_:Token_id.(var_of_t default)
          ~else_:t.payload.common.fee_token
      in
      { Fee_excess.fee_token_l
      ; fee_excess_l = Signed_poly.map ~f:Amount.Checked.to_fee fee_excess
      ; fee_token_r = Token_id.(var_of_t default)
      ; fee_excess_r = Fee.Signed.(Checked.constant zero)
      }
    in
    let%bind () =
      make_checked (fun () ->
          Local_state.Checked.assert_equal statement.source.local_state
            statement.target.local_state)
    in
    Checked.all_unit
      [ Frozen_ledger_hash.assert_equal root_after statement.target.ledger
      ; Currency.Amount.Checked.assert_equal supply_increase
          statement.supply_increase
      ; Fee_excess.assert_equal_checked fee_excess statement.fee_excess
      ; Token_id.Checked.Assert.equal next_available_token_after
          statement.target.next_available_token
      ]

  let rule ~constraint_constants : _ Pickles.Inductive_rule.t =
    { identifier = "transaction"
    ; prevs = []
    ; main =
        (fun [] x ->
          Run.run_checked (main ~constraint_constants x) ;
          [])
    ; main_value = (fun [] _ -> [])
    }

  let transaction_union_handler handler (transaction : Transaction_union.t)
      (state_body : Mina_state.Protocol_state.Body.Value.t)
      (init_stack : Pending_coinbase.Stack.t) :
      Snarky_backendless.Request.request -> _ =
   fun (With { request; respond } as r) ->
    match request with
    | Transaction ->
        respond (Provide transaction)
    | State_body ->
        respond (Provide state_body)
    | Init_stack ->
        respond (Provide init_stack)
    | _ ->
        handler r
end

module Transition_data = struct
  type t =
    { proof : Proof_type.t
    ; supply_increase : Amount.t
    ; fee_excess : Fee_excess.t
    ; sok_digest : Sok_message.Digest.t
    ; pending_coinbase_stack_state : Pending_coinbase_stack_state.t
    }
  [@@deriving fields]
end

module Merge = struct
  open Tick

  (* spec for [main top_hash]:
     constraints pass iff
     there exist digest, s1, s3, fee_excess, supply_increase pending_coinbase_stack12.source, pending_coinbase_stack23.target, tock_vk such that
     H(digest,s1, s3, pending_coinbase_stack12.source, pending_coinbase_stack23.target, fee_excess, supply_increase, tock_vk) = top_hash,
     verify_transition tock_vk _ s1 s2 pending_coinbase_stack12.source, pending_coinbase_stack12.target is true
     verify_transition tock_vk _ s2 s3 pending_coinbase_stack23.source, pending_coinbase_stack23.target is true
  *)
  let%snarkydef main
      ([ s1; s2 ] :
        (Statement.With_sok.var * (Statement.With_sok.var * _))
        Pickles_types.Hlist.HlistId.t) (s : Statement.With_sok.Checked.t) =
    let%bind fee_excess =
      Fee_excess.combine_checked s1.Statement.fee_excess s2.Statement.fee_excess
    in
    let%bind () =
      with_label __LOC__
        (let%bind valid_pending_coinbase_stack_transition =
           Pending_coinbase.Stack.Checked.check_merge
             ~transition1:
               ( s1.source.pending_coinbase_stack
               , s1.target.pending_coinbase_stack )
             ~transition2:
               ( s2.source.pending_coinbase_stack
               , s2.target.pending_coinbase_stack )
         in
         Boolean.Assert.is_true valid_pending_coinbase_stack_transition)
    in
    let%bind supply_increase =
      Amount.Checked.add s1.supply_increase s2.supply_increase
    in
    let%bind () =
      make_checked (fun () ->
          Local_state.Checked.assert_equal s.source.local_state
            s1.source.local_state ;
          Local_state.Checked.assert_equal s.target.local_state
            s2.target.local_state)
    in
    Checked.all_unit
      [ Fee_excess.assert_equal_checked fee_excess s.fee_excess
      ; Amount.Checked.assert_equal supply_increase s.supply_increase
      ; Frozen_ledger_hash.assert_equal s.source.ledger s1.source.ledger
      ; Frozen_ledger_hash.assert_equal s1.target.ledger s2.source.ledger
      ; Frozen_ledger_hash.assert_equal s2.target.ledger s.target.ledger
      ; Token_id.Checked.Assert.equal s.source.next_available_token
          s1.source.next_available_token
      ; Token_id.Checked.Assert.equal s1.target.next_available_token
          s2.source.next_available_token
      ; Token_id.Checked.Assert.equal s2.target.next_available_token
          s.target.next_available_token
      ]

  let rule ~proof_level self : _ Pickles.Inductive_rule.t =
    let prev_should_verify =
      match proof_level with
      | Genesis_constants.Proof_level.Full ->
          true
      | _ ->
          false
    in
    let b = Boolean.var_of_value prev_should_verify in
    { identifier = "merge"
    ; prevs = [ self; self ]
    ; main =
        (fun ps x ->
          Run.run_checked (main ps x) ;
          [ b; b ])
    ; main_value = (fun _ _ -> [ prev_should_verify; prev_should_verify ])
    }
end

open Pickles_types

type tag =
  ( Statement.With_sok.Checked.t
  , Statement.With_sok.t
  , Nat.N2.n
  , Nat.N6.n )
  Pickles.Tag.t

let time lab f =
  let start = Time.now () in
  let x = f () in
  let stop = Time.now () in
  printf "%s: %s\n%!" lab (Time.Span.to_string_hum (Time.diff stop start)) ;
  x

let system ~proof_level ~constraint_constants =
  time "Transaction_snark.system" (fun () ->
      Pickles.compile ~cache:Cache_dir.cache
        (module Statement.With_sok.Checked)
        (module Statement.With_sok)
        ~typ:Statement.With_sok.typ
        ~branches:(module Nat.N6)
        ~max_branching:(module Nat.N2)
        ~name:"transaction-snark"
        ~constraint_constants:
          (Genesis_constants.Constraint_constants.to_snark_keys_header
             constraint_constants)
        ~choices:(fun ~self ->
          let parties x =
            Base.Parties_snark.rule ~constraint_constants ~proof_level x
          in
          [ Base.rule ~constraint_constants
          ; Merge.rule ~proof_level self
          ; parties Opt_signed_unsigned
          ; parties Opt_signed_opt_signed
          ; parties Opt_signed
          ; parties Proved
          ]))

module Verification = struct
  module type S = sig
    val tag : tag

    val verify : (t * Sok_message.t) list -> bool Async.Deferred.t

    val id : Pickles.Verification_key.Id.t Lazy.t

    val verification_key : Pickles.Verification_key.t Lazy.t

    val verify_against_digest : t -> bool Async.Deferred.t

    val constraint_system_digests : (string * Md5_lib.t) list Lazy.t
  end
end

module type S = sig
  include Verification.S

  val constraint_constants : Genesis_constants.Constraint_constants.t

  val cache_handle : Pickles.Cache_handle.t

  val of_non_parties_transaction :
       statement:Statement.With_sok.t
    -> init_stack:Pending_coinbase.Stack.t
    -> Transaction.Valid.t Transaction_protocol_state.t
    -> Tick.Handler.t
    -> t Async.Deferred.t

  val of_user_command :
       statement:Statement.With_sok.t
    -> init_stack:Pending_coinbase.Stack.t
    -> Signed_command.With_valid_signature.t Transaction_protocol_state.t
    -> Tick.Handler.t
    -> t Async.Deferred.t

  val of_fee_transfer :
       statement:Statement.With_sok.t
    -> init_stack:Pending_coinbase.Stack.t
    -> Fee_transfer.t Transaction_protocol_state.t
    -> Tick.Handler.t
    -> t Async.Deferred.t

  val of_parties_segment_exn :
       statement:Statement.With_sok.t
    -> snapp_statement:(int * Snapp_statement.t) option
    -> witness:Parties_segment.Witness.t
    -> spec:Parties_segment.Basic.t
    -> t Async.Deferred.t

  val merge :
    t -> t -> sok_digest:Sok_message.Digest.t -> t Async.Deferred.Or_error.t
end

let check_transaction_union ?(preeval = false) ~constraint_constants sok_message
    source target init_stack pending_coinbase_stack_state
    next_available_token_before next_available_token_after transaction
    state_body handler =
  if preeval then failwith "preeval currently disabled" ;
  let sok_digest = Sok_message.digest sok_message in
  let handler =
    Base.transaction_union_handler handler transaction state_body init_stack
  in
  let statement : Statement.With_sok.t =
    Statement.Poly.to_latest
      { source
      ; target
      ; supply_increase = Transaction_union.supply_increase transaction
      ; pending_coinbase_stack_state
      ; fee_excess = Transaction_union.fee_excess transaction
      ; next_available_token_before
      ; next_available_token_after
      ; sok_digest
      }
  in
  let open Tick in
  ignore
    ( Or_error.ok_exn
        (run_and_check
           (handle
              (Checked.map ~f:As_prover.return
                 (let open Checked in
                 exists Statement.With_sok.typ
                   ~compute:(As_prover.return statement)
                 >>= Base.main ~constraint_constants))
              handler)
           ())
      : unit * unit )

let check_transaction ?preeval ~constraint_constants ~sok_message ~source
    ~target ~init_stack ~pending_coinbase_stack_state
    ~next_available_token_before ~next_available_token_after ~snapp_account1:_
    ~snapp_account2:_
    (transaction_in_block : Transaction.Valid.t Transaction_protocol_state.t)
    handler =
  let transaction =
    Transaction_protocol_state.transaction transaction_in_block
  in
  let state_body = Transaction_protocol_state.block_data transaction_in_block in
  match to_preunion (transaction :> Transaction.t) with
  | `Parties _ ->
      failwith "Called non-party transaction with parties transaction"
  | `Transaction t ->
      check_transaction_union ?preeval ~constraint_constants sok_message source
        target init_stack pending_coinbase_stack_state
        next_available_token_before next_available_token_after
        (Transaction_union.of_transaction t)
        state_body handler

let check_user_command ~constraint_constants ~sok_message ~source ~target
    ~init_stack ~pending_coinbase_stack_state ~next_available_token_before
    ~next_available_token_after t_in_block handler =
  let user_command = Transaction_protocol_state.transaction t_in_block in
  check_transaction ~constraint_constants ~sok_message ~source ~target
    ~init_stack ~pending_coinbase_stack_state ~next_available_token_before
    ~next_available_token_after ~snapp_account1:None ~snapp_account2:None
    { t_in_block with transaction = Command (Signed_command user_command) }
    handler

let generate_transaction_union_witness ?(preeval = false) ~constraint_constants
    sok_message source target transaction_in_block init_stack
    next_available_token_before next_available_token_after
    pending_coinbase_stack_state handler =
  if preeval then failwith "preeval currently disabled" ;
  let transaction =
    Transaction_protocol_state.transaction transaction_in_block
  in
  let state_body = Transaction_protocol_state.block_data transaction_in_block in
  let sok_digest = Sok_message.digest sok_message in
  let handler =
    Base.transaction_union_handler handler transaction state_body init_stack
  in
  let statement : Statement.With_sok.t =
    Statement.Poly.to_latest
      { source
      ; target
      ; supply_increase = Transaction_union.supply_increase transaction
      ; pending_coinbase_stack_state
      ; fee_excess = Transaction_union.fee_excess transaction
      ; next_available_token_before
      ; next_available_token_after
      ; sok_digest
      }
  in
  let open Tick in
  let main x = handle (Base.main ~constraint_constants x) handler in
  generate_auxiliary_input [ Statement.With_sok.typ ] () main statement

let generate_transaction_witness ?preeval ~constraint_constants ~sok_message
    ~source ~target ~init_stack ~pending_coinbase_stack_state
    ~next_available_token_before ~next_available_token_after ~snapp_account1:_
    ~snapp_account2:_
    (transaction_in_block : Transaction.Valid.t Transaction_protocol_state.t)
    handler =
  match
    to_preunion
      ( Transaction_protocol_state.transaction transaction_in_block
        :> Transaction.t )
  with
  | `Parties _ ->
      failwith "Called non-party transaction with parties transaction"
  | `Transaction t ->
      generate_transaction_union_witness ?preeval ~constraint_constants
        sok_message source target
        { transaction_in_block with
          transaction = Transaction_union.of_transaction t
        }
        init_stack next_available_token_before next_available_token_after
        pending_coinbase_stack_state handler

let verify (ts : (t * _) list) ~key =
  if
    List.for_all ts ~f:(fun ({ statement; _ }, message) ->
        Sok_message.Digest.equal
          (Sok_message.digest message)
          statement.sok_digest)
  then
    Pickles.verify
      (module Nat.N2)
      (module Statement.With_sok)
      key
      (List.map ts ~f:(fun ({ statement; proof }, _) -> (statement, proof)))
  else Async.return false

let constraint_system_digests ~constraint_constants () =
  let digest = Tick.R1CS_constraint_system.digest in
  [ ( "transaction-merge"
    , digest
        Merge.(
          Tick.constraint_system ~exposing:[ Statement.With_sok.typ ] (fun x ->
              let open Tick in
              let%bind x1 = exists Statement.With_sok.typ in
              let%bind x2 = exists Statement.With_sok.typ in
              main [ x1; x2 ] x)) )
  ; ( "transaction-base"
    , digest
        Base.(
          Tick.constraint_system ~exposing:[ Statement.With_sok.typ ]
            (main ~constraint_constants)) )
  ]

(** [group_by_parties_rev partiess stmtss] identifies before/after pairs of
    statements, corresponding to parties in [partiess] which minimize the
    number of snark proofs needed to prove all of the parties.

    This function is intended to take the parties from multiple transactions as
    its input, which may be converted from a [Parties.t list] using
    [List.map ~f:Parties.parties]. The [stmtss] argument should be a list of
    the same length, with 1 more state than the number of parties for each
    transaction.

    For example, two transactions made up of parties [[p1; p2; p3]] and
    [[p4; p5]] should have the statements [[[s0; s1; s2; s3]; [s3; s4; s5]]],
    where each [s_n] is the state after applying [p_n] on top of [s_{n-1}], and
    where [s0] is the initial state before any of the transactions have been
    applied.

    Each pair is also identified with one of [`Same], [`New], or [`Two_new],
    indicating that the next one ([`New]) or next two ([`Two_new]) [Parties.t]s
    will need to be passed as part of the snark witness while applying that
    pair.
*)
let group_by_parties_rev partiess stmtss =
  let rec group_by_parties_rev partiess stmtss acc =
    match (partiess, stmtss) with
    | ([] | [ [] ]), [ _ ] ->
        (* We've associated statements with all given parties. *)
        acc
    | [ [ { Party.authorization = a1; _ } ] ], [ [ before; after ] ] ->
        (* There are no later parties to pair this one with. Prove it on its
           own.
        *)
        (`Same, Parties_segment.Basic.of_controls [ a1 ], before, after) :: acc
    | [ []; [ { Party.authorization = a1; _ } ] ], [ [ _ ]; [ before; after ] ]
      ->
        (* This party is part of a new transaction, and there are no later
           parties to pair it with. Prove it on its own.
        *)
        (`New, Parties_segment.Basic.of_controls [ a1 ], before, after) :: acc
    | ( ({ Party.authorization = Proof _ as a1; _ } :: parties) :: partiess
      , (before :: (after :: _ as stmts)) :: stmtss ) ->
        (* This party contains a proof, don't pair it with other parties. *)
        group_by_parties_rev (parties :: partiess) (stmts :: stmtss)
          ( (`Same, Parties_segment.Basic.of_controls [ a1 ], before, after)
          :: acc )
    | ( [] :: ({ Party.authorization = Proof _ as a1; _ } :: parties) :: partiess
      , [ _ ] :: (before :: (after :: _ as stmts)) :: stmtss ) ->
        (* This party is part of a new transaction, and contains a proof, don't
           pair it with other parties.
        *)
        group_by_parties_rev (parties :: partiess) (stmts :: stmtss)
          ( (`New, Parties_segment.Basic.of_controls [ a1 ], before, after)
          :: acc )
    | ( ({ Party.authorization = a1; _ }
        :: ({ Party.authorization = Proof _; _ } :: _ as parties))
        :: partiess
      , (before :: (after :: _ as stmts)) :: stmtss ) ->
        (* The next party contains a proof, don't pair it with this party. *)
        group_by_parties_rev (parties :: partiess) (stmts :: stmtss)
          ( (`Same, Parties_segment.Basic.of_controls [ a1 ], before, after)
          :: acc )
    | ( ({ Party.authorization = a1; _ } :: ([] as parties))
        :: (({ Party.authorization = Proof _; _ } :: _) :: _ as partiess)
      , (before :: (after :: _ as stmts)) :: stmtss ) ->
        (* The next party is in the next transaction and contains a proof,
           don't pair it with this party.
        *)
        group_by_parties_rev (parties :: partiess) (stmts :: stmtss)
          ( (`Same, Parties_segment.Basic.of_controls [ a1 ], before, after)
          :: acc )
    | ( ({ Party.authorization = a1; _ }
        :: { Party.authorization = a2; _ } :: parties)
        :: partiess
      , (before :: _ :: (after :: _ as stmts)) :: stmtss ) ->
        (* The next two parties do not contain proofs, and are within the same
           transaction. Pair them.
        *)
        group_by_parties_rev (parties :: partiess) (stmts :: stmtss)
          ( (`Same, Parties_segment.Basic.of_controls [ a1; a2 ], before, after)
          :: acc )
    | ( []
        :: ({ Party.authorization = a1; _ }
           :: ({ Party.authorization = Proof _; _ } :: _ as parties))
           :: partiess
      , [ _ ] :: (before :: (after :: _ as stmts)) :: stmtss ) ->
        (* This party is in the next transaction, and the next party contains a
           proof, don't pair it with this party.
        *)
        group_by_parties_rev (parties :: partiess) (stmts :: stmtss)
          ( (`New, Parties_segment.Basic.of_controls [ a1 ], before, after)
          :: acc )
    | ( []
        :: ({ Party.authorization = a1; _ }
           :: { Party.authorization = a2; _ } :: parties)
           :: partiess
      , [ _ ] :: (before :: _ :: (after :: _ as stmts)) :: stmtss ) ->
        (* The next two parties do not contain proofs, and are within the same
           new transaction. Pair them.
        *)
        group_by_parties_rev (parties :: partiess) (stmts :: stmtss)
          ( (`New, Parties_segment.Basic.of_controls [ a1; a2 ], before, after)
          :: acc )
    | ( [ { Party.authorization = a1; _ } ]
        :: ({ Party.authorization = a2; _ } :: parties) :: partiess
      , (before :: _after1) :: (_before2 :: (after :: _ as stmts)) :: stmtss )
      ->
        (* The next two parties do not contain proofs, and the second is within
           a new transaction. Pair them.
        *)
        group_by_parties_rev (parties :: partiess) (stmts :: stmtss)
          ( (`New, Parties_segment.Basic.of_controls [ a1; a2 ], before, after)
          :: acc )
    | ( []
        :: ({ Party.authorization = a1; _ } :: parties)
           :: (({ Party.authorization = Proof _; _ } :: _) :: _ as partiess)
      , [ _ ] :: (before :: ([ after ] as stmts)) :: (_ :: _ as stmtss) ) ->
        (* The next transaction contains a proof, and this party is in a new
           transaction, don't pair it with the next party.
        *)
        group_by_parties_rev (parties :: partiess) (stmts :: stmtss)
          ( (`New, Parties_segment.Basic.of_controls [ a1 ], before, after)
          :: acc )
    | ( []
        :: [ { Party.authorization = a1; _ } ]
           :: ({ Party.authorization = a2; _ } :: parties) :: partiess
      , [ _ ]
        :: [ before; _after1 ] :: (_before2 :: (after :: _ as stmts)) :: stmtss
      ) ->
        (* The next two parties do not contain proofs, the first is within a
           new transaction, and the second is within another new transaction.
           Pair them.
        *)
        group_by_parties_rev (parties :: partiess) (stmts :: stmtss)
          ( ( `Two_new
            , Parties_segment.Basic.of_controls [ a1; a2 ]
            , before
            , after )
          :: acc )
    | [ [ { Party.authorization = a1; _ } ] ], (before :: after :: _) :: _ ->
        (* This party is the final party given. Prove it on its own. *)
        (`Same, Parties_segment.Basic.of_controls [ a1 ], before, after) :: acc
    | ( [] :: [ { Party.authorization = a1; _ } ] :: [] :: _
      , [ _ ] :: (before :: after :: _) :: _ ) ->
        (* This party is the final party given, in a new transaction. Prove it
           on its own.
        *)
        (`New, Parties_segment.Basic.of_controls [ a1 ], before, after) :: acc
    | _, [] ->
        failwith "group_by_parties_rev: No statements remaining"
    | ([] | [ [] ]), _ ->
        failwith "group_by_parties_rev: Unmatched statements remaining"
    | [] :: _, [] :: _ ->
        failwith
          "group_by_parties_rev: No final statement for current transaction"
    | [] :: _, (_ :: _ :: _) :: _ ->
        failwith
          "group_by_parties_rev: Unmatched statements for current transaction"
    | [] :: [ _ ] :: _, [ _ ] :: (_ :: _ :: _ :: _) :: _ ->
        failwith
          "group_by_parties_rev: Unmatched statements for next transaction"
    | [ []; [ _ ] ], [ _ ] :: [ _; _ ] :: _ :: _ ->
        failwith
          "group_by_parties_rev: Unmatched statements after next transaction"
    | (_ :: _) :: _, ([] | [ _ ]) :: _ | (_ :: _ :: _) :: _, [ _; _ ] :: _ ->
        failwith
          "group_by_parties_rev: Too few statements remaining for the current \
           transaction"
    | ([] | [ _ ]) :: [] :: _, _ ->
        failwith "group_by_parties_rev: The next transaction has no parties"
    | [] :: (_ :: _) :: _, _ :: ([] | [ _ ]) :: _
    | [] :: (_ :: _ :: _) :: _, _ :: [ _; _ ] :: _ ->
        failwith
          "group_by_parties_rev: Too few statements remaining for the next \
           transaction"
    | [ _ ] :: (_ :: _) :: _, _ :: ([] | [ _ ]) :: _ ->
        failwith
          "group_by_parties_rev: Too few statements remaining for the next \
           transaction"
    | [] :: [ _ ] :: (_ :: _) :: _, _ :: _ :: ([] | [ _ ]) :: _ ->
        failwith
          "group_by_parties_rev: Too few statements remaining for the \
           transaction after next"
    | ([] | [ _ ]) :: (_ :: _) :: _, [ _ ] ->
        failwith
          "group_by_parties_rev: No statements given for the next transaction"
    | [] :: [ _ ] :: (_ :: _) :: _, [ _; (_ :: _ :: _) ] ->
        failwith
          "group_by_parties_rev: No statements given for transaction after next"
  in
  group_by_parties_rev partiess stmtss []

let parties_witnesses_exn ~constraint_constants ~state_body ~fee_excess
    ~pending_coinbase_init_stack ledger partiess =
  let sparse_ledger =
    match ledger with
    | `Ledger ledger ->
        Sparse_ledger.of_ledger_subset_exn ledger
          (List.concat_map ~f:Parties.accounts_accessed partiess)
    | `Sparse_ledger sparse_ledger ->
        sparse_ledger
  in
  let state_body_hash = Mina_state.Protocol_state.Body.hash state_body in
  let state_view = Mina_state.Protocol_state.Body.view state_body in
  let _, _, states_rev =
    List.fold_left ~init:(fee_excess, sparse_ledger, []) partiess
      ~f:(fun (fee_excess, sparse_ledger, statess_rev) parties ->
        let _, states =
          Sparse_ledger.apply_parties_unchecked_with_states sparse_ledger
            ~constraint_constants ~state_view ~fee_excess parties
          |> Or_error.ok_exn
        in
        let final_state = fst (List.last_exn states) in
        (final_state.fee_excess, final_state.ledger, states :: statess_rev))
  in
  let states = List.rev states_rev in
  let states_rev =
    group_by_parties_rev
      ([] :: List.map ~f:Parties.parties partiess)
      ([ List.hd_exn (List.hd_exn states) ] :: states)
  in
  let tx_statement transaction
      (remaining_parties : (Party.t, _) Parties.Party_or_stack.t list) :
      Snapp_statement.t =
    let at_party =
      Parties.Party_or_stack.(stack_hash (accumulate_hashes' remaining_parties))
    in
    { transaction; at_party }
  in
  let commitment = ref Local_state.dummy.transaction_commitment in
  let full_commitment = ref Local_state.dummy.full_transaction_commitment in
  let remaining_parties =
    let partiess =
      List.map partiess ~f:(fun parties : _ Parties_logic.Start_data.t ->
          { parties; memo_hash = Signed_command_memo.hash parties.memo })
    in
    ref partiess
  in
  List.fold_right states_rev ~init:[]
    ~f:(fun
         ( kind
         , spec
         , (source_global, source_local)
         , (target_global, target_local) )
         witnesses
       ->
      let current_commitment = !commitment in
      let current_full_commitment = !full_commitment in
      let snapp_stmt =
        match spec with
        | Proved ->
            (* NB: This is only correct if we assume that a proved party will
               never appear first in a transaction.
            *)
            Some (0, tx_statement current_commitment source_local.parties)
        | _ ->
            None
      in
      let start_parties, next_commitment, next_full_commitment =
        let empty_if_last (mk : unit -> field * field) : field * field =
          match (target_local.parties, target_local.call_stack) with
          | [], [] ->
              (* The commitment will be cleared, because this is the last
                 party.
              *)
              Parties.Transaction_commitment.(empty, empty)
          | _ ->
              mk ()
        in
        let mk_next_commitments (parties : Parties.t) =
          empty_if_last (fun () ->
              let next_commitment = Parties.commitment parties in
              let fee_payer_hash =
                Party.Predicated.(digest @@ of_fee_payer parties.fee_payer.data)
              in
              let next_full_commitment =
                Parties.Transaction_commitment.with_fee_payer next_commitment
                  ~fee_payer_hash
              in
              (next_commitment, next_full_commitment))
        in
        match kind with
        | `Same ->
            let next_commitment, next_full_commitment =
              empty_if_last (fun () ->
                  (current_commitment, current_full_commitment))
            in
            ([], next_commitment, next_full_commitment)
        | `New -> (
            match !remaining_parties with
            | parties :: rest ->
                let commitment', full_commitment' =
                  mk_next_commitments parties.parties
                in
                remaining_parties := rest ;
                commitment := commitment' ;
                full_commitment := full_commitment' ;
                ([ parties ], commitment', full_commitment')
            | _ ->
                failwith "Not enough remaining parties" )
        | `Two_new -> (
            match !remaining_parties with
            | parties1 :: parties2 :: rest ->
                let commitment', full_commitment' =
                  mk_next_commitments parties2.parties
                in
                remaining_parties := rest ;
                commitment := commitment' ;
                full_commitment := full_commitment' ;
                ([ parties1; parties2 ], commitment', full_commitment')
            | _ ->
                failwith "Not enough remaining parties" )
      in
      let hash_local_state (local : _ Parties_logic.Local_state.t) =
        let hash_parties_stack ps =
          ps |> Parties.Party_or_stack.accumulate_hashes'
          |> List.map ~f:(Parties.Party_or_stack.map ~f:(fun p -> (p, ())))
        in
        { local with
          Parties_logic.Local_state.parties = hash_parties_stack local.parties
        ; call_stack = hash_parties_stack local.call_stack
        }
      in
      let source_local =
        { (hash_local_state source_local) with
          transaction_commitment = current_commitment
        ; full_transaction_commitment = current_full_commitment
        }
      in
      let target_local =
        { (hash_local_state target_local) with
          transaction_commitment = next_commitment
        ; full_transaction_commitment = next_full_commitment
        }
      in
      let w : Parties_segment.Witness.t =
        { global_ledger = source_global.ledger
        ; local_state_init = source_local
        ; start_parties
        ; state_body
        ; init_stack = pending_coinbase_init_stack
        }
      in
      let fee_excess =
        (*capture only the difference in the fee excess*)
        let fee_excess =
          match
            Amount.Signed.(
              add target_global.fee_excess (negate source_global.fee_excess))
          with
          | None ->
              failwith
                (sprintf
                   !"unexpected fee excess. source %{sexp: Amount.Signed.t} \
                     target %{sexp: Amount.Signed.t}"
                   target_global.fee_excess source_global.fee_excess)
          | Some balance_change ->
              balance_change
        in
        { fee_token_l = Token_id.default
        ; fee_excess_l = Amount.Signed.to_fee fee_excess
        ; Mina_base.Fee_excess.fee_token_r = Token_id.default
        ; fee_excess_r = Fee.Signed.zero
        }
      in
      let statement : Statement.With_sok.t =
        (* empty ledger hash in the local state at the beginning of each
           transaction
           `parties` in local state is empty for the first segment*)
        let source_local_ledger =
          if List.is_empty source_local.parties then
            Frozen_ledger_hash.empty_hash
          else Sparse_ledger.merkle_root source_local.ledger
        in
        { source =
            { ledger = Sparse_ledger.merkle_root source_global.ledger
            ; next_available_token =
                Sparse_ledger.next_available_token source_global.ledger
            ; pending_coinbase_stack = pending_coinbase_init_stack
            ; local_state =
                { source_local with
                  parties =
                    Parties.Party_or_stack.stack_hash source_local.parties
                ; call_stack =
                    Parties.Party_or_stack.stack_hash source_local.call_stack
                ; ledger = source_local_ledger
                }
            }
        ; target =
            { ledger = Sparse_ledger.merkle_root target_global.ledger
            ; next_available_token =
                Sparse_ledger.next_available_token target_global.ledger
            ; pending_coinbase_stack =
                Pending_coinbase.Stack.push_state state_body_hash
                  pending_coinbase_init_stack
            ; local_state =
                { target_local with
                  parties =
                    Parties.Party_or_stack.stack_hash target_local.parties
                ; call_stack =
                    Parties.Party_or_stack.stack_hash target_local.call_stack
                ; ledger = Sparse_ledger.merkle_root target_local.ledger
                }
            }
        ; supply_increase = Amount.zero
        ; fee_excess
        ; sok_digest = Sok_message.Digest.default
        }
      in
      (w, spec, statement, snapp_stmt) :: witnesses)

module Make (Inputs : sig
  val constraint_constants : Genesis_constants.Constraint_constants.t

  val proof_level : Genesis_constants.Proof_level.t
end) =
struct
  open Inputs

  let constraint_constants = constraint_constants

  let ( tag
      , cache_handle
      , p
      , Pickles.Provers.
          [ base
          ; merge
          ; opt_signed_unsigned
          ; opt_signed_opt_signed
          ; opt_signed
          ; proved
          ] ) =
    system ~proof_level ~constraint_constants

  module Proof = (val p)

  let id = Proof.id

  let verification_key = Proof.verification_key

  let verify_against_digest { statement; proof } =
    Proof.verify [ (statement, proof) ]

  let verify ts =
    if
      List.for_all ts ~f:(fun (p, m) ->
          Sok_message.Digest.equal (Sok_message.digest m) p.statement.sok_digest)
    then
      Proof.verify
        (List.map ts ~f:(fun ({ statement; proof }, _) -> (statement, proof)))
    else Async.return false

  let of_parties_segment_exn ~statement ~snapp_statement ~witness
      ~(spec : Parties_segment.Basic.t) : t Async.Deferred.t =
    Base.Parties_snark.witness := Some witness ;
    let res =
      match spec with
      | Opt_signed ->
          opt_signed [] statement
      | Opt_signed_unsigned ->
          opt_signed_unsigned [] statement
      | Opt_signed_opt_signed ->
          opt_signed_opt_signed [] statement
      | Proved ->
          let proofs =
            let party_proof (p : Party.t) =
              match p.authorization with
              | Proof p ->
                  Some p
              | Signature _ | None_given ->
                  None
            in
            let open Option.Let_syntax in
            let parties =
              match witness.local_state_init.parties with
              | [] ->
                  List.concat_map witness.start_parties ~f:(fun s ->
                      s.parties.other_parties)
              | xs ->
                  Parties.Party_or_stack.to_parties_list xs |> List.map ~f:fst
            in
            List.filter_map parties ~f:(fun p ->
                let%bind tag, snapp_statement = snapp_statement in
                let%map pi = party_proof p in
                let vk =
                  let account_id =
                    Account_id.create p.data.body.pk p.data.body.token_id
                  in
                  let account : Account.t =
                    Sparse_ledger.(
                      get_exn witness.local_state_init.ledger
                        (find_index_exn witness.local_state_init.ledger
                           account_id))
                  in
                  (Option.value_exn account.snapp).verification_key
                in
                (snapp_statement, pi, vk, tag))
          in
          proved
            ( match proofs with
            | [ (s, p, v, tag) ] ->
                Pickles.Side_loaded.in_prover (Base.side_loaded tag)
                  (Option.value_exn v).data ;
                (* TODO: We should not have to pass the statement in here. *)
                [ (s, p) ]
            | [] | _ :: _ :: _ ->
                failwith "of_parties_segment: Expected exactly one proof" )
            statement
    in
    let open Async in
    let%map proof = res in
    Base.Parties_snark.witness := None ;
    { proof; statement }

  let of_transaction_union ~statement ~init_stack transaction state_body handler
      =
    let open Async in
    let%map proof =
      base []
        ~handler:
          (Base.transaction_union_handler handler transaction state_body
             init_stack)
        statement
    in
    { statement; proof }

  let of_non_parties_transaction ~statement ~init_stack transaction_in_block
      handler =
    let transaction : Transaction.t =
      Transaction.forget
        (Transaction_protocol_state.transaction transaction_in_block)
    in
    let state_body =
      Transaction_protocol_state.block_data transaction_in_block
    in
    match to_preunion transaction with
    | `Parties _ ->
        failwith "Called Non-parties transaction with parties transaction"
    | `Transaction t ->
        of_transaction_union ~statement ~init_stack
          (Transaction_union.of_transaction t)
          state_body handler

  let of_user_command ~statement ~init_stack user_command_in_block handler =
    of_non_parties_transaction ~statement ~init_stack
      { user_command_in_block with
        transaction =
          Command
            (Signed_command
               (Transaction_protocol_state.transaction user_command_in_block))
      }
      handler

  let of_fee_transfer ~statement ~init_stack transfer_in_block handler =
    of_non_parties_transaction ~statement ~init_stack
      { transfer_in_block with
        transaction =
          Fee_transfer
            (Transaction_protocol_state.transaction transfer_in_block)
      }
      handler

  let merge ({ statement = t12; _ } as x12) ({ statement = t23; _ } as x23)
      ~sok_digest =
    let open Async.Deferred.Or_error.Let_syntax in
    let%bind s = Async.return (Statement.merge t12 t23) in
    let s = { s with sok_digest } in
    let open Async in
    let%map proof =
      merge [ (x12.statement, x12.proof); (x23.statement, x23.proof) ] s
    in
    Ok { statement = s; proof }

  let constraint_system_digests =
    lazy (constraint_system_digests ~constraint_constants ())
end

module For_tests = struct
  let create_trivial_predicate_snapp ~constraint_constants spec ledger =
    let local_dummy_constraints () =
      let open Run in
      let b = exists Boolean.typ_unchecked ~compute:(fun _ -> true) in
      let g =
        exists Pickles.Step_main_inputs.Inner_curve.typ ~compute:(fun _ ->
            Tick.Inner_curve.(to_affine_exn one))
      in
      let (_ : _) =
        Pickles.Step_main_inputs.Ops.scale_fast g (`Plus_two_to_len [| b; b |])
      in
      let (_ : _) =
        Pickles.Pairing_main.Scalar_challenge.endo g (Scalar_challenge [ b ])
      in
      ()
    in
    let tag, _, (module P), Pickles.Provers.[ trivial_prover; _ ] =
      let trivial_rule : _ Pickles.Inductive_rule.t =
        let trivial_main (tx_commitment : Snapp_statement.Checked.t) :
            (unit, _) Checked.t =
          local_dummy_constraints ()
          |> fun () ->
          Snapp_statement.Checked.Assert.equal tx_commitment tx_commitment
          |> return
        in
        { identifier = "trivial-rule"
        ; prevs = []
        ; main =
            (fun [] x ->
              trivial_main x |> Run.run_checked
              |> fun _ :
                     unit
                     Pickles_types.Hlist0.H1
                       (Pickles_types.Hlist.E01(Pickles.Inductive_rule.B))
                     .t ->
              [])
        ; main_value = (fun [] _ -> [])
        }
      in
      Pickles.compile ~cache:Cache_dir.cache
        (module Snapp_statement.Checked)
        (module Snapp_statement)
        ~typ:Snapp_statement.typ
        ~branches:(module Nat.N2)
        ~max_branching:(module Nat.N2) (* You have to put 2 here... *)
        ~name:"trivial"
        ~constraint_constants:
          (Genesis_constants.Constraint_constants.to_snark_keys_header
             constraint_constants)
        ~choices:(fun ~self ->
          [ trivial_rule
          ; { identifier = "dummy"
            ; prevs = [ self; self ]
            ; main_value = (fun [ _; _ ] _ -> [ true; true ])
            ; main =
                (fun [ _; _ ] _ ->
                  local_dummy_constraints ()
                  |> fun () ->
                  (* Unsatisfiable. *)
                  Run.exists Field.typ ~compute:(fun () ->
                      Run.Field.Constant.zero)
                  |> fun s ->
                  Run.Field.(Assert.equal s (s + one))
                  |> fun () :
                         ( Snapp_statement.Checked.t
                         * (Snapp_statement.Checked.t * unit) )
                         Pickles_types.Hlist0.H1
                           (Pickles_types.Hlist.E01(Pickles.Inductive_rule.B))
                         .t ->
                  [ Boolean.true_; Boolean.true_ ])
            }
          ])
    in
    let vk = Pickles.Side_loaded.Verification_key.of_compiled tag in
    let { Transaction_logic.For_tests.Transaction_spec.fee
        ; sender = sender, sender_nonce
        ; receiver = trivial_account_pk
        ; amount
        } =
      spec
    in
    let vk = With_hash.of_data ~hash_data:Snapp_account.digest_vk vk in
    let set_or_create ledger id account =
      match Ledger.location_of_account ledger id with
      | Some loc ->
          Ledger.set ledger loc account
      | None ->
          let _loc, _new =
            Ledger.get_or_create_account ledger id account |> Or_error.ok_exn
          in
          ()
    in
    let _v =
      let id =
        Public_key.compress sender.public_key
        |> fun pk -> Account_id.create pk Token_id.default
      in
      Ledger.get_or_create_account ledger id
        (Account.create id Balance.(of_int 888_888))
      |> Or_error.ok_exn
    in
    let () =
      let id = Account_id.create trivial_account_pk Token_id.default in
      let account : Account.t =
        { (Account.create id Balance.(of_int 0)) with
          permissions =
            { Permissions.user_default with set_permissions = Proof }
        ; snapp = Some { Snapp_account.default with verification_key = Some vk }
        }
      in
      set_or_create ledger id account
    in
    let update_empty_permissions =
      let permissions =
        { Permissions.user_default with send = Permissions.Auth_required.Proof }
        |> Snapp_basic.Set_or_keep.Set
      in
      { Party.Update.dummy with permissions }
    in
    let sender_pk = sender.public_key |> Public_key.compress in
    let fee_payer =
      { Party.Fee_payer.data =
          { body =
              { pk = sender_pk
              ; update = Party.Update.noop
              ; token_id = ()
              ; balance_change = fee
              ; increment_nonce = ()
              ; events = []
              ; sequence_events = []
              ; call_data = Field.zero
              ; call_depth = 0
              ; protocol_state = Snapp_predicate.Protocol_state.accept
              ; use_full_commitment = ()
              }
          ; predicate = sender_nonce
          }
          (* Real signature added in below *)
      ; authorization = Signature.dummy
      }
    in
    let sender_party_data : Party.Predicated.t =
      { body =
          { pk = sender_pk
          ; update = Party.Update.noop
          ; token_id = Token_id.default
          ; balance_change = Amount.(Signed.(negate (of_unsigned amount)))
          ; increment_nonce = true
          ; events = []
          ; sequence_events = []
          ; call_data = Field.zero
          ; call_depth = 0
          ; protocol_state = Snapp_predicate.Protocol_state.accept
          ; use_full_commitment = false
          }
      ; predicate = Nonce (Account.Nonce.succ sender_nonce)
      }
    in
    let snapp_party_data : Party.Predicated.t =
      { body =
          { pk = trivial_account_pk
          ; update = update_empty_permissions
          ; token_id = Token_id.default
          ; balance_change = Amount.Signed.(of_unsigned amount)
          ; increment_nonce = false
          ; events = []
          ; sequence_events = []
          ; call_data = Field.zero
          ; call_depth = 0
          ; protocol_state = Snapp_predicate.Protocol_state.accept
          ; use_full_commitment = false
          }
      ; predicate = Full Snapp_predicate.Account.accept
      }
    in
    let protocol_state = Snapp_predicate.Protocol_state.accept in
    let memo = Signed_command_memo.empty in
    let ps =
      Parties.Party_or_stack.of_parties_list
        ~party_depth:(fun (p : Party.Predicated.t) -> p.body.call_depth)
        [ sender_party_data; snapp_party_data ]
      |> Parties.Party_or_stack.accumulate_hashes_predicated
    in
    let other_parties_hash = Parties.Party_or_stack.stack_hash ps in
    let protocol_state_predicate_hash =
      (*FIXME: is this ok? *)
      Snapp_predicate.Protocol_state.digest protocol_state
    in
    let transaction : Parties.Transaction_commitment.t =
      (*FIXME: is this correct? *)
      Parties.Transaction_commitment.create ~other_parties_hash
        ~protocol_state_predicate_hash
        ~memo_hash:(Signed_command_memo.hash memo)
    in
    let proof_party =
      let ps =
        Parties.Party_or_stack.of_parties_list
          ~party_depth:(fun (p : Party.Predicated.t) -> p.body.call_depth)
          [ snapp_party_data ]
        |> Parties.Party_or_stack.accumulate_hashes_predicated
      in
      Parties.Party_or_stack.stack_hash ps
    in
    let tx_statement : Snapp_statement.t =
      { transaction; at_party = proof_party }
    in
    let handler (Snarky_backendless.Request.With { request; respond }) =
      match request with _ -> respond Unhandled
    in
    let%map.Async.Deferred (pi : Pickles.Side_loaded.Proof.t) =
      trivial_prover ~handler [] tx_statement
    in
    let fee_payer_signature_auth =
      let txn_comm =
        Parties.Transaction_commitment.with_fee_payer transaction
          ~fee_payer_hash:
            Party.Predicated.(digest (of_fee_payer fee_payer.data))
      in
      Signature_lib.Schnorr.sign sender.private_key
        (Random_oracle.Input.field txn_comm)
    in
    let fee_payer =
      { fee_payer with authorization = fee_payer_signature_auth }
    in
    let sender_signature_auth =
      Signature_lib.Schnorr.sign sender.private_key
        (Random_oracle.Input.field transaction)
    in
    let sender =
      { Party.data = sender_party_data
      ; authorization = Signature sender_signature_auth
      }
    in
    let other_parties =
      [ sender; { data = snapp_party_data; authorization = Proof pi } ]
    in
    let parties : Parties.t = { fee_payer; other_parties; memo } in
    parties
end

let%test_module "transaction_snark" =
  ( module struct
    let constraint_constants = Genesis_constants.Constraint_constants.compiled

    let genesis_constants = Genesis_constants.compiled

    let proof_level = Genesis_constants.Proof_level.compiled

    let consensus_constants =
      Consensus.Constants.create ~constraint_constants
        ~protocol_constants:genesis_constants.protocol

    include Make (struct
      let constraint_constants = constraint_constants

      let proof_level = proof_level
    end)

    open For_tests

    (* For tests let's just monkey patch ledger and sparse ledger to freeze their
     * ledger_hashes. The nominal type is just so we don't mix this up in our
     * real code. *)
    module Ledger = struct
      include Ledger

      let merkle_root t = Frozen_ledger_hash.of_ledger_hash @@ merkle_root t

      let merkle_root_after_parties_exn t ~txn_state_view txn =
        let hash, `Next_available_token tid =
          merkle_root_after_parties_exn ~constraint_constants ~txn_state_view t
            txn
        in
        (Frozen_ledger_hash.of_ledger_hash hash, `Next_available_token tid)

      let merkle_root_after_user_command_exn t ~txn_global_slot txn =
        let hash, `Next_available_token tid =
          merkle_root_after_user_command_exn ~constraint_constants
            ~txn_global_slot t txn
        in
        (Frozen_ledger_hash.of_ledger_hash hash, `Next_available_token tid)
    end

    module Sparse_ledger = struct
      include Sparse_ledger

      let merkle_root t = Frozen_ledger_hash.of_ledger_hash @@ merkle_root t
    end

    type wallet = { private_key : Private_key.t; account : Account.t }

    let ledger_depth = constraint_constants.ledger_depth

    let random_wallets ?(n = min (Int.pow 2 ledger_depth) (1 lsl 10)) () =
      let random_wallet () : wallet =
        let private_key = Private_key.create () in
        let public_key =
          Public_key.compress (Public_key.of_private_key_exn private_key)
        in
        let account_id = Account_id.create public_key Token_id.default in
        { private_key
        ; account =
            Account.create account_id
              (Balance.of_int ((50 + Random.int 100) * 1_000_000_000))
        }
      in
      Array.init n ~f:(fun _ -> random_wallet ())

    let user_command ~fee_payer ~source_pk ~receiver_pk ~fee_token ~token amt
        fee nonce memo =
      let payload : Signed_command.Payload.t =
        Signed_command.Payload.create ~fee ~fee_token
          ~fee_payer_pk:(Account.public_key fee_payer.account)
          ~nonce ~memo ~valid_until:None
          ~body:
            (Payment
               { source_pk
               ; receiver_pk
               ; token_id = token
               ; amount = Amount.of_int amt
               })
      in
      let signature =
        Signed_command.sign_payload fee_payer.private_key payload
      in
      Signed_command.check
        Signed_command.Poly.Stable.Latest.
          { payload
          ; signer = Public_key.of_private_key_exn fee_payer.private_key
          ; signature
          }
      |> Option.value_exn

    let user_command_with_wallet wallets ~sender:i ~receiver:j amt fee
        ~fee_token ~token nonce memo =
      let fee_payer = wallets.(i) in
      let receiver = wallets.(j) in
      user_command ~fee_payer
        ~source_pk:(Account.public_key fee_payer.account)
        ~receiver_pk:(Account.public_key receiver.account)
        ~fee_token ~token amt fee nonce memo

    let state_body =
      let compile_time_genesis =
        (*not using Precomputed_values.for_unit_test because of dependency cycle*)
        Mina_state.Genesis_protocol_state.t
          ~genesis_ledger:Genesis_ledger.(Packed.t for_unit_tests)
          ~genesis_epoch_data:Consensus.Genesis_epoch_data.for_unit_tests
          ~constraint_constants ~consensus_constants
      in
      compile_time_genesis.data |> Mina_state.Protocol_state.body

    let state_body_hash = Mina_state.Protocol_state.Body.hash state_body

    (** Each transaction pushes the previous protocol state (used to validate
    the transaction) to the pending coinbase stack of protocol states*)
    let pending_coinbase_state_update state_body_hash stack =
      Pending_coinbase.Stack.(push_state state_body_hash stack)

    let init_stack = Pending_coinbase.Stack.empty

    (** Push protocol state and coinbase if it is a coinbase transaction to the
      pending coinbase stacks (coinbase stack and state stack)*)
    let pending_coinbase_stack_target (t : Transaction.Valid.t) state_body_hash
        stack =
      let stack_with_state =
        pending_coinbase_state_update state_body_hash stack
      in
      match t with
      | Coinbase c ->
          Pending_coinbase.(Stack.push_coinbase c stack_with_state)
      | _ ->
          stack_with_state

    let check_balance pk balance ledger =
      let loc = Ledger.location_of_account ledger pk |> Option.value_exn in
      let acc = Ledger.get ledger loc |> Option.value_exn in
      [%test_eq: Balance.t] acc.balance (Balance.of_int balance)

    let of_user_command' sok_digest ledger
        (user_command : Signed_command.With_valid_signature.t) init_stack
        pending_coinbase_stack_state state_body handler =
      let source = Ledger.merkle_root ledger in
      let current_global_slot =
        Mina_state.Protocol_state.Body.consensus_state state_body
        |> Consensus.Data.Consensus_state.global_slot_since_genesis
      in
      let next_available_token_before = Ledger.next_available_token ledger in
      let target, `Next_available_token next_available_token_after =
        Ledger.merkle_root_after_user_command_exn ledger
          ~txn_global_slot:current_global_slot user_command
      in
      let user_command_in_block =
        { Transaction_protocol_state.Poly.transaction = user_command
        ; block_data = state_body
        }
      in
      Async.Thread_safe.block_on_async_exn (fun () ->
          let statement =
            let txn =
              Transaction.Command
                (User_command.Signed_command
                   (Signed_command.forget_check user_command))
            in
            Statement.Poly.to_latest
              { source
              ; target
              ; sok_digest
              ; next_available_token_before
              ; next_available_token_after
              ; fee_excess = Or_error.ok_exn (Transaction.fee_excess txn)
              ; supply_increase =
                  Or_error.ok_exn (Transaction.supply_increase txn)
              ; pending_coinbase_stack_state
              }
          in
          of_user_command ~init_stack ~statement user_command_in_block handler)

    let coinbase_test state_body ~carryforward =
      let mk_pubkey () =
        Public_key.(compress (of_private_key_exn (Private_key.create ())))
      in
      let state_body_hash = Mina_state.Protocol_state.Body.hash state_body in
      let producer = mk_pubkey () in
      let producer_id = Account_id.create producer Token_id.default in
      let receiver = mk_pubkey () in
      let receiver_id = Account_id.create receiver Token_id.default in
      let other = mk_pubkey () in
      let other_id = Account_id.create other Token_id.default in
      let pending_coinbase_init = Pending_coinbase.Stack.empty in
      let cb =
        Coinbase.create
          ~amount:(Currency.Amount.of_int 10_000_000_000)
          ~receiver
          ~fee_transfer:
            (Some
               (Coinbase.Fee_transfer.create ~receiver_pk:other
                  ~fee:constraint_constants.account_creation_fee))
        |> Or_error.ok_exn
      in
      let transaction = Transaction.Coinbase cb in
      let source_stack =
        if carryforward then
          Pending_coinbase.Stack.(
            push_state state_body_hash pending_coinbase_init)
        else pending_coinbase_init
      in
      let pending_coinbase_stack_target =
        pending_coinbase_stack_target transaction state_body_hash
          pending_coinbase_init
      in
      let txn_in_block =
        { Transaction_protocol_state.Poly.transaction; block_data = state_body }
      in
      Ledger.with_ledger ~depth:ledger_depth ~f:(fun ledger ->
          Ledger.create_new_account_exn ledger producer_id
            (Account.create receiver_id Balance.zero) ;
          let sparse_ledger =
            Sparse_ledger.of_ledger_subset_exn ledger
              [ producer_id; receiver_id; other_id ]
          in
          let sparse_ledger_after =
            Sparse_ledger.apply_transaction_exn ~constraint_constants
              sparse_ledger
              ~txn_state_view:
                (txn_in_block.block_data |> Mina_state.Protocol_state.Body.view)
              txn_in_block.transaction
          in
          check_transaction txn_in_block
            (unstage (Sparse_ledger.handler sparse_ledger))
            ~constraint_constants
            ~sok_message:
              (Mina_base.Sok_message.create ~fee:Currency.Fee.zero
                 ~prover:Public_key.Compressed.empty)
            ~source:(Sparse_ledger.merkle_root sparse_ledger)
            ~target:(Sparse_ledger.merkle_root sparse_ledger_after)
            ~next_available_token_before:(Ledger.next_available_token ledger)
            ~next_available_token_after:
              (Sparse_ledger.next_available_token sparse_ledger_after)
            ~init_stack:pending_coinbase_init
            ~pending_coinbase_stack_state:
              { source = source_stack; target = pending_coinbase_stack_target }
            ~snapp_account1:None ~snapp_account2:None)

    let%test_unit "coinbase with new state body hash" =
      Test_util.with_randomness 123456789 (fun () ->
          coinbase_test state_body ~carryforward:false)

    let%test_unit "coinbase with carry-forward state body hash" =
      Test_util.with_randomness 123456789 (fun () ->
          coinbase_test state_body ~carryforward:true)

    let%test_unit "new_account" =
      Test_util.with_randomness 123456789 (fun () ->
          let wallets = random_wallets () in
          Ledger.with_ledger ~depth:ledger_depth ~f:(fun ledger ->
              Array.iter
                (Array.sub wallets ~pos:1 ~len:(Array.length wallets - 1))
                ~f:(fun { account; private_key = _ } ->
                  Ledger.create_new_account_exn ledger
                    (Account.identifier account)
                    account) ;
              let t1 =
                user_command_with_wallet wallets ~sender:1 ~receiver:0
                  8_000_000_000
                  (Fee.of_int (Random.int 20 * 1_000_000_000))
                  ~fee_token:Token_id.default ~token:Token_id.default
                  Account.Nonce.zero
                  (Signed_command_memo.create_by_digesting_string_exn
                     (Test_util.arbitrary_string
                        ~len:Signed_command_memo.max_digestible_string_length))
              in
              let current_global_slot =
                Mina_state.Protocol_state.Body.consensus_state state_body
                |> Consensus.Data.Consensus_state.global_slot_since_genesis
              in
              let next_available_token_before =
                Ledger.next_available_token ledger
              in
              let target, `Next_available_token next_available_token_after =
                Ledger.merkle_root_after_user_command_exn ledger
                  ~txn_global_slot:current_global_slot t1
              in
              let mentioned_keys =
                Signed_command.accounts_accessed
                  ~next_available_token:next_available_token_before
                  (Signed_command.forget_check t1)
              in
              let sparse_ledger =
                Sparse_ledger.of_ledger_subset_exn ledger mentioned_keys
              in
              let sok_message =
                Sok_message.create ~fee:Fee.zero
                  ~prover:wallets.(1).account.public_key
              in
              let pending_coinbase_stack = Pending_coinbase.Stack.empty in
              let pending_coinbase_stack_target =
                pending_coinbase_stack_target (Command (Signed_command t1))
                  state_body_hash pending_coinbase_stack
              in
              let pending_coinbase_stack_state =
                { Pending_coinbase_stack_state.source = pending_coinbase_stack
                ; target = pending_coinbase_stack_target
                }
              in
              check_user_command ~constraint_constants ~sok_message
                ~source:(Ledger.merkle_root ledger)
                ~target ~init_stack:pending_coinbase_stack
                ~pending_coinbase_stack_state ~next_available_token_before
                ~next_available_token_after
                { transaction = t1; block_data = state_body }
                (unstage @@ Sparse_ledger.handler sparse_ledger)))

    let signed_signed ~wallets i j : Parties.t =
      let full_amount = 8_000_000_000 in
      let fee = Fee.of_int (Random.int full_amount) in
      let receiver_amount =
        Amount.sub (Amount.of_int full_amount) (Amount.of_fee fee)
        |> Option.value_exn
      in
      let acct1 = wallets.(i) in
      let acct2 = wallets.(j) in
      let new_state : _ Snapp_state.V.t =
        Vector.init Snapp_state.Max_state_size.n ~f:Field.of_int
      in
      { fee_payer =
          { Party.Fee_payer.data =
              { body =
                  { pk = acct1.account.public_key
                  ; update =
                      { app_state =
                          Vector.map new_state ~f:(fun x ->
                              Snapp_basic.Set_or_keep.Set x)
                      ; delegate = Keep
                      ; verification_key = Keep
                      ; permissions = Keep
                      ; snapp_uri = Keep
                      ; token_symbol = Keep
                      ; timing = Keep
                      }
                  ; token_id = ()
                  ; balance_change = Fee.of_int full_amount
                  ; increment_nonce = ()
                  ; events = []
                  ; sequence_events = []
                  ; call_data = Field.zero
                  ; call_depth = 0
                  ; protocol_state = Snapp_predicate.Protocol_state.accept
                  ; use_full_commitment = ()
                  }
              ; predicate = acct1.account.nonce
              }
          ; authorization = Signature.dummy
          }
      ; other_parties =
          [ { data =
                { body =
                    { pk = acct1.account.public_key
                    ; update = Party.Update.noop
                    ; token_id = Token_id.default
                    ; balance_change =
                        Amount.Signed.(of_unsigned receiver_amount |> negate)
                    ; increment_nonce = true
                    ; events = []
                    ; sequence_events = []
                    ; call_data = Field.zero
                    ; call_depth = 0
                    ; protocol_state = Snapp_predicate.Protocol_state.accept
                    ; use_full_commitment = false
                    }
                ; predicate = Accept
                }
            ; authorization = Signature Signature.dummy
            }
          ; { data =
                { body =
                    { pk = acct2.account.public_key
                    ; update = Party.Update.noop
                    ; token_id = Token_id.default
                    ; balance_change =
                        Amount.Signed.(of_unsigned receiver_amount)
                    ; increment_nonce = false
                    ; events = []
                    ; sequence_events = []
                    ; call_data = Field.zero
                    ; call_depth = 0
                    ; protocol_state = Snapp_predicate.Protocol_state.accept
                    ; use_full_commitment = false
                    }
                ; predicate = Accept
                }
            ; authorization = None_given
            }
          ]
      ; memo = Signed_command_memo.empty
      }

    let%test_unit "merkle_root_after_snapp_command_exn_immutable" =
      Test_util.with_randomness 123456789 (fun () ->
          let wallets = random_wallets () in
          Ledger.with_ledger ~depth:ledger_depth ~f:(fun ledger ->
              Array.iter
                (Array.sub wallets ~pos:1 ~len:(Array.length wallets - 1))
                ~f:(fun { account; private_key = _ } ->
                  Ledger.create_new_account_exn ledger
                    (Account.identifier account)
                    account) ;
              let t1 =
                let i, j = (1, 2) in
                signed_signed ~wallets i j
              in
              let hash_pre = Ledger.merkle_root ledger in
              let _target, `Next_available_token _next_available_token_after =
                let txn_state_view =
                  Mina_state.Protocol_state.Body.view state_body
                in
                Ledger.merkle_root_after_parties_exn ledger ~txn_state_view t1
              in
              let hash_post = Ledger.merkle_root ledger in
              [%test_eq: Field.t] hash_pre hash_post))

    let apply_parties_with_proof ledger parties =
      let witnesses =
        parties_witnesses_exn ~constraint_constants ~state_body
          ~fee_excess:Amount.Signed.zero ~pending_coinbase_init_stack:init_stack
          (`Ledger ledger) parties
      in
      let deferred_or_error d = Async.Deferred.map d ~f:(fun p -> Ok p) in
      let open Async.Deferred.Let_syntax in
      let%map p =
        match List.rev witnesses with
        | [] ->
            failwith "no witnesses generated"
        | (witness, spec, stmt, snapp_statement) :: rest ->
            let open Async.Deferred.Or_error.Let_syntax in
            let%bind p1 =
              of_parties_segment_exn ~statement:stmt ~witness ~spec
                ~snapp_statement
              |> deferred_or_error
            in
            let%map _ =
              Async.Deferred.List.fold ~init:(Ok p1) rest
                ~f:(fun acc (witness, spec, stmt, snapp_statement) ->
                  let%bind prev = Async.Deferred.return acc in
                  let%bind curr =
                    of_parties_segment_exn ~statement:stmt ~witness ~spec
                      ~snapp_statement
                    |> deferred_or_error
                  in
                  let sok_digest =
                    Sok_message.create ~fee:Fee.zero
                      ~prover:
                        (Quickcheck.random_value
                           Signature_lib.Public_key.Compressed.gen)
                    |> Sok_message.digest
                  in
                  merge ~sok_digest prev curr)
            in
            p
      in
      let _p = Or_error.ok_exn p in
      ((), ())

    let apply_parties ledger parties =
      let witnesses =
        parties_witnesses_exn ~constraint_constants ~state_body
          ~fee_excess:Amount.Signed.zero ~pending_coinbase_init_stack:init_stack
          (`Ledger ledger) parties
      in
      let open Impl in
      List.fold ~init:((), ()) witnesses
        ~f:(fun _ (witness, spec, statement, snapp_stmt) ->
          run_and_check
            (fun () ->
              let s =
                exists Statement.With_sok.typ ~compute:(fun () -> statement)
              in
              let snapp_stmt =
                Option.value_map ~default:[] snapp_stmt ~f:(fun (i, stmt) ->
                    [ (i, exists Snapp_statement.typ ~compute:(fun () -> stmt))
                    ])
              in
              Base.Parties_snark.main ~constraint_constants
                (Parties_segment.Basic.to_single_list spec)
                snapp_stmt s ~witness ;
              fun () -> ())
            ()
          |> Or_error.ok_exn)

    let%test_unit "snapps-based payment" =
      let open Transaction_logic.For_tests in
      Quickcheck.test ~trials:15 Test_spec.gen ~f:(fun { init_ledger; specs } ->
          Ledger.with_ledger ~depth:ledger_depth ~f:(fun ledger ->
              let parties = party_send (List.hd_exn specs) in
              Init_ledger.init (module Ledger.Ledger_inner) init_ledger ledger ;
              apply_parties ledger [ parties ])
          |> fun ((), ()) -> ())

    let%test_unit "Consecutive snapps-based payments" =
      let open Transaction_logic.For_tests in
      Quickcheck.test ~trials:15 Test_spec.gen ~f:(fun { init_ledger; specs } ->
          Ledger.with_ledger ~depth:ledger_depth ~f:(fun ledger ->
              let partiess =
                List.map
                  ~f:(fun s ->
                    let use_full_commitment =
                      Quickcheck.random_value Bool.quickcheck_generator
                    in
                    party_send ~use_full_commitment s)
                  specs
              in
              Init_ledger.init (module Ledger.Ledger_inner) init_ledger ledger ;
              apply_parties ledger partiess)
          |> fun ((), ()) -> ())

    (* Disabling until new-style snapp transactions are fully implemented.

       let%test_unit "signed_signed" =
         Test_util.with_randomness 123456789 (fun () ->
             let wallets = random_wallets () in
             Ledger.with_ledger ~depth:ledger_depth ~f:(fun ledger ->
                 Array.iter (Array.sub wallets ~pos:1 ~len:2)
                   ~f:(fun {account; private_key= _} ->
                     Ledger.create_new_account_exn ledger
                       (Account.identifier account)
                       account ) ;
                 let i, j = (1, 2) in
                 let t1 = signed_signed ~wallets i j in
                 let txn_state_view =
                   Mina_state.Protocol_state.Body.view state_body
                 in
                 let next_available_token_before =
                   Ledger.next_available_token ledger
                 in
                 let target, `Next_available_token next_available_token_after =
                   Ledger.merkle_root_after_parties_exn ledger ~txn_state_view t1
                 in
                 let mentioned_keys = Parties.accounts_accessed t1 in
                 let sparse_ledger =
                   Sparse_ledger.of_ledger_subset_exn ledger mentioned_keys
                 in
                 let sok_message =
                   Sok_message.create ~fee:Fee.zero
                     ~prover:wallets.(1).account.public_key
                 in
                 let pending_coinbase_stack = Pending_coinbase.Stack.empty in
                 let pending_coinbase_stack_target =
                   pending_coinbase_stack_target (Command (Parties t1))
                     state_body_hash pending_coinbase_stack
                 in
                 let pending_coinbase_stack_state =
                   { Pending_coinbase_stack_state.source= pending_coinbase_stack
                   ; target= pending_coinbase_stack_target }
                 in
                 let snapp_account1, snapp_account2 =
                   Sparse_ledger.snapp_accounts sparse_ledger
                     (Command (Snapp_command t1))
                 in
                 check_snapp_command ~constraint_constants ~sok_message
                   ~state_body
                   ~source:(Ledger.merkle_root ledger)
                   ~target ~init_stack:pending_coinbase_stack
                   ~pending_coinbase_stack_state ~next_available_token_before
                   ~next_available_token_after ~snapp_account1 ~snapp_account2 t1
                   (unstage @@ Sparse_ledger.handler sparse_ledger) ) )
    *)

    let%test_module "multisig_account" =
      ( module struct
        module M_of_n_predicate = struct
          type _witness = (Schnorr.Signature.t * Public_key.t) list

          (* check that two public keys are equal *)
          let eq_pk ((x0, y0) : Public_key.var) ((x1, y1) : Public_key.var) :
              (Boolean.var, _) Checked.t =
            [ Field.Checked.equal x0 x1; Field.Checked.equal y0 y1 ]
            |> Checked.List.all >>= Boolean.all

          (* check that two public keys are not equal *)
          let neq_pk (pk0 : Public_key.var) (pk1 : Public_key.var) :
              (Boolean.var, _) Checked.t =
            eq_pk pk0 pk1 >>| Boolean.not

          (* check that the witness has distinct public keys for each signature *)
          let rec distinct_public_keys = function
            | (_, pk) :: xs ->
                Checked.List.map ~f:(fun (_, pk') -> neq_pk pk pk') xs
                >>= Boolean.Assert.all
                >>= fun () -> distinct_public_keys xs
            | [] ->
                Checked.return ()

          let%snarkydef distinct_public_keys x = distinct_public_keys x

          (* check a signature on msg against a public key *)
          let check_sig pk msg sigma : (Boolean.var, _) Checked.t =
            let%bind (module S) = Inner_curve.Checked.Shifted.create () in
            Schnorr.Checked.verifies (module S) sigma pk msg

          (* verify witness signatures against public keys *)
          let%snarkydef verify_sigs pubkeys commitment witness =
            let%bind pubkeys =
              exists
                (Typ.list ~length:(List.length pubkeys) Inner_curve.typ)
                ~compute:(As_prover.return pubkeys)
            in
            let verify_sig (sigma, pk) : (Boolean.var, _) Checked.t =
              Checked.List.exists pubkeys ~f:(fun pk' ->
                  [ eq_pk pk pk'; check_sig pk' commitment sigma ]
                  |> Checked.List.all >>= Boolean.all)
            in
            Checked.List.map witness ~f:verify_sig >>= Boolean.Assert.all

          let check_witness m pubkeys commitment witness =
            if List.length witness <> m then
              failwith @@ "witness length must be exactly " ^ Int.to_string m
            else
              dummy_constraints ()
              >>= fun () ->
              distinct_public_keys witness
              >>= fun () -> verify_sigs pubkeys commitment witness

          let%test_unit "1-of-1" =
            let gen =
              let open Quickcheck.Generator.Let_syntax in
              let%map sk = Private_key.gen and msg = Field.gen_uniform in
              (sk, Random_oracle.Input.field_elements [| msg |])
            in
            Quickcheck.test ~trials:1 gen ~f:(fun (sk, msg) ->
                let pk = Inner_curve.(scale one sk) in
                (let%bind pk_var =
                   exists Inner_curve.typ ~compute:(As_prover.return pk)
                 in
                 let sigma = Schnorr.sign sk msg in
                 let%bind sigma_var =
                   exists Schnorr.Signature.typ
                     ~compute:(As_prover.return sigma)
                 in
                 let%bind msg_var =
                   exists (Schnorr.message_typ ())
                     ~compute:(As_prover.return msg)
                 in
                 let witness = [ (sigma_var, pk_var) ] in
                 check_witness 1 [ pk ] msg_var witness)
                |> Checked.map ~f:As_prover.return
                |> Fn.flip run_and_check () |> Or_error.ok_exn |> snd)

          let%test_unit "2-of-2" =
            let gen =
              let open Quickcheck.Generator.Let_syntax in
              let%map sk0 = Private_key.gen
              and sk1 = Private_key.gen
              and msg = Field.gen_uniform in
              (sk0, sk1, Random_oracle.Input.field_elements [| msg |])
            in
            Quickcheck.test ~trials:1 gen ~f:(fun (sk0, sk1, msg) ->
                let pk0 = Inner_curve.(scale one sk0) in
                let pk1 = Inner_curve.(scale one sk1) in
                (let%bind pk0_var =
                   exists Inner_curve.typ ~compute:(As_prover.return pk0)
                 in
                 let%bind pk1_var =
                   exists Inner_curve.typ ~compute:(As_prover.return pk1)
                 in
                 let sigma0 = Schnorr.sign sk0 msg in
                 let sigma1 = Schnorr.sign sk1 msg in
                 let%bind sigma0_var =
                   exists Schnorr.Signature.typ
                     ~compute:(As_prover.return sigma0)
                 in
                 let%bind sigma1_var =
                   exists Schnorr.Signature.typ
                     ~compute:(As_prover.return sigma1)
                 in
                 let%bind msg_var =
                   exists (Schnorr.message_typ ())
                     ~compute:(As_prover.return msg)
                 in
                 let witness =
                   [ (sigma0_var, pk0_var); (sigma1_var, pk1_var) ]
                 in
                 check_witness 2 [ pk0; pk1 ] msg_var witness)
                |> Checked.map ~f:As_prover.return
                |> Fn.flip run_and_check () |> Or_error.ok_exn |> snd)
        end

        (* test with a trivial predicate *)
        let%test_unit "trivial snapp predicate" =
          let open Transaction_logic.For_tests in
          let gen =
            let open Quickcheck.Generator.Let_syntax in
            let%map test_spec = Test_spec.gen in
            test_spec
          in
          Quickcheck.test ~trials:1 gen ~f:(fun { init_ledger; specs } ->
              Ledger.with_ledger ~depth:ledger_depth ~f:(fun ledger ->
                  Init_ledger.init
                    (module Ledger.Ledger_inner)
                    init_ledger ledger ;
                  let parties =
                    (fun () ->
                      create_trivial_predicate_snapp ~constraint_constants
                        (List.hd_exn specs) ledger)
                    |> Async.Thread_safe.block_on_async_exn
                  in
                  Init_ledger.init
                    (module Ledger.Ledger_inner)
                    init_ledger ledger ;
                  (fun () -> apply_parties_with_proof ledger [ parties ])
                  |> Async.Thread_safe.block_on_async_exn)
              |> fun ((), ()) -> ())

        type _ Snarky_backendless.Request.t +=
          | Pubkey : int -> Inner_curve.t Snarky_backendless.Request.t
          | Sigma : int -> Schnorr.Signature.t Snarky_backendless.Request.t

        (* test with a 2-of-3 multisig *)
        let%test_unit "snapps-based proved transaction" =
          let open Transaction_logic.For_tests in
          let gen =
            let open Quickcheck.Generator.Let_syntax in
            let%map sk0 = Private_key.gen
            and sk1 = Private_key.gen
            and sk2 = Private_key.gen
            (* index of the key that is not signing the msg *)
            and not_signing = Base_quickcheck.Generator.int_inclusive 0 2
            and test_spec = Test_spec.gen in
            let secrets = (sk0, sk1, sk2) in
            (secrets, not_signing, test_spec)
          in
          Quickcheck.test ~trials:1 gen
            ~f:(fun (secrets, not_signing, { init_ledger; specs }) ->
              let sk0, sk1, sk2 = secrets in
              let pk0 = Inner_curve.(scale one sk0) in
              let pk1 = Inner_curve.(scale one sk1) in
              let pk2 = Inner_curve.(scale one sk2) in
              Ledger.with_ledger ~depth:ledger_depth ~f:(fun ledger ->
                  Init_ledger.init
                    (module Ledger.Ledger_inner)
                    init_ledger ledger ;
                  let spec = List.hd_exn specs in
                  let tag, _, (module P), Pickles.Provers.[ multisig_prover; _ ]
                      =
                    let multisig_rule : _ Pickles.Inductive_rule.t =
                      let multisig_main
                          (tx_commitment : Snapp_statement.Checked.t) :
                          (unit, _) Checked.t =
                        let%bind pk0_var =
                          exists Inner_curve.typ
                            ~request:(As_prover.return @@ Pubkey 0)
                        and pk1_var =
                          exists Inner_curve.typ
                            ~request:(As_prover.return @@ Pubkey 1)
                        and pk2_var =
                          exists Inner_curve.typ
                            ~request:(As_prover.return @@ Pubkey 2)
                        in
                        let msg_var =
                          tx_commitment
                          |> Snapp_statement.Checked.to_field_elements
                          |> Random_oracle_input.field_elements
                        in
                        let%bind sigma0_var =
                          exists Schnorr.Signature.typ
                            ~request:(As_prover.return @@ Sigma 0)
                        and sigma1_var =
                          exists Schnorr.Signature.typ
                            ~request:(As_prover.return @@ Sigma 1)
                        and sigma2_var =
                          exists Schnorr.Signature.typ
                            ~request:(As_prover.return @@ Sigma 2)
                        in
                        let witness =
                          [ (sigma0_var, pk0_var)
                          ; (sigma1_var, pk1_var)
                          ; (sigma2_var, pk2_var)
                          ]
                          |> Fn.flip List.drop not_signing
                        in
                        M_of_n_predicate.check_witness 2 [ pk0; pk1; pk2 ]
                          msg_var witness
                      in
                      { identifier = "multisig-rule"
                      ; prevs = []
                      ; main =
                          (fun [] x ->
                            multisig_main x |> Run.run_checked
                            |> fun _ :
                                   unit
                                   Pickles_types.Hlist0.H1
                                     (Pickles_types.Hlist.E01
                                        (Pickles.Inductive_rule.B))
                                   .t ->
                            [])
                      ; main_value = (fun [] _ -> [])
                      }
                    in
                    Pickles.compile ~cache:Cache_dir.cache
                      (module Snapp_statement.Checked)
                      (module Snapp_statement)
                      ~typ:Snapp_statement.typ
                      ~branches:(module Nat.N2)
                      ~max_branching:
                        (module Nat.N2) (* You have to put 2 here... *)
                      ~name:"multisig"
                      ~constraint_constants:
                        (Genesis_constants.Constraint_constants
                         .to_snark_keys_header constraint_constants)
                      ~choices:(fun ~self ->
                        [ multisig_rule
                        ; { identifier = "dummy"
                          ; prevs = [ self; self ]
                          ; main_value = (fun [ _; _ ] _ -> [ true; true ])
                          ; main =
                              (fun [ _; _ ] _ ->
                                let dummy_constraints () =
                                  let open Run in
                                  let b =
                                    exists Boolean.typ_unchecked
                                      ~compute:(fun _ -> true)
                                  in
                                  let g =
                                    exists
                                      Pickles.Step_main_inputs.Inner_curve.typ
                                      ~compute:(fun _ ->
                                        Tick.Inner_curve.(to_affine_exn one))
                                  in
                                  let (_ : _) =
                                    Pickles.Step_main_inputs.Ops.scale_fast g
                                      (`Plus_two_to_len [| b; b |])
                                  in
                                  let (_ : _) =
                                    Pickles.Pairing_main.Scalar_challenge.endo g
                                      (Scalar_challenge [ b ])
                                  in
                                  ()
                                in
                                dummy_constraints ()
                                |> fun () ->
                                (* Unsatisfiable. *)
                                Run.exists Field.typ ~compute:(fun () ->
                                    Run.Field.Constant.zero)
                                |> fun s ->
                                Run.Field.(Assert.equal s (s + one))
                                |> fun () :
                                       ( Snapp_statement.Checked.t
                                       * (Snapp_statement.Checked.t * unit) )
                                       Pickles_types.Hlist0.H1
                                         (Pickles_types.Hlist.E01
                                            (Pickles.Inductive_rule.B))
                                       .t ->
                                [ Boolean.true_; Boolean.true_ ])
                          }
                        ])
                  in
                  let vk =
                    Pickles.Side_loaded.Verification_key.of_compiled tag
                  in
                  let { Transaction_logic.For_tests.Transaction_spec.fee
                      ; sender = sender, sender_nonce
                      ; receiver = multisig_account_pk
                      ; amount
                      } =
                    spec
                  in
                  let vk =
                    With_hash.of_data ~hash_data:Snapp_account.digest_vk vk
                  in
                  let total =
                    Option.value_exn Amount.(add (of_fee fee) amount)
                  in
                  (let _is_new, _loc =
                     let pk = Public_key.compress sender.public_key in
                     let id = Account_id.create pk Token_id.default in
                     Ledger.get_or_create_account ledger id
                       (Account.create id
                          Balance.(Option.value_exn (add_amount zero total)))
                     |> Or_error.ok_exn
                   in
                   let _is_new, loc =
                     let id =
                       Account_id.create multisig_account_pk Token_id.default
                     in
                     Ledger.get_or_create_account ledger id
                       (Account.create id Balance.(of_int 0))
                     |> Or_error.ok_exn
                   in
                   let a = Ledger.get ledger loc |> Option.value_exn in
                   Ledger.set ledger loc
                     { a with
                       permissions =
                         { Permissions.user_default with
                           set_permissions = Proof
                         }
                     ; snapp =
                         Some
                           { (Option.value ~default:Snapp_account.default
                                a.snapp)
                             with
                             verification_key = Some vk
                           }
                     }) ;
                  let update_empty_permissions =
                    let permissions =
                      Snapp_basic.Set_or_keep.Set Permissions.empty
                    in
                    { Party.Update.noop with permissions }
                  in
                  let sender_pk = sender.public_key |> Public_key.compress in
                  let fee_payer =
                    { Party.Fee_payer.data =
                        { body =
                            { pk = sender_pk
                            ; update = Party.Update.noop
                            ; token_id = ()
                            ; balance_change = fee
                            ; increment_nonce = ()
                            ; events = []
                            ; sequence_events = []
                            ; call_data = Field.zero
                            ; call_depth = 0
                            ; protocol_state =
                                Snapp_predicate.Protocol_state.accept
                            ; use_full_commitment = ()
                            }
                        ; predicate = sender_nonce
                        }
                        (* Real signature added in below *)
                    ; authorization = Signature.dummy
                    }
                  in
                  let sender_party_data : Party.Predicated.t =
                    { body =
                        { pk = sender_pk
                        ; update = Party.Update.noop
                        ; token_id = Token_id.default
                        ; balance_change =
                            Amount.(Signed.(negate (of_unsigned amount)))
                        ; increment_nonce = true
                        ; events = []
                        ; sequence_events = []
                        ; call_data = Field.zero
                        ; call_depth = 0
                        ; protocol_state = Snapp_predicate.Protocol_state.accept
                        ; use_full_commitment = false
                        }
                    ; predicate = Nonce (Account.Nonce.succ sender_nonce)
                    }
                  in
                  let snapp_party_data : Party.Predicated.t =
                    { Party.Predicated.Poly.body =
                        { pk = multisig_account_pk
                        ; update = update_empty_permissions
                        ; token_id = Token_id.default
                        ; balance_change = Amount.Signed.(of_unsigned amount)
                        ; increment_nonce = false
                        ; events = []
                        ; sequence_events = []
                        ; call_data = Field.zero
                        ; call_depth = 0
                        ; protocol_state = Snapp_predicate.Protocol_state.accept
                        ; use_full_commitment = false
                        }
                    ; predicate = Full Snapp_predicate.Account.accept
                    }
                  in
                  let protocol_state = Snapp_predicate.Protocol_state.accept in
                  let memo = Signed_command_memo.empty in
                  let ps =
                    Parties.Party_or_stack.of_parties_list
                      ~party_depth:(fun (p : Party.Predicated.t) ->
                        p.body.call_depth)
                      [ sender_party_data; snapp_party_data ]
                    |> Parties.Party_or_stack.accumulate_hashes_predicated
                  in
                  let other_parties_hash =
                    Parties.Party_or_stack.stack_hash ps
                  in
                  let protocol_state_predicate_hash =
                    (*FIXME: is this ok? *)
                    Snapp_predicate.Protocol_state.digest protocol_state
                  in
                  let transaction : Parties.Transaction_commitment.t =
                    (*FIXME: is this correct? *)
                    Parties.Transaction_commitment.create ~other_parties_hash
                      ~protocol_state_predicate_hash
                      ~memo_hash:(Signed_command_memo.hash memo)
                  in
                  let at_party = Parties.Party_or_stack.stack_hash ps in
                  let tx_statement : Snapp_statement.t =
                    { transaction; at_party }
                  in
                  let msg =
                    tx_statement |> Snapp_statement.to_field_elements
                    |> Random_oracle_input.field_elements
                  in
                  let sigma0 = Schnorr.sign sk0 msg in
                  let sigma1 = Schnorr.sign sk1 msg in
                  let sigma2 = Schnorr.sign sk2 msg in
                  let handler
                      (Snarky_backendless.Request.With { request; respond }) =
                    match request with
                    | Pubkey 0 ->
                        respond @@ Provide pk0
                    | Pubkey 1 ->
                        respond @@ Provide pk1
                    | Pubkey 2 ->
                        respond @@ Provide pk2
                    | Sigma 0 ->
                        respond @@ Provide sigma0
                    | Sigma 1 ->
                        respond @@ Provide sigma1
                    | Sigma 2 ->
                        respond @@ Provide sigma2
                    | _ ->
                        respond Unhandled
                  in
                  let pi : Pickles.Side_loaded.Proof.t =
                    (fun () -> multisig_prover ~handler [] tx_statement)
                    |> Async.Thread_safe.block_on_async_exn
                  in
                  let fee_payer =
                    let txn_comm =
                      Parties.Transaction_commitment.with_fee_payer transaction
                        ~fee_payer_hash:
                          Party.Predicated.(
                            digest (of_fee_payer fee_payer.data))
                    in
                    { fee_payer with
                      authorization =
                        Signature_lib.Schnorr.sign sender.private_key
                          (Random_oracle.Input.field txn_comm)
                    }
                  in
                  let sender =
                    { Party.data = sender_party_data
                    ; authorization =
                        Signature
                          (Signature_lib.Schnorr.sign sender.private_key
                             (Random_oracle.Input.field transaction))
                    }
                  in
                  let parties : Parties.t =
                    { fee_payer
                    ; other_parties =
                        [ sender
                        ; { data = snapp_party_data; authorization = Proof pi }
                        ]
                    ; memo
                    }
                  in
                  Init_ledger.init
                    (module Ledger.Ledger_inner)
                    init_ledger ledger ;
                  apply_parties ledger [ parties ])
              |> fun ((), ()) -> ())
      end )

    let account_fee = Fee.to_int constraint_constants.account_creation_fee

    let test_transaction ~constraint_constants ?txn_global_slot ledger txn =
      let source = Ledger.merkle_root ledger in
      let pending_coinbase_stack = Pending_coinbase.Stack.empty in
      let next_available_token = Ledger.next_available_token ledger in
      let state_body, state_body_hash =
        match txn_global_slot with
        | None ->
            (state_body, state_body_hash)
        | Some txn_global_slot ->
            let state_body =
              let state =
                (* NB: The [previous_state_hash] is a dummy, do not use. *)
                Mina_state.Protocol_state.create
                  ~previous_state_hash:Tick0.Field.zero ~body:state_body
              in
              let consensus_state_at_slot =
                Consensus.Data.Consensus_state.Value.For_tests
                .with_global_slot_since_genesis
                  (Mina_state.Protocol_state.consensus_state state)
                  txn_global_slot
              in
              Mina_state.Protocol_state.(
                create_value
                  ~previous_state_hash:(previous_state_hash state)
                  ~genesis_state_hash:(genesis_state_hash state)
                  ~blockchain_state:(blockchain_state state)
                  ~consensus_state:consensus_state_at_slot
                  ~constants:
                    (Protocol_constants_checked.value_of_t
                       Genesis_constants.compiled.protocol))
                .body
            in
            let state_body_hash =
              Mina_state.Protocol_state.Body.hash state_body
            in
            (state_body, state_body_hash)
      in
      let txn_state_view : Snapp_predicate.Protocol_state.View.t =
        Mina_state.Protocol_state.Body.view state_body
      in
      let mentioned_keys, pending_coinbase_stack_target =
        let pending_coinbase_stack =
          Pending_coinbase.Stack.push_state state_body_hash
            pending_coinbase_stack
        in
        match (txn : Transaction.Valid.t) with
        | Command (Signed_command uc) ->
            ( Signed_command.accounts_accessed ~next_available_token
                (uc :> Signed_command.t)
            , pending_coinbase_stack )
        | Command (Parties _) ->
            failwith "Parties commands not yet supported"
        | Fee_transfer ft ->
            (Fee_transfer.receivers ft, pending_coinbase_stack)
        | Coinbase cb ->
            ( Coinbase.accounts_accessed cb
            , Pending_coinbase.Stack.push_coinbase cb pending_coinbase_stack )
      in
      let sok_signer =
        match to_preunion (txn :> Transaction.t) with
        | `Transaction t ->
            (Transaction_union.of_transaction t).signer |> Public_key.compress
        | `Parties c ->
            Account_id.public_key (Parties.fee_payer c)
      in
      let sparse_ledger =
        Sparse_ledger.of_ledger_subset_exn ledger mentioned_keys
      in
      let _undo =
        Or_error.ok_exn
        @@ Ledger.apply_transaction ledger ~constraint_constants ~txn_state_view
             (txn :> Transaction.t)
      in
      let target = Ledger.merkle_root ledger in
      let sok_message = Sok_message.create ~fee:Fee.zero ~prover:sok_signer in
      check_transaction ~constraint_constants ~sok_message ~source ~target
        ~init_stack:pending_coinbase_stack
        ~pending_coinbase_stack_state:
          { Pending_coinbase_stack_state.source = pending_coinbase_stack
          ; target = pending_coinbase_stack_target
          }
        ~next_available_token_before:next_available_token
        ~next_available_token_after:(Ledger.next_available_token ledger)
        ~snapp_account1:None ~snapp_account2:None
        { transaction = txn; block_data = state_body }
        (unstage @@ Sparse_ledger.handler sparse_ledger)

    let%test_unit "account creation fee - user commands" =
      Test_util.with_randomness 123456789 (fun () ->
          let wallets = random_wallets ~n:3 () |> Array.to_list in
          let sender = List.hd_exn wallets in
          let receivers = List.tl_exn wallets in
          let txns_per_receiver = 2 in
          let amount = 8_000_000_000 in
          let txn_fee = 2_000_000_000 in
          let memo =
            Signed_command_memo.create_by_digesting_string_exn
              (Test_util.arbitrary_string
                 ~len:Signed_command_memo.max_digestible_string_length)
          in
          Ledger.with_ledger ~depth:ledger_depth ~f:(fun ledger ->
              let _, ucs =
                let receivers =
                  List.fold ~init:receivers
                    (List.init (txns_per_receiver - 1) ~f:Fn.id)
                    ~f:(fun acc _ -> receivers @ acc)
                in
                List.fold receivers ~init:(Account.Nonce.zero, [])
                  ~f:(fun (nonce, txns) receiver ->
                    let uc =
                      user_command ~fee_payer:sender
                        ~source_pk:(Account.public_key sender.account)
                        ~receiver_pk:(Account.public_key receiver.account)
                        ~fee_token:Token_id.default ~token:Token_id.default
                        amount (Fee.of_int txn_fee) nonce memo
                    in
                    (Account.Nonce.succ nonce, txns @ [ uc ]))
              in
              Ledger.create_new_account_exn ledger
                (Account.identifier sender.account)
                sender.account ;
              let () =
                List.iter ucs ~f:(fun uc ->
                    test_transaction ~constraint_constants ledger
                      (Transaction.Command (Signed_command uc)))
              in
              List.iter receivers ~f:(fun receiver ->
                  check_balance
                    (Account.identifier receiver.account)
                    ((amount * txns_per_receiver) - account_fee)
                    ledger) ;
              check_balance
                (Account.identifier sender.account)
                ( Balance.to_int sender.account.balance
                - (amount + txn_fee) * txns_per_receiver * List.length receivers
                )
                ledger))

    let%test_unit "account creation fee - fee transfers" =
      Test_util.with_randomness 123456789 (fun () ->
          let receivers = random_wallets ~n:3 () |> Array.to_list in
          let txns_per_receiver = 3 in
          let fee = 8_000_000_000 in
          Ledger.with_ledger ~depth:ledger_depth ~f:(fun ledger ->
              let fts =
                let receivers =
                  List.fold ~init:receivers
                    (List.init (txns_per_receiver - 1) ~f:Fn.id)
                    ~f:(fun acc _ -> receivers @ acc)
                  |> One_or_two.group_list
                in
                List.fold receivers ~init:[] ~f:(fun txns receiver ->
                    let ft : Fee_transfer.t =
                      Or_error.ok_exn @@ Fee_transfer.of_singles
                      @@ One_or_two.map receiver ~f:(fun receiver ->
                             Fee_transfer.Single.create
                               ~receiver_pk:receiver.account.public_key
                               ~fee:(Currency.Fee.of_int fee)
                               ~fee_token:receiver.account.token_id)
                    in
                    txns @ [ ft ])
              in
              let () =
                List.iter fts ~f:(fun ft ->
                    let txn = Transaction.Fee_transfer ft in
                    test_transaction ~constraint_constants ledger txn)
              in
              List.iter receivers ~f:(fun receiver ->
                  check_balance
                    (Account.identifier receiver.account)
                    ((fee * txns_per_receiver) - account_fee)
                    ledger)))

    let%test_unit "account creation fee - coinbase" =
      Test_util.with_randomness 123456789 (fun () ->
          let wallets = random_wallets ~n:3 () in
          let receiver = wallets.(0) in
          let other = wallets.(1) in
          let dummy_account = wallets.(2) in
          let reward = 10_000_000_000 in
          let fee = Fee.to_int constraint_constants.account_creation_fee in
          let coinbase_count = 3 in
          let ft_count = 2 in
          Ledger.with_ledger ~depth:ledger_depth ~f:(fun ledger ->
              let _, cbs =
                let fts =
                  List.map (List.init ft_count ~f:Fn.id) ~f:(fun _ ->
                      Coinbase.Fee_transfer.create
                        ~receiver_pk:other.account.public_key
                        ~fee:constraint_constants.account_creation_fee)
                in
                List.fold ~init:(fts, []) (List.init coinbase_count ~f:Fn.id)
                  ~f:(fun (fts, cbs) _ ->
                    let cb =
                      Coinbase.create
                        ~amount:(Currency.Amount.of_int reward)
                        ~receiver:receiver.account.public_key
                        ~fee_transfer:(List.hd fts)
                      |> Or_error.ok_exn
                    in
                    (Option.value ~default:[] (List.tl fts), cb :: cbs))
              in
              Ledger.create_new_account_exn ledger
                (Account.identifier dummy_account.account)
                dummy_account.account ;
              let () =
                List.iter cbs ~f:(fun cb ->
                    let txn = Transaction.Coinbase cb in
                    test_transaction ~constraint_constants ledger txn)
              in
              let fees = fee * ft_count in
              check_balance
                (Account.identifier receiver.account)
                ((reward * coinbase_count) - account_fee - fees)
                ledger ;
              check_balance
                (Account.identifier other.account)
                (fees - account_fee) ledger))

    module Pc_with_init_stack = struct
      type t =
        { pc : Pending_coinbase_stack_state.t
        ; init_stack : Pending_coinbase.Stack.t
        }
    end

    let test_base_and_merge ~state_hash_and_body1 ~state_hash_and_body2
        ~carryforward1 ~carryforward2 =
      Test_util.with_randomness 123456789 (fun () ->
          let wallets = random_wallets () in
          (*let state_body = Lazy.force state_body in
            let state_body_hash = Lazy.force state_body_hash in*)
          let state_body_hash1, state_body1 = state_hash_and_body1 in
          let state_body_hash2, state_body2 = state_hash_and_body2 in
          Ledger.with_ledger ~depth:ledger_depth ~f:(fun ledger ->
              Array.iter wallets ~f:(fun { account; private_key = _ } ->
                  Ledger.create_new_account_exn ledger
                    (Account.identifier account)
                    account) ;
              let memo =
                Signed_command_memo.create_by_digesting_string_exn
                  (Test_util.arbitrary_string
                     ~len:Signed_command_memo.max_digestible_string_length)
              in
              let t1 =
                user_command_with_wallet wallets ~sender:0 ~receiver:1
                  8_000_000_000
                  (Fee.of_int (Random.int 20 * 1_000_000_000))
                  ~fee_token:Token_id.default ~token:Token_id.default
                  Account.Nonce.zero memo
              in
              let t2 =
                user_command_with_wallet wallets ~sender:1 ~receiver:2
                  8_000_000_000
                  (Fee.of_int (Random.int 20 * 1_000_000_000))
                  ~fee_token:Token_id.default ~token:Token_id.default
                  Account.Nonce.zero memo
              in
              let sok_digest =
                Sok_message.create ~fee:Fee.zero
                  ~prover:wallets.(0).account.public_key
                |> Sok_message.digest
              in
              let next_available_token1 = Ledger.next_available_token ledger in
              let sparse_ledger =
                Sparse_ledger.of_ledger_subset_exn ledger
                  (List.concat_map
                     ~f:(fun t ->
                       (* NB: Shouldn't assume the same next_available_token
                          for each command normally, but we know statically
                          that these are payments in this test.
                       *)
                       Signed_command.accounts_accessed
                         ~next_available_token:next_available_token1
                         (Signed_command.forget_check t))
                     [ t1; t2 ])
              in
              let init_stack1 = Pending_coinbase.Stack.empty in
              let pending_coinbase_stack_state1 =
                (* No coinbase to add to the stack. *)
                let stack_with_state =
                  Pending_coinbase.Stack.push_state state_body_hash1 init_stack1
                in
                (* Since protocol state body is added once per block, the
                   source would already have the state if [carryforward=true]
                   from the previous transaction in the sequence of
                   transactions in a block. We add state to [init_stack] and
                   then check that it is equal to the target.
                *)
                let source_stack, target_stack =
                  if carryforward1 then (stack_with_state, stack_with_state)
                  else (init_stack1, stack_with_state)
                in
                { Pc_with_init_stack.pc =
                    { source = source_stack; target = target_stack }
                ; init_stack = init_stack1
                }
              in
              let proof12 =
                of_user_command' sok_digest ledger t1
                  pending_coinbase_stack_state1.init_stack
                  pending_coinbase_stack_state1.pc state_body1
                  (unstage @@ Sparse_ledger.handler sparse_ledger)
              in
              let current_global_slot =
                Mina_state.Protocol_state.Body.consensus_state state_body1
                |> Consensus.Data.Consensus_state.global_slot_since_genesis
              in
              let sparse_ledger =
                Sparse_ledger.apply_user_command_exn ~constraint_constants
                  ~txn_global_slot:current_global_slot sparse_ledger
                  (t1 :> Signed_command.t)
              in
              let pending_coinbase_stack_state2, state_body2 =
                let previous_stack = pending_coinbase_stack_state1.pc.target in
                let stack_with_state2 =
                  Pending_coinbase.Stack.(
                    push_state state_body_hash2 previous_stack)
                in
                (* No coinbase to add. *)
                let source_stack, target_stack, init_stack, state_body2 =
                  if carryforward2 then
                    (* Source and target already have the protocol state,
                       init_stack will be such that
                       [init_stack + state_body_hash1 = target = source].
                    *)
                    (previous_stack, previous_stack, init_stack1, state_body1)
                  else
                    (* Add the new state such that
                       [previous_stack + state_body_hash2
                        = init_stack + state_body_hash2
                        = target].
                    *)
                    ( previous_stack
                    , stack_with_state2
                    , previous_stack
                    , state_body2 )
                in
                ( { Pc_with_init_stack.pc =
                      { source = source_stack; target = target_stack }
                  ; init_stack
                  }
                , state_body2 )
              in
              ignore
                ( Ledger.apply_user_command ~constraint_constants ledger
                    ~txn_global_slot:current_global_slot t1
                  |> Or_error.ok_exn
                  : Ledger.Transaction_applied.Signed_command_applied.t ) ;
              [%test_eq: Frozen_ledger_hash.t]
                (Ledger.merkle_root ledger)
                (Sparse_ledger.merkle_root sparse_ledger) ;
              let proof23 =
                of_user_command' sok_digest ledger t2
                  pending_coinbase_stack_state2.init_stack
                  pending_coinbase_stack_state2.pc state_body2
                  (unstage @@ Sparse_ledger.handler sparse_ledger)
              in
              let current_global_slot =
                Mina_state.Protocol_state.Body.consensus_state state_body2
                |> Consensus.Data.Consensus_state.global_slot_since_genesis
              in
              let sparse_ledger =
                Sparse_ledger.apply_user_command_exn ~constraint_constants
                  ~txn_global_slot:current_global_slot sparse_ledger
                  (t2 :> Signed_command.t)
              in
              ignore
                ( Ledger.apply_user_command ledger ~constraint_constants
                    ~txn_global_slot:current_global_slot t2
                  |> Or_error.ok_exn
                  : Ledger.Transaction_applied.Signed_command_applied.t ) ;
              [%test_eq: Frozen_ledger_hash.t]
                (Ledger.merkle_root ledger)
                (Sparse_ledger.merkle_root sparse_ledger) ;
              let proof13 =
                Async.Thread_safe.block_on_async_exn (fun () ->
                    merge ~sok_digest proof12 proof23)
                |> Or_error.ok_exn
              in
              Async.Thread_safe.block_on_async (fun () ->
                  Proof.verify [ (proof13.statement, proof13.proof) ])
              |> Result.ok_exn))

    let%test "base_and_merge: transactions in one block (t1,t2 in b1), \
              carryforward the state from a previous transaction t0 in b1" =
      let state_hash_and_body1 = (state_body_hash, state_body) in
      test_base_and_merge ~state_hash_and_body1
        ~state_hash_and_body2:state_hash_and_body1 ~carryforward1:true
        ~carryforward2:true

    (* No new state body, carryforward the stack from the previous transaction*)

    let%test "base_and_merge: transactions in one block (t1,t2 in b1), don't \
              carryforward the state from a previous transaction t0 in b1" =
      let state_hash_and_body1 = (state_body_hash, state_body) in
      test_base_and_merge ~state_hash_and_body1
        ~state_hash_and_body2:state_hash_and_body1 ~carryforward1:false
        ~carryforward2:true

    let%test "base_and_merge: transactions in two different blocks (t1,t2 in \
              b1, b2 resp.), carryforward the state from a previous \
              transaction t0 in b1" =
      let state_hash_and_body1 =
        let state_body0 =
          Mina_state.Protocol_state.negative_one
            ~genesis_ledger:Genesis_ledger.(Packed.t for_unit_tests)
            ~genesis_epoch_data:Consensus.Genesis_epoch_data.for_unit_tests
            ~constraint_constants ~consensus_constants
          |> Mina_state.Protocol_state.body
        in
        let state_body_hash0 =
          Mina_state.Protocol_state.Body.hash state_body0
        in
        (state_body_hash0, state_body0)
      in
      let state_hash_and_body2 = (state_body_hash, state_body) in
      test_base_and_merge ~state_hash_and_body1 ~state_hash_and_body2
        ~carryforward1:true ~carryforward2:false

    (*t2 is in a new state, therefore do not carryforward the previous state*)

    let%test "base_and_merge: transactions in two different blocks (t1,t2 in \
              b1, b2 resp.), don't carryforward the state from a previous \
              transaction t0 in b1" =
      let state_hash_and_body1 =
        let state_body0 =
          Mina_state.Protocol_state.negative_one
            ~genesis_ledger:Genesis_ledger.(Packed.t for_unit_tests)
            ~genesis_epoch_data:Consensus.Genesis_epoch_data.for_unit_tests
            ~constraint_constants ~consensus_constants
          |> Mina_state.Protocol_state.body
        in
        let state_body_hash0 =
          Mina_state.Protocol_state.Body.hash state_body0
        in
        (state_body_hash0, state_body0)
      in
      let state_hash_and_body2 = (state_body_hash, state_body) in
      test_base_and_merge ~state_hash_and_body1 ~state_hash_and_body2
        ~carryforward1:false ~carryforward2:false

    let create_account pk token balance =
      Account.create (Account_id.create pk token) (Balance.of_int balance)

    let test_user_command_with_accounts ~constraint_constants ~ledger ~accounts
        ~signer ~fee ~fee_payer_pk ~fee_token ?memo ?valid_until ?nonce body =
      let memo =
        match memo with
        | Some memo ->
            memo
        | None ->
            Signed_command_memo.create_by_digesting_string_exn
              (Test_util.arbitrary_string
                 ~len:Signed_command_memo.max_digestible_string_length)
      in
      Array.iter accounts ~f:(fun account ->
          Ledger.create_new_account_exn ledger
            (Account.identifier account)
            account) ;
      let get_account aid =
        Option.bind
          (Ledger.location_of_account ledger aid)
          ~f:(Ledger.get ledger)
      in
      let nonce =
        match nonce with
        | Some nonce ->
            nonce
        | None -> (
            match get_account (Account_id.create fee_payer_pk fee_token) with
            | Some { nonce; _ } ->
                nonce
            | None ->
                failwith
                  "Could not infer a valid nonce for this test. Provide one \
                   explicitly" )
      in
      let payload =
        Signed_command.Payload.create ~fee ~fee_payer_pk ~fee_token ~nonce
          ~valid_until ~memo ~body
      in
      let signer = Signature_lib.Keypair.of_private_key_exn signer in
      let user_command = Signed_command.sign signer payload in
      let next_available_token = Ledger.next_available_token ledger in
      test_transaction ~constraint_constants ledger
        (Command (Signed_command user_command)) ;
      let fee_payer = Signed_command.Payload.fee_payer payload in
      let source =
        Signed_command.Payload.source ~next_available_token payload
      in
      let receiver =
        Signed_command.Payload.receiver ~next_available_token payload
      in
      let fee_payer_account = get_account fee_payer in
      let source_account = get_account source in
      let receiver_account = get_account receiver in
      ( `Fee_payer_account fee_payer_account
      , `Source_account source_account
      , `Receiver_account receiver_account )

    let random_int_incl l u = Quickcheck.random_value (Int.gen_incl l u)

    let sub_amount amt bal = Option.value_exn (Balance.sub_amount bal amt)

    let add_amount amt bal = Option.value_exn (Balance.add_amount bal amt)

    let sub_fee fee = sub_amount (Amount.of_fee fee)

    let%test_unit "transfer non-default tokens to a new account: fails but \
                   charges fee" =
      Test_util.with_randomness 123456789 (fun () ->
          Ledger.with_ledger ~depth:ledger_depth ~f:(fun ledger ->
              let wallets = random_wallets ~n:2 () in
              let signer = wallets.(0).private_key in
              let fee_payer_pk = wallets.(0).account.public_key in
              let source_pk = fee_payer_pk in
              let receiver_pk = wallets.(1).account.public_key in
              let fee_token = Token_id.default in
              let token_id = Quickcheck.random_value Token_id.gen_non_default in
              let accounts =
                [| create_account fee_payer_pk fee_token 20_000_000_000
                 ; create_account source_pk token_id 30_000_000_000
                |]
              in
              let fee = Fee.of_int (random_int_incl 2 15 * 1_000_000_000) in
              let amount =
                Amount.of_int (random_int_incl 0 30 * 1_000_000_000)
              in
              let ( `Fee_payer_account fee_payer_account
                  , `Source_account source_account
                  , `Receiver_account receiver_account ) =
                test_user_command_with_accounts ~constraint_constants ~ledger
                  ~accounts ~signer ~fee ~fee_payer_pk ~fee_token
                  (Payment { source_pk; receiver_pk; token_id; amount })
              in
              let fee_payer_account = Option.value_exn fee_payer_account in
              let source_account = Option.value_exn source_account in
              let expected_fee_payer_balance =
                accounts.(0).balance |> sub_fee fee
              in
              assert (
                Balance.equal fee_payer_account.balance
                  expected_fee_payer_balance ) ;
              assert (Balance.equal accounts.(1).balance source_account.balance) ;
              assert (Option.is_none receiver_account)))

    let%test_unit "transfer non-default tokens to an existing account" =
      Test_util.with_randomness 123456789 (fun () ->
          Ledger.with_ledger ~depth:ledger_depth ~f:(fun ledger ->
              let wallets = random_wallets ~n:2 () in
              let signer = wallets.(0).private_key in
              let fee_payer_pk = wallets.(0).account.public_key in
              let source_pk = fee_payer_pk in
              let receiver_pk = wallets.(1).account.public_key in
              let fee_token = Token_id.default in
              let token_id = Quickcheck.random_value Token_id.gen_non_default in
              let accounts =
                [| create_account fee_payer_pk fee_token 20_000_000_000
                 ; create_account source_pk token_id 30_000_000_000
                 ; create_account receiver_pk token_id 0
                |]
              in
              let fee = Fee.of_int (random_int_incl 2 15 * 1_000_000_000) in
              let amount =
                Amount.of_int (random_int_incl 0 30 * 1_000_000_000)
              in
              let ( `Fee_payer_account fee_payer_account
                  , `Source_account source_account
                  , `Receiver_account receiver_account ) =
                test_user_command_with_accounts ~constraint_constants ~ledger
                  ~accounts ~signer ~fee ~fee_payer_pk ~fee_token
                  (Payment { source_pk; receiver_pk; token_id; amount })
              in
              let fee_payer_account = Option.value_exn fee_payer_account in
              let source_account = Option.value_exn source_account in
              let receiver_account = Option.value_exn receiver_account in
              let expected_fee_payer_balance =
                accounts.(0).balance |> sub_fee fee
              in
              assert (
                Balance.equal fee_payer_account.balance
                  expected_fee_payer_balance ) ;
              let expected_source_balance =
                accounts.(1).balance |> sub_amount amount
              in
              assert (
                Balance.equal source_account.balance expected_source_balance ) ;
              let expected_receiver_balance =
                accounts.(2).balance |> add_amount amount
              in
              assert (
                Balance.equal receiver_account.balance expected_receiver_balance
              )))

    let%test_unit "insufficient account creation fee for non-default token \
                   transfer" =
      Test_util.with_randomness 123456789 (fun () ->
          Ledger.with_ledger ~depth:ledger_depth ~f:(fun ledger ->
              let wallets = random_wallets ~n:2 () in
              let signer = wallets.(0).private_key in
              let fee_payer_pk = wallets.(0).account.public_key in
              let source_pk = fee_payer_pk in
              let receiver_pk = wallets.(1).account.public_key in
              let fee_token = Token_id.default in
              let token_id = Quickcheck.random_value Token_id.gen_non_default in
              let accounts =
                [| create_account fee_payer_pk fee_token 20_000_000_000
                 ; create_account source_pk token_id 30_000_000_000
                |]
              in
              let fee = Fee.of_int 20_000_000_000 in
              let amount =
                Amount.of_int (random_int_incl 0 30 * 1_000_000_000)
              in
              let ( `Fee_payer_account fee_payer_account
                  , `Source_account source_account
                  , `Receiver_account receiver_account ) =
                test_user_command_with_accounts ~constraint_constants ~ledger
                  ~accounts ~signer ~fee ~fee_payer_pk ~fee_token
                  (Payment { source_pk; receiver_pk; token_id; amount })
              in
              let fee_payer_account = Option.value_exn fee_payer_account in
              let source_account = Option.value_exn source_account in
              let expected_fee_payer_balance =
                accounts.(0).balance |> sub_fee fee
              in
              assert (
                Balance.equal fee_payer_account.balance
                  expected_fee_payer_balance ) ;
              let expected_source_balance = accounts.(1).balance in
              assert (
                Balance.equal source_account.balance expected_source_balance ) ;
              assert (Option.is_none receiver_account)))

    let%test_unit "insufficient source balance for non-default token transfer" =
      Test_util.with_randomness 123456789 (fun () ->
          Ledger.with_ledger ~depth:ledger_depth ~f:(fun ledger ->
              let wallets = random_wallets ~n:2 () in
              let signer = wallets.(0).private_key in
              let fee_payer_pk = wallets.(0).account.public_key in
              let source_pk = fee_payer_pk in
              let receiver_pk = wallets.(1).account.public_key in
              let fee_token = Token_id.default in
              let token_id = Quickcheck.random_value Token_id.gen_non_default in
              let accounts =
                [| create_account fee_payer_pk fee_token 20_000_000_000
                 ; create_account source_pk token_id 30_000_000_000
                |]
              in
              let fee = Fee.of_int (random_int_incl 2 15 * 1_000_000_000) in
              let amount = Amount.of_int 40_000_000_000 in
              let ( `Fee_payer_account fee_payer_account
                  , `Source_account source_account
                  , `Receiver_account receiver_account ) =
                test_user_command_with_accounts ~constraint_constants ~ledger
                  ~accounts ~signer ~fee ~fee_payer_pk ~fee_token
                  (Payment { source_pk; receiver_pk; token_id; amount })
              in
              let fee_payer_account = Option.value_exn fee_payer_account in
              let source_account = Option.value_exn source_account in
              let expected_fee_payer_balance =
                accounts.(0).balance |> sub_fee fee
              in
              assert (
                Balance.equal fee_payer_account.balance
                  expected_fee_payer_balance ) ;
              let expected_source_balance = accounts.(1).balance in
              assert (
                Balance.equal source_account.balance expected_source_balance ) ;
              assert (Option.is_none receiver_account)))

    let%test_unit "transfer non-existing source" =
      Test_util.with_randomness 123456789 (fun () ->
          Ledger.with_ledger ~depth:ledger_depth ~f:(fun ledger ->
              let wallets = random_wallets ~n:2 () in
              let signer = wallets.(0).private_key in
              let fee_payer_pk = wallets.(0).account.public_key in
              let source_pk = fee_payer_pk in
              let receiver_pk = wallets.(1).account.public_key in
              let fee_token = Token_id.default in
              let token_id = Quickcheck.random_value Token_id.gen_non_default in
              let accounts =
                [| create_account fee_payer_pk fee_token 20_000_000_000 |]
              in
              let fee = Fee.of_int (random_int_incl 2 15 * 1_000_000_000) in
              let amount = Amount.of_int 20_000_000_000 in
              let ( `Fee_payer_account fee_payer_account
                  , `Source_account source_account
                  , `Receiver_account receiver_account ) =
                test_user_command_with_accounts ~constraint_constants ~ledger
                  ~accounts ~signer ~fee ~fee_payer_pk ~fee_token
                  (Payment { source_pk; receiver_pk; token_id; amount })
              in
              let fee_payer_account = Option.value_exn fee_payer_account in
              let expected_fee_payer_balance =
                accounts.(0).balance |> sub_fee fee
              in
              assert (
                Balance.equal fee_payer_account.balance
                  expected_fee_payer_balance ) ;
              assert (Option.is_none source_account) ;
              assert (Option.is_none receiver_account)))

    let%test_unit "payment predicate failure" =
      Test_util.with_randomness 123456789 (fun () ->
          Ledger.with_ledger ~depth:ledger_depth ~f:(fun ledger ->
              let wallets = random_wallets ~n:3 () in
              let signer = wallets.(0).private_key in
              let fee_payer_pk = wallets.(0).account.public_key in
              let source_pk = wallets.(1).account.public_key in
              let receiver_pk = wallets.(2).account.public_key in
              let fee_token = Token_id.default in
              let token_id = Quickcheck.random_value Token_id.gen_non_default in
              let accounts =
                [| create_account fee_payer_pk fee_token 20_000_000_000
                 ; create_account source_pk token_id 30_000_000_000
                |]
              in
              let fee = Fee.of_int (random_int_incl 2 15 * 1_000_000_000) in
              let amount = Amount.of_int 20_000_000_000 in
              let ( `Fee_payer_account fee_payer_account
                  , `Source_account source_account
                  , `Receiver_account receiver_account ) =
                test_user_command_with_accounts ~constraint_constants ~ledger
                  ~accounts ~signer ~fee ~fee_payer_pk ~fee_token
                  (Payment { source_pk; receiver_pk; token_id; amount })
              in
              let fee_payer_account = Option.value_exn fee_payer_account in
              let source_account = Option.value_exn source_account in
              let expected_fee_payer_balance =
                accounts.(0).balance |> sub_fee fee
              in
              assert (
                Balance.equal fee_payer_account.balance
                  expected_fee_payer_balance ) ;
              let expected_source_balance = accounts.(1).balance in
              assert (
                Balance.equal source_account.balance expected_source_balance ) ;
              assert (Option.is_none receiver_account)))

    let%test_unit "delegation predicate failure" =
      Test_util.with_randomness 123456789 (fun () ->
          Ledger.with_ledger ~depth:ledger_depth ~f:(fun ledger ->
              let wallets = random_wallets ~n:3 () in
              let signer = wallets.(0).private_key in
              let fee_payer_pk = wallets.(0).account.public_key in
              let source_pk = wallets.(1).account.public_key in
              let receiver_pk = wallets.(2).account.public_key in
              let fee_token = Token_id.default in
              let token_id = Token_id.default in
              let accounts =
                [| create_account fee_payer_pk fee_token 20_000_000_000
                 ; create_account source_pk token_id 30_000_000_000
                 ; create_account receiver_pk token_id 30_000_000_000
                |]
              in
              let fee = Fee.of_int (random_int_incl 2 15 * 1_000_000_000) in
              let ( `Fee_payer_account fee_payer_account
                  , `Source_account source_account
                  , `Receiver_account receiver_account ) =
                test_user_command_with_accounts ~constraint_constants ~ledger
                  ~accounts ~signer ~fee ~fee_payer_pk ~fee_token
                  (Stake_delegation
                     (Set_delegate
                        { delegator = source_pk; new_delegate = receiver_pk }))
              in
              let fee_payer_account = Option.value_exn fee_payer_account in
              let source_account = Option.value_exn source_account in
              let expected_fee_payer_balance =
                accounts.(0).balance |> sub_fee fee
              in
              assert (
                Balance.equal fee_payer_account.balance
                  expected_fee_payer_balance ) ;
              assert (
                Public_key.Compressed.equal
                  (Option.value_exn source_account.delegate)
                  source_pk ) ;
              assert (Option.is_some receiver_account)))

    let%test_unit "delegation delegatee does not exist" =
      Test_util.with_randomness 123456789 (fun () ->
          Ledger.with_ledger ~depth:ledger_depth ~f:(fun ledger ->
              let wallets = random_wallets ~n:2 () in
              let signer = wallets.(0).private_key in
              let fee_payer_pk = wallets.(0).account.public_key in
              let source_pk = fee_payer_pk in
              let receiver_pk = wallets.(1).account.public_key in
              let fee_token = Token_id.default in
              let accounts =
                [| create_account fee_payer_pk fee_token 20_000_000_000 |]
              in
              let fee = Fee.of_int (random_int_incl 2 15 * 1_000_000_000) in
              let ( `Fee_payer_account fee_payer_account
                  , `Source_account source_account
                  , `Receiver_account receiver_account ) =
                test_user_command_with_accounts ~constraint_constants ~ledger
                  ~accounts ~signer ~fee ~fee_payer_pk ~fee_token
                  (Stake_delegation
                     (Set_delegate
                        { delegator = source_pk; new_delegate = receiver_pk }))
              in
              let fee_payer_account = Option.value_exn fee_payer_account in
              let source_account = Option.value_exn source_account in
              let expected_fee_payer_balance =
                accounts.(0).balance |> sub_fee fee
              in
              assert (
                Balance.equal fee_payer_account.balance
                  expected_fee_payer_balance ) ;
              assert (
                Public_key.Compressed.equal
                  (Option.value_exn source_account.delegate)
                  source_pk ) ;
              assert (Option.is_none receiver_account)))

    let%test_unit "delegation delegator does not exist" =
      Test_util.with_randomness 123456789 (fun () ->
          Ledger.with_ledger ~depth:ledger_depth ~f:(fun ledger ->
              let wallets = random_wallets ~n:3 () in
              let signer = wallets.(0).private_key in
              let fee_payer_pk = wallets.(0).account.public_key in
              let source_pk = wallets.(1).account.public_key in
              let receiver_pk = wallets.(2).account.public_key in
              let fee_token = Token_id.default in
              let token_id = Token_id.default in
              let accounts =
                [| create_account fee_payer_pk fee_token 20_000_000_000
                 ; create_account receiver_pk token_id 30_000_000_000
                |]
              in
              let fee = Fee.of_int (random_int_incl 2 15 * 1_000_000_000) in
              let ( `Fee_payer_account fee_payer_account
                  , `Source_account source_account
                  , `Receiver_account receiver_account ) =
                test_user_command_with_accounts ~constraint_constants ~ledger
                  ~accounts ~signer ~fee ~fee_payer_pk ~fee_token
                  (Stake_delegation
                     (Set_delegate
                        { delegator = source_pk; new_delegate = receiver_pk }))
              in
              let fee_payer_account = Option.value_exn fee_payer_account in
              let expected_fee_payer_balance =
                accounts.(0).balance |> sub_fee fee
              in
              assert (
                Balance.equal fee_payer_account.balance
                  expected_fee_payer_balance ) ;
              assert (Option.is_none source_account) ;
              assert (Option.is_some receiver_account)))

    let%test_unit "timed account - transactions" =
      Test_util.with_randomness 123456789 (fun () ->
          let wallets = random_wallets ~n:3 () in
          let sender = wallets.(0) in
          let receivers = Array.to_list wallets |> List.tl_exn in
          let txns_per_receiver = 2 in
          let amount = 8_000_000_000 in
          let txn_fee = 2_000_000_000 in
          let memo =
            Signed_command_memo.create_by_digesting_string_exn
              (Test_util.arbitrary_string
                 ~len:Signed_command_memo.max_digestible_string_length)
          in
          let balance = Balance.of_int 100_000_000_000_000 in
          let initial_minimum_balance = Balance.of_int 80_000_000_000_000 in
          let cliff_time = Global_slot.of_int 1000 in
          let cliff_amount = Amount.of_int 10000 in
          let vesting_period = Global_slot.of_int 10 in
          let vesting_increment = Amount.of_int 1 in
          let txn_global_slot = Global_slot.of_int 1002 in
          let sender =
            { sender with
              account =
                Or_error.ok_exn
                @@ Account.create_timed
                     (Account.identifier sender.account)
                     balance ~initial_minimum_balance ~cliff_time ~cliff_amount
                     ~vesting_period ~vesting_increment
            }
          in
          Ledger.with_ledger ~depth:ledger_depth ~f:(fun ledger ->
              let _, ucs =
                let receiver_ids =
                  List.init (List.length receivers) ~f:(( + ) 1)
                in
                let receivers =
                  List.fold ~init:receiver_ids
                    (List.init (txns_per_receiver - 1) ~f:Fn.id)
                    ~f:(fun acc _ -> receiver_ids @ acc)
                in
                List.fold receivers ~init:(Account.Nonce.zero, [])
                  ~f:(fun (nonce, txns) receiver ->
                    let uc =
                      user_command_with_wallet wallets ~sender:0 ~receiver
                        amount (Fee.of_int txn_fee) ~fee_token:Token_id.default
                        ~token:Token_id.default nonce memo
                    in
                    (Account.Nonce.succ nonce, txns @ [ uc ]))
              in
              Ledger.create_new_account_exn ledger
                (Account.identifier sender.account)
                sender.account ;
              let () =
                List.iter ucs ~f:(fun uc ->
                    test_transaction ~constraint_constants ~txn_global_slot
                      ledger (Transaction.Command (Signed_command uc)))
              in
              List.iter receivers ~f:(fun receiver ->
                  check_balance
                    (Account.identifier receiver.account)
                    ((amount * txns_per_receiver) - account_fee)
                    ledger) ;
              check_balance
                (Account.identifier sender.account)
                ( Balance.to_int sender.account.balance
                - (amount + txn_fee) * txns_per_receiver * List.length receivers
                )
                ledger))

    let%test_unit "create own new token" =
      Test_util.with_randomness 123456789 (fun () ->
          Ledger.with_ledger ~depth:ledger_depth ~f:(fun ledger ->
              let wallets = random_wallets ~n:1 () in
              let signer = wallets.(0).private_key in
              (* Fee payer is the new token owner. *)
              let fee_payer_pk = wallets.(0).account.public_key in
              let token_owner_pk = fee_payer_pk in
              let fee_token = Token_id.default in
              let accounts =
                [| create_account fee_payer_pk fee_token 20_000_000_000 |]
              in
              let fee = Fee.of_int (random_int_incl 2 15 * 1_000_000_000) in
              let ( `Fee_payer_account fee_payer_account
                  , `Source_account token_owner_account
                  , `Receiver_account _also_token_owner_account ) =
                test_user_command_with_accounts ~constraint_constants ~ledger
                  ~accounts ~signer ~fee ~fee_payer_pk ~fee_token
                  (Create_new_token
                     { token_owner_pk; disable_new_accounts = false })
              in
              let fee_payer_account = Option.value_exn fee_payer_account in
              let token_owner_account = Option.value_exn token_owner_account in
              let expected_fee_payer_balance =
                accounts.(0).balance |> sub_fee fee
                |> sub_fee constraint_constants.account_creation_fee
              in
              assert (
                Balance.equal fee_payer_account.balance
                  expected_fee_payer_balance ) ;
              assert (Balance.(equal zero) token_owner_account.balance) ;
              assert (Option.is_none token_owner_account.delegate) ;
              assert (
                Token_permissions.equal token_owner_account.token_permissions
                  (Token_owned { disable_new_accounts = false }) )))

    let%test_unit "create new token for a different pk" =
      Test_util.with_randomness 123456789 (fun () ->
          Ledger.with_ledger ~depth:ledger_depth ~f:(fun ledger ->
              let wallets = random_wallets ~n:2 () in
              let signer = wallets.(0).private_key in
              (* Fee payer and new token owner are distinct. *)
              let fee_payer_pk = wallets.(0).account.public_key in
              let token_owner_pk = wallets.(1).account.public_key in
              let fee_token = Token_id.default in
              let accounts =
                [| create_account fee_payer_pk fee_token 20_000_000_000 |]
              in
              let fee = Fee.of_int (random_int_incl 2 15 * 1_000_000_000) in
              let ( `Fee_payer_account fee_payer_account
                  , `Source_account token_owner_account
                  , `Receiver_account _also_token_owner_account ) =
                test_user_command_with_accounts ~constraint_constants ~ledger
                  ~accounts ~signer ~fee ~fee_payer_pk ~fee_token
                  (Create_new_token
                     { token_owner_pk; disable_new_accounts = false })
              in
              let fee_payer_account = Option.value_exn fee_payer_account in
              let token_owner_account = Option.value_exn token_owner_account in
              let expected_fee_payer_balance =
                accounts.(0).balance |> sub_fee fee
                |> sub_fee constraint_constants.account_creation_fee
              in
              assert (
                Balance.equal fee_payer_account.balance
                  expected_fee_payer_balance ) ;
              assert (Balance.(equal zero) token_owner_account.balance) ;
              assert (Option.is_none token_owner_account.delegate) ;
              assert (
                Token_permissions.equal token_owner_account.token_permissions
                  (Token_owned { disable_new_accounts = false }) )))

    let%test_unit "create new token for a different pk new accounts disabled" =
      Test_util.with_randomness 123456789 (fun () ->
          Ledger.with_ledger ~depth:ledger_depth ~f:(fun ledger ->
              let wallets = random_wallets ~n:2 () in
              let signer = wallets.(0).private_key in
              (* Fee payer and new token owner are distinct. *)
              let fee_payer_pk = wallets.(0).account.public_key in
              let token_owner_pk = wallets.(1).account.public_key in
              let fee_token = Token_id.default in
              let accounts =
                [| create_account fee_payer_pk fee_token 20_000_000_000 |]
              in
              let fee = Fee.of_int (random_int_incl 2 15 * 1_000_000_000) in
              let ( `Fee_payer_account fee_payer_account
                  , `Source_account token_owner_account
                  , `Receiver_account _also_token_owner_account ) =
                test_user_command_with_accounts ~constraint_constants ~ledger
                  ~accounts ~signer ~fee ~fee_payer_pk ~fee_token
                  (Create_new_token
                     { token_owner_pk; disable_new_accounts = true })
              in
              let fee_payer_account = Option.value_exn fee_payer_account in
              let token_owner_account = Option.value_exn token_owner_account in
              let expected_fee_payer_balance =
                accounts.(0).balance |> sub_fee fee
                |> sub_fee constraint_constants.account_creation_fee
              in
              assert (
                Balance.equal fee_payer_account.balance
                  expected_fee_payer_balance ) ;
              assert (Balance.(equal zero) token_owner_account.balance) ;
              assert (Option.is_none token_owner_account.delegate) ;
              assert (
                Token_permissions.equal token_owner_account.token_permissions
                  (Token_owned { disable_new_accounts = true }) )))

    let%test_unit "create own new token account" =
      Test_util.with_randomness 123456789 (fun () ->
          Ledger.with_ledger ~depth:ledger_depth ~f:(fun ledger ->
              let wallets = random_wallets ~n:2 () in
              let signer = wallets.(0).private_key in
              (* Fee-payer and receiver are the same, token owner differs. *)
              let fee_payer_pk = wallets.(0).account.public_key in
              let token_owner_pk = wallets.(1).account.public_key in
              let receiver_pk = fee_payer_pk in
              let fee_token = Token_id.default in
              let token_id = Quickcheck.random_value Token_id.gen_non_default in
              let accounts =
                [| create_account fee_payer_pk fee_token 20_000_000_000
                 ; { (create_account token_owner_pk token_id 0) with
                     token_permissions =
                       Token_owned { disable_new_accounts = false }
                   }
                |]
              in
              let fee = Fee.of_int (random_int_incl 2 15 * 1_000_000_000) in
              let ( `Fee_payer_account fee_payer_account
                  , `Source_account token_owner_account
                  , `Receiver_account receiver_account ) =
                test_user_command_with_accounts ~constraint_constants ~ledger
                  ~accounts ~signer ~fee ~fee_payer_pk ~fee_token
                  (Create_token_account
                     { token_owner_pk
                     ; token_id
                     ; receiver_pk
                     ; account_disabled = false
                     })
              in
              let fee_payer_account = Option.value_exn fee_payer_account in
              let token_owner_account = Option.value_exn token_owner_account in
              let receiver_account = Option.value_exn receiver_account in
              let expected_fee_payer_balance =
                accounts.(0).balance |> sub_fee fee
                |> sub_fee constraint_constants.account_creation_fee
              in
              assert (
                Balance.equal fee_payer_account.balance
                  expected_fee_payer_balance ) ;
              assert (Balance.(equal zero) token_owner_account.balance) ;
              assert (Balance.(equal zero) receiver_account.balance) ;
              assert (Option.is_none receiver_account.delegate) ;
              assert (
                Token_permissions.equal receiver_account.token_permissions
                  (Not_owned { account_disabled = false }) )))

    let%test_unit "create new token account for a different pk" =
      Test_util.with_randomness 123456789 (fun () ->
          Ledger.with_ledger ~depth:ledger_depth ~f:(fun ledger ->
              let wallets = random_wallets ~n:3 () in
              let signer = wallets.(0).private_key in
              (* Fee-payer, receiver, and token owner differ. *)
              let fee_payer_pk = wallets.(0).account.public_key in
              let token_owner_pk = wallets.(1).account.public_key in
              let receiver_pk = wallets.(2).account.public_key in
              let fee_token = Token_id.default in
              let token_id = Quickcheck.random_value Token_id.gen_non_default in
              let accounts =
                [| create_account fee_payer_pk fee_token 20_000_000_000
                 ; { (create_account token_owner_pk token_id 0) with
                     token_permissions =
                       Token_owned { disable_new_accounts = false }
                   }
                |]
              in
              let fee = Fee.of_int (random_int_incl 2 15 * 1_000_000_000) in
              let ( `Fee_payer_account fee_payer_account
                  , `Source_account token_owner_account
                  , `Receiver_account receiver_account ) =
                test_user_command_with_accounts ~constraint_constants ~ledger
                  ~accounts ~signer ~fee ~fee_payer_pk ~fee_token
                  (Create_token_account
                     { token_owner_pk
                     ; token_id
                     ; receiver_pk
                     ; account_disabled = false
                     })
              in
              let fee_payer_account = Option.value_exn fee_payer_account in
              let token_owner_account = Option.value_exn token_owner_account in
              let receiver_account = Option.value_exn receiver_account in
              let expected_fee_payer_balance =
                accounts.(0).balance |> sub_fee fee
                |> sub_fee constraint_constants.account_creation_fee
              in
              assert (
                Balance.equal fee_payer_account.balance
                  expected_fee_payer_balance ) ;
              assert (Balance.(equal zero) token_owner_account.balance) ;
              assert (Balance.(equal zero) receiver_account.balance) ;
              assert (Option.is_none receiver_account.delegate) ;
              assert (
                Token_permissions.equal receiver_account.token_permissions
                  (Not_owned { account_disabled = false }) )))

    let%test_unit "create new token account for a different pk in a locked \
                   token" =
      Test_util.with_randomness 123456789 (fun () ->
          Ledger.with_ledger ~depth:ledger_depth ~f:(fun ledger ->
              let wallets = random_wallets ~n:2 () in
              let signer = wallets.(0).private_key in
              (* Fee-payer and token owner are the same, receiver differs. *)
              let fee_payer_pk = wallets.(0).account.public_key in
              let token_owner_pk = fee_payer_pk in
              let receiver_pk = wallets.(1).account.public_key in
              let fee_token = Token_id.default in
              let token_id = Quickcheck.random_value Token_id.gen_non_default in
              let accounts =
                [| create_account fee_payer_pk fee_token 20_000_000_000
                 ; { (create_account token_owner_pk token_id 0) with
                     token_permissions =
                       Token_owned { disable_new_accounts = true }
                   }
                |]
              in
              let fee = Fee.of_int (random_int_incl 2 15 * 1_000_000_000) in
              let ( `Fee_payer_account fee_payer_account
                  , `Source_account token_owner_account
                  , `Receiver_account receiver_account ) =
                test_user_command_with_accounts ~constraint_constants ~ledger
                  ~accounts ~signer ~fee ~fee_payer_pk ~fee_token
                  (Create_token_account
                     { token_owner_pk
                     ; token_id
                     ; receiver_pk
                     ; account_disabled = false
                     })
              in
              let fee_payer_account = Option.value_exn fee_payer_account in
              let token_owner_account = Option.value_exn token_owner_account in
              let receiver_account = Option.value_exn receiver_account in
              let expected_fee_payer_balance =
                accounts.(0).balance |> sub_fee fee
                |> sub_fee constraint_constants.account_creation_fee
              in
              assert (
                Balance.equal fee_payer_account.balance
                  expected_fee_payer_balance ) ;
              assert (Balance.(equal zero) token_owner_account.balance) ;
              assert (Balance.(equal zero) receiver_account.balance) ;
              assert (Option.is_none receiver_account.delegate) ;
              assert (
                Token_permissions.equal receiver_account.token_permissions
                  (Not_owned { account_disabled = false }) )))

    let%test_unit "create new own locked token account in a locked token" =
      Test_util.with_randomness 123456789 (fun () ->
          Ledger.with_ledger ~depth:ledger_depth ~f:(fun ledger ->
              let wallets = random_wallets ~n:2 () in
              let signer = wallets.(0).private_key in
              (* Fee-payer and receiver are the same, token owner differs. *)
              let fee_payer_pk = wallets.(0).account.public_key in
              let token_owner_pk = wallets.(1).account.public_key in
              let receiver_pk = fee_payer_pk in
              let fee_token = Token_id.default in
              let token_id = Quickcheck.random_value Token_id.gen_non_default in
              let accounts =
                [| create_account fee_payer_pk fee_token 20_000_000_000
                 ; { (create_account token_owner_pk token_id 0) with
                     token_permissions =
                       Token_owned { disable_new_accounts = true }
                   }
                |]
              in
              let fee = Fee.of_int (random_int_incl 2 15 * 1_000_000_000) in
              let ( `Fee_payer_account fee_payer_account
                  , `Source_account token_owner_account
                  , `Receiver_account receiver_account ) =
                test_user_command_with_accounts ~constraint_constants ~ledger
                  ~accounts ~signer ~fee ~fee_payer_pk ~fee_token
                  (Create_token_account
                     { token_owner_pk
                     ; token_id
                     ; receiver_pk
                     ; account_disabled = true
                     })
              in
              let fee_payer_account = Option.value_exn fee_payer_account in
              let token_owner_account = Option.value_exn token_owner_account in
              let receiver_account = Option.value_exn receiver_account in
              let expected_fee_payer_balance =
                accounts.(0).balance |> sub_fee fee
                |> sub_fee constraint_constants.account_creation_fee
              in
              assert (
                Balance.equal fee_payer_account.balance
                  expected_fee_payer_balance ) ;
              assert (Balance.(equal zero) token_owner_account.balance) ;
              assert (Balance.(equal zero) receiver_account.balance) ;
              assert (Option.is_none receiver_account.delegate) ;
              assert (
                Token_permissions.equal receiver_account.token_permissions
                  (Not_owned { account_disabled = true }) )))

    let%test_unit "create new token account fails for locked token, non-owner \
                   fee-payer" =
      Test_util.with_randomness 123456789 (fun () ->
          Ledger.with_ledger ~depth:ledger_depth ~f:(fun ledger ->
              let wallets = random_wallets ~n:3 () in
              let signer = wallets.(0).private_key in
              (* Fee-payer, receiver, and token owner differ. *)
              let fee_payer_pk = wallets.(0).account.public_key in
              let token_owner_pk = wallets.(1).account.public_key in
              let receiver_pk = wallets.(2).account.public_key in
              let fee_token = Token_id.default in
              let token_id = Quickcheck.random_value Token_id.gen_non_default in
              let accounts =
                [| create_account fee_payer_pk fee_token 20_000_000_000
                 ; { (create_account token_owner_pk token_id 0) with
                     token_permissions =
                       Token_owned { disable_new_accounts = true }
                   }
                |]
              in
              let fee = Fee.of_int (random_int_incl 2 15 * 1_000_000_000) in
              let ( `Fee_payer_account fee_payer_account
                  , `Source_account token_owner_account
                  , `Receiver_account receiver_account ) =
                test_user_command_with_accounts ~constraint_constants ~ledger
                  ~accounts ~signer ~fee ~fee_payer_pk ~fee_token
                  (Create_token_account
                     { token_owner_pk
                     ; token_id
                     ; receiver_pk
                     ; account_disabled = false
                     })
              in
              let fee_payer_account = Option.value_exn fee_payer_account in
              let token_owner_account = Option.value_exn token_owner_account in
              let expected_fee_payer_balance =
                accounts.(0).balance |> sub_fee fee
              in
              assert (
                Balance.equal fee_payer_account.balance
                  expected_fee_payer_balance ) ;
              assert (Balance.(equal zero) token_owner_account.balance) ;
              assert (Option.is_none receiver_account)))

    let%test_unit "create new locked token account fails for unlocked token, \
                   non-owner fee-payer" =
      Test_util.with_randomness 123456789 (fun () ->
          Ledger.with_ledger ~depth:ledger_depth ~f:(fun ledger ->
              let wallets = random_wallets ~n:3 () in
              let signer = wallets.(0).private_key in
              (* Fee-payer, receiver, and token owner differ. *)
              let fee_payer_pk = wallets.(0).account.public_key in
              let token_owner_pk = wallets.(1).account.public_key in
              let receiver_pk = wallets.(2).account.public_key in
              let fee_token = Token_id.default in
              let token_id = Quickcheck.random_value Token_id.gen_non_default in
              let accounts =
                [| create_account fee_payer_pk fee_token 20_000_000_000
                 ; { (create_account token_owner_pk token_id 0) with
                     token_permissions =
                       Token_owned { disable_new_accounts = false }
                   }
                |]
              in
              let fee = Fee.of_int (random_int_incl 2 15 * 1_000_000_000) in
              let ( `Fee_payer_account fee_payer_account
                  , `Source_account token_owner_account
                  , `Receiver_account receiver_account ) =
                test_user_command_with_accounts ~constraint_constants ~ledger
                  ~accounts ~signer ~fee ~fee_payer_pk ~fee_token
                  (Create_token_account
                     { token_owner_pk
                     ; token_id
                     ; receiver_pk
                     ; account_disabled = true
                     })
              in
              let fee_payer_account = Option.value_exn fee_payer_account in
              let token_owner_account = Option.value_exn token_owner_account in
              let expected_fee_payer_balance =
                accounts.(0).balance |> sub_fee fee
              in
              assert (
                Balance.equal fee_payer_account.balance
                  expected_fee_payer_balance ) ;
              assert (Balance.(equal zero) token_owner_account.balance) ;
              assert (Option.is_none receiver_account)))

    let%test_unit "create new token account fails if account exists" =
      Test_util.with_randomness 123456789 (fun () ->
          Ledger.with_ledger ~depth:ledger_depth ~f:(fun ledger ->
              let wallets = random_wallets ~n:3 () in
              let signer = wallets.(0).private_key in
              (* Fee-payer, receiver, and token owner differ. *)
              let fee_payer_pk = wallets.(0).account.public_key in
              let token_owner_pk = wallets.(1).account.public_key in
              let receiver_pk = wallets.(2).account.public_key in
              let fee_token = Token_id.default in
              let token_id = Quickcheck.random_value Token_id.gen_non_default in
              let accounts =
                [| create_account fee_payer_pk fee_token 20_000_000_000
                 ; { (create_account token_owner_pk token_id 0) with
                     token_permissions =
                       Token_owned { disable_new_accounts = false }
                   }
                 ; create_account receiver_pk token_id 0
                |]
              in
              let fee = Fee.of_int (random_int_incl 2 15 * 1_000_000_000) in
              let ( `Fee_payer_account fee_payer_account
                  , `Source_account token_owner_account
                  , `Receiver_account receiver_account ) =
                test_user_command_with_accounts ~constraint_constants ~ledger
                  ~accounts ~signer ~fee ~fee_payer_pk ~fee_token
                  (Create_token_account
                     { token_owner_pk
                     ; token_id
                     ; receiver_pk
                     ; account_disabled = false
                     })
              in
              let fee_payer_account = Option.value_exn fee_payer_account in
              let token_owner_account = Option.value_exn token_owner_account in
              let receiver_account = Option.value_exn receiver_account in
              (* No account creation fee: the command fails. *)
              let expected_fee_payer_balance =
                accounts.(0).balance |> sub_fee fee
              in
              assert (
                Balance.equal fee_payer_account.balance
                  expected_fee_payer_balance ) ;
              assert (Balance.(equal zero) token_owner_account.balance) ;
              assert (Balance.(equal zero) receiver_account.balance)))

    let%test_unit "create new token account fails if receiver is token owner" =
      Test_util.with_randomness 123456789 (fun () ->
          Ledger.with_ledger ~depth:ledger_depth ~f:(fun ledger ->
              let wallets = random_wallets ~n:2 () in
              let signer = wallets.(0).private_key in
              (* Receiver and token owner are the same, fee-payer differs. *)
              let fee_payer_pk = wallets.(0).account.public_key in
              let token_owner_pk = wallets.(1).account.public_key in
              let receiver_pk = token_owner_pk in
              let fee_token = Token_id.default in
              let token_id = Quickcheck.random_value Token_id.gen_non_default in
              let accounts =
                [| create_account fee_payer_pk fee_token 20_000_000_000
                 ; { (create_account token_owner_pk token_id 0) with
                     token_permissions =
                       Token_owned { disable_new_accounts = false }
                   }
                |]
              in
              let fee = Fee.of_int (random_int_incl 2 15 * 1_000_000_000) in
              let ( `Fee_payer_account fee_payer_account
                  , `Source_account token_owner_account
                  , `Receiver_account receiver_account ) =
                test_user_command_with_accounts ~constraint_constants ~ledger
                  ~accounts ~signer ~fee ~fee_payer_pk ~fee_token
                  (Create_token_account
                     { token_owner_pk
                     ; token_id
                     ; receiver_pk
                     ; account_disabled = false
                     })
              in
              let fee_payer_account = Option.value_exn fee_payer_account in
              let token_owner_account = Option.value_exn token_owner_account in
              let receiver_account = Option.value_exn receiver_account in
              (* No account creation fee: the command fails. *)
              let expected_fee_payer_balance =
                accounts.(0).balance |> sub_fee fee
              in
              assert (
                Balance.equal fee_payer_account.balance
                  expected_fee_payer_balance ) ;
              assert (Balance.(equal zero) token_owner_account.balance) ;
              assert (Balance.(equal zero) receiver_account.balance)))

    let%test_unit "create new token account fails if claimed token owner \
                   doesn't own the token" =
      Test_util.with_randomness 123456789 (fun () ->
          Ledger.with_ledger ~depth:ledger_depth ~f:(fun ledger ->
              let wallets = random_wallets ~n:3 () in
              let signer = wallets.(0).private_key in
              (* Fee-payer, receiver, and token owner differ. *)
              let fee_payer_pk = wallets.(0).account.public_key in
              let token_owner_pk = wallets.(1).account.public_key in
              let receiver_pk = wallets.(2).account.public_key in
              let fee_token = Token_id.default in
              let token_id = Quickcheck.random_value Token_id.gen_non_default in
              let accounts =
                [| create_account fee_payer_pk fee_token 20_000_000_000
                 ; create_account token_owner_pk token_id 0
                |]
              in
              let fee = Fee.of_int (random_int_incl 2 15 * 1_000_000_000) in
              let ( `Fee_payer_account fee_payer_account
                  , `Source_account token_owner_account
                  , `Receiver_account receiver_account ) =
                test_user_command_with_accounts ~constraint_constants ~ledger
                  ~accounts ~signer ~fee ~fee_payer_pk ~fee_token
                  (Create_token_account
                     { token_owner_pk
                     ; token_id
                     ; receiver_pk
                     ; account_disabled = false
                     })
              in
              let fee_payer_account = Option.value_exn fee_payer_account in
              let token_owner_account = Option.value_exn token_owner_account in
              (* No account creation fee: the command fails. *)
              let expected_fee_payer_balance =
                accounts.(0).balance |> sub_fee fee
              in
              assert (
                Balance.equal fee_payer_account.balance
                  expected_fee_payer_balance ) ;
              assert (Balance.(equal zero) token_owner_account.balance) ;
              assert (Option.is_none receiver_account)))

    let%test_unit "create new token account fails if claimed token owner is \
                   also the account creation target and does not exist" =
      Test_util.with_randomness 123456789 (fun () ->
          Ledger.with_ledger ~depth:ledger_depth ~f:(fun ledger ->
              let wallets = random_wallets ~n:3 () in
              let signer = wallets.(0).private_key in
              (* Fee-payer, receiver, and token owner are the same. *)
              let fee_payer_pk = wallets.(0).account.public_key in
              let fee_token = Token_id.default in
              let token_id = Quickcheck.random_value Token_id.gen_non_default in
              let accounts =
                [| create_account fee_payer_pk fee_token 20_000_000_000 |]
              in
              let fee = Fee.of_int (random_int_incl 2 15 * 1_000_000_000) in
              let ( `Fee_payer_account fee_payer_account
                  , `Source_account token_owner_account
                  , `Receiver_account receiver_account ) =
                test_user_command_with_accounts ~constraint_constants ~ledger
                  ~accounts ~signer ~fee ~fee_payer_pk ~fee_token
                  (Create_token_account
                     { token_owner_pk = fee_payer_pk
                     ; token_id
                     ; receiver_pk = fee_payer_pk
                     ; account_disabled = false
                     })
              in
              let fee_payer_account = Option.value_exn fee_payer_account in
              (* No account creation fee: the command fails. *)
              let expected_fee_payer_balance =
                accounts.(0).balance |> sub_fee fee
              in
              assert (
                Balance.equal fee_payer_account.balance
                  expected_fee_payer_balance ) ;
              assert (Option.is_none token_owner_account) ;
              assert (Option.is_none receiver_account)))

    let%test_unit "create new token account works for default token" =
      Test_util.with_randomness 123456789 (fun () ->
          Ledger.with_ledger ~depth:ledger_depth ~f:(fun ledger ->
              let wallets = random_wallets ~n:2 () in
              let signer = wallets.(0).private_key in
              (* Fee-payer and receiver are the same, token owner differs. *)
              let fee_payer_pk = wallets.(0).account.public_key in
              let token_owner_pk = fee_payer_pk in
              let receiver_pk = wallets.(1).account.public_key in
              let fee_token = Token_id.default in
              let token_id = Token_id.default in
              let accounts =
                [| create_account fee_payer_pk fee_token 20_000_000_000 |]
              in
              let fee = Fee.of_int (random_int_incl 2 15 * 1_000_000_000) in
              let ( `Fee_payer_account fee_payer_account
                  , `Source_account _token_owner_account
                  , `Receiver_account receiver_account ) =
                test_user_command_with_accounts ~constraint_constants ~ledger
                  ~accounts ~signer ~fee ~fee_payer_pk ~fee_token
                  (Create_token_account
                     { token_owner_pk
                     ; token_id
                     ; receiver_pk
                     ; account_disabled = false
                     })
              in
              let fee_payer_account = Option.value_exn fee_payer_account in
              let receiver_account = Option.value_exn receiver_account in
              let expected_fee_payer_balance =
                accounts.(0).balance |> sub_fee fee
                |> sub_fee constraint_constants.account_creation_fee
              in
              assert (
                Balance.equal fee_payer_account.balance
                  expected_fee_payer_balance ) ;
              assert (Balance.(equal zero) receiver_account.balance) ;
              assert (
                Public_key.Compressed.equal receiver_pk
                  (Option.value_exn receiver_account.delegate) ) ;
              assert (
                Token_permissions.equal receiver_account.token_permissions
                  (Not_owned { account_disabled = false }) )))

    let%test_unit "mint tokens in owner's account" =
      Test_util.with_randomness 123456789 (fun () ->
          Ledger.with_ledger ~depth:ledger_depth ~f:(fun ledger ->
              let wallets = random_wallets ~n:1 () in
              let signer = wallets.(0).private_key in
              (* Fee-payer, receiver, and token owner are the same. *)
              let fee_payer_pk = wallets.(0).account.public_key in
              let token_owner_pk = fee_payer_pk in
              let receiver_pk = fee_payer_pk in
              let fee_token = Token_id.default in
              let token_id = Quickcheck.random_value Token_id.gen_non_default in
              let amount =
                Amount.of_int (random_int_incl 2 15 * 1_000_000_000)
              in
              let accounts =
                [| create_account fee_payer_pk fee_token 20_000_000_000
                 ; { (create_account token_owner_pk token_id 0) with
                     token_permissions =
                       Token_owned { disable_new_accounts = false }
                   }
                |]
              in
              let fee = Fee.of_int (random_int_incl 2 15 * 1_000_000_000) in
              let ( `Fee_payer_account fee_payer_account
                  , `Source_account _token_owner_account
                  , `Receiver_account receiver_account ) =
                test_user_command_with_accounts ~constraint_constants ~ledger
                  ~accounts ~signer ~fee ~fee_payer_pk ~fee_token
                  (Mint_tokens { token_owner_pk; token_id; receiver_pk; amount })
              in
              let fee_payer_account = Option.value_exn fee_payer_account in
              let receiver_account = Option.value_exn receiver_account in
              let expected_fee_payer_balance =
                accounts.(0).balance |> sub_fee fee
              in
              let expected_receiver_balance =
                accounts.(1).balance |> add_amount amount
              in
              assert (
                Balance.equal fee_payer_account.balance
                  expected_fee_payer_balance ) ;
              assert (
                Balance.equal expected_receiver_balance receiver_account.balance
              )))

    let%test_unit "mint tokens in another pk's account" =
      Test_util.with_randomness 123456789 (fun () ->
          Ledger.with_ledger ~depth:ledger_depth ~f:(fun ledger ->
              let wallets = random_wallets ~n:2 () in
              let signer = wallets.(0).private_key in
              (* Fee-payer and token owner are the same, receiver differs. *)
              let fee_payer_pk = wallets.(0).account.public_key in
              let token_owner_pk = fee_payer_pk in
              let receiver_pk = wallets.(1).account.public_key in
              let fee_token = Token_id.default in
              let token_id = Quickcheck.random_value Token_id.gen_non_default in
              let amount =
                Amount.of_int (random_int_incl 2 15 * 1_000_000_000)
              in
              let accounts =
                [| create_account fee_payer_pk fee_token 20_000_000_000
                 ; { (create_account token_owner_pk token_id 0) with
                     token_permissions =
                       Token_owned { disable_new_accounts = false }
                   }
                 ; create_account receiver_pk token_id 0
                |]
              in
              let fee = Fee.of_int (random_int_incl 2 15 * 1_000_000_000) in
              let ( `Fee_payer_account fee_payer_account
                  , `Source_account token_owner_account
                  , `Receiver_account receiver_account ) =
                test_user_command_with_accounts ~constraint_constants ~ledger
                  ~accounts ~signer ~fee ~fee_payer_pk ~fee_token
                  (Mint_tokens { token_owner_pk; token_id; receiver_pk; amount })
              in
              let fee_payer_account = Option.value_exn fee_payer_account in
              let receiver_account = Option.value_exn receiver_account in
              let token_owner_account = Option.value_exn token_owner_account in
              let expected_fee_payer_balance =
                accounts.(0).balance |> sub_fee fee
              in
              let expected_receiver_balance =
                accounts.(2).balance |> add_amount amount
              in
              assert (
                Balance.equal fee_payer_account.balance
                  expected_fee_payer_balance ) ;
              assert (
                Balance.equal accounts.(1).balance token_owner_account.balance
              ) ;
              assert (
                Balance.equal expected_receiver_balance receiver_account.balance
              )))

    let%test_unit "mint tokens fails if the claimed token owner is not the \
                   token owner" =
      Test_util.with_randomness 123456789 (fun () ->
          Ledger.with_ledger ~depth:ledger_depth ~f:(fun ledger ->
              let wallets = random_wallets ~n:2 () in
              let signer = wallets.(0).private_key in
              (* Fee-payer and token owner are the same, receiver differs. *)
              let fee_payer_pk = wallets.(0).account.public_key in
              let token_owner_pk = fee_payer_pk in
              let receiver_pk = wallets.(1).account.public_key in
              let fee_token = Token_id.default in
              let token_id = Quickcheck.random_value Token_id.gen_non_default in
              let amount =
                Amount.of_int (random_int_incl 2 15 * 1_000_000_000)
              in
              let accounts =
                [| create_account fee_payer_pk fee_token 20_000_000_000
                 ; create_account token_owner_pk token_id 0
                 ; create_account receiver_pk token_id 0
                |]
              in
              let fee = Fee.of_int (random_int_incl 2 15 * 1_000_000_000) in
              let ( `Fee_payer_account fee_payer_account
                  , `Source_account token_owner_account
                  , `Receiver_account receiver_account ) =
                test_user_command_with_accounts ~constraint_constants ~ledger
                  ~accounts ~signer ~fee ~fee_payer_pk ~fee_token
                  (Mint_tokens { token_owner_pk; token_id; receiver_pk; amount })
              in
              let fee_payer_account = Option.value_exn fee_payer_account in
              let receiver_account = Option.value_exn receiver_account in
              let token_owner_account = Option.value_exn token_owner_account in
              let expected_fee_payer_balance =
                accounts.(0).balance |> sub_fee fee
              in
              assert (
                Balance.equal fee_payer_account.balance
                  expected_fee_payer_balance ) ;
              assert (
                Balance.equal accounts.(1).balance token_owner_account.balance
              ) ;
              assert (
                Balance.equal accounts.(2).balance receiver_account.balance )))

    let%test_unit "mint tokens fails if the token owner account is not present"
        =
      Test_util.with_randomness 123456789 (fun () ->
          Ledger.with_ledger ~depth:ledger_depth ~f:(fun ledger ->
              let wallets = random_wallets ~n:2 () in
              let signer = wallets.(0).private_key in
              (* Fee-payer and token owner are the same, receiver differs. *)
              let fee_payer_pk = wallets.(0).account.public_key in
              let token_owner_pk = fee_payer_pk in
              let receiver_pk = wallets.(1).account.public_key in
              let fee_token = Token_id.default in
              let token_id = Quickcheck.random_value Token_id.gen_non_default in
              let amount =
                Amount.of_int (random_int_incl 2 15 * 1_000_000_000)
              in
              let accounts =
                [| create_account fee_payer_pk fee_token 20_000_000_000
                 ; create_account receiver_pk token_id 0
                |]
              in
              let fee = Fee.of_int (random_int_incl 2 15 * 1_000_000_000) in
              let ( `Fee_payer_account fee_payer_account
                  , `Source_account token_owner_account
                  , `Receiver_account receiver_account ) =
                test_user_command_with_accounts ~constraint_constants ~ledger
                  ~accounts ~signer ~fee ~fee_payer_pk ~fee_token
                  (Mint_tokens { token_owner_pk; token_id; receiver_pk; amount })
              in
              let fee_payer_account = Option.value_exn fee_payer_account in
              let receiver_account = Option.value_exn receiver_account in
              let expected_fee_payer_balance =
                accounts.(0).balance |> sub_fee fee
              in
              assert (
                Balance.equal fee_payer_account.balance
                  expected_fee_payer_balance ) ;
              assert (Option.is_none token_owner_account) ;
              assert (
                Balance.equal accounts.(1).balance receiver_account.balance )))

    let%test_unit "mint tokens fails if the fee-payer does not have permission \
                   to mint" =
      Test_util.with_randomness 123456789 (fun () ->
          Ledger.with_ledger ~depth:ledger_depth ~f:(fun ledger ->
              let wallets = random_wallets ~n:2 () in
              let signer = wallets.(0).private_key in
              (* Fee-payer and receiver are the same, token owner differs. *)
              let fee_payer_pk = wallets.(0).account.public_key in
              let token_owner_pk = wallets.(1).account.public_key in
              let receiver_pk = fee_payer_pk in
              let fee_token = Token_id.default in
              let token_id = Quickcheck.random_value Token_id.gen_non_default in
              let amount =
                Amount.of_int (random_int_incl 2 15 * 1_000_000_000)
              in
              let accounts =
                [| create_account fee_payer_pk fee_token 20_000_000_000
                 ; { (create_account token_owner_pk token_id 0) with
                     token_permissions =
                       Token_owned { disable_new_accounts = false }
                   }
                 ; create_account receiver_pk token_id 0
                |]
              in
              let fee = Fee.of_int (random_int_incl 2 15 * 1_000_000_000) in
              let ( `Fee_payer_account fee_payer_account
                  , `Source_account token_owner_account
                  , `Receiver_account receiver_account ) =
                test_user_command_with_accounts ~constraint_constants ~ledger
                  ~accounts ~signer ~fee ~fee_payer_pk ~fee_token
                  (Mint_tokens { token_owner_pk; token_id; receiver_pk; amount })
              in
              let fee_payer_account = Option.value_exn fee_payer_account in
              let receiver_account = Option.value_exn receiver_account in
              let token_owner_account = Option.value_exn token_owner_account in
              let expected_fee_payer_balance =
                accounts.(0).balance |> sub_fee fee
              in
              assert (
                Balance.equal fee_payer_account.balance
                  expected_fee_payer_balance ) ;
              assert (
                Balance.equal accounts.(1).balance token_owner_account.balance
              ) ;
              assert (
                Balance.equal accounts.(2).balance receiver_account.balance )))

    let%test_unit "mint tokens fails if the receiver account is not present" =
      Test_util.with_randomness 123456789 (fun () ->
          Ledger.with_ledger ~depth:ledger_depth ~f:(fun ledger ->
              let wallets = random_wallets ~n:2 () in
              let signer = wallets.(0).private_key in
              (* Fee-payer and fee payer are the same, receiver differs. *)
              let fee_payer_pk = wallets.(0).account.public_key in
              let token_owner_pk = fee_payer_pk in
              let receiver_pk = wallets.(1).account.public_key in
              let fee_token = Token_id.default in
              let token_id = Quickcheck.random_value Token_id.gen_non_default in
              let amount =
                Amount.of_int (random_int_incl 2 15 * 1_000_000_000)
              in
              let accounts =
                [| create_account fee_payer_pk fee_token 20_000_000_000
                 ; { (create_account token_owner_pk token_id 0) with
                     token_permissions =
                       Token_owned { disable_new_accounts = false }
                   }
                |]
              in
              let fee = Fee.of_int (random_int_incl 2 15 * 1_000_000_000) in
              let ( `Fee_payer_account fee_payer_account
                  , `Source_account token_owner_account
                  , `Receiver_account receiver_account ) =
                test_user_command_with_accounts ~constraint_constants ~ledger
                  ~accounts ~signer ~fee ~fee_payer_pk ~fee_token
                  (Mint_tokens { token_owner_pk; token_id; receiver_pk; amount })
              in
              let fee_payer_account = Option.value_exn fee_payer_account in
              let token_owner_account = Option.value_exn token_owner_account in
              let expected_fee_payer_balance =
                accounts.(0).balance |> sub_fee fee
              in
              assert (
                Balance.equal fee_payer_account.balance
                  expected_fee_payer_balance ) ;
              assert (
                Balance.equal accounts.(1).balance token_owner_account.balance
              ) ;
              assert (Option.is_none receiver_account)))

    let%test_unit "unchanged timings for fee transfers and coinbase" =
      Test_util.with_randomness 123456789 (fun () ->
          let receivers =
            Array.init 2 ~f:(fun _ ->
                Public_key.of_private_key_exn (Private_key.create ())
                |> Public_key.compress)
          in
          let timed_account pk =
            let account_id = Account_id.create pk Token_id.default in
            let balance = Balance.of_int 100_000_000_000_000 in
            let initial_minimum_balance = Balance.of_int 80_000_000_000 in
            let cliff_time = Global_slot.of_int 2 in
            let cliff_amount = Amount.of_int 5_000_000_000 in
            let vesting_period = Global_slot.of_int 2 in
            let vesting_increment = Amount.of_int 40_000_000_000 in
            Or_error.ok_exn
            @@ Account.create_timed account_id balance ~initial_minimum_balance
                 ~cliff_time ~cliff_amount ~vesting_period ~vesting_increment
          in
          let timed_account1 = timed_account receivers.(0) in
          let timed_account2 = timed_account receivers.(1) in
          let fee = 8_000_000_000 in
          let ft1, ft2 =
            let single1 =
              Fee_transfer.Single.create ~receiver_pk:receivers.(0)
                ~fee:(Currency.Fee.of_int fee) ~fee_token:Token_id.default
            in
            let single2 =
              Fee_transfer.Single.create ~receiver_pk:receivers.(1)
                ~fee:(Currency.Fee.of_int fee) ~fee_token:Token_id.default
            in
            ( Fee_transfer.create single1 (Some single2) |> Or_error.ok_exn
            , Fee_transfer.create single1 None |> Or_error.ok_exn )
          in
          let coinbase_with_ft, coinbase_wo_ft =
            let ft =
              Coinbase.Fee_transfer.create ~receiver_pk:receivers.(0)
                ~fee:(Currency.Fee.of_int fee)
            in
            ( Coinbase.create
                ~amount:(Currency.Amount.of_int 10_000_000_000)
                ~receiver:receivers.(1) ~fee_transfer:(Some ft)
              |> Or_error.ok_exn
            , Coinbase.create
                ~amount:(Currency.Amount.of_int 10_000_000_000)
                ~receiver:receivers.(1) ~fee_transfer:None
              |> Or_error.ok_exn )
          in
          let transactions : Transaction.Valid.t list =
            [ Fee_transfer ft1
            ; Fee_transfer ft2
            ; Coinbase coinbase_with_ft
            ; Coinbase coinbase_wo_ft
            ]
          in
          Ledger.with_ledger ~depth:ledger_depth ~f:(fun ledger ->
              List.iter [ timed_account1; timed_account2 ] ~f:(fun acc ->
                  Ledger.create_new_account_exn ledger (Account.identifier acc)
                    acc) ;
              (* well over the vesting period, the timing field shouldn't change*)
              let txn_global_slot = Global_slot.of_int 100 in
              List.iter transactions ~f:(fun txn ->
                  test_transaction ~txn_global_slot ~constraint_constants ledger
                    txn)))
  end )

let%test_module "account timing check" =
  ( module struct
    open Core_kernel
    open Mina_numbers
    open Currency
    open Transaction_validator.For_tests

    (* test that unchecked and checked calculations for timing agree *)

    let checked_min_balance_and_timing account txn_amount txn_global_slot =
      let account = Account.var_of_t account in
      let txn_amount = Amount.var_of_t txn_amount in
      let txn_global_slot = Global_slot.Checked.constant txn_global_slot in
      let%map `Min_balance min_balance, timing =
        Base.check_timing ~balance_check:Tick.Boolean.Assert.is_true
          ~timed_balance_check:Tick.Boolean.Assert.is_true ~account ~txn_amount
          ~txn_global_slot
      in
      (min_balance, timing)

    let make_checked_timing_computation account txn_amount txn_global_slot =
      let%map _min_balance, timing =
        checked_min_balance_and_timing account txn_amount txn_global_slot
      in
      timing

    let make_checked_min_balance_computation account txn_amount txn_global_slot
        =
      let%map min_balance, _timing =
        checked_min_balance_and_timing account txn_amount txn_global_slot
      in
      min_balance

    let snarky_integer_of_bools bools =
      let snarky_bools =
        List.map bools ~f:(fun b ->
            let open Tick.Boolean in
            if b then true_ else false_)
      in
      let bitstring_lsb =
        Bitstring_lib.Bitstring.Lsb_first.of_list snarky_bools
      in
      Snarky_integer.Integer.of_bits ~m:Tick.m bitstring_lsb

    let run_checked_timing_and_compare account txn_amount txn_global_slot
        unchecked_timing unchecked_min_balance =
      let equal_balances_computation =
        let open Snarky_backendless.Checked in
        let%bind checked_timing =
          make_checked_timing_computation account txn_amount txn_global_slot
        in
        (* check agreement of timings produced by checked, unchecked validations *)
        let%bind () =
          as_prover
            As_prover.(
              let%map checked_timing = read Account.Timing.typ checked_timing in
              assert (Account.Timing.equal checked_timing unchecked_timing))
        in
        let%bind checked_min_balance =
          make_checked_min_balance_computation account txn_amount
            txn_global_slot
        in
        let%bind unchecked_min_balance_as_snarky_integer =
          Run.make_checked (fun () ->
              snarky_integer_of_bools (Balance.to_bits unchecked_min_balance))
        in
        let%map equal_balances_checked =
          Run.make_checked (fun () ->
              Snarky_integer.Integer.equal ~m checked_min_balance
                unchecked_min_balance_as_snarky_integer)
        in
        Snarky_backendless.As_prover.read Tick.Boolean.typ
          equal_balances_checked
      in
      let (), equal_balances =
        Or_error.ok_exn @@ Tick.run_and_check equal_balances_computation ()
      in
      equal_balances

    (* confirm the checked computation fails *)
    let checked_timing_should_fail account txn_amount txn_global_slot =
      let checked_timing_computation =
        let%map checked_timing =
          make_checked_timing_computation account txn_amount txn_global_slot
        in
        As_prover.read Account.Timing.typ checked_timing
      in
      Or_error.is_error @@ Tick.run_and_check checked_timing_computation ()

    let%test "before_cliff_time" =
      let pk = Public_key.Compressed.empty in
      let account_id = Account_id.create pk Token_id.default in
      let balance = Balance.of_int 100_000_000_000_000 in
      let initial_minimum_balance = Balance.of_int 80_000_000_000_000 in
      let cliff_time = Global_slot.of_int 1000 in
      let cliff_amount = Amount.of_int 500_000_000 in
      let vesting_period = Global_slot.of_int 10 in
      let vesting_increment = Amount.of_int 1_000_000_000 in
      let txn_amount = Currency.Amount.of_int 100_000_000_000 in
      let txn_global_slot = Global_slot.of_int 45 in
      let account =
        Or_error.ok_exn
        @@ Account.create_timed account_id balance ~initial_minimum_balance
             ~cliff_time ~cliff_amount ~vesting_period ~vesting_increment
      in
      let timing_with_min_balance =
        validate_timing_with_min_balance ~txn_amount ~txn_global_slot ~account
      in
      match timing_with_min_balance with
      | Ok ((Timed _ as unchecked_timing), `Min_balance unchecked_min_balance)
        ->
          run_checked_timing_and_compare account txn_amount txn_global_slot
            unchecked_timing unchecked_min_balance
      | _ ->
          false

    let%test "positive min balance" =
      let pk = Public_key.Compressed.empty in
      let account_id = Account_id.create pk Token_id.default in
      let balance = Balance.of_int 100_000_000_000_000 in
      let initial_minimum_balance = Balance.of_int 10_000_000_000_000 in
      let cliff_time = Global_slot.of_int 1000 in
      let cliff_amount = Amount.zero in
      let vesting_period = Global_slot.of_int 10 in
      let vesting_increment = Amount.of_int 100_000_000_000 in
      let account =
        Or_error.ok_exn
        @@ Account.create_timed account_id balance ~initial_minimum_balance
             ~cliff_time ~cliff_amount ~vesting_period ~vesting_increment
      in
      let txn_amount = Currency.Amount.of_int 100_000_000_000 in
      let txn_global_slot = Mina_numbers.Global_slot.of_int 1_900 in
      let timing_with_min_balance =
        validate_timing_with_min_balance ~account
          ~txn_amount:(Currency.Amount.of_int 100_000_000_000)
          ~txn_global_slot:(Mina_numbers.Global_slot.of_int 1_900)
      in
      (* we're 900 slots past the cliff, which is 90 vesting periods
          subtract 90 * 100 = 9,000 from init min balance of 10,000 to get 1000
          so we should still be timed
      *)
      match timing_with_min_balance with
      | Ok ((Timed _ as unchecked_timing), `Min_balance unchecked_min_balance)
        ->
          run_checked_timing_and_compare account txn_amount txn_global_slot
            unchecked_timing unchecked_min_balance
      | _ ->
          false

    let%test "curr min balance of zero" =
      let pk = Public_key.Compressed.empty in
      let account_id = Account_id.create pk Token_id.default in
      let balance = Balance.of_int 100_000_000_000_000 in
      let initial_minimum_balance = Balance.of_int 10_000_000_000_000 in
      let cliff_time = Global_slot.of_int 1_000 in
      let cliff_amount = Amount.of_int 900_000_000 in
      let vesting_period = Global_slot.of_int 10 in
      let vesting_increment = Amount.of_int 100_000_000_000 in
      let account =
        Or_error.ok_exn
        @@ Account.create_timed account_id balance ~initial_minimum_balance
             ~cliff_time ~cliff_amount ~vesting_period ~vesting_increment
      in
      let txn_amount = Currency.Amount.of_int 100_000_000_000 in
      let txn_global_slot = Global_slot.of_int 2_000 in
      let timing_with_min_balance =
        validate_timing_with_min_balance ~txn_amount ~txn_global_slot ~account
      in
      (* we're 2_000 - 1_000 = 1_000 slots past the cliff, which is 100 vesting periods
          subtract 100 * 100_000_000_000 = 10_000_000_000_000 from init min balance
          of 10_000_000_000 to get zero, so we should be untimed now
      *)
      match timing_with_min_balance with
      | Ok ((Untimed as unchecked_timing), `Min_balance unchecked_min_balance)
        ->
          run_checked_timing_and_compare account txn_amount txn_global_slot
            unchecked_timing unchecked_min_balance
      | _ ->
          false

    let%test "below calculated min balance" =
      let pk = Public_key.Compressed.empty in
      let account_id = Account_id.create pk Token_id.default in
      let balance = Balance.of_int 10_000_000_000_000 in
      let initial_minimum_balance = Balance.of_int 10_000_000_000_000 in
      let cliff_time = Global_slot.of_int 1_000 in
      let cliff_amount = Amount.zero in
      let vesting_period = Global_slot.of_int 10 in
      let vesting_increment = Amount.of_int 100_000_000_000 in
      let account =
        Or_error.ok_exn
        @@ Account.create_timed account_id balance ~initial_minimum_balance
             ~cliff_time ~cliff_amount ~vesting_period ~vesting_increment
      in
      let txn_amount = Currency.Amount.of_int 101_000_000_000 in
      let txn_global_slot = Mina_numbers.Global_slot.of_int 1_010 in
      let timing = validate_timing ~txn_amount ~txn_global_slot ~account in
      match timing with
      | Error err ->
          assert (
            Transaction_status.Failure.equal
              (Transaction_logic.timing_error_to_user_command_status err)
              Transaction_status.Failure.Source_minimum_balance_violation ) ;
          checked_timing_should_fail account txn_amount txn_global_slot
      | _ ->
          false

    let%test "insufficient balance" =
      let pk = Public_key.Compressed.empty in
      let account_id = Account_id.create pk Token_id.default in
      let balance = Balance.of_int 100_000_000_000_000 in
      let initial_minimum_balance = Balance.of_int 10_000_000_000_000 in
      let cliff_time = Global_slot.of_int 1000 in
      let cliff_amount = Amount.zero in
      let vesting_period = Global_slot.of_int 10 in
      let vesting_increment = Amount.of_int 100_000_000_000 in
      let account =
        Or_error.ok_exn
        @@ Account.create_timed account_id balance ~initial_minimum_balance
             ~cliff_time ~cliff_amount ~vesting_period ~vesting_increment
      in
      let txn_amount = Currency.Amount.of_int 100_001_000_000_000 in
      let txn_global_slot = Global_slot.of_int 2000_000_000_000 in
      let timing = validate_timing ~txn_amount ~txn_global_slot ~account in
      match timing with
      | Error err ->
          assert (
            Transaction_status.Failure.equal
              (Transaction_logic.timing_error_to_user_command_status err)
              Transaction_status.Failure.Source_insufficient_balance ) ;
          checked_timing_should_fail account txn_amount txn_global_slot
      | _ ->
          false

    let%test "past full vesting" =
      let pk = Public_key.Compressed.empty in
      let account_id = Account_id.create pk Token_id.default in
      let balance = Balance.of_int 100_000_000_000_000 in
      let initial_minimum_balance = Balance.of_int 10_000_000_000_000 in
      let cliff_time = Global_slot.of_int 1000 in
      let cliff_amount = Amount.zero in
      let vesting_period = Global_slot.of_int 10 in
      let vesting_increment = Amount.of_int 100_000_000_000 in
      let account =
        Or_error.ok_exn
        @@ Account.create_timed account_id balance ~initial_minimum_balance
             ~cliff_time ~cliff_amount ~vesting_period ~vesting_increment
      in
      (* fully vested, curr min balance = 0, so we can spend the whole balance *)
      let txn_amount = Currency.Amount.of_int 100_000_000_000_000 in
      let txn_global_slot = Global_slot.of_int 3000 in
      let timing_with_min_balance =
        validate_timing_with_min_balance ~txn_amount ~txn_global_slot ~account
      in
      match timing_with_min_balance with
      | Ok ((Untimed as unchecked_timing), `Min_balance unchecked_min_balance)
        ->
          run_checked_timing_and_compare account txn_amount txn_global_slot
            unchecked_timing unchecked_min_balance
      | _ ->
          false

    let make_cliff_amount_test slot =
      let pk = Public_key.Compressed.empty in
      let account_id = Account_id.create pk Token_id.default in
      let balance = Balance.of_int 100_000_000_000_000 in
      let initial_minimum_balance = Balance.of_int 10_000_000_000_000 in
      let cliff_time = Global_slot.of_int 1000 in
      let cliff_amount =
        Balance.to_uint64 initial_minimum_balance |> Amount.of_uint64
      in
      let vesting_period = Global_slot.of_int 1 in
      let vesting_increment = Amount.zero in
      let account =
        Or_error.ok_exn
        @@ Account.create_timed account_id balance ~initial_minimum_balance
             ~cliff_time ~cliff_amount ~vesting_period ~vesting_increment
      in
      let txn_amount = Currency.Amount.of_int 100_000_000_000_000 in
      let txn_global_slot = Global_slot.of_int slot in
      (txn_amount, txn_global_slot, account)

    let%test "before cliff, cliff_amount doesn't affect min balance" =
      let txn_amount, txn_global_slot, account = make_cliff_amount_test 999 in
      let timing = validate_timing ~txn_amount ~txn_global_slot ~account in
      match timing with
      | Error err ->
          assert (
            Transaction_status.Failure.equal
              (Transaction_logic.timing_error_to_user_command_status err)
              Transaction_status.Failure.Source_minimum_balance_violation ) ;
          checked_timing_should_fail account txn_amount txn_global_slot
      | Ok _ ->
          false

    let%test "at exactly cliff time, cliff amount allows spending" =
      let txn_amount, txn_global_slot, account = make_cliff_amount_test 1000 in
      let timing_with_min_balance =
        validate_timing_with_min_balance ~txn_amount ~txn_global_slot ~account
      in
      match timing_with_min_balance with
      | Ok ((Untimed as unchecked_timing), `Min_balance unchecked_min_balance)
        ->
          run_checked_timing_and_compare account txn_amount txn_global_slot
            unchecked_timing unchecked_min_balance
      | _ ->
          false
  end )

let%test_module "transaction_undos" =
  ( module struct
    let constraint_constants =
      Genesis_constants.Constraint_constants.for_unit_tests

    let genesis_constants = Genesis_constants.for_unit_tests

    let consensus_constants =
      Consensus.Constants.create ~constraint_constants
        ~protocol_constants:genesis_constants.protocol

    let state_body =
      let compile_time_genesis =
        Mina_state.Genesis_protocol_state.t
          ~genesis_ledger:Genesis_ledger.(Packed.t for_unit_tests)
          ~genesis_epoch_data:Consensus.Genesis_epoch_data.for_unit_tests
          ~constraint_constants ~consensus_constants
      in
      compile_time_genesis.data |> Mina_state.Protocol_state.body

    let txn_state_view = Mina_state.Protocol_state.Body.view state_body

    let gen_user_commands ~length ledger_init_state =
      let open Quickcheck.Generator.Let_syntax in
      let%map cmds =
        User_command.Valid.Gen.sequence ~length:(length / 2) ~sign_type:`Real
          ledger_init_state
      in
      let cmds = List.map ~f:User_command.forget_check cmds in
      (* Cmds with new receiver accounts *)
      let amount =
        Currency.Fee.scale constraint_constants.account_creation_fee 2
        |> Option.value_exn |> Currency.Amount.of_fee
      in
      let senders =
        Array.filter_map ledger_init_state
          ~f:(fun ((keypair, balance, _, _) as s) ->
            let sender_pk = Public_key.compress keypair.public_key in
            let account_id = Account_id.create sender_pk Token_id.default in
            if
              List.find cmds ~f:(fun cmd ->
                  Account_id.equal (User_command.fee_payer cmd) account_id)
              |> Option.is_some
            then None
            else if Currency.Amount.(balance >= amount) then Some s
            else None)
      in
      let new_cmds =
        let source_accounts =
          List.take (Array.to_list senders) (length - List.length cmds)
        in
        assert (not (List.is_empty source_accounts)) ;
        let new_keys =
          List.init (List.length source_accounts) ~f:(fun _ ->
              Signature_lib.Keypair.create ())
        in
        List.map (List.zip_exn source_accounts new_keys)
          ~f:(fun ((s, _, nonce, _), r) ->
            let sender_pk = Public_key.compress s.public_key in
            let reciever_pk = Public_key.compress r.public_key in
            let fee = Currency.Fee.of_int 10 in
            let payload : Signed_command.Payload.t =
              Signed_command.Payload.create ~fee ~fee_token:Token_id.default
                ~fee_payer_pk:sender_pk ~nonce ~memo:Signed_command_memo.dummy
                ~valid_until:None
                ~body:
                  (Payment
                     { source_pk = sender_pk
                     ; receiver_pk = reciever_pk
                     ; token_id = Token_id.default
                     ; amount
                     })
            in
            let c = Signed_command.sign s payload in
            User_command.Signed_command (Signed_command.forget_check c))
      in
      List.map ~f:(fun c -> Transaction.Command c) (cmds @ new_cmds)

    let gen_fee_transfers ~length ledger_init_state =
      let open Quickcheck.Generator.Let_syntax in
      let count = 3 in
      let new_keys =
        Array.init count ~f:(fun _ -> Signature_lib.Keypair.create ())
      in
      let fee_transfers ?(new_accounts = false) accounts count =
        let max_fee =
          Currency.Fee.scale constraint_constants.account_creation_fee 10
          |> Option.value_exn |> Currency.Fee.to_int
        in
        let min_fee =
          if new_accounts then
            constraint_constants.account_creation_fee |> Currency.Fee.to_int
          else 0
        in
        let%map singles =
          Quickcheck.Generator.list_with_length count
            (Fee_transfer.Single.Gen.with_random_receivers ~keys:accounts
               ~max_fee ~min_fee
               ~token:(Quickcheck.Generator.return Token_id.default))
        in
        One_or_two.group_list singles
        |> List.map ~f:(Fn.compose Or_error.ok_exn Fee_transfer.of_singles)
      in
      let%bind fee_transfer_new_accounts =
        fee_transfers new_keys count ~new_accounts:true
      in
      let remaining = max count (length - count) in
      let%map fee_transfer_existing_accounts =
        fee_transfers
          (Array.init remaining ~f:(fun _ ->
               let keypair, _, _, _ =
                 Array.random_element_exn ledger_init_state
               in
               keypair))
          remaining
      in
      List.map
        ~f:(fun c -> Transaction.Fee_transfer c)
        (fee_transfer_new_accounts @ fee_transfer_existing_accounts)

    let gen_coinbases ~length ledger_init_state =
      let open Quickcheck.Generator.Let_syntax in
      let count = 3 in
      let%bind coinbase_new_accounts =
        Quickcheck.Generator.list_with_length count
          (Quickcheck.Generator.map ~f:fst
             (Coinbase.Gen.gen ~constraint_constants))
      in
      let%map coinbase_existing_accounts =
        let remaining = max count (length - count) in
        let keys =
          Array.init remaining ~f:(fun _ ->
              let keypair, _, _, _ =
                Array.random_element_exn ledger_init_state
              in
              keypair)
        in
        let min_amount =
          Option.value_exn
            (Currency.Fee.scale constraint_constants.account_creation_fee 2)
          |> Currency.Fee.to_int
        in
        let max_amount =
          Currency.Amount.to_int constraint_constants.coinbase_amount
        in
        Quickcheck.Generator.list_with_length remaining
          (Coinbase.Gen.with_random_receivers ~keys ~min_amount ~max_amount
             ~fee_transfer:
               (Coinbase.Fee_transfer.Gen.with_random_receivers ~keys
                  ~min_fee:constraint_constants.account_creation_fee))
      in
      List.map
        ~f:(fun c -> Transaction.Coinbase c)
        (coinbase_new_accounts @ coinbase_existing_accounts)

    let test_undo ledger transaction =
      let merkle_root_before = Ledger.merkle_root ledger in
      let applied_txn =
        Ledger.apply_transaction ~constraint_constants ~txn_state_view ledger
          transaction
        |> Or_error.ok_exn
      in
      let new_mask = Ledger.Mask.create ~depth:(Ledger.depth ledger) () in
      let new_ledger = Ledger.register_mask ledger new_mask in
      let () =
        Ledger.undo ~constraint_constants new_ledger applied_txn
        |> Or_error.ok_exn
      in
      assert (
        Ledger_hash.equal merkle_root_before (Ledger.merkle_root new_ledger) ) ;
      (merkle_root_before, applied_txn)

    let test_undos ledger transactions =
      let res =
        List.fold ~init:[] transactions ~f:(fun acc t ->
            test_undo ledger t :: acc)
      in
      List.iter res ~f:(fun (root_before, u) ->
          let () =
            Ledger.undo ~constraint_constants ledger u |> Or_error.ok_exn
          in
          assert (Ledger_hash.equal (Ledger.merkle_root ledger) root_before))

    let%test_unit "undo_coinbase" =
      let gen =
        let open Quickcheck.Generator.Let_syntax in
        let%bind ledger_init_state = Ledger.gen_initial_ledger_state in
        let%map coinbases = gen_coinbases ~length:5 ledger_init_state in
        (ledger_init_state, coinbases)
      in
      Async.Quickcheck.test ~seed:(`Deterministic "coinbase undos")
        ~sexp_of:[%sexp_of: Ledger.init_state * Transaction.t list] ~trials:2
        gen ~f:(fun (ledger_init_state, coinbase_list) ->
          Ledger.with_ephemeral_ledger ~depth:constraint_constants.ledger_depth
            ~f:(fun ledger ->
              Ledger.apply_initial_ledger_state ledger ledger_init_state ;
              test_undos ledger coinbase_list))

    let%test_unit "undo_fee_transfers" =
      let gen =
        let open Quickcheck.Generator.Let_syntax in
        let%bind ledger_init_state = Ledger.gen_initial_ledger_state in
        let%map fts = gen_fee_transfers ~length:5 ledger_init_state in
        (ledger_init_state, fts)
      in
      Async.Quickcheck.test ~seed:(`Deterministic "fee-transfer undos")
        ~sexp_of:[%sexp_of: Ledger.init_state * Transaction.t list] ~trials:2
        gen ~f:(fun (ledger_init_state, ft_list) ->
          Ledger.with_ephemeral_ledger ~depth:constraint_constants.ledger_depth
            ~f:(fun ledger ->
              Ledger.apply_initial_ledger_state ledger ledger_init_state ;
              test_undos ledger ft_list))

    let%test_unit "undo_user_commands" =
      let gen =
        let open Quickcheck.Generator.Let_syntax in
        let%bind ledger_init_state = Ledger.gen_initial_ledger_state in
        let%map cmds = gen_user_commands ~length:10 ledger_init_state in
        (ledger_init_state, cmds)
      in
      Async.Quickcheck.test ~seed:(`Deterministic "user-command undo")
        ~sexp_of:[%sexp_of: Ledger.init_state * Transaction.t list] ~trials:2
        gen ~f:(fun (ledger_init_state, cmd_list) ->
          Ledger.with_ephemeral_ledger ~depth:constraint_constants.ledger_depth
            ~f:(fun ledger ->
              Ledger.apply_initial_ledger_state ledger ledger_init_state ;
              test_undos ledger cmd_list))

    let%test_unit "undo_all_txns" =
      let gen =
        let open Quickcheck.Generator.Let_syntax in
        let%bind ledger_init_state = Ledger.gen_initial_ledger_state in
        let%bind coinbase = gen_coinbases ~length:4 ledger_init_state in
        let%bind fee_transfers =
          gen_fee_transfers ~length:6 ledger_init_state
        in
        let%bind cmds = gen_user_commands ~length:6 ledger_init_state in
        let%map txns =
          let%map txns = Quickcheck_lib.shuffle (fee_transfers @ coinbase) in
          List.take cmds 3 @ List.take txns 5 @ List.drop cmds 3
          @ List.drop txns 5
        in
        (ledger_init_state, txns)
      in
      Async.Quickcheck.test ~seed:(`Deterministic "all-transaction undos")
        ~sexp_of:[%sexp_of: Ledger.init_state * Transaction.t list] ~trials:2
        gen ~f:(fun (ledger_init_state, txn_list) ->
          Ledger.with_ephemeral_ledger ~depth:constraint_constants.ledger_depth
            ~f:(fun ledger ->
              Ledger.apply_initial_ledger_state ledger ledger_init_state ;
              test_undos ledger txn_list))
  end )<|MERGE_RESOLUTION|>--- conflicted
+++ resolved
@@ -460,25 +460,11 @@
 [%%versioned
 module Stable = struct
   module V2 = struct
-<<<<<<< HEAD
     type t =
-      { statement : Statement.With_sok.Stable.V2.t; proof : Proof.Stable.V1.t }
+      { statement : Statement.With_sok.Stable.V2.t; proof : Proof.Stable.V2.t }
     [@@deriving compare, equal, fields, sexp, version, yojson, hash]
 
     let to_latest = Fn.id
-  end
-
-  module V1 = struct
-=======
->>>>>>> f01d3925
-    type t =
-      { statement : Statement.With_sok.Stable.V1.t; proof : Proof.Stable.V2.t }
-    [@@deriving compare, equal, fields, sexp, version, yojson, hash]
-
-    let to_latest (t : t) : Latest.t =
-      { statement = Statement.With_sok.Stable.V1.to_latest t.statement
-      ; proof = t.proof
-      }
   end
 end]
 
@@ -589,14 +575,25 @@
   make_checked
     Impl.(
       fun () ->
-        let b = exists Boolean.typ_unchecked ~compute:(fun _ -> true) in
+        let x = exists Field.typ ~compute:(fun () -> Field.Constant.of_int 3) in
         let g = exists Inner_curve.typ ~compute:(fun _ -> Inner_curve.one) in
         ignore
-          ( Pickles.Step_main_inputs.Ops.scale_fast g
-              (`Plus_two_to_len [| b; b |])
+          ( Pickles.Scalar_challenge.to_field_checked'
+              (module Impl)
+              ~num_bits:16
+              (Kimchi_backend_common.Scalar_challenge.create x)
+            : Field.t * Field.t * Field.t ) ;
+        ignore
+          ( Pickles.Step_main_inputs.Ops.scale_fast g ~num_bits:5
+              (Shifted_value x)
             : Pickles.Step_main_inputs.Inner_curve.t ) ;
         ignore
-          ( Pickles.Pairing_main.Scalar_challenge.endo g (Scalar_challenge [ b ])
+          ( Pickles.Step_main_inputs.Ops.scale_fast g ~num_bits:5
+              (Shifted_value x)
+            : Pickles.Step_main_inputs.Inner_curve.t ) ;
+        ignore
+          ( Pickles.Pairing_main.Scalar_challenge.endo g ~num_bits:4
+              (Kimchi_backend_common.Scalar_challenge.create x)
             : Field.t * Field.t ))
 
 module Base = struct
@@ -1102,37 +1099,6 @@
               ~receiver_account txn)
   end
 
-<<<<<<< HEAD
-=======
-  (* Currently, a circuit must have at least 1 of every type of constraint. *)
-  let dummy_constraints () =
-    make_checked
-      Impl.(
-        fun () ->
-          let x =
-            exists Field.typ ~compute:(fun () -> Field.Constant.of_int 3)
-          in
-          let g = exists Inner_curve.typ ~compute:(fun _ -> Inner_curve.one) in
-          ignore
-            ( Pickles.Scalar_challenge.to_field_checked'
-                (module Impl)
-                ~num_bits:16
-                (Kimchi_backend_common.Scalar_challenge.create x)
-              : Field.t * Field.t * Field.t ) ;
-          ignore
-            ( Pickles.Step_main_inputs.Ops.scale_fast g ~num_bits:5
-                (Shifted_value x)
-              : Pickles.Step_main_inputs.Inner_curve.t ) ;
-          ignore
-            ( Pickles.Step_main_inputs.Ops.scale_fast g ~num_bits:5
-                (Shifted_value x)
-              : Pickles.Step_main_inputs.Inner_curve.t ) ;
-          ignore
-            ( Pickles.Pairing_main.Scalar_challenge.endo g ~num_bits:4
-                (Kimchi_backend_common.Scalar_challenge.create x)
-              : Field.t * Field.t ))
-
->>>>>>> f01d3925
   let%snarkydef check_signature shifted ~payload ~is_user_command ~signer
       ~signature =
     let%bind input = Transaction_union_payload.Checked.to_input payload in
@@ -4197,26 +4163,11 @@
 
 module For_tests = struct
   let create_trivial_predicate_snapp ~constraint_constants spec ledger =
-    let local_dummy_constraints () =
-      let open Run in
-      let b = exists Boolean.typ_unchecked ~compute:(fun _ -> true) in
-      let g =
-        exists Pickles.Step_main_inputs.Inner_curve.typ ~compute:(fun _ ->
-            Tick.Inner_curve.(to_affine_exn one))
-      in
-      let (_ : _) =
-        Pickles.Step_main_inputs.Ops.scale_fast g (`Plus_two_to_len [| b; b |])
-      in
-      let (_ : _) =
-        Pickles.Pairing_main.Scalar_challenge.endo g (Scalar_challenge [ b ])
-      in
-      ()
-    in
     let tag, _, (module P), Pickles.Provers.[ trivial_prover; _ ] =
       let trivial_rule : _ Pickles.Inductive_rule.t =
         let trivial_main (tx_commitment : Snapp_statement.Checked.t) :
             (unit, _) Checked.t =
-          local_dummy_constraints ()
+          Impl.run_checked (dummy_constraints ())
           |> fun () ->
           Snapp_statement.Checked.Assert.equal tx_commitment tx_commitment
           |> return
@@ -4252,7 +4203,7 @@
             ; main_value = (fun [ _; _ ] _ -> [ true; true ])
             ; main =
                 (fun [ _; _ ] _ ->
-                  local_dummy_constraints ()
+                  Impl.run_checked (dummy_constraints ())
                   |> fun () ->
                   (* Unsatisfiable. *)
                   Run.exists Field.typ ~compute:(fun () ->
@@ -5251,29 +5202,7 @@
                           ; main_value = (fun [ _; _ ] _ -> [ true; true ])
                           ; main =
                               (fun [ _; _ ] _ ->
-                                let dummy_constraints () =
-                                  let open Run in
-                                  let b =
-                                    exists Boolean.typ_unchecked
-                                      ~compute:(fun _ -> true)
-                                  in
-                                  let g =
-                                    exists
-                                      Pickles.Step_main_inputs.Inner_curve.typ
-                                      ~compute:(fun _ ->
-                                        Tick.Inner_curve.(to_affine_exn one))
-                                  in
-                                  let (_ : _) =
-                                    Pickles.Step_main_inputs.Ops.scale_fast g
-                                      (`Plus_two_to_len [| b; b |])
-                                  in
-                                  let (_ : _) =
-                                    Pickles.Pairing_main.Scalar_challenge.endo g
-                                      (Scalar_challenge [ b ])
-                                  in
-                                  ()
-                                in
-                                dummy_constraints ()
+                                Impl.run_checked (dummy_constraints ())
                                 |> fun () ->
                                 (* Unsatisfiable. *)
                                 Run.exists Field.typ ~compute:(fun () ->
