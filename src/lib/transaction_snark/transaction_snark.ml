--- conflicted
+++ resolved
@@ -720,64 +720,16 @@
 
   let%snarkydef apply_tagged_transaction (type shifted)
       (shifted : (module Inner_curve.Checked.Shifted.S with type t = shifted))
-<<<<<<< HEAD
       root pending_coinbase_stack_before pending_coinbase_after state_body
-      ({sender; signature; payload} : Transaction_union.var) =
-    let nonce = payload.common.nonce in
-    let tag = payload.body.tag in
-    let%bind is_user_command =
-      Transaction_union.Tag.Checked.is_user_command tag
-    in
-    let current_global_slot =
-      Coda_state.Protocol_state.Body.consensus_state state_body
-      |> Consensus.Data.Consensus_state.curr_global_slot_var
-    in
-    let%bind () =
-      Global_slot.Checked.(current_global_slot <= payload.common.valid_until)
-      >>= Boolean.Assert.is_true
-=======
-      root pending_coinbase_stack_before pending_coinbase_after
-      state_body_hash_opt
       ({signer; signature; payload} as txn : Transaction_union.var) =
     let tag = payload.body.tag in
     let is_user_command = Transaction_union.Tag.Unpacked.is_user_command tag in
     let%bind () =
       [%with_label "Check transaction signature"]
         (check_signature shifted ~payload ~is_user_command ~signer ~signature)
->>>>>>> d7a43a14
     in
     let%bind signer_pk = Public_key.compress_var signer in
     let%bind () =
-<<<<<<< HEAD
-      check_signature shifted ~payload ~is_user_command ~sender ~signature
-    in
-    let%bind {excess; sender_delta; supply_increase; receiver_increase} =
-      Transaction_union_payload.Changes.Checked.of_payload payload
-    in
-    let%bind is_stake_delegation =
-      Transaction_union.Tag.Checked.is_stake_delegation tag
-    in
-    let%bind is_payment = Transaction_union.Tag.Checked.is_payment tag in
-    let%bind sender_compressed = Public_key.compress_var sender in
-    let%bind is_coinbase = Transaction_union.Tag.Checked.is_coinbase tag in
-    (*push state for any transaction*)
-    let%bind state_body_hash =
-      Coda_state.Protocol_state.Body.hash_checked state_body
-    in
-    let%bind pending_coinbase_stack_with_state =
-      Pending_coinbase.Stack.Checked.push_state state_body_hash
-        pending_coinbase_stack_before
-    in
-    let coinbase_receiver = payload.body.public_key in
-    let coinbase = (coinbase_receiver, payload.body.amount) in
-    let%bind computed_pending_coinbase_stack_after =
-      let%bind stack' =
-        Pending_coinbase.Stack.Checked.push_coinbase coinbase
-          pending_coinbase_stack_with_state
-      in
-      Pending_coinbase.Stack.Checked.if_ is_coinbase ~then_:stack'
-        ~else_:pending_coinbase_stack_with_state
-=======
       [%with_label "Fee-payer must sign the transaction"]
         ((* TODO: Enable multi-sig. *)
          Public_key.Compressed.Checked.Assert.equal signer_pk
@@ -803,7 +755,6 @@
     let%bind tokens_equal = Token_id.Checked.equal token fee_token in
     let%bind token_default =
       Token_id.(Checked.equal token (var_of_t default))
->>>>>>> d7a43a14
     in
     let%bind () =
       [%with_label "Validate tokens"]
@@ -819,11 +770,8 @@
            Boolean.(Assert.any [token_default; not is_stake_delegation]))
     in
     let current_global_slot =
-      Global_slot.(Checked.constant zero)
-      (* TODO: @deepthi is working on passing through the protocol state to
-         here. This should be replaced with the real value when her PR lands.
-         See issue #4036.
-      *)
+      Coda_state.Protocol_state.Body.consensus_state state_body
+      |> Consensus.Data.Consensus_state.curr_global_slot_var
     in
     let%bind () =
       [%with_label "Check slot validity"]
@@ -834,18 +782,13 @@
     (* Check coinbase stack. *)
     let%bind () =
       [%with_label "Compute coinbase stack"]
-        (let%bind pending_coinbase_stack_with_state =
-           let state_body_hash, push_state =
-             Transaction_protocol_state.Block_data.Checked.
-               ( state_body_hash state_body_hash_opt
-               , push_state state_body_hash_opt )
-           in
-           let%bind updated_stack =
-             Pending_coinbase.Stack.Checked.push_state state_body_hash
-               pending_coinbase_stack_before
-           in
-           Pending_coinbase.Stack.Checked.if_ push_state ~then_:updated_stack
-             ~else_:pending_coinbase_stack_before
+        (*push state for any transaction*)
+        (let%bind state_body_hash =
+           Coda_state.Protocol_state.Body.hash_checked state_body
+         in
+         let%bind pending_coinbase_stack_with_state =
+           Pending_coinbase.Stack.Checked.push_state state_body_hash
+             pending_coinbase_stack_before
          in
          let%bind computed_pending_coinbase_stack_after =
            let coinbase =
@@ -928,17 +871,6 @@
                Receipt.Chain_hash.Checked.if_ is_user_command ~then_:r
                  ~else_:current
              in
-<<<<<<< HEAD
-             let%bind timing =
-               let%bind txn_amount =
-                 (* if not a payment, allow check_timing to pass, regardless of account balance *)
-                 if_ is_payment ~typ:Amount.typ ~then_:payload.body.amount
-                   ~else_:Amount.(var_of_t zero)
-               in
-               with_label __LOC__
-                 (check_timing ~account ~txn_amount
-                    ~txn_global_slot:current_global_slot)
-=======
              let%bind should_pay_for_receiver =
                Boolean.(should_pay_to_create && not user_command_fails)
              in
@@ -995,7 +927,6 @@
                   in
                   check_timing ~balance_check ~timed_balance_check ~account
                     ~txn_amount ~txn_global_slot)
->>>>>>> d7a43a14
              in
              let%bind balance =
                [%with_label "Check payer balance"]
@@ -2385,7 +2316,7 @@
     let state_body =
       let open Lazy.Let_syntax in
       let%map compile_time_genesis =
-        Lazy.from_fun Coda_state.Genesis_protocol_state.compile_time_genesis
+        Coda_state.Genesis_protocol_state.compile_time_genesis
       in
       compile_time_genesis.data |> Coda_state.Protocol_state.body
 
@@ -2975,7 +2906,570 @@
                       ~supply_increase:Amount.zero ~fee_excess:total_fees
                       ~pending_coinbase_stack_state wrap_vk_state)) ) )
 
-<<<<<<< HEAD
+    let test_user_command_with_accounts ~ledger ~accounts ~signer ~fee
+        ~fee_payer_pk ~fee_token ?memo ~valid_until ~nonce body =
+      let memo =
+        match memo with
+        | Some memo ->
+            memo
+        | None ->
+            User_command_memo.create_by_digesting_string_exn
+              (Test_util.arbitrary_string
+                 ~len:User_command_memo.max_digestible_string_length)
+      in
+      Array.iter accounts ~f:(fun account ->
+          Ledger.create_new_account_exn ledger
+            (Account.identifier account)
+            account ) ;
+      let payload =
+        User_command.Payload.create ~fee ~fee_payer_pk ~fee_token ~nonce
+          ~valid_until ~memo ~body
+      in
+      let user_command = User_command.sign signer payload in
+      test_transaction ledger (User_command user_command)
+
+    let random_int_incl l u = Quickcheck.random_value (Int.gen_incl l u)
+
+    let%test_unit "transfer non-default tokens to a new account" =
+      Test_util.with_randomness 123456789 (fun () ->
+          Ledger.with_ledger ~f:(fun ledger ->
+              let wallets = random_wallets ~n:2 () in
+              let signer =
+                Keypair.of_private_key_exn wallets.(0).private_key
+              in
+              let fee_payer_pk = Public_key.compress signer.public_key in
+              let source_pk = fee_payer_pk in
+              let receiver_pk = wallets.(1).account.public_key in
+              let fee_token = Token_id.default in
+              let token_id =
+                Quickcheck.random_value Token_id.gen_non_default
+              in
+              let fee_payer = Account_id.create fee_payer_pk fee_token in
+              let source = Account_id.create source_pk token_id in
+              let receiver = Account_id.create receiver_pk token_id in
+              let create_account aid balance =
+                Account.create aid (Balance.of_int balance)
+              in
+              let accounts =
+                [| create_account fee_payer 20_000_000_000
+                 ; create_account source 30_000_000_000 |]
+              in
+              let fee = Fee.of_int (random_int_incl 2 15 * 1_000_000_000) in
+              let amount =
+                Amount.of_int (random_int_incl 0 30 * 1_000_000_000)
+              in
+              let valid_until = Global_slot.max_value in
+              let nonce = accounts.(0).nonce in
+              let () =
+                test_user_command_with_accounts ~ledger ~accounts ~signer ~fee
+                  ~fee_payer_pk ~fee_token ~valid_until ~nonce
+                  (Payment {source_pk; receiver_pk; token_id; amount})
+              in
+              let get_account aid =
+                Option.bind
+                  (Ledger.location_of_account ledger aid)
+                  ~f:(Ledger.get ledger)
+              in
+              let fee_payer_account =
+                Option.value_exn (get_account fee_payer)
+              in
+              let source_account = Option.value_exn (get_account source) in
+              let receiver_account = Option.value_exn (get_account receiver) in
+              let sub_amount amt bal =
+                Option.value_exn (Balance.sub_amount bal amt)
+              in
+              let add_amount amt bal =
+                Option.value_exn (Balance.add_amount bal amt)
+              in
+              let sub_fee fee = sub_amount (Amount.of_fee fee) in
+              let expected_fee_payer_balance =
+                accounts.(0).balance |> sub_fee fee
+                |> sub_fee Coda_compile_config.account_creation_fee
+              in
+              assert (
+                Balance.equal fee_payer_account.balance
+                  expected_fee_payer_balance ) ;
+              let expected_source_balance =
+                accounts.(1).balance |> sub_amount amount
+              in
+              assert (
+                Balance.equal source_account.balance expected_source_balance ) ;
+              let expected_receiver_balance =
+                Balance.zero |> add_amount amount
+              in
+              assert (
+                Balance.equal receiver_account.balance
+                  expected_receiver_balance ) ) )
+
+    let%test_unit "transfer non-default tokens to an existing account" =
+      Test_util.with_randomness 123456789 (fun () ->
+          Ledger.with_ledger ~f:(fun ledger ->
+              let wallets = random_wallets ~n:2 () in
+              let signer =
+                Keypair.of_private_key_exn wallets.(0).private_key
+              in
+              let fee_payer_pk = Public_key.compress signer.public_key in
+              let source_pk = fee_payer_pk in
+              let receiver_pk = wallets.(1).account.public_key in
+              let fee_token = Token_id.default in
+              let token_id =
+                Quickcheck.random_value Token_id.gen_non_default
+              in
+              let fee_payer = Account_id.create fee_payer_pk fee_token in
+              let source = Account_id.create source_pk token_id in
+              let receiver = Account_id.create receiver_pk token_id in
+              let create_account aid balance =
+                Account.create aid (Balance.of_int balance)
+              in
+              let accounts =
+                [| create_account fee_payer 20_000_000_000
+                 ; create_account source 30_000_000_000
+                 ; create_account receiver 0 |]
+              in
+              let fee = Fee.of_int (random_int_incl 2 15 * 1_000_000_000) in
+              let amount =
+                Amount.of_int (random_int_incl 0 30 * 1_000_000_000)
+              in
+              let valid_until = Global_slot.max_value in
+              let nonce = accounts.(0).nonce in
+              let () =
+                test_user_command_with_accounts ~ledger ~accounts ~signer ~fee
+                  ~fee_payer_pk ~fee_token ~valid_until ~nonce
+                  (Payment {source_pk; receiver_pk; token_id; amount})
+              in
+              let get_account aid =
+                Option.bind
+                  (Ledger.location_of_account ledger aid)
+                  ~f:(Ledger.get ledger)
+              in
+              let fee_payer_account =
+                Option.value_exn (get_account fee_payer)
+              in
+              let source_account = Option.value_exn (get_account source) in
+              let receiver_account = Option.value_exn (get_account receiver) in
+              let sub_amount amt bal =
+                Option.value_exn (Balance.sub_amount bal amt)
+              in
+              let add_amount amt bal =
+                Option.value_exn (Balance.add_amount bal amt)
+              in
+              let sub_fee fee = sub_amount (Amount.of_fee fee) in
+              let expected_fee_payer_balance =
+                accounts.(0).balance |> sub_fee fee
+              in
+              assert (
+                Balance.equal fee_payer_account.balance
+                  expected_fee_payer_balance ) ;
+              let expected_source_balance =
+                accounts.(1).balance |> sub_amount amount
+              in
+              assert (
+                Balance.equal source_account.balance expected_source_balance ) ;
+              let expected_receiver_balance =
+                accounts.(2).balance |> add_amount amount
+              in
+              assert (
+                Balance.equal receiver_account.balance
+                  expected_receiver_balance ) ) )
+
+    let%test_unit "insufficient account creation fee for non-default token \
+                   transfer" =
+      Test_util.with_randomness 123456789 (fun () ->
+          Ledger.with_ledger ~f:(fun ledger ->
+              let wallets = random_wallets ~n:2 () in
+              let signer =
+                Keypair.of_private_key_exn wallets.(0).private_key
+              in
+              let fee_payer_pk = Public_key.compress signer.public_key in
+              let source_pk = fee_payer_pk in
+              let receiver_pk = wallets.(1).account.public_key in
+              let fee_token = Token_id.default in
+              let token_id =
+                Quickcheck.random_value Token_id.gen_non_default
+              in
+              let fee_payer = Account_id.create fee_payer_pk fee_token in
+              let source = Account_id.create source_pk token_id in
+              let receiver = Account_id.create receiver_pk token_id in
+              let create_account aid balance =
+                Account.create aid (Balance.of_int balance)
+              in
+              let accounts =
+                [| create_account fee_payer 20_000_000_000
+                 ; create_account source 30_000_000_000 |]
+              in
+              let fee = Fee.of_int 20_000_000_000 in
+              let amount =
+                Amount.of_int (random_int_incl 0 30 * 1_000_000_000)
+              in
+              let valid_until = Global_slot.max_value in
+              let nonce = accounts.(0).nonce in
+              let () =
+                test_user_command_with_accounts ~ledger ~accounts ~signer ~fee
+                  ~fee_payer_pk ~fee_token ~valid_until ~nonce
+                  (Payment {source_pk; receiver_pk; token_id; amount})
+              in
+              let get_account aid =
+                Option.bind
+                  (Ledger.location_of_account ledger aid)
+                  ~f:(Ledger.get ledger)
+              in
+              let fee_payer_account =
+                Option.value_exn (get_account fee_payer)
+              in
+              let source_account = Option.value_exn (get_account source) in
+              let receiver_account = get_account receiver in
+              let sub_amount amt bal =
+                Option.value_exn (Balance.sub_amount bal amt)
+              in
+              let sub_fee fee = sub_amount (Amount.of_fee fee) in
+              let expected_fee_payer_balance =
+                accounts.(0).balance |> sub_fee fee
+              in
+              assert (
+                Balance.equal fee_payer_account.balance
+                  expected_fee_payer_balance ) ;
+              let expected_source_balance = accounts.(1).balance in
+              assert (
+                Balance.equal source_account.balance expected_source_balance ) ;
+              assert (Option.is_none receiver_account) ) )
+
+    let%test_unit "insufficient source balance for non-default token transfer"
+        =
+      Test_util.with_randomness 123456789 (fun () ->
+          Ledger.with_ledger ~f:(fun ledger ->
+              let wallets = random_wallets ~n:2 () in
+              let signer =
+                Keypair.of_private_key_exn wallets.(0).private_key
+              in
+              let fee_payer_pk = Public_key.compress signer.public_key in
+              let source_pk = fee_payer_pk in
+              let receiver_pk = wallets.(1).account.public_key in
+              let fee_token = Token_id.default in
+              let token_id =
+                Quickcheck.random_value Token_id.gen_non_default
+              in
+              let fee_payer = Account_id.create fee_payer_pk fee_token in
+              let source = Account_id.create source_pk token_id in
+              let receiver = Account_id.create receiver_pk token_id in
+              let create_account aid balance =
+                Account.create aid (Balance.of_int balance)
+              in
+              let accounts =
+                [| create_account fee_payer 20_000_000_000
+                 ; create_account source 30_000_000_000 |]
+              in
+              let fee = Fee.of_int (random_int_incl 2 15 * 1_000_000_000) in
+              let amount = Amount.of_int 40_000_000_000 in
+              let valid_until = Global_slot.max_value in
+              let nonce = accounts.(0).nonce in
+              let () =
+                test_user_command_with_accounts ~ledger ~accounts ~signer ~fee
+                  ~fee_payer_pk ~fee_token ~valid_until ~nonce
+                  (Payment {source_pk; receiver_pk; token_id; amount})
+              in
+              let get_account aid =
+                Option.bind
+                  (Ledger.location_of_account ledger aid)
+                  ~f:(Ledger.get ledger)
+              in
+              let fee_payer_account =
+                Option.value_exn (get_account fee_payer)
+              in
+              let source_account = Option.value_exn (get_account source) in
+              let receiver_account = get_account receiver in
+              let sub_amount amt bal =
+                Option.value_exn (Balance.sub_amount bal amt)
+              in
+              let sub_fee fee = sub_amount (Amount.of_fee fee) in
+              let expected_fee_payer_balance =
+                accounts.(0).balance |> sub_fee fee
+              in
+              assert (
+                Balance.equal fee_payer_account.balance
+                  expected_fee_payer_balance ) ;
+              let expected_source_balance = accounts.(1).balance in
+              assert (
+                Balance.equal source_account.balance expected_source_balance ) ;
+              assert (Option.is_none receiver_account) ) )
+
+    let%test_unit "transfer non-existing source" =
+      Test_util.with_randomness 123456789 (fun () ->
+          Ledger.with_ledger ~f:(fun ledger ->
+              let wallets = random_wallets ~n:2 () in
+              let signer =
+                Keypair.of_private_key_exn wallets.(0).private_key
+              in
+              let fee_payer_pk = Public_key.compress signer.public_key in
+              let source_pk = fee_payer_pk in
+              let receiver_pk = wallets.(1).account.public_key in
+              let fee_token = Token_id.default in
+              let token_id =
+                Quickcheck.random_value Token_id.gen_non_default
+              in
+              let fee_payer = Account_id.create fee_payer_pk fee_token in
+              let source = Account_id.create source_pk token_id in
+              let receiver = Account_id.create receiver_pk token_id in
+              let create_account aid balance =
+                Account.create aid (Balance.of_int balance)
+              in
+              let accounts = [|create_account fee_payer 20_000_000_000|] in
+              let fee = Fee.of_int (random_int_incl 2 15 * 1_000_000_000) in
+              let amount = Amount.of_int 20_000_000_000 in
+              let valid_until = Global_slot.max_value in
+              let nonce = accounts.(0).nonce in
+              let () =
+                test_user_command_with_accounts ~ledger ~accounts ~signer ~fee
+                  ~fee_payer_pk ~fee_token ~valid_until ~nonce
+                  (Payment {source_pk; receiver_pk; token_id; amount})
+              in
+              let get_account aid =
+                Option.bind
+                  (Ledger.location_of_account ledger aid)
+                  ~f:(Ledger.get ledger)
+              in
+              let fee_payer_account =
+                Option.value_exn (get_account fee_payer)
+              in
+              let source_account = get_account source in
+              let receiver_account = get_account receiver in
+              let sub_amount amt bal =
+                Option.value_exn (Balance.sub_amount bal amt)
+              in
+              let sub_fee fee = sub_amount (Amount.of_fee fee) in
+              let expected_fee_payer_balance =
+                accounts.(0).balance |> sub_fee fee
+              in
+              assert (
+                Balance.equal fee_payer_account.balance
+                  expected_fee_payer_balance ) ;
+              assert (Option.is_none source_account) ;
+              assert (Option.is_none receiver_account) ) )
+
+    let%test_unit "payment predicate failure" =
+      Test_util.with_randomness 123456789 (fun () ->
+          Ledger.with_ledger ~f:(fun ledger ->
+              let wallets = random_wallets ~n:3 () in
+              let signer =
+                Keypair.of_private_key_exn wallets.(0).private_key
+              in
+              let fee_payer_pk = Public_key.compress signer.public_key in
+              let source_pk = wallets.(1).account.public_key in
+              let receiver_pk = wallets.(2).account.public_key in
+              let fee_token = Token_id.default in
+              let token_id =
+                Quickcheck.random_value Token_id.gen_non_default
+              in
+              let fee_payer = Account_id.create fee_payer_pk fee_token in
+              let source = Account_id.create source_pk token_id in
+              let receiver = Account_id.create receiver_pk token_id in
+              let create_account aid balance =
+                Account.create aid (Balance.of_int balance)
+              in
+              let accounts =
+                [| create_account fee_payer 20_000_000_000
+                 ; create_account source 30_000_000_000 |]
+              in
+              let fee = Fee.of_int (random_int_incl 2 15 * 1_000_000_000) in
+              let amount = Amount.of_int 20_000_000_000 in
+              let valid_until = Global_slot.max_value in
+              let nonce = accounts.(0).nonce in
+              let () =
+                test_user_command_with_accounts ~ledger ~accounts ~signer ~fee
+                  ~fee_payer_pk ~fee_token ~valid_until ~nonce
+                  (Payment {source_pk; receiver_pk; token_id; amount})
+              in
+              let get_account aid =
+                Option.bind
+                  (Ledger.location_of_account ledger aid)
+                  ~f:(Ledger.get ledger)
+              in
+              let fee_payer_account =
+                Option.value_exn (get_account fee_payer)
+              in
+              let source_account = Option.value_exn (get_account source) in
+              let receiver_account = get_account receiver in
+              let sub_amount amt bal =
+                Option.value_exn (Balance.sub_amount bal amt)
+              in
+              let sub_fee fee = sub_amount (Amount.of_fee fee) in
+              let expected_fee_payer_balance =
+                accounts.(0).balance |> sub_fee fee
+              in
+              assert (
+                Balance.equal fee_payer_account.balance
+                  expected_fee_payer_balance ) ;
+              let expected_source_balance = accounts.(1).balance in
+              assert (
+                Balance.equal source_account.balance expected_source_balance ) ;
+              assert (Option.is_none receiver_account) ) )
+
+    let%test_unit "delegation predicate failure" =
+      Test_util.with_randomness 123456789 (fun () ->
+          Ledger.with_ledger ~f:(fun ledger ->
+              let wallets = random_wallets ~n:3 () in
+              let signer =
+                Keypair.of_private_key_exn wallets.(0).private_key
+              in
+              let fee_payer_pk = Public_key.compress signer.public_key in
+              let source_pk = wallets.(1).account.public_key in
+              let receiver_pk = wallets.(2).account.public_key in
+              let fee_token = Token_id.default in
+              let token_id = Token_id.default in
+              let fee_payer = Account_id.create fee_payer_pk fee_token in
+              let source = Account_id.create source_pk token_id in
+              let receiver = Account_id.create receiver_pk token_id in
+              let create_account aid balance =
+                Account.create aid (Balance.of_int balance)
+              in
+              let accounts =
+                [| create_account fee_payer 20_000_000_000
+                 ; create_account source 30_000_000_000
+                 ; create_account receiver 30_000_000_000 |]
+              in
+              let fee = Fee.of_int (random_int_incl 2 15 * 1_000_000_000) in
+              let valid_until = Global_slot.max_value in
+              let nonce = accounts.(0).nonce in
+              let () =
+                test_user_command_with_accounts ~ledger ~accounts ~signer ~fee
+                  ~fee_payer_pk ~fee_token ~valid_until ~nonce
+                  (Stake_delegation
+                     (Set_delegate
+                        {delegator= source_pk; new_delegate= receiver_pk}))
+              in
+              let get_account aid =
+                Option.bind
+                  (Ledger.location_of_account ledger aid)
+                  ~f:(Ledger.get ledger)
+              in
+              let fee_payer_account =
+                Option.value_exn (get_account fee_payer)
+              in
+              let source_account = Option.value_exn (get_account source) in
+              let receiver_account = get_account receiver in
+              let sub_amount amt bal =
+                Option.value_exn (Balance.sub_amount bal amt)
+              in
+              let sub_fee fee = sub_amount (Amount.of_fee fee) in
+              let expected_fee_payer_balance =
+                accounts.(0).balance |> sub_fee fee
+              in
+              assert (
+                Balance.equal fee_payer_account.balance
+                  expected_fee_payer_balance ) ;
+              assert (
+                Public_key.Compressed.equal source_account.delegate source_pk
+              ) ;
+              assert (Option.is_some receiver_account) ) )
+
+    let%test_unit "delegation delegatee does not exist" =
+      Test_util.with_randomness 123456789 (fun () ->
+          Ledger.with_ledger ~f:(fun ledger ->
+              let wallets = random_wallets ~n:2 () in
+              let signer =
+                Keypair.of_private_key_exn wallets.(0).private_key
+              in
+              let fee_payer_pk = Public_key.compress signer.public_key in
+              let source_pk = fee_payer_pk in
+              let receiver_pk = wallets.(1).account.public_key in
+              let fee_token = Token_id.default in
+              let token_id = Token_id.default in
+              let fee_payer = Account_id.create fee_payer_pk fee_token in
+              let source = Account_id.create source_pk token_id in
+              let receiver = Account_id.create receiver_pk token_id in
+              let create_account aid balance =
+                Account.create aid (Balance.of_int balance)
+              in
+              let accounts = [|create_account fee_payer 20_000_000_000|] in
+              let fee = Fee.of_int (random_int_incl 2 15 * 1_000_000_000) in
+              let valid_until = Global_slot.max_value in
+              let nonce = accounts.(0).nonce in
+              let () =
+                test_user_command_with_accounts ~ledger ~accounts ~signer ~fee
+                  ~fee_payer_pk ~fee_token ~valid_until ~nonce
+                  (Stake_delegation
+                     (Set_delegate
+                        {delegator= source_pk; new_delegate= receiver_pk}))
+              in
+              let get_account aid =
+                Option.bind
+                  (Ledger.location_of_account ledger aid)
+                  ~f:(Ledger.get ledger)
+              in
+              let fee_payer_account =
+                Option.value_exn (get_account fee_payer)
+              in
+              let source_account = Option.value_exn (get_account source) in
+              let receiver_account = get_account receiver in
+              let sub_amount amt bal =
+                Option.value_exn (Balance.sub_amount bal amt)
+              in
+              let sub_fee fee = sub_amount (Amount.of_fee fee) in
+              let expected_fee_payer_balance =
+                accounts.(0).balance |> sub_fee fee
+              in
+              assert (
+                Balance.equal fee_payer_account.balance
+                  expected_fee_payer_balance ) ;
+              assert (
+                Public_key.Compressed.equal source_account.delegate source_pk
+              ) ;
+              assert (Option.is_none receiver_account) ) )
+
+    let%test_unit "delegation delegator does not exist" =
+      Test_util.with_randomness 123456789 (fun () ->
+          Ledger.with_ledger ~f:(fun ledger ->
+              let wallets = random_wallets ~n:3 () in
+              let signer =
+                Keypair.of_private_key_exn wallets.(0).private_key
+              in
+              let fee_payer_pk = Public_key.compress signer.public_key in
+              let source_pk = wallets.(1).account.public_key in
+              let receiver_pk = wallets.(2).account.public_key in
+              let fee_token = Token_id.default in
+              let token_id = Token_id.default in
+              let fee_payer = Account_id.create fee_payer_pk fee_token in
+              let source = Account_id.create source_pk token_id in
+              let receiver = Account_id.create receiver_pk token_id in
+              let create_account aid balance =
+                Account.create aid (Balance.of_int balance)
+              in
+              let accounts =
+                [| create_account fee_payer 20_000_000_000
+                 ; create_account receiver 30_000_000_000 |]
+              in
+              let fee = Fee.of_int (random_int_incl 2 15 * 1_000_000_000) in
+              let valid_until = Global_slot.max_value in
+              let nonce = accounts.(0).nonce in
+              let () =
+                test_user_command_with_accounts ~ledger ~accounts ~signer ~fee
+                  ~fee_payer_pk ~fee_token ~valid_until ~nonce
+                  (Stake_delegation
+                     (Set_delegate
+                        {delegator= source_pk; new_delegate= receiver_pk}))
+              in
+              let get_account aid =
+                Option.bind
+                  (Ledger.location_of_account ledger aid)
+                  ~f:(Ledger.get ledger)
+              in
+              let fee_payer_account =
+                Option.value_exn (get_account fee_payer)
+              in
+              let source_account = get_account source in
+              let receiver_account = get_account receiver in
+              let sub_amount amt bal =
+                Option.value_exn (Balance.sub_amount bal amt)
+              in
+              let sub_fee fee = sub_amount (Amount.of_fee fee) in
+              let expected_fee_payer_balance =
+                accounts.(0).balance |> sub_fee fee
+              in
+              assert (
+                Balance.equal fee_payer_account.balance
+                  expected_fee_payer_balance ) ;
+              assert (Option.is_none source_account) ;
+              assert (Option.is_some receiver_account) ) )
+
     let%test_unit "timed account - transactions" =
       Test_util.with_randomness 123456789 (fun () ->
           let wallets = random_wallets ~n:3 () |> Array.to_list in
@@ -3034,571 +3528,6 @@
                 - (amount + txn_fee) * txns_per_receiver
                   * List.length receivers )
                 ledger ) )
-=======
-    let test_user_command_with_accounts ~ledger ~accounts ~signer ~fee
-        ~fee_payer_pk ~fee_token ?memo ~valid_until ~nonce body =
-      let memo =
-        match memo with
-        | Some memo ->
-            memo
-        | None ->
-            User_command_memo.create_by_digesting_string_exn
-              (Test_util.arbitrary_string
-                 ~len:User_command_memo.max_digestible_string_length)
-      in
-      Array.iter accounts ~f:(fun account ->
-          Ledger.create_new_account_exn ledger
-            (Account.identifier account)
-            account ) ;
-      let payload =
-        User_command.Payload.create ~fee ~fee_payer_pk ~fee_token ~nonce
-          ~valid_until ~memo ~body
-      in
-      let user_command = User_command.sign signer payload in
-      test_transaction ledger (User_command user_command)
-
-    let random_int_incl l u = Quickcheck.random_value (Int.gen_incl l u)
-
-    let%test_unit "transfer non-default tokens to a new account" =
-      Test_util.with_randomness 123456789 (fun () ->
-          Ledger.with_ledger ~f:(fun ledger ->
-              let wallets = random_wallets ~n:2 () in
-              let signer =
-                Keypair.of_private_key_exn wallets.(0).private_key
-              in
-              let fee_payer_pk = Public_key.compress signer.public_key in
-              let source_pk = fee_payer_pk in
-              let receiver_pk = wallets.(1).account.public_key in
-              let fee_token = Token_id.default in
-              let token_id =
-                Quickcheck.random_value Token_id.gen_non_default
-              in
-              let fee_payer = Account_id.create fee_payer_pk fee_token in
-              let source = Account_id.create source_pk token_id in
-              let receiver = Account_id.create receiver_pk token_id in
-              let create_account aid balance =
-                Account.create aid (Balance.of_int balance)
-              in
-              let accounts =
-                [| create_account fee_payer 20_000_000_000
-                 ; create_account source 30_000_000_000 |]
-              in
-              let fee = Fee.of_int (random_int_incl 2 15 * 1_000_000_000) in
-              let amount =
-                Amount.of_int (random_int_incl 0 30 * 1_000_000_000)
-              in
-              let valid_until = Global_slot.max_value in
-              let nonce = accounts.(0).nonce in
-              let () =
-                test_user_command_with_accounts ~ledger ~accounts ~signer ~fee
-                  ~fee_payer_pk ~fee_token ~valid_until ~nonce
-                  (Payment {source_pk; receiver_pk; token_id; amount})
-              in
-              let get_account aid =
-                Option.bind
-                  (Ledger.location_of_account ledger aid)
-                  ~f:(Ledger.get ledger)
-              in
-              let fee_payer_account =
-                Option.value_exn (get_account fee_payer)
-              in
-              let source_account = Option.value_exn (get_account source) in
-              let receiver_account = Option.value_exn (get_account receiver) in
-              let sub_amount amt bal =
-                Option.value_exn (Balance.sub_amount bal amt)
-              in
-              let add_amount amt bal =
-                Option.value_exn (Balance.add_amount bal amt)
-              in
-              let sub_fee fee = sub_amount (Amount.of_fee fee) in
-              let expected_fee_payer_balance =
-                accounts.(0).balance |> sub_fee fee
-                |> sub_fee Coda_compile_config.account_creation_fee
-              in
-              assert (
-                Balance.equal fee_payer_account.balance
-                  expected_fee_payer_balance ) ;
-              let expected_source_balance =
-                accounts.(1).balance |> sub_amount amount
-              in
-              assert (
-                Balance.equal source_account.balance expected_source_balance ) ;
-              let expected_receiver_balance =
-                Balance.zero |> add_amount amount
-              in
-              assert (
-                Balance.equal receiver_account.balance
-                  expected_receiver_balance ) ) )
-
-    let%test_unit "transfer non-default tokens to an existing account" =
-      Test_util.with_randomness 123456789 (fun () ->
-          Ledger.with_ledger ~f:(fun ledger ->
-              let wallets = random_wallets ~n:2 () in
-              let signer =
-                Keypair.of_private_key_exn wallets.(0).private_key
-              in
-              let fee_payer_pk = Public_key.compress signer.public_key in
-              let source_pk = fee_payer_pk in
-              let receiver_pk = wallets.(1).account.public_key in
-              let fee_token = Token_id.default in
-              let token_id =
-                Quickcheck.random_value Token_id.gen_non_default
-              in
-              let fee_payer = Account_id.create fee_payer_pk fee_token in
-              let source = Account_id.create source_pk token_id in
-              let receiver = Account_id.create receiver_pk token_id in
-              let create_account aid balance =
-                Account.create aid (Balance.of_int balance)
-              in
-              let accounts =
-                [| create_account fee_payer 20_000_000_000
-                 ; create_account source 30_000_000_000
-                 ; create_account receiver 0 |]
-              in
-              let fee = Fee.of_int (random_int_incl 2 15 * 1_000_000_000) in
-              let amount =
-                Amount.of_int (random_int_incl 0 30 * 1_000_000_000)
-              in
-              let valid_until = Global_slot.max_value in
-              let nonce = accounts.(0).nonce in
-              let () =
-                test_user_command_with_accounts ~ledger ~accounts ~signer ~fee
-                  ~fee_payer_pk ~fee_token ~valid_until ~nonce
-                  (Payment {source_pk; receiver_pk; token_id; amount})
-              in
-              let get_account aid =
-                Option.bind
-                  (Ledger.location_of_account ledger aid)
-                  ~f:(Ledger.get ledger)
-              in
-              let fee_payer_account =
-                Option.value_exn (get_account fee_payer)
-              in
-              let source_account = Option.value_exn (get_account source) in
-              let receiver_account = Option.value_exn (get_account receiver) in
-              let sub_amount amt bal =
-                Option.value_exn (Balance.sub_amount bal amt)
-              in
-              let add_amount amt bal =
-                Option.value_exn (Balance.add_amount bal amt)
-              in
-              let sub_fee fee = sub_amount (Amount.of_fee fee) in
-              let expected_fee_payer_balance =
-                accounts.(0).balance |> sub_fee fee
-              in
-              assert (
-                Balance.equal fee_payer_account.balance
-                  expected_fee_payer_balance ) ;
-              let expected_source_balance =
-                accounts.(1).balance |> sub_amount amount
-              in
-              assert (
-                Balance.equal source_account.balance expected_source_balance ) ;
-              let expected_receiver_balance =
-                accounts.(2).balance |> add_amount amount
-              in
-              assert (
-                Balance.equal receiver_account.balance
-                  expected_receiver_balance ) ) )
-
-    let%test_unit "insufficient account creation fee for non-default token \
-                   transfer" =
-      Test_util.with_randomness 123456789 (fun () ->
-          Ledger.with_ledger ~f:(fun ledger ->
-              let wallets = random_wallets ~n:2 () in
-              let signer =
-                Keypair.of_private_key_exn wallets.(0).private_key
-              in
-              let fee_payer_pk = Public_key.compress signer.public_key in
-              let source_pk = fee_payer_pk in
-              let receiver_pk = wallets.(1).account.public_key in
-              let fee_token = Token_id.default in
-              let token_id =
-                Quickcheck.random_value Token_id.gen_non_default
-              in
-              let fee_payer = Account_id.create fee_payer_pk fee_token in
-              let source = Account_id.create source_pk token_id in
-              let receiver = Account_id.create receiver_pk token_id in
-              let create_account aid balance =
-                Account.create aid (Balance.of_int balance)
-              in
-              let accounts =
-                [| create_account fee_payer 20_000_000_000
-                 ; create_account source 30_000_000_000 |]
-              in
-              let fee = Fee.of_int 20_000_000_000 in
-              let amount =
-                Amount.of_int (random_int_incl 0 30 * 1_000_000_000)
-              in
-              let valid_until = Global_slot.max_value in
-              let nonce = accounts.(0).nonce in
-              let () =
-                test_user_command_with_accounts ~ledger ~accounts ~signer ~fee
-                  ~fee_payer_pk ~fee_token ~valid_until ~nonce
-                  (Payment {source_pk; receiver_pk; token_id; amount})
-              in
-              let get_account aid =
-                Option.bind
-                  (Ledger.location_of_account ledger aid)
-                  ~f:(Ledger.get ledger)
-              in
-              let fee_payer_account =
-                Option.value_exn (get_account fee_payer)
-              in
-              let source_account = Option.value_exn (get_account source) in
-              let receiver_account = get_account receiver in
-              let sub_amount amt bal =
-                Option.value_exn (Balance.sub_amount bal amt)
-              in
-              let sub_fee fee = sub_amount (Amount.of_fee fee) in
-              let expected_fee_payer_balance =
-                accounts.(0).balance |> sub_fee fee
-              in
-              assert (
-                Balance.equal fee_payer_account.balance
-                  expected_fee_payer_balance ) ;
-              let expected_source_balance = accounts.(1).balance in
-              assert (
-                Balance.equal source_account.balance expected_source_balance ) ;
-              assert (Option.is_none receiver_account) ) )
-
-    let%test_unit "insufficient source balance for non-default token transfer"
-        =
-      Test_util.with_randomness 123456789 (fun () ->
-          Ledger.with_ledger ~f:(fun ledger ->
-              let wallets = random_wallets ~n:2 () in
-              let signer =
-                Keypair.of_private_key_exn wallets.(0).private_key
-              in
-              let fee_payer_pk = Public_key.compress signer.public_key in
-              let source_pk = fee_payer_pk in
-              let receiver_pk = wallets.(1).account.public_key in
-              let fee_token = Token_id.default in
-              let token_id =
-                Quickcheck.random_value Token_id.gen_non_default
-              in
-              let fee_payer = Account_id.create fee_payer_pk fee_token in
-              let source = Account_id.create source_pk token_id in
-              let receiver = Account_id.create receiver_pk token_id in
-              let create_account aid balance =
-                Account.create aid (Balance.of_int balance)
-              in
-              let accounts =
-                [| create_account fee_payer 20_000_000_000
-                 ; create_account source 30_000_000_000 |]
-              in
-              let fee = Fee.of_int (random_int_incl 2 15 * 1_000_000_000) in
-              let amount = Amount.of_int 40_000_000_000 in
-              let valid_until = Global_slot.max_value in
-              let nonce = accounts.(0).nonce in
-              let () =
-                test_user_command_with_accounts ~ledger ~accounts ~signer ~fee
-                  ~fee_payer_pk ~fee_token ~valid_until ~nonce
-                  (Payment {source_pk; receiver_pk; token_id; amount})
-              in
-              let get_account aid =
-                Option.bind
-                  (Ledger.location_of_account ledger aid)
-                  ~f:(Ledger.get ledger)
-              in
-              let fee_payer_account =
-                Option.value_exn (get_account fee_payer)
-              in
-              let source_account = Option.value_exn (get_account source) in
-              let receiver_account = get_account receiver in
-              let sub_amount amt bal =
-                Option.value_exn (Balance.sub_amount bal amt)
-              in
-              let sub_fee fee = sub_amount (Amount.of_fee fee) in
-              let expected_fee_payer_balance =
-                accounts.(0).balance |> sub_fee fee
-              in
-              assert (
-                Balance.equal fee_payer_account.balance
-                  expected_fee_payer_balance ) ;
-              let expected_source_balance = accounts.(1).balance in
-              assert (
-                Balance.equal source_account.balance expected_source_balance ) ;
-              assert (Option.is_none receiver_account) ) )
-
-    let%test_unit "transfer non-existing source" =
-      Test_util.with_randomness 123456789 (fun () ->
-          Ledger.with_ledger ~f:(fun ledger ->
-              let wallets = random_wallets ~n:2 () in
-              let signer =
-                Keypair.of_private_key_exn wallets.(0).private_key
-              in
-              let fee_payer_pk = Public_key.compress signer.public_key in
-              let source_pk = fee_payer_pk in
-              let receiver_pk = wallets.(1).account.public_key in
-              let fee_token = Token_id.default in
-              let token_id =
-                Quickcheck.random_value Token_id.gen_non_default
-              in
-              let fee_payer = Account_id.create fee_payer_pk fee_token in
-              let source = Account_id.create source_pk token_id in
-              let receiver = Account_id.create receiver_pk token_id in
-              let create_account aid balance =
-                Account.create aid (Balance.of_int balance)
-              in
-              let accounts = [|create_account fee_payer 20_000_000_000|] in
-              let fee = Fee.of_int (random_int_incl 2 15 * 1_000_000_000) in
-              let amount = Amount.of_int 20_000_000_000 in
-              let valid_until = Global_slot.max_value in
-              let nonce = accounts.(0).nonce in
-              let () =
-                test_user_command_with_accounts ~ledger ~accounts ~signer ~fee
-                  ~fee_payer_pk ~fee_token ~valid_until ~nonce
-                  (Payment {source_pk; receiver_pk; token_id; amount})
-              in
-              let get_account aid =
-                Option.bind
-                  (Ledger.location_of_account ledger aid)
-                  ~f:(Ledger.get ledger)
-              in
-              let fee_payer_account =
-                Option.value_exn (get_account fee_payer)
-              in
-              let source_account = get_account source in
-              let receiver_account = get_account receiver in
-              let sub_amount amt bal =
-                Option.value_exn (Balance.sub_amount bal amt)
-              in
-              let sub_fee fee = sub_amount (Amount.of_fee fee) in
-              let expected_fee_payer_balance =
-                accounts.(0).balance |> sub_fee fee
-              in
-              assert (
-                Balance.equal fee_payer_account.balance
-                  expected_fee_payer_balance ) ;
-              assert (Option.is_none source_account) ;
-              assert (Option.is_none receiver_account) ) )
-
-    let%test_unit "payment predicate failure" =
-      Test_util.with_randomness 123456789 (fun () ->
-          Ledger.with_ledger ~f:(fun ledger ->
-              let wallets = random_wallets ~n:3 () in
-              let signer =
-                Keypair.of_private_key_exn wallets.(0).private_key
-              in
-              let fee_payer_pk = Public_key.compress signer.public_key in
-              let source_pk = wallets.(1).account.public_key in
-              let receiver_pk = wallets.(2).account.public_key in
-              let fee_token = Token_id.default in
-              let token_id =
-                Quickcheck.random_value Token_id.gen_non_default
-              in
-              let fee_payer = Account_id.create fee_payer_pk fee_token in
-              let source = Account_id.create source_pk token_id in
-              let receiver = Account_id.create receiver_pk token_id in
-              let create_account aid balance =
-                Account.create aid (Balance.of_int balance)
-              in
-              let accounts =
-                [| create_account fee_payer 20_000_000_000
-                 ; create_account source 30_000_000_000 |]
-              in
-              let fee = Fee.of_int (random_int_incl 2 15 * 1_000_000_000) in
-              let amount = Amount.of_int 20_000_000_000 in
-              let valid_until = Global_slot.max_value in
-              let nonce = accounts.(0).nonce in
-              let () =
-                test_user_command_with_accounts ~ledger ~accounts ~signer ~fee
-                  ~fee_payer_pk ~fee_token ~valid_until ~nonce
-                  (Payment {source_pk; receiver_pk; token_id; amount})
-              in
-              let get_account aid =
-                Option.bind
-                  (Ledger.location_of_account ledger aid)
-                  ~f:(Ledger.get ledger)
-              in
-              let fee_payer_account =
-                Option.value_exn (get_account fee_payer)
-              in
-              let source_account = Option.value_exn (get_account source) in
-              let receiver_account = get_account receiver in
-              let sub_amount amt bal =
-                Option.value_exn (Balance.sub_amount bal amt)
-              in
-              let sub_fee fee = sub_amount (Amount.of_fee fee) in
-              let expected_fee_payer_balance =
-                accounts.(0).balance |> sub_fee fee
-              in
-              assert (
-                Balance.equal fee_payer_account.balance
-                  expected_fee_payer_balance ) ;
-              let expected_source_balance = accounts.(1).balance in
-              assert (
-                Balance.equal source_account.balance expected_source_balance ) ;
-              assert (Option.is_none receiver_account) ) )
-
-    let%test_unit "delegation predicate failure" =
-      Test_util.with_randomness 123456789 (fun () ->
-          Ledger.with_ledger ~f:(fun ledger ->
-              let wallets = random_wallets ~n:3 () in
-              let signer =
-                Keypair.of_private_key_exn wallets.(0).private_key
-              in
-              let fee_payer_pk = Public_key.compress signer.public_key in
-              let source_pk = wallets.(1).account.public_key in
-              let receiver_pk = wallets.(2).account.public_key in
-              let fee_token = Token_id.default in
-              let token_id = Token_id.default in
-              let fee_payer = Account_id.create fee_payer_pk fee_token in
-              let source = Account_id.create source_pk token_id in
-              let receiver = Account_id.create receiver_pk token_id in
-              let create_account aid balance =
-                Account.create aid (Balance.of_int balance)
-              in
-              let accounts =
-                [| create_account fee_payer 20_000_000_000
-                 ; create_account source 30_000_000_000
-                 ; create_account receiver 30_000_000_000 |]
-              in
-              let fee = Fee.of_int (random_int_incl 2 15 * 1_000_000_000) in
-              let valid_until = Global_slot.max_value in
-              let nonce = accounts.(0).nonce in
-              let () =
-                test_user_command_with_accounts ~ledger ~accounts ~signer ~fee
-                  ~fee_payer_pk ~fee_token ~valid_until ~nonce
-                  (Stake_delegation
-                     (Set_delegate
-                        {delegator= source_pk; new_delegate= receiver_pk}))
-              in
-              let get_account aid =
-                Option.bind
-                  (Ledger.location_of_account ledger aid)
-                  ~f:(Ledger.get ledger)
-              in
-              let fee_payer_account =
-                Option.value_exn (get_account fee_payer)
-              in
-              let source_account = Option.value_exn (get_account source) in
-              let receiver_account = get_account receiver in
-              let sub_amount amt bal =
-                Option.value_exn (Balance.sub_amount bal amt)
-              in
-              let sub_fee fee = sub_amount (Amount.of_fee fee) in
-              let expected_fee_payer_balance =
-                accounts.(0).balance |> sub_fee fee
-              in
-              assert (
-                Balance.equal fee_payer_account.balance
-                  expected_fee_payer_balance ) ;
-              assert (
-                Public_key.Compressed.equal source_account.delegate source_pk
-              ) ;
-              assert (Option.is_some receiver_account) ) )
-
-    let%test_unit "delegation delegatee does not exist" =
-      Test_util.with_randomness 123456789 (fun () ->
-          Ledger.with_ledger ~f:(fun ledger ->
-              let wallets = random_wallets ~n:2 () in
-              let signer =
-                Keypair.of_private_key_exn wallets.(0).private_key
-              in
-              let fee_payer_pk = Public_key.compress signer.public_key in
-              let source_pk = fee_payer_pk in
-              let receiver_pk = wallets.(1).account.public_key in
-              let fee_token = Token_id.default in
-              let token_id = Token_id.default in
-              let fee_payer = Account_id.create fee_payer_pk fee_token in
-              let source = Account_id.create source_pk token_id in
-              let receiver = Account_id.create receiver_pk token_id in
-              let create_account aid balance =
-                Account.create aid (Balance.of_int balance)
-              in
-              let accounts = [|create_account fee_payer 20_000_000_000|] in
-              let fee = Fee.of_int (random_int_incl 2 15 * 1_000_000_000) in
-              let valid_until = Global_slot.max_value in
-              let nonce = accounts.(0).nonce in
-              let () =
-                test_user_command_with_accounts ~ledger ~accounts ~signer ~fee
-                  ~fee_payer_pk ~fee_token ~valid_until ~nonce
-                  (Stake_delegation
-                     (Set_delegate
-                        {delegator= source_pk; new_delegate= receiver_pk}))
-              in
-              let get_account aid =
-                Option.bind
-                  (Ledger.location_of_account ledger aid)
-                  ~f:(Ledger.get ledger)
-              in
-              let fee_payer_account =
-                Option.value_exn (get_account fee_payer)
-              in
-              let source_account = Option.value_exn (get_account source) in
-              let receiver_account = get_account receiver in
-              let sub_amount amt bal =
-                Option.value_exn (Balance.sub_amount bal amt)
-              in
-              let sub_fee fee = sub_amount (Amount.of_fee fee) in
-              let expected_fee_payer_balance =
-                accounts.(0).balance |> sub_fee fee
-              in
-              assert (
-                Balance.equal fee_payer_account.balance
-                  expected_fee_payer_balance ) ;
-              assert (
-                Public_key.Compressed.equal source_account.delegate source_pk
-              ) ;
-              assert (Option.is_none receiver_account) ) )
-
-    let%test_unit "delegation delegator does not exist" =
-      Test_util.with_randomness 123456789 (fun () ->
-          Ledger.with_ledger ~f:(fun ledger ->
-              let wallets = random_wallets ~n:3 () in
-              let signer =
-                Keypair.of_private_key_exn wallets.(0).private_key
-              in
-              let fee_payer_pk = Public_key.compress signer.public_key in
-              let source_pk = wallets.(1).account.public_key in
-              let receiver_pk = wallets.(2).account.public_key in
-              let fee_token = Token_id.default in
-              let token_id = Token_id.default in
-              let fee_payer = Account_id.create fee_payer_pk fee_token in
-              let source = Account_id.create source_pk token_id in
-              let receiver = Account_id.create receiver_pk token_id in
-              let create_account aid balance =
-                Account.create aid (Balance.of_int balance)
-              in
-              let accounts =
-                [| create_account fee_payer 20_000_000_000
-                 ; create_account receiver 30_000_000_000 |]
-              in
-              let fee = Fee.of_int (random_int_incl 2 15 * 1_000_000_000) in
-              let valid_until = Global_slot.max_value in
-              let nonce = accounts.(0).nonce in
-              let () =
-                test_user_command_with_accounts ~ledger ~accounts ~signer ~fee
-                  ~fee_payer_pk ~fee_token ~valid_until ~nonce
-                  (Stake_delegation
-                     (Set_delegate
-                        {delegator= source_pk; new_delegate= receiver_pk}))
-              in
-              let get_account aid =
-                Option.bind
-                  (Ledger.location_of_account ledger aid)
-                  ~f:(Ledger.get ledger)
-              in
-              let fee_payer_account =
-                Option.value_exn (get_account fee_payer)
-              in
-              let source_account = get_account source in
-              let receiver_account = get_account receiver in
-              let sub_amount amt bal =
-                Option.value_exn (Balance.sub_amount bal amt)
-              in
-              let sub_fee fee = sub_amount (Amount.of_fee fee) in
-              let expected_fee_payer_balance =
-                accounts.(0).balance |> sub_fee fee
-              in
-              assert (
-                Balance.equal fee_payer_account.balance
-                  expected_fee_payer_balance ) ;
-              assert (Option.is_none source_account) ;
-              assert (Option.is_some receiver_account) ) )
->>>>>>> d7a43a14
   end )
 
 let%test_module "account timing check" =
