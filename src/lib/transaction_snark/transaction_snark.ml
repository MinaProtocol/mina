--- conflicted
+++ resolved
@@ -1926,8 +1926,8 @@
           let increment_nonce (t : t) = t.party.data.body.increment_nonce
 
           let check_authorization ~(account : Account.t) ~commitment
-<<<<<<< HEAD
-              ~at_party:(at_party, _) ({ party; control; _ } : t) =
+              ~at_party:({ hash = at_party; _ } : Parties.t)
+              ({ party; control; _ } : t) =
             let proof_verifies =
               match (auth_type, snapp_statement) with
               | Proof, Some (i, s) ->
@@ -1943,22 +1943,6 @@
               | Proof, None | (Signature | None_given), Some _ ->
                   assert false
             in
-=======
-              ~at_party:({ hash = at_party; _ } : Parties.t)
-              ({ party; control; _ } : t) =
-            ( match (auth_type, snapp_statement) with
-            | Proof, Some (i, s) ->
-                Pickles.Side_loaded.in_circuit (side_loaded i)
-                  (Lazy.force account.data.snapp.verification_key.data) ;
-                with_label __LOC__ (fun () ->
-                    Snapp_statement.Checked.Assert.equal
-                      { transaction = commitment; at_party }
-                      s)
-            | (Signature | None_given), None ->
-                ()
-            | Proof, None | (Signature | None_given), Some _ ->
-                assert false ) ;
->>>>>>> 3fa49aa3
             let signature_verifies =
               match auth_type with
               | None_given | Proof ->
