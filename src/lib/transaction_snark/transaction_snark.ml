--- conflicted
+++ resolved
@@ -3537,12 +3537,11 @@
     in
     let supply_increase = Amount.(Signed.of_unsigned zero) in
     let state_view = Mina_state.Protocol_state.Body.view state_body in
-<<<<<<< HEAD
-    let _, _, states_rev =
-      List.fold_left ~init:(fee_excess, supply_increase, [])
+    let _, _, will_succeeds_rev, states_rev =
+      List.fold_left ~init:(fee_excess, supply_increase, [], [])
         zkapp_commands_with_context
         ~f:(fun
-             (fee_excess, supply_increase, statess_rev)
+             (fee_excess, supply_increase, will_succeeds_rev, statess_rev)
              ( _
              , _
              , first_pass_ledger
@@ -3556,7 +3555,7 @@
           let second_pass_ledger =
             sparse_second_pass_ledger zkapp_command second_pass_ledger
           in
-          let _, states =
+          let txn_applied, states =
             let partial_txn, states =
               Sparse_ledger.apply_zkapp_first_pass_unchecked_with_states
                 ~first_pass_ledger ~second_pass_ledger ~constraint_constants
@@ -3568,34 +3567,16 @@
               ~init:states second_pass_ledger partial_txn
             |> Or_error.ok_exn
           in
-          let states_with_connecting_ledger =
-            List.map states ~f:(fun (global, local) ->
-                (global, local, connecting_ledger) )
-=======
-    let _, _, _, will_succeeds_rev, states_rev =
-      List.fold_left ~init:(fee_excess, supply_increase, sparse_ledger, [], [])
-        zkapp_commands
-        ~f:(fun
-             ( fee_excess
-             , supply_increase
-             , sparse_ledger
-             , will_succeeds_rev
-             , statess_rev )
-             (_, _, zkapp_command)
-           ->
-          let txn_applied, states =
-            Sparse_ledger.apply_zkapp_command_unchecked_with_states
-              sparse_ledger ~constraint_constants ~global_slot ~state_view
-              ~fee_excess ~supply_increase zkapp_command
-            |> Or_error.ok_exn
-          in
           let will_succeed =
             match txn_applied.command.status with
             | Applied ->
                 true
             | Failed _ ->
                 false
->>>>>>> cee2e182
+          in
+          let states_with_connecting_ledger =
+            List.map states ~f:(fun (global, local) ->
+                (global, local, connecting_ledger) )
           in
           let final_state =
             let global_state, _local_state, _connecting_ledger =
@@ -3605,13 +3586,8 @@
           in
           ( final_state.fee_excess
           , final_state.supply_increase
-<<<<<<< HEAD
+          , will_succeed :: will_succeeds_rev
           , states_with_connecting_ledger :: statess_rev ) )
-=======
-          , final_state.ledger
-          , will_succeed :: will_succeeds_rev
-          , states :: statess_rev ) )
->>>>>>> cee2e182
     in
     let will_succeeds = List.rev will_succeeds_rev in
     let states = List.rev states_rev in
@@ -3628,8 +3604,7 @@
     in
     let remaining_zkapp_command =
       let zkapp_commands =
-<<<<<<< HEAD
-        List.map zkapp_commands_with_context
+        List.map2_exn zkapp_commands_with_context will_succeeds
           ~f:(fun
                ( pending_coinbase_init_stack
                , pending_coinbase_stack_state
@@ -3637,26 +3612,14 @@
                , _
                , _
                , account_updates )
-=======
-        List.map2_exn zkapp_commands will_succeeds
-          ~f:(fun
-               ( pending_coinbase_init_stack
-               , pending_coinbase_stack_state
-               , zkapp_command )
                will_succeed
->>>>>>> cee2e182
              ->
             ( pending_coinbase_init_stack
             , pending_coinbase_stack_state
             , { Mina_transaction_logic.Zkapp_command_logic.Start_data
-<<<<<<< HEAD
                 .account_updates
               ; memo_hash = Signed_command_memo.hash account_updates.memo
-=======
-                .zkapp_command
-              ; memo_hash = Signed_command_memo.hash zkapp_command.memo
               ; will_succeed
->>>>>>> cee2e182
               } ) )
       in
       ref zkapp_commands
