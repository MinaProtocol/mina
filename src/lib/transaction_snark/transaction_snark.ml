open Core
open Signature_lib
open Coda_base
open Snark_params
open Currency
open Fold_lib

let state_hash_size_in_triples = Tick.Field.size_in_triples

let tick_input () =
  let open Tick in
  Data_spec.[Field.typ]

let wrap_input = Tock.Data_spec.[Wrap_input.typ]

let provide_witness' typ ~f =
  Tick.(provide_witness typ As_prover.(map get_state ~f))

module Input = struct
  type t =
    { source: Frozen_ledger_hash.Stable.V1.t
    ; target: Frozen_ledger_hash.Stable.V1.t
    ; fee_excess: Currency.Amount.Signed.t }
  [@@deriving bin_io]
end

module Tag : sig
  open Tick

  type t = Normal | Fee_transfer | Coinbase [@@deriving sexp]

  type var

  val typ : (var, t) Typ.t

  module Checked : sig
    val normal : var

    val fee_transfer : var

    val coinbase : var

    val is_normal : var -> Boolean.var

    val is_fee_transfer : var -> Boolean.var

    val is_coinbase : var -> Boolean.var

    val should_check_signature : var -> Boolean.var

    val should_check_if_nonce_matches : var -> Boolean.var

    val should_increment_nonce : var -> Boolean.var

    val should_cons_to_receipt_chain : var -> Boolean.var
  end
end = struct
  open Tick

  (* This could definitely be more efficient, but I decided to do
   it in a relatively straightforward way I could think of since the
   constraints saved were not significant. *)

  type t = Normal | Fee_transfer | Coinbase [@@deriving sexp]

  let gen =
    let open Quickcheck.Generator in
    map (variant3 Unit.gen Unit.gen Unit.gen) ~f:(function
      | `A () -> Normal
      | `B () -> Fee_transfer
      | `C () -> Coinbase )

  (* We encode this as a one-hot vector essentially *)
  type var =
    {normal: Boolean.var; fee_transfer: Boolean.var; coinbase: Boolean.var}

  let typ : (var, t) Typ.t =
    let typ =
      Typ.of_hlistable
        Data_spec.[Boolean.typ; Boolean.typ; Boolean.typ]
        ~var_to_hlist:(fun {normal; fee_transfer; coinbase} ->
          [normal; fee_transfer; coinbase] )
        ~var_of_hlist:(fun Snarky.H_list.([normal; fee_transfer; coinbase]) ->
          {normal; fee_transfer; coinbase} )
        ~value_to_hlist:(function
          | Normal -> [true; false; false]
          | Fee_transfer -> [false; true; false]
          | Coinbase -> [false; false; true])
        ~value_of_hlist:
          Snarky.H_list.(
            function
            | [true; false; false] -> Normal
            | [false; true; false] -> Fee_transfer
            | [false; false; true] -> Coinbase
            | _ -> assert false)
    in
    let check ({normal; fee_transfer; coinbase} as t) =
      let open Let_syntax in
      let%map () = typ.check t
      and () = Boolean.Assert.exactly_one [normal; fee_transfer; coinbase] in
      ()
    in
    {typ with check}

  module Checked = struct
    let constant : t -> var =
      let all_false =
        { normal= Boolean.false_
        ; fee_transfer= Boolean.false_
        ; coinbase= Boolean.false_ }
      in
      function
      | Normal -> {all_false with normal= Boolean.true_}
      | Fee_transfer -> {all_false with fee_transfer= Boolean.true_}
      | Coinbase -> {all_false with coinbase= Boolean.true_}

    let normal = constant Normal

    let fee_transfer = constant Fee_transfer

    let coinbase = constant Coinbase

    let is_normal {normal; _} = normal

    let is_fee_transfer {fee_transfer; _} = fee_transfer

    let is_coinbase {coinbase; _} = coinbase

    let should_check_signature = is_normal

    let should_check_if_nonce_matches = is_normal

    let should_increment_nonce = is_normal

    let should_cons_to_receipt_chain = is_normal
  end
end

module Tagged_transaction = struct
  open Tick

  type t = Tag.t * Payment.t [@@deriving sexp]

  type var = Tag.var * Payment.var

  let typ : (var, t) Typ.t = Typ.(Tag.typ * Payment.typ)

  let excess ((tag, t) : t) =
    match tag with
    | Normal ->
        Amount.Signed.create ~sgn:Sgn.Pos
          ~magnitude:(Amount.of_fee t.payload.fee)
    | Fee_transfer ->
        let magnitude =
          Amount.add_fee t.payload.amount t.payload.fee |> Option.value_exn
        in
        Amount.Signed.create ~sgn:Sgn.Neg ~magnitude
    | Coinbase ->
        assert (
          Amount.( <= )
            (Amount.add_fee t.payload.amount t.payload.fee |> Option.value_exn)
            Protocols.Coda_praos.coinbase_amount ) ;
        Currency.Amount.Signed.zero

  let supply_increase ((tag, t) : t) =
    match tag with
    | Normal | Fee_transfer -> Amount.zero
    | Coinbase -> t.payload.amount

  module Checked = struct
    type changes =
      { sender_delta: Amount.Signed.var
      ; excess: Amount.Signed.var
      ; supply_increase: Amount.var }

    (* Someday: Have a more structured "case" construct *)
    let changes ((tag, t) : var) =
      with_label __LOC__
        (let open Let_syntax in
        let if_ cond ~then_:(t1, t2) ~else_:(e1, e2) =
          with_label __LOC__
            (let%map x1 = Amount.Signed.Checked.if_ cond ~then_:t1 ~else_:e1
             and x2 = Amount.Signed.Checked.if_ cond ~then_:t2 ~else_:e2 in
             (x1, x2))
        in
        let is_coinbase = Tag.Checked.is_coinbase tag in
        let%bind excess, sender_delta =
          let%bind non_coinbase_case =
            with_label __LOC__
              (let%bind amount_plus_fee =
                 Amount.Checked.add_fee t.payload.amount t.payload.fee
               in
               let open Amount.Signed in
               let neg_amount_plus_fee =
                 create ~sgn:Sgn.Neg ~magnitude:amount_plus_fee
               in
               let pos_fee =
                 create ~sgn:Sgn.Pos
                   ~magnitude:(Amount.Checked.of_fee t.payload.fee)
               in
               (* If tag = Normal:
              sender gets -(amount + fee)
              excess is +fee

              If tag = Fee_transfer:
              "sender" gets +fee
              excess is -(amount + fee) (since "receiver" gets amount)
              *)
               Checked.cswap
                 (Tag.Checked.is_fee_transfer tag)
                 (pos_fee, neg_amount_plus_fee))
          in
          let%bind coinbase_case =
            with_label __LOC__
              (* If tag = Coinbase:

                "receiver" gets the coinbase amount and sender the fee transfer
                excess is zero *)
              (let excess =
                 Amount.Signed.Checked.constant Amount.Signed.zero
               in
               return
                 ( excess
                 , Amount.Signed.Checked.of_unsigned
                     (Amount.Checked.of_fee t.payload.fee) ))
          in
          if_ is_coinbase ~then_:coinbase_case ~else_:non_coinbase_case
        in
        let%map supply_increase =
          Amount.Checked.if_ is_coinbase ~then_:t.payload.amount
            ~else_:(Amount.var_of_t Amount.zero)
        in
        {excess; sender_delta; supply_increase})
  end
end

let dummy_signature =
  Schnorr.sign (Private_key.create ()) Payment_payload.dummy

module Fee_transfer = struct
  include Fee_transfer

  let two (pk1, fee1) (pk2, fee2) : Tagged_transaction.t =
    ( Fee_transfer
    , { payload=
          { receiver= pk1
          ; amount= Amount.of_fee fee1 (* What "receiver" receives *)
          ; fee= fee2 (* What "sender" receives *)
          ; nonce= Account.Nonce.zero }
      ; sender= Public_key.decompress_exn pk2
      ; signature= dummy_signature } )

  let to_tagged_transaction = function
    | One (pk1, fee1) -> two (pk1, fee1) (pk1, Fee.zero)
    | Two (t1, t2) -> two t1 t2
end

module Transition = struct
  include Transaction

  let to_tagged_transaction = function
    | Fee_transfer t -> Fee_transfer.to_tagged_transaction t
<<<<<<< HEAD
    | Transaction t -> (Normal, (t :> Transaction.t))
    | Coinbase {proposer; fee_transfer; amount} ->
        let sender, fee =
=======
    | Payment t -> (Normal, (t :> Payment.t))
    | Coinbase {proposer; fee_transfer} ->
        let receiver, amount =
>>>>>>> 3f8cf89f
          Option.value ~default:(proposer, Fee.zero) fee_transfer
        in
        let t : Payment.t =
          { payload=
              { receiver= proposer
              ; amount (*reward*)
              ; fee
              ; nonce= Account.Nonce.zero }
          ; sender= Public_key.decompress_exn sender
          ; signature= dummy_signature }
        in
        (Coinbase, t)
end

module Proof_type = struct
  type t = [`Merge | `Base] [@@deriving bin_io, sexp, hash, compare, eq]

  let is_base = function `Base -> true | `Merge -> false
end

module Statement = struct
  module T = struct
    type t =
      { source: Coda_base.Frozen_ledger_hash.Stable.V1.t
      ; target: Coda_base.Frozen_ledger_hash.Stable.V1.t
      ; supply_increase: Currency.Amount.Stable.V1.t
      ; fee_excess: Currency.Fee.Signed.Stable.V1.t
      ; proof_type: Proof_type.t }
    [@@deriving sexp, bin_io, hash, compare, eq, fields]

    let option lab =
      Option.value_map ~default:(Or_error.error_string lab) ~f:(fun x -> Ok x)

    let merge s1 s2 =
      let open Or_error.Let_syntax in
      let%map fee_excess =
        Currency.Fee.Signed.add s1.fee_excess s2.fee_excess
        |> option "Error adding fees"
      and supply_increase =
        Currency.Amount.add s1.supply_increase s2.supply_increase
        |> option "Error adding supply_increase"
      in
      { source= s1.source
      ; target= s2.target
      ; fee_excess
      ; proof_type= `Merge
      ; supply_increase }
  end

  include T
  include Hashable.Make_binable (T)
  include Comparable.Make (T)

  let gen =
    let open Quickcheck.Generator.Let_syntax in
    let%map source = Coda_base.Frozen_ledger_hash.gen
    and target = Coda_base.Frozen_ledger_hash.gen
    and fee_excess = Currency.Fee.Signed.gen
    and supply_increase = Currency.Amount.gen
    and proof_type = Bool.gen >>| fun b -> if b then `Merge else `Base in
    {source; target; fee_excess; proof_type; supply_increase}
end

type t =
  { source: Frozen_ledger_hash.Stable.V1.t
  ; target: Frozen_ledger_hash.Stable.V1.t
  ; proof_type: Proof_type.t
  ; supply_increase: Amount.Stable.V1.t
  ; fee_excess: Amount.Signed.Stable.V1.t
  ; sok_digest: Sok_message.Digest.Stable.V1.t
  ; proof: Proof.Stable.V1.t }
[@@deriving fields, sexp, bin_io]

let statement
    { source
    ; target
    ; proof_type
    ; fee_excess
    ; supply_increase
    ; sok_digest= _
    ; proof= _ } =
  { Statement.source
  ; target
  ; proof_type
  ; supply_increase
  ; fee_excess=
      Currency.Fee.Signed.create
        ~magnitude:Currency.Amount.(to_fee (Signed.magnitude fee_excess))
        ~sgn:(Currency.Amount.Signed.sgn fee_excess) }

let input {source; target; fee_excess; _} = {Input.source; target; fee_excess}

let create = Fields.create

let construct_input ~proof_type ~sok_digest ~state1 ~state2 ~supply_increase
    ~fee_excess =
  let fold =
    let open Fold in
    Sok_message.Digest.fold sok_digest
    +> Frozen_ledger_hash.fold state1
    +> Frozen_ledger_hash.fold state2
    +> Amount.fold supply_increase
    +> Amount.Signed.fold fee_excess
  in
  match proof_type with
  | `Base -> Tick.Pedersen.digest_fold Hash_prefix.base_snark fold
  | `Merge wrap_vk_bits ->
      Tick.Pedersen.digest_fold Hash_prefix.merge_snark
        Fold.(fold +> group3 ~default:false (of_list wrap_vk_bits))

let base_top_hash = construct_input ~proof_type:`Base

let merge_top_hash wrap_vk_bits =
  construct_input ~proof_type:(`Merge wrap_vk_bits)

module Verification_keys = struct
  type t =
    { base: Tick.Verification_key.t
    ; wrap: Tock.Verification_key.t
    ; merge: Tick.Verification_key.t }
  [@@deriving bin_io]

  let dummy : t =
    { merge= Dummy_values.Tick.verification_key
    ; base= Dummy_values.Tick.verification_key
    ; wrap= Dummy_values.Tock.verification_key }
end

module Keys0 = struct
  module Verification = Verification_keys

  module Proving = struct
    type t =
      { base: Tick.Proving_key.t
      ; wrap: Tock.Proving_key.t
      ; merge: Tick.Proving_key.t }
    [@@deriving bin_io]

    let dummy =
      { merge= Dummy_values.Tick.proving_key
      ; base= Dummy_values.Tick.proving_key
      ; wrap= Dummy_values.Tock.proving_key }
  end

  module T = struct
    type t = {proving: Proving.t; verification: Verification.t}
  end

  include T

  let dummy : t = {proving= Proving.dummy; verification= Verification.dummy}
end

(* Staging:
   first make tick base.
   then make tick merge (which top_hashes in the tock wrap vk)
   then make tock wrap (which branches on the tick vk) *)

module Base = struct
  open Tick
  open Let_syntax

  (* spec for
     [apply_tagged_transaction root (tag, { sender; signature; payload }]):
     - if tag = Normal:
        - check that [signature] is a signature by [sender] of payload
        - return:
          - merkle tree [root'] where the sender balance is decremented by
            [payload.amount] and the receiver balance is incremented by [payload.amount].
          - fee excess = +fee.

     - if tag = Fee_transfer
        - return:
          - merkle tree [root'] where the sender balance is incremented by
            fee and the receiver balance is incremented by amount
          - fee excess = -(amount + fee)
  *)
  (* Nonce should only be incremented if it is a "Normal" transaction. *)
  let apply_tagged_transaction (type shifted)
      (shifted : (module Inner_curve.Checked.Shifted.S with type t = shifted))
      root
      ((tag, {sender; signature; payload}) as txn : Tagged_transaction.var) =
    with_label __LOC__
      ( if not Insecure.transaction_replay then
          failwith "Insecure.transaction_replay false" ;
        let {Payment.Payload.receiver; amount; fee= _; nonce} = payload in
        let%bind payload_section = Schnorr.Message.var_of_payload payload in
        let%bind () =
          with_label __LOC__
            (let%bind verifies =
               Schnorr.Checked.verifies shifted signature sender
                 payload_section
             in
             (* Should only assert_verifies if the tag is Normal *)
             Boolean.Assert.any
               [Boolean.not (Tag.Checked.should_check_signature tag); verifies])
        in
        let%bind {excess; sender_delta; supply_increase} =
          Tagged_transaction.Checked.changes txn
        in
        let%bind root =
          let%bind sender_compressed = Public_key.compress_var sender in
          Frozen_ledger_hash.modify_account_send root
            ~is_fee_transfer:(Tag.Checked.is_fee_transfer tag)
            sender_compressed ~f:(fun account ->
              with_label __LOC__
                (let%bind next_nonce =
                   Account.Nonce.increment_if_var account.nonce
                     (Tag.Checked.should_increment_nonce tag)
                 in
                 let%bind () =
                   with_label __LOC__
                     (let%bind nonce_matches =
                        Account.Nonce.equal_var nonce account.nonce
                      in
                      Boolean.Assert.any
                        [ Boolean.not
                            (Tag.Checked.should_check_if_nonce_matches tag)
                        ; nonce_matches ])
                 in
                 let%bind receipt_chain_hash =
                   let current = account.receipt_chain_hash in
                   let%bind r =
                     Receipt.Chain_hash.Checked.cons ~payload:payload_section
                       current
                   in
                   Receipt.Chain_hash.Checked.if_
                     (Tag.Checked.should_cons_to_receipt_chain tag)
                     ~then_:r ~else_:current
                 in
                 let%map balance =
                   Balance.Checked.add_signed_amount account.balance
                     sender_delta
                 in
                 { Account.balance
                 ; public_key= sender_compressed
                 ; nonce= next_nonce
                 ; receipt_chain_hash }) )
        in
        (* we explicitly set the public_key because it could be zero if the account is new *)
        let%map root =
          Frozen_ledger_hash.modify_account_recv root receiver
            ~f:(fun account ->
              let%map balance = Balance.Checked.(account.balance + amount) in
              {account with balance; public_key= receiver} )
        in
        (root, excess, supply_increase) )

  (* Someday:
   write the following soundness tests:
   - apply a transaction where the signature is incorrect
   - apply a transaction where the sender does not have enough money in their account
   - apply a transaction and stuff in the wrong target hash
    *)

  module Prover_state = struct
    type t =
      { transaction: Tagged_transaction.t
      ; state1: Frozen_ledger_hash.t
      ; state2: Frozen_ledger_hash.t
      ; sok_digest: Sok_message.Digest.t }
    [@@deriving fields]
  end

  (* spec for [main top_hash]:
   constraints pass iff
   there exist
      l1 : Frozen_ledger_hash.t,
      l2 : Frozen_ledger_hash.t,
      fee_excess : Amount.Signed.t,
      supply_increase : Amount.t
      t : Tagged_transaction.t
   such that
   H(l1, l2, fee_excess, supply_increase) = top_hash,
   applying [t] to ledger with merkle hash [l1] results in ledger with merkle hash [l2]. *)
  let main top_hash =
    with_label __LOC__
      (let%bind (module Shifted) =
         Tick.Inner_curve.Checked.Shifted.create ()
       in
       let%bind root_before =
         provide_witness' Frozen_ledger_hash.typ ~f:Prover_state.state1
       in
       let%bind t =
         with_label __LOC__
           (provide_witness' Tagged_transaction.typ ~f:Prover_state.transaction)
       in
       let%bind root_after, fee_excess, supply_increase =
         apply_tagged_transaction (module Shifted) root_before t
       in
       let%map () =
         with_label __LOC__
           (let%bind b1 = Frozen_ledger_hash.var_to_triples root_before
            and b2 = Frozen_ledger_hash.var_to_triples root_after
            and sok_digest =
              provide_witness' Sok_message.Digest.typ
                ~f:Prover_state.sok_digest
            in
            let fee_excess = Amount.Signed.Checked.to_triples fee_excess in
            let supply_increase = Amount.var_to_triples supply_increase in
            let triples =
              Sok_message.Digest.Checked.to_triples sok_digest
              @ b1 @ b2 @ supply_increase @ fee_excess
            in
            Pedersen.Checked.digest_triples ~init:Hash_prefix.base_snark
              triples
            >>= Field.Checked.Assert.equal top_hash)
       in
       ())

  let create_keys () = generate_keypair main ~exposing:(tick_input ())

  let tagged_transaction_proof ~proving_key sok_digest state1 state2
      (transaction : Tagged_transaction.t) handler =
    let prover_state : Prover_state.t =
      {state1; state2; transaction; sok_digest}
    in
    let main top_hash = handle (main top_hash) handler in
    let top_hash =
      base_top_hash ~sok_digest ~state1 ~state2
        ~fee_excess:(Tagged_transaction.excess transaction)
        ~supply_increase:(Tagged_transaction.supply_increase transaction)
    in
    (top_hash, prove proving_key (tick_input ()) prover_state main top_hash)

  let fee_transfer_proof ~proving_key sok_message state1 state2 transfer
      handler =
    tagged_transaction_proof ~proving_key sok_message state1 state2
      (Fee_transfer.to_tagged_transaction transfer)
      handler

  let transaction_proof ~proving_key sok_message state1 state2 transaction
      handler =
    tagged_transaction_proof ~proving_key sok_message state1 state2
      (Normal, transaction) handler

  let cached =
    let load =
      let open Cached.Let_syntax in
      let%map verification =
        Cached.component ~label:"verification" ~f:Keypair.vk
          Verification_key.bin_t
      and proving =
        Cached.component ~label:"proving" ~f:Keypair.pk Proving_key.bin_t
      in
      (verification, proving)
    in
    Cached.Spec.create ~load ~name:"transaction-snark base keys"
      ~autogen_path:Cache_dir.autogen_path
      ~manual_install_path:Cache_dir.manual_install_path
      ~digest_input:(fun x ->
        Md5.to_hex (R1CS_constraint_system.digest (Lazy.force x)) )
      ~input:(lazy (constraint_system ~exposing:(tick_input ()) main))
      ~create_env:(fun x -> Keypair.generate (Lazy.force x))
end

module Transition_data = struct
  type t =
    { proof: Proof_type.t * Tock_backend.Proof.t
    ; supply_increase: Amount.t
    ; fee_excess: Amount.Signed.t
    ; sok_digest: Sok_message.Digest.t }
  [@@deriving fields]
end

module Merge = struct
  open Tick
  open Let_syntax

  module Prover_state = struct
    type t =
      { tock_vk: Tock_backend.Verification_key.t
      ; sok_digest: Sok_message.Digest.t
      ; ledger_hash1: bool list
      ; ledger_hash2: bool list
      ; transition12: Transition_data.t
      ; ledger_hash3: bool list
      ; transition23: Transition_data.t }
    [@@deriving fields]
  end

  let input = tick_input

  let wrap_input_size = Tock.Data_spec.size wrap_input

  let wrap_input_typ = Typ.list ~length:Tock.Field.size_in_bits Boolean.typ

  (* TODO: When we switch to the weierstrass curve use the shifted
   add-many function *)
  let disjoint_union_sections = function
    | [] -> failwith "empty list"
    | s :: ss ->
        Checked.List.fold
          ~f:(fun acc x -> Pedersen.Checked.Section.disjoint_union_exn acc x)
          ~init:s ss

  module Verifier = Tick.Verifier_gadget

  let check_snark ~get_proof tock_vk tock_vk_data input =
    let%bind vk_data, result =
      Verifier.All_in_one.check_proof tock_vk
        ~get_vk:As_prover.(map get_state ~f:Prover_state.tock_vk)
        ~get_proof:As_prover.(map get_state ~f:get_proof)
        input
    in
    let%map () =
      Verifier.Verification_key_data.Checked.Assert.equal vk_data tock_vk_data
    in
    result

  let vk_input_offset =
    Hash_prefix.length_in_triples + Sok_message.Digest.length_in_triples
    + (2 * state_hash_size_in_triples)
    + Amount.length_in_triples + Amount.Signed.length_in_triples

  let construct_input_checked ~prefix
      ~(sok_digest : Sok_message.Digest.Checked.t) ~state1 ~state2
      ~supply_increase ~fee_excess ?tock_vk () =
    let prefix_section =
      Pedersen.Checked.Section.create ~acc:prefix
        ~support:
          (Interval_union.of_interval (0, Hash_prefix.length_in_triples))
    in
    let%bind prefix_and_sok_digest =
      Pedersen.Checked.Section.extend prefix_section
        (Sok_message.Digest.Checked.to_triples sok_digest)
        ~start:Hash_prefix.length_in_triples
    in
    let%bind prefix_and_sok_digest_and_supply_increase_and_fee =
      let open Pedersen.Checked.Section in
      extend prefix_and_sok_digest
        ~start:
          ( Hash_prefix.length_in_triples + Sok_message.Digest.length_in_triples
          + state_hash_size_in_triples + state_hash_size_in_triples )
        ( Amount.var_to_triples supply_increase
        @ Amount.Signed.Checked.to_triples fee_excess )
    in
    disjoint_union_sections
      ( [prefix_and_sok_digest_and_supply_increase_and_fee; state1; state2]
      @ Option.to_list tock_vk )

  (* spec for [verify_transition tock_vk proof_field s1 s2]:
     returns a bool which is true iff
     there is a snark proving making tock_vk
     accept on one of [ H(s1, s2, excess); H(s1, s2, excess, tock_vk) ] *)
  let verify_transition tock_vk tock_vk_data tock_vk_section
      get_transition_data s1 s2 supply_increase fee_excess =
    let%bind is_base =
      let get_type s = get_transition_data s |> Transition_data.proof |> fst in
      with_label __LOC__
        (provide_witness' Boolean.typ ~f:(fun s ->
             Proof_type.is_base (get_type s) ))
    in
    let%bind sok_digest =
      provide_witness' Sok_message.Digest.typ
        ~f:(Fn.compose Transition_data.sok_digest get_transition_data)
    in
    let%bind all_but_vk_top_hash =
      let prefix =
        `Var
          (Inner_curve.Checked.if_value is_base
             ~then_:Hash_prefix.base_snark.acc
             ~else_:Hash_prefix.merge_snark.acc)
      in
      construct_input_checked ~prefix ~sok_digest ~state1:s1 ~state2:s2
        ~supply_increase ~fee_excess ()
    in
    let%bind with_vk_top_hash =
      with_label __LOC__
        (Pedersen.Checked.Section.disjoint_union_exn tock_vk_section
           all_but_vk_top_hash)
      >>| Pedersen.Checked.Section.to_initial_segment_digest_exn >>| fst
    in
    let%bind input =
      with_label __LOC__
        ( Field.Checked.if_ is_base
            ~then_:
              ( all_but_vk_top_hash
              |> Pedersen.Checked.Section.to_initial_segment_digest_exn |> fst
              )
            ~else_:with_vk_top_hash
        >>= Wrap_input.Checked.tick_field_to_scalars )
    in
    let get_proof s = get_transition_data s |> Transition_data.proof |> snd in
    check_snark ~get_proof tock_vk tock_vk_data input

  let state1_offset =
    Hash_prefix.length_in_triples + Sok_message.Digest.length_in_triples

  let state2_offset = state1_offset + state_hash_size_in_triples

  (* spec for [main top_hash]:
     constraints pass iff
     there exist digest, s1, s3, tock_vk such that
     H(digest,s1, s3, tock_vk) = top_hash,
     verify_transition tock_vk _ s1 s2 is true
     verify_transition tock_vk _ s2 s3 is true
  *)
  let main (top_hash : Pedersen.Checked.Digest.var) =
    let%bind tock_vk =
      provide_witness' Verifier.Verification_key.typ
        ~f:(fun {Prover_state.tock_vk; _} ->
          Verifier.Verification_key.of_verification_key tock_vk )
    and s1 = provide_witness' wrap_input_typ ~f:Prover_state.ledger_hash1
    and s2 = provide_witness' wrap_input_typ ~f:Prover_state.ledger_hash2
    and s3 = provide_witness' wrap_input_typ ~f:Prover_state.ledger_hash3
    and fee_excess12 =
      provide_witness' Amount.Signed.typ
        ~f:(Fn.compose Transition_data.fee_excess Prover_state.transition12)
    and fee_excess23 =
      provide_witness' Amount.Signed.typ
        ~f:(Fn.compose Transition_data.fee_excess Prover_state.transition23)
    and supply_increase12 =
      provide_witness' Amount.typ
        ~f:
          (Fn.compose Transition_data.supply_increase Prover_state.transition12)
    and supply_increase23 =
      provide_witness' Amount.typ
        ~f:
          (Fn.compose Transition_data.supply_increase Prover_state.transition23)
    in
    let bits_to_triples bits =
      Fold.(to_list (group3 ~default:Boolean.false_ (of_list bits)))
    in
    let%bind s1_section =
      let open Pedersen.Checked.Section in
      extend empty ~start:state1_offset (bits_to_triples s1)
    in
    let%bind s3_section =
      let open Pedersen.Checked.Section in
      extend empty ~start:state2_offset (bits_to_triples s3)
    in
    let tock_vk_data =
      Verifier.Verification_key.Checked.to_full_data tock_vk
    in
    let%bind tock_vk_section =
      let%bind bs =
        Verifier.Verification_key_data.Checked.to_bits tock_vk_data
      in
      Pedersen.Checked.Section.extend Pedersen.Checked.Section.empty
        ~start:vk_input_offset (bits_to_triples bs)
    in
    let%bind () =
      let%bind total_fees =
        Amount.Signed.Checked.add fee_excess12 fee_excess23
      in
      let%bind supply_increase =
        Amount.Checked.add supply_increase12 supply_increase23
      in
      let%bind input =
        let%bind sok_digest =
          provide_witness' Sok_message.Digest.typ ~f:Prover_state.sok_digest
        in
        construct_input_checked ~prefix:(`Value Hash_prefix.merge_snark.acc)
          ~sok_digest ~state1:s1_section ~state2:s3_section ~supply_increase
          ~fee_excess:total_fees ~tock_vk:tock_vk_section ()
        >>| Pedersen.Checked.Section.to_initial_segment_digest_exn >>| fst
      in
      Field.Checked.Assert.equal top_hash input
    and verify_12 =
      let%bind s2_section =
        let open Pedersen.Checked.Section in
        extend empty ~start:state2_offset (bits_to_triples s2)
      in
      verify_transition tock_vk tock_vk_data tock_vk_section
        Prover_state.transition12 s1_section s2_section supply_increase12
        fee_excess12
    and verify_23 =
      let%bind s2_section =
        let open Pedersen.Checked.Section in
        extend empty ~start:state1_offset (bits_to_triples s2)
      in
      verify_transition tock_vk tock_vk_data tock_vk_section
        Prover_state.transition23 s2_section s3_section supply_increase23
        fee_excess23
    in
    Boolean.Assert.all [verify_12; verify_23]

  let create_keys () = generate_keypair ~exposing:(input ()) main

  let cached =
    let load =
      let open Cached.Let_syntax in
      let%map verification =
        Cached.component ~label:"verification" ~f:Keypair.vk
          Verification_key.bin_t
      and proving =
        Cached.component ~label:"proving" ~f:Keypair.pk Proving_key.bin_t
      in
      (verification, proving)
    in
    Cached.Spec.create ~load ~name:"transaction-snark merge keys"
      ~autogen_path:Cache_dir.autogen_path
      ~manual_install_path:Cache_dir.manual_install_path
      ~digest_input:(fun x ->
        Md5.to_hex (R1CS_constraint_system.digest (Lazy.force x)) )
      ~input:(lazy (constraint_system ~exposing:(input ()) main))
      ~create_env:(fun x -> Keypair.generate (Lazy.force x))
end

module Verification = struct
  module Keys = Verification_keys

  module type S = sig
    val verify : t -> message:Sok_message.t -> bool

    val verify_against_digest : t -> bool

    val verify_complete_merge :
         Sok_message.Digest.Checked.t
      -> Frozen_ledger_hash.var
      -> Frozen_ledger_hash.var
      -> Currency.Amount.var
      -> (Tock.Proof.t, 's) Tick.As_prover.t
      -> (Tick.Boolean.var, 's) Tick.Checked.t
  end

  module Make (K : sig
    val keys : Keys.t
  end) =
  struct
    open K

    let wrap_vk = Merge.Verifier.Verification_key.of_verification_key keys.wrap

    let wrap_vk_data =
      Merge.Verifier.Verification_key_data.full_data_of_verification_key
        keys.wrap

    let wrap_vk_bits =
      Merge.Verifier.Verification_key_data.to_bits wrap_vk_data

    (* someday: Reorganize this module so that the inputs are separated from the proof. *)
    let verify_against_digest
        { source
        ; target
        ; proof
        ; proof_type
        ; fee_excess
        ; sok_digest
        ; supply_increase } =
      let input =
        match proof_type with
        | `Base ->
            base_top_hash ~sok_digest ~state1:source ~state2:target ~fee_excess
              ~supply_increase
        | `Merge ->
            merge_top_hash ~sok_digest wrap_vk_bits ~state1:source
              ~state2:target ~fee_excess ~supply_increase
      in
      Tock.verify proof keys.wrap wrap_input (Wrap_input.of_tick_field input)

    let verify t ~message =
      Sok_message.Digest.equal t.sok_digest (Sok_message.digest message)
      && verify_against_digest t

    (* The curve pt corresponding to
       H(merge_prefix, _digest, _, _, _, Amount.Signed.zero, wrap_vk)
    (with starting point shifted over by 2 * digest_size so that
    this can then be used to compute H(merge_prefix, digest, s1, s2, Amount.Signed.zero, wrap_vk) *)
    let merge_prefix_and_zero_and_vk_curve_pt =
      let open Tick in
      let excess_begin =
        Hash_prefix.length_in_triples + Sok_message.Digest.length_in_triples
        + (2 * state_hash_size_in_triples)
        + Amount.length_in_triples
      in
      let s = {Hash_prefix.merge_snark with triples_consumed= excess_begin} in
      let s =
        Pedersen.State.update_fold s
          Fold.(
            Amount.Signed.(fold zero)
            +> group3 ~default:false (of_list wrap_vk_bits))
      in
      let prefix_interval = (0, Hash_prefix.length_in_triples) in
      let excess_end = excess_begin + Amount.Signed.length_in_triples in
      let excess_interval = (excess_begin, excess_end) in
      let vk_length_in_triples = (2 + List.length wrap_vk_bits) / 3 in
      let vk_interval = (excess_end, excess_end + vk_length_in_triples) in
      Tick.Pedersen.Checked.Section.create ~acc:(`Value s.acc)
        ~support:
          (Interval_union.of_intervals_exn
             [prefix_interval; excess_interval; vk_interval])

    (* spec for [verify_merge s1 s2 _]:
      Returns a boolean which is true if there exists a tock proof proving
      (against the wrap verification key) H(s1, s2, Amount.Signed.zero, wrap_vk).
      This in turn should only happen if there exists a tick proof proving
      (against the merge verification key) H(s1, s2, Amount.Signed.zero, wrap_vk).

      We precompute the parts of the pedersen involving wrap_vk and
      Amount.Signed.zero outside the SNARK since this saves us many constraints.
    *)
    let verify_complete_merge sok_digest s1 s2 supply_increase get_proof =
      let open Tick in
      let open Let_syntax in
      let%bind s1 = Frozen_ledger_hash.var_to_triples s1
      and s2 = Frozen_ledger_hash.var_to_triples s2 in
      let%bind top_hash_section =
        Pedersen.Checked.Section.extend merge_prefix_and_zero_and_vk_curve_pt
          ~start:Hash_prefix.length_in_triples
          ( Sok_message.Digest.Checked.to_triples sok_digest
          @ s1 @ s2
          @ Amount.var_to_triples supply_increase )
      in
      let digest =
        let digest, `Length_in_triples n =
          Pedersen.Checked.Section.to_initial_segment_digest_exn
            top_hash_section
        in
        if
          n
          = Hash_prefix.length_in_triples
            + Sok_message.Digest.length_in_triples
            + (2 * Frozen_ledger_hash.length_in_triples)
            + Amount.length_in_triples + Amount.Signed.length_in_triples
            + Coda_base.Util.bit_length_to_triple_length
                (List.length wrap_vk_bits)
        then digest
        else
          failwithf
            !"%d = Hash_prefix.length_in_triples aka %d\n\
             \            + Sok_message.Digest.length_in_triples aka %d\n\
              + (2 * Frozen_ledger_hash.length_in_triples) aka %d \n\
             \            + Amount.length aka %d + Amount.Signed.length aka \
              %d + List.length wrap_vk_triples aka %d ) aka %d"
            n Hash_prefix.length_in_triples
            Sok_message.Digest.length_in_triples
            (2 * Frozen_ledger_hash.length_in_triples)
            Amount.length_in_triples Amount.Signed.length_in_triples
            (Coda_base.Util.bit_length_to_triple_length
               (List.length wrap_vk_bits))
            ( Hash_prefix.length_in_triples
            + (2 * Frozen_ledger_hash.length_in_triples)
            + Amount.length_in_triples + Amount.Signed.length_in_triples
            + Coda_base.Util.bit_length_to_triple_length
                (List.length wrap_vk_bits) )
            ()
      in
      let%bind input = Wrap_input.Checked.tick_field_to_scalars digest in
      let%map result =
        let%bind vk_data, result =
          Merge.Verifier.All_in_one.check_proof
            ~get_vk:(As_prover.return keys.wrap)
            ~get_proof
            (Merge.Verifier.Verification_key.Checked.constant wrap_vk)
            input
        in
        let%map () =
          let open Merge.Verifier.Verification_key_data.Checked in
          Assert.equal vk_data (constant wrap_vk_data)
        in
        result
      in
      result
  end
end

module Wrap (Vk : sig
  val merge : Tick.Verification_key.t

  val base : Tick.Verification_key.t
end) =
struct
  open Tock
  module Verifier = Tock.Verifier_gadget

  let merge_vk = Verifier.Verification_key.of_verification_key Vk.merge

  let merge_vk_data =
    Verifier.Verification_key_data.full_data_of_verification_key Vk.merge

  let base_vk = Verifier.Verification_key.of_verification_key Vk.base

  let base_vk_data =
    Verifier.Verification_key_data.full_data_of_verification_key Vk.base

  module Prover_state = struct
    type t = {proof_type: Proof_type.t; proof: Tick_backend.Proof.t}
    [@@deriving fields]
  end

  let provide_witness' typ ~f =
    provide_witness typ As_prover.(map get_state ~f)

  (* spec for [main input]:
   constraints pass iff
   (b1, b2, .., bn) = unpack input,
   there is a proof making one of [ base_vk; merge_vk ] accept (b1, b2, .., bn) *)
  let main (input : Wrap_input.var) =
    let open Let_syntax in
    with_label __LOC__
      (let%bind input = Wrap_input.Checked.to_scalar input in
       let%bind is_base =
         provide_witness' Boolean.typ ~f:(fun {Prover_state.proof_type; _} ->
             Proof_type.is_base proof_type )
       in
       let verification_key =
         Verifier.Verification_key.Checked.if_value is_base ~then_:base_vk
           ~else_:merge_vk
       in
       let%bind vk_data, result =
         (* someday: Probably an opportunity for optimization here since
            we are passing in one of two known verification keys. *)
         with_label __LOC__
           (Verifier.All_in_one.check_proof verification_key
              ~get_vk:
                As_prover.(
                  map get_state ~f:(fun {Prover_state.proof_type; _} ->
                      match proof_type with
                      | `Base -> Vk.base
                      | `Merge -> Vk.merge ))
              ~get_proof:As_prover.(map get_state ~f:Prover_state.proof)
              [input])
       in
       let%bind () =
         with_label __LOC__
           (Verifier.Verification_key_data.Checked.Assert.equal
              (Verifier.Verification_key.Checked.to_full_data verification_key)
              vk_data)
       in
       Boolean.Assert.is_true result)

  let create_keys () = generate_keypair ~exposing:wrap_input main

  let cached =
    let load =
      let open Cached.Let_syntax in
      let%map verification =
        Cached.component ~label:"verification" ~f:Keypair.vk
          Verification_key.bin_t
      and proving =
        Cached.component ~label:"proving" ~f:Keypair.pk Proving_key.bin_t
      in
      (verification, proving)
    in
    Cached.Spec.create ~load ~name:"transaction-snark wrap keys"
      ~autogen_path:Cache_dir.autogen_path
      ~manual_install_path:Cache_dir.manual_install_path
      ~digest_input:(Fn.compose Md5.to_hex R1CS_constraint_system.digest)
      ~input:(constraint_system ~exposing:wrap_input main)
      ~create_env:Keypair.generate
end

module type S = sig
  include Verification.S

  val of_transition :
       sok_digest:Sok_message.Digest.t
    -> source:Frozen_ledger_hash.t
    -> target:Frozen_ledger_hash.t
    -> Transition.t
    -> Tick.Handler.t
    -> t

  val of_payment :
       sok_digest:Sok_message.Digest.t
    -> source:Frozen_ledger_hash.t
    -> target:Frozen_ledger_hash.t
    -> Payment.With_valid_signature.t
    -> Tick.Handler.t
    -> t

  val of_fee_transfer :
       sok_digest:Sok_message.Digest.t
    -> source:Frozen_ledger_hash.t
    -> target:Frozen_ledger_hash.t
    -> Fee_transfer.t
    -> Tick.Handler.t
    -> t

  val merge : t -> t -> sok_digest:Sok_message.Digest.t -> t Or_error.t
end

let check_tagged_transaction sok_message source target transaction handler =
  let sok_digest = Sok_message.digest sok_message in
  let prover_state : Base.Prover_state.t =
    {state1= source; state2= target; transaction; sok_digest}
  in
  let top_hash =
    base_top_hash ~sok_digest ~state1:source ~state2:target
      ~fee_excess:(Tagged_transaction.excess transaction)
      ~supply_increase:(Tagged_transaction.supply_increase transaction)
  in
  let open Tick in
  let main =
    handle
      (Checked.map
         (Base.main (Field.Checked.constant top_hash))
         ~f:As_prover.return)
      handler
  in
  Or_error.ok_exn (run_and_check main prover_state) |> ignore

let check_transition ~sok_message ~source ~target (t : Transition.t) handler =
  check_tagged_transaction sok_message source target
    (Transition.to_tagged_transaction t)
    handler

let check_payment ~sok_message ~source ~target t handler =
  check_transition ~sok_message ~source ~target (Payment t) handler

let check_fee_transfer ~sok_message ~source ~target t handler =
  check_transition ~sok_message ~source ~target (Fee_transfer t) handler

let verification_keys_of_keys {Keys0.verification; _} = verification

module Make (K : sig
  val keys : Keys0.t
end) =
struct
  open K

  include Verification.Make (struct
    let keys = verification_keys_of_keys keys
  end)

  module Wrap = Wrap (struct
    let merge = keys.verification.merge

    let base = keys.verification.base
  end)

  let wrap proof_type proof input =
    let prover_state = {Wrap.Prover_state.proof; proof_type} in
    Tock.prove keys.proving.wrap wrap_input prover_state Wrap.main
      (Wrap_input.of_tick_field input)

  let merge_proof sok_digest ledger_hash1 ledger_hash2 ledger_hash3
      transition12 transition23 =
    let fee_excess =
      Amount.Signed.add transition12.Transition_data.fee_excess
        transition23.Transition_data.fee_excess
      |> Option.value_exn
    in
    let supply_increase =
      Amount.add transition12.supply_increase transition23.supply_increase
      |> Option.value_exn
    in
    let top_hash =
      merge_top_hash wrap_vk_bits ~sok_digest ~state1:ledger_hash1
        ~state2:ledger_hash3 ~fee_excess ~supply_increase
    in
    let prover_state =
      let to_bits = Frozen_ledger_hash.to_bits in
      { Merge.Prover_state.sok_digest
      ; ledger_hash1= to_bits ledger_hash1
      ; ledger_hash2= to_bits ledger_hash2
      ; ledger_hash3= to_bits ledger_hash3
      ; transition12
      ; transition23
      ; tock_vk= keys.verification.wrap }
    in
    ( top_hash
    , Tick.prove keys.proving.merge (tick_input ()) prover_state Merge.main
        top_hash )

  let of_tagged_transaction sok_digest source target transaction handler =
    let top_hash, proof =
      Base.tagged_transaction_proof sok_digest ~proving_key:keys.proving.base
        source target transaction handler
    in
    { source
    ; sok_digest
    ; target
    ; proof_type= `Base
    ; fee_excess= Tagged_transaction.excess transaction
    ; supply_increase= Tagged_transaction.supply_increase transaction
    ; proof= wrap `Base proof top_hash }

  let of_transition ~sok_digest ~source ~target transition handler =
    of_tagged_transaction sok_digest source target
      (Transition.to_tagged_transaction transition)
      handler

  let of_payment ~sok_digest ~source ~target payment handler =
    of_transition ~sok_digest ~source ~target (Payment payment) handler

  let of_fee_transfer ~sok_digest ~source ~target transfer handler =
    of_transition ~sok_digest ~source ~target (Fee_transfer transfer) handler

  let merge t1 t2 ~sok_digest =
    if not (Frozen_ledger_hash.( = ) t1.target t2.source) then
      failwithf
        !"Transaction_snark.merge: t1.target <> t2.source \
          (%{sexp:Frozen_ledger_hash.t} vs %{sexp:Frozen_ledger_hash.t})"
        t1.target t2.source () ;
    (*
    let t1_proof_type, t1_total_fees =
      Proof_type_with_fees.to_proof_type_and_amount t1.proof_type_with_fees
    in
    let t2_proof_type, t2_total_fees =
      Proof_type_with_fees.to_proof_type_and_amount t2.proof_type_with_fees
       in *)
    let input, proof =
      merge_proof sok_digest t1.source t1.target t2.target
        { Transition_data.proof= (t1.proof_type, t1.proof)
        ; fee_excess= t1.fee_excess
        ; supply_increase= t1.supply_increase
        ; sok_digest= t1.sok_digest }
        { Transition_data.proof= (t2.proof_type, t2.proof)
        ; fee_excess= t2.fee_excess
        ; supply_increase= t2.supply_increase
        ; sok_digest= t2.sok_digest }
    in
    let open Or_error.Let_syntax in
    let%map fee_excess =
      Amount.Signed.add t1.fee_excess t2.fee_excess
      |> Option.value_map ~f:Or_error.return
           ~default:
             (Or_error.errorf "Transaction_snark.merge: Amount overflow")
    and supply_increase =
      Amount.add t1.supply_increase t2.supply_increase
      |> Option.value_map ~f:Or_error.return
           ~default:
             (Or_error.errorf
                "Transaction_snark.merge: Supply change amount overflow")
    in
    { source= t1.source
    ; target= t2.target
    ; sok_digest
    ; fee_excess
    ; supply_increase
    ; proof_type= `Merge
    ; proof= wrap `Merge proof input }
end

module Keys = struct
  module Storage = Storage.List.Make (Storage.Disk)

  module Per_snark_location = struct
    module T = struct
      type t =
        { base: Storage.location
        ; merge: Storage.location
        ; wrap: Storage.location }
      [@@deriving sexp]
    end

    include T
    include Sexpable.To_stringable (T)
  end

  let checksum ~prefix ~base ~merge ~wrap =
    Md5.digest_string
      ( "Transaction_snark_" ^ prefix ^ Md5.to_hex base ^ Md5.to_hex merge
      ^ Md5.to_hex wrap )

  module Verification = struct
    include Keys0.Verification
    module Location = Per_snark_location

    let checksum ~base ~merge ~wrap =
      checksum ~prefix:"verification" ~base ~merge ~wrap

    let load ({merge; base; wrap} : Location.t) =
      let open Storage in
      let parent_log = Logger.create () in
      let tick_controller =
        Controller.create ~parent_log Tick.Verification_key.bin_t
      in
      let tock_controller =
        Controller.create ~parent_log Tock.Verification_key.bin_t
      in
      let open Async in
      let load c p =
        match%map load_with_checksum c p with
        | Ok x -> x
        | Error _e ->
            failwithf
              !"Transaction_snark: load failed on %{sexp:Storage.location}"
              p ()
      in
      let%map base = load tick_controller base
      and merge = load tick_controller merge
      and wrap = load tock_controller wrap in
      let t = {base= base.data; merge= merge.data; wrap= wrap.data} in
      ( t
      , checksum ~base:base.checksum ~merge:merge.checksum ~wrap:wrap.checksum
      )
  end

  module Proving = struct
    include Keys0.Proving
    module Location = Per_snark_location

    let checksum ~base ~merge ~wrap =
      checksum ~prefix:"proving" ~base ~merge ~wrap

    let load ({merge; base; wrap} : Location.t) =
      let open Storage in
      let parent_log = Logger.create () in
      let tick_controller =
        Controller.create ~parent_log Tick.Proving_key.bin_t
      in
      let tock_controller =
        Controller.create ~parent_log Tock.Proving_key.bin_t
      in
      let open Async in
      let load c p =
        match%map load_with_checksum c p with
        | Ok x -> x
        | Error _e ->
            failwithf
              !"Transaction_snark: load failed on %{sexp:Storage.location}"
              p ()
      in
      let%map base = load tick_controller base
      and merge = load tick_controller merge
      and wrap = load tock_controller wrap in
      let t = {base= base.data; merge= merge.data; wrap= wrap.data} in
      ( t
      , checksum ~base:base.checksum ~merge:merge.checksum ~wrap:wrap.checksum
      )
  end

  module Location = struct
    module T = struct
      type t =
        {proving: Proving.Location.t; verification: Verification.Location.t}
      [@@deriving sexp]
    end

    include T
    include Sexpable.To_stringable (T)
  end

  include Keys0.T

  module Checksum = struct
    type t = {proving: Md5.t; verification: Md5.t}
  end

  let load ({proving; verification} : Location.t) =
    let open Async in
    let%map proving, proving_checksum = Proving.load proving
    and verification, verification_checksum = Verification.load verification in
    ( {proving; verification}
    , {Checksum.proving= proving_checksum; verification= verification_checksum}
    )

  let create () =
    let base = Base.create_keys () in
    let merge = Merge.create_keys () in
    let wrap =
      let module Wrap = Wrap (struct
        let base = Tick.Keypair.vk base

        let merge = Tick.Keypair.vk merge
      end) in
      Wrap.create_keys ()
    in
    { proving=
        { base= Tick.Keypair.pk base
        ; merge= Tick.Keypair.pk merge
        ; wrap= Tock.Keypair.pk wrap }
    ; verification=
        { base= Tick.Keypair.vk base
        ; merge= Tick.Keypair.vk merge
        ; wrap= Tock.Keypair.vk wrap } }

  let cached () =
    let paths path = Cache_dir.possible_paths (Filename.basename path) in
    let open Async in
    let%bind base_vk, base_pk = Cached.run Base.cached
    and merge_vk, merge_pk = Cached.run Merge.cached in
    let%map wrap_vk, wrap_pk =
      let module Wrap = Wrap (struct
        let base = base_vk.value

        let merge = merge_vk.value
      end) in
      Cached.run Wrap.cached
    in
    let t =
      { proving=
          {base= base_pk.value; merge= merge_pk.value; wrap= wrap_pk.value}
      ; verification=
          {base= base_vk.value; merge= merge_vk.value; wrap= wrap_vk.value} }
    in
    let location : Location.t =
      { proving=
          { base= paths base_pk.path
          ; merge= paths merge_pk.path
          ; wrap= paths wrap_pk.path }
      ; verification=
          { base= paths base_vk.path
          ; merge= paths merge_vk.path
          ; wrap= paths wrap_vk.path } }
    in
    let checksum =
      { Checksum.proving=
          Proving.checksum ~base:base_pk.checksum ~merge:merge_pk.checksum
            ~wrap:wrap_pk.checksum
      ; verification=
          Verification.checksum ~base:base_vk.checksum ~merge:merge_vk.checksum
            ~wrap:wrap_vk.checksum }
    in
    (location, t, checksum)
end

let%test_module "transaction_snark" =
  ( module struct
    (* For tests let's just monkey patch ledger and sparse ledger to freeze their
     * ledger_hashes. The nominal type is just so we don't mix this up in our
     * real code. *)
    module Ledger = struct
      include Ledger

      let merkle_root t = Frozen_ledger_hash.of_ledger_hash @@ merkle_root t

      let merkle_root_after_payment_exn t txn =
        Frozen_ledger_hash.of_ledger_hash
        @@ merkle_root_after_payment_exn t txn
    end

    module Sparse_ledger = struct
      include Sparse_ledger

      let merkle_root t = Frozen_ledger_hash.of_ledger_hash @@ merkle_root t
    end

    type wallet = {private_key: Private_key.t; account: Account.t}

    let random_wallets () =
      let random_wallet () : wallet =
        let private_key = Private_key.create () in
        { private_key
        ; account=
            { public_key=
                Public_key.compress (Public_key.of_private_key_exn private_key)
            ; balance= Balance.of_int (50 + Random.int 100)
            ; receipt_chain_hash= Receipt.Chain_hash.empty
            ; nonce= Account.Nonce.zero } }
      in
      let n = min (Int.pow 2 ledger_depth) (1 lsl 10) in
      Array.init n ~f:(fun _ -> random_wallet ())

    let payment wallets i j amt fee nonce =
      let sender = wallets.(i) in
      let receiver = wallets.(j) in
      let payload : Payment.Payload.t =
        { receiver= receiver.account.public_key
        ; fee
        ; amount= Amount.of_int amt
        ; nonce }
      in
      let signature = Schnorr.sign sender.private_key payload in
      Payment.check
        { Payment.payload
        ; sender= Public_key.of_private_key_exn sender.private_key
        ; signature }
      |> Option.value_exn

    let keys = Keys.create ()

    include Make (struct
      let keys = keys
    end)

    let of_payment' sok_digest ledger payment handler =
      let source = Ledger.merkle_root ledger in
      let target = Ledger.merkle_root_after_payment_exn ledger payment in
      of_payment ~sok_digest ~source ~target payment handler

    let%test_unit "new_account" =
      Test_util.with_randomness 123456789 (fun () ->
          let wallets = random_wallets () in
          let ledger = Ledger.create () in
          Array.iter
            (Array.sub wallets ~pos:1 ~len:(Array.length wallets - 1))
            ~f:(fun {account; private_key= _} ->
              Ledger.create_new_account_exn ledger account.public_key account
              ) ;
          let t1 =
            payment wallets 1 0 8
              (Fee.of_int (Random.int 20))
              Account.Nonce.zero
          in
          let target = Ledger.merkle_root_after_payment_exn ledger t1 in
          let mentioned_keys = Payment.public_keys (t1 :> Payment.t) in
          let sparse_ledger =
            Sparse_ledger.of_ledger_subset_exn ledger mentioned_keys
          in
          let sok_message =
            Sok_message.create ~fee:Fee.zero
              ~prover:wallets.(1).account.public_key
          in
          check_payment ~sok_message
            ~source:(Ledger.merkle_root ledger)
            ~target t1
            (unstage @@ Sparse_ledger.handler sparse_ledger) )

    let%test "base_and_merge" =
      Test_util.with_randomness 123456789 (fun () ->
          let wallets = random_wallets () in
          let ledger = Ledger.create () in
          Array.iter wallets ~f:(fun {account; private_key= _} ->
              Ledger.create_new_account_exn ledger account.public_key account
          ) ;
          let t1 =
            payment wallets 0 1 8
              (Fee.of_int (Random.int 20))
              Account.Nonce.zero
          in
          let t2 =
            payment wallets 1 2 3
              (Fee.of_int (Random.int 20))
              Account.Nonce.zero
          in
          let sok_digest =
            Sok_message.create ~fee:Fee.zero
              ~prover:wallets.(0).account.public_key
            |> Sok_message.digest
          in
          let state1 = Ledger.merkle_root ledger in
          let sparse_ledger =
            Sparse_ledger.of_ledger_subset_exn ledger
              (List.concat_map
                 ~f:(fun t -> Payment.public_keys (t :> Payment.t))
                 [t1; t2])
          in
          let proof12 =
            of_payment' sok_digest ledger t1
              (unstage @@ Sparse_ledger.handler sparse_ledger)
          in
          let sparse_ledger =
            Sparse_ledger.apply_payment_exn sparse_ledger (t1 :> Payment.t)
          in
          Ledger.apply_payment ledger t1 |> Or_error.ok_exn |> ignore ;
          [%test_eq: Frozen_ledger_hash.t]
            (Ledger.merkle_root ledger)
            (Sparse_ledger.merkle_root sparse_ledger) ;
          let proof23 =
            of_payment' sok_digest ledger t2
              (unstage @@ Sparse_ledger.handler sparse_ledger)
          in
          let sparse_ledger =
            Sparse_ledger.apply_payment_exn sparse_ledger (t2 :> Payment.t)
          in
          Ledger.apply_payment ledger t2 |> Or_error.ok_exn |> ignore ;
          [%test_eq: Frozen_ledger_hash.t]
            (Ledger.merkle_root ledger)
            (Sparse_ledger.merkle_root sparse_ledger) ;
          let total_fees =
            let open Amount in
            let magnitude =
              of_fee (t1 :> Payment.t).payload.fee
              + of_fee (t2 :> Payment.t).payload.fee
              |> Option.value_exn
            in
            Signed.create ~magnitude ~sgn:Sgn.Pos
          in
          let state3 = Sparse_ledger.merkle_root sparse_ledger in
          let proof13 = merge ~sok_digest proof12 proof23 |> Or_error.ok_exn in
          Tock.verify proof13.proof keys.verification.wrap wrap_input
            (Wrap_input.of_tick_field
               (merge_top_hash ~sok_digest ~state1 ~state2:state3
                  ~supply_increase:Amount.zero ~fee_excess:total_fees
                  wrap_vk_bits)) )
  end )<|MERGE_RESOLUTION|>--- conflicted
+++ resolved
@@ -260,15 +260,9 @@
 
   let to_tagged_transaction = function
     | Fee_transfer t -> Fee_transfer.to_tagged_transaction t
-<<<<<<< HEAD
-    | Transaction t -> (Normal, (t :> Transaction.t))
+    | Payment t -> (Normal, (t :> Payment.t))
     | Coinbase {proposer; fee_transfer; amount} ->
         let sender, fee =
-=======
-    | Payment t -> (Normal, (t :> Payment.t))
-    | Coinbase {proposer; fee_transfer} ->
-        let receiver, amount =
->>>>>>> 3f8cf89f
           Option.value ~default:(proposer, Fee.zero) fee_transfer
         in
         let t : Payment.t =
