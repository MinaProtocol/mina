--- conflicted
+++ resolved
@@ -526,13 +526,10 @@
     let prover_state : Prover_state.t =
       {state1; state2; transaction; sok_digest; pending_coinbase_stack_state}
     in
-<<<<<<< HEAD
-=======
     let main =
       if preeval then failwith "preeval currently disabled" else main
     in
     let main top_hash = handle (main top_hash) handler in
->>>>>>> fed8a235
     let top_hash =
       base_top_hash ~sok_digest ~state1 ~state2
         ~fee_excess:(Transaction_union.excess transaction)
@@ -545,7 +542,7 @@
           top_hash
       else
         Groth16.prove proving_key (tick_input ()) prover_state
-          (Fn.compose (Fn.flip handle handler) main)
+          main
           top_hash
     in
     (top_hash, proof)
@@ -1153,14 +1150,9 @@
       ~supply_increase:(Transaction_union.supply_increase transaction)
   in
   let open Tick in
-<<<<<<< HEAD
-  (* TODO Use reduce_to_prover when the interface permits it *)
-  let main = Base.main in
-=======
   let main =
     if preeval then failwith "preeval currently disabled" else Base.main
   in
->>>>>>> fed8a235
   let main =
     handle
       (Checked.map (main (Field.Var.constant top_hash)) ~f:As_prover.return)
@@ -1200,14 +1192,9 @@
       ~pending_coinbase_stack_state
   in
   let open Tick.Groth16 in
-<<<<<<< HEAD
-  (* TODO Use reduce_to_prover when the interface permits it *)
-  let main = Base.main in
-=======
   let main =
     if preeval then failwith "preeval currently disabled" else Base.main
   in
->>>>>>> fed8a235
   let main x = handle (main x) handler in
   generate_auxiliary_input (tick_input ()) prover_state main top_hash
 
