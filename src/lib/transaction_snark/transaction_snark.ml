open Core
open Signature_lib
open Mina_base
open Mina_state
open Snark_params
module Global_slot = Mina_numbers.Global_slot
open Currency
open Pickles_types
module Impl = Pickles.Impls.Step
module Ledger = Mina_ledger.Ledger
module Sparse_ledger = Mina_ledger.Sparse_ledger
module Transaction_validator = Transaction_validator

let top_hash_logging_enabled = ref false

let to_preunion (t : Transaction.t) =
  match t with
  | Command (Signed_command x) ->
      `Transaction (Transaction.Command x)
  | Fee_transfer x ->
      `Transaction (Fee_transfer x)
  | Coinbase x ->
      `Transaction (Coinbase x)
  | Command (Parties x) ->
      `Parties x

let with_top_hash_logging f =
  let old = !top_hash_logging_enabled in
  top_hash_logging_enabled := true ;
  try
    let ret = f () in
    top_hash_logging_enabled := old ;
    ret
  with err ->
    top_hash_logging_enabled := old ;
    raise err

module Proof_type = struct
  [%%versioned
  module Stable = struct
    module V1 = struct
      type t = [ `Base | `Merge ]
      [@@deriving compare, equal, hash, sexp, yojson]

      let to_latest = Fn.id
    end
  end]
end

module Pending_coinbase_stack_state = struct
  module Init_stack = struct
    [%%versioned
    module Stable = struct
      module V1 = struct
        type t = Base of Pending_coinbase.Stack_versioned.Stable.V1.t | Merge
        [@@deriving sexp, hash, compare, equal, yojson]

        let to_latest = Fn.id
      end
    end]
  end

  module Poly = struct
    [%%versioned
    module Stable = struct
      module V1 = struct
        type 'pending_coinbase t =
          { source : 'pending_coinbase; target : 'pending_coinbase }
        [@@deriving sexp, hash, compare, equal, fields, yojson, hlist]

        let to_latest pending_coinbase { source; target } =
          { source = pending_coinbase source; target = pending_coinbase target }
      end
    end]

    let typ pending_coinbase =
      Tick.Typ.of_hlistable
        [ pending_coinbase; pending_coinbase ]
        ~var_to_hlist:to_hlist ~var_of_hlist:of_hlist ~value_to_hlist:to_hlist
        ~value_of_hlist:of_hlist
  end

  type 'pending_coinbase poly = 'pending_coinbase Poly.t =
    { source : 'pending_coinbase; target : 'pending_coinbase }
  [@@deriving sexp, hash, compare, equal, fields, yojson]

  (* State of the coinbase stack for the current transaction snark *)
  [%%versioned
  module Stable = struct
    module V1 = struct
      type t = Pending_coinbase.Stack_versioned.Stable.V1.t Poly.Stable.V1.t
      [@@deriving sexp, hash, compare, equal, yojson]

      let to_latest = Fn.id
    end
  end]

  type var = Pending_coinbase.Stack.var Poly.t

  let typ = Poly.typ Pending_coinbase.Stack.typ

  let to_input ({ source; target } : t) =
    Random_oracle.Input.Chunked.append
      (Pending_coinbase.Stack.to_input source)
      (Pending_coinbase.Stack.to_input target)

  let var_to_input ({ source; target } : var) =
    Random_oracle.Input.Chunked.append
      (Pending_coinbase.Stack.var_to_input source)
      (Pending_coinbase.Stack.var_to_input target)

  include Hashable.Make_binable (Stable.Latest)
  include Comparable.Make (Stable.Latest)
end

module Statement = struct
  module Poly = struct
    [%%versioned
    module Stable = struct
      module V2 = struct
        type ( 'ledger_hash
             , 'amount
             , 'pending_coinbase
             , 'fee_excess
             , 'sok_digest
             , 'local_state )
             t =
          { source :
              ( 'ledger_hash
              , 'pending_coinbase
              , 'local_state )
              Registers.Stable.V1.t
          ; target :
              ( 'ledger_hash
              , 'pending_coinbase
              , 'local_state )
              Registers.Stable.V1.t
          ; supply_increase : 'amount
          ; fee_excess : 'fee_excess
          ; sok_digest : 'sok_digest
          }
        [@@deriving compare, equal, hash, sexp, yojson, hlist]
      end
    end]

    let with_empty_local_state ~supply_increase ~fee_excess ~sok_digest ~source
        ~target ~pending_coinbase_stack_state : _ t =
      { supply_increase
      ; fee_excess
      ; sok_digest
      ; source =
          { ledger = source
          ; pending_coinbase_stack =
              pending_coinbase_stack_state.Pending_coinbase_stack_state.source
          ; local_state = Local_state.empty
          }
      ; target =
          { ledger = target
          ; pending_coinbase_stack = pending_coinbase_stack_state.target
          ; local_state = Local_state.empty
          }
      }

    let typ ledger_hash amount pending_coinbase fee_excess sok_digest
        local_state_typ =
      let registers =
        let open Registers in
        Tick.Typ.of_hlistable
          [ ledger_hash; pending_coinbase; local_state_typ ]
          ~var_to_hlist:to_hlist ~var_of_hlist:of_hlist ~value_to_hlist:to_hlist
          ~value_of_hlist:of_hlist
      in
      Tick.Typ.of_hlistable
        [ registers; registers; amount; fee_excess; sok_digest ]
        ~var_to_hlist:to_hlist ~var_of_hlist:of_hlist ~value_to_hlist:to_hlist
        ~value_of_hlist:of_hlist
  end

  type ( 'ledger_hash
       , 'amount
       , 'pending_coinbase
       , 'fee_excess
       , 'sok_digest
       , 'local_state )
       poly =
        ( 'ledger_hash
        , 'amount
        , 'pending_coinbase
        , 'fee_excess
        , 'sok_digest
        , 'local_state )
        Poly.t =
    { source : ('ledger_hash, 'pending_coinbase, 'local_state) Registers.t
    ; target : ('ledger_hash, 'pending_coinbase, 'local_state) Registers.t
    ; supply_increase : 'amount
    ; fee_excess : 'fee_excess
    ; sok_digest : 'sok_digest
    }
  [@@deriving compare, equal, hash, sexp, yojson]

  [%%versioned
  module Stable = struct
    module V2 = struct
      type t =
        ( Frozen_ledger_hash.Stable.V1.t
        , Currency.Amount.Stable.V1.t
        , Pending_coinbase.Stack_versioned.Stable.V1.t
        , Fee_excess.Stable.V1.t
        , unit
        , Local_state.Stable.V1.t )
        Poly.Stable.V2.t
      [@@deriving compare, equal, hash, sexp, yojson]

      let to_latest = Fn.id
    end
  end]

  module With_sok = struct
    [%%versioned
    module Stable = struct
      module V2 = struct
        type t =
          ( Frozen_ledger_hash.Stable.V1.t
          , Currency.Amount.Stable.V1.t
          , Pending_coinbase.Stack_versioned.Stable.V1.t
          , Fee_excess.Stable.V1.t
          , Sok_message.Digest.Stable.V1.t
          , Local_state.Stable.V1.t )
          Poly.Stable.V2.t
        [@@deriving compare, equal, hash, sexp, yojson]

        let to_latest = Fn.id
      end
    end]

    type var =
      ( Frozen_ledger_hash.var
      , Currency.Amount.var
      , Pending_coinbase.Stack.var
      , Fee_excess.var
      , Sok_message.Digest.Checked.t
      , Local_state.Checked.t )
      Poly.t

    let typ : (var, t) Tick.Typ.t =
      Poly.typ Frozen_ledger_hash.typ Currency.Amount.typ
        Pending_coinbase.Stack.typ Fee_excess.typ Sok_message.Digest.typ
        Local_state.typ

    let to_input { source; target; supply_increase; fee_excess; sok_digest } =
      let input =
        Array.reduce_exn ~f:Random_oracle.Input.Chunked.append
          [| Sok_message.Digest.to_input sok_digest
           ; Registers.to_input source
           ; Registers.to_input target
           ; Amount.to_input supply_increase
           ; Fee_excess.to_input fee_excess
          |]
      in
      if !top_hash_logging_enabled then
        Format.eprintf
          !"Generating unchecked top hash from:@.%{sexp: Tick.Field.t \
            Random_oracle.Input.Chunked.t}@."
          input ;
      input

    let to_field_elements t = Random_oracle.pack_input (to_input t)

    module Checked = struct
      type t = var

      let to_input { source; target; supply_increase; fee_excess; sok_digest } =
        let open Tick in
        let open Checked.Let_syntax in
        let%bind fee_excess = Fee_excess.to_input_checked fee_excess in
        let source = Registers.Checked.to_input source
        and target = Registers.Checked.to_input target in
        let input =
          Array.reduce_exn ~f:Random_oracle.Input.Chunked.append
            [| Sok_message.Digest.Checked.to_input sok_digest
             ; source
             ; target
             ; Amount.var_to_input supply_increase
             ; fee_excess
            |]
        in
        let%map () =
          as_prover
            As_prover.(
              if !top_hash_logging_enabled then
                let%map input = Random_oracle.read_typ' input in
                Format.eprintf
                  !"Generating checked top hash from:@.%{sexp: Field.t \
                    Random_oracle.Input.Chunked.t}@."
                  input
              else return ())
        in
        input

      let to_field_elements t =
        let open Tick.Checked.Let_syntax in
        Tick.Run.run_checked (to_input t >>| Random_oracle.Checked.pack_input)
    end
  end

  let option lab =
    Option.value_map ~default:(Or_error.error_string lab) ~f:(fun x -> Ok x)

  let merge (s1 : _ Poly.t) (s2 : _ Poly.t) =
    let open Or_error.Let_syntax in
    let registers_check_equal (t1 : _ Registers.t) (t2 : _ Registers.t) =
      let check' k f =
        let x1 = Field.get f t1 and x2 = Field.get f t2 in
        k x1 x2
      in
      let module S = struct
        module type S = sig
          type t [@@deriving eq, sexp_of]
        end
      end in
      let check (type t) (module T : S.S with type t = t) f =
        let open T in
        check'
          (fun x1 x2 ->
            if equal x1 x2 then return ()
            else
              Or_error.errorf
                !"%s is inconsistent between transitions (%{sexp: t} vs \
                  %{sexp: t})"
                (Field.name f) x1 x2)
          f
      in
      let module PC = struct
        type t = Pending_coinbase.Stack.t [@@deriving sexp_of]

        let equal t1 t2 =
          Pending_coinbase.Stack.connected ~first:t1 ~second:t2 ()
      end in
      Registers.Fields.to_list
        ~ledger:(check (module Ledger_hash))
        ~pending_coinbase_stack:(check (module PC))
        ~local_state:(check (module Local_state))
      |> Or_error.combine_errors_unit
    in
    let%map fee_excess = Fee_excess.combine s1.fee_excess s2.fee_excess
    and supply_increase =
      Currency.Amount.add s1.supply_increase s2.supply_increase
      |> option "Error adding supply_increase"
    and () = registers_check_equal s1.target s2.source in
    ( { source = s1.source
      ; target = s2.target
      ; fee_excess
      ; supply_increase
      ; sok_digest = ()
      }
      : t )

  include Hashable.Make_binable (Stable.Latest)
  include Comparable.Make (Stable.Latest)

  let gen =
    let open Quickcheck.Generator.Let_syntax in
    let%map source = Registers.gen
    and target = Registers.gen
    and fee_excess = Fee_excess.gen
    and supply_increase = Currency.Amount.gen in
    ({ source; target; fee_excess; supply_increase; sok_digest = () } : t)
end

module Proof = struct
  [%%versioned
  module Stable = struct
    module V2 = struct
      type t = Pickles.Proof.Branching_2.Stable.V2.t
      [@@deriving
        version { asserted }, yojson, bin_io, compare, equal, sexp, hash]

      let to_latest = Fn.id
    end
  end]
end

[%%versioned
module Stable = struct
  module V2 = struct
    type t =
      { statement : Statement.With_sok.Stable.V2.t; proof : Proof.Stable.V2.t }
    [@@deriving compare, equal, fields, sexp, version, yojson, hash]

    let to_latest = Fn.id
  end
end]

let proof t = t.proof

let statement t = { t.statement with sok_digest = () }

let sok_digest t = t.statement.sok_digest

let to_yojson = Stable.Latest.to_yojson

let create ~statement ~proof = { statement; proof }

open Tick
open Let_syntax

let chain if_ b ~then_ ~else_ =
  let%bind then_ = then_ and else_ = else_ in
  if_ b ~then_ ~else_

module Parties_segment = struct
  module Spec = struct
    type single =
      { auth_type : Control.Tag.t
      ; is_start : [ `Yes | `No | `Compute_in_circuit ]
      }

    type t = single list
  end

  module Basic = struct
    module N = Side_loaded_verification_key.Max_branches

    [%%versioned
    module Stable = struct
      module V1 = struct
        type t =
          | Opt_signed_unsigned
          | Opt_signed_opt_signed
          | Opt_signed
          | Proved
        [@@deriving sexp, yojson]

        let to_latest = Fn.id
      end
    end]

    let of_controls = function
      | [ Control.Proof _ ] ->
          Proved
      | [ (Control.Signature _ | Control.None_given) ] ->
          Opt_signed
      | [ Control.(Signature _ | None_given); Control.None_given ] ->
          Opt_signed_unsigned
      | [ Control.(Signature _ | None_given); Control.Signature _ ] ->
          Opt_signed_opt_signed
      | _ ->
          failwith "Parties_segment.Basic.of_controls: Unsupported combination"

    let opt_signed ~is_start : Spec.single = { auth_type = Signature; is_start }

    let unsigned : Spec.single = { auth_type = None_given; is_start = `No }

    let opt_signed = opt_signed ~is_start:`Compute_in_circuit

    let to_single_list : t -> Spec.single list =
     fun t ->
      match t with
      | Opt_signed_unsigned ->
          [ opt_signed; unsigned ]
      | Opt_signed_opt_signed ->
          [ opt_signed; opt_signed ]
      | Opt_signed ->
          [ opt_signed ]
      | Proved ->
          [ { auth_type = Proof; is_start = `No } ]

    type (_, _, _, _) t_typed =
      (* Corresponds to payment *)
      | Opt_signed_unsigned : (unit, unit, unit, unit) t_typed
      | Opt_signed_opt_signed : (unit, unit, unit, unit) t_typed
      | Opt_signed : (unit, unit, unit, unit) t_typed
      | Proved
          : ( Snapp_statement.Checked.t * unit
            , Snapp_statement.t * unit
            , Nat.N2.n * unit
            , N.n * unit )
            t_typed

    let spec : type a b c d. (a, b, c, d) t_typed -> Spec.single list =
     fun t ->
      match t with
      | Opt_signed_unsigned ->
          [ opt_signed; unsigned ]
      | Opt_signed_opt_signed ->
          [ opt_signed; opt_signed ]
      | Opt_signed ->
          [ opt_signed ]
      | Proved ->
          [ { auth_type = Proof; is_start = `No } ]
  end

  module Witness = Transaction_witness.Parties_segment_witness
end

(* Currently, a circuit must have at least 1 of every type of constraint. *)
let dummy_constraints () =
  make_checked
    Impl.(
      fun () ->
        let x = exists Field.typ ~compute:(fun () -> Field.Constant.of_int 3) in
        let g = exists Inner_curve.typ ~compute:(fun _ -> Inner_curve.one) in
        ignore
          ( Pickles.Scalar_challenge.to_field_checked'
              (module Impl)
              ~num_bits:16
              (Kimchi_backend_common.Scalar_challenge.create x)
            : Field.t * Field.t * Field.t ) ;
        ignore
          ( Pickles.Step_main_inputs.Ops.scale_fast g ~num_bits:5
              (Shifted_value x)
            : Pickles.Step_main_inputs.Inner_curve.t ) ;
        ignore
          ( Pickles.Step_main_inputs.Ops.scale_fast g ~num_bits:5
              (Shifted_value x)
            : Pickles.Step_main_inputs.Inner_curve.t ) ;
        ignore
          ( Pickles.Pairing_main.Scalar_challenge.endo g ~num_bits:4
              (Kimchi_backend_common.Scalar_challenge.create x)
            : Field.t * Field.t ))

module Base = struct
  module User_command_failure = struct
    (** The various ways that a user command may fail. These should be computed
        before applying the snark, to ensure that only the base fee is charged
        to the fee-payer if executing the user command will later fail.
    *)
    type 'bool t =
      { predicate_failed : 'bool (* All *)
      ; source_not_present : 'bool (* All *)
      ; receiver_not_present : 'bool (* Delegate, Mint_tokens *)
      ; amount_insufficient_to_create : 'bool (* Payment only *)
      ; token_cannot_create : 'bool (* Payment only, token<>default *)
      ; source_insufficient_balance : 'bool (* Payment only *)
      ; source_minimum_balance_violation : 'bool (* Payment only *)
      ; source_bad_timing : 'bool (* Payment only *)
      }

    let num_fields = 8

    let to_list
        { predicate_failed
        ; source_not_present
        ; receiver_not_present
        ; amount_insufficient_to_create
        ; token_cannot_create
        ; source_insufficient_balance
        ; source_minimum_balance_violation
        ; source_bad_timing
        } =
      [ predicate_failed
      ; source_not_present
      ; receiver_not_present
      ; amount_insufficient_to_create
      ; token_cannot_create
      ; source_insufficient_balance
      ; source_minimum_balance_violation
      ; source_bad_timing
      ]

    let of_list = function
      | [ predicate_failed
        ; source_not_present
        ; receiver_not_present
        ; amount_insufficient_to_create
        ; token_cannot_create
        ; source_insufficient_balance
        ; source_minimum_balance_violation
        ; source_bad_timing
        ] ->
          { predicate_failed
          ; source_not_present
          ; receiver_not_present
          ; amount_insufficient_to_create
          ; token_cannot_create
          ; source_insufficient_balance
          ; source_minimum_balance_violation
          ; source_bad_timing
          }
      | _ ->
          failwith
            "Transaction_snark.Base.User_command_failure.to_list: bad length"

    let typ : (Boolean.var t, bool t) Typ.t =
      let open Typ in
      list ~length:num_fields Boolean.typ
      |> transport ~there:to_list ~back:of_list
      |> transport_var ~there:to_list ~back:of_list

    let any t = Boolean.any (to_list t)

    (** Compute which -- if any -- of the failure cases will be hit when
        evaluating the given user command, and indicate whether the fee-payer
        would need to pay the account creation fee if the user command were to
        succeed (irrespective or whether it actually will or not).
    *)
    let compute_unchecked
        ~(constraint_constants : Genesis_constants.Constraint_constants.t)
        ~txn_global_slot ~(fee_payer_account : Account.t)
        ~(receiver_account : Account.t) ~(source_account : Account.t)
        ({ payload; signature = _; signer = _ } : Transaction_union.t) =
      match payload.body.tag with
      | Fee_transfer | Coinbase ->
          (* Not user commands, return no failure. *)
          of_list (List.init num_fields ~f:(fun _ -> false))
      | _ -> (
          let fail s =
            failwithf
              "Transaction_snark.Base.User_command_failure.compute_unchecked: \
               %s"
              s ()
          in
          let fee_token = payload.common.fee_token in
          let token = payload.body.token_id in
          let fee_payer =
            Account_id.create payload.common.fee_payer_pk fee_token
          in
          let source = Account_id.create payload.body.source_pk token in
          let receiver = Account_id.create payload.body.receiver_pk token in
          (* This should shadow the logic in [Sparse_ledger]. *)
          let fee_payer_account =
            { fee_payer_account with
              balance =
                Option.value_exn ?here:None ?error:None ?message:None
                @@ Balance.sub_amount fee_payer_account.balance
                     (Amount.of_fee payload.common.fee)
            }
          in
          let predicate_failed =
            if
              Public_key.Compressed.equal payload.common.fee_payer_pk
                payload.body.source_pk
            then false
            else
              match payload.body.tag with
              | Create_account | Mint_tokens ->
                  assert false
              | Payment | Stake_delegation ->
                  (* TODO(#4554): Hook predicate evaluation in here once
                     implemented.
                  *)
                  true
              | Fee_transfer | Coinbase ->
                  assert false
          in
          match payload.body.tag with
          | Fee_transfer | Coinbase ->
              assert false
          | Stake_delegation ->
              let receiver_account =
                if Account_id.equal receiver fee_payer then fee_payer_account
                else receiver_account
              in
              let receiver_not_present =
                let id = Account.identifier receiver_account in
                if Account_id.equal Account_id.empty id then true
                else if Account_id.equal receiver id then false
                else fail "bad receiver account ID"
              in
              let source_account =
                if Account_id.equal source fee_payer then fee_payer_account
                else source_account
              in
              let source_not_present =
                let id = Account.identifier source_account in
                if Account_id.equal Account_id.empty id then true
                else if Account_id.equal source id then false
                else fail "bad source account ID"
              in
              { predicate_failed
              ; source_not_present
              ; receiver_not_present
              ; amount_insufficient_to_create = false
              ; token_cannot_create = false
              ; source_insufficient_balance = false
              ; source_minimum_balance_violation = false
              ; source_bad_timing = false
              }
          | Payment ->
              let receiver_account =
                if Account_id.equal receiver fee_payer then fee_payer_account
                else receiver_account
              in
              let receiver_needs_creating =
                let id = Account.identifier receiver_account in
                if Account_id.equal Account_id.empty id then true
                else if Account_id.equal receiver id then false
                else fail "bad receiver account ID"
              in
              let token_is_default = true in
              let token_cannot_create =
                receiver_needs_creating && not token_is_default
              in
              let amount_insufficient_to_create =
                let creation_amount =
                  Amount.of_fee constraint_constants.account_creation_fee
                in
                receiver_needs_creating
                && Option.is_none
                     (Amount.sub payload.body.amount creation_amount)
              in
              let fee_payer_is_source = Account_id.equal fee_payer source in
              let source_account =
                if fee_payer_is_source then fee_payer_account
                else source_account
              in
              let source_not_present =
                let id = Account.identifier source_account in
                if Account_id.equal Account_id.empty id then true
                else if Account_id.equal source id then false
                else fail "bad source account ID"
              in
              let source_insufficient_balance =
                (* This failure is fatal if fee-payer and source account are
                   the same. This is checked in the transaction pool.
                *)
                (not fee_payer_is_source)
                &&
                if Account_id.equal source receiver then
                  (* The final balance will be [0 - account_creation_fee]. *)
                  receiver_needs_creating
                else
                  Amount.(
                    Balance.to_amount source_account.balance
                    < payload.body.amount)
              in
              let timing_or_error =
                Mina_transaction_logic.validate_timing
                  ~txn_amount:payload.body.amount ~txn_global_slot
                  ~account:source_account
              in
              let source_minimum_balance_violation =
                match timing_or_error with
                | Ok _ ->
                    false
                | Error err ->
                    let open Mina_base in
                    Transaction_status.Failure.equal
                      (Mina_transaction_logic
                       .timing_error_to_user_command_status err)
                      Transaction_status.Failure
                      .Source_minimum_balance_violation
              in
              let source_bad_timing =
                (* This failure is fatal if fee-payer and source account are
                   the same. This is checked in the transaction pool.
                *)
                (not fee_payer_is_source)
                && (not source_insufficient_balance)
                && Or_error.is_error timing_or_error
              in
              { predicate_failed
              ; source_not_present
              ; receiver_not_present = false
              ; amount_insufficient_to_create
              ; token_cannot_create
              ; source_insufficient_balance
              ; source_minimum_balance_violation
              ; source_bad_timing
              }
          | Mint_tokens | Create_account ->
              assert false )

    let%snarkydef compute_as_prover ~constraint_constants ~txn_global_slot
        (txn : Transaction_union.var) =
      let%bind data =
        exists (Typ.Internal.ref ())
          ~compute:
            As_prover.(
              let%map txn = read Transaction_union.typ txn in
              let fee_token = txn.payload.common.fee_token in
              let token = txn.payload.body.token_id in
              let fee_payer =
                Account_id.create txn.payload.common.fee_payer_pk fee_token
              in
              let source = Account_id.create txn.payload.body.source_pk token in
              let receiver =
                Account_id.create txn.payload.body.receiver_pk token
              in
              (txn, fee_payer, source, receiver))
      in
      let%bind fee_payer_idx =
        exists (Typ.Internal.ref ())
          ~request:
            As_prover.(
              let%map _txn, fee_payer, _source, _receiver =
                read (Typ.Internal.ref ()) data
              in
              Ledger_hash.Find_index fee_payer)
      in
      let%bind fee_payer_account =
        exists (Typ.Internal.ref ())
          ~request:
            As_prover.(
              let%map fee_payer_idx =
                read (Typ.Internal.ref ()) fee_payer_idx
              in
              Ledger_hash.Get_element fee_payer_idx)
      in
      let%bind source_idx =
        exists (Typ.Internal.ref ())
          ~request:
            As_prover.(
              let%map _txn, _fee_payer, source, _receiver =
                read (Typ.Internal.ref ()) data
              in
              Ledger_hash.Find_index source)
      in
      let%bind source_account =
        exists (Typ.Internal.ref ())
          ~request:
            As_prover.(
              let%map source_idx = read (Typ.Internal.ref ()) source_idx in
              Ledger_hash.Get_element source_idx)
      in
      let%bind receiver_idx =
        exists (Typ.Internal.ref ())
          ~request:
            As_prover.(
              let%map _txn, _fee_payer, _source, receiver =
                read (Typ.Internal.ref ()) data
              in
              Ledger_hash.Find_index receiver)
      in
      let%bind receiver_account =
        exists (Typ.Internal.ref ())
          ~request:
            As_prover.(
              let%map receiver_idx = read (Typ.Internal.ref ()) receiver_idx in
              Ledger_hash.Get_element receiver_idx)
      in
      exists typ
        ~compute:
          As_prover.(
            let%bind txn, _fee_payer, _source, _receiver =
              read (Typ.Internal.ref ()) data
            in
            let%bind fee_payer_account, _path =
              read (Typ.Internal.ref ()) fee_payer_account
            in
            let%bind source_account, _path =
              read (Typ.Internal.ref ()) source_account
            in
            let%bind receiver_account, _path =
              read (Typ.Internal.ref ()) receiver_account
            in
            let%map txn_global_slot = read Global_slot.typ txn_global_slot in
            compute_unchecked ~constraint_constants ~txn_global_slot
              ~fee_payer_account ~source_account ~receiver_account txn)
  end

  let%snarkydef check_signature shifted ~payload ~is_user_command ~signer
      ~signature =
    let%bind input =
      Transaction_union_payload.Checked.to_input_legacy payload
    in
    let%bind verifies =
      Schnorr.Legacy.Checked.verifies shifted signature signer input
    in
    [%with_label "check signature"]
      (Boolean.Assert.any [ Boolean.not is_user_command; verifies ])

  let check_timing ~balance_check ~timed_balance_check ~account ~txn_amount
      ~txn_global_slot =
    (* calculations should track Mina_transaction_logic.validate_timing *)
    let open Account.Poly in
    let open Account.Timing.As_record in
    let { is_timed
        ; initial_minimum_balance
        ; cliff_time
        ; cliff_amount
        ; vesting_period
        ; vesting_increment
        } =
      account.timing
    in
    let%bind curr_min_balance =
      Account.Checked.min_balance_at_slot ~global_slot:txn_global_slot
        ~cliff_time ~cliff_amount ~vesting_period ~vesting_increment
        ~initial_minimum_balance
    in
    let%bind proposed_balance =
      match txn_amount with
      | Some txn_amount ->
          let%bind proposed_balance, `Underflow underflow =
            Balance.Checked.sub_amount_flagged account.balance txn_amount
          in
          (* underflow indicates insufficient balance *)
          let%map () = balance_check (Boolean.not underflow) in
          proposed_balance
      | None ->
          return account.balance
    in
    let%bind sufficient_timed_balance =
      Balance.Checked.( >= ) proposed_balance curr_min_balance
    in
    let%bind () =
      let%bind ok = Boolean.(any [ not is_timed; sufficient_timed_balance ]) in
      timed_balance_check ok
    in
    let%bind is_timed_balance_zero =
      Balance.Checked.equal curr_min_balance
        (Balance.Checked.Unsafe.of_field Field.(Var.constant zero))
    in
    (* if current min balance is zero, then timing becomes untimed *)
    let%bind is_untimed = Boolean.((not is_timed) ||| is_timed_balance_zero) in
    let%map timing =
      Account.Timing.if_ is_untimed ~then_:Account.Timing.untimed_var
        ~else_:account.timing
    in
    (`Min_balance curr_min_balance, timing)

  let side_loaded =
    Memo.of_comparable
      (module Int)
      (fun i ->
        let open Snapp_statement in
        Pickles.Side_loaded.create ~typ ~name:(sprintf "snapp_%d" i)
          ~max_branching:(module Pickles.Side_loaded.Verification_key.Max_width)
          ~value_to_field_elements:to_field_elements
          ~var_to_field_elements:Checked.to_field_elements)

  let signature_verifies ~shifted ~payload_digest signature pk =
    let%bind pk =
      Public_key.decompress_var pk
      (*           (Account_id.Checked.public_key fee_payer_id) *)
    in
    Schnorr.Chunked.Checked.verifies shifted signature pk
      (Random_oracle.Input.Chunked.field payload_digest)

  module Parties_snark = struct
    open Parties_segment
    open Spec

    module Prover_value : sig
      type 'a t

      val get : 'a t -> 'a

      val create : (unit -> 'a) -> 'a t

      val map : 'a t -> f:('a -> 'b) -> 'b t

      val if_ : Boolean.var -> then_:'a t -> else_:'a t -> 'a t
    end = struct
      open Impl

      type 'a t = 'a As_prover.Ref.t

      let get = As_prover.Ref.get

      let create = As_prover.Ref.create

      let if_ b ~then_ ~else_ =
        create (fun () ->
            get (if Impl.As_prover.read Boolean.typ b then then_ else else_))

      let map t ~f = create (fun () -> f (get t))
    end

    module Global_state = struct
      type t =
        { ledger : Ledger_hash.var * Sparse_ledger.t Prover_value.t
        ; fee_excess : Amount.Signed.var
        ; protocol_state : Snapp_predicate.Protocol_state.View.Checked.t
        }
    end

    let implied_root account incl =
      let open Impl in
      List.foldi incl ~init:(With_hash.hash account)
        ~f:(fun height acc (b, h) ->
          let l = Field.if_ b ~then_:h ~else_:acc
          and r = Field.if_ b ~then_:acc ~else_:h in
          let acc' = Ledger_hash.merge_var ~height l r in
          acc')

    let apply_body ~is_start
        ({ body =
             { public_key
             ; token_id = _
             ; update =
                 { app_state = _
                 ; delegate = _
                 ; verification_key = _
                 ; permissions = _
                 ; snapp_uri = _
                 ; token_symbol = _
                 ; timing = _
                 ; voting_for = _
                 }
             ; balance_change = _
             ; increment_nonce
             ; events = _ (* This is for the snapp to use, we don't need it. *)
             ; call_data =
                 _ (* This is for the snapp to use, we don't need it. *)
             ; sequence_events = _
             ; call_depth = _ (* This is used to build the 'stack of stacks'. *)
             ; protocol_state = _
             ; use_full_commitment
             }
         ; predicate
         } :
          Party.Predicated.Checked.t) (a : Account.Checked.Unhashed.t) :
        Account.Checked.Unhashed.t * _ =
      let open Impl in
      let r = ref [] in
      let proof_must_verify () = Boolean.any (List.map !r ~f:Lazy.force) in

      (* enforce that either the predicate is `Accept`,
         the nonce is incremented,
         or the full commitment is used to avoid replays. *)
      let predicate_is_accept =
        let accept_digest =
          Snapp_predicate.Account.digest Snapp_predicate.Account.accept
          |> Field.constant
        in
        let predicate_digest =
          Snapp_predicate.Account.Checked.digest predicate
        in
        Field.equal accept_digest predicate_digest
      in
      with_label __LOC__ (fun () ->
          Boolean.Assert.any
            [ predicate_is_accept
            ; increment_nonce
            ; Boolean.(use_full_commitment &&& not is_start)
            ]) ;
      let a : Account.Checked.Unhashed.t = { a with public_key } in
      (a, `proof_must_verify proof_must_verify)

    module type Single_inputs = sig
      val constraint_constants : Genesis_constants.Constraint_constants.t

      val spec : single

      val snapp_statement : (int * Snapp_statement.Checked.t) option
    end

    type party =
      { party : (Party.Predicated.Checked.t, Impl.Field.t) With_hash.t
      ; control : Control.t Prover_value.t
      }

    module Single (I : Single_inputs) = struct
      open I

      let { auth_type; is_start = _ } = spec

      module V = Prover_value
      open Impl

      module Inputs = struct
        module Transaction_commitment = struct
          type t = Field.t

          let if_ = Field.if_

          let empty = Field.constant Parties.Transaction_commitment.empty

          let commitment ~party:{ party; _ }
              ~other_parties:{ With_hash.hash = other_parties; _ } ~memo_hash =
            Parties.Transaction_commitment.Checked.create
              ~other_parties_hash:other_parties
              ~protocol_state_predicate_hash:
                (Snapp_predicate.Protocol_state.Checked.digest
                   party.data.body.protocol_state)
              ~memo_hash

          let full_commitment ~party:{ party; _ } ~commitment =
            Parties.Transaction_commitment.Checked.with_fee_payer commitment
              ~fee_payer_hash:party.hash
        end

        module Bool = struct
          include Boolean

          type t = var

          let assert_ = Assert.is_true

          let display _b ~label:_ = ""

          type single_failure_status = unit

          type failure_status = unit

          let assert_with_failure_status b _failure_status = Assert.is_true b
        end

        module Controller = struct
          type t = Permissions.Auth_required.Checked.t

          let if_ = Permissions.Auth_required.Checked.if_

          let check =
            match auth_type with
            | Proof ->
                fun ~proof_verifies:_ ~signature_verifies:_ perm ->
                  Permissions.Auth_required.Checked.eval_proof perm
            | Signature | None_given ->
                fun ~proof_verifies:_ ~signature_verifies perm ->
                  Permissions.Auth_required.Checked.eval_no_proof
                    ~signature_verifies perm
        end

        module Global_slot = struct
          include Global_slot.Checked

          let ( > ) x y = run_checked (x > y)

          let if_ b ~then_ ~else_ = run_checked (if_ b ~then_ ~else_)

          let equal x y = run_checked (equal x y)
        end

        module Nonce = struct
          type t = Account.Nonce.Checked.t

          let if_ b ~then_ ~else_ =
            run_checked (Account.Nonce.Checked.if_ b ~then_ ~else_)

          let succ t = run_checked (Account.Nonce.Checked.succ t)
        end

        module State_hash = struct
          type t = State_hash.var

          let if_ b ~then_ ~else_ = run_checked (State_hash.if_ b ~then_ ~else_)
        end

        module Timing = struct
          type t = Account_timing.var

          let if_ b ~then_ ~else_ =
            run_checked (Account_timing.if_ b ~then_ ~else_)

          let vesting_period (t : t) = t.vesting_period
        end

        module Balance = struct
          include Balance.Checked

          let if_ b ~then_ ~else_ = run_checked (if_ b ~then_ ~else_)

          let sub_amount_flagged x y = run_checked (sub_amount_flagged x y)

          let add_signed_amount_flagged x y =
            run_checked (add_signed_amount_flagged x y)
        end

        module Verification_key = struct
          type t =
            ( Boolean.var
            , ( Side_loaded_verification_key.t option
              , Field.Constant.t )
              With_hash.t
              Data_as_hash.t )
            Snapp_basic.Flagged_option.t

          let if_ b ~(then_ : t) ~(else_ : t) : t =
            Snapp_basic.Flagged_option.if_ ~if_:Data_as_hash.if_ b ~then_ ~else_
        end

        module Events = struct
          type t = Snapp_account.Events.var

          let is_empty x = run_checked (Party.Events.is_empty_var x)

          let push_events = Party.Sequence_events.push_events_checked
        end

        module Snapp_uri = struct
          type t = string Data_as_hash.t

          let if_ = Data_as_hash.if_
        end

        module Token_symbol = struct
          type t = Account.Token_symbol.var

          let if_ = Account.Token_symbol.if_
        end

        module Account = struct
          type t = (Account.Checked.Unhashed.t, Field.t) With_hash.t

          module Permissions = struct
            let edit_state : t -> Controller.t =
             fun a -> a.data.permissions.edit_state

            let send : t -> Controller.t = fun a -> a.data.permissions.send

            let receive : t -> Controller.t =
             fun a -> a.data.permissions.receive

            let set_delegate : t -> Controller.t =
             fun a -> a.data.permissions.set_delegate

            let set_permissions : t -> Controller.t =
             fun a -> a.data.permissions.set_permissions

            let set_verification_key : t -> Controller.t =
             fun a -> a.data.permissions.set_verification_key

            let set_snapp_uri : t -> Controller.t =
             fun a -> a.data.permissions.set_snapp_uri

            let edit_sequence_state : t -> Controller.t =
             fun a -> a.data.permissions.edit_sequence_state

            let set_token_symbol : t -> Controller.t =
             fun a -> a.data.permissions.set_token_symbol

            let increment_nonce : t -> Controller.t =
             fun a -> a.data.permissions.increment_nonce

            let set_voting_for : t -> Controller.t =
             fun a -> a.data.permissions.set_voting_for

            type t = Permissions.Checked.t

            let if_ b ~then_ ~else_ = Permissions.Checked.if_ b ~then_ ~else_
          end

          let account_with_hash (account : Account.Checked.Unhashed.t) =
            With_hash.of_data account ~hash_data:(fun a ->
                let a =
                  { a with
                    snapp =
                      ( Snapp_account.Checked.digest a.snapp
                      , As_prover.Ref.create (fun () -> None) )
                  }
                in
                run_checked (Account.Checked.digest a))

          type timing = Account_timing.var

          let timing (account : t) : timing = account.data.timing

          let set_timing (timing : timing) (account : t) : t =
            { account with data = { account.data with timing } }

          let balance (a : t) : Balance.t = a.data.balance

          let set_balance (balance : Balance.t) ({ data = a; hash } : t) : t =
            { data = { a with balance }; hash }

          let check_timing ~txn_global_slot ({ data = account; _ } : t) =
            let invalid_timing = ref None in
            let balance_check _ = failwith "Should not be called" in
            let timed_balance_check b =
              invalid_timing := Some (Boolean.not b) ;
              return ()
            in
            let `Min_balance _, timing =
              run_checked
              @@ [%with_label "Check snapp timing"]
                   (check_timing ~balance_check ~timed_balance_check ~account
                      ~txn_amount:None ~txn_global_slot)
            in
            (`Invalid_timing (Option.value_exn !invalid_timing), timing)

          let make_snapp (a : t) = a

          let unmake_snapp (a : t) = a

          let proved_state (a : t) = a.data.snapp.proved_state

          let set_proved_state proved_state ({ data = a; hash } : t) : t =
            { data = { a with snapp = { a.snapp with proved_state } }; hash }

          let app_state (a : t) = a.data.snapp.app_state

          let set_app_state app_state ({ data = a; hash } : t) : t =
            { data = { a with snapp = { a.snapp with app_state } }; hash }

          let register_verification_key ({ data = a; _ } : t) =
            Option.iter snapp_statement ~f:(fun (tag, _) ->
                let vk =
                  exists Side_loaded_verification_key.typ ~compute:(fun () ->
                      Option.value_exn
                        (As_prover.Ref.get
                           (Data_as_hash.ref a.snapp.verification_key.data))
                          .data)
                in
                let expected_hash =
                  Data_as_hash.hash a.snapp.verification_key.data
                in
                let actual_hash = Snapp_account.Checked.digest_vk vk in
                Field.Assert.equal expected_hash actual_hash ;
                Pickles.Side_loaded.in_circuit (side_loaded tag) vk)

          let verification_key (a : t) : Verification_key.t =
            a.data.snapp.verification_key

          let set_verification_key (verification_key : Verification_key.t)
              ({ data = a; hash } : t) : t =
            { data = { a with snapp = { a.snapp with verification_key } }
            ; hash
            }

          let last_sequence_slot (a : t) = a.data.snapp.last_sequence_slot

          let set_last_sequence_slot last_sequence_slot ({ data = a; hash } : t)
              : t =
            { data = { a with snapp = { a.snapp with last_sequence_slot } }
            ; hash
            }

          let sequence_state (a : t) = a.data.snapp.sequence_state

          let set_sequence_state sequence_state ({ data = a; hash } : t) : t =
            { data = { a with snapp = { a.snapp with sequence_state } }; hash }

          let snapp_uri (a : t) = a.data.snapp_uri

          let set_snapp_uri snapp_uri ({ data = a; hash } : t) : t =
            { data = { a with snapp_uri }; hash }

          let token_symbol (a : t) = a.data.token_symbol

          let set_token_symbol token_symbol ({ data = a; hash } : t) : t =
            { data = { a with token_symbol }; hash }

          let public_key (a : t) = a.data.public_key

          let set_public_key public_key ({ data = a; hash } : t) : t =
            { data = { a with public_key }; hash }

          let delegate (a : t) = a.data.delegate

          let set_delegate delegate ({ data = a; hash } : t) : t =
            { data = { a with delegate }; hash }

          let nonce (a : t) = a.data.nonce

          let set_nonce nonce ({ data = a; hash } : t) : t =
            { data = { a with nonce }; hash }

          let voting_for (a : t) = a.data.voting_for

          let set_voting_for voting_for ({ data = a; hash } : t) : t =
            { data = { a with voting_for }; hash }

          let permissions (a : t) = a.data.permissions

          let set_permissions permissions ({ data = a; hash } : t) : t =
            { data = { a with permissions }; hash }
        end

        module Ledger = struct
          type t = Ledger_hash.var * Sparse_ledger.t V.t

          type inclusion_proof = (Boolean.var * Field.t) list

          let if_ b ~then_:(xt, rt) ~else_:(xe, re) =
            ( run_checked (Ledger_hash.if_ b ~then_:xt ~else_:xe)
            , V.if_ b ~then_:rt ~else_:re )

          let empty ~depth () : t =
            let t = Sparse_ledger.empty ~depth () in
            ( Ledger_hash.var_of_t (Sparse_ledger.merkle_root t)
            , V.create (fun () -> t) )

          let idx ledger id = Sparse_ledger.find_index_exn ledger id

          let body_id (body : Party.Body.Checked.t) =
            let open As_prover in
            Account_id.create
              (read Public_key.Compressed.typ body.public_key)
              (read Token_id.typ body.token_id)

          let get_account { party; _ } (_root, ledger) =
            let idx =
              V.map ledger ~f:(fun l -> idx l (body_id party.data.body))
            in
            let account =
              exists Mina_base.Account.Checked.Unhashed.typ ~compute:(fun () ->
                  Sparse_ledger.get_exn (V.get ledger) (V.get idx))
            in
            let account = Account.account_with_hash account in
            let incl =
              exists
                Typ.(
                  list ~length:constraint_constants.ledger_depth
                    (Boolean.typ * field))
                ~compute:(fun () ->
                  List.map
                    (Sparse_ledger.path_exn (V.get ledger) (V.get idx))
                    ~f:(fun x ->
                      match x with
                      | `Left h ->
                          (false, h)
                      | `Right h ->
                          (true, h)))
            in
            (account, incl)

          let set_account (_root, ledger) (a, incl) =
            ( implied_root a incl |> Ledger_hash.var_of_hash_packed
            , V.map ledger
                ~f:
                  As_prover.(
                    fun ledger ->
                      let a : Mina_base.Account.t =
                        read Mina_base.Account.Checked.Unhashed.typ a.data
                      in
                      let idx = idx ledger (Mina_base.Account.identifier a) in
                      Sparse_ledger.set_exn ledger idx a) )

          let check_inclusion (root, _) (account, incl) =
            with_label __LOC__
              (fun () -> Field.Assert.equal (implied_root account incl))
              (Ledger_hash.var_to_hash_packed root)

          let check_account public_key token_id
              (({ data = account; _ }, _) : Account.t * _) =
            let is_new =
              run_checked
                (Public_key.Compressed.Checked.equal account.public_key
                   Public_key.Compressed.(var_of_t empty))
            in
            with_label __LOC__ (fun () ->
                Boolean.Assert.any
                  [ is_new
                  ; run_checked
                      (Public_key.Compressed.Checked.equal public_key
                         account.public_key)
                  ]) ;
            with_label __LOC__ (fun () ->
                Boolean.Assert.any
                  [ is_new; Token_id.Checked.equal token_id account.token_id ]) ;
            `Is_new is_new
        end

        module Opt = struct
          open Snapp_basic

          type 'a t = (Bool.t, 'a) Flagged_option.t

          let is_some = Flagged_option.is_some

          let map x ~f = Flagged_option.map ~f x

          let or_default ~if_ x ~default =
            if_ (is_some x) ~then_:(Flagged_option.data x) ~else_:default

          let or_exn x =
            with_label "or_exn is_some" (fun () -> Bool.assert_ (is_some x)) ;
            Flagged_option.data x
        end

        module Stack (Elt : sig
          type t

          val default : t

          val hash : t -> Field.Constant.t

          val push :
               consed_hash:Field.Constant.t
            -> t
            -> (t, Field.Constant.t) With_stack_hash.t list
            -> (t, Field.Constant.t) With_stack_hash.t list
        end) :
          Mina_transaction_logic.Parties_logic.Stack_intf
            with type elt = (Elt.t V.t, Field.t) With_hash.t
             and type t =
                  ( (Elt.t, Field.Constant.t) With_stack_hash.t list V.t
                  , Field.t )
                  With_hash.t
             and type bool := Bool.t
             and module Opt := Opt = struct
          type elt = (Elt.t V.t, Field.t) With_hash.t

          type t =
            ( (Elt.t, Field.Constant.t) With_stack_hash.t list V.t
            , Field.t )
            With_hash.t

          let if_ b ~then_:(t : t) ~else_:(e : t) : t =
            { hash = Field.if_ b ~then_:t.hash ~else_:e.hash
            ; data = V.if_ b ~then_:t.data ~else_:e.data
            }

          let empty_constant = Parties.Call_forest.With_hashes.empty

          let empty = Field.constant empty_constant

          let is_empty ({ hash = x; _ } : t) = Field.equal empty x

          let empty : t = { hash = empty; data = V.create (fun () -> []) }

          let hash_cons hash h_tl =
            Random_oracle.Checked.hash ~init:Hash_prefix_states.party_cons
              [| hash; h_tl |]

          let stack_hash (type a)
              (xs : (a, Field.Constant.t) With_stack_hash.t list) :
              Field.Constant.t =
            match xs with [] -> empty_constant | e :: _ -> e.stack_hash

          let pop ({ hash = h; data = r } as t : t) : (elt * t) Opt.t =
            let input_is_empty = is_empty t in
            let hd_r =
              V.create (fun () ->
                  V.get r |> List.hd
                  |> Option.value_map ~default:Elt.default ~f:(fun x -> x.elt))
            in
            let tl_r =
              V.create (fun () ->
                  V.get r |> List.tl |> Option.value ~default:[])
            in
            let elt, stack =
              exists
                Typ.(Field.typ * Field.typ)
                ~compute:(fun () ->
                  (V.get hd_r |> Elt.hash, stack_hash (V.get tl_r)))
            in
            let h' = hash_cons elt stack in
            with_label __LOC__ (fun () ->
                Boolean.Assert.any [ input_is_empty; Field.equal h h' ]) ;
            { is_some = Boolean.not input_is_empty
            ; data = ({ hash = elt; data = hd_r }, { hash = stack; data = tl_r })
            }

          let pop_exn ({ hash = h; data = r } : t) : elt * t =
            let hd_r = V.create (fun () -> (V.get r |> List.hd_exn).elt) in
            let tl_r = V.create (fun () -> V.get r |> List.tl_exn) in
            let elt, stack =
              exists
                Typ.(Field.typ * Field.typ)
                ~compute:(fun () ->
                  (V.get hd_r |> Elt.hash, stack_hash (V.get tl_r)))
            in
            let h' = hash_cons elt stack in
            with_label __LOC__ (fun () -> Field.Assert.equal h h') ;
            ({ hash = elt; data = hd_r }, { hash = stack; data = tl_r })

          let push ({ hash = h_hd; data = r_hd } : elt)
              ~onto:({ hash = h_tl; data = r_tl } : t) : t =
            let h = hash_cons h_hd h_tl in
            let r =
              V.create (fun () ->
                  let hd = V.get r_hd in
                  let tl = V.get r_tl in
                  Elt.push ~consed_hash:(As_prover.read Field.typ h) hd tl)
            in
            { hash = h; data = r }
        end

        module Parties = struct
          type t =
            ( (Party.t * unit, Parties.Digest.t) Parties.Call_forest.t V.t
            , Field.t )
            With_hash.t

          let if_ b ~then_:(t : t) ~else_:(e : t) : t =
            { hash = Field.if_ b ~then_:t.hash ~else_:e.hash
            ; data = V.if_ b ~then_:t.data ~else_:e.data
            }

          let empty = Field.constant Parties.Call_forest.With_hashes.empty

          let is_empty ({ hash = x; _ } : t) = Field.equal empty x

          let empty : t = { hash = empty; data = V.create (fun () -> []) }

          let hash_cons hash h_tl =
            Random_oracle.Checked.hash ~init:Hash_prefix_states.party_cons
              [| hash; h_tl |]

          let pop_exn ({ hash = h; data = r } : t) : (party * t) * t =
            let hd_r =
              V.create (fun () -> V.get r |> List.hd_exn |> With_stack_hash.elt)
            in
            let party = V.create (fun () -> (V.get hd_r).party |> fst) in
            let body =
              exists (Party.Body.typ ()) ~compute:(fun () ->
                  (V.get party).data.body)
            in
            let predicate : Party.Predicate.Checked.t =
              exists (Party.Predicate.typ ()) ~compute:(fun () ->
                  (V.get party).data.predicate)
            in
            let auth = V.(create (fun () -> (V.get party).authorization)) in
            let party : Party.Predicated.Checked.t = { body; predicate } in
            let party =
              With_hash.of_data party ~hash_data:Party.Predicated.Checked.digest
            in
            let subforest : t =
              let subforest = V.create (fun () -> (V.get hd_r).calls) in
              let subforest_hash =
                exists Field.typ ~compute:(fun () ->
                    Parties.Call_forest.hash (V.get subforest))
              in
              { hash = subforest_hash; data = subforest }
            in
            let tl_hash =
              exists Field.typ ~compute:(fun () ->
                  V.get r |> List.tl_exn |> Parties.Call_forest.hash)
            in
            let tree_hash =
              Random_oracle.Checked.hash ~init:Hash_prefix_states.party_node
                [| party.hash; subforest.hash |]
            in
            Field.Assert.equal (hash_cons tree_hash tl_hash) h ;
            ( ({ party; control = auth }, subforest)
            , { hash = tl_hash
              ; data = V.(create (fun () -> List.tl_exn (get r)))
              } )
        end

        module Call_stack = Stack (struct
          module Parties = Mina_base.Parties

          type t =
            (Party.t * unit, Parties.Digest.t) Mina_base.Parties.Call_forest.t

          let default : t = []

          let hash : t -> Field.Constant.t = Mina_base.Parties.Call_forest.hash

          let push ~consed_hash (t : t) (xs : (t, _) With_stack_hash.t list) :
              (t, _) With_stack_hash.t list =
            { stack_hash = consed_hash; elt = t } :: xs
        end)

        module Party = struct
          type t = party

          type parties = Parties.t

          type transaction_commitment = Transaction_commitment.t

          let balance_change (t : t) = t.party.data.body.balance_change

          let protocol_state (t : t) = t.party.data.body.protocol_state

          let token_id (t : t) = t.party.data.body.token_id

          let public_key (t : t) = t.party.data.body.public_key

          let use_full_commitment (t : t) =
            t.party.data.body.use_full_commitment

          let increment_nonce (t : t) = t.party.data.body.increment_nonce

          let check_authorization ~commitment
              ~at_party:({ hash = at_party; _ } : Parties.t)
              ({ party; control; _ } : t) =
            let proof_verifies =
              match (auth_type, snapp_statement) with
              | Proof, Some (_i, s) ->
                  with_label __LOC__ (fun () ->
                      Snapp_statement.Checked.Assert.equal
                        { transaction = commitment; at_party }
                        s) ;
                  Boolean.true_
              | (Signature | None_given), None ->
                  Boolean.false_
              | Proof, None | (Signature | None_given), Some _ ->
                  assert false
            in
            let signature_verifies =
              match auth_type with
              | None_given | Proof ->
                  Boolean.false_
              | Signature ->
                  let signature =
                    exists Signature_lib.Schnorr.Chunked.Signature.typ
                      ~compute:(fun () ->
                        match V.get control with
                        | Signature s ->
                            s
                        | None_given ->
                            Signature.dummy
                        | Proof _ ->
                            assert false)
                  in
                  run_checked
                    (let%bind (module S) =
                       Tick.Inner_curve.Checked.Shifted.create ()
                     in
                     signature_verifies
                       ~shifted:(module S)
                       ~payload_digest:commitment signature
                       party.data.body.public_key)
            in
            ( `Proof_verifies proof_verifies
            , `Signature_verifies signature_verifies )

          module Update = struct
            open Snapp_basic

            type 'a set_or_keep = 'a Set_or_keep.Checked.t

            let timing ({ party; _ } : t) : Account.timing set_or_keep =
              Set_or_keep.Checked.map
                ~f:Party.Update.Timing_info.Checked.to_account_timing
                party.data.body.update.timing

            let app_state ({ party; _ } : t) = party.data.body.update.app_state

            let verification_key ({ party; _ } : t) =
              party.data.body.update.verification_key

            let sequence_events ({ party; _ } : t) =
              party.data.body.sequence_events

            let snapp_uri ({ party; _ } : t) = party.data.body.update.snapp_uri

            let token_symbol ({ party; _ } : t) =
              party.data.body.update.token_symbol

            let delegate ({ party; _ } : t) = party.data.body.update.delegate

            let voting_for ({ party; _ } : t) =
              party.data.body.update.voting_for

            let permissions ({ party; _ } : t) =
              party.data.body.update.permissions
          end
        end

        module Set_or_keep = struct
          include Snapp_basic.Set_or_keep.Checked
        end

        module Amount = struct
          type t = Amount.Checked.t

          type unsigned = t

          module Signed = struct
            type t = Amount.Signed.Checked.t

            let equal t t' = run_checked (Amount.Signed.Checked.equal t t')

            let if_ b ~then_ ~else_ =
              run_checked (Amount.Signed.Checked.if_ b ~then_ ~else_)

            let is_pos (t : t) =
              Sgn.Checked.is_pos
                (run_checked (Currency.Amount.Signed.Checked.sgn t))

            let negate = Amount.Signed.Checked.negate

            let of_unsigned = Amount.Signed.Checked.of_unsigned

            let add_flagged x y =
              run_checked (Amount.Signed.Checked.add_flagged x y)
          end

          let if_ b ~then_ ~else_ =
            run_checked (Amount.Checked.if_ b ~then_ ~else_)

          let equal t t' = run_checked (Amount.Checked.equal t t')

          let zero = Amount.(var_of_t zero)

          let add_flagged x y = run_checked (Amount.Checked.add_flagged x y)

          let add_signed_flagged (x : t) (y : Signed.t) =
            run_checked (Amount.Checked.add_signed_flagged x y)

          let of_constant_fee fee = Amount.var_of_t (Amount.of_fee fee)
        end

        module Token_id = struct
          type t = Token_id.Checked.t

          let if_ = Token_id.Checked.if_

          let equal = Token_id.Checked.equal

          let default = Token_id.(Checked.constant default)
        end

        module Public_key = struct
          type t = Public_key.Compressed.var

          let if_ b ~then_ ~else_ =
            run_checked (Public_key.Compressed.Checked.if_ b ~then_ ~else_)
        end

        module Protocol_state_predicate = struct
          type t = Snapp_predicate.Protocol_state.Checked.t
        end

        module Field = struct
          type t = Field.t

          let if_ = Field.if_
        end

        module Local_state = struct
          type t =
            ( Parties.t
            , Call_stack.t
            , Token_id.t
            , Amount.t
            , Ledger.t
            , Bool.t
            , Transaction_commitment.t
            , Bool.failure_status )
            Mina_transaction_logic.Parties_logic.Local_state.t

          let add_check (t : t) _public_key _failure b =
            { t with success = Bool.(t.success &&& b) }

          let update_failure_status (t : t) _public_key _failure_status b =
            add_check (t : t) _public_key () b
        end

        module Global_state = struct
          type t = Global_state.t =
            { ledger : Ledger_hash.var * Sparse_ledger.t Prover_value.t
            ; fee_excess : Amount.Signed.t
            ; protocol_state : Snapp_predicate.Protocol_state.View.Checked.t
            }

          let fee_excess { fee_excess; _ } = fee_excess

          let set_fee_excess t fee_excess = { t with fee_excess }

          let ledger { ledger; _ } = ledger

          let set_ledger ~should_update t ledger =
            { t with
              ledger = Ledger.if_ should_update ~then_:ledger ~else_:t.ledger
            }

          let global_slot_since_genesis { protocol_state; _ } =
            protocol_state.global_slot_since_genesis
        end
      end

      module Env = struct
        open Inputs

        type t =
          < party : Party.t
          ; account : Account.t
          ; ledger : Ledger.t
          ; amount : Amount.t
          ; signed_amount : Amount.Signed.t
          ; bool : Bool.t
          ; token_id : Token_id.t
          ; global_state : Global_state.t
          ; inclusion_proof : (Bool.t * Field.t) list
          ; parties : Parties.t
          ; local_state :
              ( Parties.t
              , Call_stack.t
              , Token_id.t
              , Amount.t
              , Ledger.t
              , Bool.t
              , Transaction_commitment.t
              , unit )
              Mina_transaction_logic.Parties_logic.Local_state.t
          ; protocol_state_predicate : Snapp_predicate.Protocol_state.Checked.t
          ; transaction_commitment : Transaction_commitment.t
          ; full_transaction_commitment : Transaction_commitment.t
          ; field : Field.t
          ; failure : unit >
      end

      include Mina_transaction_logic.Parties_logic.Make (Inputs)

      let perform (type r)
          (eff : (r, Env.t) Mina_transaction_logic.Parties_logic.Eff.t) : r =
        match eff with
        | Check_protocol_state_predicate (protocol_state_predicate, global_state)
          ->
            Snapp_predicate.Protocol_state.Checked.check
              protocol_state_predicate global_state.protocol_state
        | Check_predicate (_is_start, { party; _ }, account, _global) ->
            Snapp_predicate.Account.Checked.check party.data.predicate
              account.data
        | Check_auth { is_start; party = { party; _ }; account } ->
            (* If there's a valid signature, it must increment the nonce or use full commitment *)
            let account', `proof_must_verify proof_must_verify =
              apply_body ~is_start party.data account.data
            in
            let proof_must_verify = proof_must_verify () in
            let success =
              match auth_type with
              | None_given | Signature ->
                  Boolean.(not proof_must_verify)
              | Proof ->
                  (* We always assert that the proof verifies. *)
                  Boolean.true_
            in
            (* omit failure status here, unlike `Mina_transaction_logic` *)
            (Inputs.Account.account_with_hash account', success, ())
    end

    let check_protocol_state ~pending_coinbase_stack_init
        ~pending_coinbase_stack_before ~pending_coinbase_stack_after state_body
        =
      [%with_label "Compute pending coinbase stack"]
        (let%bind state_body_hash =
           Mina_state.Protocol_state.Body.hash_checked state_body
         in
         let%bind computed_pending_coinbase_stack_after =
           Pending_coinbase.Stack.Checked.push_state state_body_hash
             pending_coinbase_stack_init
         in
         [%with_label "Check pending coinbase stack"]
           (let%bind correct_coinbase_target_stack =
              Pending_coinbase.Stack.equal_var
                computed_pending_coinbase_stack_after
                pending_coinbase_stack_after
            in
            let%bind valid_init_state =
              Pending_coinbase.Stack.equal_var pending_coinbase_stack_init
                pending_coinbase_stack_before
            in
            Boolean.Assert.all
              [ correct_coinbase_target_stack; valid_init_state ]))

    let main ?(witness : Witness.t option) (spec : Spec.t) ~constraint_constants
        snapp_statements (statement : Statement.With_sok.Checked.t) =
      let open Impl in
      run_checked (dummy_constraints ()) ;
      let ( ! ) x = Option.value_exn x in
      let state_body =
        exists (Mina_state.Protocol_state.Body.typ ~constraint_constants)
          ~compute:(fun () -> !witness.state_body)
      in
      let pending_coinbase_stack_init =
        exists Pending_coinbase.Stack.typ ~compute:(fun () ->
            !witness.init_stack)
      in
      let module V = Prover_value in
      run_checked
        (check_protocol_state ~pending_coinbase_stack_init
           ~pending_coinbase_stack_before:
             statement.source.pending_coinbase_stack
           ~pending_coinbase_stack_after:statement.target.pending_coinbase_stack
           state_body) ;
      let init :
          Global_state.t * _ Mina_transaction_logic.Parties_logic.Local_state.t
          =
        let g : Global_state.t =
          { ledger =
              ( statement.source.ledger
              , V.create (fun () -> !witness.global_ledger) )
          ; fee_excess = Amount.Signed.(Checked.constant zero)
          ; protocol_state =
              Mina_state.Protocol_state.Body.view_checked state_body
          }
        in
        let l : _ Mina_transaction_logic.Parties_logic.Local_state.t =
          { parties =
              { With_hash.hash = statement.source.local_state.parties
              ; data = V.create (fun () -> !witness.local_state_init.parties)
              }
          ; call_stack =
              { With_hash.hash = statement.source.local_state.call_stack
              ; data = V.create (fun () -> !witness.local_state_init.call_stack)
              }
          ; transaction_commitment =
              statement.source.local_state.transaction_commitment
          ; full_transaction_commitment =
              statement.source.local_state.full_transaction_commitment
          ; token_id = statement.source.local_state.token_id
          ; excess = statement.source.local_state.excess
          ; ledger =
              ( statement.source.local_state.ledger
              , V.create (fun () -> !witness.local_state_init.ledger) )
          ; success = statement.source.local_state.success
          ; failure_status = ()
          }
        in
        (g, l)
      in
      let start_parties =
        As_prover.Ref.create (fun () -> !witness.start_parties)
      in
      let (global, local), snapp_statements =
        List.fold_left spec ~init:(init, snapp_statements)
          ~f:(fun (((_, local) as acc), statements) party_spec ->
            let snapp_statement, statements =
              match party_spec.auth_type with
              | Signature | None_given ->
                  (None, statements)
              | Proof -> (
                  match statements with
                  | [] ->
                      assert false
                  | s :: ss ->
                      (Some s, ss) )
            in
            let module S = Single (struct
              let constraint_constants = constraint_constants

              let spec = party_spec

              let snapp_statement = snapp_statement
            end) in
            let finish v =
              let open Mina_transaction_logic.Parties_logic.Start_data in
              let ps =
                V.map v ~f:(function
                  | `Skip ->
                      []
                  | `Start p ->
                      Party.of_fee_payer p.parties.Parties.fee_payer
                      :: p.parties.Parties.other_parties
                      |> List.map ~f:(fun party -> (party, ()))
                      |> Parties.Call_forest.With_hashes.of_parties_list)
              in
              let h =
                exists Field.typ ~compute:(fun () ->
                    Parties.Call_forest.hash (V.get ps))
              in
              let start_data =
                { Mina_transaction_logic.Parties_logic.Start_data.parties =
                    { With_hash.hash = h; data = ps }
                ; memo_hash =
                    exists Field.typ ~compute:(fun () ->
                        match V.get v with
                        | `Skip ->
                            Field.Constant.zero
                        | `Start p ->
                            p.memo_hash)
                }
              in
              let global_state, local_state =
                S.apply ~constraint_constants
                  ~is_start:
                    ( match party_spec.is_start with
                    | `No ->
                        `No
                    | `Yes ->
                        `Yes start_data
                    | `Compute_in_circuit ->
                        `Compute start_data )
                  S.{ perform }
                  acc
              in
              (* replace any transaction failure with unit value *)
              (global_state, { local_state with failure_status = () })
            in
            let acc' =
              match party_spec.is_start with
              | `No ->
                  let global_state, local_state =
                    S.apply ~constraint_constants ~is_start:`No
                      S.{ perform }
                      acc
                  in
                  (* replace any transaction failure with unit value *)
                  (global_state, { local_state with failure_status = () })
              | `Compute_in_circuit ->
                  V.create (fun () ->
                      match As_prover.Ref.get start_parties with
                      | [] ->
                          `Skip
                      | p :: ps ->
                          let should_pop =
                            Field.Constant.equal Parties.Call_forest.empty
                              (As_prover.read_var local.parties.hash)
                          in
                          if should_pop then (
                            As_prover.Ref.set start_parties ps ;
                            `Start p )
                          else `Skip)
                  |> finish
              | `Yes ->
                  as_prover
                    As_prover.(
                      fun () ->
                        [%test_eq: Impl.Field.Constant.t]
                          Parties.Call_forest.empty
                          (read_var local.parties.hash)) ;
                  V.create (fun () ->
                      match As_prover.Ref.get start_parties with
                      | [] ->
                          assert false
                      | p :: ps ->
                          As_prover.Ref.set start_parties ps ;
                          `Start p)
                  |> finish
            in
            (acc', statements))
      in
      with_label __LOC__ (fun () -> assert (List.is_empty snapp_statements)) ;
      let local_state_ledger =
        (* The actual output ledger may differ from the one generated by
           transaction logic, because we handle failures differently between
           the two. However, in the case of failure, we never use this ledger:
           it will never be upgraded to the global ledger. If we have such a
           failure, we just pretend we achieved the target hash.
        *)
        Field.if_ local.success ~then_:local.parties.hash
          ~else_:statement.target.local_state.parties
      in
      with_label __LOC__ (fun () ->
          Local_state.Checked.assert_equal statement.target.local_state
            { local with
              parties = local_state_ledger
            ; call_stack = local.call_stack.hash
            ; ledger = fst local.ledger
            }) ;
      with_label __LOC__ (fun () ->
          run_checked
            (Frozen_ledger_hash.assert_equal (fst global.ledger)
               statement.target.ledger)) ;
      with_label __LOC__ (fun () ->
          run_checked
            (Amount.Checked.assert_equal statement.supply_increase
               Amount.(var_of_t zero))) ;
      with_label __LOC__ (fun () ->
          run_checked
            (let expected = statement.fee_excess in
             let got =
               { fee_token_l = Token_id.(Checked.constant default)
               ; fee_excess_l = Amount.Signed.Checked.to_fee global.fee_excess
               ; Fee_excess.fee_token_r = Token_id.(Checked.constant default)
               ; fee_excess_r =
                   Amount.Signed.Checked.to_fee (fst init).fee_excess
               }
             in
             Fee_excess.assert_equal_checked expected got)) ;
      let `Needs_some_work_for_snapps_on_mainnet = Mina_base.Util.todo_snapps in
      (* TODO: Check various consistency equalities between local and global and the statement *)
      ()

    (* Horrible hack :( *)
    let witness : Witness.t option ref = ref None

    let rule (type a b c d) ~constraint_constants ~proof_level
        (t : (a, b, c, d) Basic.t_typed) :
        ( a
        , b
        , c
        , d
        , Statement.With_sok.var
        , Statement.With_sok.t )
        Pickles.Inductive_rule.t =
      let open Hlist in
      let open Basic in
      let module M = H4.T (Pickles.Tag) in
      let s = Basic.spec t in
      let prev_should_verify =
        match proof_level with
        | Genesis_constants.Proof_level.Full ->
            true
        | _ ->
            false
      in
      let b = Boolean.var_of_value prev_should_verify in
      match t with
      | Proved ->
          { identifier = "proved"
          ; prevs = M.[ side_loaded 0 ]
          ; main_value = (fun [ _ ] _ -> [ prev_should_verify ])
          ; main =
              (fun [ snapp_statement ] stmt ->
                main ?witness:!witness s ~constraint_constants
                  (List.mapi [ snapp_statement ] ~f:(fun i x -> (i, x)))
                  stmt ;
                [ b ])
          }
      | Opt_signed_unsigned ->
          { identifier = "opt_signed-unsigned"
          ; prevs = M.[]
          ; main_value = (fun [] _ -> [])
          ; main =
              (fun [] stmt ->
                main ?witness:!witness s ~constraint_constants [] stmt ;
                [])
          }
      | Opt_signed_opt_signed ->
          { identifier = "opt_signed-opt_signed"
          ; prevs = M.[]
          ; main_value = (fun [] _ -> [])
          ; main =
              (fun [] stmt ->
                main ?witness:!witness s ~constraint_constants [] stmt ;
                [])
          }
      | Opt_signed ->
          { identifier = "opt_signed"
          ; prevs = M.[]
          ; main_value = (fun [] _ -> [])
          ; main =
              (fun [] stmt ->
                main ?witness:!witness s ~constraint_constants [] stmt ;
                [])
          }
  end

  type _ Snarky_backendless.Request.t +=
    | Transaction : Transaction_union.t Snarky_backendless.Request.t
    | State_body :
        Mina_state.Protocol_state.Body.Value.t Snarky_backendless.Request.t
    | Init_stack : Pending_coinbase.Stack.t Snarky_backendless.Request.t

  let%snarkydef apply_tagged_transaction
      ~(constraint_constants : Genesis_constants.Constraint_constants.t)
      (type shifted)
      (shifted : (module Inner_curve.Checked.Shifted.S with type t = shifted))
      root pending_coinbase_stack_init pending_coinbase_stack_before
      pending_coinbase_after state_body
      ({ signer; signature; payload } as txn : Transaction_union.var) =
    let tag = payload.body.tag in
    let is_user_command = Transaction_union.Tag.Unpacked.is_user_command tag in
    let%bind () =
      [%with_label "Check transaction signature"]
        (check_signature shifted ~payload ~is_user_command ~signer ~signature)
    in
    let%bind signer_pk = Public_key.compress_var signer in
    let%bind () =
      [%with_label "Fee-payer must sign the transaction"]
        ((* TODO: Enable multi-sig. *)
         Public_key.Compressed.Checked.Assert.equal signer_pk
           payload.common.fee_payer_pk)
    in
    (* Compute transaction kind. *)
    let is_payment = Transaction_union.Tag.Unpacked.is_payment tag in
    let is_mint_tokens = Transaction_union.Tag.Unpacked.is_mint_tokens tag in
    let is_stake_delegation =
      Transaction_union.Tag.Unpacked.is_stake_delegation tag
    in
    let is_create_account =
      Transaction_union.Tag.Unpacked.is_create_account tag
    in
    let is_fee_transfer = Transaction_union.Tag.Unpacked.is_fee_transfer tag in
    let is_coinbase = Transaction_union.Tag.Unpacked.is_coinbase tag in
    let fee_token = payload.common.fee_token in
    let%bind fee_token_default =
      make_checked (fun () ->
          Token_id.(Checked.equal fee_token (Checked.constant default)))
    in
    let token = payload.body.token_id in
    let%bind token_default =
      make_checked (fun () ->
          Token_id.(Checked.equal token (Checked.constant default)))
    in
    let%bind () =
      Checked.all_unit
        [ [%with_label
            "Token_locked value is compatible with the transaction kind"]
            (Boolean.Assert.any
               [ Boolean.not payload.body.token_locked; is_create_account ])
        ; [%with_label "Token_locked cannot be used with the default token"]
            (Boolean.Assert.any
               [ Boolean.not payload.body.token_locked
               ; Boolean.not token_default
               ])
        ]
    in
    let%bind () = Boolean.Assert.is_true token_default in
    let%bind () =
      [%with_label "Validate tokens"]
        (Checked.all_unit
           [ [%with_label
               "Fee token is default or command allows non-default fee"]
               (Boolean.Assert.any
                  [ fee_token_default
                  ; is_payment
                  ; is_stake_delegation
                  ; is_fee_transfer
                  ])
           ; (* TODO: Remove this check and update the transaction snark once we
                have an exchange rate mechanism. See issue #4447.
             *)
             [%with_label "Fees in tokens disabled"]
               (Boolean.Assert.is_true fee_token_default)
           ; [%with_label "Command allows default token"]
               Boolean.(
                 Assert.any
                   [ is_payment
                   ; is_stake_delegation
                   ; is_create_account
                   ; is_fee_transfer
                   ; is_coinbase
                   ])
           ])
    in
    let current_global_slot =
      Mina_state.Protocol_state.Body.consensus_state state_body
      |> Consensus.Data.Consensus_state.global_slot_since_genesis_var
    in
    (* Query user command predicted failure/success. *)
    let%bind user_command_failure =
      User_command_failure.compute_as_prover ~constraint_constants
        ~txn_global_slot:current_global_slot txn
    in
    let%bind user_command_fails =
      User_command_failure.any user_command_failure
    in
    let fee = payload.common.fee in
    let receiver = Account_id.Checked.create payload.body.receiver_pk token in
    let source = Account_id.Checked.create payload.body.source_pk token in
    (* Information for the fee-payer. *)
    let nonce = payload.common.nonce in
    let fee_payer =
      Account_id.Checked.create payload.common.fee_payer_pk fee_token
    in
    let%bind () =
      [%with_label "Check slot validity"]
        ( Global_slot.Checked.(current_global_slot <= payload.common.valid_until)
        >>= Boolean.Assert.is_true )
    in

    (* Check coinbase stack. Protocol state body is pushed into the Pending
       coinbase stack once per block. For example, consider any two
       transactions in a block. Their pending coinbase stacks would be:

       transaction1: s1 -> t1 = s1+ protocol_state_body + maybe_coinbase
       transaction2: t1 -> t1 + maybe_another_coinbase
         (Note: protocol_state_body is not pushed again)

       However, for each transaction, we need to constrain the protocol state
       body. This is done is by using the stack ([init_stack]) without the
       current protocol state body, pushing the state body to it in every
       transaction snark and checking if it matches the target.
       We also need to constrain the source for the merges to work correctly.
       Basically,

       init_stack + protocol_state_body + maybe_coinbase = target
       AND
       init_stack = source || init_stack + protocol_state_body = source *)

    (* These are all the possible cases:

        Init_stack     Source                 Target
       --------------------------------------------------------------
         i               i                       i + state
         i               i                       i + state + coinbase
         i               i + state               i + state
         i               i + state               i + state + coinbase
         i + coinbase    i + state + coinbase    i + state + coinbase
    *)
    let%bind () =
      [%with_label "Compute coinbase stack"]
        (let%bind state_body_hash =
           Mina_state.Protocol_state.Body.hash_checked state_body
         in
         let%bind pending_coinbase_stack_with_state =
           Pending_coinbase.Stack.Checked.push_state state_body_hash
             pending_coinbase_stack_init
         in
         let%bind computed_pending_coinbase_stack_after =
           let coinbase =
             (Account_id.Checked.public_key receiver, payload.body.amount)
           in
           let%bind stack' =
             Pending_coinbase.Stack.Checked.push_coinbase coinbase
               pending_coinbase_stack_with_state
           in
           Pending_coinbase.Stack.Checked.if_ is_coinbase ~then_:stack'
             ~else_:pending_coinbase_stack_with_state
         in
         [%with_label "Check coinbase stack"]
           (let%bind correct_coinbase_target_stack =
              Pending_coinbase.Stack.equal_var
                computed_pending_coinbase_stack_after pending_coinbase_after
            in
            let%bind valid_init_state =
              let%bind equal_source =
                Pending_coinbase.Stack.equal_var pending_coinbase_stack_init
                  pending_coinbase_stack_before
              in
              let%bind equal_source_with_state =
                Pending_coinbase.Stack.equal_var
                  pending_coinbase_stack_with_state
                  pending_coinbase_stack_before
              in
              Boolean.(equal_source ||| equal_source_with_state)
            in
            [%with_label "target stack and valid init state"]
              (Boolean.Assert.all
                 [ correct_coinbase_target_stack; valid_init_state ])))
    in
    (* Interrogate failure cases. This value is created without constraints;
       the failures should be checked against potential failures to ensure
       consistency.
    *)
    let%bind () =
      [%with_label "A failing user command is a user command"]
        Boolean.(Assert.any [ is_user_command; not user_command_fails ])
    in
    let predicate_deferred =
      (* Predicate check is to be performed later if this is true. *)
      is_create_account
    in
    let%bind predicate_result =
      let%bind is_own_account =
        Public_key.Compressed.Checked.equal payload.common.fee_payer_pk
          payload.body.source_pk
      in
      let predicate_result =
        (* TODO: Predicates. *)
        Boolean.false_
      in
      Boolean.(is_own_account ||| predicate_result)
    in
    let%bind () =
      [%with_label "Check predicate failure against predicted"]
        (let%bind predicate_failed =
           Boolean.((not predicate_result) &&& not predicate_deferred)
         in
         assert_r1cs
           (predicate_failed :> Field.Var.t)
           (is_user_command :> Field.Var.t)
           (user_command_failure.predicate_failed :> Field.Var.t))
    in
    let account_creation_amount =
      Amount.Checked.of_fee
        Fee.(var_of_t constraint_constants.account_creation_fee)
    in
    let%bind is_zero_fee = Fee.(equal_var fee (var_of_t zero)) in
    let is_coinbase_or_fee_transfer = Boolean.not is_user_command in
    let%bind can_create_fee_payer_account =
      (* Fee transfers and coinbases may create an account. We check the normal
         invariants to ensure that the account creation fee is paid.
      *)
      let%bind fee_may_be_charged =
        (* If the fee is zero, we do not create the account at all, so we allow
           this through. Otherwise, the fee must be the default.
        *)
        Boolean.(token_default ||| is_zero_fee)
      in
      Boolean.(is_coinbase_or_fee_transfer &&& fee_may_be_charged)
    in
    let%bind root_after_fee_payer_update =
      [%with_label "Update fee payer"]
        (Frozen_ledger_hash.modify_account_send
           ~depth:constraint_constants.ledger_depth root
           ~is_writeable:can_create_fee_payer_account fee_payer
           ~f:(fun ~is_empty_and_writeable account ->
             (* this account is:
                - the fee-payer for payments
                - the fee-payer for stake delegation
                - the fee-payer for account creation
                - the fee-payer for token minting
                - the fee-receiver for a coinbase
                - the second receiver for a fee transfer
             *)
             let%bind next_nonce =
               Account.Nonce.Checked.succ_if account.nonce is_user_command
             in
             let%bind () =
               [%with_label "Check fee nonce"]
                 (let%bind nonce_matches =
                    Account.Nonce.Checked.equal nonce account.nonce
                  in
                  Boolean.Assert.any
                    [ Boolean.not is_user_command; nonce_matches ])
             in
             let%bind receipt_chain_hash =
               let current = account.receipt_chain_hash in
               let%bind r =
                 Receipt.Chain_hash.Checked.cons (Signed_command payload)
                   current
               in
               Receipt.Chain_hash.Checked.if_ is_user_command ~then_:r
                 ~else_:current
             in
             let%bind is_empty_and_writeable =
               (* If this is a coinbase with zero fee, do not create the
                  account, since the fee amount won't be enough to pay for it.
               *)
               Boolean.(is_empty_and_writeable &&& not is_zero_fee)
             in
             let%bind should_pay_to_create =
               (* Coinbases and fee transfers may create, or we may be creating
                  a new token account. These are mutually exclusive, so we can
                  encode this as a boolean.
               *)
               let%bind is_create_account =
                 Boolean.(is_create_account &&& not user_command_fails)
               in
               Boolean.(is_empty_and_writeable ||| is_create_account)
             in
             let%bind amount =
               [%with_label "Compute fee payer amount"]
                 (let fee_payer_amount =
                    let sgn = Sgn.Checked.neg_if_true is_user_command in
                    Amount.Signed.create_var
                      ~magnitude:(Amount.Checked.of_fee fee)
                      ~sgn
                  in
                  (* Account creation fee for fee transfers/coinbases. *)
                  let%bind account_creation_fee =
                    let%map magnitude =
                      Amount.Checked.if_ should_pay_to_create
                        ~then_:account_creation_amount
                        ~else_:Amount.(var_of_t zero)
                    in
                    Amount.Signed.create_var ~magnitude ~sgn:Sgn.Checked.neg
                  in
                  Amount.Signed.Checked.(
                    add fee_payer_amount account_creation_fee))
             in
             let txn_global_slot = current_global_slot in
             let%bind `Min_balance _, timing =
               [%with_label "Check fee payer timing"]
                 (let%bind txn_amount =
                    let%bind sgn = Amount.Signed.Checked.sgn amount in
                    let%bind magnitude =
                      Amount.Signed.Checked.magnitude amount
                    in
                    Amount.Checked.if_ (Sgn.Checked.is_neg sgn) ~then_:magnitude
                      ~else_:Amount.(var_of_t zero)
                  in
                  let balance_check ok =
                    [%with_label "Check fee payer balance"]
                      (Boolean.Assert.is_true ok)
                  in
                  let timed_balance_check ok =
                    [%with_label "Check fee payer timed balance"]
                      (Boolean.Assert.is_true ok)
                  in
                  check_timing ~balance_check ~timed_balance_check ~account
                    ~txn_amount:(Some txn_amount) ~txn_global_slot)
             in
             let%bind balance =
               [%with_label "Check payer balance"]
                 (Balance.Checked.add_signed_amount account.balance amount)
             in
             let%map public_key =
               Public_key.Compressed.Checked.if_ is_empty_and_writeable
                 ~then_:(Account_id.Checked.public_key fee_payer)
                 ~else_:account.public_key
             and token_id =
               make_checked (fun () ->
                   Token_id.Checked.if_ is_empty_and_writeable
                     ~then_:(Account_id.Checked.token_id fee_payer)
                     ~else_:account.token_id)
             and delegate =
               Public_key.Compressed.Checked.if_ is_empty_and_writeable
                 ~then_:(Account_id.Checked.public_key fee_payer)
                 ~else_:account.delegate
             in
             { Account.Poly.balance
             ; public_key
             ; token_id
             ; token_permissions = account.token_permissions
             ; token_symbol = account.token_symbol
             ; nonce = next_nonce
             ; receipt_chain_hash
             ; delegate
             ; voting_for = account.voting_for
             ; timing
             ; permissions = account.permissions
             ; snapp = account.snapp
             ; snapp_uri = account.snapp_uri
             }))
    in
    let%bind receiver_increase =
      (* - payments:         payload.body.amount
         - stake delegation: 0
         - account creation: 0
         - token minting:    payload.body.amount
         - coinbase:         payload.body.amount - payload.common.fee
         - fee transfer:     payload.body.amount
      *)
      [%with_label "Compute receiver increase"]
        (let%bind base_amount =
           let%bind zero_transfer =
             Boolean.any [ is_stake_delegation; is_create_account ]
           in
           Amount.Checked.if_ zero_transfer
             ~then_:(Amount.var_of_t Amount.zero)
             ~else_:payload.body.amount
         in
         (* The fee for entering the coinbase transaction is paid up front. *)
         let%bind coinbase_receiver_fee =
           Amount.Checked.if_ is_coinbase
             ~then_:(Amount.Checked.of_fee fee)
             ~else_:(Amount.var_of_t Amount.zero)
         in
         Amount.Checked.sub base_amount coinbase_receiver_fee)
    in
    let receiver_overflow = ref Boolean.false_ in
    let%bind root_after_receiver_update =
      [%with_label "Update receiver"]
        (Frozen_ledger_hash.modify_account_recv
           ~depth:constraint_constants.ledger_depth root_after_fee_payer_update
           receiver ~f:(fun ~is_empty_and_writeable account ->
             (* this account is:
                - the receiver for payments
                - the delegated-to account for stake delegation
                - the created account for an account creation
                - the receiver for minted tokens
                - the receiver for a coinbase
                - the first receiver for a fee transfer
             *)
             let%bind is_empty_failure =
               let%bind must_not_be_empty =
                 Boolean.(is_stake_delegation ||| is_mint_tokens)
               in
               Boolean.(is_empty_and_writeable &&& must_not_be_empty)
             in
             let%bind () =
               [%with_label "Receiver existence failure matches predicted"]
                 (Boolean.Assert.( = ) is_empty_failure
                    user_command_failure.receiver_not_present)
             in
             let is_empty_and_writeable =
               (* is_empty_and_writable && not is_empty_failure *)
               Boolean.Unsafe.of_cvar
               @@ Field.Var.(
                    sub (is_empty_and_writeable :> t) (is_empty_failure :> t))
             in
             let%bind should_pay_to_create =
               Boolean.(is_empty_and_writeable &&& not is_create_account)
             in
             let%bind () =
               [%with_label
                 "Check whether creation fails due to a non-default token"]
                 (let%bind token_should_not_create =
                    Boolean.(should_pay_to_create &&& Boolean.not token_default)
                  in
                  let%bind token_cannot_create =
                    Boolean.(token_should_not_create &&& is_user_command)
                  in
                  let%bind () =
                    [%with_label
                      "Check that account creation is paid in the default \
                       token for non-user-commands"]
                      ((* This expands to
                          [token_should_not_create =
                            token_should_not_create && is_user_command]
                          which is
                          - [token_should_not_create = token_should_not_create]
                            (ie. always satisfied) for user commands
                          - [token_should_not_create = false] for coinbases/fee
                            transfers.
                       *)
                       Boolean.Assert.( = ) token_should_not_create
                         token_cannot_create)
                  in
                  [%with_label "equal token_cannot_create"]
                    (Boolean.Assert.( = ) token_cannot_create
                       user_command_failure.token_cannot_create))
             in
             let%bind balance =
               (* [receiver_increase] will be zero in the stake delegation
                  case.
               *)
               let%bind receiver_amount =
                 let%bind account_creation_amount =
                   Amount.Checked.if_ should_pay_to_create
                     ~then_:account_creation_amount
                     ~else_:Amount.(var_of_t zero)
                 in
                 let%bind amount_for_new_account, `Underflow underflow =
                   Amount.Checked.sub_flagged receiver_increase
                     account_creation_amount
                 in
                 let%bind () =
                   [%with_label
                     "Receiver creation fee failure matches predicted"]
                     (Boolean.Assert.( = ) underflow
                        user_command_failure.amount_insufficient_to_create)
                 in
                 Currency.Amount.Checked.if_ user_command_fails
                   ~then_:Amount.(var_of_t zero)
                   ~else_:amount_for_new_account
               in

               (* NOTE: Instead of capturing this as part of the user command
                  failures, we capture it inline here and bubble it out to a
                  reference. This behavior is still in line with the
                  out-of-snark transaction logic.

                  Updating [user_command_fails] to include this value from here
                  onwards will ensure that we do not update the source or
                  receiver accounts. The only places where [user_command_fails]
                  may have already affected behaviour are
                  * when the fee-payer is paying the account creation fee, and
                  * when a new token is created.
                  In both of these, this account is new, and will have a
                  balance of 0, so we can guarantee that there is no overflow.
               *)
               let%bind balance, `Overflow overflow =
                 Balance.Checked.add_amount_flagged account.balance
                   receiver_amount
               in
               let%bind () =
                 [%with_label "Overflow error only occurs in user commands"]
                   Boolean.(Assert.any [ is_user_command; not overflow ])
               in
               receiver_overflow := overflow ;
               Balance.Checked.if_ overflow ~then_:account.balance
                 ~else_:balance
             in
             let%bind user_command_fails =
               Boolean.(!receiver_overflow ||| user_command_fails)
             in
             let%bind is_empty_and_writeable =
               (* Do not create a new account if the user command will fail. *)
               Boolean.(is_empty_and_writeable &&& not user_command_fails)
             in
             let%bind may_delegate =
               (* Only default tokens may participate in delegation. *)
               Boolean.(is_empty_and_writeable &&& token_default)
             in
             let%map delegate =
               Public_key.Compressed.Checked.if_ may_delegate
                 ~then_:(Account_id.Checked.public_key receiver)
                 ~else_:account.delegate
             and public_key =
               Public_key.Compressed.Checked.if_ is_empty_and_writeable
                 ~then_:(Account_id.Checked.public_key receiver)
                 ~else_:account.public_key
             and token_id =
               make_checked (fun () ->
                   Token_id.Checked.if_ is_empty_and_writeable ~then_:token
                     ~else_:account.token_id)
             and token_owner =
               (* TODO: Delete token permissions *)
               Boolean.if_ is_empty_and_writeable ~then_:Boolean.false_
                 ~else_:account.token_permissions.token_owner
             and token_locked =
               Boolean.if_ is_empty_and_writeable
                 ~then_:payload.body.token_locked
                 ~else_:account.token_permissions.token_locked
             in
             { Account.Poly.balance
             ; public_key
             ; token_id
             ; token_permissions =
                 { Token_permissions.token_owner; token_locked }
             ; token_symbol = account.token_symbol
             ; nonce = account.nonce
             ; receipt_chain_hash = account.receipt_chain_hash
             ; delegate
             ; voting_for = account.voting_for
             ; timing = account.timing
             ; permissions = account.permissions
             ; snapp = account.snapp
             ; snapp_uri = account.snapp_uri
             }))
    in
    let%bind user_command_fails =
      Boolean.(!receiver_overflow ||| user_command_fails)
    in
    let%bind fee_payer_is_source = Account_id.Checked.equal fee_payer source in
    let%bind root_after_source_update =
      [%with_label "Update source"]
        (Frozen_ledger_hash.modify_account_send
           ~depth:constraint_constants.ledger_depth
           ~is_writeable:
             (* [modify_account_send] does this failure check for us. *)
             user_command_failure.source_not_present root_after_receiver_update
           source ~f:(fun ~is_empty_and_writeable account ->
             (* this account is:
                - the source for payments
                - the delegator for stake delegation
                - the token owner for account creation
                - the token owner for token minting
                - the fee-receiver for a coinbase
                - the second receiver for a fee transfer
             *)
             let%bind () =
               [%with_label "Check source presence failure matches predicted"]
                 (Boolean.Assert.( = ) is_empty_and_writeable
                    user_command_failure.source_not_present)
             in
             let%bind () =
               [%with_label
                 "Check source failure cases do not apply when fee-payer is \
                  source"]
                 (let num_failures =
                    let open Field.Var in
                    add
                      (user_command_failure.source_insufficient_balance :> t)
                      (user_command_failure.source_bad_timing :> t)
                  in
                  let not_fee_payer_is_source =
                    (Boolean.not fee_payer_is_source :> Field.Var.t)
                  in
                  (* Equivalent to:
                     if fee_payer_is_source then
                       num_failures = 0
                     else
                       num_failures = num_failures
                  *)
                  [%with_label "Check num_failures"]
                    (assert_r1cs not_fee_payer_is_source num_failures
                       num_failures))
             in
             let%bind amount =
               (* Only payments should affect the balance at this stage. *)
               if_ is_payment ~typ:Amount.typ ~then_:payload.body.amount
                 ~else_:Amount.(var_of_t zero)
             in
             let txn_global_slot = current_global_slot in
             let%bind `Min_balance _, timing =
               [%with_label "Check source timing"]
                 (let balance_check ok =
                    [%with_label
                      "Check source balance failure matches predicted"]
                      (Boolean.Assert.( = ) ok
                         (Boolean.not
                            user_command_failure.source_insufficient_balance))
                  in
                  let timed_balance_check ok =
                    [%with_label
                      "Check source timed balance failure matches predicted"]
                      (let%bind not_ok =
                         Boolean.(
                           (not ok)
                           &&& not
                                 user_command_failure
                                   .source_insufficient_balance)
                       in
                       Boolean.Assert.( = ) not_ok
                         user_command_failure.source_bad_timing)
                  in
                  check_timing ~balance_check ~timed_balance_check ~account
                    ~txn_amount:(Some amount) ~txn_global_slot)
             in
             let%bind balance, `Underflow underflow =
               Balance.Checked.sub_amount_flagged account.balance amount
             in
             let%bind () =
               (* TODO: Remove the redundancy in balance calculation between
                  here and [check_timing].
               *)
               [%with_label "Check source balance failure matches predicted"]
                 (Boolean.Assert.( = ) underflow
                    user_command_failure.source_insufficient_balance)
             in
             let%map delegate =
               Public_key.Compressed.Checked.if_ is_stake_delegation
                 ~then_:(Account_id.Checked.public_key receiver)
                 ~else_:account.delegate
             in
             (* NOTE: Technically we update the account here even in the case
                of [user_command_fails], but we throw the resulting hash away
                in [final_root] below, so it shouldn't matter.
             *)
             { Account.Poly.balance
             ; public_key = account.public_key
             ; token_id = account.token_id
             ; token_permissions = account.token_permissions
             ; token_symbol = account.token_symbol
             ; nonce = account.nonce
             ; receipt_chain_hash = account.receipt_chain_hash
             ; delegate
             ; voting_for = account.voting_for
             ; timing
             ; permissions = account.permissions
             ; snapp = account.snapp
             ; snapp_uri = account.snapp_uri
             }))
    in
    let%bind fee_excess =
      (* - payments:         payload.common.fee
         - stake delegation: payload.common.fee
         - account creation: payload.common.fee
         - token minting:    payload.common.fee
         - coinbase:         0 (fee already paid above)
         - fee transfer:     - payload.body.amount - payload.common.fee
      *)
      let open Amount in
      chain Signed.Checked.if_ is_coinbase
        ~then_:(return (Signed.Checked.of_unsigned (var_of_t zero)))
        ~else_:
          (let user_command_excess =
             Signed.Checked.of_unsigned (Checked.of_fee payload.common.fee)
           in
           let%bind fee_transfer_excess, fee_transfer_excess_overflowed =
             let%map magnitude, `Overflow overflowed =
               Checked.(
                 add_flagged payload.body.amount (of_fee payload.common.fee))
             in
             (Signed.create_var ~magnitude ~sgn:Sgn.Checked.neg, overflowed)
           in
           let%bind () =
             (* TODO: Reject this in txn pool before fees-in-tokens. *)
             [%with_label "Fee excess does not overflow"]
               Boolean.(
                 Assert.any
                   [ not is_fee_transfer; not fee_transfer_excess_overflowed ])
           in
           Signed.Checked.if_ is_fee_transfer ~then_:fee_transfer_excess
             ~else_:user_command_excess)
    in
    let%bind supply_increase =
      Amount.Checked.if_ is_coinbase ~then_:payload.body.amount
        ~else_:Amount.(var_of_t zero)
    in
    let%map final_root =
      (* Ensure that only the fee-payer was charged if this was an invalid user
         command.
      *)
      Frozen_ledger_hash.if_ user_command_fails
        ~then_:root_after_fee_payer_update ~else_:root_after_source_update
    in
    (final_root, fee_excess, supply_increase)

  (* Someday:
     write the following soundness tests:
     - apply a transaction where the signature is incorrect
     - apply a transaction where the sender does not have enough money in their account
     - apply a transaction and stuff in the wrong target hash
  *)

  (* spec for [main statement]:
     constraints pass iff there exists
        t : Tagged_transaction.t
     such that
      - applying [t] to ledger with merkle hash [l1] results in ledger with merkle hash [l2].
      - applying [t] to [pc.source] with results in pending coinbase stack [pc.target]
      - t has fee excess equal to [fee_excess]
      - t has supply increase equal to [supply_increase]
     where statement includes
        l1 : Frozen_ledger_hash.t,
        l2 : Frozen_ledger_hash.t,
        fee_excess : Amount.Signed.t,
        supply_increase : Amount.t
        pc: Pending_coinbase_stack_state.t
  *)
  let%snarkydef main ~constraint_constants
      (statement : Statement.With_sok.Checked.t) =
    let%bind () = dummy_constraints () in
    let%bind (module Shifted) = Tick.Inner_curve.Checked.Shifted.create () in
    let%bind t =
      with_label __LOC__
        (exists Transaction_union.typ ~request:(As_prover.return Transaction))
    in
    let%bind pending_coinbase_init =
      exists Pending_coinbase.Stack.typ ~request:(As_prover.return Init_stack)
    in
    let%bind state_body =
      exists
        (Mina_state.Protocol_state.Body.typ ~constraint_constants)
        ~request:(As_prover.return State_body)
    in
    let%bind root_after, fee_excess, supply_increase =
      apply_tagged_transaction ~constraint_constants
        (module Shifted)
        statement.source.ledger pending_coinbase_init
        statement.source.pending_coinbase_stack
        statement.target.pending_coinbase_stack state_body t
    in
    let%bind fee_excess =
      (* Use the default token for the fee excess if it is zero.
         This matches the behaviour of [Fee_excess.rebalance], which allows
         [verify_complete_merge] to verify a proof without knowledge of the
         particular fee tokens used.
      *)
      let%bind fee_excess_zero =
        Amount.Signed.Checked.equal fee_excess
          Amount.Signed.(Checked.constant zero)
      in
      let%map fee_token_l =
        make_checked (fun () ->
            Token_id.Checked.if_ fee_excess_zero
              ~then_:Token_id.(Checked.constant default)
              ~else_:t.payload.common.fee_token)
      in
      { Fee_excess.fee_token_l
      ; fee_excess_l = Amount.Signed.Checked.to_fee fee_excess
      ; fee_token_r = Token_id.(Checked.constant default)
      ; fee_excess_r = Fee.Signed.(Checked.constant zero)
      }
    in
    let%bind () =
      [%with_label "local state check"]
        (make_checked (fun () ->
             Local_state.Checked.assert_equal statement.source.local_state
               statement.target.local_state))
    in
    Checked.all_unit
      [ [%with_label "equal roots"]
          (Frozen_ledger_hash.assert_equal root_after statement.target.ledger)
      ; [%with_label "equal supply_increases"]
          (Currency.Amount.Checked.assert_equal supply_increase
             statement.supply_increase)
      ; [%with_label "equal fee excesses"]
          (Fee_excess.assert_equal_checked fee_excess statement.fee_excess)
      ]

  let rule ~constraint_constants : _ Pickles.Inductive_rule.t =
    { identifier = "transaction"
    ; prevs = []
    ; main =
        (fun [] x ->
          Run.run_checked (main ~constraint_constants x) ;
          [])
    ; main_value = (fun [] _ -> [])
    }

  let transaction_union_handler handler (transaction : Transaction_union.t)
      (state_body : Mina_state.Protocol_state.Body.Value.t)
      (init_stack : Pending_coinbase.Stack.t) :
      Snarky_backendless.Request.request -> _ =
   fun (With { request; respond } as r) ->
    match request with
    | Transaction ->
        respond (Provide transaction)
    | State_body ->
        respond (Provide state_body)
    | Init_stack ->
        respond (Provide init_stack)
    | _ ->
        handler r
end

module Transition_data = struct
  type t =
    { proof : Proof_type.t
    ; supply_increase : Amount.t
    ; fee_excess : Fee_excess.t
    ; sok_digest : Sok_message.Digest.t
    ; pending_coinbase_stack_state : Pending_coinbase_stack_state.t
    }
  [@@deriving fields]
end

module Merge = struct
  open Tick

  (* spec for [main top_hash]:
     constraints pass iff
     there exist digest, s1, s3, fee_excess, supply_increase pending_coinbase_stack12.source, pending_coinbase_stack23.target, tock_vk such that
     H(digest,s1, s3, pending_coinbase_stack12.source, pending_coinbase_stack23.target, fee_excess, supply_increase, tock_vk) = top_hash,
     verify_transition tock_vk _ s1 s2 pending_coinbase_stack12.source, pending_coinbase_stack12.target is true
     verify_transition tock_vk _ s2 s3 pending_coinbase_stack23.source, pending_coinbase_stack23.target is true
  *)
  let%snarkydef main
      ([ s1; s2 ] :
        (Statement.With_sok.var * (Statement.With_sok.var * _))
        Pickles_types.Hlist.HlistId.t) (s : Statement.With_sok.Checked.t) =
    let%bind fee_excess =
      Fee_excess.combine_checked s1.Statement.fee_excess s2.Statement.fee_excess
    in
    let%bind () =
      with_label __LOC__
        (let%bind valid_pending_coinbase_stack_transition =
           Pending_coinbase.Stack.Checked.check_merge
             ~transition1:
               ( s1.source.pending_coinbase_stack
               , s1.target.pending_coinbase_stack )
             ~transition2:
               ( s2.source.pending_coinbase_stack
               , s2.target.pending_coinbase_stack )
         in
         Boolean.Assert.is_true valid_pending_coinbase_stack_transition)
    in
    let%bind supply_increase =
      Amount.Checked.add s1.supply_increase s2.supply_increase
    in
    let%bind () =
      make_checked (fun () ->
          Local_state.Checked.assert_equal s.source.local_state
            s1.source.local_state ;
          Local_state.Checked.assert_equal s.target.local_state
            s2.target.local_state)
    in
    Checked.all_unit
      [ [%with_label "equal fee excesses"]
          (Fee_excess.assert_equal_checked fee_excess s.fee_excess)
      ; [%with_label "equal supply increases"]
          (Amount.Checked.assert_equal supply_increase s.supply_increase)
      ; [%with_label "equal source ledger hashes"]
          (Frozen_ledger_hash.assert_equal s.source.ledger s1.source.ledger)
      ; [%with_label "equal target, source ledger hashes"]
          (Frozen_ledger_hash.assert_equal s1.target.ledger s2.source.ledger)
      ; [%with_label "equal target ledger hashes"]
          (Frozen_ledger_hash.assert_equal s2.target.ledger s.target.ledger)
      ]

  let rule ~proof_level self : _ Pickles.Inductive_rule.t =
    let prev_should_verify =
      match proof_level with
      | Genesis_constants.Proof_level.Full ->
          true
      | _ ->
          false
    in
    let b = Boolean.var_of_value prev_should_verify in
    { identifier = "merge"
    ; prevs = [ self; self ]
    ; main =
        (fun ps x ->
          Run.run_checked (main ps x) ;
          [ b; b ])
    ; main_value = (fun _ _ -> [ prev_should_verify; prev_should_verify ])
    }
end

open Pickles_types

type tag =
  ( Statement.With_sok.Checked.t
  , Statement.With_sok.t
  , Nat.N2.n
  , Nat.N6.n )
  Pickles.Tag.t

let time lab f =
  let start = Time.now () in
  let x = f () in
  let stop = Time.now () in
  printf "%s: %s\n%!" lab (Time.Span.to_string_hum (Time.diff stop start)) ;
  x

let system ~proof_level ~constraint_constants =
  time "Transaction_snark.system" (fun () ->
      Pickles.compile ~cache:Cache_dir.cache
        (module Statement.With_sok.Checked)
        (module Statement.With_sok)
        ~typ:Statement.With_sok.typ
        ~branches:(module Nat.N6)
        ~max_branching:(module Nat.N2)
        ~name:"transaction-snark"
        ~constraint_constants:
          (Genesis_constants.Constraint_constants.to_snark_keys_header
             constraint_constants)
        ~choices:(fun ~self ->
          let parties x =
            Base.Parties_snark.rule ~constraint_constants ~proof_level x
          in
          [ Base.rule ~constraint_constants
          ; Merge.rule ~proof_level self
          ; parties Opt_signed_unsigned
          ; parties Opt_signed_opt_signed
          ; parties Opt_signed
          ; parties Proved
          ]))

module Verification = struct
  module type S = sig
    val tag : tag

    val verify : (t * Sok_message.t) list -> bool Async.Deferred.t

    val id : Pickles.Verification_key.Id.t Lazy.t

    val verification_key : Pickles.Verification_key.t Lazy.t

    val verify_against_digest : t -> bool Async.Deferred.t

    val constraint_system_digests : (string * Md5_lib.t) list Lazy.t
  end
end

module type S = sig
  include Verification.S

  val constraint_constants : Genesis_constants.Constraint_constants.t

  val cache_handle : Pickles.Cache_handle.t

  val of_non_parties_transaction :
       statement:Statement.With_sok.t
    -> init_stack:Pending_coinbase.Stack.t
    -> Transaction.Valid.t Transaction_protocol_state.t
    -> Tick.Handler.t
    -> t Async.Deferred.t

  val of_user_command :
       statement:Statement.With_sok.t
    -> init_stack:Pending_coinbase.Stack.t
    -> Signed_command.With_valid_signature.t Transaction_protocol_state.t
    -> Tick.Handler.t
    -> t Async.Deferred.t

  val of_fee_transfer :
       statement:Statement.With_sok.t
    -> init_stack:Pending_coinbase.Stack.t
    -> Fee_transfer.t Transaction_protocol_state.t
    -> Tick.Handler.t
    -> t Async.Deferred.t

  val of_parties_segment_exn :
       statement:Statement.With_sok.t
    -> snapp_statement:(int * Snapp_statement.t) option
    -> witness:Parties_segment.Witness.t
    -> spec:Parties_segment.Basic.t
    -> t Async.Deferred.t

  val merge :
    t -> t -> sok_digest:Sok_message.Digest.t -> t Async.Deferred.Or_error.t
end

let check_transaction_union ?(preeval = false) ~constraint_constants sok_message
    source target init_stack pending_coinbase_stack_state transaction state_body
    handler =
  if preeval then failwith "preeval currently disabled" ;
  let sok_digest = Sok_message.digest sok_message in
  let handler =
    Base.transaction_union_handler handler transaction state_body init_stack
  in
  let statement : Statement.With_sok.t =
    Statement.Poly.with_empty_local_state ~source ~target
      ~supply_increase:(Transaction_union.supply_increase transaction)
      ~pending_coinbase_stack_state
      ~fee_excess:(Transaction_union.fee_excess transaction)
      ~sok_digest
  in
  let open Tick in
  ignore
    ( Or_error.ok_exn
        (run_and_check
           (handle
              (Checked.map ~f:As_prover.return
                 (let open Checked in
                 exists Statement.With_sok.typ
                   ~compute:(As_prover.return statement)
                 >>= Base.main ~constraint_constants))
              handler)
           ())
      : unit * unit )

let check_transaction ?preeval ~constraint_constants ~sok_message ~source
    ~target ~init_stack ~pending_coinbase_stack_state ~snapp_account1:_
    ~snapp_account2:_
    (transaction_in_block : Transaction.Valid.t Transaction_protocol_state.t)
    handler =
  let transaction =
    Transaction_protocol_state.transaction transaction_in_block
  in
  let state_body = Transaction_protocol_state.block_data transaction_in_block in
  match to_preunion (transaction :> Transaction.t) with
  | `Parties _ ->
      failwith "Called non-party transaction with parties transaction"
  | `Transaction t ->
      check_transaction_union ?preeval ~constraint_constants sok_message source
        target init_stack pending_coinbase_stack_state
        (Transaction_union.of_transaction t)
        state_body handler

let check_user_command ~constraint_constants ~sok_message ~source ~target
    ~init_stack ~pending_coinbase_stack_state t_in_block handler =
  let user_command = Transaction_protocol_state.transaction t_in_block in
  check_transaction ~constraint_constants ~sok_message ~source ~target
    ~init_stack ~pending_coinbase_stack_state ~snapp_account1:None
    ~snapp_account2:None
    { t_in_block with transaction = Command (Signed_command user_command) }
    handler

let generate_transaction_union_witness ?(preeval = false) ~constraint_constants
    sok_message source target transaction_in_block init_stack
    pending_coinbase_stack_state handler =
  if preeval then failwith "preeval currently disabled" ;
  let transaction =
    Transaction_protocol_state.transaction transaction_in_block
  in
  let state_body = Transaction_protocol_state.block_data transaction_in_block in
  let sok_digest = Sok_message.digest sok_message in
  let handler =
    Base.transaction_union_handler handler transaction state_body init_stack
  in
  let statement : Statement.With_sok.t =
    Statement.Poly.with_empty_local_state ~source ~target
      ~supply_increase:(Transaction_union.supply_increase transaction)
      ~pending_coinbase_stack_state
      ~fee_excess:(Transaction_union.fee_excess transaction)
      ~sok_digest
  in
  let open Tick in
  let main x = handle (Base.main ~constraint_constants x) handler in
  generate_auxiliary_input [ Statement.With_sok.typ ] () main statement

let generate_transaction_witness ?preeval ~constraint_constants ~sok_message
    ~source ~target ~init_stack ~pending_coinbase_stack_state ~snapp_account1:_
    ~snapp_account2:_
    (transaction_in_block : Transaction.Valid.t Transaction_protocol_state.t)
    handler =
  match
    to_preunion
      ( Transaction_protocol_state.transaction transaction_in_block
        :> Transaction.t )
  with
  | `Parties _ ->
      failwith "Called non-party transaction with parties transaction"
  | `Transaction t ->
      generate_transaction_union_witness ?preeval ~constraint_constants
        sok_message source target
        { transaction_in_block with
          transaction = Transaction_union.of_transaction t
        }
        init_stack pending_coinbase_stack_state handler

let verify (ts : (t * _) list) ~key =
  if
    List.for_all ts ~f:(fun ({ statement; _ }, message) ->
        Sok_message.Digest.equal
          (Sok_message.digest message)
          statement.sok_digest)
  then
    Pickles.verify
      (module Nat.N2)
      (module Statement.With_sok)
      key
      (List.map ts ~f:(fun ({ statement; proof }, _) -> (statement, proof)))
  else Async.return false

let constraint_system_digests ~constraint_constants () =
  let digest = Tick.R1CS_constraint_system.digest in
  [ ( "transaction-merge"
    , digest
        Merge.(
          Tick.constraint_system ~exposing:[ Statement.With_sok.typ ] (fun x ->
              let open Tick in
              let%bind x1 = exists Statement.With_sok.typ in
              let%bind x2 = exists Statement.With_sok.typ in
              main [ x1; x2 ] x)) )
  ; ( "transaction-base"
    , digest
        Base.(
          Tick.constraint_system ~exposing:[ Statement.With_sok.typ ]
            (main ~constraint_constants)) )
  ]

type local_state =
  ( (Party.t, unit) Parties.Call_forest.t
  , (Party.t, unit) Parties.Call_forest.t list
  , Token_id.t
  , Currency.Amount.t
  , Sparse_ledger.t
  , bool
  , unit
<<<<<<< HEAD
  , Transaction_status.Failure.Table.t )
  Parties_logic.Local_state.t
=======
  , Transaction_status.Failure.t option )
  Mina_transaction_logic.Parties_logic.Local_state.t
>>>>>>> 85189e5c

type global_state = Sparse_ledger.Global_state.t

module Parties_intermediate_state = struct
  type state = { global : global_state; local : local_state }

  type t =
    { kind : [ `Same | `New | `Two_new ]
    ; spec : Parties_segment.Basic.t
    ; state_before : state
    ; state_after : state
    ; use_full_commitment : [ `Others | `Proved_use_full_commitment of bool ]
    }
end

(** [group_by_parties_rev partiess stmtss] identifies before/after pairs of
    statements, corresponding to parties in [partiess] which minimize the
    number of snark proofs needed to prove all of the parties.

    This function is intended to take the parties from multiple transactions as
    its input, which may be converted from a [Parties.t list] using
    [List.map ~f:Parties.parties]. The [stmtss] argument should be a list of
    the same length, with 1 more state than the number of parties for each
    transaction.

    For example, two transactions made up of parties [[p1; p2; p3]] and
    [[p4; p5]] should have the statements [[[s0; s1; s2; s3]; [s3; s4; s5]]],
    where each [s_n] is the state after applying [p_n] on top of [s_{n-1}], and
    where [s0] is the initial state before any of the transactions have been
    applied.

    Each pair is also identified with one of [`Same], [`New], or [`Two_new],
    indicating that the next one ([`New]) or next two ([`Two_new]) [Parties.t]s
    will need to be passed as part of the snark witness while applying that
    pair.
*)
let group_by_parties_rev partiess stmtss : Parties_intermediate_state.t list =
  let use_full_commitment (p : Party.t) =
    match p.authorization with
    | Proof _ ->
        `Proved_use_full_commitment p.data.body.use_full_commitment
    | _ ->
        `Others
  in
  let intermediate_state p ~kind ~spec ~before ~after =
    { Parties_intermediate_state.kind
    ; spec
    ; state_before = { global = fst before; local = snd before }
    ; state_after = { global = fst after; local = snd after }
    ; use_full_commitment = use_full_commitment p
    }
  in
  let rec group_by_parties_rev partiess stmtss acc =
    match (partiess, stmtss) with
    | ([] | [ [] ]), [ _ ] ->
        (* We've associated statements with all given parties. *)
        acc
    | [ [ ({ Party.authorization = a1; _ } as p) ] ], [ [ before; after ] ] ->
        (* There are no later parties to pair this one with. Prove it on its
           own.
        *)
        intermediate_state p ~kind:`Same
          ~spec:(Parties_segment.Basic.of_controls [ a1 ])
          ~before ~after
        :: acc
    | ( [ []; [ ({ Party.authorization = a1; _ } as p) ] ]
      , [ [ _ ]; [ before; after ] ] ) ->
        (* This party is part of a new transaction, and there are no later
           parties to pair it with. Prove it on its own.
        *)
        intermediate_state p ~kind:`New
          ~spec:(Parties_segment.Basic.of_controls [ a1 ])
          ~before ~after
        :: acc
    | ( (({ Party.authorization = Proof _ as a1; _ } as p) :: parties)
        :: partiess
      , (before :: (after :: _ as stmts)) :: stmtss ) ->
        (* This party contains a proof, don't pair it with other parties. *)
        group_by_parties_rev (parties :: partiess) (stmts :: stmtss)
          ( intermediate_state p ~kind:`Same
              ~spec:(Parties_segment.Basic.of_controls [ a1 ])
              ~before ~after
          :: acc )
    | ( []
        :: (({ Party.authorization = Proof _ as a1; _ } as p) :: parties)
           :: partiess
      , [ _ ] :: (before :: (after :: _ as stmts)) :: stmtss ) ->
        (* This party is part of a new transaction, and contains a proof, don't
           pair it with other parties.
        *)
        group_by_parties_rev (parties :: partiess) (stmts :: stmtss)
          ( intermediate_state p ~kind:`New
              ~spec:(Parties_segment.Basic.of_controls [ a1 ])
              ~before ~after
          :: acc )
    | ( (({ Party.authorization = a1; _ } as p)
        :: ({ Party.authorization = Proof _; _ } :: _ as parties))
        :: partiess
      , (before :: (after :: _ as stmts)) :: stmtss ) ->
        (* The next party contains a proof, don't pair it with this party. *)
        group_by_parties_rev (parties :: partiess) (stmts :: stmtss)
          ( intermediate_state p ~kind:`Same
              ~spec:(Parties_segment.Basic.of_controls [ a1 ])
              ~before ~after
          :: acc )
    | ( (({ Party.authorization = a1; _ } as p) :: ([] as parties))
        :: (({ Party.authorization = Proof _; _ } :: _) :: _ as partiess)
      , (before :: (after :: _ as stmts)) :: stmtss ) ->
        (* The next party is in the next transaction and contains a proof,
           don't pair it with this party.
        *)
        group_by_parties_rev (parties :: partiess) (stmts :: stmtss)
          ( intermediate_state p ~kind:`Same
              ~spec:(Parties_segment.Basic.of_controls [ a1 ])
              ~before ~after
          :: acc )
    | ( (({ Party.authorization = a1; _ } as p)
        :: { Party.authorization = a2; _ } :: parties)
        :: partiess
      , (before :: _ :: (after :: _ as stmts)) :: stmtss ) ->
        (* The next two parties do not contain proofs, and are within the same
           transaction. Pair them.
           Ok to get "use_full_commitment" of [a1] because neither of them
           contain a proof.
        *)
        group_by_parties_rev (parties :: partiess) (stmts :: stmtss)
          ( intermediate_state p ~kind:`Same
              ~spec:(Parties_segment.Basic.of_controls [ a1; a2 ])
              ~before ~after
          :: acc )
    | ( []
        :: (({ Party.authorization = a1; _ } as p)
           :: ({ Party.authorization = Proof _; _ } :: _ as parties))
           :: partiess
      , [ _ ] :: (before :: (after :: _ as stmts)) :: stmtss ) ->
        (* This party is in the next transaction, and the next party contains a
           proof, don't pair it with this party.
        *)
        group_by_parties_rev (parties :: partiess) (stmts :: stmtss)
          ( intermediate_state p ~kind:`New
              ~spec:(Parties_segment.Basic.of_controls [ a1 ])
              ~before ~after
          :: acc )
    | ( []
        :: (({ Party.authorization = a1; _ } as p)
           :: { Party.authorization = a2; _ } :: parties)
           :: partiess
      , [ _ ] :: (before :: _ :: (after :: _ as stmts)) :: stmtss ) ->
        (* The next two parties do not contain proofs, and are within the same
           new transaction. Pair them.
           Ok to get "use_full_commitment" of [a1] because neither of them
           contain a proof.
        *)
        group_by_parties_rev (parties :: partiess) (stmts :: stmtss)
          ( intermediate_state p ~kind:`New
              ~spec:(Parties_segment.Basic.of_controls [ a1; a2 ])
              ~before ~after
          :: acc )
    | ( [ ({ Party.authorization = a1; _ } as p) ]
        :: ({ Party.authorization = a2; _ } :: parties) :: partiess
      , (before :: _after1) :: (_before2 :: (after :: _ as stmts)) :: stmtss )
      ->
        (* The next two parties do not contain proofs, and the second is within
           a new transaction. Pair them.
           Ok to get "use_full_commitment" of [a1] because neither of them
           contain a proof.
        *)
        group_by_parties_rev (parties :: partiess) (stmts :: stmtss)
          ( intermediate_state p ~kind:`New
              ~spec:(Parties_segment.Basic.of_controls [ a1; a2 ])
              ~before ~after
          :: acc )
    | ( []
        :: (({ Party.authorization = a1; _ } as p) :: parties)
           :: (({ Party.authorization = Proof _; _ } :: _) :: _ as partiess)
      , [ _ ] :: (before :: ([ after ] as stmts)) :: (_ :: _ as stmtss) ) ->
        (* The next transaction contains a proof, and this party is in a new
           transaction, don't pair it with the next party.
        *)
        group_by_parties_rev (parties :: partiess) (stmts :: stmtss)
          ( intermediate_state p ~kind:`New
              ~spec:(Parties_segment.Basic.of_controls [ a1 ])
              ~before ~after
          :: acc )
    | ( []
        :: [ ({ Party.authorization = a1; _ } as p) ]
           :: ({ Party.authorization = a2; _ } :: parties) :: partiess
      , [ _ ]
        :: [ before; _after1 ] :: (_before2 :: (after :: _ as stmts)) :: stmtss
      ) ->
        (* The next two parties do not contain proofs, the first is within a
           new transaction, and the second is within another new transaction.
           Pair them.
           Ok to get "use_full_commitment" of [a1] because neither of them
           contain a proof.
        *)
        group_by_parties_rev (parties :: partiess) (stmts :: stmtss)
          ( intermediate_state p ~kind:`Two_new
              ~spec:(Parties_segment.Basic.of_controls [ a1; a2 ])
              ~before ~after
          :: acc )
    | ( [ [ ({ Party.authorization = a1; _ } as p) ] ]
      , (before :: after :: _) :: _ ) ->
        (* This party is the final party given. Prove it on its own. *)
        intermediate_state p ~kind:`Same
          ~spec:(Parties_segment.Basic.of_controls [ a1 ])
          ~before ~after
        :: acc
    | ( [] :: [ ({ Party.authorization = a1; _ } as p) ] :: [] :: _
      , [ _ ] :: (before :: after :: _) :: _ ) ->
        (* This party is the final party given, in a new transaction. Prove it
           on its own.
        *)
        intermediate_state p ~kind:`New
          ~spec:(Parties_segment.Basic.of_controls [ a1 ])
          ~before ~after
        :: acc
    | _, [] ->
        failwith "group_by_parties_rev: No statements remaining"
    | ([] | [ [] ]), _ ->
        failwith "group_by_parties_rev: Unmatched statements remaining"
    | [] :: _, [] :: _ ->
        failwith
          "group_by_parties_rev: No final statement for current transaction"
    | [] :: _, (_ :: _ :: _) :: _ ->
        failwith
          "group_by_parties_rev: Unmatched statements for current transaction"
    | [] :: [ _ ] :: _, [ _ ] :: (_ :: _ :: _ :: _) :: _ ->
        failwith
          "group_by_parties_rev: Unmatched statements for next transaction"
    | [ []; [ _ ] ], [ _ ] :: [ _; _ ] :: _ :: _ ->
        failwith
          "group_by_parties_rev: Unmatched statements after next transaction"
    | (_ :: _) :: _, ([] | [ _ ]) :: _ | (_ :: _ :: _) :: _, [ _; _ ] :: _ ->
        failwith
          "group_by_parties_rev: Too few statements remaining for the current \
           transaction"
    | ([] | [ _ ]) :: [] :: _, _ ->
        failwith "group_by_parties_rev: The next transaction has no parties"
    | [] :: (_ :: _) :: _, _ :: ([] | [ _ ]) :: _
    | [] :: (_ :: _ :: _) :: _, _ :: [ _; _ ] :: _ ->
        failwith
          "group_by_parties_rev: Too few statements remaining for the next \
           transaction"
    | [ _ ] :: (_ :: _) :: _, _ :: ([] | [ _ ]) :: _ ->
        failwith
          "group_by_parties_rev: Too few statements remaining for the next \
           transaction"
    | [] :: [ _ ] :: (_ :: _) :: _, _ :: _ :: ([] | [ _ ]) :: _ ->
        failwith
          "group_by_parties_rev: Too few statements remaining for the \
           transaction after next"
    | ([] | [ _ ]) :: (_ :: _) :: _, [ _ ] ->
        failwith
          "group_by_parties_rev: No statements given for the next transaction"
    | [] :: [ _ ] :: (_ :: _) :: _, [ _; (_ :: _ :: _) ] ->
        failwith
          "group_by_parties_rev: No statements given for transaction after next"
  in
  group_by_parties_rev partiess stmtss []

let rec accumulate_call_stack_hashes ~(hash_frame : 'frame -> field)
    (frames : 'frame list) : ('frame, field) With_stack_hash.t list =
  match frames with
  | [] ->
      []
  | f :: fs ->
      let h_f = hash_frame f in
      let tl = accumulate_call_stack_hashes ~hash_frame fs in
      let h_tl =
        match tl with [] -> Parties.Call_forest.empty | t :: _ -> t.stack_hash
      in
      { stack_hash = Parties.Call_forest.hash_cons h_f h_tl; elt = f } :: tl

let parties_witnesses_exn ~constraint_constants ~state_body ~fee_excess
    ~pending_coinbase_init_stack ledger partiess =
  let sparse_ledger =
    match ledger with
    | `Ledger ledger ->
        Sparse_ledger.of_ledger_subset_exn ledger
          (List.concat_map ~f:Parties.accounts_accessed partiess)
    | `Sparse_ledger sparse_ledger ->
        sparse_ledger
  in
  let state_body_hash = Mina_state.Protocol_state.Body.hash state_body in
  let state_view = Mina_state.Protocol_state.Body.view state_body in
  let _, _, states_rev =
    List.fold_left ~init:(fee_excess, sparse_ledger, []) partiess
      ~f:(fun (fee_excess, sparse_ledger, statess_rev) parties ->
        let _, states =
          Sparse_ledger.apply_parties_unchecked_with_states sparse_ledger
            ~constraint_constants ~state_view ~fee_excess parties
          |> Or_error.ok_exn
        in
        let final_state = fst (List.last_exn states) in
        (final_state.fee_excess, final_state.ledger, states :: statess_rev))
  in
  let states = List.rev states_rev in
  let states_rev =
    group_by_parties_rev
      ([] :: List.map ~f:Parties.parties partiess)
      ([ List.hd_exn (List.hd_exn states) ] :: states)
  in
  let tx_statement commitment full_commitment use_full_commitment
      (remaining_parties : (Party.t, _) Parties.Call_forest.t) :
      Snapp_statement.t =
    let at_party =
      Parties.Call_forest.(hash (accumulate_hashes' remaining_parties))
    in
    let transaction =
      match use_full_commitment with
      | `Proved_use_full_commitment b ->
          if b then full_commitment else commitment
      | _ ->
          failwith "Expected `Proof for party that has a proof"
    in
    { transaction; at_party }
  in
  let commitment = ref Local_state.dummy.transaction_commitment in
  let full_commitment = ref Local_state.dummy.full_transaction_commitment in
  let remaining_parties =
    let partiess =
      List.map partiess
        ~f:(fun parties : _ Mina_transaction_logic.Parties_logic.Start_data.t ->
          { parties; memo_hash = Signed_command_memo.hash parties.memo })
    in
    ref partiess
  in
  List.fold_right states_rev ~init:[]
    ~f:(fun
         { Parties_intermediate_state.kind
         ; spec
         ; state_before = { global = source_global; local = source_local }
         ; state_after = { global = target_global; local = target_local }
         ; use_full_commitment
         }
         witnesses
       ->
      let current_commitment = !commitment in
      let current_full_commitment = !full_commitment in
      let snapp_stmt =
        match spec with
        | Proved ->
            (* NB: This is only correct if we assume that a proved party will
               never appear first in a transaction.
            *)
            Some
              ( 0
              , tx_statement current_commitment current_full_commitment
                  use_full_commitment source_local.parties )
        | _ ->
            None
      in
      let start_parties, next_commitment, next_full_commitment =
        let empty_if_last (mk : unit -> field * field) : field * field =
          match (target_local.parties, target_local.call_stack) with
          | [], [] ->
              (* The commitment will be cleared, because this is the last
                 party.
              *)
              Parties.Transaction_commitment.(empty, empty)
          | _ ->
              mk ()
        in
        let mk_next_commitments (parties : Parties.t) =
          empty_if_last (fun () ->
              let next_commitment = Parties.commitment parties in
              let fee_payer_hash =
                Party.Predicated.(digest @@ of_fee_payer parties.fee_payer.data)
              in
              let next_full_commitment =
                Parties.Transaction_commitment.with_fee_payer next_commitment
                  ~fee_payer_hash
              in
              (next_commitment, next_full_commitment))
        in
        match kind with
        | `Same ->
            let next_commitment, next_full_commitment =
              empty_if_last (fun () ->
                  (current_commitment, current_full_commitment))
            in
            ([], next_commitment, next_full_commitment)
        | `New -> (
            match !remaining_parties with
            | parties :: rest ->
                let commitment', full_commitment' =
                  mk_next_commitments parties.parties
                in
                remaining_parties := rest ;
                commitment := commitment' ;
                full_commitment := full_commitment' ;
                ([ parties ], commitment', full_commitment')
            | _ ->
                failwith "Not enough remaining parties" )
        | `Two_new -> (
            match !remaining_parties with
            | parties1 :: parties2 :: rest ->
                let commitment', full_commitment' =
                  mk_next_commitments parties2.parties
                in
                remaining_parties := rest ;
                commitment := commitment' ;
                full_commitment := full_commitment' ;
                ([ parties1; parties2 ], commitment', full_commitment')
            | _ ->
                failwith "Not enough remaining parties" )
      in
      let hash_local_state
          (local : _ Mina_transaction_logic.Parties_logic.Local_state.t) =
        let hash_parties_stack ps =
          ps |> Parties.Call_forest.accumulate_hashes'
          |> Parties.Call_forest.map ~f:(fun p -> (p, ()))
        in
        let call_stack : (Party.t, unit) Parties.Call_forest.t list =
          local.call_stack
        in
        let call_stack :
            (unit Parties.Call_forest.With_hashes.t, field) With_stack_hash.t
            list =
          accumulate_call_stack_hashes
            (List.map call_stack ~f:Parties.Call_forest.accumulate_hashes')
            ~hash_frame:Parties.Call_forest.hash
          |> List.map
               ~f:
                 (With_stack_hash.map
                    ~f:(Parties.Call_forest.map ~f:(fun p -> (p, ()))))
        in
        { local with
          Mina_transaction_logic.Parties_logic.Local_state.parties =
            hash_parties_stack local.parties
        ; call_stack
        }
      in
      let source_local =
        { (hash_local_state source_local) with
          transaction_commitment = current_commitment
        ; full_transaction_commitment = current_full_commitment
        }
      in
      let target_local =
        { (hash_local_state target_local) with
          transaction_commitment = next_commitment
        ; full_transaction_commitment = next_full_commitment
        }
      in
      let w : Parties_segment.Witness.t =
        { global_ledger = source_global.ledger
        ; local_state_init = source_local
        ; start_parties
        ; state_body
        ; init_stack = pending_coinbase_init_stack
        }
      in
      let fee_excess =
        (*capture only the difference in the fee excess*)
        let fee_excess =
          match
            Amount.Signed.(
              add target_global.fee_excess (negate source_global.fee_excess))
          with
          | None ->
              failwith
                (sprintf
                   !"unexpected fee excess. source %{sexp: Amount.Signed.t} \
                     target %{sexp: Amount.Signed.t}"
                   target_global.fee_excess source_global.fee_excess)
          | Some balance_change ->
              balance_change
        in
        { fee_token_l = Token_id.default
        ; fee_excess_l = Amount.Signed.to_fee fee_excess
        ; Mina_base.Fee_excess.fee_token_r = Token_id.default
        ; fee_excess_r = Fee.Signed.zero
        }
      in
      let call_stack_hash s =
        List.hd s
        |> Option.value_map ~default:Parties.Call_forest.empty
             ~f:With_stack_hash.stack_hash
      in
      let statement : Statement.With_sok.t =
        (* empty ledger hash in the local state at the beginning of each
           transaction
           `parties` in local state is empty for the first segment*)
        let source_local_ledger =
          if List.is_empty source_local.parties then
            Frozen_ledger_hash.empty_hash
          else Sparse_ledger.merkle_root source_local.ledger
        in
        { source =
            { ledger = Sparse_ledger.merkle_root source_global.ledger
            ; pending_coinbase_stack = pending_coinbase_init_stack
            ; local_state =
                { source_local with
                  parties = Parties.Call_forest.hash source_local.parties
                ; call_stack = call_stack_hash source_local.call_stack
                ; ledger = source_local_ledger
                }
            }
        ; target =
            { ledger = Sparse_ledger.merkle_root target_global.ledger
            ; pending_coinbase_stack =
                Pending_coinbase.Stack.push_state state_body_hash
                  pending_coinbase_init_stack
            ; local_state =
                { target_local with
                  parties = Parties.Call_forest.hash target_local.parties
                ; call_stack = call_stack_hash target_local.call_stack
                ; ledger = Sparse_ledger.merkle_root target_local.ledger
                }
            }
        ; supply_increase = Amount.zero
        ; fee_excess
        ; sok_digest = Sok_message.Digest.default
        }
      in
      (w, spec, statement, snapp_stmt) :: witnesses)

module Make (Inputs : sig
  val constraint_constants : Genesis_constants.Constraint_constants.t

  val proof_level : Genesis_constants.Proof_level.t
end) =
struct
  open Inputs

  let constraint_constants = constraint_constants

  let ( tag
      , cache_handle
      , p
      , Pickles.Provers.
          [ base
          ; merge
          ; opt_signed_unsigned
          ; opt_signed_opt_signed
          ; opt_signed
          ; proved
          ] ) =
    system ~proof_level ~constraint_constants

  module Proof = (val p)

  let id = Proof.id

  let verification_key = Proof.verification_key

  let verify_against_digest { statement; proof } =
    Proof.verify [ (statement, proof) ]

  let verify ts =
    if
      List.for_all ts ~f:(fun (p, m) ->
          Sok_message.Digest.equal (Sok_message.digest m) p.statement.sok_digest)
    then
      Proof.verify
        (List.map ts ~f:(fun ({ statement; proof }, _) -> (statement, proof)))
    else Async.return false

  let of_parties_segment_exn ~statement ~snapp_statement ~witness
      ~(spec : Parties_segment.Basic.t) : t Async.Deferred.t =
    Base.Parties_snark.witness := Some witness ;
    let res =
      match spec with
      | Opt_signed ->
          opt_signed [] statement
      | Opt_signed_unsigned ->
          opt_signed_unsigned [] statement
      | Opt_signed_opt_signed ->
          opt_signed_opt_signed [] statement
      | Proved ->
          let proofs =
            let party_proof (p : Party.t) =
              match p.authorization with
              | Proof p ->
                  Some p
              | Signature _ | None_given ->
                  None
            in
            let open Option.Let_syntax in
            let parties =
              match witness.local_state_init.parties with
              | [] ->
                  List.concat_map witness.start_parties ~f:(fun s ->
                      s.parties.other_parties)
              | xs ->
                  Parties.Call_forest.to_parties_list xs |> List.map ~f:fst
            in
            List.filter_map parties ~f:(fun p ->
                let%bind tag, snapp_statement = snapp_statement in
                let%map pi = party_proof p in
                let vk =
                  let account_id =
                    Account_id.create p.data.body.public_key
                      p.data.body.token_id
                  in
                  let account : Account.t =
                    Sparse_ledger.(
                      get_exn witness.local_state_init.ledger
                        (find_index_exn witness.local_state_init.ledger
                           account_id))
                  in
                  match
                    Option.value_map ~default:None account.snapp ~f:(fun s ->
                        s.verification_key)
                  with
                  | None ->
                      failwith "No verification key found in the account"
                  | Some s ->
                      s
                in
                (snapp_statement, pi, vk, tag))
          in
          proved
            ( match proofs with
            | [ (s, p, v, tag) ] ->
                Pickles.Side_loaded.in_prover (Base.side_loaded tag) v.data ;
                (* TODO: We should not have to pass the statement in here. *)
                [ (s, p) ]
            | [] | _ :: _ :: _ ->
                failwith "of_parties_segment: Expected exactly one proof" )
            statement
    in
    let open Async in
    let%map proof = res in
    Base.Parties_snark.witness := None ;
    { proof; statement }

  let of_transaction_union ~statement ~init_stack transaction state_body handler
      =
    let open Async in
    let%map proof =
      base []
        ~handler:
          (Base.transaction_union_handler handler transaction state_body
             init_stack)
        statement
    in
    { statement; proof }

  let of_non_parties_transaction ~statement ~init_stack transaction_in_block
      handler =
    let transaction : Transaction.t =
      Transaction.forget
        (Transaction_protocol_state.transaction transaction_in_block)
    in
    let state_body =
      Transaction_protocol_state.block_data transaction_in_block
    in
    match to_preunion transaction with
    | `Parties _ ->
        failwith "Called Non-parties transaction with parties transaction"
    | `Transaction t ->
        of_transaction_union ~statement ~init_stack
          (Transaction_union.of_transaction t)
          state_body handler

  let of_user_command ~statement ~init_stack user_command_in_block handler =
    of_non_parties_transaction ~statement ~init_stack
      { user_command_in_block with
        transaction =
          Command
            (Signed_command
               (Transaction_protocol_state.transaction user_command_in_block))
      }
      handler

  let of_fee_transfer ~statement ~init_stack transfer_in_block handler =
    of_non_parties_transaction ~statement ~init_stack
      { transfer_in_block with
        transaction =
          Fee_transfer
            (Transaction_protocol_state.transaction transfer_in_block)
      }
      handler

  let merge ({ statement = t12; _ } as x12) ({ statement = t23; _ } as x23)
      ~sok_digest =
    let open Async.Deferred.Or_error.Let_syntax in
    let%bind s = Async.return (Statement.merge t12 t23) in
    let s = { s with sok_digest } in
    let open Async in
    let%map proof =
      merge [ (x12.statement, x12.proof); (x23.statement, x23.proof) ] s
    in
    Ok { statement = s; proof }

  let constraint_system_digests =
    lazy (constraint_system_digests ~constraint_constants ())
end

module For_tests = struct
  module Spec = struct
    type t =
      { fee : Currency.Fee.t
      ; sender : Signature_lib.Keypair.t * Mina_base.Account.Nonce.t
      ; receivers :
          (Signature_lib.Public_key.Compressed.t * Currency.Amount.t) list
      ; amount : Currency.Amount.t
      ; snapp_account_keypairs : Signature_lib.Keypair.t list
      ; memo : Signed_command_memo.t
      ; new_snapp_account : bool
      ; snapp_update : Party.Update.t
            (* Authorization for the update being performed *)
      ; current_auth : Permissions.Auth_required.t
      ; sequence_events : Tick.Field.t array list
      ; events : Tick.Field.t array list
      ; call_data : Tick.Field.t
      }
    [@@deriving sexp]
  end

  let create_trivial_snapp ~constraint_constants () =
    let tag, _, (module P), Pickles.Provers.[ trivial_prover; _ ] =
      let trivial_rule : _ Pickles.Inductive_rule.t =
        let trivial_main (tx_commitment : Snapp_statement.Checked.t) :
            (unit, _) Checked.t =
          Impl.run_checked (dummy_constraints ())
          |> fun () ->
          Snapp_statement.Checked.Assert.equal tx_commitment tx_commitment
          |> return
        in
        { identifier = "trivial-rule"
        ; prevs = []
        ; main =
            (fun [] x ->
              trivial_main x |> Run.run_checked
              |> fun _ :
                     unit
                     Pickles_types.Hlist0.H1
                       (Pickles_types.Hlist.E01(Pickles.Inductive_rule.B))
                     .t ->
              [])
        ; main_value = (fun [] _ -> [])
        }
      in
      Pickles.compile ~cache:Cache_dir.cache
        (module Snapp_statement.Checked)
        (module Snapp_statement)
        ~typ:Snapp_statement.typ
        ~branches:(module Nat.N2)
        ~max_branching:(module Nat.N2) (* You have to put 2 here... *)
        ~name:"trivial"
        ~constraint_constants:
          (Genesis_constants.Constraint_constants.to_snark_keys_header
             constraint_constants)
        ~choices:(fun ~self ->
          [ trivial_rule
          ; { identifier = "dummy"
            ; prevs = [ self; self ]
            ; main_value = (fun [ _; _ ] _ -> [ true; true ])
            ; main =
                (fun [ _; _ ] _ ->
                  Impl.run_checked (dummy_constraints ())
                  |> fun () ->
                  (* Unsatisfiable. *)
                  Run.exists Field.typ ~compute:(fun () ->
                      Run.Field.Constant.zero)
                  |> fun s ->
                  Run.Field.(Assert.equal s (s + one))
                  |> fun () :
                         ( Snapp_statement.Checked.t
                         * (Snapp_statement.Checked.t * unit) )
                         Pickles_types.Hlist0.H1
                           (Pickles_types.Hlist.E01(Pickles.Inductive_rule.B))
                         .t ->
                  [ Boolean.true_; Boolean.true_ ])
            }
          ])
    in
    let vk = Pickles.Side_loaded.Verification_key.of_compiled tag in
    ( `VK (With_hash.of_data ~hash_data:Snapp_account.digest_vk vk)
    , `Prover trivial_prover )

  let create_parties spec ~update ~predicate =
    let { Spec.fee
        ; sender = sender, sender_nonce
        ; receivers
        ; amount
        ; new_snapp_account
        ; snapp_account_keypairs
        ; memo
        ; sequence_events
        ; events
        ; call_data
        ; _
        } =
      spec
    in
    let sender_pk = sender.public_key |> Public_key.compress in
    let fee_payer =
      { Party.Fee_payer.data =
          { body =
              { public_key = sender_pk
              ; update = Party.Update.noop
              ; token_id = ()
              ; balance_change = fee
              ; increment_nonce = ()
              ; events = []
              ; sequence_events = []
              ; call_data = Field.zero
              ; call_depth = 0
              ; protocol_state = Snapp_predicate.Protocol_state.accept
              ; use_full_commitment = ()
              }
          ; predicate = sender_nonce
          }
          (*To be updated later*)
      ; authorization = Signature.dummy
      }
    in
    let sender_party : Party.t option =
      let sender_party_data : Party.Predicated.t =
        { body =
            { public_key = sender_pk
            ; update = Party.Update.noop
            ; token_id = Token_id.default
            ; balance_change = Amount.(Signed.(negate (of_unsigned amount)))
            ; increment_nonce = true
            ; events = []
            ; sequence_events = []
            ; call_data = Field.zero
            ; call_depth = 0
            ; protocol_state = Snapp_predicate.Protocol_state.accept
            ; use_full_commitment = false
            }
        ; predicate = Nonce (Account.Nonce.succ sender_nonce)
        }
      in
      Option.some_if
        ((not (List.is_empty receivers)) || new_snapp_account)
        { Party.data = sender_party_data
        ; authorization =
            Control.Signature Signature.dummy (*To be updated later*)
        }
    in
    let snapp_parties : Party.t list =
      let num_keypairs = List.length snapp_account_keypairs in
      let account_creation_fee =
        Amount.of_fee
          Genesis_constants.Constraint_constants.compiled.account_creation_fee
      in
      (* if creating new snapp accounts, amount must be enough for account creation fees for each *)
      assert (
        (not new_snapp_account) || num_keypairs = 0
        ||
        match Currency.Amount.scale account_creation_fee num_keypairs with
        | None ->
            false
        | Some product ->
            Currency.Amount.( >= ) amount product ) ;
      (* "fudge factor" so that balances sum to zero *)
      let zeroing_allotment =
        if new_snapp_account then
          (* value doesn't matter when num_keypairs = 0 *)
          if num_keypairs <= 1 then amount
          else
            let otherwise_allotted =
              Option.value_exn
                (Currency.Amount.scale account_creation_fee (num_keypairs - 1))
            in
            Option.value_exn (Currency.Amount.sub amount otherwise_allotted)
        else Currency.Amount.zero
      in
      List.mapi snapp_account_keypairs ~f:(fun ndx snapp_account_keypair ->
          let public_key =
            Signature_lib.Public_key.compress snapp_account_keypair.public_key
          in
          let delta =
            if new_snapp_account then
              if ndx = 0 then Amount.Signed.(of_unsigned zeroing_allotment)
              else Amount.Signed.(of_unsigned account_creation_fee)
            else Amount.Signed.zero
          in
          { Party.data =
              { body =
                  { public_key
                  ; update
                  ; token_id = Token_id.default
                  ; balance_change = delta
                  ; increment_nonce = false
                  ; events
                  ; sequence_events
                  ; call_data
                  ; call_depth = 0
                  ; protocol_state = Snapp_predicate.Protocol_state.accept
                  ; use_full_commitment = true
                  }
              ; predicate
              }
          ; authorization =
              Control.Signature Signature.dummy (*To be updated later*)
          })
    in
    let other_receivers =
      List.map receivers ~f:(fun (receiver, amt) ->
          { Party.data =
              { body =
                  { public_key = receiver
                  ; update
                  ; token_id = Token_id.default
                  ; balance_change = Amount.Signed.of_unsigned amt
                  ; increment_nonce = false
                  ; events = []
                  ; sequence_events = []
                  ; call_data = Field.zero
                  ; call_depth = 0
                  ; protocol_state = Snapp_predicate.Protocol_state.accept
                  ; use_full_commitment = false
                  }
              ; predicate = Accept
              }
          ; authorization = Control.None_given
          })
    in
    let protocol_state = Snapp_predicate.Protocol_state.accept in
    let other_parties_data =
      Option.value_map ~default:[] sender_party ~f:(fun p -> [ p.data ])
      @ List.map snapp_parties ~f:(fun p -> p.data)
      @ List.map other_receivers ~f:(fun p -> p.data)
    in
    let protocol_state_predicate_hash =
      Snapp_predicate.Protocol_state.digest protocol_state
    in
    let ps =
      Parties.Call_forest.of_parties_list
        ~party_depth:(fun (p : Party.Predicated.t) -> p.body.call_depth)
        other_parties_data
      |> Parties.Call_forest.accumulate_hashes_predicated
    in
    let other_parties_hash = Parties.Call_forest.hash ps in
    let commitment : Parties.Transaction_commitment.t =
      Parties.Transaction_commitment.create ~other_parties_hash
        ~protocol_state_predicate_hash
        ~memo_hash:(Signed_command_memo.hash memo)
    in
    let full_commitment =
      Parties.Transaction_commitment.with_fee_payer commitment
        ~fee_payer_hash:Party.Predicated.(digest (of_fee_payer fee_payer.data))
    in
    let fee_payer =
      let fee_payer_signature_auth =
        Signature_lib.Schnorr.Chunked.sign sender.private_key
          (Random_oracle.Input.Chunked.field full_commitment)
      in
      { fee_payer with authorization = fee_payer_signature_auth }
    in
    let sender_party =
      Option.map sender_party ~f:(fun s ->
          let commitment =
            if s.data.body.use_full_commitment then full_commitment
            else commitment
          in
          let sender_signature_auth =
            Signature_lib.Schnorr.Chunked.sign sender.private_key
              (Random_oracle.Input.Chunked.field commitment)
          in
          { Party.data = s.data
          ; authorization = Signature sender_signature_auth
          })
    in
    ( `Parties { Parties.fee_payer; other_parties = other_receivers; memo }
    , `Sender_party sender_party
    , `Proof_parties snapp_parties
    , `Txn_commitment commitment
    , `Full_txn_commitment full_commitment )

  let deploy_snapp ~constraint_constants (spec : Spec.t) =
    let `VK vk, `Prover _trivial_prover =
      create_trivial_snapp ~constraint_constants ()
    in
    (* only allow timing on a single new snapp account
       balance changes for other new snapp accounts are just the account creation fee
    *)
    assert (
      Snapp_basic.Set_or_keep.is_keep spec.snapp_update.timing
      || (spec.new_snapp_account && List.length spec.snapp_account_keypairs = 1)
    ) ;
    let update_vk =
      let update = spec.snapp_update in
      { update with
        verification_key = Snapp_basic.Set_or_keep.Set vk
      ; permissions =
          Snapp_basic.Set_or_keep.Set
            { Permissions.user_default with
              edit_state = Permissions.Auth_required.Proof
            ; edit_sequence_state = Proof
            }
      }
    in
    let ( `Parties { Parties.fee_payer; other_parties; memo }
        , `Sender_party sender_party
        , `Proof_parties snapp_parties
        , `Txn_commitment commitment
        , `Full_txn_commitment full_commitment ) =
      create_parties spec ~update:update_vk ~predicate:Party.Predicate.Accept
    in
    assert (List.is_empty other_parties) ;
    (* invariant: same number of keypairs, snapp_parties *)
    let snapp_parties_keypairs =
      List.zip_exn snapp_parties spec.snapp_account_keypairs
    in
    let snapp_parties =
      List.map snapp_parties_keypairs ~f:(fun (snapp_party, keypair) ->
          let commitment =
            if snapp_party.data.body.use_full_commitment then full_commitment
            else commitment
          in
          let signature =
            Signature_lib.Schnorr.Chunked.sign keypair.private_key
              (Random_oracle.Input.Chunked.field commitment)
          in
          { Party.data = snapp_party.data; authorization = Signature signature })
    in
    let other_parties = [ Option.value_exn sender_party ] @ snapp_parties in
    let parties : Parties.t = { fee_payer; other_parties; memo } in
    parties

  let update_states ?snapp_prover ~constraint_constants (spec : Spec.t) =
    let ( `Parties { Parties.fee_payer; other_parties; memo }
        , `Sender_party sender_party
        , `Proof_parties snapp_parties
        , `Txn_commitment commitment
        , `Full_txn_commitment full_commitment ) =
      create_parties spec ~update:spec.snapp_update
        ~predicate:Party.Predicate.Accept
    in
    assert (List.is_empty other_parties) ;
    assert (Option.is_none sender_party) ;
    assert (not @@ List.is_empty snapp_parties) ;
    let snapp_parties_keypairs =
      List.zip_exn snapp_parties spec.snapp_account_keypairs
    in
    let%map.Async.Deferred snapp_parties =
      Async.Deferred.List.mapi snapp_parties_keypairs
        ~f:(fun ndx (snapp_party, snapp_keypair) ->
          match spec.current_auth with
          | Permissions.Auth_required.Proof ->
              let proof_party =
                let ps =
                  Parties.Call_forest.of_parties_list
                    ~party_depth:(fun (p : Party.Predicated.t) ->
                      p.body.call_depth)
                    (List.map (List.drop snapp_parties ndx) ~f:(fun p -> p.data))
                  |> Parties.Call_forest.accumulate_hashes_predicated
                in
                Parties.Call_forest.hash ps
              in
              let tx_statement : Snapp_statement.t =
                let commitment =
                  if snapp_party.data.body.use_full_commitment then
                    full_commitment
                  else commitment
                in
                { transaction = commitment; at_party = proof_party }
              in
              let handler (Snarky_backendless.Request.With { request; respond })
                  =
                match request with _ -> respond Unhandled
              in
              let prover =
                match snapp_prover with
                | Some prover ->
                    prover
                | None ->
                    let _, `Prover p =
                      create_trivial_snapp ~constraint_constants ()
                    in
                    p
              in
              let%map.Async.Deferred (pi : Pickles.Side_loaded.Proof.t) =
                prover ~handler [] tx_statement
              in
              { Party.data = snapp_party.data; authorization = Proof pi }
          | Signature ->
              let commitment =
                if snapp_party.data.body.use_full_commitment then
                  full_commitment
                else commitment
              in
              let signature =
                Signature_lib.Schnorr.Chunked.sign snapp_keypair.private_key
                  (Random_oracle.Input.Chunked.field commitment)
              in
              Async.Deferred.return
                { Party.data = snapp_party.data
                ; authorization = Signature signature
                }
          | None ->
              Async.Deferred.return
                { Party.data = snapp_party.data; authorization = None_given }
          | _ ->
              failwith
                "Current authorization not Proof or Signature or None_given")
    in
    let other_parties = snapp_parties in
    let parties : Parties.t = { fee_payer; other_parties; memo } in
    parties

  let multiple_transfers (spec : Spec.t) =
    let ( `Parties parties
        , `Sender_party sender_party
        , `Proof_parties snapp_parties
        , `Txn_commitment _commitment
        , `Full_txn_commitment _full_commitment ) =
      create_parties spec ~update:spec.snapp_update
        ~predicate:Party.Predicate.Accept
    in
    assert (Option.is_some sender_party) ;
    assert (List.is_empty snapp_parties) ;
    let other_parties =
      Option.value_exn sender_party :: parties.other_parties
    in
    { parties with other_parties }

  let create_trivial_snapp_account ?(permissions = Permissions.user_default) ~vk
      ~ledger pk =
    let create ledger id account =
      match Ledger.location_of_account ledger id with
      | Some _loc ->
          failwith "Account already present"
      | None ->
          let _loc, _new =
            Ledger.get_or_create_account ledger id account |> Or_error.ok_exn
          in
          ()
    in
    let id = Account_id.create pk Token_id.default in
    let account : Account.t =
      { (Account.create id Balance.(of_int 1_000_000_000_000_000)) with
        permissions
      ; snapp = Some { Snapp_account.default with verification_key = Some vk }
      }
    in
    create ledger id account

  let create_trivial_predicate_snapp ~constraint_constants
      ?(protocol_state_predicate = Snapp_predicate.Protocol_state.accept)
      ~(snapp_kp : Signature_lib.Keypair.t) spec ledger =
    let { Mina_transaction_logic.For_tests.Transaction_spec.fee
        ; sender = sender, sender_nonce
        ; receiver = _
        ; amount
        } =
      spec
    in
    let trivial_account_pk =
      Signature_lib.Public_key.compress snapp_kp.public_key
    in
    let `VK vk, `Prover trivial_prover =
      create_trivial_snapp ~constraint_constants ()
    in
    let _v =
      let id =
        Public_key.compress sender.public_key
        |> fun pk -> Account_id.create pk Token_id.default
      in
      Ledger.get_or_create_account ledger id
        (Account.create id Balance.(of_int 888_888))
      |> Or_error.ok_exn
    in
    let () =
      create_trivial_snapp_account trivial_account_pk ~ledger ~vk
        ~permissions:{ Permissions.user_default with set_permissions = Proof }
    in
    let update_empty_permissions =
      let permissions =
        { Permissions.user_default with send = Permissions.Auth_required.Proof }
        |> Snapp_basic.Set_or_keep.Set
      in
      { Party.Update.dummy with permissions }
    in
    let sender_pk = sender.public_key |> Public_key.compress in
    let fee_payer =
      { Party.Fee_payer.data =
          { body =
              { public_key = sender_pk
              ; update = Party.Update.noop
              ; token_id = ()
              ; balance_change = fee
              ; increment_nonce = ()
              ; events = []
              ; sequence_events = []
              ; call_data = Field.zero
              ; call_depth = 0
              ; protocol_state = protocol_state_predicate
              ; use_full_commitment = ()
              }
          ; predicate = sender_nonce
          }
          (* Real signature added in below *)
      ; authorization = Signature.dummy
      }
    in
    let sender_party_data : Party.Predicated.t =
      { body =
          { public_key = sender_pk
          ; update = Party.Update.noop
          ; token_id = Token_id.default
          ; balance_change = Amount.(Signed.(negate (of_unsigned amount)))
          ; increment_nonce = true
          ; events = []
          ; sequence_events = []
          ; call_data = Field.zero
          ; call_depth = 0
          ; protocol_state = protocol_state_predicate
          ; use_full_commitment = false
          }
      ; predicate = Nonce (Account.Nonce.succ sender_nonce)
      }
    in
    let snapp_party_data : Party.Predicated.t =
      { body =
          { public_key = trivial_account_pk
          ; update = update_empty_permissions
          ; token_id = Token_id.default
          ; balance_change = Amount.Signed.(of_unsigned amount)
          ; increment_nonce = false
          ; events = []
          ; sequence_events = []
          ; call_data = Field.zero
          ; call_depth = 0
          ; protocol_state = protocol_state_predicate
          ; use_full_commitment = false
          }
      ; predicate = Full Snapp_predicate.Account.accept
      }
    in
    let memo = Signed_command_memo.empty in
    let ps =
      Parties.Call_forest.of_parties_list
        ~party_depth:(fun (p : Party.Predicated.t) -> p.body.call_depth)
        [ sender_party_data; snapp_party_data ]
      |> Parties.Call_forest.accumulate_hashes_predicated
    in
    let other_parties_hash = Parties.Call_forest.hash ps in
    let protocol_state_predicate_hash =
      (*FIXME: is this ok? *)
      Snapp_predicate.Protocol_state.digest protocol_state_predicate
    in
    let transaction : Parties.Transaction_commitment.t =
      (*FIXME: is this correct? *)
      Parties.Transaction_commitment.create ~other_parties_hash
        ~protocol_state_predicate_hash
        ~memo_hash:(Signed_command_memo.hash memo)
    in
    let proof_party =
      let ps =
        Parties.Call_forest.of_parties_list
          ~party_depth:(fun (p : Party.Predicated.t) -> p.body.call_depth)
          [ snapp_party_data ]
        |> Parties.Call_forest.accumulate_hashes_predicated
      in
      Parties.Call_forest.hash ps
    in
    let tx_statement : Snapp_statement.t =
      { transaction; at_party = proof_party }
    in
    let handler (Snarky_backendless.Request.With { request; respond }) =
      match request with _ -> respond Unhandled
    in
    let%map.Async.Deferred (pi : Pickles.Side_loaded.Proof.t) =
      trivial_prover ~handler [] tx_statement
    in
    let fee_payer_signature_auth =
      let txn_comm =
        Parties.Transaction_commitment.with_fee_payer transaction
          ~fee_payer_hash:
            Party.Predicated.(digest (of_fee_payer fee_payer.data))
      in
      Signature_lib.Schnorr.Chunked.sign sender.private_key
        (Random_oracle.Input.Chunked.field txn_comm)
    in
    let fee_payer =
      { fee_payer with authorization = fee_payer_signature_auth }
    in
    let sender_signature_auth =
      Signature_lib.Schnorr.Chunked.sign sender.private_key
        (Random_oracle.Input.Chunked.field transaction)
    in
    let sender =
      { Party.data = sender_party_data
      ; authorization = Signature sender_signature_auth
      }
    in
    let other_parties =
      [ sender; { data = snapp_party_data; authorization = Proof pi } ]
    in
    let parties : Parties.t = { fee_payer; other_parties; memo } in
    parties
end

let%test_module "transaction_snark" =
  ( module struct
    let constraint_constants = Genesis_constants.Constraint_constants.compiled

    let genesis_constants = Genesis_constants.compiled

    let proof_level = Genesis_constants.Proof_level.compiled

    let consensus_constants =
      Consensus.Constants.create ~constraint_constants
        ~protocol_constants:genesis_constants.protocol

    include Make (struct
      let constraint_constants = constraint_constants

      let proof_level = proof_level
    end)

    (* For tests let's just monkey patch ledger and sparse ledger to freeze their
     * ledger_hashes. The nominal type is just so we don't mix this up in our
     * real code. *)
    module Ledger = struct
      include Ledger

      let merkle_root t = Frozen_ledger_hash.of_ledger_hash @@ merkle_root t

      let merkle_root_after_parties_exn t ~txn_state_view txn =
        let hash =
          merkle_root_after_parties_exn ~constraint_constants ~txn_state_view t
            txn
        in
        Frozen_ledger_hash.of_ledger_hash hash

      let merkle_root_after_user_command_exn t ~txn_global_slot txn =
        let hash =
          merkle_root_after_user_command_exn ~constraint_constants
            ~txn_global_slot t txn
        in
        Frozen_ledger_hash.of_ledger_hash hash
    end

    module Sparse_ledger = struct
      include Sparse_ledger

      let merkle_root t = Frozen_ledger_hash.of_ledger_hash @@ merkle_root t
    end

    type wallet = { private_key : Private_key.t; account : Account.t }

    let ledger_depth = constraint_constants.ledger_depth

    let random_wallets ?(n = min (Int.pow 2 ledger_depth) (1 lsl 10)) () =
      let random_wallet () : wallet =
        let private_key = Private_key.create () in
        let public_key =
          Public_key.compress (Public_key.of_private_key_exn private_key)
        in
        let account_id = Account_id.create public_key Token_id.default in
        { private_key
        ; account =
            Account.create account_id
              (Balance.of_int ((50 + Random.int 100) * 1_000_000_000))
        }
      in
      Array.init n ~f:(fun _ -> random_wallet ())

    let user_command ~fee_payer ~source_pk ~receiver_pk amt fee nonce memo =
      let payload : Signed_command.Payload.t =
        Signed_command.Payload.create ~fee
          ~fee_payer_pk:(Account.public_key fee_payer.account)
          ~nonce ~memo ~valid_until:None
          ~body:(Payment { source_pk; receiver_pk; amount = Amount.of_int amt })
      in
      let signature =
        Signed_command.sign_payload fee_payer.private_key payload
      in
      Signed_command.check
        Signed_command.Poly.Stable.Latest.
          { payload
          ; signer = Public_key.of_private_key_exn fee_payer.private_key
          ; signature
          }
      |> Option.value_exn

    let user_command_with_wallet wallets ~sender:i ~receiver:j amt fee nonce
        memo =
      let fee_payer = wallets.(i) in
      let receiver = wallets.(j) in
      user_command ~fee_payer
        ~source_pk:(Account.public_key fee_payer.account)
        ~receiver_pk:(Account.public_key receiver.account)
        amt fee nonce memo

    let state_body =
      let compile_time_genesis =
        (*not using Precomputed_values.for_unit_test because of dependency cycle*)
        Mina_state.Genesis_protocol_state.t
          ~genesis_ledger:Genesis_ledger.(Packed.t for_unit_tests)
          ~genesis_epoch_data:Consensus.Genesis_epoch_data.for_unit_tests
          ~constraint_constants ~consensus_constants
      in
      compile_time_genesis.data |> Mina_state.Protocol_state.body

    let state_body_hash = Mina_state.Protocol_state.Body.hash state_body

    (** Each transaction pushes the previous protocol state (used to validate
    the transaction) to the pending coinbase stack of protocol states*)
    let pending_coinbase_state_update state_body_hash stack =
      Pending_coinbase.Stack.(push_state state_body_hash stack)

    let init_stack = Pending_coinbase.Stack.empty

    (** Push protocol state and coinbase if it is a coinbase transaction to the
      pending coinbase stacks (coinbase stack and state stack)*)
    let pending_coinbase_stack_target (t : Transaction.Valid.t) state_body_hash
        stack =
      let stack_with_state =
        pending_coinbase_state_update state_body_hash stack
      in
      match t with
      | Coinbase c ->
          Pending_coinbase.(Stack.push_coinbase c stack_with_state)
      | _ ->
          stack_with_state

    let check_balance pk balance ledger =
      let loc = Ledger.location_of_account ledger pk |> Option.value_exn in
      let acc = Ledger.get ledger loc |> Option.value_exn in
      [%test_eq: Balance.t] acc.balance (Balance.of_int balance)

    let of_user_command' sok_digest ledger
        (user_command : Signed_command.With_valid_signature.t) init_stack
        pending_coinbase_stack_state state_body handler =
      let source = Ledger.merkle_root ledger in
      let current_global_slot =
        Mina_state.Protocol_state.Body.consensus_state state_body
        |> Consensus.Data.Consensus_state.global_slot_since_genesis
      in
      let target =
        Ledger.merkle_root_after_user_command_exn ledger
          ~txn_global_slot:current_global_slot user_command
      in
      let user_command_in_block =
        { Transaction_protocol_state.Poly.transaction = user_command
        ; block_data = state_body
        }
      in
      Async.Thread_safe.block_on_async_exn (fun () ->
          let statement =
            let txn =
              Transaction.Command
                (User_command.Signed_command
                   (Signed_command.forget_check user_command))
            in
            Statement.Poly.with_empty_local_state ~source ~target ~sok_digest
              ~fee_excess:(Or_error.ok_exn (Transaction.fee_excess txn))
              ~supply_increase:
                (Or_error.ok_exn (Transaction.supply_increase txn))
              ~pending_coinbase_stack_state
          in
          of_user_command ~init_stack ~statement user_command_in_block handler)

    let coinbase_test state_body ~carryforward =
      let mk_pubkey () =
        Public_key.(compress (of_private_key_exn (Private_key.create ())))
      in
      let state_body_hash = Mina_state.Protocol_state.Body.hash state_body in
      let producer = mk_pubkey () in
      let producer_id = Account_id.create producer Token_id.default in
      let receiver = mk_pubkey () in
      let receiver_id = Account_id.create receiver Token_id.default in
      let other = mk_pubkey () in
      let other_id = Account_id.create other Token_id.default in
      let pending_coinbase_init = Pending_coinbase.Stack.empty in
      let cb =
        Coinbase.create
          ~amount:(Currency.Amount.of_int 10_000_000_000)
          ~receiver
          ~fee_transfer:
            (Some
               (Coinbase.Fee_transfer.create ~receiver_pk:other
                  ~fee:constraint_constants.account_creation_fee))
        |> Or_error.ok_exn
      in
      let transaction = Transaction.Coinbase cb in
      let source_stack =
        if carryforward then
          Pending_coinbase.Stack.(
            push_state state_body_hash pending_coinbase_init)
        else pending_coinbase_init
      in
      let pending_coinbase_stack_target =
        pending_coinbase_stack_target transaction state_body_hash
          pending_coinbase_init
      in
      let txn_in_block =
        { Transaction_protocol_state.Poly.transaction; block_data = state_body }
      in
      Ledger.with_ledger ~depth:ledger_depth ~f:(fun ledger ->
          Ledger.create_new_account_exn ledger producer_id
            (Account.create receiver_id Balance.zero) ;
          let sparse_ledger =
            Sparse_ledger.of_ledger_subset_exn ledger
              [ producer_id; receiver_id; other_id ]
          in
          let sparse_ledger_after, _ =
            Sparse_ledger.apply_transaction ~constraint_constants sparse_ledger
              ~txn_state_view:
                (txn_in_block.block_data |> Mina_state.Protocol_state.Body.view)
              txn_in_block.transaction
            |> Or_error.ok_exn
          in
          check_transaction txn_in_block
            (unstage (Sparse_ledger.handler sparse_ledger))
            ~constraint_constants
            ~sok_message:
              (Mina_base.Sok_message.create ~fee:Currency.Fee.zero
                 ~prover:Public_key.Compressed.empty)
            ~source:(Sparse_ledger.merkle_root sparse_ledger)
            ~target:(Sparse_ledger.merkle_root sparse_ledger_after)
            ~init_stack:pending_coinbase_init
            ~pending_coinbase_stack_state:
              { source = source_stack; target = pending_coinbase_stack_target }
            ~snapp_account1:None ~snapp_account2:None)

    let%test_unit "coinbase with new state body hash" =
      Test_util.with_randomness 123456789 (fun () ->
          coinbase_test state_body ~carryforward:false)

    let%test_unit "coinbase with carry-forward state body hash" =
      Test_util.with_randomness 123456789 (fun () ->
          coinbase_test state_body ~carryforward:true)

    let%test_unit "new_account" =
      Test_util.with_randomness 123456789 (fun () ->
          let wallets = random_wallets () in
          Ledger.with_ledger ~depth:ledger_depth ~f:(fun ledger ->
              Array.iter
                (Array.sub wallets ~pos:1 ~len:(Array.length wallets - 1))
                ~f:(fun { account; private_key = _ } ->
                  Ledger.create_new_account_exn ledger
                    (Account.identifier account)
                    account) ;
              let t1 =
                user_command_with_wallet wallets ~sender:1 ~receiver:0
                  8_000_000_000
                  (Fee.of_int (Random.int 20 * 1_000_000_000))
                  Account.Nonce.zero
                  (Signed_command_memo.create_by_digesting_string_exn
                     (Test_util.arbitrary_string
                        ~len:Signed_command_memo.max_digestible_string_length))
              in
              let current_global_slot =
                Mina_state.Protocol_state.Body.consensus_state state_body
                |> Consensus.Data.Consensus_state.global_slot_since_genesis
              in
              let target =
                Ledger.merkle_root_after_user_command_exn ledger
                  ~txn_global_slot:current_global_slot t1
              in
              let mentioned_keys =
                Signed_command.accounts_accessed
                  (Signed_command.forget_check t1)
              in
              let sparse_ledger =
                Sparse_ledger.of_ledger_subset_exn ledger mentioned_keys
              in
              let sok_message =
                Sok_message.create ~fee:Fee.zero
                  ~prover:wallets.(1).account.public_key
              in
              let pending_coinbase_stack = Pending_coinbase.Stack.empty in
              let pending_coinbase_stack_target =
                pending_coinbase_stack_target (Command (Signed_command t1))
                  state_body_hash pending_coinbase_stack
              in
              let pending_coinbase_stack_state =
                { Pending_coinbase_stack_state.source = pending_coinbase_stack
                ; target = pending_coinbase_stack_target
                }
              in
              check_user_command ~constraint_constants ~sok_message
                ~source:(Ledger.merkle_root ledger)
                ~target ~init_stack:pending_coinbase_stack
                ~pending_coinbase_stack_state
                { transaction = t1; block_data = state_body }
                (unstage @@ Sparse_ledger.handler sparse_ledger)))

    let signed_signed ~wallets i j : Parties.t =
      let full_amount = 8_000_000_000 in
      let fee = Fee.of_int (Random.int full_amount) in
      let receiver_amount =
        Amount.sub (Amount.of_int full_amount) (Amount.of_fee fee)
        |> Option.value_exn
      in
      let acct1 = wallets.(i) in
      let acct2 = wallets.(j) in
      let new_state : _ Snapp_state.V.t =
        Vector.init Snapp_state.Max_state_size.n ~f:Field.of_int
      in
      { fee_payer =
          { Party.Fee_payer.data =
              { body =
                  { public_key = acct1.account.public_key
                  ; update =
                      { app_state =
                          Vector.map new_state ~f:(fun x ->
                              Snapp_basic.Set_or_keep.Set x)
                      ; delegate = Keep
                      ; verification_key = Keep
                      ; permissions = Keep
                      ; snapp_uri = Keep
                      ; token_symbol = Keep
                      ; timing = Keep
                      ; voting_for = Keep
                      }
                  ; token_id = ()
                  ; balance_change = Fee.of_int full_amount
                  ; increment_nonce = ()
                  ; events = []
                  ; sequence_events = []
                  ; call_data = Field.zero
                  ; call_depth = 0
                  ; protocol_state = Snapp_predicate.Protocol_state.accept
                  ; use_full_commitment = ()
                  }
              ; predicate = acct1.account.nonce
              }
          ; authorization = Signature.dummy
          }
      ; other_parties =
          [ { data =
                { body =
                    { public_key = acct1.account.public_key
                    ; update = Party.Update.noop
                    ; token_id = Token_id.default
                    ; balance_change =
                        Amount.Signed.(of_unsigned receiver_amount |> negate)
                    ; increment_nonce = true
                    ; events = []
                    ; sequence_events = []
                    ; call_data = Field.zero
                    ; call_depth = 0
                    ; protocol_state = Snapp_predicate.Protocol_state.accept
                    ; use_full_commitment = false
                    }
                ; predicate = Accept
                }
            ; authorization = Signature Signature.dummy
            }
          ; { data =
                { body =
                    { public_key = acct2.account.public_key
                    ; update = Party.Update.noop
                    ; token_id = Token_id.default
                    ; balance_change =
                        Amount.Signed.(of_unsigned receiver_amount)
                    ; increment_nonce = false
                    ; events = []
                    ; sequence_events = []
                    ; call_data = Field.zero
                    ; call_depth = 0
                    ; protocol_state = Snapp_predicate.Protocol_state.accept
                    ; use_full_commitment = false
                    }
                ; predicate = Accept
                }
            ; authorization = None_given
            }
          ]
      ; memo = Signed_command_memo.empty
      }

    let%test_unit "merkle_root_after_snapp_command_exn_immutable" =
      Test_util.with_randomness 123456789 (fun () ->
          let wallets = random_wallets () in
          Ledger.with_ledger ~depth:ledger_depth ~f:(fun ledger ->
              Array.iter
                (Array.sub wallets ~pos:1 ~len:(Array.length wallets - 1))
                ~f:(fun { account; private_key = _ } ->
                  Ledger.create_new_account_exn ledger
                    (Account.identifier account)
                    account) ;
              let t1 =
                let i, j = (1, 2) in
                signed_signed ~wallets i j
              in
              let hash_pre = Ledger.merkle_root ledger in
              let _target =
                let txn_state_view =
                  Mina_state.Protocol_state.Body.view state_body
                in
                Ledger.merkle_root_after_parties_exn ledger ~txn_state_view t1
              in
              let hash_post = Ledger.merkle_root ledger in
              [%test_eq: Field.t] hash_pre hash_post))

    let apply_parties ledger parties =
      let witnesses =
        parties_witnesses_exn ~constraint_constants ~state_body
          ~fee_excess:Amount.Signed.zero ~pending_coinbase_init_stack:init_stack
          (`Ledger ledger) parties
      in
      let open Impl in
      List.fold ~init:((), ()) witnesses
        ~f:(fun _ (witness, spec, statement, snapp_stmt) ->
          run_and_check
            (fun () ->
              let s =
                exists Statement.With_sok.typ ~compute:(fun () -> statement)
              in
              let snapp_stmt =
                Option.value_map ~default:[] snapp_stmt ~f:(fun (i, stmt) ->
                    [ (i, exists Snapp_statement.typ ~compute:(fun () -> stmt))
                    ])
              in
              Base.Parties_snark.main ~constraint_constants
                (Parties_segment.Basic.to_single_list spec)
                snapp_stmt s ~witness ;
              fun () -> ())
            ()
          |> Or_error.ok_exn)

    let%test_unit "snapps-based payment" =
      let open Mina_transaction_logic.For_tests in
      Quickcheck.test ~trials:15 Test_spec.gen ~f:(fun { init_ledger; specs } ->
          Ledger.with_ledger ~depth:ledger_depth ~f:(fun ledger ->
              let parties = party_send (List.hd_exn specs) in
              Init_ledger.init (module Ledger.Ledger_inner) init_ledger ledger ;
              apply_parties ledger [ parties ])
          |> fun ((), ()) -> ())

    let%test_unit "Consecutive snapps-based payments" =
      let open Mina_transaction_logic.For_tests in
      Quickcheck.test ~trials:15 Test_spec.gen ~f:(fun { init_ledger; specs } ->
          Ledger.with_ledger ~depth:ledger_depth ~f:(fun ledger ->
              let partiess =
                List.map
                  ~f:(fun s ->
                    let use_full_commitment =
                      Quickcheck.random_value Bool.quickcheck_generator
                    in
                    party_send ~use_full_commitment s)
                  specs
              in
              Init_ledger.init (module Ledger.Ledger_inner) init_ledger ledger ;
              apply_parties ledger partiess)
          |> fun ((), ()) -> ())

    let account_fee = Fee.to_int constraint_constants.account_creation_fee

    let test_transaction ~constraint_constants ?txn_global_slot ledger txn =
      let source = Ledger.merkle_root ledger in
      let pending_coinbase_stack = Pending_coinbase.Stack.empty in
      let state_body, state_body_hash =
        match txn_global_slot with
        | None ->
            (state_body, state_body_hash)
        | Some txn_global_slot ->
            let state_body =
              let state =
                (* NB: The [previous_state_hash] is a dummy, do not use. *)
                Mina_state.Protocol_state.create
                  ~previous_state_hash:Tick0.Field.zero ~body:state_body
              in
              let consensus_state_at_slot =
                Consensus.Data.Consensus_state.Value.For_tests
                .with_global_slot_since_genesis
                  (Mina_state.Protocol_state.consensus_state state)
                  txn_global_slot
              in
              Mina_state.Protocol_state.(
                create_value
                  ~previous_state_hash:(previous_state_hash state)
                  ~genesis_state_hash:(genesis_state_hash state)
                  ~blockchain_state:(blockchain_state state)
                  ~consensus_state:consensus_state_at_slot
                  ~constants:
                    (Protocol_constants_checked.value_of_t
                       Genesis_constants.compiled.protocol))
                .body
            in
            let state_body_hash =
              Mina_state.Protocol_state.Body.hash state_body
            in
            (state_body, state_body_hash)
      in
      let txn_state_view : Snapp_predicate.Protocol_state.View.t =
        Mina_state.Protocol_state.Body.view state_body
      in
      let mentioned_keys, pending_coinbase_stack_target =
        let pending_coinbase_stack =
          Pending_coinbase.Stack.push_state state_body_hash
            pending_coinbase_stack
        in
        match (txn : Transaction.Valid.t) with
        | Command (Signed_command uc) ->
            ( Signed_command.accounts_accessed (uc :> Signed_command.t)
            , pending_coinbase_stack )
        | Command (Parties _) ->
            failwith "Parties commands not yet supported"
        | Fee_transfer ft ->
            (Fee_transfer.receivers ft, pending_coinbase_stack)
        | Coinbase cb ->
            ( Coinbase.accounts_accessed cb
            , Pending_coinbase.Stack.push_coinbase cb pending_coinbase_stack )
      in
      let sok_signer =
        match to_preunion (txn :> Transaction.t) with
        | `Transaction t ->
            (Transaction_union.of_transaction t).signer |> Public_key.compress
        | `Parties c ->
            Account_id.public_key (Parties.fee_payer c)
      in
      let sparse_ledger =
        Sparse_ledger.of_ledger_subset_exn ledger mentioned_keys
      in
      let _undo =
        Or_error.ok_exn
        @@ Ledger.apply_transaction ledger ~constraint_constants ~txn_state_view
             (txn :> Transaction.t)
      in
      let target = Ledger.merkle_root ledger in
      let sok_message = Sok_message.create ~fee:Fee.zero ~prover:sok_signer in
      check_transaction ~constraint_constants ~sok_message ~source ~target
        ~init_stack:pending_coinbase_stack
        ~pending_coinbase_stack_state:
          { Pending_coinbase_stack_state.source = pending_coinbase_stack
          ; target = pending_coinbase_stack_target
          }
        ~snapp_account1:None ~snapp_account2:None
        { transaction = txn; block_data = state_body }
        (unstage @@ Sparse_ledger.handler sparse_ledger)

    let%test_unit "account creation fee - user commands" =
      Test_util.with_randomness 123456789 (fun () ->
          let wallets = random_wallets ~n:3 () |> Array.to_list in
          let sender = List.hd_exn wallets in
          let receivers = List.tl_exn wallets in
          let txns_per_receiver = 2 in
          let amount = 8_000_000_000 in
          let txn_fee = 2_000_000_000 in
          let memo =
            Signed_command_memo.create_by_digesting_string_exn
              (Test_util.arbitrary_string
                 ~len:Signed_command_memo.max_digestible_string_length)
          in
          Ledger.with_ledger ~depth:ledger_depth ~f:(fun ledger ->
              let _, ucs =
                let receivers =
                  List.fold ~init:receivers
                    (List.init (txns_per_receiver - 1) ~f:Fn.id)
                    ~f:(fun acc _ -> receivers @ acc)
                in
                List.fold receivers ~init:(Account.Nonce.zero, [])
                  ~f:(fun (nonce, txns) receiver ->
                    let uc =
                      user_command ~fee_payer:sender
                        ~source_pk:(Account.public_key sender.account)
                        ~receiver_pk:(Account.public_key receiver.account)
                        amount (Fee.of_int txn_fee) nonce memo
                    in
                    (Account.Nonce.succ nonce, txns @ [ uc ]))
              in
              Ledger.create_new_account_exn ledger
                (Account.identifier sender.account)
                sender.account ;
              let () =
                List.iter ucs ~f:(fun uc ->
                    test_transaction ~constraint_constants ledger
                      (Transaction.Command (Signed_command uc)))
              in
              List.iter receivers ~f:(fun receiver ->
                  check_balance
                    (Account.identifier receiver.account)
                    ((amount * txns_per_receiver) - account_fee)
                    ledger) ;
              check_balance
                (Account.identifier sender.account)
                ( Balance.to_int sender.account.balance
                - (amount + txn_fee) * txns_per_receiver * List.length receivers
                )
                ledger))

    let%test_unit "account creation fee - fee transfers" =
      Test_util.with_randomness 123456789 (fun () ->
          let receivers = random_wallets ~n:3 () |> Array.to_list in
          let txns_per_receiver = 3 in
          let fee = 8_000_000_000 in
          Ledger.with_ledger ~depth:ledger_depth ~f:(fun ledger ->
              let fts =
                let receivers =
                  List.fold ~init:receivers
                    (List.init (txns_per_receiver - 1) ~f:Fn.id)
                    ~f:(fun acc _ -> receivers @ acc)
                  |> One_or_two.group_list
                in
                List.fold receivers ~init:[] ~f:(fun txns receiver ->
                    let ft : Fee_transfer.t =
                      Or_error.ok_exn @@ Fee_transfer.of_singles
                      @@ One_or_two.map receiver ~f:(fun receiver ->
                             Fee_transfer.Single.create
                               ~receiver_pk:receiver.account.public_key
                               ~fee:(Currency.Fee.of_int fee)
                               ~fee_token:receiver.account.token_id)
                    in
                    txns @ [ ft ])
              in
              let () =
                List.iter fts ~f:(fun ft ->
                    let txn = Transaction.Fee_transfer ft in
                    test_transaction ~constraint_constants ledger txn)
              in
              List.iter receivers ~f:(fun receiver ->
                  check_balance
                    (Account.identifier receiver.account)
                    ((fee * txns_per_receiver) - account_fee)
                    ledger)))

    let%test_unit "account creation fee - coinbase" =
      Test_util.with_randomness 123456789 (fun () ->
          let wallets = random_wallets ~n:3 () in
          let receiver = wallets.(0) in
          let other = wallets.(1) in
          let dummy_account = wallets.(2) in
          let reward = 10_000_000_000 in
          let fee = Fee.to_int constraint_constants.account_creation_fee in
          let coinbase_count = 3 in
          let ft_count = 2 in
          Ledger.with_ledger ~depth:ledger_depth ~f:(fun ledger ->
              let _, cbs =
                let fts =
                  List.map (List.init ft_count ~f:Fn.id) ~f:(fun _ ->
                      Coinbase.Fee_transfer.create
                        ~receiver_pk:other.account.public_key
                        ~fee:constraint_constants.account_creation_fee)
                in
                List.fold ~init:(fts, []) (List.init coinbase_count ~f:Fn.id)
                  ~f:(fun (fts, cbs) _ ->
                    let cb =
                      Coinbase.create
                        ~amount:(Currency.Amount.of_int reward)
                        ~receiver:receiver.account.public_key
                        ~fee_transfer:(List.hd fts)
                      |> Or_error.ok_exn
                    in
                    (Option.value ~default:[] (List.tl fts), cb :: cbs))
              in
              Ledger.create_new_account_exn ledger
                (Account.identifier dummy_account.account)
                dummy_account.account ;
              let () =
                List.iter cbs ~f:(fun cb ->
                    let txn = Transaction.Coinbase cb in
                    test_transaction ~constraint_constants ledger txn)
              in
              let fees = fee * ft_count in
              check_balance
                (Account.identifier receiver.account)
                ((reward * coinbase_count) - account_fee - fees)
                ledger ;
              check_balance
                (Account.identifier other.account)
                (fees - account_fee) ledger))

    module Pc_with_init_stack = struct
      type t =
        { pc : Pending_coinbase_stack_state.t
        ; init_stack : Pending_coinbase.Stack.t
        }
    end

    let test_base_and_merge ~state_hash_and_body1 ~state_hash_and_body2
        ~carryforward1 ~carryforward2 =
      Test_util.with_randomness 123456789 (fun () ->
          let wallets = random_wallets () in
          (*let state_body = Lazy.force state_body in
            let state_body_hash = Lazy.force state_body_hash in*)
          let state_body_hash1, state_body1 = state_hash_and_body1 in
          let state_body_hash2, state_body2 = state_hash_and_body2 in
          Ledger.with_ledger ~depth:ledger_depth ~f:(fun ledger ->
              Array.iter wallets ~f:(fun { account; private_key = _ } ->
                  Ledger.create_new_account_exn ledger
                    (Account.identifier account)
                    account) ;
              let memo =
                Signed_command_memo.create_by_digesting_string_exn
                  (Test_util.arbitrary_string
                     ~len:Signed_command_memo.max_digestible_string_length)
              in
              let t1 =
                user_command_with_wallet wallets ~sender:0 ~receiver:1
                  8_000_000_000
                  (Fee.of_int (Random.int 20 * 1_000_000_000))
                  Account.Nonce.zero memo
              in
              let t2 =
                user_command_with_wallet wallets ~sender:1 ~receiver:2
                  8_000_000_000
                  (Fee.of_int (Random.int 20 * 1_000_000_000))
                  Account.Nonce.zero memo
              in
              let sok_digest =
                Sok_message.create ~fee:Fee.zero
                  ~prover:wallets.(0).account.public_key
                |> Sok_message.digest
              in
              let sparse_ledger =
                Sparse_ledger.of_ledger_subset_exn ledger
                  (List.concat_map
                     ~f:(fun t ->
                       (* NB: Shouldn't assume the same next_available_token
                          for each command normally, but we know statically
                          that these are payments in this test.
                       *)
                       Signed_command.accounts_accessed
                         (Signed_command.forget_check t))
                     [ t1; t2 ])
              in
              let init_stack1 = Pending_coinbase.Stack.empty in
              let pending_coinbase_stack_state1 =
                (* No coinbase to add to the stack. *)
                let stack_with_state =
                  Pending_coinbase.Stack.push_state state_body_hash1 init_stack1
                in
                (* Since protocol state body is added once per block, the
                   source would already have the state if [carryforward=true]
                   from the previous transaction in the sequence of
                   transactions in a block. We add state to [init_stack] and
                   then check that it is equal to the target.
                *)
                let source_stack, target_stack =
                  if carryforward1 then (stack_with_state, stack_with_state)
                  else (init_stack1, stack_with_state)
                in
                { Pc_with_init_stack.pc =
                    { source = source_stack; target = target_stack }
                ; init_stack = init_stack1
                }
              in
              let proof12 =
                of_user_command' sok_digest ledger t1
                  pending_coinbase_stack_state1.init_stack
                  pending_coinbase_stack_state1.pc state_body1
                  (unstage @@ Sparse_ledger.handler sparse_ledger)
              in
              let current_global_slot =
                Mina_state.Protocol_state.Body.consensus_state state_body1
                |> Consensus.Data.Consensus_state.global_slot_since_genesis
              in
              let sparse_ledger, _ =
                Sparse_ledger.apply_user_command ~constraint_constants
                  ~txn_global_slot:current_global_slot sparse_ledger t1
                |> Or_error.ok_exn
              in
              let pending_coinbase_stack_state2, state_body2 =
                let previous_stack = pending_coinbase_stack_state1.pc.target in
                let stack_with_state2 =
                  Pending_coinbase.Stack.(
                    push_state state_body_hash2 previous_stack)
                in
                (* No coinbase to add. *)
                let source_stack, target_stack, init_stack, state_body2 =
                  if carryforward2 then
                    (* Source and target already have the protocol state,
                       init_stack will be such that
                       [init_stack + state_body_hash1 = target = source].
                    *)
                    (previous_stack, previous_stack, init_stack1, state_body1)
                  else
                    (* Add the new state such that
                       [previous_stack + state_body_hash2
                        = init_stack + state_body_hash2
                        = target].
                    *)
                    ( previous_stack
                    , stack_with_state2
                    , previous_stack
                    , state_body2 )
                in
                ( { Pc_with_init_stack.pc =
                      { source = source_stack; target = target_stack }
                  ; init_stack
                  }
                , state_body2 )
              in
              ignore
                ( Ledger.apply_user_command ~constraint_constants ledger
                    ~txn_global_slot:current_global_slot t1
                  |> Or_error.ok_exn
                  : Ledger.Transaction_applied.Signed_command_applied.t ) ;
              [%test_eq: Frozen_ledger_hash.t]
                (Ledger.merkle_root ledger)
                (Sparse_ledger.merkle_root sparse_ledger) ;
              let proof23 =
                of_user_command' sok_digest ledger t2
                  pending_coinbase_stack_state2.init_stack
                  pending_coinbase_stack_state2.pc state_body2
                  (unstage @@ Sparse_ledger.handler sparse_ledger)
              in
              let current_global_slot =
                Mina_state.Protocol_state.Body.consensus_state state_body2
                |> Consensus.Data.Consensus_state.global_slot_since_genesis
              in
              let sparse_ledger, _ =
                Sparse_ledger.apply_user_command ~constraint_constants
                  ~txn_global_slot:current_global_slot sparse_ledger t2
                |> Or_error.ok_exn
              in
              ignore
                ( Ledger.apply_user_command ledger ~constraint_constants
                    ~txn_global_slot:current_global_slot t2
                  |> Or_error.ok_exn
                  : Mina_transaction_logic.Transaction_applied
                    .Signed_command_applied
                    .t ) ;
              [%test_eq: Frozen_ledger_hash.t]
                (Ledger.merkle_root ledger)
                (Sparse_ledger.merkle_root sparse_ledger) ;
              let proof13 =
                Async.Thread_safe.block_on_async_exn (fun () ->
                    merge ~sok_digest proof12 proof23)
                |> Or_error.ok_exn
              in
              Async.Thread_safe.block_on_async (fun () ->
                  Proof.verify [ (proof13.statement, proof13.proof) ])
              |> Result.ok_exn))

    let%test "base_and_merge: transactions in one block (t1,t2 in b1), \
              carryforward the state from a previous transaction t0 in b1" =
      let state_hash_and_body1 = (state_body_hash, state_body) in
      test_base_and_merge ~state_hash_and_body1
        ~state_hash_and_body2:state_hash_and_body1 ~carryforward1:true
        ~carryforward2:true

    (* No new state body, carryforward the stack from the previous transaction*)

    let%test "base_and_merge: transactions in one block (t1,t2 in b1), don't \
              carryforward the state from a previous transaction t0 in b1" =
      let state_hash_and_body1 = (state_body_hash, state_body) in
      test_base_and_merge ~state_hash_and_body1
        ~state_hash_and_body2:state_hash_and_body1 ~carryforward1:false
        ~carryforward2:true

    let%test "base_and_merge: transactions in two different blocks (t1,t2 in \
              b1, b2 resp.), carryforward the state from a previous \
              transaction t0 in b1" =
      let state_hash_and_body1 =
        let state_body0 =
          Mina_state.Protocol_state.negative_one
            ~genesis_ledger:Genesis_ledger.(Packed.t for_unit_tests)
            ~genesis_epoch_data:Consensus.Genesis_epoch_data.for_unit_tests
            ~constraint_constants ~consensus_constants
          |> Mina_state.Protocol_state.body
        in
        let state_body_hash0 =
          Mina_state.Protocol_state.Body.hash state_body0
        in
        (state_body_hash0, state_body0)
      in
      let state_hash_and_body2 = (state_body_hash, state_body) in
      test_base_and_merge ~state_hash_and_body1 ~state_hash_and_body2
        ~carryforward1:true ~carryforward2:false

    (*t2 is in a new state, therefore do not carryforward the previous state*)

    let%test "base_and_merge: transactions in two different blocks (t1,t2 in \
              b1, b2 resp.), don't carryforward the state from a previous \
              transaction t0 in b1" =
      let state_hash_and_body1 =
        let state_body0 =
          Mina_state.Protocol_state.negative_one
            ~genesis_ledger:Genesis_ledger.(Packed.t for_unit_tests)
            ~genesis_epoch_data:Consensus.Genesis_epoch_data.for_unit_tests
            ~constraint_constants ~consensus_constants
          |> Mina_state.Protocol_state.body
        in
        let state_body_hash0 =
          Mina_state.Protocol_state.Body.hash state_body0
        in
        (state_body_hash0, state_body0)
      in
      let state_hash_and_body2 = (state_body_hash, state_body) in
      test_base_and_merge ~state_hash_and_body1 ~state_hash_and_body2
        ~carryforward1:false ~carryforward2:false

    let create_account pk token balance =
      Account.create (Account_id.create pk token) (Balance.of_int balance)

    let test_user_command_with_accounts ~constraint_constants ~ledger ~accounts
        ~signer ~fee ~fee_payer_pk ~fee_token ?memo ?valid_until ?nonce body =
      let memo =
        match memo with
        | Some memo ->
            memo
        | None ->
            Signed_command_memo.create_by_digesting_string_exn
              (Test_util.arbitrary_string
                 ~len:Signed_command_memo.max_digestible_string_length)
      in
      Array.iter accounts ~f:(fun account ->
          Ledger.create_new_account_exn ledger
            (Account.identifier account)
            account) ;
      let get_account aid =
        Option.bind
          (Ledger.location_of_account ledger aid)
          ~f:(Ledger.get ledger)
      in
      let nonce =
        match nonce with
        | Some nonce ->
            nonce
        | None -> (
            match get_account (Account_id.create fee_payer_pk fee_token) with
            | Some { nonce; _ } ->
                nonce
            | None ->
                failwith
                  "Could not infer a valid nonce for this test. Provide one \
                   explicitly" )
      in
      let payload =
        Signed_command.Payload.create ~fee ~fee_payer_pk ~nonce ~valid_until
          ~memo ~body
      in
      let signer = Signature_lib.Keypair.of_private_key_exn signer in
      let user_command = Signed_command.sign signer payload in
      test_transaction ~constraint_constants ledger
        (Command (Signed_command user_command)) ;
      let fee_payer = Signed_command.Payload.fee_payer payload in
      let source = Signed_command.Payload.source payload in
      let receiver = Signed_command.Payload.receiver payload in
      let fee_payer_account = get_account fee_payer in
      let source_account = get_account source in
      let receiver_account = get_account receiver in
      ( `Fee_payer_account fee_payer_account
      , `Source_account source_account
      , `Receiver_account receiver_account )

    let random_int_incl l u = Quickcheck.random_value (Int.gen_incl l u)

    let sub_amount amt bal = Option.value_exn (Balance.sub_amount bal amt)

    let sub_fee fee = sub_amount (Amount.of_fee fee)

    let%test_unit "delegation delegatee does not exist" =
      Test_util.with_randomness 123456789 (fun () ->
          Ledger.with_ledger ~depth:ledger_depth ~f:(fun ledger ->
              let wallets = random_wallets ~n:2 () in
              let signer = wallets.(0).private_key in
              let fee_payer_pk = wallets.(0).account.public_key in
              let source_pk = fee_payer_pk in
              let receiver_pk = wallets.(1).account.public_key in
              let fee_token = Token_id.default in
              let accounts =
                [| create_account fee_payer_pk fee_token 20_000_000_000 |]
              in
              let fee = Fee.of_int (random_int_incl 2 15 * 1_000_000_000) in
              let ( `Fee_payer_account fee_payer_account
                  , `Source_account source_account
                  , `Receiver_account receiver_account ) =
                test_user_command_with_accounts ~constraint_constants ~ledger
                  ~accounts ~signer ~fee ~fee_payer_pk ~fee_token
                  (Stake_delegation
                     (Set_delegate
                        { delegator = source_pk; new_delegate = receiver_pk }))
              in
              let fee_payer_account = Option.value_exn fee_payer_account in
              let source_account = Option.value_exn source_account in
              let expected_fee_payer_balance =
                accounts.(0).balance |> sub_fee fee
              in
              assert (
                Balance.equal fee_payer_account.balance
                  expected_fee_payer_balance ) ;
              assert (
                Public_key.Compressed.equal
                  (Option.value_exn source_account.delegate)
                  source_pk ) ;
              assert (Option.is_none receiver_account)))

    let%test_unit "delegation delegator does not exist" =
      Test_util.with_randomness 123456789 (fun () ->
          Ledger.with_ledger ~depth:ledger_depth ~f:(fun ledger ->
              let wallets = random_wallets ~n:3 () in
              let signer = wallets.(0).private_key in
              let fee_payer_pk = wallets.(0).account.public_key in
              let source_pk = wallets.(1).account.public_key in
              let receiver_pk = wallets.(2).account.public_key in
              let fee_token = Token_id.default in
              let token_id = Token_id.default in
              let accounts =
                [| create_account fee_payer_pk fee_token 20_000_000_000
                 ; create_account receiver_pk token_id 30_000_000_000
                |]
              in
              let fee = Fee.of_int (random_int_incl 2 15 * 1_000_000_000) in
              let ( `Fee_payer_account fee_payer_account
                  , `Source_account source_account
                  , `Receiver_account receiver_account ) =
                test_user_command_with_accounts ~constraint_constants ~ledger
                  ~accounts ~signer ~fee ~fee_payer_pk ~fee_token
                  (Stake_delegation
                     (Set_delegate
                        { delegator = source_pk; new_delegate = receiver_pk }))
              in
              let fee_payer_account = Option.value_exn fee_payer_account in
              let expected_fee_payer_balance =
                accounts.(0).balance |> sub_fee fee
              in
              assert (
                Balance.equal fee_payer_account.balance
                  expected_fee_payer_balance ) ;
              assert (Option.is_none source_account) ;
              assert (Option.is_some receiver_account)))

    let%test_unit "timed account - transactions" =
      Test_util.with_randomness 123456789 (fun () ->
          let wallets = random_wallets ~n:3 () in
          let sender = wallets.(0) in
          let receivers = Array.to_list wallets |> List.tl_exn in
          let txns_per_receiver = 2 in
          let amount = 8_000_000_000 in
          let txn_fee = 2_000_000_000 in
          let memo =
            Signed_command_memo.create_by_digesting_string_exn
              (Test_util.arbitrary_string
                 ~len:Signed_command_memo.max_digestible_string_length)
          in
          let balance = Balance.of_int 100_000_000_000_000 in
          let initial_minimum_balance = Balance.of_int 80_000_000_000_000 in
          let cliff_time = Global_slot.of_int 1000 in
          let cliff_amount = Amount.of_int 10000 in
          let vesting_period = Global_slot.of_int 10 in
          let vesting_increment = Amount.of_int 1 in
          let txn_global_slot = Global_slot.of_int 1002 in
          let sender =
            { sender with
              account =
                Or_error.ok_exn
                @@ Account.create_timed
                     (Account.identifier sender.account)
                     balance ~initial_minimum_balance ~cliff_time ~cliff_amount
                     ~vesting_period ~vesting_increment
            }
          in
          Ledger.with_ledger ~depth:ledger_depth ~f:(fun ledger ->
              let _, ucs =
                let receiver_ids =
                  List.init (List.length receivers) ~f:(( + ) 1)
                in
                let receivers =
                  List.fold ~init:receiver_ids
                    (List.init (txns_per_receiver - 1) ~f:Fn.id)
                    ~f:(fun acc _ -> receiver_ids @ acc)
                in
                List.fold receivers ~init:(Account.Nonce.zero, [])
                  ~f:(fun (nonce, txns) receiver ->
                    let uc =
                      user_command_with_wallet wallets ~sender:0 ~receiver
                        amount (Fee.of_int txn_fee) nonce memo
                    in
                    (Account.Nonce.succ nonce, txns @ [ uc ]))
              in
              Ledger.create_new_account_exn ledger
                (Account.identifier sender.account)
                sender.account ;
              let () =
                List.iter ucs ~f:(fun uc ->
                    test_transaction ~constraint_constants ~txn_global_slot
                      ledger (Transaction.Command (Signed_command uc)))
              in
              List.iter receivers ~f:(fun receiver ->
                  check_balance
                    (Account.identifier receiver.account)
                    ((amount * txns_per_receiver) - account_fee)
                    ledger) ;
              check_balance
                (Account.identifier sender.account)
                ( Balance.to_int sender.account.balance
                - (amount + txn_fee) * txns_per_receiver * List.length receivers
                )
                ledger))

    (*
    let%test_unit "create own new token" =
      Test_util.with_randomness 123456789 (fun () ->
          Ledger.with_ledger ~depth:ledger_depth ~f:(fun ledger ->
              let wallets = random_wallets ~n:1 () in
              let signer = wallets.(0).private_key in
              (* Fee payer is the new token owner. *)
              let fee_payer_pk = wallets.(0).account.public_key in
              let token_owner_pk = fee_payer_pk in
              let fee_token = Token_id.default in
              let accounts =
                [| create_account fee_payer_pk fee_token 20_000_000_000 |]
              in
              let fee = Fee.of_int (random_int_incl 2 15 * 1_000_000_000) in
              let ( `Fee_payer_account fee_payer_account
                  , `Source_account token_owner_account
                  , `Receiver_account _also_token_owner_account ) =
                test_user_command_with_accounts ~constraint_constants ~ledger
                  ~accounts ~signer ~fee ~fee_payer_pk ~fee_token
                  (Create_new_token
                     { token_owner_pk; disable_new_accounts = false })
              in
              let fee_payer_account = Option.value_exn fee_payer_account in
              let token_owner_account = Option.value_exn token_owner_account in
              let expected_fee_payer_balance =
                accounts.(0).balance |> sub_fee fee
                |> sub_fee constraint_constants.account_creation_fee
              in
              assert (
                Balance.equal fee_payer_account.balance
                  expected_fee_payer_balance ) ;
              assert (Balance.(equal zero) token_owner_account.balance) ;
              assert (Option.is_none token_owner_account.delegate) ;
              assert (
                Token_permissions.equal token_owner_account.token_permissions
                  (Token_owned { disable_new_accounts = false }) )))

    let%test_unit "create new token for a different pk" =
      Test_util.with_randomness 123456789 (fun () ->
          Ledger.with_ledger ~depth:ledger_depth ~f:(fun ledger ->
              let wallets = random_wallets ~n:2 () in
              let signer = wallets.(0).private_key in
              (* Fee payer and new token owner are distinct. *)
              let fee_payer_pk = wallets.(0).account.public_key in
              let token_owner_pk = wallets.(1).account.public_key in
              let fee_token = Token_id.default in
              let accounts =
                [| create_account fee_payer_pk fee_token 20_000_000_000 |]
              in
              let fee = Fee.of_int (random_int_incl 2 15 * 1_000_000_000) in
              let ( `Fee_payer_account fee_payer_account
                  , `Source_account token_owner_account
                  , `Receiver_account _also_token_owner_account ) =
                test_user_command_with_accounts ~constraint_constants ~ledger
                  ~accounts ~signer ~fee ~fee_payer_pk ~fee_token
                  (Create_new_token
                     { token_owner_pk; disable_new_accounts = false })
              in
              let fee_payer_account = Option.value_exn fee_payer_account in
              let token_owner_account = Option.value_exn token_owner_account in
              let expected_fee_payer_balance =
                accounts.(0).balance |> sub_fee fee
                |> sub_fee constraint_constants.account_creation_fee
              in
              assert (
                Balance.equal fee_payer_account.balance
                  expected_fee_payer_balance ) ;
              assert (Balance.(equal zero) token_owner_account.balance) ;
              assert (Option.is_none token_owner_account.delegate) ;
              assert (
                Token_permissions.equal token_owner_account.token_permissions
                  (Token_owned { disable_new_accounts = false }) )))

    let%test_unit "create new token for a different pk new accounts disabled" =
      Test_util.with_randomness 123456789 (fun () ->
          Ledger.with_ledger ~depth:ledger_depth ~f:(fun ledger ->
              let wallets = random_wallets ~n:2 () in
              let signer = wallets.(0).private_key in
              (* Fee payer and new token owner are distinct. *)
              let fee_payer_pk = wallets.(0).account.public_key in
              let token_owner_pk = wallets.(1).account.public_key in
              let fee_token = Token_id.default in
              let accounts =
                [| create_account fee_payer_pk fee_token 20_000_000_000 |]
              in
              let fee = Fee.of_int (random_int_incl 2 15 * 1_000_000_000) in
              let ( `Fee_payer_account fee_payer_account
                  , `Source_account token_owner_account
                  , `Receiver_account _also_token_owner_account ) =
                test_user_command_with_accounts ~constraint_constants ~ledger
                  ~accounts ~signer ~fee ~fee_payer_pk ~fee_token
                  (Create_new_token
                     { token_owner_pk; disable_new_accounts = true })
              in
              let fee_payer_account = Option.value_exn fee_payer_account in
              let token_owner_account = Option.value_exn token_owner_account in
              let expected_fee_payer_balance =
                accounts.(0).balance |> sub_fee fee
                |> sub_fee constraint_constants.account_creation_fee
              in
              assert (
                Balance.equal fee_payer_account.balance
                  expected_fee_payer_balance ) ;
              assert (Balance.(equal zero) token_owner_account.balance) ;
              assert (Option.is_none token_owner_account.delegate) ;
              assert (
                Token_permissions.equal token_owner_account.token_permissions
                  (Token_owned { disable_new_accounts = true }) )))

    let%test_unit "create own new token account" =
      Test_util.with_randomness 123456789 (fun () ->
          Ledger.with_ledger ~depth:ledger_depth ~f:(fun ledger ->
              let wallets = random_wallets ~n:2 () in
              let signer = wallets.(0).private_key in
              (* Fee-payer and receiver are the same, token owner differs. *)
              let fee_payer_pk = wallets.(0).account.public_key in
              let token_owner_pk = wallets.(1).account.public_key in
              let receiver_pk = fee_payer_pk in
              let fee_token = Token_id.default in
              let token_id = Quickcheck.random_value Token_id.gen_non_default in
              let accounts =
                [| create_account fee_payer_pk fee_token 20_000_000_000
                 ; { (create_account token_owner_pk token_id 0) with
                     token_permissions =
                       Token_owned { disable_new_accounts = false }
                   }
                |]
              in
              let fee = Fee.of_int (random_int_incl 2 15 * 1_000_000_000) in
              let ( `Fee_payer_account fee_payer_account
                  , `Source_account token_owner_account
                  , `Receiver_account receiver_account ) =
                test_user_command_with_accounts ~constraint_constants ~ledger
                  ~accounts ~signer ~fee ~fee_payer_pk ~fee_token
                  (Create_token_account
                     { token_owner_pk
                     ; token_id
                     ; receiver_pk
                     ; account_disabled = false
                     })
              in
              let fee_payer_account = Option.value_exn fee_payer_account in
              let token_owner_account = Option.value_exn token_owner_account in
              let receiver_account = Option.value_exn receiver_account in
              let expected_fee_payer_balance =
                accounts.(0).balance |> sub_fee fee
                |> sub_fee constraint_constants.account_creation_fee
              in
              assert (
                Balance.equal fee_payer_account.balance
                  expected_fee_payer_balance ) ;
              assert (Balance.(equal zero) token_owner_account.balance) ;
              assert (Balance.(equal zero) receiver_account.balance) ;
              assert (Option.is_none receiver_account.delegate) ;
              assert (
                Token_permissions.equal receiver_account.token_permissions
                  (Not_owned { account_disabled = false }) )))

    let%test_unit "create new token account for a different pk" =
      Test_util.with_randomness 123456789 (fun () ->
          Ledger.with_ledger ~depth:ledger_depth ~f:(fun ledger ->
              let wallets = random_wallets ~n:3 () in
              let signer = wallets.(0).private_key in
              (* Fee-payer, receiver, and token owner differ. *)
              let fee_payer_pk = wallets.(0).account.public_key in
              let token_owner_pk = wallets.(1).account.public_key in
              let receiver_pk = wallets.(2).account.public_key in
              let fee_token = Token_id.default in
              let token_id = Quickcheck.random_value Token_id.gen_non_default in
              let accounts =
                [| create_account fee_payer_pk fee_token 20_000_000_000
                 ; { (create_account token_owner_pk token_id 0) with
                     token_permissions =
                       Token_owned { disable_new_accounts = false }
                   }
                |]
              in
              let fee = Fee.of_int (random_int_incl 2 15 * 1_000_000_000) in
              let ( `Fee_payer_account fee_payer_account
                  , `Source_account token_owner_account
                  , `Receiver_account receiver_account ) =
                test_user_command_with_accounts ~constraint_constants ~ledger
                  ~accounts ~signer ~fee ~fee_payer_pk ~fee_token
                  (Create_token_account
                     { token_owner_pk
                     ; token_id
                     ; receiver_pk
                     ; account_disabled = false
                     })
              in
              let fee_payer_account = Option.value_exn fee_payer_account in
              let token_owner_account = Option.value_exn token_owner_account in
              let receiver_account = Option.value_exn receiver_account in
              let expected_fee_payer_balance =
                accounts.(0).balance |> sub_fee fee
                |> sub_fee constraint_constants.account_creation_fee
              in
              assert (
                Balance.equal fee_payer_account.balance
                  expected_fee_payer_balance ) ;
              assert (Balance.(equal zero) token_owner_account.balance) ;
              assert (Balance.(equal zero) receiver_account.balance) ;
              assert (Option.is_none receiver_account.delegate) ;
              assert (
                Token_permissions.equal receiver_account.token_permissions
                  (Not_owned { account_disabled = false }) )))

    let%test_unit "create new token account for a different pk in a locked \
                   token" =
      Test_util.with_randomness 123456789 (fun () ->
          Ledger.with_ledger ~depth:ledger_depth ~f:(fun ledger ->
              let wallets = random_wallets ~n:2 () in
              let signer = wallets.(0).private_key in
              (* Fee-payer and token owner are the same, receiver differs. *)
              let fee_payer_pk = wallets.(0).account.public_key in
              let token_owner_pk = fee_payer_pk in
              let receiver_pk = wallets.(1).account.public_key in
              let fee_token = Token_id.default in
              let token_id = Quickcheck.random_value Token_id.gen_non_default in
              let accounts =
                [| create_account fee_payer_pk fee_token 20_000_000_000
                 ; { (create_account token_owner_pk token_id 0) with
                     token_permissions =
                       Token_owned { disable_new_accounts = true }
                   }
                |]
              in
              let fee = Fee.of_int (random_int_incl 2 15 * 1_000_000_000) in
              let ( `Fee_payer_account fee_payer_account
                  , `Source_account token_owner_account
                  , `Receiver_account receiver_account ) =
                test_user_command_with_accounts ~constraint_constants ~ledger
                  ~accounts ~signer ~fee ~fee_payer_pk ~fee_token
                  (Create_token_account
                     { token_owner_pk
                     ; token_id
                     ; receiver_pk
                     ; account_disabled = false
                     })
              in
              let fee_payer_account = Option.value_exn fee_payer_account in
              let token_owner_account = Option.value_exn token_owner_account in
              let receiver_account = Option.value_exn receiver_account in
              let expected_fee_payer_balance =
                accounts.(0).balance |> sub_fee fee
                |> sub_fee constraint_constants.account_creation_fee
              in
              assert (
                Balance.equal fee_payer_account.balance
                  expected_fee_payer_balance ) ;
              assert (Balance.(equal zero) token_owner_account.balance) ;
              assert (Balance.(equal zero) receiver_account.balance) ;
              assert (Option.is_none receiver_account.delegate) ;
              assert (
                Token_permissions.equal receiver_account.token_permissions
                  (Not_owned { account_disabled = false }) )))

    let%test_unit "create new own locked token account in a locked token" =
      Test_util.with_randomness 123456789 (fun () ->
          Ledger.with_ledger ~depth:ledger_depth ~f:(fun ledger ->
              let wallets = random_wallets ~n:2 () in
              let signer = wallets.(0).private_key in
              (* Fee-payer and receiver are the same, token owner differs. *)
              let fee_payer_pk = wallets.(0).account.public_key in
              let token_owner_pk = wallets.(1).account.public_key in
              let receiver_pk = fee_payer_pk in
              let fee_token = Token_id.default in
              let token_id = Quickcheck.random_value Token_id.gen_non_default in
              let accounts =
                [| create_account fee_payer_pk fee_token 20_000_000_000
                 ; { (create_account token_owner_pk token_id 0) with
                     token_permissions =
                       Token_owned { disable_new_accounts = true }
                   }
                |]
              in
              let fee = Fee.of_int (random_int_incl 2 15 * 1_000_000_000) in
              let ( `Fee_payer_account fee_payer_account
                  , `Source_account token_owner_account
                  , `Receiver_account receiver_account ) =
                test_user_command_with_accounts ~constraint_constants ~ledger
                  ~accounts ~signer ~fee ~fee_payer_pk ~fee_token
                  (Create_token_account
                     { token_owner_pk
                     ; token_id
                     ; receiver_pk
                     ; account_disabled = true
                     })
              in
              let fee_payer_account = Option.value_exn fee_payer_account in
              let token_owner_account = Option.value_exn token_owner_account in
              let receiver_account = Option.value_exn receiver_account in
              let expected_fee_payer_balance =
                accounts.(0).balance |> sub_fee fee
                |> sub_fee constraint_constants.account_creation_fee
              in
              assert (
                Balance.equal fee_payer_account.balance
                  expected_fee_payer_balance ) ;
              assert (Balance.(equal zero) token_owner_account.balance) ;
              assert (Balance.(equal zero) receiver_account.balance) ;
              assert (Option.is_none receiver_account.delegate) ;
              assert (
                Token_permissions.equal receiver_account.token_permissions
                  (Not_owned { account_disabled = true }) )))

    let%test_unit "create new token account fails for locked token, non-owner \
                   fee-payer" =
      Test_util.with_randomness 123456789 (fun () ->
          Ledger.with_ledger ~depth:ledger_depth ~f:(fun ledger ->
              let wallets = random_wallets ~n:3 () in
              let signer = wallets.(0).private_key in
              (* Fee-payer, receiver, and token owner differ. *)
              let fee_payer_pk = wallets.(0).account.public_key in
              let token_owner_pk = wallets.(1).account.public_key in
              let receiver_pk = wallets.(2).account.public_key in
              let fee_token = Token_id.default in
              let token_id = Quickcheck.random_value Token_id.gen_non_default in
              let accounts =
                [| create_account fee_payer_pk fee_token 20_000_000_000
                 ; { (create_account token_owner_pk token_id 0) with
                     token_permissions =
                       Token_owned { disable_new_accounts = true }
                   }
                |]
              in
              let fee = Fee.of_int (random_int_incl 2 15 * 1_000_000_000) in
              let ( `Fee_payer_account fee_payer_account
                  , `Source_account token_owner_account
                  , `Receiver_account receiver_account ) =
                test_user_command_with_accounts ~constraint_constants ~ledger
                  ~accounts ~signer ~fee ~fee_payer_pk ~fee_token
                  (Create_token_account
                     { token_owner_pk
                     ; token_id
                     ; receiver_pk
                     ; account_disabled = false
                     })
              in
              let fee_payer_account = Option.value_exn fee_payer_account in
              let token_owner_account = Option.value_exn token_owner_account in
              let expected_fee_payer_balance =
                accounts.(0).balance |> sub_fee fee
              in
              assert (
                Balance.equal fee_payer_account.balance
                  expected_fee_payer_balance ) ;
              assert (Balance.(equal zero) token_owner_account.balance) ;
              assert (Option.is_none receiver_account)))

    let%test_unit "create new locked token account fails for unlocked token, \
                   non-owner fee-payer" =
      Test_util.with_randomness 123456789 (fun () ->
          Ledger.with_ledger ~depth:ledger_depth ~f:(fun ledger ->
              let wallets = random_wallets ~n:3 () in
              let signer = wallets.(0).private_key in
              (* Fee-payer, receiver, and token owner differ. *)
              let fee_payer_pk = wallets.(0).account.public_key in
              let token_owner_pk = wallets.(1).account.public_key in
              let receiver_pk = wallets.(2).account.public_key in
              let fee_token = Token_id.default in
              let token_id = Quickcheck.random_value Token_id.gen_non_default in
              let accounts =
                [| create_account fee_payer_pk fee_token 20_000_000_000
                 ; { (create_account token_owner_pk token_id 0) with
                     token_permissions =
                       Token_owned { disable_new_accounts = false }
                   }
                |]
              in
              let fee = Fee.of_int (random_int_incl 2 15 * 1_000_000_000) in
              let ( `Fee_payer_account fee_payer_account
                  , `Source_account token_owner_account
                  , `Receiver_account receiver_account ) =
                test_user_command_with_accounts ~constraint_constants ~ledger
                  ~accounts ~signer ~fee ~fee_payer_pk ~fee_token
                  (Create_token_account
                     { token_owner_pk
                     ; token_id
                     ; receiver_pk
                     ; account_disabled = true
                     })
              in
              let fee_payer_account = Option.value_exn fee_payer_account in
              let token_owner_account = Option.value_exn token_owner_account in
              let expected_fee_payer_balance =
                accounts.(0).balance |> sub_fee fee
              in
              assert (
                Balance.equal fee_payer_account.balance
                  expected_fee_payer_balance ) ;
              assert (Balance.(equal zero) token_owner_account.balance) ;
              assert (Option.is_none receiver_account)))

    let%test_unit "create new token account fails if account exists" =
      Test_util.with_randomness 123456789 (fun () ->
          Ledger.with_ledger ~depth:ledger_depth ~f:(fun ledger ->
              let wallets = random_wallets ~n:3 () in
              let signer = wallets.(0).private_key in
              (* Fee-payer, receiver, and token owner differ. *)
              let fee_payer_pk = wallets.(0).account.public_key in
              let token_owner_pk = wallets.(1).account.public_key in
              let receiver_pk = wallets.(2).account.public_key in
              let fee_token = Token_id.default in
              let token_id = Quickcheck.random_value Token_id.gen_non_default in
              let accounts =
                [| create_account fee_payer_pk fee_token 20_000_000_000
                 ; { (create_account token_owner_pk token_id 0) with
                     token_permissions =
                       Token_owned { disable_new_accounts = false }
                   }
                 ; create_account receiver_pk token_id 0
                |]
              in
              let fee = Fee.of_int (random_int_incl 2 15 * 1_000_000_000) in
              let ( `Fee_payer_account fee_payer_account
                  , `Source_account token_owner_account
                  , `Receiver_account receiver_account ) =
                test_user_command_with_accounts ~constraint_constants ~ledger
                  ~accounts ~signer ~fee ~fee_payer_pk ~fee_token
                  (Create_token_account
                     { token_owner_pk
                     ; token_id
                     ; receiver_pk
                     ; account_disabled = false
                     })
              in
              let fee_payer_account = Option.value_exn fee_payer_account in
              let token_owner_account = Option.value_exn token_owner_account in
              let receiver_account = Option.value_exn receiver_account in
              (* No account creation fee: the command fails. *)
              let expected_fee_payer_balance =
                accounts.(0).balance |> sub_fee fee
              in
              assert (
                Balance.equal fee_payer_account.balance
                  expected_fee_payer_balance ) ;
              assert (Balance.(equal zero) token_owner_account.balance) ;
              assert (Balance.(equal zero) receiver_account.balance)))

    let%test_unit "create new token account fails if receiver is token owner" =
      Test_util.with_randomness 123456789 (fun () ->
          Ledger.with_ledger ~depth:ledger_depth ~f:(fun ledger ->
              let wallets = random_wallets ~n:2 () in
              let signer = wallets.(0).private_key in
              (* Receiver and token owner are the same, fee-payer differs. *)
              let fee_payer_pk = wallets.(0).account.public_key in
              let token_owner_pk = wallets.(1).account.public_key in
              let receiver_pk = token_owner_pk in
              let fee_token = Token_id.default in
              let token_id = Quickcheck.random_value Token_id.gen_non_default in
              let accounts =
                [| create_account fee_payer_pk fee_token 20_000_000_000
                 ; { (create_account token_owner_pk token_id 0) with
                     token_permissions =
                       Token_owned { disable_new_accounts = false }
                   }
                |]
              in
              let fee = Fee.of_int (random_int_incl 2 15 * 1_000_000_000) in
              let ( `Fee_payer_account fee_payer_account
                  , `Source_account token_owner_account
                  , `Receiver_account receiver_account ) =
                test_user_command_with_accounts ~constraint_constants ~ledger
                  ~accounts ~signer ~fee ~fee_payer_pk ~fee_token
                  (Create_token_account
                     { token_owner_pk
                     ; token_id
                     ; receiver_pk
                     ; account_disabled = false
                     })
              in
              let fee_payer_account = Option.value_exn fee_payer_account in
              let token_owner_account = Option.value_exn token_owner_account in
              let receiver_account = Option.value_exn receiver_account in
              (* No account creation fee: the command fails. *)
              let expected_fee_payer_balance =
                accounts.(0).balance |> sub_fee fee
              in
              assert (
                Balance.equal fee_payer_account.balance
                  expected_fee_payer_balance ) ;
              assert (Balance.(equal zero) token_owner_account.balance) ;
              assert (Balance.(equal zero) receiver_account.balance)))

    let%test_unit "create new token account fails if claimed token owner \
                   doesn't own the token" =
      Test_util.with_randomness 123456789 (fun () ->
          Ledger.with_ledger ~depth:ledger_depth ~f:(fun ledger ->
              let wallets = random_wallets ~n:3 () in
              let signer = wallets.(0).private_key in
              (* Fee-payer, receiver, and token owner differ. *)
              let fee_payer_pk = wallets.(0).account.public_key in
              let token_owner_pk = wallets.(1).account.public_key in
              let receiver_pk = wallets.(2).account.public_key in
              let fee_token = Token_id.default in
              let token_id = Quickcheck.random_value Token_id.gen_non_default in
              let accounts =
                [| create_account fee_payer_pk fee_token 20_000_000_000
                 ; create_account token_owner_pk token_id 0
                |]
              in
              let fee = Fee.of_int (random_int_incl 2 15 * 1_000_000_000) in
              let ( `Fee_payer_account fee_payer_account
                  , `Source_account token_owner_account
                  , `Receiver_account receiver_account ) =
                test_user_command_with_accounts ~constraint_constants ~ledger
                  ~accounts ~signer ~fee ~fee_payer_pk ~fee_token
                  (Create_token_account
                     { token_owner_pk
                     ; token_id
                     ; receiver_pk
                     ; account_disabled = false
                     })
              in
              let fee_payer_account = Option.value_exn fee_payer_account in
              let token_owner_account = Option.value_exn token_owner_account in
              (* No account creation fee: the command fails. *)
              let expected_fee_payer_balance =
                accounts.(0).balance |> sub_fee fee
              in
              assert (
                Balance.equal fee_payer_account.balance
                  expected_fee_payer_balance ) ;
              assert (Balance.(equal zero) token_owner_account.balance) ;
              assert (Option.is_none receiver_account)))

    let%test_unit "create new token account fails if claimed token owner is \
                   also the account creation target and does not exist" =
      Test_util.with_randomness 123456789 (fun () ->
          Ledger.with_ledger ~depth:ledger_depth ~f:(fun ledger ->
              let wallets = random_wallets ~n:3 () in
              let signer = wallets.(0).private_key in
              (* Fee-payer, receiver, and token owner are the same. *)
              let fee_payer_pk = wallets.(0).account.public_key in
              let fee_token = Token_id.default in
              let token_id = Quickcheck.random_value Token_id.gen_non_default in
              let accounts =
                [| create_account fee_payer_pk fee_token 20_000_000_000 |]
              in
              let fee = Fee.of_int (random_int_incl 2 15 * 1_000_000_000) in
              let ( `Fee_payer_account fee_payer_account
                  , `Source_account token_owner_account
                  , `Receiver_account receiver_account ) =
                test_user_command_with_accounts ~constraint_constants ~ledger
                  ~accounts ~signer ~fee ~fee_payer_pk ~fee_token
                  (Create_token_account
                     { token_owner_pk = fee_payer_pk
                     ; token_id
                     ; receiver_pk = fee_payer_pk
                     ; account_disabled = false
                     })
              in
              let fee_payer_account = Option.value_exn fee_payer_account in
              (* No account creation fee: the command fails. *)
              let expected_fee_payer_balance =
                accounts.(0).balance |> sub_fee fee
              in
              assert (
                Balance.equal fee_payer_account.balance
                  expected_fee_payer_balance ) ;
              assert (Option.is_none token_owner_account) ;
              assert (Option.is_none receiver_account)))

    let%test_unit "create new token account works for default token" =
      Test_util.with_randomness 123456789 (fun () ->
          Ledger.with_ledger ~depth:ledger_depth ~f:(fun ledger ->
              let wallets = random_wallets ~n:2 () in
              let signer = wallets.(0).private_key in
              (* Fee-payer and receiver are the same, token owner differs. *)
              let fee_payer_pk = wallets.(0).account.public_key in
              let token_owner_pk = fee_payer_pk in
              let receiver_pk = wallets.(1).account.public_key in
              let fee_token = Token_id.default in
              let token_id = Token_id.default in
              let accounts =
                [| create_account fee_payer_pk fee_token 20_000_000_000 |]
              in
              let fee = Fee.of_int (random_int_incl 2 15 * 1_000_000_000) in
              let ( `Fee_payer_account fee_payer_account
                  , `Source_account _token_owner_account
                  , `Receiver_account receiver_account ) =
                test_user_command_with_accounts ~constraint_constants ~ledger
                  ~accounts ~signer ~fee ~fee_payer_pk ~fee_token
                  (Create_token_account
                     { token_owner_pk
                     ; token_id
                     ; receiver_pk
                     ; account_disabled = false
                     })
              in
              let fee_payer_account = Option.value_exn fee_payer_account in
              let receiver_account = Option.value_exn receiver_account in
              let expected_fee_payer_balance =
                accounts.(0).balance |> sub_fee fee
                |> sub_fee constraint_constants.account_creation_fee
              in
              assert (
                Balance.equal fee_payer_account.balance
                  expected_fee_payer_balance ) ;
              assert (Balance.(equal zero) receiver_account.balance) ;
              assert (
                Public_key.Compressed.equal receiver_pk
                  (Option.value_exn receiver_account.delegate) ) ;
              assert (
                Token_permissions.equal receiver_account.token_permissions
                  (Not_owned { account_disabled = false }) )))

    let%test_unit "mint tokens in owner's account" =
      Test_util.with_randomness 123456789 (fun () ->
          Ledger.with_ledger ~depth:ledger_depth ~f:(fun ledger ->
              let wallets = random_wallets ~n:1 () in
              let signer = wallets.(0).private_key in
              (* Fee-payer, receiver, and token owner are the same. *)
              let fee_payer_pk = wallets.(0).account.public_key in
              let token_owner_pk = fee_payer_pk in
              let receiver_pk = fee_payer_pk in
              let fee_token = Token_id.default in
              let token_id = Quickcheck.random_value Token_id.gen_non_default in
              let amount =
                Amount.of_int (random_int_incl 2 15 * 1_000_000_000)
              in
              let accounts =
                [| create_account fee_payer_pk fee_token 20_000_000_000
                 ; { (create_account token_owner_pk token_id 0) with
                     token_permissions =
                       Token_owned { disable_new_accounts = false }
                   }
                |]
              in
              let fee = Fee.of_int (random_int_incl 2 15 * 1_000_000_000) in
              let ( `Fee_payer_account fee_payer_account
                  , `Source_account _token_owner_account
                  , `Receiver_account receiver_account ) =
                test_user_command_with_accounts ~constraint_constants ~ledger
                  ~accounts ~signer ~fee ~fee_payer_pk ~fee_token
                  (Mint_tokens { token_owner_pk; token_id; receiver_pk; amount })
              in
              let fee_payer_account = Option.value_exn fee_payer_account in
              let receiver_account = Option.value_exn receiver_account in
              let expected_fee_payer_balance =
                accounts.(0).balance |> sub_fee fee
              in
              let expected_receiver_balance =
                accounts.(1).balance |> add_amount amount
              in
              assert (
                Balance.equal fee_payer_account.balance
                  expected_fee_payer_balance ) ;
              assert (
                Balance.equal expected_receiver_balance receiver_account.balance
              )))

    let%test_unit "mint tokens in another pk's account" =
      Test_util.with_randomness 123456789 (fun () ->
          Ledger.with_ledger ~depth:ledger_depth ~f:(fun ledger ->
              let wallets = random_wallets ~n:2 () in
              let signer = wallets.(0).private_key in
              (* Fee-payer and token owner are the same, receiver differs. *)
              let fee_payer_pk = wallets.(0).account.public_key in
              let token_owner_pk = fee_payer_pk in
              let receiver_pk = wallets.(1).account.public_key in
              let fee_token = Token_id.default in
              let token_id = Quickcheck.random_value Token_id.gen_non_default in
              let amount =
                Amount.of_int (random_int_incl 2 15 * 1_000_000_000)
              in
              let accounts =
                [| create_account fee_payer_pk fee_token 20_000_000_000
                 ; { (create_account token_owner_pk token_id 0) with
                     token_permissions =
                       Token_owned { disable_new_accounts = false }
                   }
                 ; create_account receiver_pk token_id 0
                |]
              in
              let fee = Fee.of_int (random_int_incl 2 15 * 1_000_000_000) in
              let ( `Fee_payer_account fee_payer_account
                  , `Source_account token_owner_account
                  , `Receiver_account receiver_account ) =
                test_user_command_with_accounts ~constraint_constants ~ledger
                  ~accounts ~signer ~fee ~fee_payer_pk ~fee_token
                  (Mint_tokens { token_owner_pk; token_id; receiver_pk; amount })
              in
              let fee_payer_account = Option.value_exn fee_payer_account in
              let receiver_account = Option.value_exn receiver_account in
              let token_owner_account = Option.value_exn token_owner_account in
              let expected_fee_payer_balance =
                accounts.(0).balance |> sub_fee fee
              in
              let expected_receiver_balance =
                accounts.(2).balance |> add_amount amount
              in
              assert (
                Balance.equal fee_payer_account.balance
                  expected_fee_payer_balance ) ;
              assert (
                Balance.equal accounts.(1).balance token_owner_account.balance
              ) ;
              assert (
                Balance.equal expected_receiver_balance receiver_account.balance
              )))

    let%test_unit "mint tokens fails if the claimed token owner is not the \
                   token owner" =
      Test_util.with_randomness 123456789 (fun () ->
          Ledger.with_ledger ~depth:ledger_depth ~f:(fun ledger ->
              let wallets = random_wallets ~n:2 () in
              let signer = wallets.(0).private_key in
              (* Fee-payer and token owner are the same, receiver differs. *)
              let fee_payer_pk = wallets.(0).account.public_key in
              let token_owner_pk = fee_payer_pk in
              let receiver_pk = wallets.(1).account.public_key in
              let fee_token = Token_id.default in
              let token_id = Quickcheck.random_value Token_id.gen_non_default in
              let amount =
                Amount.of_int (random_int_incl 2 15 * 1_000_000_000)
              in
              let accounts =
                [| create_account fee_payer_pk fee_token 20_000_000_000
                 ; create_account token_owner_pk token_id 0
                 ; create_account receiver_pk token_id 0
                |]
              in
              let fee = Fee.of_int (random_int_incl 2 15 * 1_000_000_000) in
              let ( `Fee_payer_account fee_payer_account
                  , `Source_account token_owner_account
                  , `Receiver_account receiver_account ) =
                test_user_command_with_accounts ~constraint_constants ~ledger
                  ~accounts ~signer ~fee ~fee_payer_pk ~fee_token
                  (Mint_tokens { token_owner_pk; token_id; receiver_pk; amount })
              in
              let fee_payer_account = Option.value_exn fee_payer_account in
              let receiver_account = Option.value_exn receiver_account in
              let token_owner_account = Option.value_exn token_owner_account in
              let expected_fee_payer_balance =
                accounts.(0).balance |> sub_fee fee
              in
              assert (
                Balance.equal fee_payer_account.balance
                  expected_fee_payer_balance ) ;
              assert (
                Balance.equal accounts.(1).balance token_owner_account.balance
              ) ;
              assert (
                Balance.equal accounts.(2).balance receiver_account.balance )))

    let%test_unit "mint tokens fails if the token owner account is not present"
        =
      Test_util.with_randomness 123456789 (fun () ->
          Ledger.with_ledger ~depth:ledger_depth ~f:(fun ledger ->
              let wallets = random_wallets ~n:2 () in
              let signer = wallets.(0).private_key in
              (* Fee-payer and token owner are the same, receiver differs. *)
              let fee_payer_pk = wallets.(0).account.public_key in
              let token_owner_pk = fee_payer_pk in
              let receiver_pk = wallets.(1).account.public_key in
              let fee_token = Token_id.default in
              let token_id = Quickcheck.random_value Token_id.gen_non_default in
              let amount =
                Amount.of_int (random_int_incl 2 15 * 1_000_000_000)
              in
              let accounts =
                [| create_account fee_payer_pk fee_token 20_000_000_000
                 ; create_account receiver_pk token_id 0
                |]
              in
              let fee = Fee.of_int (random_int_incl 2 15 * 1_000_000_000) in
              let ( `Fee_payer_account fee_payer_account
                  , `Source_account token_owner_account
                  , `Receiver_account receiver_account ) =
                test_user_command_with_accounts ~constraint_constants ~ledger
                  ~accounts ~signer ~fee ~fee_payer_pk ~fee_token
                  (Mint_tokens { token_owner_pk; token_id; receiver_pk; amount })
              in
              let fee_payer_account = Option.value_exn fee_payer_account in
              let receiver_account = Option.value_exn receiver_account in
              let expected_fee_payer_balance =
                accounts.(0).balance |> sub_fee fee
              in
              assert (
                Balance.equal fee_payer_account.balance
                  expected_fee_payer_balance ) ;
              assert (Option.is_none token_owner_account) ;
              assert (
                Balance.equal accounts.(1).balance receiver_account.balance )))

    let%test_unit "mint tokens fails if the fee-payer does not have permission \
                   to mint" =
      Test_util.with_randomness 123456789 (fun () ->
          Ledger.with_ledger ~depth:ledger_depth ~f:(fun ledger ->
              let wallets = random_wallets ~n:2 () in
              let signer = wallets.(0).private_key in
              (* Fee-payer and receiver are the same, token owner differs. *)
              let fee_payer_pk = wallets.(0).account.public_key in
              let token_owner_pk = wallets.(1).account.public_key in
              let receiver_pk = fee_payer_pk in
              let fee_token = Token_id.default in
              let token_id = Quickcheck.random_value Token_id.gen_non_default in
              let amount =
                Amount.of_int (random_int_incl 2 15 * 1_000_000_000)
              in
              let accounts =
                [| create_account fee_payer_pk fee_token 20_000_000_000
                 ; { (create_account token_owner_pk token_id 0) with
                     token_permissions =
                       Token_owned { disable_new_accounts = false }
                   }
                 ; create_account receiver_pk token_id 0
                |]
              in
              let fee = Fee.of_int (random_int_incl 2 15 * 1_000_000_000) in
              let ( `Fee_payer_account fee_payer_account
                  , `Source_account token_owner_account
                  , `Receiver_account receiver_account ) =
                test_user_command_with_accounts ~constraint_constants ~ledger
                  ~accounts ~signer ~fee ~fee_payer_pk ~fee_token
                  (Mint_tokens { token_owner_pk; token_id; receiver_pk; amount })
              in
              let fee_payer_account = Option.value_exn fee_payer_account in
              let receiver_account = Option.value_exn receiver_account in
              let token_owner_account = Option.value_exn token_owner_account in
              let expected_fee_payer_balance =
                accounts.(0).balance |> sub_fee fee
              in
              assert (
                Balance.equal fee_payer_account.balance
                  expected_fee_payer_balance ) ;
              assert (
                Balance.equal accounts.(1).balance token_owner_account.balance
              ) ;
              assert (
                Balance.equal accounts.(2).balance receiver_account.balance )))

    let%test_unit "mint tokens fails if the receiver account is not present" =
      Test_util.with_randomness 123456789 (fun () ->
          Ledger.with_ledger ~depth:ledger_depth ~f:(fun ledger ->
              let wallets = random_wallets ~n:2 () in
              let signer = wallets.(0).private_key in
              (* Fee-payer and fee payer are the same, receiver differs. *)
              let fee_payer_pk = wallets.(0).account.public_key in
              let token_owner_pk = fee_payer_pk in
              let receiver_pk = wallets.(1).account.public_key in
              let fee_token = Token_id.default in
              let token_id = Quickcheck.random_value Token_id.gen_non_default in
              let amount =
                Amount.of_int (random_int_incl 2 15 * 1_000_000_000)
              in
              let accounts =
                [| create_account fee_payer_pk fee_token 20_000_000_000
                 ; { (create_account token_owner_pk token_id 0) with
                     token_permissions =
                       Token_owned { disable_new_accounts = false }
                   }
                |]
              in
              let fee = Fee.of_int (random_int_incl 2 15 * 1_000_000_000) in
              let ( `Fee_payer_account fee_payer_account
                  , `Source_account token_owner_account
                  , `Receiver_account receiver_account ) =
                test_user_command_with_accounts ~constraint_constants ~ledger
                  ~accounts ~signer ~fee ~fee_payer_pk ~fee_token
                  (Mint_tokens { token_owner_pk; token_id; receiver_pk; amount })
              in
              let fee_payer_account = Option.value_exn fee_payer_account in
              let token_owner_account = Option.value_exn token_owner_account in
              let expected_fee_payer_balance =
                accounts.(0).balance |> sub_fee fee
              in
              assert (
                Balance.equal fee_payer_account.balance
                  expected_fee_payer_balance ) ;
              assert (
                Balance.equal accounts.(1).balance token_owner_account.balance
              ) ;
              assert (Option.is_none receiver_account)))
       *)

    let%test_unit "unchanged timings for fee transfers and coinbase" =
      Test_util.with_randomness 123456789 (fun () ->
          let receivers =
            Array.init 2 ~f:(fun _ ->
                Public_key.of_private_key_exn (Private_key.create ())
                |> Public_key.compress)
          in
          let timed_account pk =
            let account_id = Account_id.create pk Token_id.default in
            let balance = Balance.of_int 100_000_000_000_000 in
            let initial_minimum_balance = Balance.of_int 80_000_000_000 in
            let cliff_time = Global_slot.of_int 2 in
            let cliff_amount = Amount.of_int 5_000_000_000 in
            let vesting_period = Global_slot.of_int 2 in
            let vesting_increment = Amount.of_int 40_000_000_000 in
            Or_error.ok_exn
            @@ Account.create_timed account_id balance ~initial_minimum_balance
                 ~cliff_time ~cliff_amount ~vesting_period ~vesting_increment
          in
          let timed_account1 = timed_account receivers.(0) in
          let timed_account2 = timed_account receivers.(1) in
          let fee = 8_000_000_000 in
          let ft1, ft2 =
            let single1 =
              Fee_transfer.Single.create ~receiver_pk:receivers.(0)
                ~fee:(Currency.Fee.of_int fee) ~fee_token:Token_id.default
            in
            let single2 =
              Fee_transfer.Single.create ~receiver_pk:receivers.(1)
                ~fee:(Currency.Fee.of_int fee) ~fee_token:Token_id.default
            in
            ( Fee_transfer.create single1 (Some single2) |> Or_error.ok_exn
            , Fee_transfer.create single1 None |> Or_error.ok_exn )
          in
          let coinbase_with_ft, coinbase_wo_ft =
            let ft =
              Coinbase.Fee_transfer.create ~receiver_pk:receivers.(0)
                ~fee:(Currency.Fee.of_int fee)
            in
            ( Coinbase.create
                ~amount:(Currency.Amount.of_int 10_000_000_000)
                ~receiver:receivers.(1) ~fee_transfer:(Some ft)
              |> Or_error.ok_exn
            , Coinbase.create
                ~amount:(Currency.Amount.of_int 10_000_000_000)
                ~receiver:receivers.(1) ~fee_transfer:None
              |> Or_error.ok_exn )
          in
          let transactions : Transaction.Valid.t list =
            [ Fee_transfer ft1
            ; Fee_transfer ft2
            ; Coinbase coinbase_with_ft
            ; Coinbase coinbase_wo_ft
            ]
          in
          Ledger.with_ledger ~depth:ledger_depth ~f:(fun ledger ->
              List.iter [ timed_account1; timed_account2 ] ~f:(fun acc ->
                  Ledger.create_new_account_exn ledger (Account.identifier acc)
                    acc) ;
              (* well over the vesting period, the timing field shouldn't change*)
              let txn_global_slot = Global_slot.of_int 100 in
              List.iter transactions ~f:(fun txn ->
                  test_transaction ~txn_global_slot ~constraint_constants ledger
                    txn)))
  end )

let%test_module "account timing check" =
  ( module struct
    open Core_kernel
    open Mina_numbers
    open Currency
    open Transaction_validator.For_tests

    (* test that unchecked and checked calculations for timing agree *)

    let checked_min_balance_and_timing account txn_amount txn_global_slot =
      let account = Account.var_of_t account in
      let txn_amount = Amount.var_of_t txn_amount in
      let txn_global_slot = Global_slot.Checked.constant txn_global_slot in
      let%map `Min_balance min_balance, timing =
        Base.check_timing ~balance_check:Tick.Boolean.Assert.is_true
          ~timed_balance_check:Tick.Boolean.Assert.is_true ~account
          ~txn_amount:(Some txn_amount) ~txn_global_slot
      in
      (min_balance, timing)

    let make_checked_timing_computation account txn_amount txn_global_slot =
      let%map _min_balance, timing =
        checked_min_balance_and_timing account txn_amount txn_global_slot
      in
      timing

    let make_checked_min_balance_computation account txn_amount txn_global_slot
        =
      let%map min_balance, _timing =
        checked_min_balance_and_timing account txn_amount txn_global_slot
      in
      min_balance

    let run_checked_timing_and_compare account txn_amount txn_global_slot
        unchecked_timing unchecked_min_balance =
      let equal_balances_computation =
        let open Snarky_backendless.Checked in
        let%bind checked_timing =
          make_checked_timing_computation account txn_amount txn_global_slot
        in
        (* check agreement of timings produced by checked, unchecked validations *)
        let%bind () =
          as_prover
            As_prover.(
              let%map checked_timing = read Account.Timing.typ checked_timing in
              assert (Account.Timing.equal checked_timing unchecked_timing))
        in
        let%bind checked_min_balance =
          make_checked_min_balance_computation account txn_amount
            txn_global_slot
        in
        let%map equal_balances_checked =
          Balance.Checked.equal checked_min_balance
            (Balance.var_of_t unchecked_min_balance)
        in
        Snarky_backendless.As_prover.read Tick.Boolean.typ
          equal_balances_checked
      in
      let (), equal_balances =
        Or_error.ok_exn @@ Tick.run_and_check equal_balances_computation ()
      in
      equal_balances

    (* confirm the checked computation fails *)
    let checked_timing_should_fail account txn_amount txn_global_slot =
      let checked_timing_computation =
        let%map checked_timing =
          make_checked_timing_computation account txn_amount txn_global_slot
        in
        As_prover.read Account.Timing.typ checked_timing
      in
      Or_error.is_error @@ Tick.run_and_check checked_timing_computation ()

    let%test "before_cliff_time" =
      let pk = Public_key.Compressed.empty in
      let account_id = Account_id.create pk Token_id.default in
      let balance = Balance.of_int 100_000_000_000_000 in
      let initial_minimum_balance = Balance.of_int 80_000_000_000_000 in
      let cliff_time = Global_slot.of_int 1000 in
      let cliff_amount = Amount.of_int 500_000_000 in
      let vesting_period = Global_slot.of_int 10 in
      let vesting_increment = Amount.of_int 1_000_000_000 in
      let txn_amount = Currency.Amount.of_int 100_000_000_000 in
      let txn_global_slot = Global_slot.of_int 45 in
      let account =
        Or_error.ok_exn
        @@ Account.create_timed account_id balance ~initial_minimum_balance
             ~cliff_time ~cliff_amount ~vesting_period ~vesting_increment
      in
      let timing_with_min_balance =
        validate_timing_with_min_balance ~txn_amount ~txn_global_slot ~account
      in
      match timing_with_min_balance with
      | Ok ((Timed _ as unchecked_timing), `Min_balance unchecked_min_balance)
        ->
          run_checked_timing_and_compare account txn_amount txn_global_slot
            unchecked_timing unchecked_min_balance
      | _ ->
          false

    let%test "positive min balance" =
      let pk = Public_key.Compressed.empty in
      let account_id = Account_id.create pk Token_id.default in
      let balance = Balance.of_int 100_000_000_000_000 in
      let initial_minimum_balance = Balance.of_int 10_000_000_000_000 in
      let cliff_time = Global_slot.of_int 1000 in
      let cliff_amount = Amount.zero in
      let vesting_period = Global_slot.of_int 10 in
      let vesting_increment = Amount.of_int 100_000_000_000 in
      let account =
        Or_error.ok_exn
        @@ Account.create_timed account_id balance ~initial_minimum_balance
             ~cliff_time ~cliff_amount ~vesting_period ~vesting_increment
      in
      let txn_amount = Currency.Amount.of_int 100_000_000_000 in
      let txn_global_slot = Mina_numbers.Global_slot.of_int 1_900 in
      let timing_with_min_balance =
        validate_timing_with_min_balance ~account
          ~txn_amount:(Currency.Amount.of_int 100_000_000_000)
          ~txn_global_slot:(Mina_numbers.Global_slot.of_int 1_900)
      in
      (* we're 900 slots past the cliff, which is 90 vesting periods
          subtract 90 * 100 = 9,000 from init min balance of 10,000 to get 1000
          so we should still be timed
      *)
      match timing_with_min_balance with
      | Ok ((Timed _ as unchecked_timing), `Min_balance unchecked_min_balance)
        ->
          run_checked_timing_and_compare account txn_amount txn_global_slot
            unchecked_timing unchecked_min_balance
      | _ ->
          false

    let%test "curr min balance of zero" =
      let pk = Public_key.Compressed.empty in
      let account_id = Account_id.create pk Token_id.default in
      let balance = Balance.of_int 100_000_000_000_000 in
      let initial_minimum_balance = Balance.of_int 10_000_000_000_000 in
      let cliff_time = Global_slot.of_int 1_000 in
      let cliff_amount = Amount.of_int 900_000_000 in
      let vesting_period = Global_slot.of_int 10 in
      let vesting_increment = Amount.of_int 100_000_000_000 in
      let account =
        Or_error.ok_exn
        @@ Account.create_timed account_id balance ~initial_minimum_balance
             ~cliff_time ~cliff_amount ~vesting_period ~vesting_increment
      in
      let txn_amount = Currency.Amount.of_int 100_000_000_000 in
      let txn_global_slot = Global_slot.of_int 2_000 in
      let timing_with_min_balance =
        validate_timing_with_min_balance ~txn_amount ~txn_global_slot ~account
      in
      (* we're 2_000 - 1_000 = 1_000 slots past the cliff, which is 100 vesting periods
          subtract 100 * 100_000_000_000 = 10_000_000_000_000 from init min balance
          of 10_000_000_000 to get zero, so we should be untimed now
      *)
      match timing_with_min_balance with
      | Ok ((Untimed as unchecked_timing), `Min_balance unchecked_min_balance)
        ->
          run_checked_timing_and_compare account txn_amount txn_global_slot
            unchecked_timing unchecked_min_balance
      | _ ->
          false

    let%test "below calculated min balance" =
      let pk = Public_key.Compressed.empty in
      let account_id = Account_id.create pk Token_id.default in
      let balance = Balance.of_int 10_000_000_000_000 in
      let initial_minimum_balance = Balance.of_int 10_000_000_000_000 in
      let cliff_time = Global_slot.of_int 1_000 in
      let cliff_amount = Amount.zero in
      let vesting_period = Global_slot.of_int 10 in
      let vesting_increment = Amount.of_int 100_000_000_000 in
      let account =
        Or_error.ok_exn
        @@ Account.create_timed account_id balance ~initial_minimum_balance
             ~cliff_time ~cliff_amount ~vesting_period ~vesting_increment
      in
      let txn_amount = Currency.Amount.of_int 101_000_000_000 in
      let txn_global_slot = Mina_numbers.Global_slot.of_int 1_010 in
      let timing = validate_timing ~txn_amount ~txn_global_slot ~account in
      match timing with
      | Error err ->
          assert (
            Transaction_status.Failure.equal
              (Mina_transaction_logic.timing_error_to_user_command_status err)
              Transaction_status.Failure.Source_minimum_balance_violation ) ;
          checked_timing_should_fail account txn_amount txn_global_slot
      | _ ->
          false

    let%test "insufficient balance" =
      let pk = Public_key.Compressed.empty in
      let account_id = Account_id.create pk Token_id.default in
      let balance = Balance.of_int 100_000_000_000_000 in
      let initial_minimum_balance = Balance.of_int 10_000_000_000_000 in
      let cliff_time = Global_slot.of_int 1000 in
      let cliff_amount = Amount.zero in
      let vesting_period = Global_slot.of_int 10 in
      let vesting_increment = Amount.of_int 100_000_000_000 in
      let account =
        Or_error.ok_exn
        @@ Account.create_timed account_id balance ~initial_minimum_balance
             ~cliff_time ~cliff_amount ~vesting_period ~vesting_increment
      in
      let txn_amount = Currency.Amount.of_int 100_001_000_000_000 in
      let txn_global_slot = Global_slot.of_int 2000_000_000_000 in
      let timing = validate_timing ~txn_amount ~txn_global_slot ~account in
      match timing with
      | Error err ->
          assert (
            Transaction_status.Failure.equal
              (Mina_transaction_logic.timing_error_to_user_command_status err)
              Transaction_status.Failure.Source_insufficient_balance ) ;
          checked_timing_should_fail account txn_amount txn_global_slot
      | _ ->
          false

    let%test "past full vesting" =
      let pk = Public_key.Compressed.empty in
      let account_id = Account_id.create pk Token_id.default in
      let balance = Balance.of_int 100_000_000_000_000 in
      let initial_minimum_balance = Balance.of_int 10_000_000_000_000 in
      let cliff_time = Global_slot.of_int 1000 in
      let cliff_amount = Amount.zero in
      let vesting_period = Global_slot.of_int 10 in
      let vesting_increment = Amount.of_int 100_000_000_000 in
      let account =
        Or_error.ok_exn
        @@ Account.create_timed account_id balance ~initial_minimum_balance
             ~cliff_time ~cliff_amount ~vesting_period ~vesting_increment
      in
      (* fully vested, curr min balance = 0, so we can spend the whole balance *)
      let txn_amount = Currency.Amount.of_int 100_000_000_000_000 in
      let txn_global_slot = Global_slot.of_int 3000 in
      let timing_with_min_balance =
        validate_timing_with_min_balance ~txn_amount ~txn_global_slot ~account
      in
      match timing_with_min_balance with
      | Ok ((Untimed as unchecked_timing), `Min_balance unchecked_min_balance)
        ->
          run_checked_timing_and_compare account txn_amount txn_global_slot
            unchecked_timing unchecked_min_balance
      | _ ->
          false

    let make_cliff_amount_test slot =
      let pk = Public_key.Compressed.empty in
      let account_id = Account_id.create pk Token_id.default in
      let balance = Balance.of_int 100_000_000_000_000 in
      let initial_minimum_balance = Balance.of_int 10_000_000_000_000 in
      let cliff_time = Global_slot.of_int 1000 in
      let cliff_amount =
        Balance.to_uint64 initial_minimum_balance |> Amount.of_uint64
      in
      let vesting_period = Global_slot.of_int 1 in
      let vesting_increment = Amount.zero in
      let account =
        Or_error.ok_exn
        @@ Account.create_timed account_id balance ~initial_minimum_balance
             ~cliff_time ~cliff_amount ~vesting_period ~vesting_increment
      in
      let txn_amount = Currency.Amount.of_int 100_000_000_000_000 in
      let txn_global_slot = Global_slot.of_int slot in
      (txn_amount, txn_global_slot, account)

    let%test "before cliff, cliff_amount doesn't affect min balance" =
      let txn_amount, txn_global_slot, account = make_cliff_amount_test 999 in
      let timing = validate_timing ~txn_amount ~txn_global_slot ~account in
      match timing with
      | Error err ->
          assert (
            Transaction_status.Failure.equal
              (Mina_transaction_logic.timing_error_to_user_command_status err)
              Transaction_status.Failure.Source_minimum_balance_violation ) ;
          checked_timing_should_fail account txn_amount txn_global_slot
      | Ok _ ->
          false

    let%test "at exactly cliff time, cliff amount allows spending" =
      let txn_amount, txn_global_slot, account = make_cliff_amount_test 1000 in
      let timing_with_min_balance =
        validate_timing_with_min_balance ~txn_amount ~txn_global_slot ~account
      in
      match timing_with_min_balance with
      | Ok ((Untimed as unchecked_timing), `Min_balance unchecked_min_balance)
        ->
          run_checked_timing_and_compare account txn_amount txn_global_slot
            unchecked_timing unchecked_min_balance
      | _ ->
          false
  end )

let%test_module "transaction_undos" =
  ( module struct
    let constraint_constants =
      Genesis_constants.Constraint_constants.for_unit_tests

    let genesis_constants = Genesis_constants.for_unit_tests

    let consensus_constants =
      Consensus.Constants.create ~constraint_constants
        ~protocol_constants:genesis_constants.protocol

    let state_body =
      let compile_time_genesis =
        Mina_state.Genesis_protocol_state.t
          ~genesis_ledger:Genesis_ledger.(Packed.t for_unit_tests)
          ~genesis_epoch_data:Consensus.Genesis_epoch_data.for_unit_tests
          ~constraint_constants ~consensus_constants
      in
      compile_time_genesis.data |> Mina_state.Protocol_state.body

    let txn_state_view = Mina_state.Protocol_state.Body.view state_body

    let gen_user_commands ~length ledger_init_state =
      let open Quickcheck.Generator.Let_syntax in
      let%map cmds =
        User_command.Valid.Gen.sequence ~length:(length / 2) ~sign_type:`Real
          ledger_init_state
      in
      let cmds = List.map ~f:User_command.forget_check cmds in
      (* Cmds with new receiver accounts *)
      let amount =
        Currency.Fee.scale constraint_constants.account_creation_fee 2
        |> Option.value_exn |> Currency.Amount.of_fee
      in
      let senders =
        Array.filter_map ledger_init_state
          ~f:(fun ((keypair, balance, _, _) as s) ->
            let sender_pk = Public_key.compress keypair.public_key in
            let account_id = Account_id.create sender_pk Token_id.default in
            if
              List.find cmds ~f:(fun cmd ->
                  Account_id.equal (User_command.fee_payer cmd) account_id)
              |> Option.is_some
            then None
            else if Currency.Amount.(balance >= amount) then Some s
            else None)
      in
      let new_cmds =
        let source_accounts =
          List.take (Array.to_list senders) (length - List.length cmds)
        in
        assert (not (List.is_empty source_accounts)) ;
        let new_keys =
          List.init (List.length source_accounts) ~f:(fun _ ->
              Signature_lib.Keypair.create ())
        in
        List.map (List.zip_exn source_accounts new_keys)
          ~f:(fun ((s, _, nonce, _), r) ->
            let sender_pk = Public_key.compress s.public_key in
            let receiver_pk = Public_key.compress r.public_key in
            let fee = Currency.Fee.of_int 10 in
            let payload : Signed_command.Payload.t =
              Signed_command.Payload.create ~fee ~fee_payer_pk:sender_pk ~nonce
                ~memo:Signed_command_memo.dummy ~valid_until:None
                ~body:(Payment { source_pk = sender_pk; receiver_pk; amount })
            in
            let c = Signed_command.sign s payload in
            User_command.Signed_command (Signed_command.forget_check c))
      in
      List.map ~f:(fun c -> Transaction.Command c) (cmds @ new_cmds)

    let gen_fee_transfers ~length ledger_init_state =
      let open Quickcheck.Generator.Let_syntax in
      let count = 3 in
      let new_keys =
        Array.init count ~f:(fun _ -> Signature_lib.Keypair.create ())
      in
      let fee_transfers ?(new_accounts = false) accounts count =
        let max_fee =
          Currency.Fee.scale constraint_constants.account_creation_fee 10
          |> Option.value_exn |> Currency.Fee.to_int
        in
        let min_fee =
          if new_accounts then
            constraint_constants.account_creation_fee |> Currency.Fee.to_int
          else 0
        in
        let%map singles =
          Quickcheck.Generator.list_with_length count
            (Fee_transfer.Single.Gen.with_random_receivers ~keys:accounts
               ~max_fee ~min_fee
               ~token:(Quickcheck.Generator.return Token_id.default))
        in
        One_or_two.group_list singles
        |> List.map ~f:(Fn.compose Or_error.ok_exn Fee_transfer.of_singles)
      in
      let%bind fee_transfer_new_accounts =
        fee_transfers new_keys count ~new_accounts:true
      in
      let remaining = max count (length - count) in
      let%map fee_transfer_existing_accounts =
        fee_transfers
          (Array.init remaining ~f:(fun _ ->
               let keypair, _, _, _ =
                 Array.random_element_exn ledger_init_state
               in
               keypair))
          remaining
      in
      List.map
        ~f:(fun c -> Transaction.Fee_transfer c)
        (fee_transfer_new_accounts @ fee_transfer_existing_accounts)

    let gen_coinbases ~length ledger_init_state =
      let open Quickcheck.Generator.Let_syntax in
      let count = 3 in
      let%bind coinbase_new_accounts =
        Quickcheck.Generator.list_with_length count
          (Quickcheck.Generator.map ~f:fst
             (Coinbase.Gen.gen ~constraint_constants))
      in
      let%map coinbase_existing_accounts =
        let remaining = max count (length - count) in
        let keys =
          Array.init remaining ~f:(fun _ ->
              let keypair, _, _, _ =
                Array.random_element_exn ledger_init_state
              in
              keypair)
        in
        let min_amount =
          Option.value_exn
            (Currency.Fee.scale constraint_constants.account_creation_fee 2)
          |> Currency.Fee.to_int
        in
        let max_amount =
          Currency.Amount.to_int constraint_constants.coinbase_amount
        in
        Quickcheck.Generator.list_with_length remaining
          (Coinbase.Gen.with_random_receivers ~keys ~min_amount ~max_amount
             ~fee_transfer:
               (Coinbase.Fee_transfer.Gen.with_random_receivers ~keys
                  ~min_fee:constraint_constants.account_creation_fee))
      in
      List.map
        ~f:(fun c -> Transaction.Coinbase c)
        (coinbase_new_accounts @ coinbase_existing_accounts)

    let test_undo ledger transaction =
      let merkle_root_before = Ledger.merkle_root ledger in
      let applied_txn =
        Ledger.apply_transaction ~constraint_constants ~txn_state_view ledger
          transaction
        |> Or_error.ok_exn
      in
      let new_mask = Ledger.Mask.create ~depth:(Ledger.depth ledger) () in
      let new_ledger = Ledger.register_mask ledger new_mask in
      let () =
        Ledger.undo ~constraint_constants new_ledger applied_txn
        |> Or_error.ok_exn
      in
      assert (
        Ledger_hash.equal merkle_root_before (Ledger.merkle_root new_ledger) ) ;
      (merkle_root_before, applied_txn)

    let test_undos ledger transactions =
      let res =
        List.fold ~init:[] transactions ~f:(fun acc t ->
            test_undo ledger t :: acc)
      in
      List.iter res ~f:(fun (root_before, u) ->
          let () =
            Ledger.undo ~constraint_constants ledger u |> Or_error.ok_exn
          in
          assert (Ledger_hash.equal (Ledger.merkle_root ledger) root_before))

    let%test_unit "undo_coinbase" =
      let gen =
        let open Quickcheck.Generator.Let_syntax in
        let%bind ledger_init_state = Ledger.gen_initial_ledger_state in
        let%map coinbases = gen_coinbases ~length:5 ledger_init_state in
        (ledger_init_state, coinbases)
      in
      Async.Quickcheck.test ~seed:(`Deterministic "coinbase undos")
        ~sexp_of:[%sexp_of: Ledger.init_state * Transaction.t list] ~trials:2
        gen ~f:(fun (ledger_init_state, coinbase_list) ->
          Ledger.with_ephemeral_ledger ~depth:constraint_constants.ledger_depth
            ~f:(fun ledger ->
              Ledger.apply_initial_ledger_state ledger ledger_init_state ;
              test_undos ledger coinbase_list))

    let%test_unit "undo_fee_transfers" =
      let gen =
        let open Quickcheck.Generator.Let_syntax in
        let%bind ledger_init_state = Ledger.gen_initial_ledger_state in
        let%map fts = gen_fee_transfers ~length:5 ledger_init_state in
        (ledger_init_state, fts)
      in
      Async.Quickcheck.test ~seed:(`Deterministic "fee-transfer undos")
        ~sexp_of:[%sexp_of: Ledger.init_state * Transaction.t list] ~trials:2
        gen ~f:(fun (ledger_init_state, ft_list) ->
          Ledger.with_ephemeral_ledger ~depth:constraint_constants.ledger_depth
            ~f:(fun ledger ->
              Ledger.apply_initial_ledger_state ledger ledger_init_state ;
              test_undos ledger ft_list))

    let%test_unit "undo_user_commands" =
      let gen =
        let open Quickcheck.Generator.Let_syntax in
        let%bind ledger_init_state = Ledger.gen_initial_ledger_state in
        let%map cmds = gen_user_commands ~length:10 ledger_init_state in
        (ledger_init_state, cmds)
      in
      Async.Quickcheck.test ~seed:(`Deterministic "user-command undo")
        ~sexp_of:[%sexp_of: Ledger.init_state * Transaction.t list] ~trials:2
        gen ~f:(fun (ledger_init_state, cmd_list) ->
          Ledger.with_ephemeral_ledger ~depth:constraint_constants.ledger_depth
            ~f:(fun ledger ->
              Ledger.apply_initial_ledger_state ledger ledger_init_state ;
              test_undos ledger cmd_list))

    let%test_unit "undo_all_txns" =
      let gen =
        let open Quickcheck.Generator.Let_syntax in
        let%bind ledger_init_state = Ledger.gen_initial_ledger_state in
        let%bind coinbase = gen_coinbases ~length:4 ledger_init_state in
        let%bind fee_transfers =
          gen_fee_transfers ~length:6 ledger_init_state
        in
        let%bind cmds = gen_user_commands ~length:6 ledger_init_state in
        let%map txns =
          let%map txns = Quickcheck_lib.shuffle (fee_transfers @ coinbase) in
          List.take cmds 3 @ List.take txns 5 @ List.drop cmds 3
          @ List.drop txns 5
        in
        (ledger_init_state, txns)
      in
      Async.Quickcheck.test ~seed:(`Deterministic "all-transaction undos")
        ~sexp_of:[%sexp_of: Ledger.init_state * Transaction.t list] ~trials:2
        gen ~f:(fun (ledger_init_state, txn_list) ->
          Ledger.with_ephemeral_ledger ~depth:constraint_constants.ledger_depth
            ~f:(fun ledger ->
              Ledger.apply_initial_ledger_state ledger ledger_init_state ;
              test_undos ledger txn_list))
  end )<|MERGE_RESOLUTION|>--- conflicted
+++ resolved
@@ -3327,13 +3327,8 @@
   , Sparse_ledger.t
   , bool
   , unit
-<<<<<<< HEAD
   , Transaction_status.Failure.Table.t )
-  Parties_logic.Local_state.t
-=======
-  , Transaction_status.Failure.t option )
   Mina_transaction_logic.Parties_logic.Local_state.t
->>>>>>> 85189e5c
 
 type global_state = Sparse_ledger.Global_state.t
 
