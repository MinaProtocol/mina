--- conflicted
+++ resolved
@@ -2098,22 +2098,14 @@
         let open Basic in
         let module M = H4.T (Pickles.Tag) in
         let s = Basic.spec t in
-<<<<<<< HEAD
-        let prev_should_verify =
-=======
         let prev_must_verify =
->>>>>>> 96453589
           match proof_level with
           | Genesis_constants.Proof_level.Full ->
               true
           | _ ->
               false
         in
-<<<<<<< HEAD
-        let b = Boolean.var_of_value prev_should_verify in
-=======
         let b = Boolean.var_of_value prev_must_verify in
->>>>>>> 96453589
         match t with
         | Proved ->
             { identifier = "proved"
@@ -2182,17 +2174,10 @@
         ~is_coinbase_or_fee_transfer ~update_account =
       let%bind accumulate_burned_tokens =
         Boolean.all [ is_coinbase_or_fee_transfer; Boolean.not update_account ]
-<<<<<<< HEAD
       in
       let%bind amt, `Overflow overflow =
         Amount.Checked.add_flagged acc_burned_tokens amount
       in
-=======
-      in
-      let%bind amt, `Overflow overflow =
-        Amount.Checked.add_flagged acc_burned_tokens amount
-      in
->>>>>>> 96453589
       let%bind () =
         Boolean.(Assert.any [ not accumulate_burned_tokens; not overflow ])
       in
@@ -2497,7 +2482,6 @@
                       [ is_coinbase_or_fee_transfer; permitted_to_receive ]
                   in
                   Boolean.any [ is_user_command; receiving_allowed ]
-<<<<<<< HEAD
                 in
                 let%bind is_empty_and_writeable =
                   (* If this is a coinbase with zero fee, do not create the
@@ -2656,166 +2640,6 @@
                     ]
                   >>= Boolean.( &&& ) permitted_to_access
                 in
-=======
-                in
-                let%bind is_empty_and_writeable =
-                  (* If this is a coinbase with zero fee, do not create the
-                     account, since the fee amount won't be enough to pay for it.
-                  *)
-                  Boolean.(all [ is_empty_and_writeable; not is_zero_fee ])
-                in
-                let should_pay_to_create =
-                  (* Coinbases and fee transfers may create. *)
-                  is_empty_and_writeable
-                in
-                let%bind amount =
-                  [%with_label_ "Compute fee payer amount"] (fun () ->
-                      let fee_payer_amount =
-                        let sgn = Sgn.Checked.neg_if_true is_user_command in
-                        Amount.Signed.create_var
-                          ~magnitude:(Amount.Checked.of_fee fee)
-                          ~sgn
-                      in
-                      (* Account creation fee for fee transfers/coinbases. *)
-                      let%bind account_creation_fee =
-                        let%map magnitude =
-                          Amount.Checked.if_ should_pay_to_create
-                            ~then_:account_creation_amount
-                            ~else_:Amount.(var_of_t zero)
-                        in
-                        Amount.Signed.create_var ~magnitude ~sgn:Sgn.Checked.neg
-                      in
-                      new_account_fees := account_creation_fee ;
-                      Amount.Signed.Checked.(
-                        add fee_payer_amount account_creation_fee) )
-                in
-                let%bind () =
-                  [%with_label_ "Burned tokens in fee payer"] (fun () ->
-                      let%map amt =
-                        add_burned_tokens !burned_tokens
-                          (Amount.Checked.of_fee fee)
-                          ~is_coinbase_or_fee_transfer ~update_account
-                      in
-                      burned_tokens := amt )
-                in
-                let txn_global_slot = current_global_slot in
-                let%bind timing =
-                  [%with_label_ "Check fee payer timing"] (fun () ->
-                      let%bind txn_amount =
-                        let%bind sgn = Amount.Signed.Checked.sgn amount in
-                        let%bind magnitude =
-                          Amount.Signed.Checked.magnitude amount
-                        in
-                        Amount.Checked.if_ (Sgn.Checked.is_neg sgn)
-                          ~then_:magnitude
-                          ~else_:Amount.(var_of_t zero)
-                      in
-                      let balance_check ok =
-                        [%with_label_ "Check fee payer balance"] (fun () ->
-                            Boolean.Assert.is_true ok )
-                      in
-                      let timed_balance_check ok =
-                        [%with_label_ "Check fee payer timed balance"]
-                          (fun () -> Boolean.Assert.is_true ok)
-                      in
-                      let%bind `Min_balance _, timing =
-                        check_timing ~balance_check ~timed_balance_check
-                          ~account ~txn_amount:(Some txn_amount)
-                          ~txn_global_slot
-                      in
-                      Account_timing.if_ update_account ~then_:timing
-                        ~else_:account.timing )
-                in
-                let%bind balance =
-                  [%with_label_ "Check payer balance"] (fun () ->
-                      let%bind updated_balance =
-                        Balance.Checked.add_signed_amount account.balance amount
-                      in
-                      Balance.Checked.if_ update_account ~then_:updated_balance
-                        ~else_:account.balance )
-                in
-                let%map public_key =
-                  Public_key.Compressed.Checked.if_ is_empty_and_writeable
-                    ~then_:(Account_id.Checked.public_key fee_payer)
-                    ~else_:account.public_key
-                and token_id =
-                  make_checked (fun () ->
-                      Token_id.Checked.if_ is_empty_and_writeable
-                        ~then_:(Account_id.Checked.token_id fee_payer)
-                        ~else_:account.token_id )
-                and delegate =
-                  Public_key.Compressed.Checked.if_ is_empty_and_writeable
-                    ~then_:(Account_id.Checked.public_key fee_payer)
-                    ~else_:account.delegate
-                in
-                { Account.Poly.balance
-                ; public_key
-                ; token_id
-                ; token_symbol = account.token_symbol
-                ; nonce = next_nonce
-                ; receipt_chain_hash
-                ; delegate
-                ; voting_for = account.voting_for
-                ; timing
-                ; permissions = account.permissions
-                ; zkapp = account.zkapp
-                } ) )
-      in
-      let%bind receiver_increase =
-        (* - payments:         payload.body.amount
-           - stake delegation: 0
-           - coinbase:         payload.body.amount - payload.common.fee
-           - fee transfer:     payload.body.amount
-        *)
-        [%with_label_ "Compute receiver increase"] (fun () ->
-            let%bind base_amount =
-              let zero_transfer = is_stake_delegation in
-              Amount.Checked.if_ zero_transfer
-                ~then_:(Amount.var_of_t Amount.zero)
-                ~else_:payload.body.amount
-            in
-            (* The fee for entering the coinbase transaction is paid up front. *)
-            let%bind coinbase_receiver_fee =
-              Amount.Checked.if_ is_coinbase
-                ~then_:(Amount.Checked.of_fee fee)
-                ~else_:(Amount.var_of_t Amount.zero)
-            in
-            Amount.Checked.sub base_amount coinbase_receiver_fee )
-      in
-      let receiver_overflow = ref Boolean.false_ in
-      let receiver_balance_update_permitted = ref Boolean.true_ in
-      let%bind root_after_receiver_update =
-        [%with_label_ "Update receiver"] (fun () ->
-            Frozen_ledger_hash.modify_account_recv
-              ~depth:constraint_constants.ledger_depth
-              root_after_fee_payer_update receiver
-              ~f:(fun ~is_empty_and_writeable account ->
-                (* this account is:
-                   - the receiver for payments
-                   - the delegated-to account for stake delegation
-                   - the receiver for a coinbase
-                   - the first receiver for a fee transfer
-                *)
-                let permitted_to_access =
-                  Account.Checked.has_permission
-                    ~signature_verifies:Boolean.false_ ~to_:`Access account
-                in
-                let%bind permitted_to_receive =
-                  Account.Checked.has_permission ~to_:`Receive account
-                  |> Boolean.( &&& ) permitted_to_access
-                in
-                (*Account remains unchanged if balance update is not permitted for payments, fee_transfers and coinbase transactions*)
-                let%bind payment_or_internal_command =
-                  Boolean.any [ is_payment; is_coinbase_or_fee_transfer ]
-                in
-                let%bind update_account =
-                  Boolean.any
-                    [ Boolean.not payment_or_internal_command
-                    ; permitted_to_receive
-                    ]
-                  >>= Boolean.( &&& ) permitted_to_access
-                in
->>>>>>> 96453589
                 receiver_balance_update_permitted := permitted_to_receive ;
                 let%bind is_empty_failure =
                   let must_not_be_empty = is_stake_delegation in
@@ -3446,22 +3270,14 @@
       (s1, s2)
 
     let rule ~proof_level self : _ Pickles.Inductive_rule.t =
-<<<<<<< HEAD
-      let prev_should_verify =
-=======
       let prev_must_verify =
->>>>>>> 96453589
         match proof_level with
         | Genesis_constants.Proof_level.Full ->
             true
         | _ ->
             false
       in
-<<<<<<< HEAD
-      let b = Boolean.var_of_value prev_should_verify in
-=======
       let b = Boolean.var_of_value prev_must_verify in
->>>>>>> 96453589
       { identifier = "merge"
       ; prevs = [ self; self ]
       ; main =
@@ -3502,8 +3318,6 @@
       ~constraint_constants:
         (Genesis_constants.Constraint_constants.to_snark_keys_header
            constraint_constants )
-<<<<<<< HEAD
-=======
       ~commits:
         { commits =
             { mina = Mina_version.commit_id
@@ -3511,7 +3325,6 @@
             }
         ; commit_date = Mina_version.commit_date
         }
->>>>>>> 96453589
       ~choices:(fun ~self ->
         let zkapp_command x =
           Base.Zkapp_command_snark.rule ~constraint_constants ~proof_level x
@@ -4934,12 +4747,8 @@
               ; may_use_token = No
               ; authorization_kind = Proof (With_hash.hash vk)
               }
-<<<<<<< HEAD
-          ; authorization = Control.Proof Mina_base.Proof.blockchain_dummy
-=======
           ; authorization =
               Control.Proof (Lazy.force Mina_base.Proof.blockchain_dummy)
->>>>>>> 96453589
           }
       in
       let account_update_digest_with_selected_chain =
@@ -5334,11 +5143,7 @@
             ; may_use_token = No
             ; authorization_kind = Proof (With_hash.hash vk)
             }
-<<<<<<< HEAD
-        ; authorization = Proof Mina_base.Proof.transaction_dummy
-=======
         ; authorization = Proof (Lazy.force Mina_base.Proof.transaction_dummy)
->>>>>>> 96453589
         }
       in
       let memo = Signed_command_memo.empty in
