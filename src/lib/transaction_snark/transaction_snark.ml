open Core
open Signature_lib
open Mina_base
open Mina_transaction
open Mina_state
open Snark_params
module Global_slot_since_genesis = Mina_numbers.Global_slot_since_genesis
open Currency
open Pickles_types
module Wire_types = Mina_wire_types.Transaction_snark

let proof_cache = ref None

module Make_sig (A : Wire_types.Types.S) = struct
  module type S = Transaction_snark_intf.Full with type Stable.V2.t = A.V2.t
end

module Make_str (A : Wire_types.Concrete) = struct
  module Impl = Pickles.Impls.Step
  module Ledger = Mina_ledger.Ledger
  module Sparse_ledger = Mina_ledger.Sparse_ledger
  module Transaction_validator = Transaction_validator

  let top_hash_logging_enabled = ref false

  let to_preunion (t : Transaction.t) =
    match t with
    | Command (Signed_command x) ->
        `Transaction (Transaction.Command x)
    | Fee_transfer x ->
        `Transaction (Fee_transfer x)
    | Coinbase x ->
        `Transaction (Coinbase x)
    | Command (Zkapp_command x) ->
        `Zkapp_command x

  let with_top_hash_logging f =
    let old = !top_hash_logging_enabled in
    top_hash_logging_enabled := true ;
    try
      let ret = f () in
      top_hash_logging_enabled := old ;
      ret
    with err ->
      top_hash_logging_enabled := old ;
      raise err

  module Proof_type = struct
    [%%versioned
    module Stable = struct
      module V1 = struct
        type t = [ `Base | `Merge ]
        [@@deriving compare, equal, hash, sexp, yojson]

        let to_latest = Fn.id
      end
    end]
  end

  module Pending_coinbase_stack_state =
    Mina_state.Snarked_ledger_state.Pending_coinbase_stack_state

  module Statement = Mina_state.Snarked_ledger_state

  module Proof = struct
    [%%versioned
    module Stable = struct
      module V2 = struct
        type t = Pickles.Proof.Proofs_verified_2.Stable.V2.t
        [@@deriving yojson, compare, equal, sexp, hash]

        let to_latest = Fn.id
      end
    end]
  end

  [%%versioned
  module Stable = struct
    module V2 = struct
      type t =
        ( Mina_state.Snarked_ledger_state.With_sok.Stable.V2.t
        , Proof.Stable.V2.t )
        Proof_carrying_data.Stable.V1.t
      [@@deriving compare, equal, sexp, version, yojson, hash]

      let to_latest = Fn.id
    end
  end]

  let proof t = t.Proof_carrying_data.proof

  let statement
      (t :
        ( Mina_state.Snarked_ledger_state.With_sok.Stable.V2.t
        , _ )
        Proof_carrying_data.t ) =
    { t.data with sok_digest = () }

  let statement_with_sok t = t.Proof_carrying_data.data

  let sok_digest t =
    t.Proof_carrying_data.data.Mina_state.Snarked_ledger_state.Poly.sok_digest

  let to_yojson = Stable.Latest.to_yojson

  let create ~statement ~proof = { Proof_carrying_data.data = statement; proof }

  open Tick
  open Let_syntax

  let chain if_ b ~then_ ~else_ =
    let%bind then_ = then_ and else_ = else_ in
    if_ b ~then_ ~else_

  module Zkapp_command_segment = struct
    module Spec = struct
      type single =
        { auth_type : Control.Tag.t
        ; is_start : [ `Yes | `No | `Compute_in_circuit ]
        }

      type t = single list
    end

    module Basic = struct
      module N = Side_loaded_verification_key.Max_branches

      [%%versioned
      module Stable = struct
        module V1 = struct
          type t = Opt_signed_opt_signed | Opt_signed | Proved
          [@@deriving sexp, yojson]

          let to_latest = Fn.id
        end
      end]

      let of_controls = function
        | [ Control.Proof _ ] ->
            Proved
        | [ (Control.Signature _ | Control.None_given) ] ->
            Opt_signed
        | [ Control.(Signature _ | None_given)
          ; Control.(Signature _ | None_given)
          ] ->
            Opt_signed_opt_signed
        | _ ->
            failwith
              "Zkapp_command_segment.Basic.of_controls: Unsupported combination"

      let opt_signed ~is_start : Spec.single =
        { auth_type = Signature; is_start }

      let opt_signed = opt_signed ~is_start:`Compute_in_circuit

      let to_single_list : t -> Spec.single list =
       fun t ->
        match t with
        | Opt_signed_opt_signed ->
            [ opt_signed; opt_signed ]
        | Opt_signed ->
            [ opt_signed ]
        | Proved ->
            [ { auth_type = Proof; is_start = `No } ]

      type (_, _, _, _) t_typed =
        | Opt_signed_opt_signed : (unit, unit, unit, unit) t_typed
        | Opt_signed : (unit, unit, unit, unit) t_typed
        | Proved
            : ( Zkapp_statement.Checked.t * unit
              , Zkapp_statement.t * unit
              , Nat.N2.n * unit
              , N.n * unit )
              t_typed

      let spec : type a b c d. (a, b, c, d) t_typed -> Spec.single list =
       fun t ->
        match t with
        | Opt_signed_opt_signed ->
            [ opt_signed; opt_signed ]
        | Opt_signed ->
            [ opt_signed ]
        | Proved ->
            [ { auth_type = Proof; is_start = `No } ]
    end

    module Witness = Transaction_witness.Zkapp_command_segment_witness
  end

  (* Currently, a circuit must have at least 1 of every type of constraint. *)
  let dummy_constraints () =
    make_checked
      Impl.(
        fun () ->
          let x =
            exists Field.typ ~compute:(fun () -> Field.Constant.of_int 3)
          in
          let g = exists Inner_curve.typ ~compute:(fun _ -> Inner_curve.one) in
          ignore
            ( Pickles.Scalar_challenge.to_field_checked'
                (module Impl)
                ~num_bits:16
                (Kimchi_backend_common.Scalar_challenge.create x)
              : Field.t * Field.t * Field.t ) ;
          ignore
            ( Pickles.Step_main_inputs.Ops.scale_fast g ~num_bits:5
                (Shifted_value x)
              : Pickles.Step_main_inputs.Inner_curve.t ) ;
          ignore
            ( Pickles.Step_main_inputs.Ops.scale_fast g ~num_bits:5
                (Shifted_value x)
              : Pickles.Step_main_inputs.Inner_curve.t ) ;
          ignore
            ( Pickles.Step_verifier.Scalar_challenge.endo g ~num_bits:4
                (Kimchi_backend_common.Scalar_challenge.create x)
              : Field.t * Field.t ))

  module Base = struct
    module User_command_failure = struct
      (** The various ways that a user command may fail. These should be computed
        before applying the snark, to ensure that only the base fee is charged
        to the fee-payer if executing the user command will later fail.
    *)
      type 'bool t =
        { predicate_failed : 'bool (* User commands *)
        ; source_not_present : 'bool (* User commands *)
        ; receiver_not_present : 'bool (* Delegate *)
        ; amount_insufficient_to_create : 'bool (* Payment only *)
        ; token_cannot_create : 'bool (* Payment only, token<>default *)
        ; source_insufficient_balance : 'bool (* Payment only *)
        ; source_minimum_balance_violation : 'bool (* Payment only *)
        ; source_bad_timing : 'bool (* Payment only *)
        }

      let num_fields = 8

      let to_list
          { predicate_failed
          ; source_not_present
          ; receiver_not_present
          ; amount_insufficient_to_create
          ; token_cannot_create
          ; source_insufficient_balance
          ; source_minimum_balance_violation
          ; source_bad_timing
          } =
        [ predicate_failed
        ; source_not_present
        ; receiver_not_present
        ; amount_insufficient_to_create
        ; token_cannot_create
        ; source_insufficient_balance
        ; source_minimum_balance_violation
        ; source_bad_timing
        ]

      let of_list = function
        | [ predicate_failed
          ; source_not_present
          ; receiver_not_present
          ; amount_insufficient_to_create
          ; token_cannot_create
          ; source_insufficient_balance
          ; source_minimum_balance_violation
          ; source_bad_timing
          ] ->
            { predicate_failed
            ; source_not_present
            ; receiver_not_present
            ; amount_insufficient_to_create
            ; token_cannot_create
            ; source_insufficient_balance
            ; source_minimum_balance_violation
            ; source_bad_timing
            }
        | _ ->
            failwith
              "Transaction_snark.Base.User_command_failure.to_list: bad length"

      let typ : (Boolean.var t, bool t) Typ.t =
        let open Typ in
        list ~length:num_fields Boolean.typ
        |> transport ~there:to_list ~back:of_list
        |> transport_var ~there:to_list ~back:of_list

      let any t = Boolean.any (to_list t)

      (** Compute which -- if any -- of the failure cases will be hit when
          evaluating the given user command, and indicate whether the fee-payer
          would need to pay the account creation fee if the user command were to
          succeed (irrespective or whether it actually will or not).
      *)
      let compute_unchecked
          ~(constraint_constants : Genesis_constants.Constraint_constants.t)
          ~txn_global_slot ~(fee_payer_account : Account.t)
          ~(receiver_account : Account.t) ~(source_account : Account.t)
          ({ payload; signature = _; signer = _ } : Transaction_union.t) =
        match payload.body.tag with
        | Fee_transfer | Coinbase ->
            (* Not user commands, return no failure. *)
            of_list (List.init num_fields ~f:(fun _ -> false))
        | _ -> (
            let fail s =
              failwithf
                "Transaction_snark.Base.User_command_failure.compute_unchecked: \
                 %s"
                s ()
            in
            let fee_token = payload.common.fee_token in
            let token = payload.body.token_id in
            let fee_payer =
              Account_id.create payload.common.fee_payer_pk fee_token
            in
            let source = Account_id.create payload.body.source_pk token in
            let receiver = Account_id.create payload.body.receiver_pk token in
            (* This should shadow the logic in [Sparse_ledger]. *)
            let fee_payer_account =
              { fee_payer_account with
                balance =
                  Option.value_exn ?here:None ?error:None ?message:None
                  @@ Balance.sub_amount fee_payer_account.balance
                       (Amount.of_fee payload.common.fee)
              }
            in
            let predicate_failed =
              if
                Public_key.Compressed.equal payload.common.fee_payer_pk
                  payload.body.source_pk
              then false
              else
                match payload.body.tag with
                | Payment | Stake_delegation ->
                    (* TODO(#4554): Hook account_precondition evaluation in here once
                       implemented.
                    *)
                    true
                | Fee_transfer | Coinbase ->
                    assert false
            in
            match payload.body.tag with
            | Fee_transfer | Coinbase ->
                assert false
            | Stake_delegation ->
                let receiver_account =
                  if Account_id.equal receiver fee_payer then fee_payer_account
                  else receiver_account
                in
                let receiver_not_present =
                  let id = Account.identifier receiver_account in
                  if Account_id.equal Account_id.empty id then true
                  else if Account_id.equal receiver id then false
                  else fail "bad receiver account ID"
                in
                let source_account =
                  if Account_id.equal source fee_payer then fee_payer_account
                  else source_account
                in
                let source_not_present =
                  let id = Account.identifier source_account in
                  if Account_id.equal Account_id.empty id then true
                  else if Account_id.equal source id then false
                  else fail "bad source account ID"
                in
                { predicate_failed
                ; source_not_present
                ; receiver_not_present
                ; amount_insufficient_to_create = false
                ; token_cannot_create = false
                ; source_insufficient_balance = false
                ; source_minimum_balance_violation = false
                ; source_bad_timing = false
                }
            | Payment ->
                let receiver_account =
                  if Account_id.equal receiver fee_payer then fee_payer_account
                  else receiver_account
                in
                let receiver_needs_creating =
                  let id = Account.identifier receiver_account in
                  if Account_id.equal Account_id.empty id then true
                  else if Account_id.equal receiver id then false
                  else fail "bad receiver account ID"
                in
                let token_is_default = true in
                let token_cannot_create =
                  receiver_needs_creating && not token_is_default
                in
                let amount_insufficient_to_create =
                  let creation_amount =
                    Amount.of_fee constraint_constants.account_creation_fee
                  in
                  receiver_needs_creating
                  && Option.is_none
                       (Amount.sub payload.body.amount creation_amount)
                in
                let fee_payer_is_source = Account_id.equal fee_payer source in
                let source_account =
                  if fee_payer_is_source then fee_payer_account
                  else source_account
                in
                let source_not_present =
                  let id = Account.identifier source_account in
                  if Account_id.equal Account_id.empty id then true
                  else if Account_id.equal source id then false
                  else fail "bad source account ID"
                in
                let source_insufficient_balance =
                  (* This failure is fatal if fee-payer and source account are
                     the same. This is checked in the transaction pool.
                  *)
                  (not fee_payer_is_source)
                  &&
                  if Account_id.equal source receiver then
                    (* The final balance will be [0 - account_creation_fee]. *)
                    receiver_needs_creating
                  else
                    Amount.(
                      Balance.to_amount source_account.balance
                      < payload.body.amount)
                in
                let timing_or_error =
                  Mina_transaction_logic.validate_timing
                    ~txn_amount:payload.body.amount ~txn_global_slot
                    ~account:source_account
                in
                let source_minimum_balance_violation =
                  match timing_or_error with
                  | Ok _ ->
                      false
                  | Error err ->
                      let open Mina_base in
                      Transaction_status.Failure.equal
                        (Mina_transaction_logic
                         .timing_error_to_user_command_status err )
                        Transaction_status.Failure
                        .Source_minimum_balance_violation
                in
                let source_bad_timing =
                  (* This failure is fatal if fee-payer and source account are
                     the same. This is checked in the transaction pool.
                  *)
                  (not fee_payer_is_source)
                  && (not source_insufficient_balance)
                  && Or_error.is_error timing_or_error
                in
                { predicate_failed
                ; source_not_present
                ; receiver_not_present = false
                ; amount_insufficient_to_create
                ; token_cannot_create
                ; source_insufficient_balance
                ; source_minimum_balance_violation
                ; source_bad_timing
                } )

      let%snarkydef_ compute_as_prover ~constraint_constants ~txn_global_slot
          (txn : Transaction_union.var) =
        let%bind data =
          exists (Typ.prover_value ())
            ~compute:
              As_prover.(
                let%map txn = read Transaction_union.typ txn in
                let fee_token = txn.payload.common.fee_token in
                let token = txn.payload.body.token_id in
                let fee_payer =
                  Account_id.create txn.payload.common.fee_payer_pk fee_token
                in
                let source =
                  Account_id.create txn.payload.body.source_pk token
                in
                let receiver =
                  Account_id.create txn.payload.body.receiver_pk token
                in
                (txn, fee_payer, source, receiver))
        in
        let%bind fee_payer_idx =
          exists (Typ.prover_value ())
            ~request:
              As_prover.(
                let%map _txn, fee_payer, _source, _receiver =
                  read (Typ.prover_value ()) data
                in
                Ledger_hash.Find_index fee_payer)
        in
        let%bind fee_payer_account =
          exists (Typ.prover_value ())
            ~request:
              As_prover.(
                let%map fee_payer_idx =
                  read (Typ.prover_value ()) fee_payer_idx
                in
                Ledger_hash.Get_element fee_payer_idx)
        in
        let%bind source_idx =
          exists (Typ.prover_value ())
            ~request:
              As_prover.(
                let%map _txn, _fee_payer, source, _receiver =
                  read (Typ.prover_value ()) data
                in
                Ledger_hash.Find_index source)
        in
        let%bind source_account =
          exists (Typ.prover_value ())
            ~request:
              As_prover.(
                let%map source_idx = read (Typ.prover_value ()) source_idx in
                Ledger_hash.Get_element source_idx)
        in
        let%bind receiver_idx =
          exists (Typ.prover_value ())
            ~request:
              As_prover.(
                let%map _txn, _fee_payer, _source, receiver =
                  read (Typ.prover_value ()) data
                in
                Ledger_hash.Find_index receiver)
        in
        let%bind receiver_account =
          exists (Typ.prover_value ())
            ~request:
              As_prover.(
                let%map receiver_idx =
                  read (Typ.prover_value ()) receiver_idx
                in
                Ledger_hash.Get_element receiver_idx)
        in
        exists typ
          ~compute:
            As_prover.(
              let%bind txn, _fee_payer, _source, _receiver =
                read (Typ.prover_value ()) data
              in
              let%bind fee_payer_account, _path =
                read (Typ.prover_value ()) fee_payer_account
              in
              let%bind source_account, _path =
                read (Typ.prover_value ()) source_account
              in
              let%bind receiver_account, _path =
                read (Typ.prover_value ()) receiver_account
              in
              let%map txn_global_slot =
                read Mina_numbers.Global_slot_since_genesis.typ txn_global_slot
              in
              compute_unchecked ~constraint_constants ~txn_global_slot
                ~fee_payer_account ~source_account ~receiver_account txn)
    end

    let%snarkydef_ check_signature shifted ~payload ~is_user_command ~signer
        ~signature =
      let%bind input =
        Transaction_union_payload.Checked.to_input_legacy payload
      in
      let%bind verifies =
        Schnorr.Legacy.Checked.verifies shifted signature signer input
      in
      [%with_label_ "check signature"] (fun () ->
          Boolean.Assert.any [ Boolean.not is_user_command; verifies ] )

    let check_timing ~balance_check ~timed_balance_check ~account ~txn_amount
        ~txn_global_slot =
      (* calculations should track Mina_transaction_logic.validate_timing *)
      let open Account.Poly in
      let open Account.Timing.As_record in
      let { is_timed
          ; initial_minimum_balance
          ; cliff_time
          ; cliff_amount
          ; vesting_period
          ; vesting_increment
          } =
        account.timing
      in
      let%bind curr_min_balance =
        Account.Checked.min_balance_at_slot ~global_slot:txn_global_slot
          ~cliff_time ~cliff_amount ~vesting_period ~vesting_increment
          ~initial_minimum_balance
      in
      let%bind proposed_balance =
        match txn_amount with
        | Some txn_amount ->
            let%bind proposed_balance, `Underflow underflow =
              Balance.Checked.sub_amount_flagged account.balance txn_amount
            in
            (* underflow indicates insufficient balance *)
            let%map () = balance_check (Boolean.not underflow) in
            proposed_balance
        | None ->
            return account.balance
      in
      let%bind sufficient_timed_balance =
        Balance.Checked.( >= ) proposed_balance curr_min_balance
      in
      let%bind () =
        let%bind ok =
          Boolean.(any [ not is_timed; sufficient_timed_balance ])
        in
        timed_balance_check ok
      in
      let%bind is_timed_balance_zero =
        Balance.Checked.equal curr_min_balance
          (Balance.Checked.Unsafe.of_field Field.(Var.constant zero))
      in
      (* if current min balance is zero, then timing becomes untimed *)
      let%bind is_untimed =
        Boolean.((not is_timed) ||| is_timed_balance_zero)
      in
      let%map timing =
        Account.Timing.if_ is_untimed ~then_:Account.Timing.untimed_var
          ~else_:account.timing
      in
      (`Min_balance curr_min_balance, timing)

    let side_loaded =
      let feature_flags =
        let open Pickles_types.Plonk_types in
        { Features.range_check0 = Opt.Flag.Maybe
        ; range_check1 = Opt.Flag.Maybe
        ; foreign_field_add = Opt.Flag.Maybe
        ; foreign_field_mul = Opt.Flag.Maybe
        ; xor = Opt.Flag.Maybe
        ; rot = Opt.Flag.Maybe
        ; lookup = Opt.Flag.Maybe
        ; runtime_tables = Opt.Flag.Maybe
        }
      in
      Memo.of_comparable
        (module Int)
        (fun i ->
          let open Zkapp_statement in
          Pickles.Side_loaded.create ~typ ~name:(sprintf "zkapp_%d" i)
            ~feature_flags
            ~max_proofs_verified:
              (module Pickles.Side_loaded.Verification_key.Max_width) )

    let signature_verifies ~shifted ~payload_digest signature pk =
      let%bind pk =
        Public_key.decompress_var pk
        (*           (Account_id.Checked.public_key fee_payer_id) *)
      in
      Schnorr.Chunked.Checked.verifies shifted signature pk
        (Random_oracle.Input.Chunked.field payload_digest)

    module Zkapp_command_snark = struct
      open Zkapp_command_segment
      open Spec

      module Global_state = struct
        type t =
          { first_pass_ledger : Ledger_hash.var * Sparse_ledger.t Prover_value.t
          ; second_pass_ledger :
              Ledger_hash.var * Sparse_ledger.t Prover_value.t
          ; fee_excess : Amount.Signed.var
          ; supply_increase : Amount.Signed.var
          ; protocol_state : Zkapp_precondition.Protocol_state.View.Checked.t
          ; block_global_slot :
              Mina_numbers.Global_slot_since_genesis.Checked.var
          }
      end

      let implied_root account incl =
        let open Impl in
        List.foldi incl
          ~init:(Lazy.force (With_hash.hash account))
          ~f:(fun height acc (b, h) ->
            let l = Field.if_ b ~then_:h ~else_:acc
            and r = Field.if_ b ~then_:acc ~else_:h in
            let acc' = Ledger_hash.merge_var ~height l r in
            acc' )

      module type Single_inputs = sig
        val constraint_constants : Genesis_constants.Constraint_constants.t

        val spec : single

        val set_zkapp_input : Zkapp_statement.Checked.t -> unit

        val set_must_verify : Boolean.var -> unit
      end

      type account_update = Zkapp_call_forest.Checked.account_update =
        { account_update :
            ( Account_update.Body.Checked.t
            , Zkapp_command.Digest.Account_update.Checked.t )
            With_hash.t
        ; control : Control.t Prover_value.t
        }

      module Inputs = struct
        module V = Prover_value
        open Impl

        module Transaction_commitment = struct
          type t = Field.t

          let if_ = Field.if_

          let empty = Field.constant Zkapp_command.Transaction_commitment.empty

          let commitment
              ~account_updates:{ With_hash.hash = account_updates_hash; _ } =
            Zkapp_command.Transaction_commitment.Checked.create
              ~account_updates_hash

          let full_commitment ~account_update:{ account_update; _ } ~memo_hash
              ~commitment =
            Zkapp_command.Transaction_commitment.Checked.create_complete
              commitment ~memo_hash ~fee_payer_hash:account_update.hash
        end

        module Bool = struct
          type t = Boolean.var

          [%%define_locally
          Boolean.(( ||| ), ( &&& ), if_, true_, false_, equal, not, all)]

          module Assert = struct
            let raise_failure ~pos msg =
              let file, line, col, ecol = pos in
              raise
                (Failure
                   (sprintf "File %S, line %d, characters %d-%d: %s" file line
                      col ecol msg ) )

            let is_true ~pos b =
              try Boolean.Assert.is_true b
              with Failure msg -> raise_failure ~pos msg

            let any ~pos bs =
              try Boolean.Assert.any bs
              with Failure msg -> raise_failure ~pos msg
          end

          let display _b ~label:_ = ""

          type failure_status = unit

          type failure_status_tbl = unit

          let assert_with_failure_status_tbl ~pos b _failure_status_tbl =
            Assert.is_true ~pos b
        end

        module Index = struct
          open Mina_numbers.Index.Checked

          type t = var

          let zero = zero

          let succ t = succ t |> run_checked

          let if_ b ~then_ ~else_ = if_ b ~then_ ~else_ |> run_checked
        end

        module Account_id = struct
          type t = Account_id.var

          let if_ b ~then_ ~else_ =
            run_checked (Account_id.Checked.if_ b ~then_ ~else_)

          let derive_token_id = Account_id.Checked.derive_token_id

          let constant id =
            Account_id.(
              Checked.create
                (Public_key.Compressed.var_of_t (public_key id))
                (Token_id.Checked.constant (token_id id)))

          let invalid = constant Account_id.invalid

          let equal x y = Account_id.Checked.equal x y |> run_checked

          let create = Account_id.Checked.create
        end

        module Global_slot_since_genesis = struct
          include Mina_numbers.Global_slot_since_genesis.Checked

          let ( > ) x y = run_checked (x > y)

          let if_ b ~then_ ~else_ = run_checked (if_ b ~then_ ~else_)

          let equal x y = run_checked (equal x y)
        end

        module Global_slot_span = struct
          include Mina_numbers.Global_slot_span.Checked

          let ( > ) x y = run_checked (x > y)

          let if_ b ~then_ ~else_ = run_checked (if_ b ~then_ ~else_)
        end

        module Nonce = struct
          type t = Account.Nonce.Checked.t

          let if_ b ~then_ ~else_ =
            run_checked (Account.Nonce.Checked.if_ b ~then_ ~else_)

          let succ t = run_checked (Account.Nonce.Checked.succ t)
        end

        module State_hash = struct
          type t = State_hash.var

          let if_ b ~then_ ~else_ = run_checked (State_hash.if_ b ~then_ ~else_)
        end

        module Timing = struct
          type t = Account_timing.var

          let if_ b ~then_ ~else_ =
            run_checked (Account_timing.if_ b ~then_ ~else_)

          let vesting_period (t : t) = t.vesting_period
        end

        module Balance = struct
          include Balance.Checked

          let if_ b ~then_ ~else_ = run_checked (if_ b ~then_ ~else_)

          let sub_amount_flagged x y = run_checked (sub_amount_flagged x y)

          let add_signed_amount_flagged x y =
            run_checked (add_signed_amount_flagged x y)
        end

        module Receipt_chain_hash = struct
          open Receipt.Chain_hash.Checked

          type nonrec t = t

          module Elt = struct
            type t = Zkapp_command_elt.t

            let of_transaction_commitment tc =
              Zkapp_command_elt.Zkapp_command_commitment tc
          end

          let cons_zkapp_command_commitment index elt t =
            run_checked (cons_zkapp_command_commitment index elt t)

          let if_ b ~then_ ~else_ = run_checked (if_ b ~then_ ~else_)
        end

        module Verification_key = struct
          type t =
            ( Boolean.var
            , ( Side_loaded_verification_key.t option
              , Field.Constant.t )
              With_hash.t
              Data_as_hash.t )
            Zkapp_basic.Flagged_option.t

          let if_ b ~(then_ : t) ~(else_ : t) : t =
            Zkapp_basic.Flagged_option.if_ ~if_:Data_as_hash.if_ b ~then_ ~else_
        end

        module Verification_key_hash = struct
          type t = Field.t

          let equal = Field.equal
        end

        module Actions = struct
          type t = Zkapp_account.Actions.var

          let is_empty x = run_checked (Account_update.Actions.is_empty_var x)

          let push_events = Account_update.Actions.push_events_checked
        end

        module Zkapp_uri = struct
          type t = string Data_as_hash.t

          let if_ = Data_as_hash.if_
        end

        module Token_symbol = struct
          type t = Account.Token_symbol.var

          let if_ = Account.Token_symbol.if_
        end

        module Account = struct
          type t = (Account.Checked.Unhashed.t, Field.t Lazy.t) With_hash.t

          module Permissions = struct
            type controller = Permissions.Auth_required.Checked.t

            type txn_version = Mina_numbers.Txn_version.Checked.t

            let edit_state : t -> controller =
             fun a -> a.data.permissions.edit_state

            let send : t -> controller = fun a -> a.data.permissions.send

            let receive : t -> controller = fun a -> a.data.permissions.receive

            let access : t -> controller = fun a -> a.data.permissions.access

            let set_delegate : t -> controller =
             fun a -> a.data.permissions.set_delegate

            let set_permissions : t -> controller =
             fun a -> a.data.permissions.set_permissions

            let set_verification_key_auth : t -> controller =
             fun a -> fst a.data.permissions.set_verification_key

            let set_verification_key_txn_version : t -> txn_version =
             fun a -> snd a.data.permissions.set_verification_key

            let set_zkapp_uri : t -> controller =
             fun a -> a.data.permissions.set_zkapp_uri

            let edit_action_state : t -> controller =
             fun a -> a.data.permissions.edit_action_state

            let set_token_symbol : t -> controller =
             fun a -> a.data.permissions.set_token_symbol

            let increment_nonce : t -> controller =
             fun a -> a.data.permissions.increment_nonce

            let set_voting_for : t -> controller =
             fun a -> a.data.permissions.set_voting_for

            let set_timing : t -> controller =
             fun a -> a.data.permissions.set_timing

            type t = Permissions.Checked.t

            let if_ b ~then_ ~else_ =
              run_checked @@ Permissions.Checked.if_ b ~then_ ~else_
          end

          let account_with_hash (account : Account.Checked.Unhashed.t) : t =
            With_hash.of_data account ~hash_data:(fun a ->
                lazy
                  (let a =
                     { a with
                       zkapp =
                         ( Zkapp_account.Checked.digest a.zkapp
                         , exists (Typ.prover_value ()) ~compute:(fun () ->
                               None ) )
                     }
                   in
                   run_checked (Account.Checked.digest a) ) )

          type timing = Account_timing.var

          let timing (account : t) : timing = account.data.timing

          let set_timing (account : t) (timing : timing) : t =
            { account with data = { account.data with timing } }

          let is_timed ({ data = account; _ } : t) =
            let open Account.Poly in
            let open Account.Timing.As_record in
            let { is_timed; _ } = account.timing in
            is_timed

          let set_token_id (account : t) (token_id : Token_id.Checked.t) : t =
            account_with_hash { account.data with token_id }

          let balance (a : t) : Balance.t = a.data.balance

          let set_balance (balance : Balance.t) ({ data = a; hash } : t) : t =
            { data = { a with balance }; hash }

          let check_timing ~txn_global_slot ({ data = account; _ } : t) =
            let invalid_timing = ref None in
            let balance_check _ = failwith "Should not be called" in
            let timed_balance_check b =
              invalid_timing := Some (Boolean.not b) ;
              return ()
            in
            let `Min_balance _, timing =
              run_checked
              @@ [%with_label.Snark_params.Tick "Check zkapp timing"] (fun () ->
                     check_timing ~balance_check ~timed_balance_check ~account
                       ~txn_amount:None ~txn_global_slot )
            in
            (`Invalid_timing (Option.value_exn !invalid_timing), timing)

          let receipt_chain_hash (a : t) : Receipt_chain_hash.t =
            a.data.receipt_chain_hash

          let set_receipt_chain_hash (a : t)
              (receipt_chain_hash : Receipt_chain_hash.t) : t =
            { a with data = { a.data with receipt_chain_hash } }

          let make_zkapp (a : t) = a

          let unmake_zkapp (a : t) = a

          let proved_state (a : t) = a.data.zkapp.proved_state

          let set_proved_state proved_state ({ data = a; hash } : t) : t =
            { data = { a with zkapp = { a.zkapp with proved_state } }; hash }

          let app_state (a : t) = a.data.zkapp.app_state

          let set_app_state app_state ({ data = a; hash } : t) : t =
            { data = { a with zkapp = { a.zkapp with app_state } }; hash }

          let verification_key (a : t) : Verification_key.t =
            a.data.zkapp.verification_key

          let set_verification_key (verification_key : Verification_key.t)
              ({ data = a; hash } : t) : t =
            { data = { a with zkapp = { a.zkapp with verification_key } }
            ; hash
            }

          let verification_key_hash (a : t) : Verification_key_hash.t =
            verification_key a |> Zkapp_basic.Flagged_option.data
            |> Data_as_hash.hash

          let last_action_slot (a : t) = a.data.zkapp.last_action_slot

          let set_last_action_slot last_action_slot ({ data = a; hash } : t) : t
              =
            { data = { a with zkapp = { a.zkapp with last_action_slot } }
            ; hash
            }

          let action_state (a : t) = a.data.zkapp.action_state

          let set_action_state action_state ({ data = a; hash } : t) : t =
            { data = { a with zkapp = { a.zkapp with action_state } }; hash }

          let zkapp_uri (a : t) = a.data.zkapp.zkapp_uri

          let set_zkapp_uri zkapp_uri ({ data = a; hash } : t) : t =
            { data = { a with zkapp = { a.zkapp with zkapp_uri } }; hash }

          let token_symbol (a : t) = a.data.token_symbol

          let set_token_symbol token_symbol ({ data = a; hash } : t) : t =
            { data = { a with token_symbol }; hash }

          let public_key (a : t) = a.data.public_key

          let set_public_key public_key ({ data = a; hash } : t) : t =
            { data = { a with public_key }; hash }

          let delegate (a : t) = a.data.delegate

          let set_delegate delegate ({ data = a; hash } : t) : t =
            { data = { a with delegate }; hash }

          let nonce (a : t) = a.data.nonce

          let set_nonce nonce ({ data = a; hash } : t) : t =
            { data = { a with nonce }; hash }

          let voting_for (a : t) = a.data.voting_for

          let set_voting_for voting_for ({ data = a; hash } : t) : t =
            { data = { a with voting_for }; hash }

          let permissions (a : t) = a.data.permissions

          let set_permissions permissions ({ data = a; hash } : t) : t =
            { data = { a with permissions }; hash }
        end

        module Opt = struct
          open Zkapp_basic

          type 'a t = (Bool.t, 'a) Flagged_option.t

          let is_some = Flagged_option.is_some

          let map x ~f = Flagged_option.map ~f x

          let or_default ~if_ x ~default =
            if_ (is_some x) ~then_:(Flagged_option.data x) ~else_:default

          let or_exn x =
            with_label "or_exn is_some" (fun () ->
                Bool.Assert.is_true ~pos:__POS__ (is_some x) ) ;
            Flagged_option.data x
        end

        module Call_forest = Zkapp_call_forest.Checked

        module Stack_frame = struct
          type frame = (Token_id.Checked.t, Call_forest.t) Stack_frame.t

          type t = (frame, Stack_frame.Digest.Checked.t Lazy.t) With_hash.t

          let if_ b ~then_:(t1 : t) ~else_:(t2 : t) : t =
            { With_hash.hash =
                lazy
                  (Stack_frame.Digest.Checked.if_ b ~then_:(Lazy.force t1.hash)
                     ~else_:(Lazy.force t2.hash) )
            ; data =
                Stack_frame.Checked.if_ Call_forest.if_ b ~then_:t1.data
                  ~else_:t2.data
            }

          let caller (t : t) = t.data.caller

          let caller_caller (t : t) = t.data.caller_caller

          let calls (t : t) = t.data.calls

          let of_frame (frame : frame) : t =
            { data = frame
            ; hash =
                lazy
                  (Stack_frame.Digest.Checked.create
                     ~hash_zkapp_command:(fun (calls : Call_forest.t) ->
                       calls.hash )
                     frame )
            }

          let make ~caller ~caller_caller ~calls : t =
            Stack_frame.make ~caller ~caller_caller ~calls |> of_frame

          let hash (t : t) : Stack_frame.Digest.Checked.t = Lazy.force t.hash

          let unhash (h : Stack_frame.Digest.Checked.t)
              (frame :
                ( Mina_base.Token_id.Stable.V2.t
                , Mina_base.Zkapp_command.Call_forest.With_hashes.Stable.V1.t
                )
                Stack_frame.Stable.V1.t
                V.t ) : t =
            with_label "unhash" (fun () ->
                let frame : frame =
                  { caller =
                      exists Token_id.typ ~compute:(fun () ->
                          (V.get frame).caller )
                  ; caller_caller =
                      exists Token_id.typ ~compute:(fun () ->
                          (V.get frame).caller_caller )
                  ; calls =
                      { hash =
                          exists Mina_base.Zkapp_command.Digest.Forest.typ
                            ~compute:(fun () ->
                              (V.get frame).calls
                              |> Mina_base.Zkapp_command.Call_forest.hash )
                      ; data = V.map frame ~f:(fun frame -> frame.calls)
                      }
                  }
                in
                let t = of_frame frame in
                Stack_frame.Digest.Checked.Assert.equal
                  (hash (of_frame frame))
                  h ;
                t )
        end

        module Call_stack = struct
          module Value = struct
            open Mina_base

            type caller = Token_id.t

            type frame =
              ( caller
              , ( Account_update.t
                , Zkapp_command.Digest.Account_update.t
                , Zkapp_command.Digest.Forest.t )
                Zkapp_command.Call_forest.t )
              Stack_frame.t
          end

          type elt = Stack_frame.t

          module Elt = struct
            type t = (Value.frame, Mina_base.Stack_frame.Digest.t) With_hash.t

            let default : unit -> t =
              Memo.unit (fun () : t ->
                  With_hash.of_data
                    ~hash_data:Mina_base.Stack_frame.Digest.create
                    ( { caller = Mina_base.Token_id.default
                      ; caller_caller = Mina_base.Token_id.default
                      ; calls = []
                      }
                      : Value.frame ) )
          end

          let hash (type a)
              (xs : (a, Call_stack_digest.t) With_stack_hash.t list) :
              Call_stack_digest.t =
            match xs with
            | [] ->
                Call_stack_digest.empty
            | x :: _ ->
                x.stack_hash

          type t =
            ( (Elt.t, Call_stack_digest.t) With_stack_hash.t list V.t
            , Call_stack_digest.Checked.t )
            With_hash.t

          let if_ b ~then_:(t : t) ~else_:(e : t) : t =
            { hash = Call_stack_digest.Checked.if_ b ~then_:t.hash ~else_:e.hash
            ; data = V.if_ b ~then_:t.data ~else_:e.data
            }

          let empty = Call_stack_digest.(constant empty)

          let is_empty ({ hash = x; _ } : t) =
            Call_stack_digest.Checked.equal empty x

          let empty () : t = { hash = empty; data = V.create (fun () -> []) }

          let exists_elt (elt_ref : (Value.frame, _) With_hash.t V.t) :
              Stack_frame.t =
            let elt : Stack_frame.frame =
              let calls : Call_forest.t =
                { hash =
                    exists Mina_base.Zkapp_command.Digest.Forest.typ
                      ~compute:(fun () ->
                        (V.get elt_ref).data.calls
                        |> Mina_base.Zkapp_command.Call_forest.hash )
                ; data = V.map elt_ref ~f:(fun frame -> frame.data.calls)
                }
              and caller =
                exists Mina_base.Token_id.typ ~compute:(fun () ->
                    (V.get elt_ref).data.caller )
              and caller_caller =
                exists Mina_base.Token_id.typ ~compute:(fun () ->
                    (V.get elt_ref).data.caller_caller )
              in
              { caller; caller_caller; calls }
            in
            Stack_frame.of_frame elt

          let pop_exn ({ hash = h; data = r } : t) : elt * t =
            let hd_r = V.create (fun () -> (V.get r |> List.hd_exn).elt) in
            let tl_r = V.create (fun () -> V.get r |> List.tl_exn) in
            let elt : Stack_frame.t = exists_elt hd_r in
            let stack =
              exists Call_stack_digest.typ ~compute:(fun () ->
                  hash (V.get tl_r) )
            in
            let h' =
              Call_stack_digest.Checked.cons (Stack_frame.hash elt) stack
            in
            with_label __LOC__ (fun () ->
                Call_stack_digest.Checked.Assert.equal h h' ) ;
            (elt, { hash = stack; data = tl_r })

          let pop ({ hash = h; data = r } as t : t) : (elt * t) Opt.t =
            let input_is_empty = is_empty t in
            let hd_r =
              V.create (fun () ->
                  match V.get r |> List.hd with
                  | None ->
                      Elt.default ()
                  | Some x ->
                      x.elt )
            in
            let tl_r =
              V.create (fun () ->
                  V.get r |> List.tl |> Option.value ~default:[] )
            in
            let elt = exists_elt hd_r in
            let stack =
              exists Call_stack_digest.typ ~compute:(fun () ->
                  hash (V.get tl_r) )
            in
            let stack_frame_hash = Stack_frame.hash elt in
            let h' = Call_stack_digest.Checked.cons stack_frame_hash stack in
            with_label __LOC__ (fun () ->
                Boolean.Assert.any
                  [ input_is_empty; Call_stack_digest.Checked.equal h h' ] ) ;
            { is_some = Boolean.not input_is_empty
            ; data = (elt, { hash = stack; data = tl_r })
            }

          let read_elt (frame : elt) : Elt.t =
            { hash =
                As_prover.read Mina_base.Stack_frame.Digest.typ
                  (Stack_frame.hash frame)
            ; data =
                { calls = V.get frame.data.calls.data
                ; caller = As_prover.read Token_id.typ frame.data.caller
                ; caller_caller =
                    As_prover.read Token_id.typ frame.data.caller_caller
                }
            }

          let push (elt : elt) ~onto:({ hash = h_tl; data = r_tl } : t) : t =
            let h =
              Call_stack_digest.Checked.cons (Stack_frame.hash elt) h_tl
            in
            let r =
              V.create
                (fun () : (Elt.t, Call_stack_digest.t) With_stack_hash.t list ->
                  let hd = read_elt elt in
                  let tl = V.get r_tl in
                  { With_stack_hash.stack_hash =
                      As_prover.read Call_stack_digest.typ h
                  ; elt = hd
                  }
                  :: tl )
            in
            { hash = h; data = r }
        end

        module Amount = struct
          type t = Amount.Checked.t

          type unsigned = t

          module Signed = struct
            type t = Amount.Signed.Checked.t

            let equal t t' = run_checked (Amount.Signed.Checked.equal t t')

            let if_ b ~then_ ~else_ =
              run_checked (Amount.Signed.Checked.if_ b ~then_ ~else_)

            let is_non_neg (t : t) =
              Sgn.Checked.is_pos
                (run_checked (Currency.Amount.Signed.Checked.sgn t))

            let is_neg (t : t) =
              Sgn.Checked.is_neg
                (run_checked (Currency.Amount.Signed.Checked.sgn t))

            let negate = Amount.Signed.Checked.negate

            let of_unsigned = Amount.Signed.Checked.of_unsigned

            let add_flagged x y =
              run_checked (Amount.Signed.Checked.add_flagged x y)
          end

          let if_ b ~then_ ~else_ =
            run_checked (Amount.Checked.if_ b ~then_ ~else_)

          let equal t t' = run_checked (Amount.Checked.equal t t')

          let zero = Amount.(var_of_t zero)

          let add_flagged x y = run_checked (Amount.Checked.add_flagged x y)

          let add_signed_flagged (x : t) (y : Signed.t) =
            run_checked (Amount.Checked.add_signed_flagged x y)

          let of_constant_fee fee = Amount.var_of_t (Amount.of_fee fee)
        end

        module Token_id = struct
          type t = Token_id.Checked.t

          let if_ = Token_id.Checked.if_

          let equal x y = Token_id.Checked.equal x y

          let default = Token_id.(Checked.constant default)
        end

        module Public_key = struct
          type t = Public_key.Compressed.var

          let if_ b ~then_ ~else_ =
            run_checked (Public_key.Compressed.Checked.if_ b ~then_ ~else_)
        end

        module Protocol_state_precondition = struct
          type t = Zkapp_precondition.Protocol_state.Checked.t
        end

        module Valid_while_precondition = struct
          type t = Zkapp_precondition.Valid_while.Checked.t
        end

        module Field = Impl.Field

        module Local_state = struct
          type t =
            ( Stack_frame.t
            , Call_stack.t
            , Amount.Signed.t
            , Ledger_hash.var * Sparse_ledger.t V.t
            , Bool.t
            , Transaction_commitment.t
            , Index.t
            , Bool.failure_status_tbl )
            Mina_transaction_logic.Zkapp_command_logic.Local_state.t

          let add_check (t : t) _failure b =
            { t with success = Bool.(t.success &&& b) }

          let update_failure_status_tbl (t : t) _failure_status b =
            add_check
              (t : t)
              Transaction_status.Failure.Update_not_permitted_voting_for b

          let add_new_failure_status_bucket t = t
        end
      end

      type _ Snarky_backendless.Request.t +=
        | Zkapp_proof :
            (Nat.N2.n, Nat.N2.n) Pickles.Proof.t Snarky_backendless.Request.t

      let handle_zkapp_proof (proof : _ Pickles.Proof.t)
          (Snarky_backendless.Request.With { request; respond }) =
        match request with
        | Zkapp_proof ->
            respond (Provide proof)
        | _ ->
            respond Unhandled

      module Single (I : Single_inputs) = struct
        open I

        let { auth_type; is_start = _ } = spec

        module V = Prover_value
        open Impl

        module Inputs = struct
          include Inputs

          module Account = struct
            include Account

            let register_verification_key ({ data = a; _ } : t) =
              match spec.auth_type with
              | Proof ->
                  let vk =
                    exists Side_loaded_verification_key.typ ~compute:(fun () ->
<<<<<<< HEAD
                        Option.value_exn
                          (As_prover.read (Typ.prover_value ())
                             (Data_as_hash.prover_value
                                a.zkapp.verification_key.data ) )
                            .data )
=======
                        match
                          (As_prover.Ref.get
                             (Data_as_hash.ref a.zkapp.verification_key.data) )
                            .data
                        with
                        | Some vk ->
                            vk
                        | None ->
                            Side_loaded_verification_key.dummy )
>>>>>>> 183a1d3c
                  in
                  let expected_hash =
                    Data_as_hash.hash a.zkapp.verification_key.data
                  in
                  let actual_hash = Zkapp_account.Checked.digest_vk vk in
                  Field.Assert.equal expected_hash actual_hash ;
                  Pickles.Side_loaded.in_circuit (side_loaded 0) vk
              | Signature | None_given ->
                  ()
          end

          module Controller = struct
            type t = Permissions.Auth_required.Checked.t

            let if_ = Permissions.Auth_required.Checked.if_

            let check =
              match auth_type with
              | Proof ->
                  fun ~proof_verifies:_ ~signature_verifies:_ perm ->
                    Permissions.Auth_required.Checked.eval_proof perm
              | Signature | None_given ->
                  fun ~proof_verifies:_ ~signature_verifies perm ->
                    Permissions.Auth_required.Checked.eval_no_proof
                      ~signature_verifies perm

            let verification_key_perm_fallback_to_signature_with_older_version =
              Permissions.Auth_required.Checked
              .verification_key_perm_fallback_to_signature_with_older_version
          end

          module Txn_version = struct
            type t = Mina_numbers.Txn_version.Checked.t

            let if_ cond ~then_ ~else_ =
              run_checked
              @@ Mina_numbers.Txn_version.Checked.if_ cond ~then_ ~else_

            let equal_to_current t =
              run_checked @@ Mina_numbers.Txn_version.equal_to_current_checked t

            let older_than_current t =
              run_checked
              @@ Mina_numbers.Txn_version.older_than_current_checked t
          end

          module Ledger = struct
            type t = Ledger_hash.var * Sparse_ledger.t V.t

            type inclusion_proof = (Boolean.var * Field.t) list

            let if_ b ~then_:((xt, rt) : t) ~else_:((xe, re) : t) =
              ( run_checked (Ledger_hash.if_ b ~then_:xt ~else_:xe)
              , V.if_ b ~then_:rt ~else_:re )

            let empty ~depth () : t =
              let t = Sparse_ledger.empty ~depth () in
              ( Ledger_hash.var_of_t (Sparse_ledger.merkle_root t)
              , V.create (fun () -> t) )

            let idx ledger id = Sparse_ledger.find_index_exn ledger id

            let body_id (body : Account_update.Body.Checked.t) =
              let open As_prover in
              Mina_base.Account_id.create
                (read Signature_lib.Public_key.Compressed.typ body.public_key)
                (read Mina_base.Token_id.typ body.token_id)

            let get_account { account_update; _ } ((_root, ledger) : t) =
              let idx =
                V.map ledger ~f:(fun l -> idx l (body_id account_update.data))
              in
              let account =
                exists Mina_base.Account.Checked.Unhashed.typ
                  ~compute:(fun () ->
                    Sparse_ledger.get_exn (V.get ledger) (V.get idx) )
              in
              let account = Account.account_with_hash account in
              let incl =
                exists
                  Typ.(
                    list ~length:constraint_constants.ledger_depth
                      (Boolean.typ * field))
                  ~compute:(fun () ->
                    List.map
                      (Sparse_ledger.path_exn (V.get ledger) (V.get idx))
                      ~f:(fun x ->
                        match x with
                        | `Left h ->
                            (false, h)
                        | `Right h ->
                            (true, h) ) )
              in
              (account, incl)

            let set_account ((_root, ledger) : t) ((a, incl) : Account.t * _) :
                t =
              ( implied_root a incl |> Ledger_hash.var_of_hash_packed
              , V.map ledger
                  ~f:
                    As_prover.(
                      fun ledger ->
                        let a : Mina_base.Account.t =
                          read Mina_base.Account.Checked.Unhashed.typ a.data
                        in
                        let idx = idx ledger (Mina_base.Account.identifier a) in
                        Sparse_ledger.set_exn ledger idx a) )

            let check_inclusion ((root, _) : t) (account, incl) =
              with_label __LOC__ (fun () ->
                  Field.Assert.equal
                    (implied_root account incl)
                    (Ledger_hash.var_to_hash_packed root) )

            let check_account public_key token_id
                (({ data = account; _ }, _) : Account.t * _) =
              let is_new =
                run_checked
                  (Signature_lib.Public_key.Compressed.Checked.equal
                     account.public_key
                     Signature_lib.Public_key.Compressed.(var_of_t empty) )
              in
              with_label __LOC__ (fun () ->
                  Boolean.Assert.any
                    [ is_new
                    ; run_checked
                        (Signature_lib.Public_key.Compressed.Checked.equal
                           public_key account.public_key )
                    ] ) ;
              with_label __LOC__ (fun () ->
                  Boolean.Assert.any
                    [ is_new; Token_id.equal token_id account.token_id ] ) ;
              `Is_new is_new
          end

          module Account_update = struct
            type t = account_update

            type call_forest = Call_forest.t

            type 'a or_ignore = 'a Zkapp_basic.Or_ignore.Checked.t

            type transaction_commitment = Transaction_commitment.t

            let balance_change (t : t) = t.account_update.data.balance_change

            let protocol_state_precondition (t : t) =
              t.account_update.data.preconditions.network

            let valid_while_precondition (t : t) =
              t.account_update.data.preconditions.valid_while

            let token_id (t : t) = t.account_update.data.token_id

            let public_key (t : t) = t.account_update.data.public_key

            let may_use_parents_own_token (t : t) =
              Account_update.May_use_token.Checked.parents_own_token
                t.account_update.data.may_use_token

            let may_use_token_inherited_from_parent (t : t) =
              Account_update.May_use_token.Checked.inherit_from_parent
                t.account_update.data.may_use_token

            let account_id (t : t) =
              Account_id.create (public_key t) (token_id t)

            let use_full_commitment (t : t) =
              t.account_update.data.use_full_commitment

            let implicit_account_creation_fee (t : t) =
              t.account_update.data.implicit_account_creation_fee

            let increment_nonce (t : t) = t.account_update.data.increment_nonce

            let check_authorization ~will_succeed ~commitment
                ~calls:({ hash = calls; _ } : Call_forest.t)
                ({ account_update; control; _ } : t) =
              let proof_verifies =
                match auth_type with
                | Proof ->
                    set_zkapp_input
                      { account_update = (account_update.hash :> Field.t)
                      ; calls = (calls :> Field.t)
                      } ;
                    set_must_verify will_succeed ;
                    Boolean.true_
                | Signature | None_given ->
                    Boolean.false_
              in
              let signature_verifies =
                match auth_type with
                | None_given | Proof ->
                    Boolean.false_
                | Signature ->
                    let signature =
                      exists Signature_lib.Schnorr.Chunked.Signature.typ
                        ~compute:(fun () ->
                          match V.get control with
                          | Signature s ->
                              s
                          | None_given ->
                              Signature.dummy
                          | Proof _ ->
                              assert false )
                    in
                    run_checked
                      (let%bind (module S) =
                         Tick.Inner_curve.Checked.Shifted.create ()
                       in
                       signature_verifies
                         ~shifted:(module S)
                         ~payload_digest:commitment signature
                         account_update.data.public_key )
              in
              ( `Proof_verifies proof_verifies
              , `Signature_verifies signature_verifies )

            let is_proved ({ account_update; _ } : t) =
              account_update.data.authorization_kind.is_proved

            let is_signed ({ account_update; _ } : t) =
              account_update.data.authorization_kind.is_signed

            let verification_key_hash ({ account_update; _ } : t) =
              account_update.data.authorization_kind.verification_key_hash

            module Update = struct
              open Zkapp_basic

              type 'a set_or_keep = 'a Set_or_keep.Checked.t

              let timing ({ account_update; _ } : t) :
                  Account.timing set_or_keep =
                Set_or_keep.Checked.map
                  ~f:Account_update.Update.Timing_info.Checked.to_account_timing
                  account_update.data.update.timing

              let app_state ({ account_update; _ } : t) =
                account_update.data.update.app_state

              let verification_key ({ account_update; _ } : t) =
                account_update.data.update.verification_key

              let actions ({ account_update; _ } : t) =
                account_update.data.actions

              let zkapp_uri ({ account_update; _ } : t) =
                account_update.data.update.zkapp_uri

              let token_symbol ({ account_update; _ } : t) =
                account_update.data.update.token_symbol

              let delegate ({ account_update; _ } : t) =
                account_update.data.update.delegate

              let voting_for ({ account_update; _ } : t) =
                account_update.data.update.voting_for

              let permissions ({ account_update; _ } : t) =
                account_update.data.update.permissions
            end

            module Account_precondition = struct
              let nonce ({ account_update; _ } : t) =
                account_update.data.preconditions.account.nonce
            end
          end

          module Set_or_keep = struct
            include Zkapp_basic.Set_or_keep.Checked
          end

          module Global_state = struct
            include Global_state

            let fee_excess { fee_excess; _ } = fee_excess

            let set_fee_excess t fee_excess = { t with fee_excess }

            let supply_increase { supply_increase; _ } = supply_increase

            let set_supply_increase t supply_increase =
              { t with supply_increase }

            let first_pass_ledger { first_pass_ledger; _ } = first_pass_ledger

            let second_pass_ledger { second_pass_ledger; _ } =
              second_pass_ledger

            let set_first_pass_ledger ~should_update t ledger =
              { t with
                first_pass_ledger =
                  Ledger.if_ should_update ~then_:ledger
                    ~else_:t.first_pass_ledger
              }

            let set_second_pass_ledger ~should_update t ledger =
              { t with
                second_pass_ledger =
                  Ledger.if_ should_update ~then_:ledger
                    ~else_:t.second_pass_ledger
              }

            let block_global_slot { block_global_slot; _ } = block_global_slot
          end

          module Nonce_precondition = struct
            let is_constant =
              Zkapp_precondition.Numeric.Checked.is_constant
                Zkapp_precondition.Numeric.Tc.nonce
          end

          let with_label ~label f = with_label label f
        end

        module Env = struct
          open Inputs

          type t =
            < account_update : Account_update.t
            ; account : Account.t
            ; ledger : Ledger.t
            ; amount : Amount.t
            ; signed_amount : Amount.Signed.t
            ; bool : Bool.t
            ; token_id : Token_id.t
            ; global_state : Global_state.t
            ; inclusion_proof : (Bool.t * Field.t) list
            ; zkapp_command : Zkapp_command.t
            ; local_state :
                ( Stack_frame.t
                , Call_stack.t
                , Amount.Signed.t
                , Ledger.t
                , Bool.t
                , Transaction_commitment.t
                , Index.t
                , unit )
                Mina_transaction_logic.Zkapp_command_logic.Local_state.t
            ; protocol_state_precondition :
                Zkapp_precondition.Protocol_state.Checked.t
            ; valid_while_precondition :
                Zkapp_precondition.Valid_while.Checked.t
            ; transaction_commitment : Transaction_commitment.t
            ; full_transaction_commitment : Transaction_commitment.t
            ; field : Field.t
            ; failure : unit >
        end

        include Mina_transaction_logic.Zkapp_command_logic.Make (Inputs)

        let perform (type r)
            (eff : (r, Env.t) Mina_transaction_logic.Zkapp_command_logic.Eff.t)
            : r =
          match eff with
          | Check_valid_while_precondition (valid_while, global_state) ->
              Zkapp_precondition.Valid_while.Checked.check valid_while
                global_state.block_global_slot
          | Check_protocol_state_precondition
              (protocol_state_predicate, global_state) ->
              Zkapp_precondition.Protocol_state.Checked.check
                protocol_state_predicate global_state.protocol_state
          | Check_account_precondition
              ({ account_update; _ }, account, new_account, local_state) ->
              let local_state = ref local_state in
              let check failure b =
                local_state :=
                  Inputs.Local_state.add_check !local_state failure b
              in
              Zkapp_precondition.Account.Checked.check ~new_account ~check
                account_update.data.preconditions.account account.data ;
              !local_state
          | Init_account { account_update = { account_update; _ }; account } ->
              let account' : Account.Checked.Unhashed.t =
                { account.data with
                  public_key = account_update.data.public_key
                ; token_id = account_update.data.token_id
                }
              in
              Inputs.Account.account_with_hash account'
      end

      let check_protocol_state ~pending_coinbase_stack_init
          ~pending_coinbase_stack_before ~pending_coinbase_stack_after
          ~block_global_slot state_body =
        [%with_label_ "Compute pending coinbase stack"] (fun () ->
            let%bind state_body_hash =
              Mina_state.Protocol_state.Body.hash_checked state_body
            in
            let global_slot = block_global_slot in
            let%bind computed_pending_coinbase_stack_after =
              Pending_coinbase.Stack.Checked.push_state state_body_hash
                global_slot pending_coinbase_stack_init
            in
            [%with_label_ "Check pending coinbase stack"] (fun () ->
                let%bind correct_coinbase_target_stack =
                  Pending_coinbase.Stack.equal_var
                    computed_pending_coinbase_stack_after
                    pending_coinbase_stack_after
                in
                let%bind valid_init_state =
                  (* Stack update is performed once per scan state tree and the
                     following is true only for the first transaction per block per
                     tree*)
                  let%bind equal_source =
                    Pending_coinbase.Stack.equal_var pending_coinbase_stack_init
                      pending_coinbase_stack_before
                  in
                  (*for the rest, both source and target are the same*)
                  let%bind equal_source_with_state =
                    Pending_coinbase.Stack.equal_var
                      computed_pending_coinbase_stack_after
                      pending_coinbase_stack_before
                  in
                  Boolean.(equal_source ||| equal_source_with_state)
                in
                Boolean.Assert.all
                  [ correct_coinbase_target_stack; valid_init_state ] ) )

      let main ?(witness : Witness.t option) (spec : Spec.t)
          ~constraint_constants (statement : Statement.With_sok.var) =
        let open Impl in
        run_checked (dummy_constraints ()) ;
        let ( ! ) x = Option.value_exn x in
        let state_body =
          exists (Mina_state.Protocol_state.Body.typ ~constraint_constants)
            ~compute:(fun () -> !witness.state_body)
        in
        let block_global_slot =
          exists Mina_numbers.Global_slot_since_genesis.typ ~compute:(fun () ->
              !witness.block_global_slot )
        in
        let pending_coinbase_stack_init =
          exists Pending_coinbase.Stack.typ ~compute:(fun () ->
              !witness.init_stack )
        in
        let module V = Prover_value in
        run_checked
          (check_protocol_state ~pending_coinbase_stack_init
             ~pending_coinbase_stack_before:
               statement.source.pending_coinbase_stack
             ~pending_coinbase_stack_after:
               statement.target.pending_coinbase_stack ~block_global_slot
             state_body ) ;
        let init :
            Global_state.t
            * _ Mina_transaction_logic.Zkapp_command_logic.Local_state.t =
          let g : Global_state.t =
            { first_pass_ledger =
                ( statement.source.first_pass_ledger
                , V.create (fun () -> !witness.global_first_pass_ledger) )
            ; second_pass_ledger =
                ( statement.source.second_pass_ledger
                , V.create (fun () -> !witness.global_second_pass_ledger) )
            ; fee_excess = Amount.Signed.(Checked.constant zero)
            ; supply_increase = Amount.Signed.(Checked.constant zero)
            ; protocol_state =
                Mina_state.Protocol_state.Body.view_checked state_body
            ; block_global_slot
            }
          in
          let l : _ Mina_transaction_logic.Zkapp_command_logic.Local_state.t =
            { stack_frame =
                Inputs.Stack_frame.unhash
                  statement.source.local_state.stack_frame
                  (V.create (fun () -> !witness.local_state_init.stack_frame))
            ; call_stack =
                { With_hash.hash = statement.source.local_state.call_stack
                ; data =
                    V.create (fun () -> !witness.local_state_init.call_stack)
                }
            ; transaction_commitment =
                statement.source.local_state.transaction_commitment
            ; full_transaction_commitment =
                statement.source.local_state.full_transaction_commitment
            ; excess = statement.source.local_state.excess
            ; supply_increase = statement.source.local_state.supply_increase
            ; ledger =
                ( statement.source.local_state.ledger
                , V.create (fun () -> !witness.local_state_init.ledger) )
            ; success = statement.source.local_state.success
            ; account_update_index =
                statement.source.local_state.account_update_index
            ; failure_status_tbl = ()
            ; will_succeed = statement.source.local_state.will_succeed
            }
          in
          (g, l)
        in
        let start_zkapp_command =
          exists (Typ.prover_value ()) ~compute:(fun () ->
              ref !witness.start_zkapp_command )
        in
        let zkapp_input = ref None in
        let must_verify = ref Boolean.true_ in
        let global, local =
          List.fold_left spec ~init
            ~f:(fun ((_, local) as acc) account_update_spec ->
              let module S = Single (struct
                let constraint_constants = constraint_constants

                let spec = account_update_spec

                let set_zkapp_input x = zkapp_input := Some x

                let set_must_verify x = must_verify := x
              end) in
              let finish v =
                let open Mina_transaction_logic.Zkapp_command_logic.Start_data in
                let ps =
                  V.map v ~f:(function
                    | `Skip ->
                        []
                    | `Start p ->
                        Zkapp_command.all_account_updates p.account_updates )
                in
                let h =
                  exists Zkapp_command.Digest.Forest.typ ~compute:(fun () ->
                      Zkapp_command.Call_forest.hash (V.get ps) )
                in
                let start_data =
                  { Mina_transaction_logic.Zkapp_command_logic.Start_data
                    .account_updates = { With_hash.hash = h; data = ps }
                  ; memo_hash =
                      exists Field.typ ~compute:(fun () ->
                          match V.get v with
                          | `Skip ->
                              Field.Constant.zero
                          | `Start p ->
                              p.memo_hash )
                  ; will_succeed =
                      exists Boolean.typ ~compute:(fun () ->
                          match V.get v with
                          | `Skip ->
                              false
                          | `Start p ->
                              p.will_succeed )
                  }
                in
                let global_state, local_state =
                  with_label "apply" (fun () ->
                      S.apply ~constraint_constants
                        ~is_start:
                          ( match account_update_spec.is_start with
                          | `No ->
                              `No
                          | `Yes ->
                              `Yes start_data
                          | `Compute_in_circuit ->
                              `Compute start_data )
                        S.{ perform }
                        acc )
                in
                (global_state, local_state)
              in
              let acc' =
                match account_update_spec.is_start with
                | `No ->
                    let global_state, local_state =
                      S.apply ~constraint_constants ~is_start:`No
                        S.{ perform }
                        acc
                    in
                    (global_state, local_state)
                | `Compute_in_circuit ->
                    V.create (fun () ->
                        let start_zkapp_command =
                          As_prover.read (Typ.prover_value ())
                            start_zkapp_command
                        in
                        match Stdlib.( ! ) start_zkapp_command with
                        | [] ->
                            `Skip
                        | p :: ps ->
                            let should_pop =
                              Mina_base.Zkapp_command.Call_forest.is_empty
                                (V.get local.stack_frame.data.calls.data)
                            in
                            if should_pop then (
                              start_zkapp_command := ps ;
                              `Start p )
                            else `Skip )
                    |> finish
                | `Yes ->
                    as_prover (fun () ->
                        assert (
                          Mina_base.Zkapp_command.Call_forest.is_empty
                            (V.get local.stack_frame.data.calls.data) ) ) ;
                    V.create (fun () ->
                        let start_zkapp_command =
                          As_prover.read (Typ.prover_value ())
                            start_zkapp_command
                        in
                        match Stdlib.( ! ) start_zkapp_command with
                        | [] ->
                            assert false
                        | p :: ps ->
                            start_zkapp_command := ps ;
                            `Start p )
                    |> finish
              in
              acc' )
        in
        let local_state_ledger =
          (* The actual output ledger may differ from the one generated by
             transaction logic, because we handle failures differently between
             the two. However, in the case of failure, we never use this ledger:
             it will never be upgraded to the global ledger. If we have such a
             failure, we just pretend we achieved the target hash.
          *)
          Stack_frame.Digest.Checked.if_ local.success
            ~then_:(Inputs.Stack_frame.hash local.stack_frame)
            ~else_:statement.target.local_state.stack_frame
        in
        with_label __LOC__ (fun () ->
            Local_state.Checked.assert_equal statement.target.local_state
              { local with
                stack_frame = local_state_ledger
              ; call_stack = local.call_stack.hash
              ; ledger = fst local.ledger
              } ) ;
        with_label __LOC__ (fun () ->
            run_checked
              (Frozen_ledger_hash.assert_equal
                 (fst global.first_pass_ledger)
                 statement.target.first_pass_ledger ) ) ;
        with_label __LOC__ (fun () ->
            run_checked
              (Frozen_ledger_hash.assert_equal
                 (fst global.second_pass_ledger)
                 statement.target.second_pass_ledger ) ) ;
        with_label __LOC__ (fun () ->
            run_checked
              (Frozen_ledger_hash.assert_equal statement.connecting_ledger_left
                 statement.connecting_ledger_right ) ) ;
        with_label __LOC__ (fun () ->
            run_checked
              (Amount.Signed.Checked.assert_equal statement.supply_increase
                 global.supply_increase ) ) ;
        with_label __LOC__ (fun () ->
            run_checked
              (let expected = statement.fee_excess in
               let got : Fee_excess.var =
                 { fee_token_l = Token_id.(Checked.constant default)
                 ; fee_excess_l = Amount.Signed.Checked.to_fee global.fee_excess
                 ; fee_token_r = Token_id.(Checked.constant default)
                 ; fee_excess_r =
                     Amount.Signed.Checked.to_fee (fst init).fee_excess
                 }
               in
               Fee_excess.assert_equal_checked expected got ) ) ;
        (Stdlib.( ! ) zkapp_input, `Must_verify (Stdlib.( ! ) must_verify))

      (* Horrible hack :( *)
      let witness : Witness.t option ref = ref None

      let rule (type a b c d) ~constraint_constants ~proof_level
          (t : (a, b, c, d) Basic.t_typed) :
          ( a
          , b
          , c
          , d
          , Statement.With_sok.var
          , Statement.With_sok.t
          , unit
          , unit
          , unit
          , unit )
          Pickles.Inductive_rule.t =
        let open Hlist in
        let open Basic in
        let module M = H4.T (Pickles.Tag) in
        let s = Basic.spec t in
        let prev_must_verify =
          match proof_level with
          | Genesis_constants.Proof_level.Full ->
              true
          | _ ->
              false
        in
        let b = Boolean.var_of_value prev_must_verify in
        match t with
        | Proved ->
            { identifier = "proved"
            ; prevs = M.[ side_loaded 0 ]
            ; main =
                (fun { public_input = stmt } ->
                  let zkapp_input, `Must_verify must_verify =
                    main ?witness:!witness s ~constraint_constants stmt
                  in
                  let proof =
                    Run.exists (Typ.prover_value ()) ~request:(fun () ->
                        Zkapp_proof )
                  in
                  { previous_proof_statements =
                      [ { public_input = Option.value_exn zkapp_input
                        ; proof
                        ; proof_must_verify = Run.Boolean.( &&& ) b must_verify
                        }
                      ]
                  ; public_output = ()
                  ; auxiliary_output = ()
                  } )
            ; feature_flags = Pickles_types.Plonk_types.Features.none_bool
            }
        | Opt_signed_opt_signed ->
            { identifier = "opt_signed-opt_signed"
            ; prevs = M.[]
            ; main =
                (fun { public_input = stmt } ->
                  let zkapp_input_opt, _ =
                    main ?witness:!witness s ~constraint_constants stmt
                  in
                  assert (Option.is_none zkapp_input_opt) ;
                  { previous_proof_statements = []
                  ; public_output = ()
                  ; auxiliary_output = ()
                  } )
            ; feature_flags = Pickles_types.Plonk_types.Features.none_bool
            }
        | Opt_signed ->
            { identifier = "opt_signed"
            ; prevs = M.[]
            ; main =
                (fun { public_input = stmt } ->
                  let zkapp_input_opt, _ =
                    main ?witness:!witness s ~constraint_constants stmt
                  in
                  assert (Option.is_none zkapp_input_opt) ;
                  { previous_proof_statements = []
                  ; public_output = ()
                  ; auxiliary_output = ()
                  } )
            ; feature_flags = Pickles_types.Plonk_types.Features.none_bool
            }
    end

    type _ Snarky_backendless.Request.t +=
      | Transaction : Transaction_union.t Snarky_backendless.Request.t
      | State_body :
          Mina_state.Protocol_state.Body.Value.t Snarky_backendless.Request.t
      | Init_stack : Pending_coinbase.Stack.t Snarky_backendless.Request.t
      | Global_slot :
          Mina_numbers.Global_slot_since_genesis.t Snarky_backendless.Request.t

    let%snarkydef_ add_burned_tokens acc_burned_tokens amount
        ~is_coinbase_or_fee_transfer ~update_account =
      let%bind accumulate_burned_tokens =
        Boolean.all [ is_coinbase_or_fee_transfer; Boolean.not update_account ]
      in
      let%bind amt, `Overflow overflow =
        Amount.Checked.add_flagged acc_burned_tokens amount
      in
      let%bind () =
        Boolean.(Assert.any [ not accumulate_burned_tokens; not overflow ])
      in
      Amount.Checked.if_ accumulate_burned_tokens ~then_:amt
        ~else_:acc_burned_tokens

    let%snarkydef_ apply_tagged_transaction
        ~(constraint_constants : Genesis_constants.Constraint_constants.t)
        (type shifted)
        (shifted : (module Inner_curve.Checked.Shifted.S with type t = shifted))
        fee_payment_root global_slot pending_coinbase_stack_init
        pending_coinbase_stack_before pending_coinbase_after state_body
        ({ signer; signature; payload } as txn : Transaction_union.var) =
      let tag = payload.body.tag in
      let is_user_command =
        Transaction_union.Tag.Unpacked.is_user_command tag
      in
      let%bind () =
        [%with_label_ "Check transaction signature"] (fun () ->
            check_signature shifted ~payload ~is_user_command ~signer ~signature )
      in
      let%bind signer_pk = Public_key.compress_var signer in
      let%bind () =
        [%with_label_ "Fee-payer must sign the transaction"] (fun () ->
            (* TODO: Enable multi-sig. *)
            Public_key.Compressed.Checked.Assert.equal signer_pk
              payload.common.fee_payer_pk )
      in
      (* Compute transaction kind. *)
      let is_payment = Transaction_union.Tag.Unpacked.is_payment tag in
      let is_stake_delegation =
        Transaction_union.Tag.Unpacked.is_stake_delegation tag
      in
      let is_fee_transfer =
        Transaction_union.Tag.Unpacked.is_fee_transfer tag
      in
      let is_coinbase = Transaction_union.Tag.Unpacked.is_coinbase tag in
      let fee_token = payload.common.fee_token in
      let%bind fee_token_default =
        make_checked (fun () ->
            Token_id.(Checked.equal fee_token (Checked.constant default)) )
      in
      let token = payload.body.token_id in
      let%bind token_default =
        make_checked (fun () ->
            Token_id.(Checked.equal token (Checked.constant default)) )
      in
      let%bind () = Boolean.Assert.is_true token_default in
      let%bind () =
        [%with_label_ "Validate tokens"] (fun () ->
            Checked.all_unit
              [ [%with_label_
                  "Fee token is default or command allows non-default fee"]
                  (fun () ->
                    Boolean.Assert.any
                      [ fee_token_default
                      ; is_payment
                      ; is_stake_delegation
                      ; is_fee_transfer
                      ] )
              ; (* TODO: Remove this check and update the transaction snark once we
                   have an exchange rate mechanism. See issue #4447.
                *)
                [%with_label_ "Fees in tokens disabled"] (fun () ->
                    Boolean.Assert.is_true fee_token_default )
              ; [%with_label_ "Command allows default token"]
                  Boolean.(
                    fun () ->
                      Assert.any
                        [ is_payment
                        ; is_stake_delegation
                        ; is_fee_transfer
                        ; is_coinbase
                        ])
              ] )
      in
      let current_global_slot = global_slot in
      (* Query predicted failure/success. *)
      let%bind user_command_failure =
        User_command_failure.compute_as_prover ~constraint_constants
          ~txn_global_slot:current_global_slot txn
      in
      let%bind user_command_fails =
        User_command_failure.any user_command_failure
      in
      let fee = payload.common.fee in
      let receiver = Account_id.Checked.create payload.body.receiver_pk token in
      let source = Account_id.Checked.create payload.body.source_pk token in
      (* Information for the fee-payer. *)
      let nonce = payload.common.nonce in
      let fee_payer =
        Account_id.Checked.create payload.common.fee_payer_pk fee_token
      in
      let%bind () =
        [%with_label_ "Fee payer and source must be equal"] (fun () ->
            Account_id.Checked.equal fee_payer source >>= Boolean.Assert.is_true )
      in
      let%bind () =
        [%with_label_ "Check slot validity"] (fun () ->
            Global_slot_since_genesis.Checked.(
              current_global_slot <= payload.common.valid_until)
            >>= Boolean.Assert.is_true )
      in

      (* Check coinbase stack. Protocol state body is pushed into the Pending
         coinbase stack once per block. For example, consider any two
         transactions in a block. Their pending coinbase stacks would be:

         transaction1: s1 -> t1 = s1+ protocol_state_body + maybe_coinbase
         transaction2: t1 -> t1 + maybe_another_coinbase
           (Note: protocol_state_body is not pushed again)

         However, for each transaction, we need to constrain the protocol state
         body. This is done is by using the stack ([init_stack]) without the
         current protocol state body, pushing the state body to it in every
         transaction snark and checking if it matches the target.
         We also need to constrain the source for the merges to work correctly.
         Basically,

         init_stack + protocol_state_body + maybe_coinbase = target
         AND
         init_stack = source || init_stack + protocol_state_body = source *)

      (* These are all the possible cases:

          Init_stack     Source                 Target
         --------------------------------------------------------------
           i               i                       i + state
           i               i                       i + state + coinbase
           i               i + state               i + state
           i               i + state               i + state + coinbase
           i + coinbase    i + state + coinbase    i + state + coinbase
      *)
      let%bind () =
        [%with_label_ "Compute coinbase stack"] (fun () ->
            let%bind state_body_hash =
              Mina_state.Protocol_state.Body.hash_checked state_body
            in
            let%bind pending_coinbase_stack_with_state =
              Pending_coinbase.Stack.Checked.push_state state_body_hash
                current_global_slot pending_coinbase_stack_init
            in
            let%bind computed_pending_coinbase_stack_after =
              let coinbase =
                (Account_id.Checked.public_key receiver, payload.body.amount)
              in
              let%bind stack' =
                Pending_coinbase.Stack.Checked.push_coinbase coinbase
                  pending_coinbase_stack_with_state
              in
              Pending_coinbase.Stack.Checked.if_ is_coinbase ~then_:stack'
                ~else_:pending_coinbase_stack_with_state
            in
            [%with_label_ "Check coinbase stack"] (fun () ->
                let%bind correct_coinbase_target_stack =
                  Pending_coinbase.Stack.equal_var
                    computed_pending_coinbase_stack_after pending_coinbase_after
                in
                let%bind valid_init_state =
                  let%bind equal_source =
                    Pending_coinbase.Stack.equal_var pending_coinbase_stack_init
                      pending_coinbase_stack_before
                  in
                  let%bind equal_source_with_state =
                    Pending_coinbase.Stack.equal_var
                      pending_coinbase_stack_with_state
                      pending_coinbase_stack_before
                  in
                  Boolean.(equal_source ||| equal_source_with_state)
                in
                [%with_label_ "target stack and valid init state"] (fun () ->
                    Boolean.Assert.all
                      [ correct_coinbase_target_stack; valid_init_state ] ) ) )
      in
      (* Interrogate failure cases. This value is created without constraints;
         the failures should be checked against potential failures to ensure
         consistency.
      *)
      let%bind () =
        [%with_label_ "A failing user command is a user command"]
          Boolean.(
            fun () -> Assert.any [ is_user_command; not user_command_fails ])
      in
      let%bind predicate_result =
        let%bind is_own_account =
          Public_key.Compressed.Checked.equal payload.common.fee_payer_pk
            payload.body.source_pk
        in
        let predicate_result =
          (* TODO: Predicates. *)
          Boolean.false_
        in
        Boolean.(is_own_account ||| predicate_result)
      in
      let%bind () =
        [%with_label_ "Check account_precondition failure against predicted"]
          (fun () ->
            let predicate_failed = Boolean.(not predicate_result) in
            assert_r1cs
              (predicate_failed :> Field.Var.t)
              (is_user_command :> Field.Var.t)
              (user_command_failure.predicate_failed :> Field.Var.t) )
      in
      let account_creation_amount =
        Amount.Checked.of_fee
          Fee.(var_of_t constraint_constants.account_creation_fee)
      in
      let%bind is_zero_fee = Fee.(equal_var fee (var_of_t zero)) in
      let is_coinbase_or_fee_transfer = Boolean.not is_user_command in
      let%bind can_create_fee_payer_account =
        (* Fee transfers and coinbases may create an account. We check the normal
           invariants to ensure that the account creation fee is paid.
        *)
        let%bind fee_may_be_charged =
          (* If the fee is zero, we do not create the account at all, so we allow
             this through. Otherwise, the fee must be the default.
          *)
          Boolean.(token_default ||| is_zero_fee)
        in
        Boolean.(is_coinbase_or_fee_transfer &&& fee_may_be_charged)
      in
      (* a couple of references, hard to thread the values *)
      let burned_tokens = ref Currency.Amount.(var_of_t zero) in
      let zero_fee =
        Currency.Amount.(Signed.create_var ~magnitude:(var_of_t zero))
          ~sgn:Sgn.Checked.pos
      in
      (* new account fees added for coinbases/fee transfers, when calculating receiver amounts *)
      let new_account_fees = ref zero_fee in
      let%bind root_after_fee_payer_update =
        [%with_label_ "Update fee payer"] (fun () ->
            Frozen_ledger_hash.modify_account_send
              ~depth:constraint_constants.ledger_depth fee_payment_root
              ~is_writeable:can_create_fee_payer_account fee_payer
              ~f:(fun ~is_empty_and_writeable account ->
                (* this account is:
                   - the fee-payer for payments
                   - the fee-payer for stake delegation
                   - the fee-receiver for a coinbase
                   - the second receiver for a fee transfer
                *)
                let%bind next_nonce =
                  Account.Nonce.Checked.succ_if account.nonce is_user_command
                in
                let%bind () =
                  [%with_label_ "Check fee nonce"] (fun () ->
                      let%bind nonce_matches =
                        Account.Nonce.Checked.equal nonce account.nonce
                      in
                      Boolean.Assert.any
                        [ Boolean.not is_user_command; nonce_matches ] )
                in
                let%bind receipt_chain_hash =
                  let current = account.receipt_chain_hash in
                  let%bind r =
                    Receipt.Chain_hash.Checked.cons_signed_command_payload
                      (Signed_command_payload payload) current
                  in
                  Receipt.Chain_hash.Checked.if_ is_user_command ~then_:r
                    ~else_:current
                in
                let permitted_to_access =
                  Account.Checked.has_permission
                    ~signature_verifies:is_user_command ~to_:`Access account
                in
                let permitted_to_increment_nonce =
                  Account.Checked.has_permission ~to_:`Increment_nonce account
                in
                let permitted_to_send =
                  Account.Checked.has_permission ~to_:`Send account
                in
                let permitted_to_receive =
                  Account.Checked.has_permission ~to_:`Receive account
                in
                let%bind () =
                  [%with_label_
                    "Fee payer access should be permitted for all commands"]
                    (fun () -> Boolean.Assert.is_true permitted_to_access)
                in
                let%bind () =
                  [%with_label_
                    "Fee payer increment nonce should be permitted for all \
                     commands"] (fun () ->
                      Boolean.Assert.any
                        [ Boolean.not is_user_command
                        ; permitted_to_increment_nonce
                        ] )
                in
                let%bind () =
                  [%with_label_
                    "Fee payer balance update should be permitted for all \
                     commands"] (fun () ->
                      Boolean.Assert.any
                        [ Boolean.not is_user_command; permitted_to_send ] )
                in
                (*second fee receiver of a fee transfer and fee receiver of a coinbase transaction remain unchanged if
                   1. These accounts are not permitted to receive tokens and,
                   2. Receiver account that corresponds to first fee receiver of a fee transfer or coinbase receiver of a coinbase transaction, doesn't allow receiving tokens*)
                let%bind update_account =
                  let%bind receiving_allowed =
                    Boolean.all
                      [ is_coinbase_or_fee_transfer; permitted_to_receive ]
                  in
                  Boolean.any [ is_user_command; receiving_allowed ]
                in
                let%bind is_empty_and_writeable =
                  (* If this is a coinbase with zero fee, do not create the
                     account, since the fee amount won't be enough to pay for it.
                  *)
                  Boolean.(all [ is_empty_and_writeable; not is_zero_fee ])
                in
                let should_pay_to_create =
                  (* Coinbases and fee transfers may create. *)
                  is_empty_and_writeable
                in
                let%bind amount =
                  [%with_label_ "Compute fee payer amount"] (fun () ->
                      let fee_payer_amount =
                        let sgn = Sgn.Checked.neg_if_true is_user_command in
                        Amount.Signed.create_var
                          ~magnitude:(Amount.Checked.of_fee fee)
                          ~sgn
                      in
                      (* Account creation fee for fee transfers/coinbases. *)
                      let%bind account_creation_fee =
                        let%map magnitude =
                          Amount.Checked.if_ should_pay_to_create
                            ~then_:account_creation_amount
                            ~else_:Amount.(var_of_t zero)
                        in
                        Amount.Signed.create_var ~magnitude ~sgn:Sgn.Checked.neg
                      in
                      new_account_fees := account_creation_fee ;
                      Amount.Signed.Checked.(
                        add fee_payer_amount account_creation_fee) )
                in
                let%bind () =
                  [%with_label_ "Burned tokens in fee payer"] (fun () ->
                      let%map amt =
                        add_burned_tokens !burned_tokens
                          (Amount.Checked.of_fee fee)
                          ~is_coinbase_or_fee_transfer ~update_account
                      in
                      burned_tokens := amt )
                in
                let txn_global_slot = current_global_slot in
                let%bind timing =
                  [%with_label_ "Check fee payer timing"] (fun () ->
                      let%bind txn_amount =
                        let%bind sgn = Amount.Signed.Checked.sgn amount in
                        let%bind magnitude =
                          Amount.Signed.Checked.magnitude amount
                        in
                        Amount.Checked.if_ (Sgn.Checked.is_neg sgn)
                          ~then_:magnitude
                          ~else_:Amount.(var_of_t zero)
                      in
                      let balance_check ok =
                        [%with_label_ "Check fee payer balance"] (fun () ->
                            Boolean.Assert.is_true ok )
                      in
                      let timed_balance_check ok =
                        [%with_label_ "Check fee payer timed balance"]
                          (fun () -> Boolean.Assert.is_true ok)
                      in
                      let%bind `Min_balance _, timing =
                        check_timing ~balance_check ~timed_balance_check
                          ~account ~txn_amount:(Some txn_amount)
                          ~txn_global_slot
                      in
                      Account_timing.if_ update_account ~then_:timing
                        ~else_:account.timing )
                in
                let%bind balance =
                  [%with_label_ "Check payer balance"] (fun () ->
                      let%bind updated_balance =
                        Balance.Checked.add_signed_amount account.balance amount
                      in
                      Balance.Checked.if_ update_account ~then_:updated_balance
                        ~else_:account.balance )
                in
                let%map public_key =
                  Public_key.Compressed.Checked.if_ is_empty_and_writeable
                    ~then_:(Account_id.Checked.public_key fee_payer)
                    ~else_:account.public_key
                and token_id =
                  make_checked (fun () ->
                      Token_id.Checked.if_ is_empty_and_writeable
                        ~then_:(Account_id.Checked.token_id fee_payer)
                        ~else_:account.token_id )
                and delegate =
                  Public_key.Compressed.Checked.if_ is_empty_and_writeable
                    ~then_:(Account_id.Checked.public_key fee_payer)
                    ~else_:account.delegate
                in
                { Account.Poly.balance
                ; public_key
                ; token_id
                ; token_symbol = account.token_symbol
                ; nonce = next_nonce
                ; receipt_chain_hash
                ; delegate
                ; voting_for = account.voting_for
                ; timing
                ; permissions = account.permissions
                ; zkapp = account.zkapp
                } ) )
      in
      let%bind receiver_increase =
        (* - payments:         payload.body.amount
           - stake delegation: 0
           - coinbase:         payload.body.amount - payload.common.fee
           - fee transfer:     payload.body.amount
        *)
        [%with_label_ "Compute receiver increase"] (fun () ->
            let%bind base_amount =
              let zero_transfer = is_stake_delegation in
              Amount.Checked.if_ zero_transfer
                ~then_:(Amount.var_of_t Amount.zero)
                ~else_:payload.body.amount
            in
            (* The fee for entering the coinbase transaction is paid up front. *)
            let%bind coinbase_receiver_fee =
              Amount.Checked.if_ is_coinbase
                ~then_:(Amount.Checked.of_fee fee)
                ~else_:(Amount.var_of_t Amount.zero)
            in
            Amount.Checked.sub base_amount coinbase_receiver_fee )
      in
      let receiver_overflow = ref Boolean.false_ in
      let receiver_balance_update_permitted = ref Boolean.true_ in
      let%bind root_after_receiver_update =
        [%with_label_ "Update receiver"] (fun () ->
            Frozen_ledger_hash.modify_account_recv
              ~depth:constraint_constants.ledger_depth
              root_after_fee_payer_update receiver
              ~f:(fun ~is_empty_and_writeable account ->
                (* this account is:
                   - the receiver for payments
                   - the delegated-to account for stake delegation
                   - the receiver for a coinbase
                   - the first receiver for a fee transfer
                *)
                let permitted_to_access =
                  Account.Checked.has_permission
                    ~signature_verifies:Boolean.false_ ~to_:`Access account
                in
                let%bind permitted_to_receive =
                  Account.Checked.has_permission ~to_:`Receive account
                  |> Boolean.( &&& ) permitted_to_access
                in
                (*Account remains unchanged if balance update is not permitted for payments, fee_transfers and coinbase transactions*)
                let%bind payment_or_internal_command =
                  Boolean.any [ is_payment; is_coinbase_or_fee_transfer ]
                in
                let%bind update_account =
                  Boolean.any
                    [ Boolean.not payment_or_internal_command
                    ; permitted_to_receive
                    ]
                  >>= Boolean.( &&& ) permitted_to_access
                in
                receiver_balance_update_permitted := permitted_to_receive ;
                let%bind is_empty_failure =
                  let must_not_be_empty = is_stake_delegation in
                  Boolean.(is_empty_and_writeable &&& must_not_be_empty)
                in
                let%bind () =
                  [%with_label_ "Receiver existence failure matches predicted"]
                    (fun () ->
                      Boolean.Assert.( = ) is_empty_failure
                        user_command_failure.receiver_not_present )
                in
                let%bind is_empty_and_writeable =
                  Boolean.(all [ is_empty_and_writeable; not is_empty_failure ])
                in
                let should_pay_to_create = is_empty_and_writeable in
                let%bind () =
                  [%with_label_
                    "Check whether creation fails due to a non-default token"]
                    (fun () ->
                      let%bind token_should_not_create =
                        Boolean.(
                          should_pay_to_create &&& Boolean.not token_default)
                      in
                      let%bind token_cannot_create =
                        Boolean.(token_should_not_create &&& is_user_command)
                      in
                      let%bind () =
                        [%with_label_
                          "Check that account creation is paid in the default \
                           token for non-user-commands"] (fun () ->
                            (* This expands to
                               [token_should_not_create =
                                 token_should_not_create && is_user_command]
                               which is
                               - [token_should_not_create = token_should_not_create]
                                 (ie. always satisfied) for user commands
                               - [token_should_not_create = false] for coinbases/fee
                                 transfers.
                            *)
                            Boolean.Assert.( = ) token_should_not_create
                              token_cannot_create )
                      in
                      [%with_label_ "equal token_cannot_create"] (fun () ->
                          Boolean.Assert.( = ) token_cannot_create
                            user_command_failure.token_cannot_create ) )
                in
                let%bind balance =
                  (* [receiver_increase] will be zero in the stake delegation
                     case.
                  *)
                  let%bind receiver_amount =
                    let%bind account_creation_fee =
                      Amount.Checked.if_ should_pay_to_create
                        ~then_:account_creation_amount
                        ~else_:Amount.(var_of_t zero)
                    in
                    let%bind new_account_fees_total =
                      Amount.Signed.Checked.(
                        add @@ negate @@ of_unsigned account_creation_fee)
                        !new_account_fees
                    in
                    new_account_fees := new_account_fees_total ;
                    let%bind amount_for_new_account, `Underflow underflow =
                      Amount.Checked.sub_flagged receiver_increase
                        account_creation_fee
                    in
                    let%bind () =
                      [%with_label_
                        "Receiver creation fee failure matches predicted"]
                        (fun () ->
                          Boolean.Assert.( = ) underflow
                            user_command_failure.amount_insufficient_to_create )
                    in
                    Currency.Amount.Checked.if_ user_command_fails
                      ~then_:Amount.(var_of_t zero)
                      ~else_:amount_for_new_account
                  in

                  (* NOTE: Instead of capturing this as part of the user command
                     failures, we capture it inline here and bubble it out to a
                     reference. This behavior is still in line with the
                     out-of-snark transaction logic.

                     Updating [user_command_fails] to include this value from here
                     onwards will ensure that we do not update the source or
                     receiver accounts. The only places where [user_command_fails]
                     may have already affected behaviour are
                     * when the fee-payer is paying the account creation fee, and
                     * when a new token is created.
                     In both of these, this account is new, and will have a
                     balance of 0, so we can guarantee that there is no overflow.
                  *)
                  let%bind balance, `Overflow overflow =
                    Balance.Checked.add_amount_flagged account.balance
                      receiver_amount
                  in
                  let%bind () =
                    [%with_label_ "Overflow error only occurs in user commands"]
                      Boolean.(
                        fun () -> Assert.any [ is_user_command; not overflow ])
                  in
                  receiver_overflow := overflow ;
                  Balance.Checked.if_ overflow ~then_:account.balance
                    ~else_:balance
                in
                let%bind () =
                  [%with_label_ "Burned tokens in receiver"] (fun () ->
                      let%map amt =
                        add_burned_tokens !burned_tokens receiver_increase
                          ~is_coinbase_or_fee_transfer
                          ~update_account:permitted_to_receive
                      in
                      burned_tokens := amt )
                in
                let%bind user_command_fails =
                  Boolean.(!receiver_overflow ||| user_command_fails)
                in
                let%bind is_empty_and_writeable =
                  (* Do not create a new account if the user command will fail or if receiving is not permitted *)
                  Boolean.all
                    [ is_empty_and_writeable
                    ; Boolean.not user_command_fails
                    ; update_account
                    ]
                in
                let%bind balance =
                  Balance.Checked.if_ update_account ~then_:balance
                    ~else_:account.balance
                in
                let%bind may_delegate =
                  (* Only default tokens may participate in delegation. *)
                  Boolean.(is_empty_and_writeable &&& token_default)
                in
                let%map delegate =
                  Public_key.Compressed.Checked.if_ may_delegate
                    ~then_:(Account_id.Checked.public_key receiver)
                    ~else_:account.delegate
                and public_key =
                  Public_key.Compressed.Checked.if_ is_empty_and_writeable
                    ~then_:(Account_id.Checked.public_key receiver)
                    ~else_:account.public_key
                and token_id =
                  make_checked (fun () ->
                      Token_id.Checked.if_ is_empty_and_writeable ~then_:token
                        ~else_:account.token_id )
                in
                { Account.Poly.balance
                ; public_key
                ; token_id
                ; token_symbol = account.token_symbol
                ; nonce = account.nonce
                ; receipt_chain_hash = account.receipt_chain_hash
                ; delegate
                ; voting_for = account.voting_for
                ; timing = account.timing
                ; permissions = account.permissions
                ; zkapp = account.zkapp
                } ) )
      in
      let%bind user_command_fails =
        Boolean.(!receiver_overflow ||| user_command_fails)
      in
      let%bind fee_payer_is_source =
        Account_id.Checked.equal fee_payer source
      in
      let%bind root_after_source_update =
        [%with_label_ "Update source"] (fun () ->
            Frozen_ledger_hash.modify_account_send
              ~depth:constraint_constants.ledger_depth
              ~is_writeable:
                (* [modify_account_send] does this failure check for us. *)
                user_command_failure.source_not_present
              root_after_receiver_update source
              ~f:(fun ~is_empty_and_writeable account ->
                (* this account is:
                   - the source for payments
                   - the delegator for stake delegation
                   - the fee-receiver for a coinbase
                   - the second receiver for a fee transfer
                *)
                let%bind () =
                  [%with_label_
                    "Check source presence failure matches predicted"]
                    (fun () ->
                      Boolean.Assert.( = ) is_empty_and_writeable
                        user_command_failure.source_not_present )
                in
                let%bind () =
                  [%with_label_
                    "Check source failure cases do not apply when fee-payer is \
                     source"] (fun () ->
                      let num_failures =
                        let open Field.Var in
                        add
                          (user_command_failure.source_insufficient_balance :> t)
                          (user_command_failure.source_bad_timing :> t)
                      in
                      let not_fee_payer_is_source =
                        (Boolean.not fee_payer_is_source :> Field.Var.t)
                      in
                      (* Equivalent to:
                         if fee_payer_is_source then
                           num_failures = 0
                         else
                           num_failures = num_failures
                      *)
                      [%with_label_ "Check num_failures"] (fun () ->
                          assert_r1cs not_fee_payer_is_source num_failures
                            num_failures ) )
                in
                let permitted_to_access =
                  Account.Checked.has_permission
                    ~signature_verifies:is_user_command ~to_:`Access account
                in
                let permitted_to_update_delegate =
                  Account.Checked.has_permission ~to_:`Set_delegate account
                in
                let permitted_to_send =
                  Account.Checked.has_permission ~to_:`Send account
                in
                let permitted_to_receive =
                  Account.Checked.has_permission ~to_:`Receive account
                in
                (*Account remains unchanged if not permitted to send, receive, or set delegate*)
                let%bind payment_permitted =
                  Boolean.all
                    [ is_payment
                    ; permitted_to_access
                    ; permitted_to_send
                    ; !receiver_balance_update_permitted
                    ]
                in
                let%bind update_account =
                  let%bind delegation_permitted =
                    Boolean.all
                      [ is_stake_delegation; permitted_to_update_delegate ]
                  in
                  let%bind fee_receiver_update_permitted =
                    Boolean.all
                      [ is_coinbase_or_fee_transfer; permitted_to_receive ]
                  in
                  Boolean.any
                    [ payment_permitted
                    ; delegation_permitted
                    ; fee_receiver_update_permitted
                    ]
                  >>= Boolean.( &&& ) permitted_to_access
                in
                let%bind amount =
                  (* Only payments should affect the balance at this stage. *)
                  if_ payment_permitted ~typ:Amount.typ
                    ~then_:payload.body.amount
                    ~else_:Amount.(var_of_t zero)
                in
                let txn_global_slot = current_global_slot in
                let%bind timing =
                  [%with_label_ "Check source timing"] (fun () ->
                      let balance_check ok =
                        [%with_label_
                          "Check source balance failure matches predicted"]
                          (fun () ->
                            Boolean.Assert.( = ) ok
                              (Boolean.not
                                 user_command_failure
                                   .source_insufficient_balance ) )
                      in
                      let timed_balance_check ok =
                        [%with_label_
                          "Check source timed balance failure matches predicted"]
                          (fun () ->
                            let%bind not_ok =
                              Boolean.(
                                (not ok)
                                &&& not
                                      user_command_failure
                                        .source_insufficient_balance)
                            in
                            Boolean.Assert.( = ) not_ok
                              user_command_failure.source_bad_timing )
                      in
                      let%bind `Min_balance _, timing =
                        check_timing ~balance_check ~timed_balance_check
                          ~account ~txn_amount:(Some amount) ~txn_global_slot
                      in
                      Account_timing.if_ update_account ~then_:timing
                        ~else_:account.timing )
                in
                let%bind balance, `Underflow underflow =
                  Balance.Checked.sub_amount_flagged account.balance amount
                in
                let%bind () =
                  (* TODO: Remove the redundancy in balance calculation between
                     here and [check_timing].
                  *)
                  [%with_label_
                    "Check source balance failure matches predicted"] (fun () ->
                      Boolean.Assert.( = ) underflow
                        user_command_failure.source_insufficient_balance )
                in
                let%map delegate =
                  let%bind may_delegate =
                    Boolean.all [ is_stake_delegation; update_account ]
                  in
                  Public_key.Compressed.Checked.if_ may_delegate
                    ~then_:(Account_id.Checked.public_key receiver)
                    ~else_:account.delegate
                in
                (* NOTE: Technically we update the account here even in the case
                   of [user_command_fails], but we throw the resulting hash away
                   in [final_root] below, so it shouldn't matter.
                *)
                { Account.Poly.balance
                ; public_key = account.public_key
                ; token_id = account.token_id
                ; token_symbol = account.token_symbol
                ; nonce = account.nonce
                ; receipt_chain_hash = account.receipt_chain_hash
                ; delegate
                ; voting_for = account.voting_for
                ; timing
                ; permissions = account.permissions
                ; zkapp = account.zkapp
                } ) )
      in
      let%bind fee_excess =
        (* - payments:         payload.common.fee
           - stake delegation: payload.common.fee
           - coinbase:         0 (fee already paid above)
           - fee transfer:     - payload.body.amount - payload.common.fee
        *)
        let open Amount in
        chain Signed.Checked.if_ is_coinbase
          ~then_:(return (Signed.Checked.of_unsigned (var_of_t zero)))
          ~else_:
            (let user_command_excess =
               Signed.Checked.of_unsigned (Checked.of_fee payload.common.fee)
             in
             let%bind fee_transfer_excess, fee_transfer_excess_overflowed =
               let%map magnitude, `Overflow overflowed =
                 Checked.(
                   add_flagged payload.body.amount (of_fee payload.common.fee))
               in
               (Signed.create_var ~magnitude ~sgn:Sgn.Checked.neg, overflowed)
             in
             let%bind () =
               (* TODO: Reject this in txn pool before fees-in-tokens. *)
               [%with_label_ "Fee excess does not overflow"]
                 Boolean.(
                   fun () ->
                     Assert.any
                       [ not is_fee_transfer
                       ; not fee_transfer_excess_overflowed
                       ])
             in
             Signed.Checked.if_ is_fee_transfer ~then_:fee_transfer_excess
               ~else_:user_command_excess )
      in
      let%bind supply_increase =
        [%with_label_ "Calculate supply increase"] (fun () ->
            let%bind expected_supply_increase =
              Amount.Signed.Checked.if_ is_coinbase
                ~then_:(Amount.Signed.Checked.of_unsigned payload.body.amount)
                ~else_:Amount.(Signed.Checked.of_unsigned (var_of_t zero))
            in
            let%bind amt0, `Overflow overflow0 =
              Amount.Signed.Checked.(
                add_flagged expected_supply_increase
                  (negate (of_unsigned !burned_tokens)))
            in
            let%bind () = Boolean.Assert.is_true (Boolean.not overflow0) in
            let%bind new_account_fees_total =
              Amount.Signed.Checked.if_ user_command_fails ~then_:zero_fee
                ~else_:!new_account_fees
            in
            let%bind amt, `Overflow overflow =
              (* new_account_fees_total is negative if nonzero *)
              Amount.Signed.Checked.(add_flagged amt0 new_account_fees_total)
            in
            let%map () = Boolean.Assert.is_true (Boolean.not overflow) in
            amt )
      in
      let%map final_root =
        (* Ensure that only the fee-payer was charged if this was an invalid user
           command.
        *)
        Frozen_ledger_hash.if_ user_command_fails
          ~then_:root_after_fee_payer_update ~else_:root_after_source_update
      in
      (final_root, fee_excess, supply_increase)

    (* Someday:
       write the following soundness tests:
       - apply a transaction where the signature is incorrect
       - apply a transaction where the sender does not have enough money in their account
       - apply a transaction and stuff in the wrong target hash
    *)

    (* spec for [main statement]:
       constraints pass iff there exists
          t : Tagged_transaction.t
       such that
       - applying [t] to ledger with merkle hash [l1] results in ledger with merkle hash [l2].
       - applying [t] to [pc.source] with results in pending coinbase stack [pc.target]
       - t has fee excess equal to [fee_excess]
       - t has supply increase equal to [supply_increase]
         where statement includes
          l1 : Frozen_ledger_hash.t,
          l2 : Frozen_ledger_hash.t,
          fee_excess : Amount.Signed.t,
          supply_increase : Amount.Signed.t
          pc: Pending_coinbase_stack_state.t
    *)
    let%snarkydef_ main ~constraint_constants
        (statement : Statement.With_sok.var) =
      let%bind () = dummy_constraints () in
      let%bind (module Shifted) = Tick.Inner_curve.Checked.Shifted.create () in
      let%bind t =
        with_label __LOC__ (fun () ->
            exists Transaction_union.typ ~request:(As_prover.return Transaction) )
      in
      let%bind pending_coinbase_init =
        exists Pending_coinbase.Stack.typ ~request:(As_prover.return Init_stack)
      in
      let%bind state_body =
        exists
          (Mina_state.Protocol_state.Body.typ ~constraint_constants)
          ~request:(As_prover.return State_body)
      in
      let%bind global_slot =
        exists Mina_numbers.Global_slot_since_genesis.typ
          ~request:(As_prover.return Global_slot)
      in
      let%bind fee_payment_root_after, fee_excess, supply_increase =
        apply_tagged_transaction ~constraint_constants
          (module Shifted)
          statement.source.first_pass_ledger global_slot pending_coinbase_init
          statement.source.pending_coinbase_stack
          statement.target.pending_coinbase_stack state_body t
      in
      let%bind fee_excess =
        (* Use the default token for the fee excess if it is zero.
           This matches the behaviour of [Fee_excess.rebalance], which allows
           [verify_complete_merge] to verify a proof without knowledge of the
           particular fee tokens used.
        *)
        let%bind fee_excess_zero =
          Amount.Signed.Checked.equal fee_excess
            Amount.Signed.(Checked.constant zero)
        in
        let%map fee_token_l =
          make_checked (fun () ->
              Token_id.Checked.if_ fee_excess_zero
                ~then_:Token_id.(Checked.constant default)
                ~else_:t.payload.common.fee_token )
        in
        { Fee_excess.fee_token_l
        ; fee_excess_l = Amount.Signed.Checked.to_fee fee_excess
        ; fee_token_r = Token_id.(Checked.constant default)
        ; fee_excess_r = Fee.Signed.(Checked.constant zero)
        }
      in
      let%bind () =
        [%with_label_ "local state check"] (fun () ->
            make_checked (fun () ->
                Local_state.Checked.assert_equal statement.source.local_state
                  statement.target.local_state ) )
      in
      Checked.all_unit
        [ [%with_label_ "equal fee payment roots"] (fun () ->
              Frozen_ledger_hash.assert_equal fee_payment_root_after
                statement.target.first_pass_ledger )
        ; [%with_label_ "Second pass ledger doesn't change"] (fun () ->
              Frozen_ledger_hash.assert_equal
                statement.source.second_pass_ledger
                statement.target.second_pass_ledger )
        ; [%with_label_ "valid connecting ledgers"] (fun () ->
              Frozen_ledger_hash.assert_equal statement.connecting_ledger_left
                statement.connecting_ledger_right )
        ; [%with_label_ "equal supply_increases"] (fun () ->
              Currency.Amount.Signed.Checked.assert_equal supply_increase
                statement.supply_increase )
        ; [%with_label_ "equal fee excesses"] (fun () ->
              Fee_excess.assert_equal_checked fee_excess statement.fee_excess )
        ]

    let rule ~constraint_constants : _ Pickles.Inductive_rule.t =
      { identifier = "transaction"
      ; prevs = []
      ; main =
          (fun { public_input = x } ->
            Run.run_checked (main ~constraint_constants x) ;
            { previous_proof_statements = []
            ; public_output = ()
            ; auxiliary_output = ()
            } )
      ; feature_flags = Pickles_types.Plonk_types.Features.none_bool
      }

    let transaction_union_handler handler (transaction : Transaction_union.t)
        (state_body : Mina_state.Protocol_state.Body.Value.t)
        (global_slot : Mina_numbers.Global_slot_since_genesis.t)
        (init_stack : Pending_coinbase.Stack.t) :
        Snarky_backendless.Request.request -> _ =
     fun (With { request; respond } as r) ->
      match request with
      | Transaction ->
          respond (Provide transaction)
      | State_body ->
          respond (Provide state_body)
      | Init_stack ->
          respond (Provide init_stack)
      | Global_slot ->
          respond (Provide global_slot)
      | _ ->
          handler r
  end

  module Transition_data = struct
    type t =
      { proof : Proof_type.t
      ; supply_increase : (Amount.t, Sgn.t) Signed_poly.t
      ; fee_excess : Fee_excess.t
      ; sok_digest : Sok_message.Digest.t
      ; pending_coinbase_stack_state : Pending_coinbase_stack_state.t
      }
    [@@deriving fields]
  end

  module Merge = struct
    open Tick

    type _ Snarky_backendless.Request.t +=
      | Statements_to_merge :
          (Statement.With_sok.t * Statement.With_sok.t)
          Snarky_backendless.Request.t
      | Proofs_to_merge :
          ( (Nat.N2.n, Nat.N2.n) Pickles.Proof.t
          * (Nat.N2.n, Nat.N2.n) Pickles.Proof.t )
          Snarky_backendless.Request.t

    let handle
        ((left_stmt, right_stmt) : Statement.With_sok.t * Statement.With_sok.t)
        ((left_proof, right_proof) : _ Pickles.Proof.t * _ Pickles.Proof.t)
        (Snarky_backendless.Request.With { request; respond }) =
      match request with
      | Statements_to_merge ->
          respond (Provide (left_stmt, right_stmt))
      | Proofs_to_merge ->
          respond (Provide (left_proof, right_proof))
      | _ ->
          respond Unhandled

    (* spec for [main top_hash]:
       constraints pass iff
       there exist digest, s1, s3, fee_excess, supply_increase pending_coinbase_stack12.source, pending_coinbase_stack23.target, tock_vk such that
       H(digest,s1, s3, pending_coinbase_stack12.source, pending_coinbase_stack23.target, fee_excess, supply_increase, tock_vk) = top_hash,
       verify_transition tock_vk _ s1 s2 pending_coinbase_stack12.source, pending_coinbase_stack12.target is true
       verify_transition tock_vk _ s2 s3 pending_coinbase_stack23.source, pending_coinbase_stack23.target is true
    *)
    let%snarkydef_ main (s : Statement.With_sok.var) =
      let%bind s1, s2 =
        exists
          Typ.(Statement.With_sok.typ * Statement.With_sok.typ)
          ~request:(As_prover.return Statements_to_merge)
      in
      let%bind fee_excess =
        Fee_excess.combine_checked s1.Statement.Poly.fee_excess
          s2.Statement.Poly.fee_excess
      in
      (*TODO reviewer: Check s1.target.local = s2.source.local?*)
      let%bind () =
        with_label __LOC__ (fun () ->
            let%bind valid_pending_coinbase_stack_transition =
              Pending_coinbase.Stack.Checked.check_merge
                ~transition1:
                  ( s1.source.pending_coinbase_stack
                  , s1.target.pending_coinbase_stack )
                ~transition2:
                  ( s2.source.pending_coinbase_stack
                  , s2.target.pending_coinbase_stack )
            in
            Boolean.Assert.is_true valid_pending_coinbase_stack_transition )
      in
      let%bind supply_increase =
        Amount.Signed.Checked.add s1.supply_increase s2.supply_increase
      in
      let%bind () =
        make_checked (fun () ->
            Local_state.Checked.assert_equal s.source.local_state
              s1.source.local_state ;
            Local_state.Checked.assert_equal s.target.local_state
              s2.target.local_state )
      in
      let valid_ledger =
        Statement.valid_ledgers_at_merge_checked
          (Statement.Statement_ledgers.of_statement s1)
          (Statement.Statement_ledgers.of_statement s2)
      in
      let%map () =
        Checked.all_unit
          [ [%with_label_ "equal fee excesses"] (fun () ->
                Fee_excess.assert_equal_checked fee_excess s.fee_excess )
          ; [%with_label_ "equal supply increases"] (fun () ->
                Amount.Signed.Checked.assert_equal supply_increase
                  s.supply_increase )
          ; [%with_label_ "equal source fee payment ledger hashes"] (fun () ->
                Frozen_ledger_hash.assert_equal s.source.first_pass_ledger
                  s1.source.first_pass_ledger )
          ; [%with_label_ "equal target fee payment ledger hashes"] (fun () ->
                Frozen_ledger_hash.assert_equal s2.target.first_pass_ledger
                  s.target.first_pass_ledger )
          ; [%with_label_ "equal source parties ledger hashes"] (fun () ->
                Frozen_ledger_hash.assert_equal s.source.second_pass_ledger
                  s1.source.second_pass_ledger )
          ; [%with_label_ "equal target parties ledger hashes"] (fun () ->
                Frozen_ledger_hash.assert_equal s2.target.second_pass_ledger
                  s.target.second_pass_ledger )
          ; [%with_label_ "equal connecting ledger left"] (fun () ->
                Frozen_ledger_hash.assert_equal s1.connecting_ledger_left
                  s.connecting_ledger_left )
          ; [%with_label_ "equal connecting ledger right"] (fun () ->
                Frozen_ledger_hash.assert_equal s2.connecting_ledger_right
                  s.connecting_ledger_right )
          ; [%with_label_ "Ledger transitions are correct"] (fun () ->
                Boolean.Assert.is_true valid_ledger )
          ]
      in
      (s1, s2)

    let rule ~proof_level self : _ Pickles.Inductive_rule.t =
      let prev_must_verify =
        match proof_level with
        | Genesis_constants.Proof_level.Full ->
            true
        | _ ->
            false
      in
      let b = Boolean.var_of_value prev_must_verify in
      { identifier = "merge"
      ; prevs = [ self; self ]
      ; main =
          (fun { public_input = x } ->
            let s1, s2 = Run.run_checked (main x) in
            let p1, p2 =
              Run.exists
                Typ.(prover_value () * prover_value ())
                ~request:(fun () -> Proofs_to_merge)
            in
            { previous_proof_statements =
                [ { public_input = s1; proof = p1; proof_must_verify = b }
                ; { public_input = s2; proof = p2; proof_must_verify = b }
                ]
            ; public_output = ()
            ; auxiliary_output = ()
            } )
      ; feature_flags = Pickles_types.Plonk_types.Features.none_bool
      }
  end

  open Pickles_types

  type tag =
    ( Statement.With_sok.var
    , Statement.With_sok.t
    , Nat.N2.n
    , Nat.N5.n )
    Pickles.Tag.t

  let system ~proof_level ~constraint_constants =
    Pickles.compile () ~cache:Cache_dir.cache ?proof_cache:!proof_cache
      ~override_wrap_domain:Pickles_base.Proofs_verified.N1
      ~public_input:(Input Statement.With_sok.typ) ~auxiliary_typ:Typ.unit
      ~branches:(module Nat.N5)
      ~max_proofs_verified:(module Nat.N2)
      ~name:"transaction-snark"
      ~choices:(fun ~self ->
        let zkapp_command x =
          Base.Zkapp_command_snark.rule ~constraint_constants ~proof_level x
        in
        [ Base.rule ~constraint_constants
        ; Merge.rule ~proof_level self
        ; zkapp_command Opt_signed_opt_signed
        ; zkapp_command Opt_signed
        ; zkapp_command Proved
        ] )

  module Verification = struct
    module type S = sig
      val tag : tag

      val verify : (t * Sok_message.t) list -> unit Or_error.t Async.Deferred.t

      val id : Pickles.Verification_key.Id.t Async.Deferred.t Lazy.t

      val verification_key : Pickles.Verification_key.t Async.Deferred.t Lazy.t

      val verify_against_digest : t -> unit Or_error.t Async.Deferred.t

      val constraint_system_digests : (string * Md5_lib.t) list Lazy.t
    end
  end

  module type S = sig
    include Verification.S

    val constraint_constants : Genesis_constants.Constraint_constants.t

    val cache_handle : Pickles.Cache_handle.t

    val of_non_zkapp_command_transaction :
         statement:Statement.With_sok.t
      -> init_stack:Pending_coinbase.Stack.t
      -> Transaction.Valid.t Transaction_protocol_state.t
      -> Tick.Handler.t
      -> t Async.Deferred.t

    val of_user_command :
         statement:Statement.With_sok.t
      -> init_stack:Pending_coinbase.Stack.t
      -> Signed_command.With_valid_signature.t Transaction_protocol_state.t
      -> Tick.Handler.t
      -> t Async.Deferred.t

    val of_fee_transfer :
         statement:Statement.With_sok.t
      -> init_stack:Pending_coinbase.Stack.t
      -> Fee_transfer.t Transaction_protocol_state.t
      -> Tick.Handler.t
      -> t Async.Deferred.t

    val of_zkapp_command_segment_exn :
         statement:Statement.With_sok.t
      -> witness:Zkapp_command_segment.Witness.t
      -> spec:Zkapp_command_segment.Basic.t
      -> t Async.Deferred.t

    val merge :
      t -> t -> sok_digest:Sok_message.Digest.t -> t Async.Deferred.Or_error.t
  end

  let check_transaction_union ?(preeval = false) ~constraint_constants
      ~supply_increase ~source_first_pass_ledger ~target_first_pass_ledger
      sok_message init_stack pending_coinbase_stack_state transaction state_body
      global_slot handler =
    if preeval then failwith "preeval currently disabled" ;
    let sok_digest = Sok_message.digest sok_message in
    let handler =
      Base.transaction_union_handler handler transaction state_body global_slot
        init_stack
    in
    let statement : Statement.With_sok.t =
      Statement.Poly.with_empty_local_state ~supply_increase
        ~source_first_pass_ledger ~target_first_pass_ledger
        ~source_second_pass_ledger:target_first_pass_ledger
        ~target_second_pass_ledger:target_first_pass_ledger
        ~pending_coinbase_stack_state
        ~fee_excess:(Transaction_union.fee_excess transaction)
        ~sok_digest ~connecting_ledger_left:target_first_pass_ledger
        ~connecting_ledger_right:target_first_pass_ledger
    in
    let open Tick in
    ignore
      ( Or_error.ok_exn
          (run_and_check
             (handle
                (fun () ->
                  Checked.map ~f:As_prover.return
                    (let open Checked in
                    exists Statement.With_sok.typ
                      ~compute:(As_prover.return statement)
                    >>= Base.main ~constraint_constants) )
                handler ) )
        : unit )

  let check_transaction ?preeval ~constraint_constants ~sok_message
      ~source_first_pass_ledger ~target_first_pass_ledger ~init_stack
      ~pending_coinbase_stack_state ~supply_increase
      (transaction_in_block : Transaction.Valid.t Transaction_protocol_state.t)
      handler =
    let transaction =
      Transaction_protocol_state.transaction transaction_in_block
    in
    let state_body =
      Transaction_protocol_state.block_data transaction_in_block
    in
    let global_slot =
      Transaction_protocol_state.global_slot transaction_in_block
    in
    match to_preunion (Transaction.forget transaction) with
    | `Zkapp_command _ ->
        failwith
          "Called non-account_update transaction with zkapp_command transaction"
    | `Transaction t ->
        check_transaction_union ?preeval ~constraint_constants ~supply_increase
          ~source_first_pass_ledger ~target_first_pass_ledger sok_message
          init_stack pending_coinbase_stack_state
          (Transaction_union.of_transaction t)
          state_body global_slot handler

  let check_user_command ~constraint_constants ~sok_message
      ~source_first_pass_ledger ~target_first_pass_ledger ~init_stack
      ~pending_coinbase_stack_state ~supply_increase t_in_block handler =
    let user_command = Transaction_protocol_state.transaction t_in_block in
    check_transaction ~constraint_constants ~sok_message
      ~source_first_pass_ledger ~target_first_pass_ledger ~init_stack
      ~pending_coinbase_stack_state ~supply_increase
      { t_in_block with transaction = Command (Signed_command user_command) }
      handler

  let generate_transaction_union_witness ?(preeval = false)
      ~constraint_constants ~supply_increase ~source_first_pass_ledger
      ~target_first_pass_ledger sok_message transaction_in_block init_stack
      pending_coinbase_stack_state handler =
    if preeval then failwith "preeval currently disabled" ;
    let transaction =
      Transaction_protocol_state.transaction transaction_in_block
    in
    let state_body =
      Transaction_protocol_state.block_data transaction_in_block
    in
    let global_slot =
      Transaction_protocol_state.global_slot transaction_in_block
    in
    let sok_digest = Sok_message.digest sok_message in
    let handler =
      Base.transaction_union_handler handler transaction state_body global_slot
        init_stack
    in
    let statement : Statement.With_sok.t =
      Statement.Poly.with_empty_local_state ~supply_increase
        ~fee_excess:(Transaction_union.fee_excess transaction)
        ~sok_digest ~source_first_pass_ledger ~target_first_pass_ledger
        ~source_second_pass_ledger:target_first_pass_ledger
        ~target_second_pass_ledger:target_first_pass_ledger
        ~connecting_ledger_left:target_first_pass_ledger
        ~connecting_ledger_right:target_first_pass_ledger
        ~pending_coinbase_stack_state
    in
    let open Tick in
    let main x = handle (fun () -> Base.main ~constraint_constants x) handler in
    generate_auxiliary_input ~input_typ:Statement.With_sok.typ
      ~return_typ:Typ.unit main statement

  let generate_transaction_witness ?preeval ~constraint_constants ~sok_message
      ~source_first_pass_ledger ~target_first_pass_ledger ~init_stack
      ~pending_coinbase_stack_state ~supply_increase
      (transaction_in_block : Transaction.Valid.t Transaction_protocol_state.t)
      handler =
    match
      to_preunion
        (Transaction.forget
           (Transaction_protocol_state.transaction transaction_in_block) )
    with
    | `Zkapp_command _ ->
        failwith
          "Called non-account_update transaction with zkapp_command transaction"
    | `Transaction t ->
        generate_transaction_union_witness ?preeval ~constraint_constants
          ~supply_increase ~source_first_pass_ledger ~target_first_pass_ledger
          sok_message
          { transaction_in_block with
            transaction = Transaction_union.of_transaction t
          }
          init_stack pending_coinbase_stack_state handler

  let verify_impl ~f ts =
    if
      List.for_all ts ~f:(fun ((p : Stable.Latest.t), m) ->
          Sok_message.Digest.equal (Sok_message.digest m) p.data.sok_digest )
    then
      f
        (List.map ts ~f:(fun ({ Proof_carrying_data.data; proof }, _) ->
             (data, proof) ) )
    else
      Async.return
        (Or_error.error_string
           "Transaction_snark.verify: Mismatched sok_message" )

  let verify ~key =
    verify_impl
      ~f:(Pickles.verify (module Nat.N2) (module Statement.With_sok) key)

  let constraint_system_digests ~constraint_constants () =
    let digest = Tick.R1CS_constraint_system.digest in
    [ ( "transaction-merge"
      , digest
          Merge.(
            Tick.constraint_system ~input_typ:Statement.With_sok.typ
              ~return_typ:Tick.Typ.unit (fun x ->
                let open Tick in
                Checked.map ~f:ignore @@ main x )) )
    ; ( "transaction-base"
      , digest
          Base.(
            Tick.constraint_system ~input_typ:Statement.With_sok.typ
              ~return_typ:Tick.Typ.unit
              (main ~constraint_constants)) )
    ]

  module Account_update_group = Zkapp_command.Make_update_group (struct
    type local_state =
      ( Stack_frame.value
      , Stack_frame.value list
      , Currency.Amount.Signed.t
      , Sparse_ledger.t
      , bool
      , Zkapp_command.Transaction_commitment.t
      , Mina_numbers.Index.t
      , Transaction_status.Failure.Collection.t )
      Mina_transaction_logic.Zkapp_command_logic.Local_state.t

    type global_state = Sparse_ledger.Global_state.t

    type connecting_ledger_hash = Ledger_hash.t

    type spec = Zkapp_command_segment.Basic.t

    let zkapp_segment_of_controls = Zkapp_command_segment.Basic.of_controls
  end)

  let rec accumulate_call_stack_hashes
      ~(hash_frame : 'frame -> Stack_frame.Digest.t) (frames : 'frame list) :
      ('frame, Call_stack_digest.t) With_stack_hash.t list =
    match frames with
    | [] ->
        []
    | f :: fs ->
        let h_f = hash_frame f in
        let tl = accumulate_call_stack_hashes ~hash_frame fs in
        let h_tl =
          match tl with [] -> Call_stack_digest.empty | t :: _ -> t.stack_hash
        in
        { stack_hash = Call_stack_digest.cons h_f h_tl; elt = f } :: tl

  let zkapp_command_witnesses_exn ~constraint_constants ~global_slot ~state_body
      ~fee_excess
      (zkapp_commands_with_context :
        ( [ `Pending_coinbase_init_stack of Pending_coinbase.Stack.t ]
        * [ `Pending_coinbase_of_statement of Pending_coinbase_stack_state.t ]
        * [ `Ledger of Mina_ledger.Ledger.t
          | `Sparse_ledger of Mina_ledger.Sparse_ledger.t ]
        * [ `Ledger of Mina_ledger.Ledger.t
          | `Sparse_ledger of Mina_ledger.Sparse_ledger.t ]
        * [ `Connecting_ledger_hash of Ledger_hash.t ]
        * Zkapp_command.t )
        list ) =
    let sparse_first_pass_ledger zkapp_command = function
      | `Ledger ledger ->
          Sparse_ledger.of_ledger_subset_exn ledger
            (Zkapp_command.accounts_referenced zkapp_command)
      | `Sparse_ledger sparse_ledger ->
          sparse_ledger
    in
    let sparse_second_pass_ledger zkapp_command = function
      | `Ledger ledger ->
          Sparse_ledger.of_ledger_subset_exn ledger
            (Zkapp_command.accounts_referenced zkapp_command)
      | `Sparse_ledger sparse_ledger ->
          sparse_ledger
    in
    let supply_increase = Amount.(Signed.of_unsigned zero) in
    let state_view = Mina_state.Protocol_state.Body.view state_body in
    let _, _, will_succeeds_rev, states_rev =
      List.fold_left ~init:(fee_excess, supply_increase, [], [])
        zkapp_commands_with_context
        ~f:(fun
             (fee_excess, supply_increase, will_succeeds_rev, statess_rev)
             ( _
             , _
             , first_pass_ledger
             , second_pass_ledger
             , `Connecting_ledger_hash connecting_ledger
             , zkapp_command )
           ->
          let first_pass_ledger =
            sparse_first_pass_ledger zkapp_command first_pass_ledger
          in
          let second_pass_ledger =
            sparse_second_pass_ledger zkapp_command second_pass_ledger
          in
          let txn_applied, states =
            let partial_txn, states =
              Sparse_ledger.apply_zkapp_first_pass_unchecked_with_states
                ~first_pass_ledger ~second_pass_ledger ~constraint_constants
                ~global_slot ~state_view ~fee_excess ~supply_increase
                zkapp_command
              |> Or_error.ok_exn
            in
            Sparse_ledger.apply_zkapp_second_pass_unchecked_with_states
              ~init:states second_pass_ledger partial_txn
            |> Or_error.ok_exn
          in
          let will_succeed =
            match txn_applied.command.status with
            | Applied ->
                true
            | Failed _ ->
                false
          in
          let states_with_connecting_ledger =
            List.map states ~f:(fun (global, local) ->
                (global, local, connecting_ledger) )
          in
          let final_state =
            let global_state, _local_state, _connecting_ledger =
              List.last_exn states_with_connecting_ledger
            in
            global_state
          in
          ( final_state.fee_excess
          , final_state.supply_increase
          , will_succeed :: will_succeeds_rev
          , states_with_connecting_ledger :: statess_rev ) )
    in
    let will_succeeds = List.rev will_succeeds_rev in
    let states = List.rev states_rev in
    let states_rev =
      Account_update_group.group_by_zkapp_command_rev
        (List.map
           ~f:(fun (_, _, _, _, _, zkapp_command) -> zkapp_command)
           zkapp_commands_with_context )
        ([ List.hd_exn (List.hd_exn states) ] :: states)
    in
    let commitment = ref (Local_state.dummy ()).transaction_commitment in
    let full_commitment =
      ref (Local_state.dummy ()).full_transaction_commitment
    in
    let remaining_zkapp_command =
      let zkapp_commands =
        List.map2_exn zkapp_commands_with_context will_succeeds
          ~f:(fun
               ( pending_coinbase_init_stack
               , pending_coinbase_stack_state
               , _
               , _
               , _
               , account_updates )
               will_succeed
             ->
            ( pending_coinbase_init_stack
            , pending_coinbase_stack_state
            , { Mina_transaction_logic.Zkapp_command_logic.Start_data
                .account_updates
              ; memo_hash = Signed_command_memo.hash account_updates.memo
              ; will_succeed
              } ) )
      in
      ref zkapp_commands
    in
    let pending_coinbase_init_stack = ref Pending_coinbase.Stack.empty in
    let pending_coinbase_stack_state =
      ref
        { Pending_coinbase_stack_state.source = Pending_coinbase.Stack.empty
        ; target = Pending_coinbase.Stack.empty
        }
    in
    List.fold_right states_rev ~init:[]
      ~f:(fun
           ({ kind
            ; spec
            ; state_before = { global = source_global; local = source_local }
            ; state_after = { global = target_global; local = target_local }
            ; connecting_ledger
            } :
             Account_update_group.Zkapp_command_intermediate_state.t )
           witnesses
         ->
        (*Transaction snark says nothing about failure status*)
        let source_local = { source_local with failure_status_tbl = [] } in
        let target_local = { target_local with failure_status_tbl = [] } in
        let current_commitment = !commitment in
        let current_full_commitment = !full_commitment in
        let ( start_zkapp_command
            , next_commitment
            , next_full_commitment
            , pending_coinbase_init_stack
            , pending_coinbase_stack_state ) =
          let empty_if_last (mk : unit -> field * field) : field * field =
            match (target_local.stack_frame.calls, target_local.call_stack) with
            | [], [] ->
                (* The commitment will be cleared, because this is the last
                   account_update.
                *)
                Zkapp_command.Transaction_commitment.(empty, empty)
            | _ ->
                mk ()
          in
          let mk_next_commitments (zkapp_command : Zkapp_command.t) =
            empty_if_last (fun () ->
                let next_commitment = Zkapp_command.commitment zkapp_command in
                let memo_hash = Signed_command_memo.hash zkapp_command.memo in
                let fee_payer_hash =
                  Zkapp_command.Digest.Account_update.create
                    (Account_update.of_fee_payer zkapp_command.fee_payer)
                in
                let next_full_commitment =
                  Zkapp_command.Transaction_commitment.create_complete
                    next_commitment ~memo_hash ~fee_payer_hash
                in
                (next_commitment, next_full_commitment) )
          in
          match kind with
          | `Same ->
              let next_commitment, next_full_commitment =
                empty_if_last (fun () ->
                    (current_commitment, current_full_commitment) )
              in
              ( []
              , next_commitment
              , next_full_commitment
              , !pending_coinbase_init_stack
              , !pending_coinbase_stack_state )
          | `New -> (
              match !remaining_zkapp_command with
              | ( `Pending_coinbase_init_stack pending_coinbase_init_stack1
                , `Pending_coinbase_of_statement pending_coinbase_stack_state1
                , zkapp_command )
                :: rest ->
                  let commitment', full_commitment' =
                    mk_next_commitments zkapp_command.account_updates
                  in
                  remaining_zkapp_command := rest ;
                  commitment := commitment' ;
                  full_commitment := full_commitment' ;
                  pending_coinbase_init_stack := pending_coinbase_init_stack1 ;
                  pending_coinbase_stack_state := pending_coinbase_stack_state1 ;
                  ( [ zkapp_command ]
                  , commitment'
                  , full_commitment'
                  , !pending_coinbase_init_stack
                  , !pending_coinbase_stack_state )
              | _ ->
                  failwith "Not enough remaining zkapp_command" )
          | `Two_new -> (
              match !remaining_zkapp_command with
              | ( `Pending_coinbase_init_stack pending_coinbase_init_stack1
                , `Pending_coinbase_of_statement pending_coinbase_stack_state1
                , zkapp_command1 )
                :: ( `Pending_coinbase_init_stack _pending_coinbase_init_stack2
                   , `Pending_coinbase_of_statement
                       pending_coinbase_stack_state2
                   , zkapp_command2 )
                   :: rest ->
                  let commitment', full_commitment' =
                    mk_next_commitments zkapp_command2.account_updates
                  in
                  remaining_zkapp_command := rest ;
                  commitment := commitment' ;
                  full_commitment := full_commitment' ;
                  (*TODO: Remove `Two_new case because the resulting pending_coinbase_init_stack will not be correct for zkapp_command2 if it is in a different scan state tree*)
                  pending_coinbase_init_stack := pending_coinbase_init_stack1 ;
                  pending_coinbase_stack_state :=
                    { pending_coinbase_stack_state1 with
                      Pending_coinbase_stack_state.target =
                        pending_coinbase_stack_state2
                          .Pending_coinbase_stack_state.target
                    } ;
                  ( [ zkapp_command1; zkapp_command2 ]
                  , commitment'
                  , full_commitment'
                  , !pending_coinbase_init_stack
                  , !pending_coinbase_stack_state )
              | _ ->
                  failwith "Not enough remaining zkapp_command" )
        in
        let hash_local_state
            (local :
              ( Stack_frame.value
              , Stack_frame.value list
              , _
              , _
              , _
              , _
              , _
              , _ )
              Mina_transaction_logic.Zkapp_command_logic.Local_state.t ) =
          { local with
            stack_frame = local.stack_frame
          ; call_stack =
              List.map local.call_stack
                ~f:(With_hash.of_data ~hash_data:Stack_frame.Digest.create)
              |> accumulate_call_stack_hashes ~hash_frame:(fun x ->
                     x.With_hash.hash )
          }
        in
        let source_local =
          { (hash_local_state source_local) with
            transaction_commitment = current_commitment
          ; full_transaction_commitment = current_full_commitment
          }
        in
        let target_local =
          { (hash_local_state target_local) with
            transaction_commitment = next_commitment
          ; full_transaction_commitment = next_full_commitment
          }
        in
        let w : Zkapp_command_segment.Witness.t =
          { global_first_pass_ledger = source_global.first_pass_ledger
          ; global_second_pass_ledger = source_global.second_pass_ledger
          ; local_state_init = source_local
          ; start_zkapp_command
          ; state_body
          ; init_stack = pending_coinbase_init_stack
          ; block_global_slot = global_slot
          }
        in
        let fee_excess =
          (* capture only the difference in the fee excess *)
          let fee_excess =
            match
              Amount.Signed.(
                add target_global.fee_excess (negate source_global.fee_excess))
            with
            | None ->
                failwith
                  (sprintf
                     !"unexpected fee excess. source %{sexp: Amount.Signed.t} \
                       target %{sexp: Amount.Signed.t}"
                     target_global.fee_excess source_global.fee_excess )
            | Some balance_change ->
                balance_change
          in
          { fee_token_l = Token_id.default
          ; fee_excess_l = Amount.Signed.to_fee fee_excess
          ; Mina_base.Fee_excess.fee_token_r = Token_id.default
          ; fee_excess_r = Fee.Signed.zero
          }
        in
        let supply_increase =
          (* capture only the difference in supply increase *)
          match
            Amount.Signed.(
              add target_global.supply_increase
                (negate source_global.supply_increase))
          with
          | None ->
              failwith
                (sprintf
                   !"unexpected supply increase. source %{sexp: \
                     Amount.Signed.t} target %{sexp: Amount.Signed.t}"
                   target_global.supply_increase source_global.supply_increase )
          | Some supply_increase ->
              supply_increase
        in
        let call_stack_hash s =
          List.hd s
          |> Option.value_map ~default:Call_stack_digest.empty
               ~f:With_stack_hash.stack_hash
        in
        let statement : Statement.With_sok.t =
          let target_first_pass_ledger_root =
            Sparse_ledger.merkle_root target_global.first_pass_ledger
          in
          let source_local_ledger, target_local_ledger =
            ( Sparse_ledger.merkle_root source_local.ledger
            , Sparse_ledger.merkle_root target_local.ledger )
          in
          { source =
              { first_pass_ledger =
                  Sparse_ledger.merkle_root source_global.first_pass_ledger
              ; second_pass_ledger =
                  Sparse_ledger.merkle_root source_global.second_pass_ledger
              ; pending_coinbase_stack = pending_coinbase_stack_state.source
              ; local_state =
                  { source_local with
                    stack_frame =
                      Stack_frame.Digest.create source_local.stack_frame
                  ; call_stack = call_stack_hash source_local.call_stack
                  ; ledger = source_local_ledger
                  }
              }
          ; target =
              { first_pass_ledger = target_first_pass_ledger_root
              ; second_pass_ledger =
                  Sparse_ledger.merkle_root target_global.second_pass_ledger
              ; pending_coinbase_stack = pending_coinbase_stack_state.target
              ; local_state =
                  { target_local with
                    stack_frame =
                      Stack_frame.Digest.create target_local.stack_frame
                  ; call_stack = call_stack_hash target_local.call_stack
                  ; ledger = target_local_ledger
                  }
              }
          ; connecting_ledger_left = connecting_ledger
          ; connecting_ledger_right = connecting_ledger
          ; supply_increase
          ; fee_excess
          ; sok_digest = Sok_message.Digest.default
          }
        in
        (w, spec, statement) :: witnesses )

  module Make (Inputs : sig
    val constraint_constants : Genesis_constants.Constraint_constants.t

    val proof_level : Genesis_constants.Proof_level.t
  end) =
  struct
    open Inputs

    let constraint_constants = constraint_constants

    let ( tag
        , cache_handle
        , p
        , Pickles.Provers.
            [ base; merge; opt_signed_opt_signed; opt_signed; proved ] ) =
      system ~proof_level ~constraint_constants

    module Proof = (val p)

    let id = Proof.id

    let verification_key = Proof.verification_key

    let verify_against_digest { Proof_carrying_data.data; proof } =
      Proof.verify [ (data, proof) ]

    let verify = verify_impl ~f:Proof.verify

    let first_account_update
        (witness : Transaction_witness.Zkapp_command_segment_witness.t) =
      match witness.local_state_init.stack_frame.calls with
      | [] ->
          with_return (fun { return } ->
              List.iter witness.start_zkapp_command ~f:(fun s ->
                  Zkapp_command.Call_forest.iteri
                    ~f:(fun _i x -> return (Some x))
                    s.account_updates.account_updates ) ;
              None )
      | xs ->
          Zkapp_command.Call_forest.hd_account_update xs

    let account_update_proof (p : Account_update.t) =
      match p.authorization with
      | Proof proof ->
          Some proof
      | Signature _ | None_given ->
          None

    let snapp_proof_data
        ~(witness : Transaction_witness.Zkapp_command_segment_witness.t) =
      let open Option.Let_syntax in
      let%bind p = first_account_update witness in
      let%map pi = account_update_proof p in
      let vk =
        let account_id = Account_id.create p.body.public_key p.body.token_id in
        let account : Account.t =
          Sparse_ledger.(
            get_exn witness.local_state_init.ledger
              (find_index_exn witness.local_state_init.ledger account_id))
        in
        match
          Option.value_map ~default:None account.zkapp ~f:(fun s ->
              s.verification_key )
        with
        | None ->
            { With_hash.data =
                Lazy.force Side_loaded_verification_key.dummy_with_wrap_vk
            ; hash = Verification_key_wire.dummy_vk_hash ()
            }
        | Some s ->
            s
      in
      (pi, vk)

    let of_zkapp_command_segment_exn ~(statement : Proof.statement) ~witness
        ~(spec : Zkapp_command_segment.Basic.t) : t Async.Deferred.t =
      Base.Zkapp_command_snark.witness := Some witness ;
      let res =
        match spec with
        | Opt_signed ->
            opt_signed statement
        | Opt_signed_opt_signed ->
            opt_signed_opt_signed statement
        | Proved -> (
            match snapp_proof_data ~witness with
            | None ->
                failwith "of_zkapp_command_segment: Expected exactly one proof"
            | Some (p, v) ->
                Pickles.Side_loaded.in_prover (Base.side_loaded 0) v.data ;
                proved
                  ~handler:(Base.Zkapp_command_snark.handle_zkapp_proof p)
                  statement )
      in
      let open Async in
      let%map (), (), proof = res in
      Base.Zkapp_command_snark.witness := None ;
      { Proof_carrying_data.proof; data = statement }

    let of_transaction_union ~statement ~init_stack transaction state_body
        global_slot handler =
      let open Async in
      let%map (), (), proof =
        base
          ~handler:
            (Base.transaction_union_handler handler transaction state_body
               global_slot init_stack )
          statement
      in
      { Proof_carrying_data.data = statement; proof }

    let of_non_zkapp_command_transaction ~statement ~init_stack
        transaction_in_block handler =
      let transaction : Transaction.t =
        Transaction.forget
          (Transaction_protocol_state.transaction transaction_in_block)
      in
      let state_body =
        Transaction_protocol_state.block_data transaction_in_block
      in
      let global_slot =
        Transaction_protocol_state.global_slot transaction_in_block
      in
      match to_preunion transaction with
      | `Zkapp_command _ ->
          failwith
            "Called Non-zkapp_command transaction with zkapp_command \
             transaction"
      | `Transaction t ->
          of_transaction_union ~statement ~init_stack
            (Transaction_union.of_transaction t)
            state_body global_slot handler

    let of_user_command ~statement ~init_stack user_command_in_block handler =
      of_non_zkapp_command_transaction ~statement ~init_stack
        { user_command_in_block with
          transaction =
            Command
              (Signed_command
                 (Transaction_protocol_state.transaction user_command_in_block)
              )
        }
        handler

    let of_fee_transfer ~statement ~init_stack transfer_in_block handler =
      of_non_zkapp_command_transaction ~statement ~init_stack
        { transfer_in_block with
          transaction =
            Fee_transfer
              (Transaction_protocol_state.transaction transfer_in_block)
        }
        handler

    let merge ({ Proof_carrying_data.data = t12; _ } as x12)
        ({ Proof_carrying_data.data = t23; _ } as x23) ~sok_digest =
      let open Async.Deferred.Or_error.Let_syntax in
      let%bind s =
        Async.return
          (Statement.merge
             ({ t12 with sok_digest = () } : Statement.t)
             { t23 with sok_digest = () } )
      in
      let s = { s with sok_digest } in
      let open Async in
      let%map (), (), proof =
        merge ~handler:(Merge.handle (t12, t23) (x12.proof, x23.proof)) s
      in
      Ok { Proof_carrying_data.data = s; proof }

    let constraint_system_digests =
      lazy (constraint_system_digests ~constraint_constants ())
  end

  module For_tests = struct
    module Spec = struct
      type t =
        { fee : Currency.Fee.t
        ; sender : Signature_lib.Keypair.t * Mina_base.Account.Nonce.t
        ; fee_payer :
            (Signature_lib.Keypair.t * Mina_base.Account.Nonce.t) option
        ; receivers :
            ( ( Signature_lib.Keypair.t
              , Signature_lib.Public_key.Compressed.t )
              Either.t
            * Currency.Amount.t )
            list
        ; amount : Currency.Amount.t
        ; zkapp_account_keypairs : Signature_lib.Keypair.t list
        ; memo : Signed_command_memo.t
        ; new_zkapp_account : bool
        ; actions : Tick.Field.t Bounded_types.ArrayN4000.Stable.V1.t list
        ; events : Tick.Field.t Bounded_types.ArrayN4000.Stable.V1.t list
        ; call_data : Tick.Field.t
        ; preconditions : Account_update.Preconditions.t option
        ; authorization_kind : Account_update.Authorization_kind.t
        }
      [@@deriving sexp]
    end

    let set_proof_cache x = proof_cache := Some x

    let create_trivial_snapp ?unique_id () =
      let tag, _, (module P), Pickles.Provers.[ trivial_prover ] =
        let trivial_rule : _ Pickles.Inductive_rule.t =
          let trivial_main () : unit Checked.t =
            Impl.run_checked (dummy_constraints ()) ;
            match unique_id with
            | None ->
                Checked.return ()
            | Some unique_id ->
                let unique_id' =
                  Impl.exists
                    ~compute:(Fn.const (Field.of_int unique_id))
                    Typ.field
                in
                Field.Checked.Assert.equal unique_id'
                  (Field.Var.constant (Field.of_int unique_id))
          in
          { identifier = "trivial-rule"
          ; prevs = []
          ; main =
              (fun { public_input = _ } ->
                let () = Impl.run_checked (trivial_main ()) in
                { previous_proof_statements = []
                ; public_output = ()
                ; auxiliary_output = ()
                } )
          ; feature_flags = Pickles_types.Plonk_types.Features.none_bool
          }
        in
        Pickles.compile () ~cache:Cache_dir.cache ?proof_cache:!proof_cache
          ~public_input:(Input Zkapp_statement.typ) ~auxiliary_typ:Typ.unit
          ~branches:(module Nat.N1)
          ~max_proofs_verified:(module Nat.N0)
          ~name:"trivial"
          ~choices:(fun ~self:_ -> [ trivial_rule ])
      in
      let trivial_prover ?handler stmt =
        let open Async.Deferred.Let_syntax in
        let%map (), (), proof = trivial_prover ?handler stmt in
        ((), (), Pickles.Side_loaded.Proof.of_proof proof)
      in
      let vk =
        let%map.Async.Deferred vk =
          Pickles.Side_loaded.Verification_key.of_compiled tag
        in
        With_hash.of_data ~hash_data:Zkapp_account.digest_vk vk
      in
      (`VK vk, `Prover trivial_prover)

    let%test_unit "creating trivial zkapps with different nonces makes unique \
                   verification keypairs" =
      let open Async.Deferred.Let_syntax in
      let test_distinct_verification ~prover ~valid_vk ~invalid_vk =
        let stmt : Zkapp_statement.t =
          { account_update = Zkapp_command.Transaction_commitment.empty
          ; calls = Zkapp_command.Transaction_commitment.empty
          }
        in
        let%bind (), (), proof = prover stmt in
        let%bind () =
          Pickles.Side_loaded.verify ~typ:Zkapp_statement.typ
            [ (valid_vk, stmt, proof) ]
          >>| Or_error.ok_exn
        in
        let%map invalid_verification =
          Pickles.Side_loaded.verify ~typ:Zkapp_statement.typ
            [ (invalid_vk, stmt, proof) ]
        in
        assert (Or_error.is_error invalid_verification)
      in
      let `VK vk_a, `Prover prover_a = create_trivial_snapp ~unique_id:0 () in
      let vk_a = Async.Thread_safe.block_on_async_exn (fun () -> vk_a) in
      let `VK vk_b, `Prover prover_b = create_trivial_snapp ~unique_id:1 () in
      let vk_b = Async.Thread_safe.block_on_async_exn (fun () -> vk_b) in
      assert (
        not
          ([%equal:
             ( Pickles.Side_loaded.Verification_key.t
             , Snark_params.Tick.Field.t )
             With_hash.t] vk_a vk_b ) ) ;
      Async.Thread_safe.block_on_async_exn (fun () ->
          let%bind () =
            test_distinct_verification ~prover:prover_a ~valid_vk:vk_a.data
              ~invalid_vk:vk_b.data
          in
          test_distinct_verification ~prover:prover_b ~valid_vk:vk_b.data
            ~invalid_vk:vk_a.data )

    let create_zkapp_command ?receiver_auth ?empty_sender
        ~(constraint_constants : Genesis_constants.Constraint_constants.t) spec
        ~update ~receiver_update =
      let { Spec.fee
          ; sender = sender, sender_nonce
          ; fee_payer = fee_payer_opt
          ; receivers
          ; amount
          ; new_zkapp_account
          ; zkapp_account_keypairs
          ; memo
          ; actions
          ; events
          ; call_data
          ; preconditions
          ; authorization_kind
          } =
        spec
      in
      let sender_pk = sender.public_key |> Public_key.compress in
      let fee_payer : Account_update.Fee_payer.t =
        let public_key, nonce =
          match fee_payer_opt with
          | None ->
              (sender_pk, sender_nonce)
          | Some (fee_payer_kp, fee_payer_nonce) ->
              (fee_payer_kp.public_key |> Public_key.compress, fee_payer_nonce)
        in
        { body =
            { public_key
            ; fee
            ; valid_until =
                Option.bind preconditions ~f:(fun { network; _ } ->
                    match network.global_slot_since_genesis with
                    | Ignore ->
                        None
                    | Check { upper; _ } ->
                        Some upper )
            ; nonce
            }
        ; authorization = Signature.dummy
        }
      in
      let sender_is_the_same_as_fee_payer =
        match fee_payer_opt with
        | Some (fee_payer, _) ->
            Signature_lib.Keypair.equal fee_payer sender
        | None ->
            true
      in
      let preconditions' =
        Option.value preconditions
          ~default:
            { Account_update.Preconditions.network =
                Option.value_map preconditions
                  ~f:(fun { network; _ } -> network)
                  ~default:Zkapp_precondition.Protocol_state.accept
            ; account =
                ( if sender_is_the_same_as_fee_payer then
                  Zkapp_precondition.Account.accept
                else
                  Zkapp_precondition.Account.nonce
                    (Account.Nonce.succ sender_nonce) )
            ; valid_while =
                Option.value_map preconditions
                  ~f:(fun { valid_while; _ } -> valid_while)
                  ~default:Zkapp_basic.Or_ignore.Ignore
            }
      in

      let sender_account_update : Account_update.Simple.t option =
        let empty_sender = Option.value ~default:false empty_sender in
        if empty_sender then assert (List.is_empty receivers) ;
        let balance_change =
          if empty_sender then Amount.Signed.zero
          else Amount.(Signed.(negate (of_unsigned amount)))
        in
        let sender_account_update_body : Account_update.Body.Simple.t =
          { public_key = sender_pk
          ; update = Account_update.Update.noop
          ; token_id = Token_id.default
          ; balance_change
          ; increment_nonce =
              (if sender_is_the_same_as_fee_payer then false else true)
          ; events = []
          ; actions = []
          ; call_data = Field.zero
          ; call_depth = 0
          ; preconditions = preconditions'
          ; use_full_commitment =
              (if sender_is_the_same_as_fee_payer then true else false)
          ; implicit_account_creation_fee = false
          ; may_use_token = No
          ; authorization_kind = Signature
          }
        in
        Option.some_if
          ((not (List.is_empty receivers)) || new_zkapp_account || empty_sender)
          ( { body = sender_account_update_body
            ; authorization =
                Control.Signature Signature.dummy (*To be updated later*)
            }
            : Account_update.Simple.t )
      in
      let snapp_zkapp_command : Account_update.Simple.t list =
        let num_keypairs = List.length zkapp_account_keypairs in
        let account_creation_fee =
          Amount.of_fee constraint_constants.account_creation_fee
        in
        (* if creating new snapp accounts, amount must be enough for account creation fees for each *)
        assert (
          (not new_zkapp_account) || num_keypairs = 0
          ||
          match Currency.Amount.scale account_creation_fee num_keypairs with
          | None ->
              false
          | Some product ->
              Currency.Amount.( >= ) amount product ) ;
        (* "fudge factor" so that balances sum to zero *)
        let zeroing_allotment =
          if new_zkapp_account then
            (* value doesn't matter when num_keypairs = 0 *)
            if num_keypairs = 0 then amount
            else
              let otherwise_allotted =
                Option.value_exn
                  (Currency.Amount.scale account_creation_fee num_keypairs)
              in
              Option.value_exn (Currency.Amount.sub amount otherwise_allotted)
          else Currency.Amount.zero
        in
        List.mapi zkapp_account_keypairs ~f:(fun ndx zkapp_account_keypair ->
            let public_key =
              Signature_lib.Public_key.compress zkapp_account_keypair.public_key
            in
            let delta =
              if new_zkapp_account && ndx = 0 then
                Amount.Signed.(of_unsigned zeroing_allotment)
              else Amount.Signed.zero
            in
            ( { body =
                  { public_key
                  ; update
                  ; token_id = Token_id.default
                  ; balance_change = delta
                  ; increment_nonce = false
                  ; events
                  ; actions
                  ; call_data
                  ; call_depth = 0
                  ; preconditions =
                      { preconditions' with
                        account =
                          Option.map preconditions ~f:(fun { account; _ } ->
                              account )
                          |> Option.value
                               ~default:Zkapp_precondition.Account.accept
                      }
                  ; use_full_commitment = true
                  ; implicit_account_creation_fee = false
                  ; may_use_token = No
                  ; authorization_kind
                  }
              ; authorization =
                  Control.Signature Signature.dummy (*To be updated later*)
              }
              : Account_update.Simple.t ) )
      in
      let other_receivers =
        List.map receivers ~f:(fun (receiver, amt) : Account_update.Simple.t ->
            let receiver =
              match receiver with
              | First receiver_kp ->
                  Signature_lib.Public_key.compress receiver_kp.public_key
              | Second receiver ->
                  receiver
            in
            let receiver_auth, authorization_kind, use_full_commitment =
              match receiver_auth with
              | Some Control.Tag.Signature ->
                  ( Control.Signature Signature.dummy
                  , Account_update.Authorization_kind.Signature
                  , true )
              | Some Proof ->
                  failwith
                    "Not implemented. Pickles_types.Nat.N2.n \
                     Pickles_types.Nat.N2.n ~domain_log2:15)"
              | Some None_given | None ->
                  (None_given, None_given, false)
            in
            { body =
                { public_key = receiver
                ; update = receiver_update
                ; token_id = Token_id.default
                ; balance_change = Amount.Signed.of_unsigned amt
                ; increment_nonce = false
                ; events = []
                ; actions = []
                ; call_data = Field.zero
                ; call_depth = 0
                ; preconditions =
                    { preconditions' with
                      account = Zkapp_precondition.Account.accept
                    }
                ; use_full_commitment
                ; implicit_account_creation_fee = false
                ; may_use_token = No
                ; authorization_kind
                }
            ; authorization = receiver_auth
            } )
      in
      let account_updates_data =
        Option.value_map ~default:[] sender_account_update ~f:(fun p -> [ p ])
        @ snapp_zkapp_command @ other_receivers
      in
      let ps =
        Zkapp_command.Call_forest.With_hashes.of_zkapp_command_simple_list
          account_updates_data
      in
      let account_updates_hash = Zkapp_command.Call_forest.hash ps in
      let commitment : Zkapp_command.Transaction_commitment.t =
        Zkapp_command.Transaction_commitment.create ~account_updates_hash
      in
      let full_commitment =
        Zkapp_command.Transaction_commitment.create_complete commitment
          ~memo_hash:(Signed_command_memo.hash memo)
          ~fee_payer_hash:
            (Zkapp_command.Digest.Account_update.create
               (Account_update.of_fee_payer fee_payer) )
      in
      let fee_payer =
        let fee_payer_signature_auth =
          match fee_payer_opt with
          | None ->
              Signature_lib.Schnorr.Chunked.sign sender.private_key
                (Random_oracle.Input.Chunked.field full_commitment)
          | Some (fee_payer_kp, _) ->
              Signature_lib.Schnorr.Chunked.sign fee_payer_kp.private_key
                (Random_oracle.Input.Chunked.field full_commitment)
        in
        { fee_payer with authorization = fee_payer_signature_auth }
      in
      let sender_account_update =
        Option.map sender_account_update ~f:(fun s : Account_update.Simple.t ->
            let commitment =
              if s.body.use_full_commitment then full_commitment else commitment
            in
            let sender_signature_auth =
              Signature_lib.Schnorr.Chunked.sign sender.private_key
                (Random_oracle.Input.Chunked.field commitment)
            in
            { body = s.body; authorization = Signature sender_signature_auth } )
      in
      let other_receivers =
        List.map2_exn other_receivers receivers ~f:(fun s (receiver, _amt) ->
            match s.authorization with
            | Control.Signature _ ->
                let commitment =
                  if s.body.use_full_commitment then full_commitment
                  else commitment
                in
                let receiver_kp =
                  match receiver with
                  | First receiver_kp ->
                      receiver_kp
                  | Second _ ->
                      failwith
                        "Receiver authorization is signature, expecting \
                         receiver keypair but got receiver public key"
                in
                let receiver_signature_auth =
                  Signature_lib.Schnorr.Chunked.sign receiver_kp.private_key
                    (Random_oracle.Input.Chunked.field commitment)
                in
                { Account_update.Simple.body = s.body
                ; authorization = Signature receiver_signature_auth
                }
            | Control.Proof _ ->
                failwith ""
            | Control.None_given ->
                s )
      in
      ( `Zkapp_command
          (Zkapp_command.of_simple
             { fee_payer; account_updates = other_receivers; memo } )
      , `Sender_account_update sender_account_update
      , `Proof_zkapp_command snapp_zkapp_command
      , `Txn_commitment commitment
      , `Full_txn_commitment full_commitment )

    module Deploy_snapp_spec = struct
      type t =
        { fee : Currency.Fee.t
        ; sender : Signature_lib.Keypair.t * Mina_base.Account.Nonce.t
        ; fee_payer :
            (Signature_lib.Keypair.t * Mina_base.Account.Nonce.t) option
        ; amount : Currency.Amount.t
        ; zkapp_account_keypairs : Signature_lib.Keypair.t list
        ; memo : Signed_command_memo.t
        ; new_zkapp_account : bool
        ; snapp_update : Account_update.Update.t
              (* Authorization for the update being performed *)
        ; preconditions : Account_update.Preconditions.t option
        ; authorization_kind : Account_update.Authorization_kind.t
        }
      [@@deriving sexp]

      let spec_of_t
          { fee
          ; sender
          ; fee_payer
          ; amount
          ; zkapp_account_keypairs
          ; memo
          ; new_zkapp_account
          ; snapp_update = _
          ; preconditions
          ; authorization_kind
          } : Spec.t =
        { fee
        ; sender
        ; fee_payer
        ; receivers = []
        ; amount
        ; zkapp_account_keypairs
        ; memo
        ; new_zkapp_account
        ; actions = []
        ; events = []
        ; call_data = Tick.Field.zero
        ; preconditions
        ; authorization_kind
        }
    end

    let deploy_snapp ?(no_auth = false) ?permissions ~constraint_constants
        (spec : Deploy_snapp_spec.t) =
      let `VK vk, `Prover _trivial_prover = create_trivial_snapp () in
      let%map.Async.Deferred vk = vk in
      (* only allow timing on a single new snapp account
         balance changes for other new snapp accounts are just the account creation fee
      *)
      assert (
        Zkapp_basic.Set_or_keep.is_keep spec.snapp_update.timing
        || spec.new_zkapp_account
           && List.length spec.zkapp_account_keypairs = 1 ) ;
      let update_vk =
        let update = spec.snapp_update in
        if no_auth then update
        else
          { update with
            verification_key = Zkapp_basic.Set_or_keep.Set vk
          ; permissions =
              Zkapp_basic.Set_or_keep.Set
                (Option.value permissions
                   ~default:
                     { Permissions.user_default with
                       edit_state = Permissions.Auth_required.Proof
                     ; edit_action_state = Proof
                     } )
          }
      in
      let ( `Zkapp_command { Zkapp_command.fee_payer; account_updates; memo }
          , `Sender_account_update sender_account_update
          , `Proof_zkapp_command snapp_zkapp_command
          , `Txn_commitment commitment
          , `Full_txn_commitment full_commitment ) =
        create_zkapp_command ~constraint_constants
          (Deploy_snapp_spec.spec_of_t spec)
          ~update:update_vk
          ~receiver_update:Mina_base.Account_update.Update.noop
      in
      assert (List.is_empty account_updates) ;
      (* invariant: same number of keypairs, snapp_zkapp_command *)
      let snapp_zkapp_command_keypairs =
        List.zip_exn snapp_zkapp_command spec.zkapp_account_keypairs
      in
      let snapp_zkapp_command =
        List.map snapp_zkapp_command_keypairs
          ~f:(fun (snapp_account_update, keypair) ->
            if no_auth then
              ( { body = snapp_account_update.body; authorization = None_given }
                : Account_update.Simple.t )
            else
              let commitment =
                if snapp_account_update.body.use_full_commitment then
                  full_commitment
                else commitment
              in
              let signature =
                Signature_lib.Schnorr.Chunked.sign keypair.private_key
                  (Random_oracle.Input.Chunked.field commitment)
              in
              ( { body = snapp_account_update.body
                ; authorization = Signature signature
                }
                : Account_update.Simple.t ) )
      in
      let account_updates =
        Option.to_list sender_account_update @ snapp_zkapp_command
      in
      let zkapp_command : Zkapp_command.t =
        { fee_payer
        ; memo
        ; account_updates =
            Zkapp_command.Call_forest.of_account_updates account_updates
              ~account_update_depth:(fun (p : Account_update.Simple.t) ->
                p.body.call_depth )
            |> Zkapp_command.Call_forest.map ~f:Account_update.of_simple
            |> Zkapp_command.Call_forest.accumulate_hashes
                 ~hash_account_update:(fun (p : Account_update.t) ->
                   Zkapp_command.Digest.Account_update.create p )
        }
      in
      zkapp_command

    (* This spec is intended to build a zkapp command with only one account update
       with proof authorization. This is mainly for cross-network replay tests. We
       want to test the condition that when a proof is generated in one network
       and being rejected by another network.
    *)
    module Single_account_update_spec = struct
      type t =
        { fee : Currency.Fee.t
        ; fee_payer : Signature_lib.Keypair.t * Mina_base.Account.Nonce.t
        ; zkapp_account_keypair : Signature_lib.Keypair.t
        ; memo : Signed_command_memo.t
        ; update : Account_update.Update.t
        ; actions : Tick.Field.t Bounded_types.ArrayN4000.Stable.V1.t list
        ; events : Tick.Field.t Bounded_types.ArrayN4000.Stable.V1.t list
        ; call_data : Tick.Field.t
        }

      let spec_of_t ~vk
          { fee
          ; fee_payer
          ; zkapp_account_keypair
          ; memo
          ; update = _
          ; actions
          ; events
          ; call_data
          } : Spec.t =
        { fee
        ; sender = fee_payer
        ; fee_payer = None
        ; receivers = []
        ; amount = Currency.Amount.zero
        ; zkapp_account_keypairs = [ zkapp_account_keypair ]
        ; memo
        ; new_zkapp_account = false
        ; actions
        ; events
        ; call_data
        ; preconditions = None
        ; authorization_kind = Proof (With_hash.hash vk)
        }
    end

    let single_account_update ?zkapp_prover_and_vk ~chain ~constraint_constants
        (spec : Single_account_update_spec.t) : Zkapp_command.t Async.Deferred.t
        =
      let `VK vk, `Prover prover =
        match zkapp_prover_and_vk with
        | Some (prover, vk) ->
            (`VK vk, `Prover prover)
        | None ->
            create_trivial_snapp ()
      in
      let%bind.Async.Deferred vk = vk in
      let ( `Zkapp_command { Zkapp_command.fee_payer; memo; _ }
          , `Sender_account_update _
          , `Proof_zkapp_command _
          , `Txn_commitment _
          , `Full_txn_commitment _ ) =
        create_zkapp_command ~constraint_constants
          (Single_account_update_spec.spec_of_t ~vk spec)
          ~update:spec.update ~receiver_update:Account_update.Update.noop
      in
      let account_update_with_dummy_auth =
        Account_update.
          { body =
              { public_key =
                  Signature_lib.Public_key.compress
                    spec.zkapp_account_keypair.public_key
              ; update = spec.update
              ; token_id = Token_id.default
              ; balance_change = Amount.Signed.zero
              ; increment_nonce = false
              ; events = spec.events
              ; actions = spec.events
              ; call_data = spec.call_data
              ; preconditions = Account_update.Preconditions.accept
              ; use_full_commitment = true
              ; implicit_account_creation_fee = false
              ; may_use_token = No
              ; authorization_kind = Proof (With_hash.hash vk)
              }
          ; authorization =
              Control.Proof (Lazy.force Mina_base.Proof.blockchain_dummy)
          }
      in
      let account_update_digest_with_selected_chain =
        Zkapp_command.Digest.Account_update.create ~chain
          account_update_with_dummy_auth
      in
      let account_update_digest_with_current_chain =
        Zkapp_command.Digest.Account_update.create
          account_update_with_dummy_auth
      in
      let tree_with_dummy_auth =
        Zkapp_command.Call_forest.Tree.
          { account_update = account_update_with_dummy_auth
          ; calls = []
          ; account_update_digest = account_update_digest_with_selected_chain
          }
      in
      let statement = Zkapp_statement.of_tree tree_with_dummy_auth in
      let%map.Async.Deferred tree =
        let handler (Snarky_backendless.Request.With { request; respond }) =
          match request with _ -> respond Unhandled
        in
        let%map.Async.Deferred (), (), (pi : Pickles.Side_loaded.Proof.t) =
          prover ~handler statement
        in
        { tree_with_dummy_auth with
          account_update =
            { account_update_with_dummy_auth with authorization = Proof pi }
        ; account_update_digest = account_update_digest_with_current_chain
        }
      in
      let forest =
        [ With_stack_hash.
            { elt = tree
            ; stack_hash =
                Zkapp_command.Digest.(
                  Forest.cons
                    (Tree.create
                       { tree with
                         account_update_digest =
                           account_update_digest_with_current_chain
                       } )
                    Forest.empty)
            }
        ]
      in
      ({ fee_payer; memo; account_updates = forest } : Zkapp_command.t)

    module Update_states_spec = struct
      type t =
        { fee : Currency.Fee.t
        ; sender : Signature_lib.Keypair.t * Mina_base.Account.Nonce.t
        ; fee_payer :
            (Signature_lib.Keypair.t * Mina_base.Account.Nonce.t) option
        ; receivers : (Signature_lib.Keypair.t * Currency.Amount.t) list
        ; amount : Currency.Amount.t
        ; zkapp_account_keypairs : Signature_lib.Keypair.t list
        ; memo : Signed_command_memo.t
        ; new_zkapp_account : bool
        ; snapp_update : Account_update.Update.t
              (* Authorization for the update being performed *)
        ; current_auth : Permissions.Auth_required.t
        ; actions : Tick.Field.t Bounded_types.ArrayN4000.Stable.V1.t list
        ; events : Tick.Field.t Bounded_types.ArrayN4000.Stable.V1.t list
        ; call_data : Tick.Field.t
        ; preconditions : Account_update.Preconditions.t option
        }
      [@@deriving sexp]

      let spec_of_t ~vk
          { fee
          ; sender
          ; fee_payer
          ; receivers
          ; amount
          ; zkapp_account_keypairs
          ; memo
          ; new_zkapp_account
          ; snapp_update = _
          ; current_auth
          ; actions
          ; events
          ; call_data
          ; preconditions
          } : Spec.t =
        { fee
        ; sender
        ; fee_payer
        ; receivers = List.map receivers ~f:(fun (r, amt) -> (First r, amt))
        ; amount
        ; zkapp_account_keypairs
        ; memo
        ; new_zkapp_account
        ; actions
        ; events
        ; call_data
        ; preconditions
        ; authorization_kind =
            ( match current_auth with
            | None ->
                None_given
            | Signature ->
                Signature
            | Proof ->
                Proof (With_hash.hash vk)
            | _ ->
                Signature )
        }
    end

    let update_states ?receiver_auth ?zkapp_prover_and_vk ?empty_sender
        ~constraint_constants (spec : Update_states_spec.t) =
      let prover, vk =
        match zkapp_prover_and_vk with
        | Some (prover, vk) ->
            (prover, vk)
        | None ->
            (* we don't always need this, but calculate it just once *)
            let `VK vk, `Prover prover = create_trivial_snapp () in
            (prover, vk)
      in
      let%bind.Async.Deferred vk = vk in
      let ( `Zkapp_command ({ Zkapp_command.fee_payer; memo; _ } as p)
          , `Sender_account_update sender_account_update
          , `Proof_zkapp_command snapp_zkapp_command
          , `Txn_commitment commitment
          , `Full_txn_commitment full_commitment ) =
        create_zkapp_command ~constraint_constants
          (Update_states_spec.spec_of_t ~vk spec)
          ~update:spec.snapp_update
          ~receiver_update:Mina_base.Account_update.Update.noop ?receiver_auth
          ?empty_sender
      in
      let receivers = (Zkapp_command.to_simple p).account_updates in
      let snapp_zkapp_command =
        snapp_zkapp_command
        |> List.map ~f:(fun p -> (p, p))
        |> Zkapp_command.Call_forest.With_hashes_and_data
           .of_zkapp_command_simple_list
        |> Zkapp_statement.zkapp_statements_of_forest
        |> Zkapp_command.Call_forest.to_account_updates
      in
      let snapp_zkapp_command_keypairs =
        List.zip_exn snapp_zkapp_command spec.zkapp_account_keypairs
      in
      let%map.Async.Deferred snapp_zkapp_command =
        Async.Deferred.List.map ~how:`Sequential snapp_zkapp_command_keypairs
          ~f:(fun
               ( ( (snapp_account_update, simple_snapp_account_update)
                 , tx_statement )
               , snapp_keypair )
             ->
            match spec.current_auth with
            | Permissions.Auth_required.Proof ->
                let handler
                    (Snarky_backendless.Request.With { request; respond }) =
                  match request with _ -> respond Unhandled
                in
                let%map.Async.Deferred (), (), (pi : Pickles.Side_loaded.Proof.t)
                    =
                  prover ~handler tx_statement
                in
                ( { body = simple_snapp_account_update.body
                  ; authorization = Proof pi
                  }
                  : Account_update.Simple.t )
            | Signature ->
                let commitment =
                  if snapp_account_update.body.use_full_commitment then
                    full_commitment
                  else commitment
                in
                let signature =
                  Signature_lib.Schnorr.Chunked.sign snapp_keypair.private_key
                    (Random_oracle.Input.Chunked.field commitment)
                in
                Async.Deferred.return
                  ( { body = simple_snapp_account_update.body
                    ; authorization = Signature signature
                    }
                    : Account_update.Simple.t )
            | None ->
                Async.Deferred.return
                  ( { body = simple_snapp_account_update.body
                    ; authorization = None_given
                    }
                    : Account_update.Simple.t )
            | _ ->
                failwith
                  "Current authorization not Proof or Signature or None_given" )
      in
      let account_updates =
        Option.value_map ~default:[] ~f:(fun p -> [ p ]) sender_account_update
        @ snapp_zkapp_command @ receivers
      in
      let zkapp_command : Zkapp_command.t =
        Zkapp_command.of_simple { fee_payer; account_updates; memo }
      in
      zkapp_command

    module Multiple_transfers_spec = struct
      type t =
        { fee : Currency.Fee.t
        ; sender : Signature_lib.Keypair.t * Mina_base.Account.Nonce.t
        ; fee_payer :
            (Signature_lib.Keypair.t * Mina_base.Account.Nonce.t) option
        ; receivers :
            (Signature_lib.Public_key.Compressed.t * Currency.Amount.t) list
        ; amount : Currency.Amount.t
        ; zkapp_account_keypairs : Signature_lib.Keypair.t list
        ; memo : Signed_command_memo.t
        ; new_zkapp_account : bool
        ; snapp_update : Account_update.Update.t
              (* Authorization for the update being performed *)
        ; actions : Tick.Field.t Bounded_types.ArrayN4000.Stable.V1.t list
        ; events : Tick.Field.t Bounded_types.ArrayN4000.Stable.V1.t list
        ; call_data : Tick.Field.t
        ; preconditions : Account_update.Preconditions.t option
        }
      [@@deriving sexp]

      let spec_of_t
          { fee
          ; sender
          ; fee_payer
          ; receivers
          ; amount
          ; zkapp_account_keypairs
          ; memo
          ; new_zkapp_account
          ; snapp_update = _
          ; actions
          ; events
          ; call_data
          ; preconditions
          } : Spec.t =
        { fee
        ; sender
        ; fee_payer
        ; receivers = List.map receivers ~f:(fun (r, amt) -> (Second r, amt))
        ; amount
        ; zkapp_account_keypairs
        ; memo
        ; new_zkapp_account
        ; actions
        ; events
        ; call_data
        ; preconditions
        ; authorization_kind = Signature
        }
    end

    let multiple_transfers ~constraint_constants
        (spec : Multiple_transfers_spec.t) =
      let ( `Zkapp_command zkapp_command
          , `Sender_account_update sender_account_update
          , `Proof_zkapp_command snapp_zkapp_command
          , `Txn_commitment _commitment
          , `Full_txn_commitment _full_commitment ) =
        create_zkapp_command ~constraint_constants
          (Multiple_transfers_spec.spec_of_t spec)
          ~update:spec.snapp_update ~receiver_update:spec.snapp_update
      in
      assert (Option.is_some sender_account_update) ;
      assert (List.is_empty snapp_zkapp_command) ;
      let account_updates =
        let sender_account_update = Option.value_exn sender_account_update in
        Zkapp_command.Call_forest.cons
          (Account_update.of_simple sender_account_update)
          zkapp_command.account_updates
      in
      { zkapp_command with account_updates }

    let trivial_zkapp_account ?(permissions = Permissions.user_default) ~vk pk =
      let id = Account_id.create pk Token_id.default in
      { (Account.create id Balance.(of_mina_int_exn 1_000_000)) with
        permissions
      ; zkapp = Some { Zkapp_account.default with verification_key = Some vk }
      }

    let create_trivial_zkapp_account ?(permissions = Permissions.user_default)
        ~vk ~ledger pk =
      let create ledger id account =
        match Ledger.location_of_account ledger id with
        | Some _loc ->
            failwith "Account already present"
        | None ->
            let _loc, _new =
              Ledger.get_or_create_account ledger id account |> Or_error.ok_exn
            in
            ()
      in
      let id = Account_id.create pk Token_id.default in
      let account : Account.t = trivial_zkapp_account ~permissions ~vk pk in
      create ledger id account

    let create_trivial_predicate_snapp
        ?(protocol_state_predicate = Zkapp_precondition.Protocol_state.accept)
        ~(snapp_kp : Signature_lib.Keypair.t) spec ledger =
      let { Mina_transaction_logic.For_tests.Transaction_spec.fee
          ; sender = sender, sender_nonce
          ; receiver = _
          ; amount
          } =
        spec
      in
      let trivial_account_pk =
        Signature_lib.Public_key.compress snapp_kp.public_key
      in
      let `VK vk, `Prover trivial_prover = create_trivial_snapp () in
      let%bind.Async.Deferred vk = vk in
      let _v =
        let id =
          Public_key.compress sender.public_key
          |> fun pk -> Account_id.create pk Token_id.default
        in
        Ledger.get_or_create_account ledger id
          (Account.create id Balance.(of_nanomina_int_exn 888_888))
        |> Or_error.ok_exn
      in
      let () =
        create_trivial_zkapp_account trivial_account_pk ~ledger ~vk
          ~permissions:{ Permissions.user_default with set_permissions = Proof }
      in
      let update_empty_permissions =
        let permissions =
          { Permissions.user_default with
            send = Permissions.Auth_required.Proof
          }
          |> Zkapp_basic.Set_or_keep.Set
        in
        { Account_update.Update.dummy with permissions }
      in
      let sender_pk = sender.public_key |> Public_key.compress in
      let fee_payer : Account_update.Fee_payer.t =
        { body =
            { public_key = sender_pk
            ; fee
            ; valid_until = None
            ; nonce = sender_nonce
            }
            (* Real signature added in below *)
        ; authorization = Signature.dummy
        }
      in
      let sender_account_update_data : Account_update.Simple.t =
        { body =
            { public_key = sender_pk
            ; update = Account_update.Update.noop
            ; token_id = Token_id.default
            ; balance_change = Amount.(Signed.(negate (of_unsigned amount)))
            ; increment_nonce = true
            ; events = []
            ; actions = []
            ; call_data = Field.zero
            ; call_depth = 0
            ; preconditions =
                { network = protocol_state_predicate
                ; account =
                    Zkapp_precondition.Account.nonce
                      (Account.Nonce.succ sender_nonce)
                ; valid_while = Ignore
                }
            ; use_full_commitment = false
            ; implicit_account_creation_fee = false
            ; may_use_token = No
            ; authorization_kind = Signature
            }
        ; authorization = Signature Signature.dummy
        }
      in
      let snapp_account_update_data : Account_update.Simple.t =
        { body =
            { public_key = trivial_account_pk
            ; update = update_empty_permissions
            ; token_id = Token_id.default
            ; balance_change = Amount.Signed.(of_unsigned amount)
            ; increment_nonce = false
            ; events = []
            ; actions = []
            ; call_data = Field.zero
            ; call_depth = 0
            ; preconditions =
                { network = protocol_state_predicate
                ; account = Zkapp_precondition.Account.accept
                ; valid_while = Ignore
                }
            ; use_full_commitment = false
            ; implicit_account_creation_fee = false
            ; may_use_token = No
            ; authorization_kind = Proof (With_hash.hash vk)
            }
        ; authorization = Proof (Lazy.force Mina_base.Proof.transaction_dummy)
        }
      in
      let memo = Signed_command_memo.empty in
      let ps =
        Zkapp_command.Call_forest.With_hashes.of_zkapp_command_simple_list
          [ sender_account_update_data; snapp_account_update_data ]
      in
      let account_updates_hash = Zkapp_command.Call_forest.hash ps in
      let transaction : Zkapp_command.Transaction_commitment.t =
        (*FIXME: is this correct? *)
        Zkapp_command.Transaction_commitment.create ~account_updates_hash
      in
      let proof_account_update =
        let tree =
          Zkapp_command.Call_forest.With_hashes.of_zkapp_command_simple_list
            [ snapp_account_update_data ]
          |> List.hd_exn
        in
        tree.elt.account_update_digest
      in
      let tx_statement : Zkapp_statement.t =
        { account_update = (proof_account_update :> Field.t)
        ; calls = (Zkapp_command.Digest.Forest.empty :> Field.t)
        }
      in
      let handler (Snarky_backendless.Request.With { request; respond }) =
        match request with _ -> respond Unhandled
      in
      let%map.Async.Deferred (), (), (pi : Pickles.Side_loaded.Proof.t) =
        trivial_prover ~handler tx_statement
      in
      let fee_payer_signature_auth =
        let txn_comm =
          Zkapp_command.Transaction_commitment.create_complete transaction
            ~memo_hash:(Signed_command_memo.hash memo)
            ~fee_payer_hash:
              (Zkapp_command.Digest.Account_update.create
                 (Account_update.of_fee_payer fee_payer) )
        in
        Signature_lib.Schnorr.Chunked.sign sender.private_key
          (Random_oracle.Input.Chunked.field txn_comm)
      in
      let fee_payer =
        { fee_payer with authorization = fee_payer_signature_auth }
      in
      let sender_signature_auth =
        Signature_lib.Schnorr.Chunked.sign sender.private_key
          (Random_oracle.Input.Chunked.field transaction)
      in
      let sender : Account_update.Simple.t =
        { sender_account_update_data with
          authorization = Signature sender_signature_auth
        }
      in
      let account_updates =
        [ sender
        ; { body = snapp_account_update_data.body; authorization = Proof pi }
        ]
      in
      let zkapp_command : Zkapp_command.t =
        Zkapp_command.of_simple { fee_payer; account_updates; memo }
      in
      zkapp_command
  end
end

include Wire_types.Make (Make_sig) (Make_str)<|MERGE_RESOLUTION|>--- conflicted
+++ resolved
@@ -1436,23 +1436,16 @@
               | Proof ->
                   let vk =
                     exists Side_loaded_verification_key.typ ~compute:(fun () ->
-<<<<<<< HEAD
-                        Option.value_exn
+                        match
                           (As_prover.read (Typ.prover_value ())
                              (Data_as_hash.prover_value
                                 a.zkapp.verification_key.data ) )
-                            .data )
-=======
-                        match
-                          (As_prover.Ref.get
-                             (Data_as_hash.ref a.zkapp.verification_key.data) )
                             .data
                         with
                         | Some vk ->
                             vk
                         | None ->
                             Side_loaded_verification_key.dummy )
->>>>>>> 183a1d3c
                   in
                   let expected_hash =
                     Data_as_hash.hash a.zkapp.verification_key.data
