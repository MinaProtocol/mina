open Core
open Signature_lib
open Coda_base
open Snark_params
module Global_slot = Coda_numbers.Global_slot
module Amount = Currency.Amount
module Balance = Currency.Balance
module Fee = Currency.Fee

let tick_input () =
  let open Tick in
  Data_spec.[Field.typ]

let wrap_input = Tock.Data_spec.[Wrap_input.typ]

let exists' typ ~f = Tick.(exists typ ~compute:As_prover.(map get_state ~f))

module Proof_type = struct
  [%%versioned
  module Stable = struct
    module V1 = struct
      type t = [`Base | `Merge] [@@deriving compare, equal, hash, sexp, yojson]

      let to_latest = Fn.id
    end
  end]

  type t = Stable.Latest.t [@@deriving sexp, hash, compare, yojson]

  let is_base = function `Base -> true | `Merge -> false
end

module Pending_coinbase_stack_state = struct
  (* State of the coinbase stack for the current transaction snark *)
  [%%versioned
  module Stable = struct
    module V1 = struct
      type t =
        { source: Pending_coinbase.Stack.Stable.V1.t
        ; target: Pending_coinbase.Stack.Stable.V1.t }
      [@@deriving sexp, hash, compare, eq, fields, yojson]

      let to_latest = Fn.id
    end
  end]

  type t = Stable.Latest.t =
    {source: Pending_coinbase.Stack.t; target: Pending_coinbase.Stack.t}
  [@@deriving sexp, hash, compare, yojson]

  include Hashable.Make_binable (Stable.Latest)
  include Comparable.Make (Stable.Latest)
end

module Statement = struct
  [%%versioned
  module Stable = struct
    module V1 = struct
      type t =
        { source: Frozen_ledger_hash.Stable.V1.t
        ; target: Frozen_ledger_hash.Stable.V1.t
        ; supply_increase: Currency.Amount.Stable.V1.t
        ; pending_coinbase_stack_state:
            Pending_coinbase_stack_state.Stable.V1.t
        ; fee_excess:
            ( Currency.Fee.Stable.V1.t
            , Sgn.Stable.V1.t )
            Currency.Signed_poly.Stable.V1.t
        ; proof_type: Proof_type.Stable.V1.t }
      [@@deriving compare, equal, hash, sexp, yojson]

      let to_latest = Fn.id
    end
  end]

  type t = Stable.Latest.t =
    { source: Frozen_ledger_hash.t
    ; target: Frozen_ledger_hash.t
    ; supply_increase: Currency.Amount.t
    ; pending_coinbase_stack_state: Pending_coinbase_stack_state.t
    ; fee_excess: Currency.Fee.Signed.t
    ; proof_type: Proof_type.t }
  [@@deriving sexp, hash, compare, yojson]

  let option lab =
    Option.value_map ~default:(Or_error.error_string lab) ~f:(fun x -> Ok x)

  let merge s1 s2 =
    let open Or_error.Let_syntax in
    let%map fee_excess =
      Currency.Fee.Signed.add s1.fee_excess s2.fee_excess
      |> option "Error adding fees"
    and supply_increase =
      Currency.Amount.add s1.supply_increase s2.supply_increase
      |> option "Error adding supply_increase"
    in
    { source= s1.source
    ; target= s2.target
    ; fee_excess
    ; proof_type= `Merge
    ; supply_increase
    ; pending_coinbase_stack_state=
        { source= s1.pending_coinbase_stack_state.source
        ; target= s2.pending_coinbase_stack_state.target } }

  include Hashable.Make_binable (Stable.Latest)
  include Comparable.Make (Stable.Latest)

  let gen =
    let open Quickcheck.Generator.Let_syntax in
    let%map source = Frozen_ledger_hash.gen
    and target = Frozen_ledger_hash.gen
    and fee_excess = Currency.Fee.Signed.gen
    and supply_increase = Currency.Amount.gen
    and pending_coinbase_before = Pending_coinbase.Stack.gen
    and pending_coinbase_after = Pending_coinbase.Stack.gen
    and proof_type =
      Bool.quickcheck_generator >>| fun b -> if b then `Merge else `Base
    in
    { source
    ; target
    ; fee_excess
    ; proof_type
    ; supply_increase
    ; pending_coinbase_stack_state=
        {source= pending_coinbase_before; target= pending_coinbase_after} }
end

[%%versioned
module Stable = struct
  module V1 = struct
    type t =
      { source: Frozen_ledger_hash.Stable.V1.t
      ; target: Frozen_ledger_hash.Stable.V1.t
      ; proof_type: Proof_type.Stable.V1.t
      ; supply_increase: Amount.Stable.V1.t
      ; pending_coinbase_stack_state: Pending_coinbase_stack_state.Stable.V1.t
      ; fee_excess:
          ( Amount.Stable.V1.t
          , Sgn.Stable.V1.t )
          Currency.Signed_poly.Stable.V1.t
      ; sok_digest: Sok_message.Digest.Stable.V1.t
      ; proof: Proof.Stable.V1.t }
    [@@deriving compare, fields, sexp, version]

    let to_yojson t =
      `Assoc
        [ ("source", Frozen_ledger_hash.to_yojson t.source)
        ; ("target", Frozen_ledger_hash.to_yojson t.target)
        ; ("proof_type", Proof_type.to_yojson t.proof_type)
        ; ("supply_increase", Amount.to_yojson t.supply_increase)
        ; ( "pending_coinbase_stack_state"
          , Pending_coinbase_stack_state.to_yojson
              t.pending_coinbase_stack_state )
        ; ("fee_excess", Amount.Signed.to_yojson t.fee_excess)
        ; ("sok_digest", `String "<opaque>")
        ; ("proof", Proof.to_yojson t.proof) ]

    let to_latest = Fn.id
  end
end]

type t = Stable.Latest.t =
  { source: Frozen_ledger_hash.t
  ; target: Frozen_ledger_hash.t
  ; proof_type: Proof_type.t
  ; supply_increase: Amount.t
  ; pending_coinbase_stack_state: Pending_coinbase_stack_state.t
  ; fee_excess: (Amount.t, Sgn.t) Currency.Signed_poly.t
  ; sok_digest: Sok_message.Digest.t
  ; proof: Proof.t }
[@@deriving fields, sexp]

let to_yojson = Stable.Latest.to_yojson

let statement
    ({ source
     ; target
     ; proof_type
     ; fee_excess
     ; supply_increase
     ; pending_coinbase_stack_state
     ; sok_digest= _
     ; proof= _ } :
      t) =
  { Statement.Stable.V1.source
  ; target
  ; proof_type
  ; supply_increase
  ; pending_coinbase_stack_state
  ; fee_excess=
      Currency.Fee.Signed.create
        ~magnitude:Currency.Amount.(to_fee (Signed.magnitude fee_excess))
        ~sgn:(Currency.Amount.Signed.sgn fee_excess) }

let create = Fields.create

let construct_input ~proof_type ~sok_digest ~state1 ~state2 ~supply_increase
    ~fee_excess
    ~(pending_coinbase_stack_state : Pending_coinbase_stack_state.t) =
  let open Random_oracle in
  let input =
    let open Input in
    List.reduce_exn ~f:append
      [ Sok_message.Digest.to_input sok_digest
      ; Frozen_ledger_hash.to_input state1
      ; Frozen_ledger_hash.to_input state2
      ; Pending_coinbase.Stack.to_input pending_coinbase_stack_state.source
      ; Pending_coinbase.Stack.to_input pending_coinbase_stack_state.target
      ; bitstring (Amount.to_bits supply_increase)
      ; Amount.Signed.to_input fee_excess ]
  in
  let init =
    match proof_type with
    | `Base ->
        Hash_prefix.base_snark
    | `Merge wrap_vk_state ->
        wrap_vk_state
  in
  Random_oracle.hash ~init (pack_input input)

let base_top_hash = construct_input ~proof_type:`Base

let merge_top_hash wrap_vk_bits =
  construct_input ~proof_type:(`Merge wrap_vk_bits)

module Verification_keys = struct
  (* TODO : version *)
  type t =
    { base: Tick.Verification_key.t
    ; wrap: Tock.Verification_key.t
    ; merge: Tick.Verification_key.t }
  [@@deriving bin_io]

  let dummy : t =
    let groth16 =
      Tick_backend.Verification_key.get_dummy
        ~input_size:(Tick.Data_spec.size (tick_input ()))
    in
    { merge= groth16
    ; base= groth16
    ; wrap= Tock_backend.Verification_key.get_dummy ~input_size:Wrap_input.size
    }
end

module Keys0 = struct
  module Verification = Verification_keys

  module Proving = struct
    type t =
      { base: Tick.Proving_key.t
      ; wrap: Tock.Proving_key.t
      ; merge: Tick.Proving_key.t }

    let dummy =
      { merge= Dummy_values.Tick.Groth16.proving_key
      ; base= Dummy_values.Tick.Groth16.proving_key
      ; wrap= Dummy_values.Tock.Bowe_gabizon18.proving_key }
  end

  module T = struct
    type t = {proving: Proving.t; verification: Verification.t}
  end

  include T
end

(* Staging:
   first make tick base.
   then make tick merge (which top_hashes in the tock wrap vk)
   then make tock wrap (which branches on the tick vk) *)

module Base = struct
  open Tick
  open Let_syntax

  module User_command_failure = struct
    (** The various ways that a user command may fail. These should be computed
        before applying the snark, to ensure that only the base fee is charged
        to the fee-payer if executing the user command will later fail.
    *)
    type 'bool t =
      { predicate_failed: 'bool (* All *)
      ; source_not_present: 'bool (* All *)
      ; receiver_not_present: 'bool (* Delegate only *)
      ; amount_insufficient_to_create: 'bool
            (* Payment only, token=fee_token *)
      ; fee_payer_balance_insufficient_to_create: 'bool
            (* Payment only, token<>fee_token *)
      ; fee_payer_bad_timing_for_create: 'bool
            (* Payment only, token<>fee_token *)
      ; source_insufficient_balance: 'bool (* Payment only *)
      ; source_bad_timing: 'bool (* Payment only *) }

    let num_fields = 8

    let to_list
        { predicate_failed
        ; source_not_present
        ; receiver_not_present
        ; amount_insufficient_to_create
        ; fee_payer_balance_insufficient_to_create
        ; fee_payer_bad_timing_for_create
        ; source_insufficient_balance
        ; source_bad_timing } =
      [ predicate_failed
      ; source_not_present
      ; receiver_not_present
      ; amount_insufficient_to_create
      ; fee_payer_balance_insufficient_to_create
      ; fee_payer_bad_timing_for_create
      ; source_insufficient_balance
      ; source_bad_timing ]

    let of_list = function
      | [ predicate_failed
        ; source_not_present
        ; receiver_not_present
        ; amount_insufficient_to_create
        ; fee_payer_balance_insufficient_to_create
        ; fee_payer_bad_timing_for_create
        ; source_insufficient_balance
        ; source_bad_timing ] ->
          { predicate_failed
          ; source_not_present
          ; receiver_not_present
          ; amount_insufficient_to_create
          ; fee_payer_balance_insufficient_to_create
          ; fee_payer_bad_timing_for_create
          ; source_insufficient_balance
          ; source_bad_timing }
      | _ ->
          failwith
            "Transaction_snark.Base.User_command_failure.to_list: bad length"

    let typ : (Boolean.var t, bool t) Typ.t =
      let open Typ in
      list ~length:num_fields Boolean.typ
      |> transport ~there:to_list ~back:of_list
      |> transport_var ~there:to_list ~back:of_list

    let any t = Boolean.any (to_list t)

    (** Compute which -- if any -- of the failure cases will be hit when
        evaluating the given user command, and indicate whether the fee-payer
        would need to pay the account creation fee if the user command were to
        succeed (irrespective or whether it actually will or not).
    *)
    let compute_unchecked ~txn_global_slot ~(fee_payer_account : Account.t)
        ~(receiver_account : Account.t) ~(source_account : Account.t)
        ({payload; signature= _; signer= _} : Transaction_union.t) =
      match payload.body.tag with
      | Fee_transfer | Coinbase ->
          (* Not user commands, return no failure. *)
          ( `Should_pay_to_create false
          , of_list (List.init num_fields ~f:(fun _ -> false)) )
      | _ -> (
          let fail s =
            failwithf
              "Transaction_snark.Base.User_command_failure.compute_unchecked: \
               %s"
              s ()
          in
          let fee_token = payload.common.fee_token in
          let token = payload.body.token_id in
          let fee_payer =
            Account_id.create payload.common.fee_payer_pk fee_token
          in
          let source = Account_id.create payload.body.source_pk token in
          let receiver = Account_id.create payload.body.receiver_pk token in
          (* This should shadow the logic in [Sparse_ledger]. *)
          let fee_payer_account =
            { fee_payer_account with
              balance=
                Option.value_exn ?here:None ?error:None ?message:None
                @@ Balance.sub_amount fee_payer_account.balance
                     (Amount.of_fee payload.common.fee) }
          in
          let predicate_failed =
            (* TODO: Predicates. *)
            not
              (Public_key.Compressed.equal payload.common.fee_payer_pk
                 payload.body.source_pk)
          in
          match payload.body.tag with
          | Fee_transfer | Coinbase ->
              assert false
          | Stake_delegation ->
              let receiver_account =
                if Account_id.equal receiver fee_payer then fee_payer_account
                else receiver_account
              in
              let receiver_not_present =
                let id = Account.identifier receiver_account in
                if Account_id.equal Account_id.empty id then true
                else if Account_id.equal receiver id then false
                else fail "bad receiver account ID"
              in
              let source_account =
                if Account_id.equal source fee_payer then fee_payer_account
                else source_account
              in
              let source_not_present =
                let id = Account.identifier source_account in
                if Account_id.equal Account_id.empty id then true
                else if Account_id.equal source id then false
                else fail "bad source account ID"
              in
              ( `Should_pay_to_create false
              , { predicate_failed
                ; source_not_present
                ; receiver_not_present
                ; amount_insufficient_to_create= false
                ; fee_payer_balance_insufficient_to_create= false
                ; fee_payer_bad_timing_for_create= false
                ; source_insufficient_balance= false
                ; source_bad_timing= false } )
          | Payment ->
              let receiver_account =
                if Account_id.equal receiver fee_payer then fee_payer_account
                else receiver_account
              in
              let receiver_needs_creating =
                let id = Account.identifier receiver_account in
                if Account_id.equal Account_id.empty id then true
                else if Account_id.equal receiver id then false
                else fail "bad receiver account ID"
              in
              let fee_token_is_token = Token_id.equal fee_token token in
              let amount_insufficient_to_create, creation_fee =
                let creation_amount =
                  Amount.of_fee Coda_compile_config.account_creation_fee
                in
                if receiver_needs_creating then
                  if fee_token_is_token then
                    ( Option.is_none
                        (Amount.sub payload.body.amount creation_amount)
                    , Amount.zero )
                  else (false, creation_amount)
                else (false, Amount.zero)
              in
              let fee_payer_balance_insufficient_to_create =
                Amount.(
                  Balance.to_amount fee_payer_account.balance < creation_fee)
              in
              let fee_payer_bad_timing_for_create =
                fee_payer_balance_insufficient_to_create
                || Or_error.is_error
                     (Transaction_logic.validate_timing
                        ~txn_amount:creation_fee ~txn_global_slot
                        ~account:fee_payer_account)
              in
              let source_account =
                if Account_id.equal source fee_payer then fee_payer_account
                else source_account
              in
              let source_not_present =
                let id = Account.identifier source_account in
                if Account_id.equal Account_id.empty id then true
                else if Account_id.equal source id then false
                else fail "bad source account ID"
              in
              let fee_payer_is_source = Account_id.equal fee_payer source in
              let source_insufficient_balance =
                (not fee_payer_is_source)
                &&
                if Account_id.equal source receiver then
                  (* The final balance will be [0 - account_creation_fee]. *)
                  receiver_needs_creating && fee_token_is_token
                else
                  Amount.(
                    Balance.to_amount source_account.balance
                    < payload.body.amount)
              in
              let source_bad_timing =
                source_insufficient_balance
                || (not fee_payer_is_source)
                   &&
                   if Account_id.equal source receiver then
                     (* The final balance will be [0 - account_creation_fee]. *)
                     receiver_needs_creating && fee_token_is_token
                   else
                     Or_error.is_error
                       (Transaction_logic.validate_timing
                          ~txn_amount:payload.body.amount ~txn_global_slot
                          ~account:source_account)
              in
              ( `Should_pay_to_create
                  (receiver_needs_creating && not fee_token_is_token)
              , { predicate_failed
                ; source_not_present
                ; receiver_not_present= false
                ; amount_insufficient_to_create
                ; fee_payer_balance_insufficient_to_create
                ; fee_payer_bad_timing_for_create
                ; source_insufficient_balance
                ; source_bad_timing } ) )

    let%snarkydef compute_as_prover ~txn_global_slot
        (txn : Transaction_union.var) =
      let%bind data =
        exists (Typ.Internal.ref ())
          ~compute:
            As_prover.(
              let%map txn = read Transaction_union.typ txn in
              let fee_token = txn.payload.common.fee_token in
              let token = txn.payload.body.token_id in
              let fee_payer =
                Account_id.create txn.payload.common.fee_payer_pk fee_token
              in
              let source =
                Account_id.create txn.payload.body.source_pk token
              in
              let receiver =
                Account_id.create txn.payload.body.receiver_pk token
              in
              (txn, fee_payer, source, receiver))
      in
      let%bind fee_payer_idx =
        exists (Typ.Internal.ref ())
          ~request:
            As_prover.(
              let%map _txn, fee_payer, _source, _receiver =
                read (Typ.Internal.ref ()) data
              in
              Ledger_hash.Find_index fee_payer)
      in
      let%bind fee_payer_account =
        exists (Typ.Internal.ref ())
          ~request:
            As_prover.(
              let%map fee_payer_idx =
                read (Typ.Internal.ref ()) fee_payer_idx
              in
              Ledger_hash.Get_element fee_payer_idx)
      in
      let%bind source_idx =
        exists (Typ.Internal.ref ())
          ~request:
            As_prover.(
              let%map _txn, _fee_payer, source, _receiver =
                read (Typ.Internal.ref ()) data
              in
              Ledger_hash.Find_index source)
      in
      let%bind source_account =
        exists (Typ.Internal.ref ())
          ~request:
            As_prover.(
              let%map source_idx = read (Typ.Internal.ref ()) source_idx in
              Ledger_hash.Get_element source_idx)
      in
      let%bind receiver_idx =
        exists (Typ.Internal.ref ())
          ~request:
            As_prover.(
              let%map _txn, _fee_payer, _source, receiver =
                read (Typ.Internal.ref ()) data
              in
              Ledger_hash.Find_index receiver)
      in
      let%bind receiver_account =
        exists (Typ.Internal.ref ())
          ~request:
            As_prover.(
              let%map receiver_idx = read (Typ.Internal.ref ()) receiver_idx in
              Ledger_hash.Get_element receiver_idx)
      in
      let%map should_pay_to_create, t =
        exists
          (Typ.( * ) Boolean.typ typ)
          ~compute:
            As_prover.(
              let%bind txn, _fee_payer, _source, _receiver =
                read (Typ.Internal.ref ()) data
              in
              let%bind fee_payer_account, _path =
                read (Typ.Internal.ref ()) fee_payer_account
              in
              let%bind source_account, _path =
                read (Typ.Internal.ref ()) source_account
              in
              let%bind receiver_account, _path =
                read (Typ.Internal.ref ()) receiver_account
              in
              let%map txn_global_slot = read Global_slot.typ txn_global_slot in
              let `Should_pay_to_create should_pay_to_create, t =
                compute_unchecked ~txn_global_slot ~fee_payer_account
                  ~source_account ~receiver_account txn
              in
              (should_pay_to_create, t))
      in
      (`Should_pay_to_create should_pay_to_create, t)
  end

  let%snarkydef check_signature shifted ~payload ~is_user_command ~signer
      ~signature =
    let%bind verifies =
      Schnorr.Checked.verifies shifted signature signer payload
    in
    Boolean.Assert.any [Boolean.not is_user_command; verifies]

  let check_timing ~balance_check ~timed_balance_check ~account ~txn_amount
      ~txn_global_slot =
    (* calculations should track Transaction_logic.validate_timing *)
    let open Account.Poly in
    let open Account.Timing.As_record in
    let { is_timed
        ; initial_minimum_balance
        ; cliff_time
        ; vesting_period
        ; vesting_increment } =
      account.timing
    in
    let%bind before_or_at_cliff =
      Global_slot.Checked.(txn_global_slot <= cliff_time)
    in
    let int_of_field field =
      Snarky_integer.Integer.constant ~m
        (Bigint.of_field field |> Bigint.to_bignum_bigint)
    in
    let zero_int = int_of_field Field.zero in
    let balance_to_int balance =
      Snarky_integer.Integer.of_bits ~m @@ Balance.var_to_bits balance
    in
    let txn_amount_int =
      Snarky_integer.Integer.of_bits ~m @@ Amount.var_to_bits txn_amount
    in
    let balance_int = balance_to_int account.balance in
    let%bind curr_min_balance =
      let open Snarky_integer.Integer in
      let initial_minimum_balance_int =
        balance_to_int initial_minimum_balance
      in
      make_checked (fun () ->
          if_ ~m before_or_at_cliff ~then_:initial_minimum_balance_int
            ~else_:
              (let txn_global_slot_int =
                 Global_slot.Checked.to_integer txn_global_slot
               in
               let cliff_time_int =
                 Global_slot.Checked.to_integer cliff_time
               in
               let _, slot_diff =
                 subtract_unpacking_or_zero ~m txn_global_slot_int
                   cliff_time_int
               in
               let vesting_period_int =
                 Global_slot.Checked.to_integer vesting_period
               in
               let num_periods, _ = div_mod ~m slot_diff vesting_period_int in
               let vesting_increment_int =
                 Amount.var_to_bits vesting_increment |> of_bits ~m
               in
               let min_balance_decrement =
                 mul ~m num_periods vesting_increment_int
               in
               let _, min_balance_less_decrement =
                 subtract_unpacking_or_zero ~m initial_minimum_balance_int
                   min_balance_decrement
               in
               min_balance_less_decrement) )
    in
    let%bind `Underflow underflow, proposed_balance_int =
      make_checked (fun () ->
          Snarky_integer.Integer.subtract_unpacking_or_zero ~m balance_int
            txn_amount_int )
    in
    (* underflow indicates insufficient balance *)
    let%bind () = balance_check (Boolean.not underflow) in
    let%bind sufficient_timed_balance =
      make_checked (fun () ->
          Snarky_integer.Integer.(gte ~m proposed_balance_int curr_min_balance)
      )
    in
    let%bind () =
      let%bind ok = Boolean.(any [not is_timed; sufficient_timed_balance]) in
      timed_balance_check ok
    in
    let%bind is_timed_balance_zero =
      make_checked (fun () ->
          Snarky_integer.Integer.equal ~m curr_min_balance zero_int )
    in
    (* if current min balance is zero, then timing becomes untimed *)
    let%bind is_untimed = Boolean.((not is_timed) || is_timed_balance_zero) in
    let%map timing =
      Account.Timing.if_ is_untimed ~then_:Account.Timing.untimed_var
        ~else_:account.timing
    in
    (`Min_balance curr_min_balance, timing)

  let chain if_ b ~then_ ~else_ =
    let%bind then_ = then_ and else_ = else_ in
    if_ b ~then_ ~else_

  let%snarkydef apply_tagged_transaction (type shifted)
      (shifted : (module Inner_curve.Checked.Shifted.S with type t = shifted))
      root pending_coinbase_stack_before pending_coinbase_after
      state_body_hash_opt
<<<<<<< HEAD
      ({signer; signature; payload} as txn : Transaction_union.var) =
    let%bind is_user_command =
      Transaction_union.Tag.Checked.is_user_command payload.body.tag
    in
=======
      ({sender; signature; payload} : Transaction_union.var) =
    let nonce = payload.common.nonce in
    let tag = payload.body.tag in
    let is_user_command = Transaction_union.Tag.Unpacked.is_user_command tag in
>>>>>>> b9e5246b
    let%bind () =
      [%with_label "Check transaction signature"]
        (check_signature shifted ~payload ~is_user_command ~signer ~signature)
    in
    let%bind signer_pk = Public_key.compress_var signer in
    let%bind () =
      [%with_label "Fee-payer must sign the transaction"]
        ((* TODO: Enable multi-sig. *)
         Public_key.Compressed.Checked.Assert.equal signer_pk
           payload.common.fee_payer_pk)
    in
    let fee = payload.common.fee in
    let token = payload.body.token_id in
    let receiver = Account_id.Checked.create payload.body.receiver_pk token in
    let source = Account_id.Checked.create payload.body.source_pk token in
    (* Information for the fee-payer. *)
    let nonce = payload.common.nonce in
    let fee_token = payload.common.fee_token in
    let fee_payer =
      Account_id.Checked.create payload.common.fee_payer_pk fee_token
    in
    (* Compute transaction kind. *)
    let tag = payload.body.tag in
    let%bind is_payment = Transaction_union.Tag.Checked.is_payment tag in
    let%bind is_fee_transfer =
      Transaction_union.Tag.Checked.is_fee_transfer tag
    in
    let is_stake_delegation =
      Transaction_union.Tag.Unpacked.is_stake_delegation tag
    in
<<<<<<< HEAD
    let%bind is_coinbase = Transaction_union.Tag.Checked.is_coinbase tag in
    let%bind tokens_equal = Token_id.Checked.equal token fee_token in
    let%bind token_default =
      Token_id.(Checked.equal token (var_of_t default))
=======
    let is_payment = Transaction_union.Tag.Unpacked.is_payment tag in
    let%bind sender_compressed = Public_key.compress_var sender in
    let is_coinbase = Transaction_union.Tag.Unpacked.is_coinbase tag in
    (*push state for any transaction*)
    let state_body_hash =
      Transaction_protocol_state.Block_data.Checked.state_body_hash
        state_body_hash_opt
    in
    let push_state =
      Transaction_protocol_state.Block_data.Checked.push_state
        state_body_hash_opt
    in
    let%bind pending_coinbase_stack_with_state =
      let%bind updated_stack =
        Pending_coinbase.Stack.Checked.push_state state_body_hash
          pending_coinbase_stack_before
      in
      Pending_coinbase.Stack.Checked.if_ push_state ~then_:updated_stack
        ~else_:pending_coinbase_stack_before
    in
    let coinbase_receiver = payload.body.public_key in
    let coinbase = (coinbase_receiver, payload.body.amount) in
    let%bind computed_pending_coinbase_stack_after =
      let%bind stack' =
        Pending_coinbase.Stack.Checked.push_coinbase coinbase
          pending_coinbase_stack_with_state
      in
      Pending_coinbase.Stack.Checked.if_ is_coinbase ~then_:stack'
        ~else_:pending_coinbase_stack_with_state
>>>>>>> b9e5246b
    in
    let%bind () =
      [%with_label "Validate tokens"]
        (let%bind () =
           (* TODO: Remove this check and update the transaction snark once we
              have an exchange rate mechanism. See issue #4447.
           *)
           [%with_label "Validate fee token"]
             (Token_id.Checked.Assert.equal fee_token
                Token_id.(var_of_t default))
         in
         [%with_label "Validate delegated token is default"]
           Boolean.(Assert.any [token_default; not is_stake_delegation]))
    in
    let current_global_slot =
      Global_slot.(Checked.constant zero)
      (* TODO: @deepthi is working on passing through the protocol state to
         here. This should be replaced with the real value when her PR lands.
         See issue #4036.
      *)
    in
    let%bind () =
      [%with_label "Check slot validity"]
        ( Global_slot.Checked.(
            current_global_slot <= payload.common.valid_until)
        >>= Boolean.Assert.is_true )
    in
    (* Check coinbase stack. *)
    let%bind () =
      [%with_label "Compute coinbase stack"]
        (let%bind pending_coinbase_stack_with_state =
           let state_body_hash, push_state =
             Transaction_protocol_state.Block_data.Checked.
               ( state_body_hash state_body_hash_opt
               , push_state state_body_hash_opt )
           in
           let%bind updated_stack =
             Pending_coinbase.Stack.Checked.push_state state_body_hash
               pending_coinbase_stack_before
           in
           Pending_coinbase.Stack.Checked.if_ push_state ~then_:updated_stack
             ~else_:pending_coinbase_stack_before
         in
         let%bind computed_pending_coinbase_stack_after =
           let coinbase =
             (Account_id.Checked.public_key receiver, payload.body.amount)
           in
           let%bind stack' =
             Pending_coinbase.Stack.Checked.push_coinbase coinbase
               pending_coinbase_stack_with_state
           in
           Pending_coinbase.Stack.Checked.if_ is_coinbase ~then_:stack'
             ~else_:pending_coinbase_stack_with_state
         in
         [%with_label "Check coinbase stack"]
           (let%bind correct_coinbase_stack =
              Pending_coinbase.Stack.equal_var
                computed_pending_coinbase_stack_after pending_coinbase_after
            in
            Boolean.Assert.is_true correct_coinbase_stack))
    in
<<<<<<< HEAD
    (* Interrogate failure cases. This value is created without constraints;
       the failures should be checked against potential failures to ensure
       consistency.
    *)
    let%bind `Should_pay_to_create should_pay_to_create, user_command_failure =
      User_command_failure.compute_as_prover
        ~txn_global_slot:current_global_slot txn
    in
    let%bind () =
      (* The fee-payer should only be charged for creation if this is a user
         command.
      *)
      Boolean.(Assert.any [is_user_command; not should_pay_to_create])
    in
    let%bind user_command_fails =
      User_command_failure.any user_command_failure
    in
    let%bind () =
      [%with_label "A failing user command is a user command"]
        Boolean.(Assert.any [is_user_command; not user_command_fails])
    in
    let%bind () =
      [%with_label "Check success failure against predicted"]
        (* TODO: Predicates. *)
        (let%bind bypass_predicate =
           Public_key.Compressed.Checked.equal payload.common.fee_payer_pk
             payload.body.source_pk
         in
         Boolean.Assert.( = ) user_command_failure.predicate_failed
           (Boolean.not bypass_predicate))
    in
    let account_creation_amount =
      Amount.Checked.of_fee
        Fee.(var_of_t Coda_compile_config.account_creation_fee)
    in
    let%bind root_after_fee_payer_update =
      [%with_label "Update fee payer"]
        (Frozen_ledger_hash.modify_account_send root
           ~is_writeable:(Boolean.not is_user_command) fee_payer
           ~f:(fun ~is_empty_and_writeable account ->
             (* this account is:
               - the fee-payer for payments
               - the fee-payer for stake delegation
               - the fee-receiver for a coinbase 
               - the second receiver for a fee transfer
             *)
             let%bind next_nonce =
=======
    let%map new_root =
      let%bind is_writeable =
        let is_fee_transfer =
          Transaction_union.Tag.Unpacked.is_fee_transfer tag
        in
        Boolean.any [is_fee_transfer; is_coinbase]
      in
      Frozen_ledger_hash.modify_account_send root_after_receiver_update
        ~is_writeable sender_compressed
        ~f:(fun ~is_empty_and_writeable account ->
          with_label __LOC__
            (let%bind next_nonce =
>>>>>>> b9e5246b
               Account.Nonce.Checked.succ_if account.nonce is_user_command
             in
             let%bind () =
               [%with_label "Check fee nonce"]
                 (let%bind nonce_matches =
                    Account.Nonce.Checked.equal nonce account.nonce
                  in
                  Boolean.Assert.any
                    [Boolean.not is_user_command; nonce_matches])
             in
             let%bind receipt_chain_hash =
               let current = account.receipt_chain_hash in
               let%bind r = Receipt.Chain_hash.Checked.cons ~payload current in
               Receipt.Chain_hash.Checked.if_ is_user_command ~then_:r
                 ~else_:current
             in
             let%bind should_pay_for_receiver =
               Boolean.(should_pay_to_create && not user_command_fails)
             in
             let%bind is_empty_and_writeable =
               (* If this is a coinbase with zero fee, do not create the
                  account, since the fee amount won't be enough to pay for it.
               *)
               let%bind is_zero_fee =
                 fee |> Fee.var_to_number |> Number.to_var
                 |> Field.(Checked.equal (Var.constant zero))
               in
               Boolean.(is_empty_and_writeable && not is_zero_fee)
             in
             let%bind amount =
               [%with_label "Compute fee payer amount"]
                 (let fee_payer_amount =
                    let sgn = Sgn.Checked.neg_if_true is_user_command in
                    Amount.Signed.create
                      ~magnitude:(Amount.Checked.of_fee fee)
                      ~sgn
                  in
                  let%bind account_creation_fee =
                    let num_accounts_opened =
                      let open Field.Var in
                      add
                        (should_pay_for_receiver :> t)
                        (is_empty_and_writeable :> t)
                    in
                    let%map magnitude =
                      Amount.Checked.scale num_accounts_opened
                        account_creation_amount
                    in
                    Amount.Signed.create ~magnitude ~sgn:Sgn.Checked.neg
                  in
                  Amount.Signed.Checked.(
                    add fee_payer_amount account_creation_fee))
             in
             let txn_global_slot = current_global_slot in
             let%bind `Min_balance min_balance, timing =
               [%with_label "Check fee payer timing"]
                 (let%bind txn_amount =
                    Amount.Checked.if_
                      (Sgn.Checked.is_neg amount.sgn)
                      ~then_:amount.magnitude
                      ~else_:Amount.(var_of_t zero)
                  in
                  let balance_check ok =
                    [%with_label "Check fee payer balance"]
                      (Boolean.Assert.is_true ok)
                  in
                  let timed_balance_check ok =
                    [%with_label "Check fee payer timed balance"]
                      (Boolean.Assert.is_true ok)
                  in
                  check_timing ~balance_check ~timed_balance_check ~account
                    ~txn_amount ~txn_global_slot)
             in
             let%bind balance =
               [%with_label "Check payer balance"]
                 (Balance.Checked.add_signed_amount account.balance amount)
             in
             let%bind () =
               [%with_label "Validate fee_payer failures"]
                 (let failed_pay_for_receiver =
                    (* should_pay_to_create && user_command_fails *)
                    Boolean.Unsafe.of_cvar
                      Field.Var.(
                        sub
                          (should_pay_to_create :> t)
                          (should_pay_for_receiver :> t))
                  in
                  let account_creation_fee =
                    Coda_compile_config.account_creation_fee |> Fee.to_bits
                    |> Bignum_bigint.of_bits_lsb
                    |> Snarky_integer.Integer.constant ~m
                  in
                  let%bind account_creation_fee =
                    make_checked (fun () ->
                        Snarky_integer.Integer.if_ ~m failed_pay_for_receiver
                          ~then_:account_creation_fee
                          ~else_:
                            (Snarky_integer.Integer.constant ~m
                               Bignum_bigint.zero) )
                  in
                  let balance =
                    Snarky_integer.Integer.of_bits ~m
                    @@ Balance.var_to_bits balance
                  in
                  let%bind `Underflow underflow, new_balance =
                    make_checked (fun () ->
                        Snarky_integer.Integer.subtract_unpacking_or_zero ~m
                          balance account_creation_fee )
                  in
                  let%bind () =
                    [%with_label "balance failure matches predicted"]
                      (Boolean.Assert.( = ) underflow
                         user_command_failure
                           .fee_payer_balance_insufficient_to_create)
                  in
                  let%bind bad_timing_for_create =
                    let%bind lt_min_balance =
                      make_checked (fun () ->
                          Snarky_integer.Integer.lt ~m new_balance min_balance
                      )
                    in
                    Boolean.(underflow || lt_min_balance)
                  in
                  [%with_label "Timing failure matches predicted"]
                    (Boolean.Assert.( = ) bad_timing_for_create
                       user_command_failure.fee_payer_bad_timing_for_create))
             in
             let%map public_key =
               Public_key.Compressed.Checked.if_ is_empty_and_writeable
                 ~then_:(Account_id.Checked.public_key fee_payer)
                 ~else_:account.public_key
             and token_id =
               Token_id.Checked.if_ is_empty_and_writeable
                 ~then_:(Account_id.Checked.token_id fee_payer)
                 ~else_:account.token_id
             and delegate =
               Public_key.Compressed.Checked.if_ is_empty_and_writeable
                 ~then_:(Account_id.Checked.public_key fee_payer)
                 ~else_:account.delegate
             in
             { Account.Poly.balance
             ; public_key
             ; token_id
             ; nonce= next_nonce
             ; receipt_chain_hash
             ; delegate
             ; voting_for= account.voting_for
             ; timing } ))
    in
    let%bind receiver_increase =
      (* - payments:         payload.body.amount
         - stake delegation: 0
         - coinbase:         payload.body.amount - payload.common.fee
         - fee transfer:     payload.body.amount
      *)
      [%with_label "Compute receiver increase"]
        (let%bind base_amount =
           Amount.Checked.if_ is_stake_delegation
             ~then_:(Amount.var_of_t Amount.zero)
             ~else_:payload.body.amount
         in
         (* The fee for entering the coinbase transaction is paid up front. *)
         let%bind coinbase_receiver_fee =
           Amount.Checked.if_ is_coinbase
             ~then_:(Amount.Checked.of_fee fee)
             ~else_:(Amount.var_of_t Amount.zero)
         in
         Amount.Checked.sub base_amount coinbase_receiver_fee)
    in
    let%bind root_after_receiver_update =
      [%with_label "Update receiver"]
        (Frozen_ledger_hash.modify_account_recv root_after_fee_payer_update
           receiver ~f:(fun ~is_empty_and_writeable account ->
             (* this account is:
               - the receiver for payments
               - the delegated-to account for stake delegation
               - the receiver for a coinbase 
               - the first receiver for a fee transfer
             *)
             let%bind is_empty_delegatee =
               Boolean.(is_empty_and_writeable && is_stake_delegation)
             in
             let%bind () =
               [%with_label "Receiver existence failure matches predicted"]
                 (Boolean.Assert.( = ) is_empty_delegatee
                    user_command_failure.receiver_not_present)
             in
             let is_empty_and_writeable =
               (* is_empty_and_writable && not is_stake_delegation *)
               Boolean.Unsafe.of_cvar
               @@ Field.Var.(
                    sub (is_empty_and_writeable :> t) (is_empty_delegatee :> t))
             in
             let%bind () =
               [%with_label "Validate should_pay_for_receiver"]
                 ( Boolean.(is_empty_and_writeable && not tokens_equal)
                 >>= Boolean.Assert.( = ) should_pay_to_create )
             in
             let%bind balance =
               (* [receiver_increase] will be zero in the stake delegation
                  case.
               *)
               let%bind receiver_amount =
                 let%bind should_pay_creation_fee =
                   Boolean.(is_empty_and_writeable && not should_pay_to_create)
                 in
                 let%bind account_creation_amount =
                   Amount.Checked.if_ should_pay_creation_fee
                     ~then_:account_creation_amount
                     ~else_:Amount.(var_of_t zero)
                 in
                 let%bind amount_for_new_account, `Underflow underflow =
                   Amount.Checked.sub_flagged receiver_increase
                     account_creation_amount
                 in
                 let%bind () =
                   [%with_label
                     "Receiver creation fee failure matches predicted"]
                     (Boolean.Assert.( = ) underflow
                        user_command_failure.amount_insufficient_to_create)
                 in
                 Currency.Amount.Checked.if_ user_command_fails
                   ~then_:Amount.(var_of_t zero)
                   ~else_:amount_for_new_account
               in
               (* TODO: Is this a sanity check, or can overflow here actually
                  happen? If it is possible, we should add a case for it to
                  [User_command_failure.t] and check it here.
                *)
               Balance.Checked.(account.balance + receiver_amount)
             in
             let%bind is_empty_and_writeable =
               (* Do not create a new account if the user command will fail. *)
               Boolean.(is_empty_and_writeable && not user_command_fails)
             in
             let%bind may_delegate =
               (* Only default tokens may participate in delegation. *)
               Boolean.(is_empty_and_writeable && token_default)
             in
             let%map delegate =
               Public_key.Compressed.Checked.if_ may_delegate
                 ~then_:(Account_id.Checked.public_key receiver)
                 ~else_:account.delegate
             and public_key =
               Public_key.Compressed.Checked.if_ is_empty_and_writeable
                 ~then_:(Account_id.Checked.public_key receiver)
                 ~else_:account.public_key
             and token_id =
               Token_id.Checked.if_ is_empty_and_writeable ~then_:token
                 ~else_:account.token_id
             in
             { Account.Poly.balance
             ; public_key
             ; token_id
             ; nonce= account.nonce
             ; receipt_chain_hash= account.receipt_chain_hash
             ; delegate
             ; voting_for= account.voting_for
             ; timing= account.timing } ))
    in
    let%bind fee_payer_is_source = Account_id.Checked.equal fee_payer source in
    let%bind root_after_source_update =
      [%with_label "Update source"]
        (Frozen_ledger_hash.modify_account_send
         (* [modify_account_send] does this failure check for us. *)
           ~is_writeable:user_command_failure.source_not_present
           root_after_receiver_update source
           ~f:(fun ~is_empty_and_writeable:_ account ->
             (* this account is:
               - the source for payments
               - the delegator for stake delegation
               - the fee-receiver for a coinbase 
               - the second receiver for a fee transfer
             *)
             let%bind () =
               [%with_label
                 "Check source failure cases do not apply when fee-payer is \
                  source"]
                 (let num_failures =
                    let open Field.Var in
                    add
                      (user_command_failure.source_insufficient_balance :> t)
                      (user_command_failure.source_bad_timing :> t)
                  in
                  let not_fee_payer_is_source =
                    (Boolean.not fee_payer_is_source :> Field.Var.t)
                  in
                  (* Equivalent to:
                    if fee_payer_is_source then
                      num_failures = 0
                    else
                      num_failures = num_failures
                 *)
                  assert_r1cs not_fee_payer_is_source num_failures num_failures)
             in
             let%bind amount =
               (* Only payments should affect the balance at this stage. *)
               if_ is_payment ~typ:Amount.typ ~then_:payload.body.amount
                 ~else_:Amount.(var_of_t zero)
             in
             let txn_global_slot = current_global_slot in
             let%bind `Min_balance _, timing =
               [%with_label "Check source timing"]
                 (let balance_check ok =
                    [%with_label
                      "Check source balance failure matches predicted"]
                      (Boolean.Assert.( = ) ok
                         (Boolean.not
                            user_command_failure.source_insufficient_balance))
                  in
                  let timed_balance_check ok =
                    [%with_label
                      "Check source timed balance failure matches predicted"]
                      (let%bind ok =
                         Boolean.(
                           ok
                           && not
                                user_command_failure
                                  .source_insufficient_balance)
                       in
                       Boolean.Assert.( = ) ok
                         (Boolean.not user_command_failure.source_bad_timing))
                  in
                  check_timing ~balance_check ~timed_balance_check ~account
                    ~txn_amount:amount ~txn_global_slot)
             in
             let%bind balance, `Underflow underflow =
               Balance.Checked.sub_amount_flagged account.balance amount
             in
             let%bind () =
               (* TODO: Remove the redundancy in balance calculation between
                  here and [check_timing].
               *)
               [%with_label "Check source balance failure matches predicted"]
                 (Boolean.Assert.( = ) underflow
                    user_command_failure.source_insufficient_balance)
             in
             let%map delegate =
               Public_key.Compressed.Checked.if_ is_stake_delegation
                 ~then_:(Account_id.Checked.public_key receiver)
                 ~else_:account.delegate
             in
             (* NOTE: Technically we update the account here even in the case
                of [user_command_fails], but we throw the resulting hash away
                in [final_root] below, so it shouldn't matter.
             *)
             { Account.Poly.balance
             ; public_key= account.public_key
             ; token_id= account.token_id
             ; nonce= account.nonce
             ; receipt_chain_hash= account.receipt_chain_hash
             ; delegate
             ; voting_for= account.voting_for
             ; timing } ))
    in
    let%bind fee_excess =
      (* - payments:         payload.common.fee
         - stake delegation: payload.common.fee
         - coinbase:         0 (fee already paid above)
         - fee transfer:     - payload.body.amount - payload.common.fee
      *)
      let open Amount in
      chain Signed.Checked.if_ is_coinbase
        ~then_:(return (Signed.Checked.of_unsigned (var_of_t zero)))
        ~else_:
          (let user_command_excess =
             Signed.Checked.of_unsigned (Checked.of_fee payload.common.fee)
           in
           let%bind fee_transfer_excess =
             let%map magnitude =
               Checked.(payload.body.amount + of_fee payload.common.fee)
             in
             Signed.create ~magnitude ~sgn:Sgn.Checked.neg
           in
           Signed.Checked.if_ is_fee_transfer ~then_:fee_transfer_excess
             ~else_:user_command_excess)
    in
    let%bind supply_increase =
      Amount.Checked.if_ is_coinbase ~then_:payload.body.amount
        ~else_:Amount.(var_of_t zero)
    in
    let%map final_root =
      (* Ensure that only the fee-payer was charged if this was an invalid user
         command.
      *)
      Frozen_ledger_hash.if_ user_command_fails
        ~then_:root_after_fee_payer_update ~else_:root_after_source_update
    in
    (final_root, fee_excess, supply_increase)

  (* Someday:
   write the following soundness tests:
   - apply a transaction where the signature is incorrect
   - apply a transaction where the sender does not have enough money in their account
   - apply a transaction and stuff in the wrong target hash
    *)

  module Prover_state = struct
    type t =
      { transaction: Transaction_union.t
      ; state_body_hash_opt: Transaction_protocol_state.Block_data.t
      ; state1: Frozen_ledger_hash.t
      ; state2: Frozen_ledger_hash.t
      ; pending_coinbase_stack_state: Pending_coinbase_stack_state.t
      ; sok_digest: Sok_message.Digest.t }
    [@@deriving fields]
  end

  (* spec for [main top_hash]:
   constraints pass iff
   there exist
      l1 : Frozen_ledger_hash.t,
      l2 : Frozen_ledger_hash.t,
      fee_excess : Amount.Signed.t,
      supply_increase : Amount.t
      pending_coinbase_stack_state: Pending_coinbase_stack_state.t
      t : Tagged_transaction.t
   such that
   H(l1, l2, pending_coinbase_stack_state.source, pending_coinbase_stack_state.target, fee_excess, supply_increase) = top_hash,
   applying [t] to ledger with merkle hash [l1] results in ledger with merkle hash [l2]. *)
  let%snarkydef main top_hash =
    let%bind (module Shifted) = Tick.Inner_curve.Checked.Shifted.create () in
    let%bind root_before =
      exists' Frozen_ledger_hash.typ ~f:Prover_state.state1
    in
    let%bind t =
      with_label __LOC__
        (exists' Transaction_union.typ ~f:Prover_state.transaction)
    in
    let%bind pending_coinbase_before =
      exists' Pending_coinbase.Stack.typ ~f:(fun s ->
          (Prover_state.pending_coinbase_stack_state s).source )
    in
    let%bind pending_coinbase_after =
      exists' Pending_coinbase.Stack.typ ~f:(fun s ->
          (Prover_state.pending_coinbase_stack_state s).target )
    in
    let%bind state_body_hash_opt =
      exists' Transaction_protocol_state.Block_data.typ
        ~f:Prover_state.state_body_hash_opt
    in
    let%bind root_after, fee_excess, supply_increase =
      apply_tagged_transaction
        (module Shifted)
        root_before pending_coinbase_before pending_coinbase_after
        state_body_hash_opt t
    in
    let%map () =
      [%with_label "Check that the computed hash matches the input hash"]
        (let%bind sok_digest =
           [%with_label "Fetch the sok_digest"]
             (exists' Sok_message.Digest.typ ~f:Prover_state.sok_digest)
         in
         let input =
           let open Random_oracle.Input in
           List.reduce_exn ~f:append
             [ Sok_message.Digest.Checked.to_input sok_digest
             ; Frozen_ledger_hash.var_to_input root_before
             ; Frozen_ledger_hash.var_to_input root_after
             ; Pending_coinbase.Stack.var_to_input pending_coinbase_before
             ; Pending_coinbase.Stack.var_to_input pending_coinbase_after
             ; Amount.var_to_input supply_increase
             ; Amount.Signed.Checked.to_input fee_excess ]
         in
         [%with_label "Compare the hashes"]
           ( make_checked (fun () ->
                 Random_oracle.Checked.(
                   hash ~init:Hash_prefix.base_snark (pack_input input)) )
           >>= Field.Checked.Assert.equal top_hash ))
    in
    ()

  let create_keys () = generate_keypair main ~exposing:(tick_input ())

  let transaction_union_proof ?(preeval = false) ~proving_key sok_digest state1
      state2 pending_coinbase_stack_state (transaction : Transaction_union.t)
      state_body_hash_opt handler =
    let prover_state : Prover_state.t =
      { transaction
      ; state_body_hash_opt
      ; state1
      ; state2
      ; sok_digest
      ; pending_coinbase_stack_state }
    in
    let main =
      if preeval then failwith "preeval currently disabled" else main
    in
    let main top_hash = handle (main top_hash) handler in
    let top_hash =
      base_top_hash ~sok_digest ~state1 ~state2
        ~fee_excess:(Transaction_union.excess transaction)
        ~supply_increase:(Transaction_union.supply_increase transaction)
        ~pending_coinbase_stack_state
    in
    (top_hash, prove proving_key (tick_input ()) prover_state main top_hash)

  let cached =
    let load =
      let open Cached.Let_syntax in
      let%map verification =
        Cached.component ~label:"transaction_snark_base_verification"
          ~f:Keypair.vk
          (module Verification_key)
      and proving =
        Cached.component ~label:"transaction_snark_base_proving" ~f:Keypair.pk
          (module Proving_key)
      in
      (verification, {proving with value= ()})
    in
    Cached.Spec.create ~load ~name:"transaction-snark base keys"
      ~autogen_path:Cache_dir.autogen_path
      ~manual_install_path:Cache_dir.manual_install_path
      ~brew_install_path:Cache_dir.brew_install_path
      ~s3_install_path:Cache_dir.s3_install_path
      ~digest_input:(fun x ->
        Md5.to_hex (R1CS_constraint_system.digest (Lazy.force x)) )
      ~input:(lazy (constraint_system ~exposing:(tick_input ()) main))
      ~create_env:(fun x -> Keypair.generate (Lazy.force x))
end

module Transition_data = struct
  type t =
    { proof: Proof_type.t * Tock_backend.Proof.t
    ; supply_increase: Amount.t
    ; fee_excess: Amount.Signed.t
    ; sok_digest: Sok_message.Digest.t
    ; pending_coinbase_stack_state: Pending_coinbase_stack_state.t }
  [@@deriving fields]
end

module Merge = struct
  open Tick
  open Let_syntax

  module Prover_state = struct
    type t =
      { tock_vk: Tock_backend.Verification_key.t
      ; sok_digest: Sok_message.Digest.t
      ; ledger_hash1: Frozen_ledger_hash.t
      ; ledger_hash2: Frozen_ledger_hash.t
      ; transition12: Transition_data.t
      ; ledger_hash3: Frozen_ledger_hash.t
      ; transition23: Transition_data.t
      ; pending_coinbase_stack1: Pending_coinbase.Stack.t
      ; pending_coinbase_stack2: Pending_coinbase.Stack.t
      ; pending_coinbase_stack3: Pending_coinbase.Stack.t }
    [@@deriving fields]
  end

  let input = tick_input

  let wrap_input_size = Tock.Data_spec.size wrap_input

  module Verifier = Tick.Verifier

  let construct_input_checked ~prefix ~sok_digest ~state1 ~state2
      ~supply_increase ~fee_excess ~pending_coinbase_stack1
      ~pending_coinbase_stack2 =
    let open Random_oracle in
    let input =
      let open Input in
      List.reduce_exn ~f:append
        [ Sok_message.Digest.Checked.to_input sok_digest
        ; Frozen_ledger_hash.var_to_input state1
        ; Frozen_ledger_hash.var_to_input state2
        ; Pending_coinbase.Stack.var_to_input pending_coinbase_stack1
        ; Pending_coinbase.Stack.var_to_input pending_coinbase_stack2
        ; bitstring
            (Bitstring_lib.Bitstring.Lsb_first.to_list
               (Amount.var_to_bits supply_increase))
        ; Amount.Signed.Checked.to_input fee_excess ]
    in
    make_checked (fun () ->
        Random_oracle.Checked.(
          digest (update ~state:prefix (pack_input input))) )

  let hash_state_if b ~then_ ~else_ =
    make_checked (fun () ->
        Random_oracle.State.map2 then_ else_ ~f:(fun then_ else_ ->
            Run.Field.if_ b ~then_ ~else_ ) )

  (* spec for [verify_transition tock_vk proof_field s1 s2]:
     returns a bool which is true iff
     there is a snark proving making tock_vk
     accept on one of [ H(s1, s2, excess); H(s1, s2, excess, tock_vk) ] *)
  let verify_transition tock_vk tock_vk_precomp wrap_vk_hash_state
      get_transition_data s1 s2 ~pending_coinbase_stack1
      ~pending_coinbase_stack2 supply_increase fee_excess =
    let%bind is_base =
      let get_type s = get_transition_data s |> Transition_data.proof |> fst in
      with_label __LOC__
        (exists' Boolean.typ ~f:(fun s -> Proof_type.is_base (get_type s)))
    in
    let%bind sok_digest =
      exists' Sok_message.Digest.typ
        ~f:(Fn.compose Transition_data.sok_digest get_transition_data)
    in
    let%bind top_hash_init =
      hash_state_if is_base
        ~then_:
          (Random_oracle.State.map ~f:Run.Field.constant Hash_prefix.base_snark)
        ~else_:wrap_vk_hash_state
    in
    let%bind input =
      construct_input_checked ~prefix:top_hash_init ~sok_digest ~state1:s1
        ~state2:s2 ~pending_coinbase_stack1 ~pending_coinbase_stack2
        ~supply_increase ~fee_excess
      >>= Wrap_input.Checked.tick_field_to_scalars
    in
    let%bind proof =
      exists Verifier.Proof.typ
        ~compute:
          As_prover.(
            map get_state ~f:(fun s ->
                get_transition_data s |> Transition_data.proof |> snd
                |> Verifier.proof_of_backend_proof ))
    in
    Verifier.verify tock_vk tock_vk_precomp input proof

  (* spec for [main top_hash]:
     constraints pass iff
     there exist digest, s1, s3, fee_excess, supply_increase pending_coinbase_stack12.source, pending_coinbase_stack23.target, tock_vk such that
     H(digest,s1, s3, pending_coinbase_stack12.source, pending_coinbase_stack23.target, fee_excess, supply_increase, tock_vk) = top_hash,
     verify_transition tock_vk _ s1 s2 pending_coinbase_stack12.source, pending_coinbase_stack12.target is true
     verify_transition tock_vk _ s2 s3 pending_coinbase_stack23.source, pending_coinbase_stack23.target is true
  *)
  let%snarkydef main (top_hash : Pedersen.Checked.Digest.var) =
    let%bind tock_vk =
      exists' (Verifier.Verification_key.typ ~input_size:wrap_input_size)
        ~f:(fun {Prover_state.tock_vk; _} -> Verifier.vk_of_backend_vk tock_vk
      )
    and s1 = exists' Frozen_ledger_hash.typ ~f:Prover_state.ledger_hash1
    and s2 = exists' Frozen_ledger_hash.typ ~f:Prover_state.ledger_hash2
    and s3 = exists' Frozen_ledger_hash.typ ~f:Prover_state.ledger_hash3
    and fee_excess12 =
      exists' Amount.Signed.typ
        ~f:(Fn.compose Transition_data.fee_excess Prover_state.transition12)
    and fee_excess23 =
      exists' Amount.Signed.typ
        ~f:(Fn.compose Transition_data.fee_excess Prover_state.transition23)
    and supply_increase12 =
      exists' Amount.typ
        ~f:
          (Fn.compose Transition_data.supply_increase Prover_state.transition12)
    and supply_increase23 =
      exists' Amount.typ
        ~f:
          (Fn.compose Transition_data.supply_increase Prover_state.transition23)
    and pending_coinbase1 =
      exists' Pending_coinbase.Stack.typ
        ~f:Prover_state.pending_coinbase_stack1
    and pending_coinbase2 =
      exists' Pending_coinbase.Stack.typ
        ~f:Prover_state.pending_coinbase_stack2
    and pending_coinbase3 =
      exists' Pending_coinbase.Stack.typ
        ~f:Prover_state.pending_coinbase_stack3
    in
    let%bind wrap_vk_hash_state =
      make_checked (fun () ->
          Random_oracle.(
            Checked.update
              ~state:
                (State.map Hash_prefix_states.merge_snark ~f:Run.Field.constant)
              (Verifier.Verification_key.to_field_elements tock_vk)) )
    in
    let%bind tock_vk_precomp =
      Verifier.Verification_key.Precomputation.create tock_vk
    in
    let%bind () =
      let%bind total_fees =
        Amount.Signed.Checked.add fee_excess12 fee_excess23
      in
      let%bind supply_increase =
        Amount.Checked.add supply_increase12 supply_increase23
      in
      let%bind input =
        let%bind sok_digest =
          exists' Sok_message.Digest.typ ~f:Prover_state.sok_digest
        in
        construct_input_checked ~prefix:wrap_vk_hash_state ~sok_digest
          ~state1:s1 ~state2:s3 ~pending_coinbase_stack1:pending_coinbase1
          ~pending_coinbase_stack2:pending_coinbase3 ~supply_increase
          ~fee_excess:total_fees
      in
      Field.Checked.Assert.equal top_hash input
    and verify_12 =
      verify_transition tock_vk tock_vk_precomp wrap_vk_hash_state
        Prover_state.transition12 s1 s2
        ~pending_coinbase_stack1:pending_coinbase1
        ~pending_coinbase_stack2:pending_coinbase2 supply_increase12
        fee_excess12
    and verify_23 =
      verify_transition tock_vk tock_vk_precomp wrap_vk_hash_state
        Prover_state.transition23 s2 s3
        ~pending_coinbase_stack1:pending_coinbase2
        ~pending_coinbase_stack2:pending_coinbase3 supply_increase23
        fee_excess23
    in
    Boolean.Assert.all [verify_12; verify_23]

  let create_keys () = generate_keypair ~exposing:(input ()) main

  let cached =
    let load =
      let open Cached.Let_syntax in
      let%map verification =
        Cached.component ~label:"transaction_snark_merge_verification"
          ~f:Keypair.vk
          (module Verification_key)
      and proving =
        Cached.component ~label:"transaction_snark_merge_proving" ~f:Keypair.pk
          (module Proving_key)
      in
      (verification, {proving with value= ()})
    in
    Cached.Spec.create ~load ~name:"transaction-snark merge keys"
      ~autogen_path:Cache_dir.autogen_path
      ~manual_install_path:Cache_dir.manual_install_path
      ~brew_install_path:Cache_dir.brew_install_path
      ~s3_install_path:Cache_dir.s3_install_path
      ~digest_input:(fun x ->
        Md5.to_hex (R1CS_constraint_system.digest (Lazy.force x)) )
      ~input:(lazy (constraint_system ~exposing:(input ()) main))
      ~create_env:(fun x -> Keypair.generate (Lazy.force x))
end

module Verification = struct
  module Keys = Verification_keys

  module type S = sig
    val verify : t -> message:Sok_message.t -> bool

    val verify_against_digest : t -> bool

    val verify_complete_merge :
         Sok_message.Digest.Checked.t
      -> Frozen_ledger_hash.var
      -> Frozen_ledger_hash.var
      -> Pending_coinbase.Stack.var
      -> Pending_coinbase.Stack.var
      -> Currency.Amount.var
      -> (Tock.Proof.t, 's) Tick.As_prover.t
      -> (Tick.Boolean.var, 's) Tick.Checked.t
  end

  module Make (K : sig
    val keys : Keys.t
  end) =
  struct
    open K

    let wrap_vk_state =
      Random_oracle.update ~state:Hash_prefix.merge_snark
        Snark_params.Tick.Verifier.(
          let vk = vk_of_backend_vk keys.wrap in
          let g1 = Tick.Inner_curve.to_affine_exn in
          let g2 = Tick.Pairing.G2.Unchecked.to_affine_exn in
          Verification_key.to_field_elements
            { vk with
              query_base= g1 vk.query_base
            ; query= List.map ~f:g1 vk.query
            ; delta= g2 vk.delta })

    (* someday: Reorganize this module so that the inputs are separated from the proof. *)
    let verify_against_digest
        { source
        ; target
        ; proof
        ; proof_type
        ; fee_excess
        ; sok_digest
        ; supply_increase
        ; pending_coinbase_stack_state } =
      let input =
        match proof_type with
        | `Base ->
            base_top_hash ~sok_digest ~state1:source ~state2:target
              ~pending_coinbase_stack_state ~fee_excess ~supply_increase
        | `Merge ->
            merge_top_hash ~sok_digest wrap_vk_state ~state1:source
              ~state2:target ~pending_coinbase_stack_state ~fee_excess
              ~supply_increase
      in
      Tock.verify proof keys.wrap wrap_input (Wrap_input.of_tick_field input)

    let verify t ~message =
      Sok_message.Digest.equal t.sok_digest (Sok_message.digest message)
      && verify_against_digest t

    (* spec for [verify_merge s1 s2 _]:
      Returns a boolean which is true if there exists a tock proof proving
      (against the wrap verification key) H(s1, s2, Amount.Signed.zero, wrap_vk).
      This in turn should only happen if there exists a tick proof proving
      (against the merge verification key) H(s1, s2, Amount.Signed.zero, wrap_vk).

      We precompute the parts of the pedersen involving wrap_vk and
      Amount.Signed.zero outside the SNARK since this saves us many constraints.
    *)

    let wrap_vk = Merge.Verifier.(constant_vk (vk_of_backend_vk keys.wrap))

    let wrap_precomp =
      Merge.Verifier.(
        Verification_key.Precomputation.create_constant
          (vk_of_backend_vk keys.wrap))

    let verify_complete_merge sok_digest s1 s2
        (pending_coinbase_stack1 : Pending_coinbase.Stack.var)
        (pending_coinbase_stack2 : Pending_coinbase.Stack.var) supply_increase
        get_proof =
      let open Tick in
      let%bind top_hash =
        Merge.construct_input_checked
          ~prefix:(Random_oracle.State.map wrap_vk_state ~f:Run.Field.constant)
          ~state1:s1 ~state2:s2 ~pending_coinbase_stack1
          ~pending_coinbase_stack2 ~sok_digest ~supply_increase
          ~fee_excess:Amount.Signed.(Checked.constant zero)
      in
      let%bind input = Wrap_input.Checked.tick_field_to_scalars top_hash in
      let%map result =
        let%bind proof =
          exists Merge.Verifier.Proof.typ
            ~compute:
              (As_prover.map get_proof ~f:Merge.Verifier.proof_of_backend_proof)
        in
        Merge.Verifier.verify wrap_vk wrap_precomp input proof
      in
      result
  end
end

module Wrap (Vk : sig
  val merge : Tick.Verification_key.t

  val base : Tick.Verification_key.t
end) =
struct
  open Tock
  module Verifier = Tock.Groth_verifier

  let merge_vk = Verifier.vk_of_backend_vk Vk.merge

  let merge_vk_precomp =
    Verifier.Verification_key.Precomputation.create_constant merge_vk

  let base_vk = Verifier.vk_of_backend_vk Vk.base

  let base_vk_precomp =
    Verifier.Verification_key.Precomputation.create_constant base_vk

  module Prover_state = struct
    type t = {proof_type: Proof_type.t; proof: Tick.Proof.t}
    [@@deriving fields]
  end

  let exists' typ ~f = exists typ ~compute:As_prover.(map get_state ~f)

  (* spec for [main input]:
   constraints pass iff
   (b1, b2, .., bn) = unpack input,
   there is a proof making one of [ base_vk; merge_vk ] accept (b1, b2, .., bn) *)
  let%snarkydef main (input : Wrap_input.var) =
    let%bind input = with_label __LOC__ (Wrap_input.Checked.to_scalar input) in
    let%bind is_base =
      exists' Boolean.typ ~f:(fun {Prover_state.proof_type; _} ->
          Proof_type.is_base proof_type )
    in
    let%bind verification_key_precomp =
      with_label __LOC__
        (Verifier.Verification_key.Precomputation.if_ is_base
           ~then_:base_vk_precomp ~else_:merge_vk_precomp)
    in
    let%bind verification_key =
      with_label __LOC__
        (Verifier.Verification_key.if_ is_base
           ~then_:(Verifier.constant_vk base_vk)
           ~else_:(Verifier.constant_vk merge_vk))
    in
    let%bind result =
      let%bind proof =
        exists Verifier.Proof.typ
          ~compute:
            As_prover.(
              map get_state
                ~f:
                  (Fn.compose Verifier.proof_of_backend_proof
                     Prover_state.proof))
      in
      with_label __LOC__
        (Verifier.verify verification_key verification_key_precomp [input]
           proof)
    in
    with_label __LOC__ (Boolean.Assert.is_true result)

  let create_keys () = generate_keypair ~exposing:wrap_input main

  let cached =
    let load =
      let open Cached.Let_syntax in
      let%map verification =
        Cached.component ~label:"transaction_snark_wrap_verification"
          ~f:Keypair.vk
          (module Verification_key)
      and proving =
        Cached.component ~label:"transaction_snark_wrap_proving" ~f:Keypair.pk
          (module Proving_key)
      in
      (verification, {proving with value= ()})
    in
    Cached.Spec.create ~load ~name:"transaction-snark wrap keys"
      ~autogen_path:Cache_dir.autogen_path
      ~manual_install_path:Cache_dir.manual_install_path
      ~brew_install_path:Cache_dir.brew_install_path
      ~s3_install_path:Cache_dir.s3_install_path
      ~digest_input:(fun x ->
        Md5.to_hex (R1CS_constraint_system.digest (Lazy.force x)) )
      ~input:(lazy (constraint_system ~exposing:wrap_input main))
      ~create_env:(fun x -> Keypair.generate (Lazy.force x))
end

module type S = sig
  include Verification.S

  val of_transaction :
       ?preeval:bool
    -> sok_digest:Sok_message.Digest.t
    -> source:Frozen_ledger_hash.t
    -> target:Frozen_ledger_hash.t
    -> pending_coinbase_stack_state:Pending_coinbase_stack_state.t
    -> Transaction.t Transaction_protocol_state.t
    -> Tick.Handler.t
    -> t

  val of_user_command :
       sok_digest:Sok_message.Digest.t
    -> source:Frozen_ledger_hash.t
    -> target:Frozen_ledger_hash.t
    -> pending_coinbase_stack_state:Pending_coinbase_stack_state.t
    -> User_command.With_valid_signature.t Transaction_protocol_state.t
    -> Tick.Handler.t
    -> t

  val of_fee_transfer :
       sok_digest:Sok_message.Digest.t
    -> source:Frozen_ledger_hash.t
    -> target:Frozen_ledger_hash.t
    -> pending_coinbase_stack_state:Pending_coinbase_stack_state.t
    -> Fee_transfer.t Transaction_protocol_state.t
    -> Tick.Handler.t
    -> t

  val merge : t -> t -> sok_digest:Sok_message.Digest.t -> t Or_error.t
end

let check_transaction_union ?(preeval = false) sok_message source target
    pending_coinbase_stack_state transaction state_body_hash_opt handler =
  let sok_digest = Sok_message.digest sok_message in
  let prover_state : Base.Prover_state.t =
    { transaction
    ; state_body_hash_opt
    ; state1= source
    ; state2= target
    ; sok_digest
    ; pending_coinbase_stack_state }
  in
  let top_hash =
    base_top_hash ~sok_digest ~state1:source ~state2:target
      ~pending_coinbase_stack_state
      ~fee_excess:(Transaction_union.excess transaction)
      ~supply_increase:(Transaction_union.supply_increase transaction)
  in
  let open Tick in
  let main =
    if preeval then failwith "preeval currently disabled" else Base.main
  in
  let main =
    handle
      (Checked.map (main (Field.Var.constant top_hash)) ~f:As_prover.return)
      handler
  in
  Or_error.ok_exn (run_and_check main prover_state) |> ignore

let check_transaction ?preeval ~sok_message ~source ~target
    ~pending_coinbase_stack_state
    (transaction_in_block : Transaction.t Transaction_protocol_state.t) handler
    =
  let transaction =
    Transaction_protocol_state.transaction transaction_in_block
  in
  let state_body_hash_opt =
    Transaction_protocol_state.block_data transaction_in_block
  in
  check_transaction_union ?preeval sok_message source target
    pending_coinbase_stack_state
    (Transaction_union.of_transaction transaction)
    state_body_hash_opt handler

let check_user_command ~sok_message ~source ~target pending_coinbase_stack
    t_in_block handler =
  let user_command = Transaction_protocol_state.transaction t_in_block in
  check_transaction ~sok_message ~source ~target
    ~pending_coinbase_stack_state:
      Pending_coinbase_stack_state.Stable.Latest.
        {source= pending_coinbase_stack; target= pending_coinbase_stack}
    {t_in_block with transaction= User_command user_command}
    handler

let generate_transaction_union_witness ?(preeval = false) sok_message source
    target transaction_in_block pending_coinbase_stack_state handler =
  let transaction =
    Transaction_protocol_state.transaction transaction_in_block
  in
  let state_body_hash_opt =
    Transaction_protocol_state.block_data transaction_in_block
  in
  let sok_digest = Sok_message.digest sok_message in
  let prover_state : Base.Prover_state.t =
    { transaction
    ; state_body_hash_opt
    ; state1= source
    ; state2= target
    ; sok_digest
    ; pending_coinbase_stack_state }
  in
  let top_hash =
    base_top_hash ~sok_digest ~state1:source ~state2:target
      ~fee_excess:(Transaction_union.excess transaction)
      ~supply_increase:(Transaction_union.supply_increase transaction)
      ~pending_coinbase_stack_state
  in
  let open Tick in
  let main =
    if preeval then failwith "preeval currently disabled" else Base.main
  in
  let main x = handle (main x) handler in
  generate_auxiliary_input (tick_input ()) prover_state main top_hash

let generate_transaction_witness ?preeval ~sok_message ~source ~target
    pending_coinbase_stack_state
    (transaction_in_block : Transaction.t Transaction_protocol_state.t) handler
    =
  let transaction =
    Transaction_protocol_state.transaction transaction_in_block
  in
  generate_transaction_union_witness ?preeval sok_message source target
    { transaction_in_block with
      transaction= Transaction_union.of_transaction transaction }
    pending_coinbase_stack_state handler

let verification_keys_of_keys {Keys0.verification; _} = verification

module Make (K : sig
  val keys : Keys0.t
end) =
struct
  open K

  include Verification.Make (struct
    let keys = verification_keys_of_keys keys
  end)

  module Wrap = Wrap (struct
    let merge = keys.verification.merge

    let base = keys.verification.base
  end)

  let wrap proof_type proof input =
    let prover_state = {Wrap.Prover_state.proof; proof_type} in
    Tock.prove keys.proving.wrap wrap_input prover_state Wrap.main
      (Wrap_input.of_tick_field input)

  let merge_proof sok_digest ledger_hash1 ledger_hash2 ledger_hash3
      transition12 transition23 =
    let fee_excess =
      Amount.Signed.add transition12.Transition_data.fee_excess
        transition23.Transition_data.fee_excess
      |> Option.value_exn
    in
    let supply_increase =
      Amount.add transition12.supply_increase transition23.supply_increase
      |> Option.value_exn
    in
    let top_hash =
      merge_top_hash wrap_vk_state ~sok_digest ~state1:ledger_hash1
        ~state2:ledger_hash3
        ~pending_coinbase_stack_state:
          Pending_coinbase_stack_state.Stable.Latest.
            { source= transition12.pending_coinbase_stack_state.source
            ; target= transition23.pending_coinbase_stack_state.target }
        ~fee_excess ~supply_increase
    in
    let prover_state =
      { Merge.Prover_state.sok_digest
      ; ledger_hash1
      ; ledger_hash2
      ; ledger_hash3
      ; pending_coinbase_stack1=
          transition12.pending_coinbase_stack_state.source
      ; pending_coinbase_stack2=
          transition12.pending_coinbase_stack_state.target
      ; pending_coinbase_stack3=
          transition23.pending_coinbase_stack_state.target
      ; transition12
      ; transition23
      ; tock_vk= keys.verification.wrap }
    in
    ( top_hash
    , Tick.prove keys.proving.merge (tick_input ()) prover_state Merge.main
        top_hash )

  let of_transaction_union ?preeval sok_digest source target
      ~pending_coinbase_stack_state transaction state_body_hash_opt handler =
    let top_hash, proof =
      Base.transaction_union_proof ?preeval sok_digest
        ~proving_key:keys.proving.base source target
        pending_coinbase_stack_state transaction state_body_hash_opt handler
    in
    { source
    ; sok_digest
    ; target
    ; proof_type= `Base
    ; fee_excess= Transaction_union.excess transaction
    ; pending_coinbase_stack_state
    ; supply_increase= Transaction_union.supply_increase transaction
    ; proof= wrap `Base proof top_hash }

  let of_transaction ?preeval ~sok_digest ~source ~target
      ~pending_coinbase_stack_state transaction_in_block handler =
    let transaction =
      Transaction_protocol_state.transaction transaction_in_block
    in
    let state_body_hash_opt =
      Transaction_protocol_state.block_data transaction_in_block
    in
    of_transaction_union ?preeval sok_digest source target
      ~pending_coinbase_stack_state
      (Transaction_union.of_transaction transaction)
      state_body_hash_opt handler

  let of_user_command ~sok_digest ~source ~target ~pending_coinbase_stack_state
      user_command_in_block handler =
    of_transaction ~sok_digest ~source ~target ~pending_coinbase_stack_state
      { user_command_in_block with
        transaction=
          User_command
            (Transaction_protocol_state.transaction user_command_in_block) }
      handler

  let of_fee_transfer ~sok_digest ~source ~target ~pending_coinbase_stack_state
      transfer_in_block handler =
    of_transaction ~sok_digest ~source ~target ~pending_coinbase_stack_state
      { transfer_in_block with
        transaction=
          Fee_transfer
            (Transaction_protocol_state.transaction transfer_in_block) }
      handler

  let merge t1 t2 ~sok_digest =
    if not (Frozen_ledger_hash.( = ) t1.target t2.source) then
      failwithf
        !"Transaction_snark.merge: t1.target <> t2.source \
          (%{sexp:Frozen_ledger_hash.t} vs %{sexp:Frozen_ledger_hash.t})"
        t1.target t2.source () ;
    let input, proof =
      merge_proof sok_digest t1.source t1.target t2.target
        { Transition_data.proof= (t1.proof_type, t1.proof)
        ; fee_excess= t1.fee_excess
        ; supply_increase= t1.supply_increase
        ; sok_digest= t1.sok_digest
        ; pending_coinbase_stack_state= t1.pending_coinbase_stack_state }
        { Transition_data.proof= (t2.proof_type, t2.proof)
        ; fee_excess= t2.fee_excess
        ; supply_increase= t2.supply_increase
        ; sok_digest= t2.sok_digest
        ; pending_coinbase_stack_state= t2.pending_coinbase_stack_state }
    in
    let open Or_error.Let_syntax in
    let%map fee_excess =
      Amount.Signed.add t1.fee_excess t2.fee_excess
      |> Option.value_map ~f:Or_error.return
           ~default:
             (Or_error.errorf "Transaction_snark.merge: Amount overflow")
    and supply_increase =
      Amount.add t1.supply_increase t2.supply_increase
      |> Option.value_map ~f:Or_error.return
           ~default:
             (Or_error.errorf
                "Transaction_snark.merge: Supply change amount overflow")
    in
    { source= t1.source
    ; target= t2.target
    ; sok_digest
    ; fee_excess
    ; supply_increase
    ; pending_coinbase_stack_state=
        { source= t1.pending_coinbase_stack_state.source
        ; target= t2.pending_coinbase_stack_state.target }
    ; proof_type= `Merge
    ; proof= wrap `Merge proof input }
end

module Keys = struct
  module Storage = Storage.List.Make (Storage.Disk)

  module Per_snark_location = struct
    module T = struct
      type t =
        { base: Storage.location
        ; merge: Storage.location
        ; wrap: Storage.location }
      [@@deriving sexp]
    end

    include T
    include Sexpable.To_stringable (T)
  end

  let checksum ~prefix ~base ~merge ~wrap =
    Md5.digest_string
      ( "Transaction_snark_" ^ prefix ^ Md5.to_hex base ^ Md5.to_hex merge
      ^ Md5.to_hex wrap )

  module Verification = struct
    include Keys0.Verification
    module Location = Per_snark_location

    let checksum ~base ~merge ~wrap =
      checksum ~prefix:"transaction_snark_verification" ~base ~merge ~wrap

    let load ({merge; base; wrap} : Location.t) =
      let open Storage in
      let logger = Logger.create () in
      let tick_controller =
        Controller.create ~logger (module Tick.Verification_key)
      in
      let tock_controller =
        Controller.create ~logger (module Tock.Verification_key)
      in
      let open Async in
      let load c p =
        match%map load_with_checksum c p with
        | Ok x ->
            x
        | Error _e ->
            failwithf
              !"Transaction_snark: load failed on %{sexp:Storage.location}"
              p ()
      in
      let%map base = load tick_controller base
      and merge = load tick_controller merge
      and wrap = load tock_controller wrap in
      let t = {base= base.data; merge= merge.data; wrap= wrap.data} in
      ( t
      , checksum ~base:base.checksum ~merge:merge.checksum ~wrap:wrap.checksum
      )
  end

  module Proving = struct
    include Keys0.Proving
    module Location = Per_snark_location

    let checksum ~base ~merge ~wrap =
      checksum ~prefix:"transaction_snark_proving" ~base ~merge ~wrap

    let load ({merge; base; wrap} : Location.t) =
      let open Storage in
      let logger = Logger.create () in
      let tick_controller =
        Controller.create ~logger (module Tick.Proving_key)
      in
      let tock_controller =
        Controller.create ~logger (module Tock.Proving_key)
      in
      let open Async in
      let load c p =
        match%map load_with_checksum c p with
        | Ok x ->
            x
        | Error _e ->
            failwithf
              !"Transaction_snark: load failed on %{sexp:Storage.location}"
              p ()
      in
      let%map base = load tick_controller base
      and merge = load tick_controller merge
      and wrap = load tock_controller wrap in
      let t = {base= base.data; merge= merge.data; wrap= wrap.data} in
      ( t
      , checksum ~base:base.checksum ~merge:merge.checksum ~wrap:wrap.checksum
      )
  end

  module Location = struct
    module T = struct
      type t =
        {proving: Proving.Location.t; verification: Verification.Location.t}
      [@@deriving sexp]
    end

    include T
    include Sexpable.To_stringable (T)
  end

  include Keys0.T

  module Checksum = struct
    type t = {proving: Md5.t; verification: Md5.t}
  end

  let create () =
    let base = Base.create_keys () in
    let merge = Merge.create_keys () in
    let wrap =
      let module Wrap = Wrap (struct
        let base = Tick.Keypair.vk base

        let merge = Tick.Keypair.vk merge
      end) in
      Wrap.create_keys ()
    in
    { proving=
        { base= Tick.Keypair.pk base
        ; merge= Tick.Keypair.pk merge
        ; wrap= Tock.Keypair.pk wrap }
    ; verification=
        { base= Tick.Keypair.vk base
        ; merge= Tick.Keypair.vk merge
        ; wrap= Tock.Keypair.vk wrap } }

  let cached () =
    let paths path = Cache_dir.possible_paths (Filename.basename path) in
    let open Cached.Deferred_with_track_generated.Let_syntax in
    let%bind base_vk, base_pk = Cached.run Base.cached in
    let%bind merge_vk, merge_pk = Cached.run Merge.cached in
    let%map wrap_vk, wrap_pk =
      let module Wrap = Wrap (struct
        let base = base_vk.value

        let merge = merge_vk.value
      end) in
      Cached.run Wrap.cached
    in
    let t : Verification.t =
      {base= base_vk.value; merge= merge_vk.value; wrap= wrap_vk.value}
    in
    let location : Location.t =
      { proving=
          { base= paths base_pk.path
          ; merge= paths merge_pk.path
          ; wrap= paths wrap_pk.path }
      ; verification=
          { base= paths base_vk.path
          ; merge= paths merge_vk.path
          ; wrap= paths wrap_vk.path } }
    in
    let checksum =
      { Checksum.proving=
          Proving.checksum ~base:base_pk.checksum ~merge:merge_pk.checksum
            ~wrap:wrap_pk.checksum
      ; verification=
          Verification.checksum ~base:base_vk.checksum ~merge:merge_vk.checksum
            ~wrap:wrap_vk.checksum }
    in
    (location, t, checksum)
end

let%test_module "transaction_snark" =
  ( module struct
    (* For tests let's just monkey patch ledger and sparse ledger to freeze their
     * ledger_hashes. The nominal type is just so we don't mix this up in our
     * real code. *)
    module Ledger = struct
      include Ledger

      let merkle_root t = Frozen_ledger_hash.of_ledger_hash @@ merkle_root t

      let merkle_root_after_user_command_exn t txn =
        Frozen_ledger_hash.of_ledger_hash
        @@ merkle_root_after_user_command_exn t txn
    end

    module Sparse_ledger = struct
      include Sparse_ledger

      let merkle_root t = Frozen_ledger_hash.of_ledger_hash @@ merkle_root t
    end

    type wallet = {private_key: Private_key.t; account: Account.t}

    let random_wallets ?(n = min (Int.pow 2 ledger_depth) (1 lsl 10)) () =
      let random_wallet () : wallet =
        let private_key = Private_key.create () in
        let public_key =
          Public_key.compress (Public_key.of_private_key_exn private_key)
        in
        let account_id = Account_id.create public_key Token_id.default in
        { private_key
        ; account=
            Account.create account_id
              (Balance.of_int ((50 + Random.int 100) * 1_000_000_000)) }
      in
      Array.init n ~f:(fun _ -> random_wallet ())

    let user_command ~fee_payer ~source_pk ~receiver_pk ~fee_token ~token amt
        fee nonce memo =
      let payload : User_command.Payload.t =
        User_command.Payload.create ~fee ~fee_token
          ~fee_payer_pk:(Account.public_key fee_payer.account)
          ~nonce ~memo ~valid_until:Global_slot.max_value
          ~body:
            (Payment
               { source_pk
               ; receiver_pk
               ; token_id= token
               ; amount= Amount.of_int amt })
      in
      let signature = Schnorr.sign fee_payer.private_key payload in
      User_command.check
        User_command.Poly.Stable.Latest.
          { payload
          ; signer= Public_key.of_private_key_exn fee_payer.private_key
          ; signature }
      |> Option.value_exn

    let user_command_with_wallet wallets ~sender:i ~receiver:j amt fee
        ~fee_token ~token nonce memo =
      let fee_payer = wallets.(i) in
      let receiver = wallets.(j) in
      user_command ~fee_payer
        ~source_pk:(Account.public_key fee_payer.account)
        ~receiver_pk:(Account.public_key receiver.account)
        ~fee_token ~token amt fee nonce memo

    let keys = Keys.create ()

    include Make (struct
      let keys = keys
    end)

    let state_body_hash = Quickcheck.random_value State_body_hash.gen

    let pending_coinbase_stack_target (t : Transaction.t) state_body_hash_opt
        stack =
      let stack_with_state =
        Option.value_map state_body_hash_opt ~default:stack
          ~f:(fun state_body_hash ->
            Pending_coinbase.Stack.(push_state state_body_hash stack) )
      in
      match t with
      | Coinbase c ->
          Pending_coinbase.(Stack.push_coinbase c stack_with_state)
      | _ ->
          stack_with_state

    let check_balance pk balance ledger =
      let loc = Ledger.location_of_account ledger pk |> Option.value_exn in
      let acc = Ledger.get ledger loc |> Option.value_exn in
      [%test_eq: Balance.t] acc.balance (Balance.of_int balance)

    let of_user_command' sok_digest ledger user_command pending_coinbase_stack
        state_body_hash_opt handler =
      let source = Ledger.merkle_root ledger in
      let target =
        Ledger.merkle_root_after_user_command_exn ledger user_command
      in
      let pending_coinbase_stack_target =
        pending_coinbase_stack_target (User_command user_command)
          state_body_hash_opt pending_coinbase_stack
      in
      let pending_coinbase_stack_state =
        { Pending_coinbase_stack_state.source= pending_coinbase_stack
        ; target= pending_coinbase_stack_target }
      in
      let user_command_in_block =
        { Transaction_protocol_state.Poly.transaction= user_command
        ; block_data= state_body_hash_opt }
      in
      ( of_user_command ~sok_digest ~source ~target
          ~pending_coinbase_stack_state user_command_in_block handler
      , pending_coinbase_stack_target )

    (*
                ~proposer:
                  { x=
                      Snark_params.Tick.Field.of_string
                        "39876046544032071884326965137489542106804584544160987424424979200505499184903744868114140"
                  ; is_odd= true }
                ~fee_transfer:
                  (Some
                     ( { x=
                           Snark_params.Tick.Field.of_string
                             "221715137372156378645114069225806158618712943627692160064142985953895666487801880947288786"
                       ; is_odd= true }
       *)

    let mk_pubkey () =
      Public_key.(compress (of_private_key_exn (Private_key.create ())))

    let coinbase_test state_body_hash_opt =
      let producer = mk_pubkey () in
      let producer_id = Account_id.create producer Token_id.default in
      let receiver = mk_pubkey () in
      let receiver_id = Account_id.create receiver Token_id.default in
      let other = mk_pubkey () in
      let other_id = Account_id.create other Token_id.default in
      let pending_coinbase_init = Pending_coinbase.Stack.empty in
      let cb =
        Coinbase.create
          ~amount:(Currency.Amount.of_int 10_000_000_000)
          ~receiver
          ~fee_transfer:
            (Some (other, Coda_compile_config.account_creation_fee))
        |> Or_error.ok_exn
      in
      let txn_in_block =
        { Transaction_protocol_state.Poly.transaction= Transaction.Coinbase cb
        ; block_data= state_body_hash_opt }
      in
      let pending_coinbase_stack_target =
        pending_coinbase_stack_target txn_in_block.transaction
          state_body_hash_opt pending_coinbase_init
      in
      Ledger.with_ledger ~f:(fun ledger ->
          Ledger.create_new_account_exn ledger producer_id
            (Account.create receiver_id Balance.zero) ;
          let sparse_ledger =
            Sparse_ledger.of_ledger_subset_exn ledger
              [producer_id; receiver_id; other_id]
          in
          check_transaction txn_in_block
            (unstage (Sparse_ledger.handler sparse_ledger))
            ~sok_message:
              (Coda_base.Sok_message.create ~fee:Currency.Fee.zero
                 ~prover:Public_key.Compressed.empty)
            ~source:(Sparse_ledger.merkle_root sparse_ledger)
            ~target:
              Sparse_ledger.(
                merkle_root
                  (apply_transaction_exn sparse_ledger txn_in_block.transaction))
            ~pending_coinbase_stack_state:
              { source= pending_coinbase_init
              ; target= pending_coinbase_stack_target } )

    let%test_unit "coinbase with state body hash" =
      Test_util.with_randomness 123456789 (fun () ->
          let state_body_hash_opt : Transaction_protocol_state.Block_data.t =
            Some state_body_hash
          in
          coinbase_test state_body_hash_opt )

    let%test_unit "coinbase without state body hash" =
      Test_util.with_randomness 12345678 (fun () ->
          let state_body_hash_opt : Transaction_protocol_state.Block_data.t =
            None
          in
          coinbase_test state_body_hash_opt )

    let%test_unit "new_account" =
      Test_util.with_randomness 123456789 (fun () ->
          let wallets = random_wallets () in
          Ledger.with_ledger ~f:(fun ledger ->
              Array.iter
                (Array.sub wallets ~pos:1 ~len:(Array.length wallets - 1))
                ~f:(fun {account; private_key= _} ->
                  Ledger.create_new_account_exn ledger
                    (Account.identifier account)
                    account ) ;
              let t1 =
                user_command_with_wallet wallets ~sender:1 ~receiver:0
                  8_000_000_000
                  (Fee.of_int (Random.int 20 * 1_000_000_000))
                  ~fee_token:Token_id.default ~token:Token_id.default
                  Account.Nonce.zero
                  (User_command_memo.create_by_digesting_string_exn
                     (Test_util.arbitrary_string
                        ~len:User_command_memo.max_digestible_string_length))
              in
              let state_body_hash_opt : Transaction_protocol_state.Block_data.t
                  =
                None
              in
              let target =
                Ledger.merkle_root_after_user_command_exn ledger t1
              in
              let mentioned_keys =
                User_command.accounts_accessed (t1 :> User_command.t)
              in
              let sparse_ledger =
                Sparse_ledger.of_ledger_subset_exn ledger mentioned_keys
              in
              let sok_message =
                Sok_message.create ~fee:Fee.zero
                  ~prover:wallets.(1).account.public_key
              in
              let pending_coinbase_stack = Pending_coinbase.Stack.empty in
              check_user_command ~sok_message
                ~source:(Ledger.merkle_root ledger)
                ~target pending_coinbase_stack
                {transaction= t1; block_data= state_body_hash_opt}
                (unstage @@ Sparse_ledger.handler sparse_ledger) ) )

    let account_fee = Fee.to_int Coda_compile_config.account_creation_fee

    let state_body_hash_opt : Transaction_protocol_state.Block_data.t = None

    let test_transaction ledger txn =
      let source = Ledger.merkle_root ledger in
      let pending_coinbase_stack = Pending_coinbase.Stack.empty in
      let mentioned_keys, pending_coinbase_stack_target =
        match txn with
        | Transaction.User_command uc ->
            ( User_command.accounts_accessed (uc :> User_command.t)
            , pending_coinbase_stack )
        | Fee_transfer ft ->
            ( One_or_two.map ft ~f:(fun (key, _) ->
                  Account_id.create key Token_id.default )
              |> One_or_two.to_list
            , pending_coinbase_stack )
        | Coinbase ({receiver; fee_transfer; _} as cb) ->
            ( Account_id.create receiver Token_id.default
              :: Option.value_map ~default:[] fee_transfer ~f:(fun ft ->
                     [Account_id.create (fst ft) Token_id.default] )
            , Pending_coinbase.Stack.push_coinbase cb pending_coinbase_stack )
      in
      let signer =
        let txn_union = Transaction_union.of_transaction txn in
        txn_union.signer |> Public_key.compress
      in
      let sparse_ledger =
        Sparse_ledger.of_ledger_subset_exn ledger mentioned_keys
      in
      let _undo = Ledger.apply_transaction ledger txn in
      let target = Ledger.merkle_root ledger in
      let sok_message = Sok_message.create ~fee:Fee.zero ~prover:signer in
      check_transaction ~sok_message ~source ~target
        ~pending_coinbase_stack_state:
          { Pending_coinbase_stack_state.source= pending_coinbase_stack
          ; target= pending_coinbase_stack_target }
        {transaction= txn; block_data= state_body_hash_opt}
        (unstage @@ Sparse_ledger.handler sparse_ledger)

    let%test_unit "account creation fee - user commands" =
      Test_util.with_randomness 123456789 (fun () ->
          let wallets = random_wallets ~n:3 () |> Array.to_list in
          let sender = List.hd_exn wallets in
          let receivers = List.tl_exn wallets in
          let txns_per_receiver = 2 in
          let amount = 8_000_000_000 in
          let txn_fee = 2_000_000_000 in
          let memo =
            User_command_memo.create_by_digesting_string_exn
              (Test_util.arbitrary_string
                 ~len:User_command_memo.max_digestible_string_length)
          in
          Ledger.with_ledger ~f:(fun ledger ->
              let _, ucs =
                let receivers =
                  List.fold ~init:receivers
                    (List.init (txns_per_receiver - 1) ~f:Fn.id)
                    ~f:(fun acc _ -> receivers @ acc)
                in
                List.fold receivers ~init:(Account.Nonce.zero, [])
                  ~f:(fun (nonce, txns) receiver ->
                    let uc =
                      user_command ~fee_payer:sender
                        ~source_pk:(Account.public_key sender.account)
                        ~receiver_pk:(Account.public_key receiver.account)
                        ~fee_token:Token_id.default ~token:Token_id.default
                        amount (Fee.of_int txn_fee) nonce memo
                    in
                    (Account.Nonce.succ nonce, txns @ [uc]) )
              in
              Ledger.create_new_account_exn ledger
                (Account.identifier sender.account)
                sender.account ;
              let () =
                List.iter ucs ~f:(fun uc ->
                    test_transaction ledger (Transaction.User_command uc) )
              in
              List.iter receivers ~f:(fun receiver ->
                  check_balance
                    (Account.identifier receiver.account)
                    ((amount * txns_per_receiver) - account_fee)
                    ledger ) ;
              check_balance
                (Account.identifier sender.account)
                ( Balance.to_int sender.account.balance
                - (amount + txn_fee) * txns_per_receiver
                  * List.length receivers )
                ledger ) )

    let%test_unit "account creation fee - fee transfers" =
      Test_util.with_randomness 123456789 (fun () ->
          let receivers = random_wallets ~n:3 () |> Array.to_list in
          let txns_per_receiver = 3 in
          let fee = 8_000_000_000 in
          Ledger.with_ledger ~f:(fun ledger ->
              let fts =
                let receivers =
                  List.fold ~init:receivers
                    (List.init (txns_per_receiver - 1) ~f:Fn.id)
                    ~f:(fun acc _ -> receivers @ acc)
                  |> One_or_two.group_list
                in
                List.fold receivers ~init:[] ~f:(fun txns receiver ->
                    let ft : Fee_transfer.t =
                      One_or_two.map receiver ~f:(fun receiver ->
                          ( ( receiver.account.public_key
                            , Currency.Fee.of_int fee )
                            : Fee_transfer.Single.t ) )
                    in
                    txns @ [ft] )
              in
              let () =
                List.iter fts ~f:(fun ft ->
                    let txn = Transaction.Fee_transfer ft in
                    test_transaction ledger txn )
              in
              List.iter receivers ~f:(fun receiver ->
                  check_balance
                    (Account.identifier receiver.account)
                    ((fee * txns_per_receiver) - account_fee)
                    ledger ) ) )

    let%test_unit "account creation fee - coinbase" =
      Test_util.with_randomness 123456789 (fun () ->
          let wallets = random_wallets ~n:3 () in
          let receiver = wallets.(0) in
          let other = wallets.(1) in
          let dummy_account = wallets.(2) in
          let reward = 10_000_000_000 in
          let fee = Fee.to_int Coda_compile_config.account_creation_fee in
          let coinbase_count = 3 in
          let ft_count = 2 in
          Ledger.with_ledger ~f:(fun ledger ->
              let _, cbs =
                let fts =
                  List.map (List.init ft_count ~f:Fn.id) ~f:(fun _ ->
                      ( other.account.public_key
                      , Coda_compile_config.account_creation_fee ) )
                in
                List.fold ~init:(fts, []) (List.init coinbase_count ~f:Fn.id)
                  ~f:(fun (fts, cbs) _ ->
                    let cb =
                      Coinbase.create
                        ~amount:(Currency.Amount.of_int reward)
                        ~receiver:receiver.account.public_key
                        ~fee_transfer:(List.hd fts)
                      |> Or_error.ok_exn
                    in
                    (Option.value ~default:[] (List.tl fts), cb :: cbs) )
              in
              Ledger.create_new_account_exn ledger
                (Account.identifier dummy_account.account)
                dummy_account.account ;
              let () =
                List.iter cbs ~f:(fun cb ->
                    let txn = Transaction.Coinbase cb in
                    test_transaction ledger txn )
              in
              let fees = fee * ft_count in
              check_balance
                (Account.identifier receiver.account)
                ((reward * coinbase_count) - account_fee - fees)
                ledger ;
              check_balance
                (Account.identifier other.account)
                (fees - account_fee) ledger ) )

    let%test "base_and_merge" =
      Test_util.with_randomness 123456789 (fun () ->
          let wallets = random_wallets () in
          Ledger.with_ledger ~f:(fun ledger ->
              Array.iter wallets ~f:(fun {account; private_key= _} ->
                  Ledger.create_new_account_exn ledger
                    (Account.identifier account)
                    account ) ;
              let state_body_hash_opt1 = Some state_body_hash in
              let state_body_hash_opt2 :
                  Transaction_protocol_state.Block_data.t =
                None
              in
              let t1 =
                user_command_with_wallet wallets ~sender:0 ~receiver:1
                  8_000_000_000
                  (Fee.of_int (Random.int 20 * 1_000_000_000))
                  ~fee_token:Token_id.default ~token:Token_id.default
                  Account.Nonce.zero
                  (User_command_memo.create_by_digesting_string_exn
                     (Test_util.arbitrary_string
                        ~len:User_command_memo.max_digestible_string_length))
              in
              let t2 =
                user_command_with_wallet wallets ~sender:1 ~receiver:2
                  3_000_000_000
                  (Fee.of_int (Random.int 20 * 1_000_000_000))
                  ~fee_token:Token_id.default ~token:Token_id.default
                  Account.Nonce.zero
                  (User_command_memo.create_by_digesting_string_exn
                     (Test_util.arbitrary_string
                        ~len:User_command_memo.max_digestible_string_length))
              in
              let sok_digest =
                Sok_message.create ~fee:Fee.zero
                  ~prover:wallets.(0).account.public_key
                |> Sok_message.digest
              in
              let state1 = Ledger.merkle_root ledger in
              let sparse_ledger =
                Sparse_ledger.of_ledger_subset_exn ledger
                  (List.concat_map
                     ~f:(fun t ->
                       User_command.accounts_accessed (t :> User_command.t) )
                     [t1; t2])
              in
              let proof12, pending_coinbase_stack_next =
                of_user_command' sok_digest ledger t1
                  Pending_coinbase.Stack.empty state_body_hash_opt1
                  (unstage @@ Sparse_ledger.handler sparse_ledger)
              in
              let sparse_ledger =
                Sparse_ledger.apply_user_command_exn sparse_ledger
                  (User_command.forget_check t1)
              in
              Ledger.apply_user_command ledger t1 |> Or_error.ok_exn |> ignore ;
              [%test_eq: Frozen_ledger_hash.t]
                (Ledger.merkle_root ledger)
                (Sparse_ledger.merkle_root sparse_ledger) ;
              let proof23, pending_coinbase_stack_target =
                of_user_command' sok_digest ledger t2
                  pending_coinbase_stack_next state_body_hash_opt2
                  (unstage @@ Sparse_ledger.handler sparse_ledger)
              in
              let sparse_ledger =
                Sparse_ledger.apply_user_command_exn sparse_ledger
                  (t2 :> User_command.t)
              in
              let pending_coinbase_stack_state =
                Pending_coinbase_stack_state.Stable.Latest.
                  { source= Pending_coinbase.Stack.empty
                  ; target= pending_coinbase_stack_target }
              in
              Ledger.apply_user_command ledger t2 |> Or_error.ok_exn |> ignore ;
              [%test_eq: Frozen_ledger_hash.t]
                (Ledger.merkle_root ledger)
                (Sparse_ledger.merkle_root sparse_ledger) ;
              let total_fees =
                let open Amount in
                let magnitude =
                  of_fee
                    (User_command_payload.fee (t1 :> User_command.t).payload)
                  + of_fee
                      (User_command_payload.fee (t2 :> User_command.t).payload)
                  |> Option.value_exn
                in
                Signed.create ~magnitude ~sgn:Sgn.Pos
              in
              let state3 = Sparse_ledger.merkle_root sparse_ledger in
              let proof13 =
                merge ~sok_digest proof12 proof23 |> Or_error.ok_exn
              in
              Tock.verify proof13.proof keys.verification.wrap wrap_input
                (Wrap_input.of_tick_field
                   (merge_top_hash ~sok_digest ~state1 ~state2:state3
                      ~supply_increase:Amount.zero ~fee_excess:total_fees
                      ~pending_coinbase_stack_state wrap_vk_state)) ) )

    let test_user_command_with_accounts ~ledger ~accounts ~signer ~fee
        ~fee_payer_pk ~fee_token ?memo ~valid_until ~nonce body =
      let memo =
        match memo with
        | Some memo ->
            memo
        | None ->
            User_command_memo.create_by_digesting_string_exn
              (Test_util.arbitrary_string
                 ~len:User_command_memo.max_digestible_string_length)
      in
      Array.iter accounts ~f:(fun account ->
          Ledger.create_new_account_exn ledger
            (Account.identifier account)
            account ) ;
      let payload =
        User_command.Payload.create ~fee ~fee_payer_pk ~fee_token ~nonce
          ~valid_until ~memo ~body
      in
      let user_command = User_command.sign signer payload in
      test_transaction ledger (User_command user_command)

    let random_int_incl l u = Quickcheck.random_value (Int.gen_incl l u)

    let%test_unit "transfer non-default tokens to a new account" =
      Test_util.with_randomness 123456789 (fun () ->
          Ledger.with_ledger ~f:(fun ledger ->
              let wallets = random_wallets ~n:2 () in
              let signer =
                Keypair.of_private_key_exn wallets.(0).private_key
              in
              let fee_payer_pk = Public_key.compress signer.public_key in
              let source_pk = fee_payer_pk in
              let receiver_pk = wallets.(1).account.public_key in
              let fee_token = Token_id.default in
              let token_id =
                Quickcheck.random_value Token_id.gen_non_default
              in
              let fee_payer = Account_id.create fee_payer_pk fee_token in
              let source = Account_id.create source_pk token_id in
              let receiver = Account_id.create receiver_pk token_id in
              let create_account aid balance =
                Account.create aid (Balance.of_int balance)
              in
              let accounts =
                [| create_account fee_payer 20_000_000_000
                 ; create_account source 30_000_000_000 |]
              in
              let fee = Fee.of_int (random_int_incl 2 15 * 1_000_000_000) in
              let amount =
                Amount.of_int (random_int_incl 0 30 * 1_000_000_000)
              in
              let valid_until = Global_slot.max_value in
              let nonce = accounts.(0).nonce in
              let () =
                test_user_command_with_accounts ~ledger ~accounts ~signer ~fee
                  ~fee_payer_pk ~fee_token ~valid_until ~nonce
                  (Payment {source_pk; receiver_pk; token_id; amount})
              in
              let get_account aid =
                Option.bind
                  (Ledger.location_of_account ledger aid)
                  ~f:(Ledger.get ledger)
              in
              let fee_payer_account =
                Option.value_exn (get_account fee_payer)
              in
              let source_account = Option.value_exn (get_account source) in
              let receiver_account = Option.value_exn (get_account receiver) in
              let sub_amount amt bal =
                Option.value_exn (Balance.sub_amount bal amt)
              in
              let add_amount amt bal =
                Option.value_exn (Balance.add_amount bal amt)
              in
              let sub_fee fee = sub_amount (Amount.of_fee fee) in
              let expected_fee_payer_balance =
                accounts.(0).balance |> sub_fee fee
                |> sub_fee Coda_compile_config.account_creation_fee
              in
              assert (
                Balance.equal fee_payer_account.balance
                  expected_fee_payer_balance ) ;
              let expected_source_balance =
                accounts.(1).balance |> sub_amount amount
              in
              assert (
                Balance.equal source_account.balance expected_source_balance ) ;
              let expected_receiver_balance =
                Balance.zero |> add_amount amount
              in
              assert (
                Balance.equal receiver_account.balance
                  expected_receiver_balance ) ) )

    let%test_unit "transfer non-default tokens to an existing account" =
      Test_util.with_randomness 123456789 (fun () ->
          Ledger.with_ledger ~f:(fun ledger ->
              let wallets = random_wallets ~n:2 () in
              let signer =
                Keypair.of_private_key_exn wallets.(0).private_key
              in
              let fee_payer_pk = Public_key.compress signer.public_key in
              let source_pk = fee_payer_pk in
              let receiver_pk = wallets.(1).account.public_key in
              let fee_token = Token_id.default in
              let token_id =
                Quickcheck.random_value Token_id.gen_non_default
              in
              let fee_payer = Account_id.create fee_payer_pk fee_token in
              let source = Account_id.create source_pk token_id in
              let receiver = Account_id.create receiver_pk token_id in
              let create_account aid balance =
                Account.create aid (Balance.of_int balance)
              in
              let accounts =
                [| create_account fee_payer 20_000_000_000
                 ; create_account source 30_000_000_000
                 ; create_account receiver 0 |]
              in
              let fee = Fee.of_int (random_int_incl 2 15 * 1_000_000_000) in
              let amount =
                Amount.of_int (random_int_incl 0 30 * 1_000_000_000)
              in
              let valid_until = Global_slot.max_value in
              let nonce = accounts.(0).nonce in
              let () =
                test_user_command_with_accounts ~ledger ~accounts ~signer ~fee
                  ~fee_payer_pk ~fee_token ~valid_until ~nonce
                  (Payment {source_pk; receiver_pk; token_id; amount})
              in
              let get_account aid =
                Option.bind
                  (Ledger.location_of_account ledger aid)
                  ~f:(Ledger.get ledger)
              in
              let fee_payer_account =
                Option.value_exn (get_account fee_payer)
              in
              let source_account = Option.value_exn (get_account source) in
              let receiver_account = Option.value_exn (get_account receiver) in
              let sub_amount amt bal =
                Option.value_exn (Balance.sub_amount bal amt)
              in
              let add_amount amt bal =
                Option.value_exn (Balance.add_amount bal amt)
              in
              let sub_fee fee = sub_amount (Amount.of_fee fee) in
              let expected_fee_payer_balance =
                accounts.(0).balance |> sub_fee fee
              in
              assert (
                Balance.equal fee_payer_account.balance
                  expected_fee_payer_balance ) ;
              let expected_source_balance =
                accounts.(1).balance |> sub_amount amount
              in
              assert (
                Balance.equal source_account.balance expected_source_balance ) ;
              let expected_receiver_balance =
                accounts.(2).balance |> add_amount amount
              in
              assert (
                Balance.equal receiver_account.balance
                  expected_receiver_balance ) ) )

    let%test_unit "insufficient account creation fee for non-default token \
                   transfer" =
      Test_util.with_randomness 123456789 (fun () ->
          Ledger.with_ledger ~f:(fun ledger ->
              let wallets = random_wallets ~n:2 () in
              let signer =
                Keypair.of_private_key_exn wallets.(0).private_key
              in
              let fee_payer_pk = Public_key.compress signer.public_key in
              let source_pk = fee_payer_pk in
              let receiver_pk = wallets.(1).account.public_key in
              let fee_token = Token_id.default in
              let token_id =
                Quickcheck.random_value Token_id.gen_non_default
              in
              let fee_payer = Account_id.create fee_payer_pk fee_token in
              let source = Account_id.create source_pk token_id in
              let receiver = Account_id.create receiver_pk token_id in
              let create_account aid balance =
                Account.create aid (Balance.of_int balance)
              in
              let accounts =
                [| create_account fee_payer 20_000_000_000
                 ; create_account source 30_000_000_000 |]
              in
              let fee = Fee.of_int 20_000_000_000 in
              let amount =
                Amount.of_int (random_int_incl 0 30 * 1_000_000_000)
              in
              let valid_until = Global_slot.max_value in
              let nonce = accounts.(0).nonce in
              let () =
                test_user_command_with_accounts ~ledger ~accounts ~signer ~fee
                  ~fee_payer_pk ~fee_token ~valid_until ~nonce
                  (Payment {source_pk; receiver_pk; token_id; amount})
              in
              let get_account aid =
                Option.bind
                  (Ledger.location_of_account ledger aid)
                  ~f:(Ledger.get ledger)
              in
              let fee_payer_account =
                Option.value_exn (get_account fee_payer)
              in
              let source_account = Option.value_exn (get_account source) in
              let receiver_account = get_account receiver in
              let sub_amount amt bal =
                Option.value_exn (Balance.sub_amount bal amt)
              in
              let sub_fee fee = sub_amount (Amount.of_fee fee) in
              let expected_fee_payer_balance =
                accounts.(0).balance |> sub_fee fee
              in
              assert (
                Balance.equal fee_payer_account.balance
                  expected_fee_payer_balance ) ;
              let expected_source_balance = accounts.(1).balance in
              assert (
                Balance.equal source_account.balance expected_source_balance ) ;
              assert (Option.is_none receiver_account) ) )

    let%test_unit "insufficient source balance for non-default token transfer"
        =
      Test_util.with_randomness 123456789 (fun () ->
          Ledger.with_ledger ~f:(fun ledger ->
              let wallets = random_wallets ~n:2 () in
              let signer =
                Keypair.of_private_key_exn wallets.(0).private_key
              in
              let fee_payer_pk = Public_key.compress signer.public_key in
              let source_pk = fee_payer_pk in
              let receiver_pk = wallets.(1).account.public_key in
              let fee_token = Token_id.default in
              let token_id =
                Quickcheck.random_value Token_id.gen_non_default
              in
              let fee_payer = Account_id.create fee_payer_pk fee_token in
              let source = Account_id.create source_pk token_id in
              let receiver = Account_id.create receiver_pk token_id in
              let create_account aid balance =
                Account.create aid (Balance.of_int balance)
              in
              let accounts =
                [| create_account fee_payer 20_000_000_000
                 ; create_account source 30_000_000_000 |]
              in
              let fee = Fee.of_int (random_int_incl 2 15 * 1_000_000_000) in
              let amount = Amount.of_int 40_000_000_000 in
              let valid_until = Global_slot.max_value in
              let nonce = accounts.(0).nonce in
              let () =
                test_user_command_with_accounts ~ledger ~accounts ~signer ~fee
                  ~fee_payer_pk ~fee_token ~valid_until ~nonce
                  (Payment {source_pk; receiver_pk; token_id; amount})
              in
              let get_account aid =
                Option.bind
                  (Ledger.location_of_account ledger aid)
                  ~f:(Ledger.get ledger)
              in
              let fee_payer_account =
                Option.value_exn (get_account fee_payer)
              in
              let source_account = Option.value_exn (get_account source) in
              let receiver_account = get_account receiver in
              let sub_amount amt bal =
                Option.value_exn (Balance.sub_amount bal amt)
              in
              let sub_fee fee = sub_amount (Amount.of_fee fee) in
              let expected_fee_payer_balance =
                accounts.(0).balance |> sub_fee fee
              in
              assert (
                Balance.equal fee_payer_account.balance
                  expected_fee_payer_balance ) ;
              let expected_source_balance = accounts.(1).balance in
              assert (
                Balance.equal source_account.balance expected_source_balance ) ;
              assert (Option.is_none receiver_account) ) )

    let%test_unit "transfer non-existing source" =
      Test_util.with_randomness 123456789 (fun () ->
          Ledger.with_ledger ~f:(fun ledger ->
              let wallets = random_wallets ~n:2 () in
              let signer =
                Keypair.of_private_key_exn wallets.(0).private_key
              in
              let fee_payer_pk = Public_key.compress signer.public_key in
              let source_pk = fee_payer_pk in
              let receiver_pk = wallets.(1).account.public_key in
              let fee_token = Token_id.default in
              let token_id =
                Quickcheck.random_value Token_id.gen_non_default
              in
              let fee_payer = Account_id.create fee_payer_pk fee_token in
              let source = Account_id.create source_pk token_id in
              let receiver = Account_id.create receiver_pk token_id in
              let create_account aid balance =
                Account.create aid (Balance.of_int balance)
              in
              let accounts = [|create_account fee_payer 20_000_000_000|] in
              let fee = Fee.of_int (random_int_incl 2 15 * 1_000_000_000) in
              let amount = Amount.of_int 20_000_000_000 in
              let valid_until = Global_slot.max_value in
              let nonce = accounts.(0).nonce in
              let () =
                test_user_command_with_accounts ~ledger ~accounts ~signer ~fee
                  ~fee_payer_pk ~fee_token ~valid_until ~nonce
                  (Payment {source_pk; receiver_pk; token_id; amount})
              in
              let get_account aid =
                Option.bind
                  (Ledger.location_of_account ledger aid)
                  ~f:(Ledger.get ledger)
              in
              let fee_payer_account =
                Option.value_exn (get_account fee_payer)
              in
              let source_account = get_account source in
              let receiver_account = get_account receiver in
              let sub_amount amt bal =
                Option.value_exn (Balance.sub_amount bal amt)
              in
              let sub_fee fee = sub_amount (Amount.of_fee fee) in
              let expected_fee_payer_balance =
                accounts.(0).balance |> sub_fee fee
              in
              assert (
                Balance.equal fee_payer_account.balance
                  expected_fee_payer_balance ) ;
              assert (Option.is_none source_account) ;
              assert (Option.is_none receiver_account) ) )

    let%test_unit "payment predicate failure" =
      Test_util.with_randomness 123456789 (fun () ->
          Ledger.with_ledger ~f:(fun ledger ->
              let wallets = random_wallets ~n:3 () in
              let signer =
                Keypair.of_private_key_exn wallets.(0).private_key
              in
              let fee_payer_pk = Public_key.compress signer.public_key in
              let source_pk = wallets.(1).account.public_key in
              let receiver_pk = wallets.(2).account.public_key in
              let fee_token = Token_id.default in
              let token_id =
                Quickcheck.random_value Token_id.gen_non_default
              in
              let fee_payer = Account_id.create fee_payer_pk fee_token in
              let source = Account_id.create source_pk token_id in
              let receiver = Account_id.create receiver_pk token_id in
              let create_account aid balance =
                Account.create aid (Balance.of_int balance)
              in
              let accounts =
                [| create_account fee_payer 20_000_000_000
                 ; create_account source 30_000_000_000 |]
              in
              let fee = Fee.of_int (random_int_incl 2 15 * 1_000_000_000) in
              let amount = Amount.of_int 20_000_000_000 in
              let valid_until = Global_slot.max_value in
              let nonce = accounts.(0).nonce in
              let () =
                test_user_command_with_accounts ~ledger ~accounts ~signer ~fee
                  ~fee_payer_pk ~fee_token ~valid_until ~nonce
                  (Payment {source_pk; receiver_pk; token_id; amount})
              in
              let get_account aid =
                Option.bind
                  (Ledger.location_of_account ledger aid)
                  ~f:(Ledger.get ledger)
              in
              let fee_payer_account =
                Option.value_exn (get_account fee_payer)
              in
              let source_account = Option.value_exn (get_account source) in
              let receiver_account = get_account receiver in
              let sub_amount amt bal =
                Option.value_exn (Balance.sub_amount bal amt)
              in
              let sub_fee fee = sub_amount (Amount.of_fee fee) in
              let expected_fee_payer_balance =
                accounts.(0).balance |> sub_fee fee
              in
              assert (
                Balance.equal fee_payer_account.balance
                  expected_fee_payer_balance ) ;
              let expected_source_balance = accounts.(1).balance in
              assert (
                Balance.equal source_account.balance expected_source_balance ) ;
              assert (Option.is_none receiver_account) ) )

    let%test_unit "delegation predicate failure" =
      Test_util.with_randomness 123456789 (fun () ->
          Ledger.with_ledger ~f:(fun ledger ->
              let wallets = random_wallets ~n:3 () in
              let signer =
                Keypair.of_private_key_exn wallets.(0).private_key
              in
              let fee_payer_pk = Public_key.compress signer.public_key in
              let source_pk = wallets.(1).account.public_key in
              let receiver_pk = wallets.(2).account.public_key in
              let fee_token = Token_id.default in
              let token_id = Token_id.default in
              let fee_payer = Account_id.create fee_payer_pk fee_token in
              let source = Account_id.create source_pk token_id in
              let receiver = Account_id.create receiver_pk token_id in
              let create_account aid balance =
                Account.create aid (Balance.of_int balance)
              in
              let accounts =
                [| create_account fee_payer 20_000_000_000
                 ; create_account source 30_000_000_000
                 ; create_account receiver 30_000_000_000 |]
              in
              let fee = Fee.of_int (random_int_incl 2 15 * 1_000_000_000) in
              let valid_until = Global_slot.max_value in
              let nonce = accounts.(0).nonce in
              let () =
                test_user_command_with_accounts ~ledger ~accounts ~signer ~fee
                  ~fee_payer_pk ~fee_token ~valid_until ~nonce
                  (Stake_delegation
                     (Set_delegate
                        {delegator= source_pk; new_delegate= receiver_pk}))
              in
              let get_account aid =
                Option.bind
                  (Ledger.location_of_account ledger aid)
                  ~f:(Ledger.get ledger)
              in
              let fee_payer_account =
                Option.value_exn (get_account fee_payer)
              in
              let source_account = Option.value_exn (get_account source) in
              let receiver_account = get_account receiver in
              let sub_amount amt bal =
                Option.value_exn (Balance.sub_amount bal amt)
              in
              let sub_fee fee = sub_amount (Amount.of_fee fee) in
              let expected_fee_payer_balance =
                accounts.(0).balance |> sub_fee fee
              in
              assert (
                Balance.equal fee_payer_account.balance
                  expected_fee_payer_balance ) ;
              assert (
                Public_key.Compressed.equal source_account.delegate source_pk
              ) ;
              assert (Option.is_some receiver_account) ) )

    let%test_unit "delegation delegatee does not exist" =
      Test_util.with_randomness 123456789 (fun () ->
          Ledger.with_ledger ~f:(fun ledger ->
              let wallets = random_wallets ~n:2 () in
              let signer =
                Keypair.of_private_key_exn wallets.(0).private_key
              in
              let fee_payer_pk = Public_key.compress signer.public_key in
              let source_pk = fee_payer_pk in
              let receiver_pk = wallets.(1).account.public_key in
              let fee_token = Token_id.default in
              let token_id = Token_id.default in
              let fee_payer = Account_id.create fee_payer_pk fee_token in
              let source = Account_id.create source_pk token_id in
              let receiver = Account_id.create receiver_pk token_id in
              let create_account aid balance =
                Account.create aid (Balance.of_int balance)
              in
              let accounts = [|create_account fee_payer 20_000_000_000|] in
              let fee = Fee.of_int (random_int_incl 2 15 * 1_000_000_000) in
              let valid_until = Global_slot.max_value in
              let nonce = accounts.(0).nonce in
              let () =
                test_user_command_with_accounts ~ledger ~accounts ~signer ~fee
                  ~fee_payer_pk ~fee_token ~valid_until ~nonce
                  (Stake_delegation
                     (Set_delegate
                        {delegator= source_pk; new_delegate= receiver_pk}))
              in
              let get_account aid =
                Option.bind
                  (Ledger.location_of_account ledger aid)
                  ~f:(Ledger.get ledger)
              in
              let fee_payer_account =
                Option.value_exn (get_account fee_payer)
              in
              let source_account = Option.value_exn (get_account source) in
              let receiver_account = get_account receiver in
              let sub_amount amt bal =
                Option.value_exn (Balance.sub_amount bal amt)
              in
              let sub_fee fee = sub_amount (Amount.of_fee fee) in
              let expected_fee_payer_balance =
                accounts.(0).balance |> sub_fee fee
              in
              assert (
                Balance.equal fee_payer_account.balance
                  expected_fee_payer_balance ) ;
              assert (
                Public_key.Compressed.equal source_account.delegate source_pk
              ) ;
              assert (Option.is_none receiver_account) ) )

    let%test_unit "delegation delegator does not exist" =
      Test_util.with_randomness 123456789 (fun () ->
          Ledger.with_ledger ~f:(fun ledger ->
              let wallets = random_wallets ~n:3 () in
              let signer =
                Keypair.of_private_key_exn wallets.(0).private_key
              in
              let fee_payer_pk = Public_key.compress signer.public_key in
              let source_pk = wallets.(1).account.public_key in
              let receiver_pk = wallets.(2).account.public_key in
              let fee_token = Token_id.default in
              let token_id = Token_id.default in
              let fee_payer = Account_id.create fee_payer_pk fee_token in
              let source = Account_id.create source_pk token_id in
              let receiver = Account_id.create receiver_pk token_id in
              let create_account aid balance =
                Account.create aid (Balance.of_int balance)
              in
              let accounts =
                [| create_account fee_payer 20_000_000_000
                 ; create_account receiver 30_000_000_000 |]
              in
              let fee = Fee.of_int (random_int_incl 2 15 * 1_000_000_000) in
              let valid_until = Global_slot.max_value in
              let nonce = accounts.(0).nonce in
              let () =
                test_user_command_with_accounts ~ledger ~accounts ~signer ~fee
                  ~fee_payer_pk ~fee_token ~valid_until ~nonce
                  (Stake_delegation
                     (Set_delegate
                        {delegator= source_pk; new_delegate= receiver_pk}))
              in
              let get_account aid =
                Option.bind
                  (Ledger.location_of_account ledger aid)
                  ~f:(Ledger.get ledger)
              in
              let fee_payer_account =
                Option.value_exn (get_account fee_payer)
              in
              let source_account = get_account source in
              let receiver_account = get_account receiver in
              let sub_amount amt bal =
                Option.value_exn (Balance.sub_amount bal amt)
              in
              let sub_fee fee = sub_amount (Amount.of_fee fee) in
              let expected_fee_payer_balance =
                accounts.(0).balance |> sub_fee fee
              in
              assert (
                Balance.equal fee_payer_account.balance
                  expected_fee_payer_balance ) ;
              assert (Option.is_none source_account) ;
              assert (Option.is_some receiver_account) ) )
  end )

let%test_module "account timing check" =
  ( module struct
    open Core_kernel
    open Coda_numbers
    open Currency
    open Transaction_validator.For_tests

    (* test that unchecked and checked calculations for timing agree *)

    let make_checked_computation account txn_amount txn_global_slot =
      let account = Account.var_of_t account in
      let txn_amount = Amount.var_of_t txn_amount in
      let txn_global_slot = Global_slot.Checked.constant txn_global_slot in
      let open Snarky.Checked.Let_syntax in
      let%map _, timing =
        Base.check_timing ~balance_check:Tick.Boolean.Assert.is_true
          ~timed_balance_check:Tick.Boolean.Assert.is_true ~account ~txn_amount
          ~txn_global_slot
      in
      Snarky.As_prover.read Account.Timing.typ timing

    let run_checked_timing_and_compare account txn_amount txn_global_slot
        unchecked_timing =
      let checked_computation =
        make_checked_computation account txn_amount txn_global_slot
      in
      let (), checked_timing =
        Or_error.ok_exn
        @@ Snark_params.Tick.run_and_check checked_computation ()
      in
      Account.Timing.equal checked_timing unchecked_timing

    (* confirm the checked computation fails *)
    let checked_timing_should_fail account txn_amount txn_global_slot =
      let checked_computation =
        make_checked_computation account txn_amount txn_global_slot
      in
      Or_error.is_error
      @@ Snark_params.Tick.run_and_check checked_computation ()

    let%test "before_cliff_time" =
      let pk = Public_key.Compressed.empty in
      let account_id = Account_id.create pk Token_id.default in
      let balance = Balance.of_int 100_000_000_000_000 in
      let initial_minimum_balance = Balance.of_int 80_000_000_000_000 in
      let cliff_time = Global_slot.of_int 1000 in
      let vesting_period = Global_slot.of_int 10 in
      let vesting_increment = Amount.of_int 1_000_000_000 in
      let txn_amount = Currency.Amount.of_int 100_000_000_000 in
      let txn_global_slot = Global_slot.of_int 45 in
      let account =
        Or_error.ok_exn
        @@ Account.create_timed account_id balance ~initial_minimum_balance
             ~cliff_time ~vesting_period ~vesting_increment
      in
      let timing = validate_timing ~txn_amount ~txn_global_slot ~account in
      match timing with
      | Ok (Timed _ as unchecked_timing) ->
          run_checked_timing_and_compare account txn_amount txn_global_slot
            unchecked_timing
      | _ ->
          false

    let%test "positive min balance" =
      let pk = Public_key.Compressed.empty in
      let account_id = Account_id.create pk Token_id.default in
      let balance = Balance.of_int 100_000_000_000_000 in
      let initial_minimum_balance = Balance.of_int 10_000_000_000_000 in
      let cliff_time = Global_slot.of_int 1000 in
      let vesting_period = Global_slot.of_int 10 in
      let vesting_increment = Amount.of_int 100_000_000_000 in
      let account =
        Or_error.ok_exn
        @@ Account.create_timed account_id balance ~initial_minimum_balance
             ~cliff_time ~vesting_period ~vesting_increment
      in
      let txn_amount = Currency.Amount.of_int 100_000_000_000 in
      let txn_global_slot = Coda_numbers.Global_slot.of_int 1_900 in
      let timing =
        validate_timing ~account
          ~txn_amount:(Currency.Amount.of_int 100_000_000_000)
          ~txn_global_slot:(Coda_numbers.Global_slot.of_int 1_900)
      in
      (* we're 900 slots past the cliff, which is 90 vesting periods
          subtract 90 * 100 = 9,000 from init min balance of 10,000 to get 1000
          so we should still be timed
        *)
      match timing with
      | Ok (Timed _ as unchecked_timing) ->
          run_checked_timing_and_compare account txn_amount txn_global_slot
            unchecked_timing
      | _ ->
          false

    let%test "curr min balance of zero" =
      let pk = Public_key.Compressed.empty in
      let account_id = Account_id.create pk Token_id.default in
      let balance = Balance.of_int 100_000_000_000_000 in
      let initial_minimum_balance = Balance.of_int 10_000_000_000_000 in
      let cliff_time = Global_slot.of_int 1_000 in
      let vesting_period = Global_slot.of_int 10 in
      let vesting_increment = Amount.of_int 100_000_000_000 in
      let account =
        Or_error.ok_exn
        @@ Account.create_timed account_id balance ~initial_minimum_balance
             ~cliff_time ~vesting_period ~vesting_increment
      in
      let txn_amount = Currency.Amount.of_int 100_000_000_000 in
      let txn_global_slot = Global_slot.of_int 2_000 in
      let timing = validate_timing ~txn_amount ~txn_global_slot ~account in
      (* we're 2_000 - 1_000 = 1_000 slots past the cliff, which is 100 vesting periods
          subtract 100 * 100_000_000_000 = 10_000_000_000_000 from init min balance 
          of 10_000_000_000 to get zero, so we should be untimed now
        *)
      match timing with
      | Ok (Untimed as unchecked_timing) ->
          run_checked_timing_and_compare account txn_amount txn_global_slot
            unchecked_timing
      | _ ->
          false

    let%test "below calculated min balance" =
      let pk = Public_key.Compressed.empty in
      let account_id = Account_id.create pk Token_id.default in
      let balance = Balance.of_int 10_000_000_000_000 in
      let initial_minimum_balance = Balance.of_int 10_000_000_000_000 in
      let cliff_time = Global_slot.of_int 1_000 in
      let vesting_period = Global_slot.of_int 10 in
      let vesting_increment = Amount.of_int 100_000_000_000 in
      let account =
        Or_error.ok_exn
        @@ Account.create_timed account_id balance ~initial_minimum_balance
             ~cliff_time ~vesting_period ~vesting_increment
      in
      let txn_amount = Currency.Amount.of_int 101_000_000_000 in
      let txn_global_slot = Coda_numbers.Global_slot.of_int 1_010 in
      let timing = validate_timing ~txn_amount ~txn_global_slot ~account in
      match timing with
      | Error _ ->
          checked_timing_should_fail account txn_amount txn_global_slot
      | _ ->
          false

    let%test "insufficient balance" =
      let pk = Public_key.Compressed.empty in
      let account_id = Account_id.create pk Token_id.default in
      let balance = Balance.of_int 100_000_000_000_000 in
      let initial_minimum_balance = Balance.of_int 10_000_000_000_000 in
      let cliff_time = Global_slot.of_int 1000 in
      let vesting_period = Global_slot.of_int 10 in
      let vesting_increment = Amount.of_int 100_000_000_000 in
      let account =
        Or_error.ok_exn
        @@ Account.create_timed account_id balance ~initial_minimum_balance
             ~cliff_time ~vesting_period ~vesting_increment
      in
      let txn_amount = Currency.Amount.of_int 100_001_000_000_000 in
      let txn_global_slot = Global_slot.of_int 2000_000_000_000 in
      let timing = validate_timing ~txn_amount ~txn_global_slot ~account in
      match timing with
      | Error _ ->
          checked_timing_should_fail account txn_amount txn_global_slot
      | _ ->
          false

    let%test "past full vesting" =
      let pk = Public_key.Compressed.empty in
      let account_id = Account_id.create pk Token_id.default in
      let balance = Balance.of_int 100_000_000_000_000 in
      let initial_minimum_balance = Balance.of_int 10_000_000_000_000 in
      let cliff_time = Global_slot.of_int 1000 in
      let vesting_period = Global_slot.of_int 10 in
      let vesting_increment = Amount.of_int 100_000_000_000 in
      let account =
        Or_error.ok_exn
        @@ Account.create_timed account_id balance ~initial_minimum_balance
             ~cliff_time ~vesting_period ~vesting_increment
      in
      (* fully vested, curr min balance = 0, so we can spend the whole balance *)
      let txn_amount = Currency.Amount.of_int 100_000_000_000_000 in
      let txn_global_slot = Global_slot.of_int 3000 in
      let timing = validate_timing ~txn_amount ~txn_global_slot ~account in
      match timing with
      | Ok (Untimed as unchecked_timing) ->
          run_checked_timing_and_compare account txn_amount txn_global_slot
            unchecked_timing
      | _ ->
          false
  end )

let constraint_system_digests () =
  let module W = Wrap (struct
    let merge = Verification_keys.dummy.merge

    let base = Verification_keys.dummy.base
  end) in
  let digest = Tick.R1CS_constraint_system.digest in
  let digest' = Tock.R1CS_constraint_system.digest in
  [ ( "transaction-merge"
    , digest Merge.(Tick.constraint_system ~exposing:(input ()) main) )
  ; ( "transaction-base"
    , digest Base.(Tick.constraint_system ~exposing:(tick_input ()) main) )
  ; ( "transaction-wrap"
    , digest' W.(Tock.constraint_system ~exposing:wrap_input main) ) ]<|MERGE_RESOLUTION|>--- conflicted
+++ resolved
@@ -697,17 +697,9 @@
       (shifted : (module Inner_curve.Checked.Shifted.S with type t = shifted))
       root pending_coinbase_stack_before pending_coinbase_after
       state_body_hash_opt
-<<<<<<< HEAD
       ({signer; signature; payload} as txn : Transaction_union.var) =
-    let%bind is_user_command =
-      Transaction_union.Tag.Checked.is_user_command payload.body.tag
-    in
-=======
-      ({sender; signature; payload} : Transaction_union.var) =
-    let nonce = payload.common.nonce in
     let tag = payload.body.tag in
     let is_user_command = Transaction_union.Tag.Unpacked.is_user_command tag in
->>>>>>> b9e5246b
     let%bind () =
       [%with_label "Check transaction signature"]
         (check_signature shifted ~payload ~is_user_command ~signer ~signature)
@@ -730,50 +722,15 @@
       Account_id.Checked.create payload.common.fee_payer_pk fee_token
     in
     (* Compute transaction kind. *)
-    let tag = payload.body.tag in
-    let%bind is_payment = Transaction_union.Tag.Checked.is_payment tag in
-    let%bind is_fee_transfer =
-      Transaction_union.Tag.Checked.is_fee_transfer tag
-    in
+    let is_payment = Transaction_union.Tag.Unpacked.is_payment tag in
+    let is_fee_transfer = Transaction_union.Tag.Unpacked.is_fee_transfer tag in
     let is_stake_delegation =
       Transaction_union.Tag.Unpacked.is_stake_delegation tag
     in
-<<<<<<< HEAD
-    let%bind is_coinbase = Transaction_union.Tag.Checked.is_coinbase tag in
+    let is_coinbase = Transaction_union.Tag.Unpacked.is_coinbase tag in
     let%bind tokens_equal = Token_id.Checked.equal token fee_token in
     let%bind token_default =
       Token_id.(Checked.equal token (var_of_t default))
-=======
-    let is_payment = Transaction_union.Tag.Unpacked.is_payment tag in
-    let%bind sender_compressed = Public_key.compress_var sender in
-    let is_coinbase = Transaction_union.Tag.Unpacked.is_coinbase tag in
-    (*push state for any transaction*)
-    let state_body_hash =
-      Transaction_protocol_state.Block_data.Checked.state_body_hash
-        state_body_hash_opt
-    in
-    let push_state =
-      Transaction_protocol_state.Block_data.Checked.push_state
-        state_body_hash_opt
-    in
-    let%bind pending_coinbase_stack_with_state =
-      let%bind updated_stack =
-        Pending_coinbase.Stack.Checked.push_state state_body_hash
-          pending_coinbase_stack_before
-      in
-      Pending_coinbase.Stack.Checked.if_ push_state ~then_:updated_stack
-        ~else_:pending_coinbase_stack_before
-    in
-    let coinbase_receiver = payload.body.public_key in
-    let coinbase = (coinbase_receiver, payload.body.amount) in
-    let%bind computed_pending_coinbase_stack_after =
-      let%bind stack' =
-        Pending_coinbase.Stack.Checked.push_coinbase coinbase
-          pending_coinbase_stack_with_state
-      in
-      Pending_coinbase.Stack.Checked.if_ is_coinbase ~then_:stack'
-        ~else_:pending_coinbase_stack_with_state
->>>>>>> b9e5246b
     in
     let%bind () =
       [%with_label "Validate tokens"]
@@ -835,7 +792,6 @@
             in
             Boolean.Assert.is_true correct_coinbase_stack))
     in
-<<<<<<< HEAD
     (* Interrogate failure cases. This value is created without constraints;
        the failures should be checked against potential failures to ensure
        consistency.
@@ -883,20 +839,6 @@
                - the second receiver for a fee transfer
              *)
              let%bind next_nonce =
-=======
-    let%map new_root =
-      let%bind is_writeable =
-        let is_fee_transfer =
-          Transaction_union.Tag.Unpacked.is_fee_transfer tag
-        in
-        Boolean.any [is_fee_transfer; is_coinbase]
-      in
-      Frozen_ledger_hash.modify_account_send root_after_receiver_update
-        ~is_writeable sender_compressed
-        ~f:(fun ~is_empty_and_writeable account ->
-          with_label __LOC__
-            (let%bind next_nonce =
->>>>>>> b9e5246b
                Account.Nonce.Checked.succ_if account.nonce is_user_command
              in
              let%bind () =
