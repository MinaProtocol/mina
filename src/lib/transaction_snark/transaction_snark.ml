--- conflicted
+++ resolved
@@ -526,22 +526,13 @@
   *)
   let%snarkydef main (top_hash : Pedersen.Checked.Digest.var) =
     let%bind tock_vk =
-<<<<<<< HEAD
-      provide_witness'
+      exists'
         (Verifier.Verification_key.typ ~input_size:wrap_input_size)
         ~f:(fun {Prover_state.tock_vk; _} -> Verifier.vk_of_backend_vk tock_vk
       )
-    and s1 = provide_witness' wrap_input_typ ~f:Prover_state.ledger_hash1
-    and s2 = provide_witness' wrap_input_typ ~f:Prover_state.ledger_hash2
-    and s3 = provide_witness' wrap_input_typ ~f:Prover_state.ledger_hash3
-=======
-      exists' Verifier.Verification_key.typ
-        ~f:(fun {Prover_state.tock_vk; _} ->
-          Verifier.Verification_key.of_verification_key tock_vk )
     and s1 = exists' wrap_input_typ ~f:Prover_state.ledger_hash1
     and s2 = exists' wrap_input_typ ~f:Prover_state.ledger_hash2
     and s3 = exists' wrap_input_typ ~f:Prover_state.ledger_hash3
->>>>>>> b617bbf7
     and fee_excess12 =
       exists' Amount.Signed.typ
         ~f:(Fn.compose Transition_data.fee_excess Prover_state.transition12)
