open Core
open Signature_lib
open Mina_base
open Mina_transaction
open Mina_state
open Snark_params
module Global_slot = Mina_numbers.Global_slot
open Currency
open Pickles_types
module Wire_types = Mina_wire_types.Transaction_snark

module Make_sig (A : Wire_types.Types.S) = struct
  module type S = Transaction_snark_intf.Full with type Stable.V2.t = A.V2.t
end

module Make_str (A : Wire_types.Concrete) = struct
  module Impl = Pickles.Impls.Step
  module Ledger = Mina_ledger.Ledger
  module Sparse_ledger = Mina_ledger.Sparse_ledger
  module Transaction_validator = Transaction_validator

  let top_hash_logging_enabled = ref false

  let to_preunion (t : Transaction.t) =
    match t with
    | Command (Signed_command x) ->
        `Transaction (Transaction.Command x)
    | Fee_transfer x ->
        `Transaction (Fee_transfer x)
    | Coinbase x ->
        `Transaction (Coinbase x)
    | Command (Zkapp_command x) ->
        `Zkapp_command x

  let with_top_hash_logging f =
    let old = !top_hash_logging_enabled in
    top_hash_logging_enabled := true ;
    try
      let ret = f () in
      top_hash_logging_enabled := old ;
      ret
    with err ->
      top_hash_logging_enabled := old ;
      raise err

  module Proof_type = struct
    [%%versioned
    module Stable = struct
      module V1 = struct
        type t = [ `Base | `Merge ]
        [@@deriving compare, equal, hash, sexp, yojson]

        let to_latest = Fn.id
      end
    end]
  end

  module Pending_coinbase_stack_state =
    Mina_state.Snarked_ledger_state.Pending_coinbase_stack_state

  module Statement = Mina_state.Snarked_ledger_state

  module Proof = struct
    [%%versioned
    module Stable = struct
      module V2 = struct
        type t = Pickles.Proof.Proofs_verified_2.Stable.V2.t
        [@@deriving yojson, compare, equal, sexp, hash]

        let to_latest = Fn.id
      end
    end]
  end

  [%%versioned
  module Stable = struct
    module V2 = struct
      type t = A.V2.t =
        { statement : Mina_state.Snarked_ledger_state.With_sok.Stable.V2.t
        ; proof : Proof.Stable.V2.t
        }
      [@@deriving compare, equal, fields, sexp, version, yojson, hash]

      let to_latest = Fn.id
    end
  end]

  let proof t = t.proof

  let statement t = { t.statement with sok_digest = () }

  let statement_with_sok t = t.statement

  let sok_digest t = t.statement.sok_digest

  let to_yojson = Stable.Latest.to_yojson

  let create ~statement ~proof = { statement; proof }

  open Tick
  open Let_syntax

  let chain if_ b ~then_ ~else_ =
    let%bind then_ = then_ and else_ = else_ in
    if_ b ~then_ ~else_

  module Zkapp_command_segment = struct
    module Spec = struct
      type single =
        { auth_type : Control.Tag.t
        ; is_start : [ `Yes | `No | `Compute_in_circuit ]
        }

      type t = single list
    end

    module Basic = struct
      module N = Side_loaded_verification_key.Max_branches

      [%%versioned
      module Stable = struct
        module V1 = struct
          type t = Opt_signed_opt_signed | Opt_signed | Proved
          [@@deriving sexp, yojson]

          let to_latest = Fn.id
        end
      end]

      let of_controls = function
        | [ Control.Proof _ ] ->
            Proved
        | [ (Control.Signature _ | Control.None_given) ] ->
            Opt_signed
        | [ Control.(Signature _ | None_given)
          ; Control.(Signature _ | None_given)
          ] ->
            Opt_signed_opt_signed
        | _ ->
            failwith
              "Zkapp_command_segment.Basic.of_controls: Unsupported combination"

      let opt_signed ~is_start : Spec.single =
        { auth_type = Signature; is_start }

      let opt_signed = opt_signed ~is_start:`Compute_in_circuit

      let to_single_list : t -> Spec.single list =
       fun t ->
        match t with
        | Opt_signed_opt_signed ->
            [ opt_signed; opt_signed ]
        | Opt_signed ->
            [ opt_signed ]
        | Proved ->
            [ { auth_type = Proof; is_start = `No } ]

      type (_, _, _, _) t_typed =
        | Opt_signed_opt_signed : (unit, unit, unit, unit) t_typed
        | Opt_signed : (unit, unit, unit, unit) t_typed
        | Proved
            : ( Zkapp_statement.Checked.t * unit
              , Zkapp_statement.t * unit
              , Nat.N2.n * unit
              , N.n * unit )
              t_typed

      let spec : type a b c d. (a, b, c, d) t_typed -> Spec.single list =
       fun t ->
        match t with
        | Opt_signed_opt_signed ->
            [ opt_signed; opt_signed ]
        | Opt_signed ->
            [ opt_signed ]
        | Proved ->
            [ { auth_type = Proof; is_start = `No } ]
    end

    module Witness = Transaction_witness.Zkapp_command_segment_witness
  end

  (* Currently, a circuit must have at least 1 of every type of constraint. *)
  let dummy_constraints () =
    make_checked
      Impl.(
        fun () ->
          let x =
            exists Field.typ ~compute:(fun () -> Field.Constant.of_int 3)
          in
          let g = exists Inner_curve.typ ~compute:(fun _ -> Inner_curve.one) in
          ignore
            ( Pickles.Scalar_challenge.to_field_checked'
                (module Impl)
                ~num_bits:16
                (Kimchi_backend_common.Scalar_challenge.create x)
              : Field.t * Field.t * Field.t ) ;
          ignore
            ( Pickles.Step_main_inputs.Ops.scale_fast g ~num_bits:5
                (Shifted_value x)
              : Pickles.Step_main_inputs.Inner_curve.t ) ;
          ignore
            ( Pickles.Step_main_inputs.Ops.scale_fast g ~num_bits:5
                (Shifted_value x)
              : Pickles.Step_main_inputs.Inner_curve.t ) ;
          ignore
            ( Pickles.Step_verifier.Scalar_challenge.endo g ~num_bits:4
                (Kimchi_backend_common.Scalar_challenge.create x)
              : Field.t * Field.t ))

  module Base = struct
    module User_command_failure = struct
      (** The various ways that a user command may fail. These should be computed
        before applying the snark, to ensure that only the base fee is charged
        to the fee-payer if executing the user command will later fail.
    *)
      type 'bool t =
        { predicate_failed : 'bool (* User commands *)
        ; source_not_present : 'bool (* User commands *)
        ; receiver_not_present : 'bool (* Delegate *)
        ; amount_insufficient_to_create : 'bool (* Payment only *)
        ; token_cannot_create : 'bool (* Payment only, token<>default *)
        ; source_insufficient_balance : 'bool (* Payment only *)
        ; source_minimum_balance_violation : 'bool (* Payment only *)
        ; source_bad_timing : 'bool (* Payment only *)
        }

      let num_fields = 8

      let to_list
          { predicate_failed
          ; source_not_present
          ; receiver_not_present
          ; amount_insufficient_to_create
          ; token_cannot_create
          ; source_insufficient_balance
          ; source_minimum_balance_violation
          ; source_bad_timing
          } =
        [ predicate_failed
        ; source_not_present
        ; receiver_not_present
        ; amount_insufficient_to_create
        ; token_cannot_create
        ; source_insufficient_balance
        ; source_minimum_balance_violation
        ; source_bad_timing
        ]

      let of_list = function
        | [ predicate_failed
          ; source_not_present
          ; receiver_not_present
          ; amount_insufficient_to_create
          ; token_cannot_create
          ; source_insufficient_balance
          ; source_minimum_balance_violation
          ; source_bad_timing
          ] ->
            { predicate_failed
            ; source_not_present
            ; receiver_not_present
            ; amount_insufficient_to_create
            ; token_cannot_create
            ; source_insufficient_balance
            ; source_minimum_balance_violation
            ; source_bad_timing
            }
        | _ ->
            failwith
              "Transaction_snark.Base.User_command_failure.to_list: bad length"

      let typ : (Boolean.var t, bool t) Typ.t =
        let open Typ in
        list ~length:num_fields Boolean.typ
        |> transport ~there:to_list ~back:of_list
        |> transport_var ~there:to_list ~back:of_list

      let any t = Boolean.any (to_list t)

      (** Compute which -- if any -- of the failure cases will be hit when
          evaluating the given user command, and indicate whether the fee-payer
          would need to pay the account creation fee if the user command were to
          succeed (irrespective or whether it actually will or not).
      *)
      let compute_unchecked
          ~(constraint_constants : Genesis_constants.Constraint_constants.t)
          ~txn_global_slot ~(fee_payer_account : Account.t)
          ~(receiver_account : Account.t) ~(source_account : Account.t)
          ({ payload; signature = _; signer = _ } : Transaction_union.t) =
        match payload.body.tag with
        | Fee_transfer | Coinbase ->
            (* Not user commands, return no failure. *)
            of_list (List.init num_fields ~f:(fun _ -> false))
        | _ -> (
            let fail s =
              failwithf
                "Transaction_snark.Base.User_command_failure.compute_unchecked: \
                 %s"
                s ()
            in
            let fee_token = payload.common.fee_token in
            let token = payload.body.token_id in
            let fee_payer =
              Account_id.create payload.common.fee_payer_pk fee_token
            in
            let source = Account_id.create payload.body.source_pk token in
            let receiver = Account_id.create payload.body.receiver_pk token in
            (* This should shadow the logic in [Sparse_ledger]. *)
            let fee_payer_account =
              { fee_payer_account with
                balance =
                  Option.value_exn ?here:None ?error:None ?message:None
                  @@ Balance.sub_amount fee_payer_account.balance
                       (Amount.of_fee payload.common.fee)
              }
            in
            let predicate_failed =
              if
                Public_key.Compressed.equal payload.common.fee_payer_pk
                  payload.body.source_pk
              then false
              else
                match payload.body.tag with
                | Payment | Stake_delegation ->
                    (* TODO(#4554): Hook account_precondition evaluation in here once
                       implemented.
                    *)
                    true
                | Fee_transfer | Coinbase ->
                    assert false
            in
            match payload.body.tag with
            | Fee_transfer | Coinbase ->
                assert false
            | Stake_delegation ->
                let receiver_account =
                  if Account_id.equal receiver fee_payer then fee_payer_account
                  else receiver_account
                in
                let receiver_not_present =
                  let id = Account.identifier receiver_account in
                  if Account_id.equal Account_id.empty id then true
                  else if Account_id.equal receiver id then false
                  else fail "bad receiver account ID"
                in
                let source_account =
                  if Account_id.equal source fee_payer then fee_payer_account
                  else source_account
                in
                let source_not_present =
                  let id = Account.identifier source_account in
                  if Account_id.equal Account_id.empty id then true
                  else if Account_id.equal source id then false
                  else fail "bad source account ID"
                in
                { predicate_failed
                ; source_not_present
                ; receiver_not_present
                ; amount_insufficient_to_create = false
                ; token_cannot_create = false
                ; source_insufficient_balance = false
                ; source_minimum_balance_violation = false
                ; source_bad_timing = false
                }
            | Payment ->
                let receiver_account =
                  if Account_id.equal receiver fee_payer then fee_payer_account
                  else receiver_account
                in
                let receiver_needs_creating =
                  let id = Account.identifier receiver_account in
                  if Account_id.equal Account_id.empty id then true
                  else if Account_id.equal receiver id then false
                  else fail "bad receiver account ID"
                in
                let token_is_default = true in
                let token_cannot_create =
                  receiver_needs_creating && not token_is_default
                in
                let amount_insufficient_to_create =
                  let creation_amount =
                    Amount.of_fee constraint_constants.account_creation_fee
                  in
                  receiver_needs_creating
                  && Option.is_none
                       (Amount.sub payload.body.amount creation_amount)
                in
                let fee_payer_is_source = Account_id.equal fee_payer source in
                let source_account =
                  if fee_payer_is_source then fee_payer_account
                  else source_account
                in
                let source_not_present =
                  let id = Account.identifier source_account in
                  if Account_id.equal Account_id.empty id then true
                  else if Account_id.equal source id then false
                  else fail "bad source account ID"
                in
                let source_insufficient_balance =
                  (* This failure is fatal if fee-payer and source account are
                     the same. This is checked in the transaction pool.
                  *)
                  (not fee_payer_is_source)
                  &&
                  if Account_id.equal source receiver then
                    (* The final balance will be [0 - account_creation_fee]. *)
                    receiver_needs_creating
                  else
                    Amount.(
                      Balance.to_amount source_account.balance
                      < payload.body.amount)
                in
                let timing_or_error =
                  Mina_transaction_logic.validate_timing
                    ~txn_amount:payload.body.amount ~txn_global_slot
                    ~account:source_account
                in
                let source_minimum_balance_violation =
                  match timing_or_error with
                  | Ok _ ->
                      false
                  | Error err ->
                      let open Mina_base in
                      Transaction_status.Failure.equal
                        (Mina_transaction_logic
                         .timing_error_to_user_command_status err )
                        Transaction_status.Failure
                        .Source_minimum_balance_violation
                in
                let source_bad_timing =
                  (* This failure is fatal if fee-payer and source account are
                     the same. This is checked in the transaction pool.
                  *)
                  (not fee_payer_is_source)
                  && (not source_insufficient_balance)
                  && Or_error.is_error timing_or_error
                in
                { predicate_failed
                ; source_not_present
                ; receiver_not_present = false
                ; amount_insufficient_to_create
                ; token_cannot_create
                ; source_insufficient_balance
                ; source_minimum_balance_violation
                ; source_bad_timing
                } )

      let%snarkydef_ compute_as_prover ~constraint_constants ~txn_global_slot
          (txn : Transaction_union.var) =
        let%bind data =
          exists (Typ.Internal.ref ())
            ~compute:
              As_prover.(
                let%map txn = read Transaction_union.typ txn in
                let fee_token = txn.payload.common.fee_token in
                let token = txn.payload.body.token_id in
                let fee_payer =
                  Account_id.create txn.payload.common.fee_payer_pk fee_token
                in
                let source =
                  Account_id.create txn.payload.body.source_pk token
                in
                let receiver =
                  Account_id.create txn.payload.body.receiver_pk token
                in
                (txn, fee_payer, source, receiver))
        in
        let%bind fee_payer_idx =
          exists (Typ.Internal.ref ())
            ~request:
              As_prover.(
                let%map _txn, fee_payer, _source, _receiver =
                  read (Typ.Internal.ref ()) data
                in
                Ledger_hash.Find_index fee_payer)
        in
        let%bind fee_payer_account =
          exists (Typ.Internal.ref ())
            ~request:
              As_prover.(
                let%map fee_payer_idx =
                  read (Typ.Internal.ref ()) fee_payer_idx
                in
                Ledger_hash.Get_element fee_payer_idx)
        in
        let%bind source_idx =
          exists (Typ.Internal.ref ())
            ~request:
              As_prover.(
                let%map _txn, _fee_payer, source, _receiver =
                  read (Typ.Internal.ref ()) data
                in
                Ledger_hash.Find_index source)
        in
        let%bind source_account =
          exists (Typ.Internal.ref ())
            ~request:
              As_prover.(
                let%map source_idx = read (Typ.Internal.ref ()) source_idx in
                Ledger_hash.Get_element source_idx)
        in
        let%bind receiver_idx =
          exists (Typ.Internal.ref ())
            ~request:
              As_prover.(
                let%map _txn, _fee_payer, _source, receiver =
                  read (Typ.Internal.ref ()) data
                in
                Ledger_hash.Find_index receiver)
        in
        let%bind receiver_account =
          exists (Typ.Internal.ref ())
            ~request:
              As_prover.(
                let%map receiver_idx =
                  read (Typ.Internal.ref ()) receiver_idx
                in
                Ledger_hash.Get_element receiver_idx)
        in
        exists typ
          ~compute:
            As_prover.(
              let%bind txn, _fee_payer, _source, _receiver =
                read (Typ.Internal.ref ()) data
              in
              let%bind fee_payer_account, _path =
                read (Typ.Internal.ref ()) fee_payer_account
              in
              let%bind source_account, _path =
                read (Typ.Internal.ref ()) source_account
              in
              let%bind receiver_account, _path =
                read (Typ.Internal.ref ()) receiver_account
              in
              let%map txn_global_slot = read Global_slot.typ txn_global_slot in
              compute_unchecked ~constraint_constants ~txn_global_slot
                ~fee_payer_account ~source_account ~receiver_account txn)
    end

    let%snarkydef_ check_signature shifted ~payload ~is_user_command ~signer
        ~signature =
      let%bind input =
        Transaction_union_payload.Checked.to_input_legacy payload
      in
      let%bind verifies =
        Schnorr.Legacy.Checked.verifies shifted signature signer input
      in
      [%with_label_ "check signature"] (fun () ->
          Boolean.Assert.any [ Boolean.not is_user_command; verifies ] )

    let check_timing ~balance_check ~timed_balance_check ~account ~txn_amount
        ~txn_global_slot =
      (* calculations should track Mina_transaction_logic.validate_timing *)
      let open Account.Poly in
      let open Account.Timing.As_record in
      let { is_timed
          ; initial_minimum_balance
          ; cliff_time
          ; cliff_amount
          ; vesting_period
          ; vesting_increment
          } =
        account.timing
      in
      let%bind curr_min_balance =
        Account.Checked.min_balance_at_slot ~global_slot:txn_global_slot
          ~cliff_time ~cliff_amount ~vesting_period ~vesting_increment
          ~initial_minimum_balance
      in
      let%bind proposed_balance =
        match txn_amount with
        | Some txn_amount ->
            let%bind proposed_balance, `Underflow underflow =
              Balance.Checked.sub_amount_flagged account.balance txn_amount
            in
            (* underflow indicates insufficient balance *)
            let%map () = balance_check (Boolean.not underflow) in
            proposed_balance
        | None ->
            return account.balance
      in
      let%bind sufficient_timed_balance =
        Balance.Checked.( >= ) proposed_balance curr_min_balance
      in
      let%bind () =
        let%bind ok =
          Boolean.(any [ not is_timed; sufficient_timed_balance ])
        in
        timed_balance_check ok
      in
      let%bind is_timed_balance_zero =
        Balance.Checked.equal curr_min_balance
          (Balance.Checked.Unsafe.of_field Field.(Var.constant zero))
      in
      (* if current min balance is zero, then timing becomes untimed *)
      let%bind is_untimed =
        Boolean.((not is_timed) ||| is_timed_balance_zero)
      in
      let%map timing =
        Account.Timing.if_ is_untimed ~then_:Account.Timing.untimed_var
          ~else_:account.timing
      in
      (`Min_balance curr_min_balance, timing)

    let side_loaded =
      Memo.of_comparable
        (module Int)
        (fun i ->
          let open Zkapp_statement in
          Pickles.Side_loaded.create ~typ ~name:(sprintf "zkapp_%d" i)
            ~uses_lookup:Maybe
            ~max_proofs_verified:
              (module Pickles.Side_loaded.Verification_key.Max_width) )

    let signature_verifies ~shifted ~payload_digest signature pk =
      let%bind pk =
        Public_key.decompress_var pk
        (*           (Account_id.Checked.public_key fee_payer_id) *)
      in
      Schnorr.Chunked.Checked.verifies shifted signature pk
        (Random_oracle.Input.Chunked.field payload_digest)

    module Zkapp_command_snark = struct
      open Zkapp_command_segment
      open Spec

      module Global_state = struct
        type t =
          { first_pass_ledger : Ledger_hash.var * Sparse_ledger.t Prover_value.t
          ; second_pass_ledger :
              Ledger_hash.var * Sparse_ledger.t Prover_value.t
          ; fee_excess : Amount.Signed.var
          ; supply_increase : Amount.Signed.var
          ; protocol_state : Zkapp_precondition.Protocol_state.View.Checked.t
          ; block_global_slot : Global_slot.Checked.var
          }
      end

      let implied_root account incl =
        let open Impl in
        List.foldi incl
          ~init:(Lazy.force (With_hash.hash account))
          ~f:(fun height acc (b, h) ->
            let l = Field.if_ b ~then_:h ~else_:acc
            and r = Field.if_ b ~then_:acc ~else_:h in
            let acc' = Ledger_hash.merge_var ~height l r in
            acc' )

      module type Single_inputs = sig
        val constraint_constants : Genesis_constants.Constraint_constants.t

        val spec : single

        val set_zkapp_input : Zkapp_statement.Checked.t -> unit
      end

      type account_update = Zkapp_call_forest.Checked.account_update =
        { account_update :
            ( Account_update.Body.Checked.t
            , Zkapp_command.Digest.Account_update.Checked.t )
            With_hash.t
        ; control : Control.t Prover_value.t
        }

      module Inputs = struct
        module V = Prover_value
        open Impl

        module Transaction_commitment = struct
          type t = Field.t

          let if_ = Field.if_

          let empty = Field.constant Zkapp_command.Transaction_commitment.empty

          let commitment
              ~account_updates:{ With_hash.hash = account_updates_hash; _ } =
            Zkapp_command.Transaction_commitment.Checked.create
              ~account_updates_hash

          let full_commitment ~account_update:{ account_update; _ } ~memo_hash
              ~commitment =
            Zkapp_command.Transaction_commitment.Checked.create_complete
              commitment ~memo_hash ~fee_payer_hash:account_update.hash
        end

        module Bool = struct
          type t = Boolean.var

          [%%define_locally
          Boolean.(( ||| ), ( &&& ), if_, true_, false_, equal, not, all)]

          module Assert = struct
            let raise_failure ~pos msg =
              let file, line, col, ecol = pos in
              raise
                (Failure
                   (sprintf "File %S, line %d, characters %d-%d: %s" file line
                      col ecol msg ) )

            let is_true ~pos b =
              try Boolean.Assert.is_true b
              with Failure msg -> raise_failure ~pos msg

            let any ~pos bs =
              try Boolean.Assert.any bs
              with Failure msg -> raise_failure ~pos msg
          end

          let display _b ~label:_ = ""

          type failure_status = unit

          type failure_status_tbl = unit

          let assert_with_failure_status_tbl ~pos b _failure_status_tbl =
            Assert.is_true ~pos b
        end

        module Index = struct
          open Mina_numbers.Index.Checked

          type t = var

          let zero = zero

          let succ t = succ t |> run_checked

          let if_ b ~then_ ~else_ = if_ b ~then_ ~else_ |> run_checked
        end

        module Account_id = struct
          type t = Account_id.var

          let if_ b ~then_ ~else_ =
            run_checked (Account_id.Checked.if_ b ~then_ ~else_)

          let derive_token_id = Account_id.Checked.derive_token_id

          let constant id =
            Account_id.(
              Checked.create
                (Public_key.Compressed.var_of_t (public_key id))
                (Token_id.Checked.constant (token_id id)))

          let invalid = constant Account_id.invalid

          let equal x y = Account_id.Checked.equal x y |> run_checked

          let create = Account_id.Checked.create
        end

        module Global_slot = struct
          include Global_slot.Checked

          let ( > ) x y = run_checked (x > y)

          let if_ b ~then_ ~else_ = run_checked (if_ b ~then_ ~else_)

          let equal x y = run_checked (equal x y)
        end

        module Nonce = struct
          type t = Account.Nonce.Checked.t

          let if_ b ~then_ ~else_ =
            run_checked (Account.Nonce.Checked.if_ b ~then_ ~else_)

          let succ t = run_checked (Account.Nonce.Checked.succ t)
        end

        module State_hash = struct
          type t = State_hash.var

          let if_ b ~then_ ~else_ = run_checked (State_hash.if_ b ~then_ ~else_)
        end

        module Timing = struct
          type t = Account_timing.var

          let if_ b ~then_ ~else_ =
            run_checked (Account_timing.if_ b ~then_ ~else_)

          let vesting_period (t : t) = t.vesting_period
        end

        module Balance = struct
          include Balance.Checked

          let if_ b ~then_ ~else_ = run_checked (if_ b ~then_ ~else_)

          let sub_amount_flagged x y = run_checked (sub_amount_flagged x y)

          let add_signed_amount_flagged x y =
            run_checked (add_signed_amount_flagged x y)
        end

        module Receipt_chain_hash = struct
          open Receipt.Chain_hash.Checked

          type nonrec t = t

          module Elt = struct
            type t = Zkapp_command_elt.t

            let of_transaction_commitment tc =
              Zkapp_command_elt.Zkapp_command_commitment tc
          end

          let cons_zkapp_command_commitment index elt t =
            run_checked (cons_zkapp_command_commitment index elt t)

          let if_ b ~then_ ~else_ = run_checked (if_ b ~then_ ~else_)
        end

        module Verification_key = struct
          type t =
            ( Boolean.var
            , ( Side_loaded_verification_key.t option
              , Field.Constant.t )
              With_hash.t
              Data_as_hash.t )
            Zkapp_basic.Flagged_option.t

          let if_ b ~(then_ : t) ~(else_ : t) : t =
            Zkapp_basic.Flagged_option.if_ ~if_:Data_as_hash.if_ b ~then_ ~else_
        end

        module Actions = struct
          type t = Zkapp_account.Actions.var

          let is_empty x = run_checked (Account_update.Actions.is_empty_var x)

          let push_events = Account_update.Actions.push_events_checked
        end

        module Zkapp_uri = struct
          type t = string Data_as_hash.t

          let if_ = Data_as_hash.if_
        end

        module Token_symbol = struct
          type t = Account.Token_symbol.var

          let if_ = Account.Token_symbol.if_
        end

        module Account = struct
          type t = (Account.Checked.Unhashed.t, Field.t Lazy.t) With_hash.t

          module Permissions = struct
            type controller = Permissions.Auth_required.Checked.t

            let edit_state : t -> controller =
             fun a -> a.data.permissions.edit_state

            let send : t -> controller = fun a -> a.data.permissions.send

            let receive : t -> controller = fun a -> a.data.permissions.receive

            let access : t -> controller = fun a -> a.data.permissions.access

            let set_delegate : t -> controller =
             fun a -> a.data.permissions.set_delegate

            let set_permissions : t -> controller =
             fun a -> a.data.permissions.set_permissions

            let set_verification_key : t -> controller =
             fun a -> a.data.permissions.set_verification_key

            let set_zkapp_uri : t -> controller =
             fun a -> a.data.permissions.set_zkapp_uri

            let edit_sequence_state : t -> controller =
             fun a -> a.data.permissions.edit_sequence_state

            let set_token_symbol : t -> controller =
             fun a -> a.data.permissions.set_token_symbol

            let increment_nonce : t -> controller =
             fun a -> a.data.permissions.increment_nonce

            let set_voting_for : t -> controller =
             fun a -> a.data.permissions.set_voting_for

            type t = Permissions.Checked.t

            let if_ b ~then_ ~else_ = Permissions.Checked.if_ b ~then_ ~else_
          end

          let account_with_hash (account : Account.Checked.Unhashed.t) : t =
            With_hash.of_data account ~hash_data:(fun a ->
                lazy
                  (let a =
                     { a with
                       zkapp =
                         ( Zkapp_account.Checked.digest a.zkapp
                         , As_prover.Ref.create (fun () -> None) )
                     }
                   in
                   run_checked (Account.Checked.digest a) ) )

          type timing = Account_timing.var

          let timing (account : t) : timing = account.data.timing

          let set_timing (account : t) (timing : timing) : t =
            { account with data = { account.data with timing } }

          let is_timed ({ data = account; _ } : t) =
            let open Account.Poly in
            let open Account.Timing.As_record in
            let { is_timed; _ } = account.timing in
            is_timed

          let set_token_id (account : t) (token_id : Token_id.Checked.t) : t =
            account_with_hash { account.data with token_id }

          let balance (a : t) : Balance.t = a.data.balance

          let set_balance (balance : Balance.t) ({ data = a; hash } : t) : t =
            { data = { a with balance }; hash }

          let check_timing ~txn_global_slot ({ data = account; _ } : t) =
            let invalid_timing = ref None in
            let balance_check _ = failwith "Should not be called" in
            let timed_balance_check b =
              invalid_timing := Some (Boolean.not b) ;
              return ()
            in
            let `Min_balance _, timing =
              run_checked
              @@ [%with_label.Snark_params.Tick "Check zkapp timing"] (fun () ->
                     check_timing ~balance_check ~timed_balance_check ~account
                       ~txn_amount:None ~txn_global_slot )
            in
            (`Invalid_timing (Option.value_exn !invalid_timing), timing)

          let receipt_chain_hash (a : t) : Receipt_chain_hash.t =
            a.data.receipt_chain_hash

          let set_receipt_chain_hash (a : t)
              (receipt_chain_hash : Receipt_chain_hash.t) : t =
            { a with data = { a.data with receipt_chain_hash } }

          let make_zkapp (a : t) = a

          let unmake_zkapp (a : t) = a

          let proved_state (a : t) = a.data.zkapp.proved_state

          let set_proved_state proved_state ({ data = a; hash } : t) : t =
            { data = { a with zkapp = { a.zkapp with proved_state } }; hash }

          let app_state (a : t) = a.data.zkapp.app_state

          let set_app_state app_state ({ data = a; hash } : t) : t =
            { data = { a with zkapp = { a.zkapp with app_state } }; hash }

          let verification_key (a : t) : Verification_key.t =
            a.data.zkapp.verification_key

          let set_verification_key (verification_key : Verification_key.t)
              ({ data = a; hash } : t) : t =
            { data = { a with zkapp = { a.zkapp with verification_key } }
            ; hash
            }

          let last_sequence_slot (a : t) = a.data.zkapp.last_sequence_slot

          let set_last_sequence_slot last_sequence_slot ({ data = a; hash } : t)
              : t =
            { data = { a with zkapp = { a.zkapp with last_sequence_slot } }
            ; hash
            }

          let sequence_state (a : t) = a.data.zkapp.sequence_state

          let set_sequence_state sequence_state ({ data = a; hash } : t) : t =
            { data = { a with zkapp = { a.zkapp with sequence_state } }; hash }

          let zkapp_uri (a : t) = a.data.zkapp.zkapp_uri

          let set_zkapp_uri zkapp_uri ({ data = a; hash } : t) : t =
            { data = { a with zkapp = { a.zkapp with zkapp_uri } }; hash }

          let token_symbol (a : t) = a.data.token_symbol

          let set_token_symbol token_symbol ({ data = a; hash } : t) : t =
            { data = { a with token_symbol }; hash }

          let public_key (a : t) = a.data.public_key

          let set_public_key public_key ({ data = a; hash } : t) : t =
            { data = { a with public_key }; hash }

          let delegate (a : t) = a.data.delegate

          let set_delegate delegate ({ data = a; hash } : t) : t =
            { data = { a with delegate }; hash }

          let nonce (a : t) = a.data.nonce

          let set_nonce nonce ({ data = a; hash } : t) : t =
            { data = { a with nonce }; hash }

          let voting_for (a : t) = a.data.voting_for

          let set_voting_for voting_for ({ data = a; hash } : t) : t =
            { data = { a with voting_for }; hash }

          let permissions (a : t) = a.data.permissions

          let set_permissions permissions ({ data = a; hash } : t) : t =
            { data = { a with permissions }; hash }
        end

        module Opt = struct
          open Zkapp_basic

          type 'a t = (Bool.t, 'a) Flagged_option.t

          let is_some = Flagged_option.is_some

          let map x ~f = Flagged_option.map ~f x

          let or_default ~if_ x ~default =
            if_ (is_some x) ~then_:(Flagged_option.data x) ~else_:default

          let or_exn x =
            with_label "or_exn is_some" (fun () ->
                Bool.Assert.is_true ~pos:__POS__ (is_some x) ) ;
            Flagged_option.data x
        end

        module Call_forest = Zkapp_call_forest.Checked

        module Stack_frame = struct
          type frame = (Token_id.Checked.t, Call_forest.t) Stack_frame.t

          type t = (frame, Stack_frame.Digest.Checked.t Lazy.t) With_hash.t

          let if_ b ~then_:(t1 : t) ~else_:(t2 : t) : t =
            { With_hash.hash =
                lazy
                  (Stack_frame.Digest.Checked.if_ b ~then_:(Lazy.force t1.hash)
                     ~else_:(Lazy.force t2.hash) )
            ; data =
                Stack_frame.Checked.if_ Call_forest.if_ b ~then_:t1.data
                  ~else_:t2.data
            }

          let caller (t : t) = t.data.caller

          let caller_caller (t : t) = t.data.caller_caller

          let calls (t : t) = t.data.calls

          let of_frame (frame : frame) : t =
            { data = frame
            ; hash =
                lazy
                  (Stack_frame.Digest.Checked.create
                     ~hash_zkapp_command:(fun (calls : Call_forest.t) ->
                       calls.hash )
                     frame )
            }

          let make ~caller ~caller_caller ~calls : t =
            Stack_frame.make ~caller ~caller_caller ~calls |> of_frame

          let hash (t : t) : Stack_frame.Digest.Checked.t = Lazy.force t.hash

          let unhash (h : Stack_frame.Digest.Checked.t)
              (frame :
                ( Mina_base.Token_id.Stable.V2.t
                , Mina_base.Zkapp_command.Call_forest.With_hashes.Stable.V1.t
                )
                Stack_frame.Stable.V1.t
                V.t ) : t =
            with_label "unhash" (fun () ->
                let frame : frame =
                  { caller =
                      exists Token_id.typ ~compute:(fun () ->
                          (V.get frame).caller )
                  ; caller_caller =
                      exists Token_id.typ ~compute:(fun () ->
                          (V.get frame).caller_caller )
                  ; calls =
                      { hash =
                          exists Mina_base.Zkapp_command.Digest.Forest.typ
                            ~compute:(fun () ->
                              (V.get frame).calls
                              |> Mina_base.Zkapp_command.Call_forest.hash )
                      ; data = V.map frame ~f:(fun frame -> frame.calls)
                      }
                  }
                in
                let t = of_frame frame in
                Stack_frame.Digest.Checked.Assert.equal
                  (hash (of_frame frame))
                  h ;
                t )
        end

        module Call_stack = struct
          module Value = struct
            open Mina_base

            type caller = Token_id.t

            type frame =
              ( caller
              , ( Account_update.t
                , Zkapp_command.Digest.Account_update.t
                , Zkapp_command.Digest.Forest.t )
                Zkapp_command.Call_forest.t )
              Stack_frame.t
          end

          type elt = Stack_frame.t

          module Elt = struct
            type t = (Value.frame, Mina_base.Stack_frame.Digest.t) With_hash.t

            let default : unit -> t =
              Memo.unit (fun () : t ->
                  With_hash.of_data
                    ~hash_data:Mina_base.Stack_frame.Digest.create
                    ( { caller = Mina_base.Token_id.default
                      ; caller_caller = Mina_base.Token_id.default
                      ; calls = []
                      }
                      : Value.frame ) )
          end

          let hash (type a)
              (xs : (a, Call_stack_digest.t) With_stack_hash.t list) :
              Call_stack_digest.t =
            match xs with
            | [] ->
                Call_stack_digest.empty
            | x :: _ ->
                x.stack_hash

          type t =
            ( (Elt.t, Call_stack_digest.t) With_stack_hash.t list V.t
            , Call_stack_digest.Checked.t )
            With_hash.t

          let if_ b ~then_:(t : t) ~else_:(e : t) : t =
            { hash = Call_stack_digest.Checked.if_ b ~then_:t.hash ~else_:e.hash
            ; data = V.if_ b ~then_:t.data ~else_:e.data
            }

          let empty = Call_stack_digest.(constant empty)

          let is_empty ({ hash = x; _ } : t) =
            Call_stack_digest.Checked.equal empty x

          let empty () : t = { hash = empty; data = V.create (fun () -> []) }

          let exists_elt (elt_ref : (Value.frame, _) With_hash.t V.t) :
              Stack_frame.t =
            let elt : Stack_frame.frame =
              let calls : Call_forest.t =
                { hash =
                    exists Mina_base.Zkapp_command.Digest.Forest.typ
                      ~compute:(fun () ->
                        (V.get elt_ref).data.calls
                        |> Mina_base.Zkapp_command.Call_forest.hash )
                ; data = V.map elt_ref ~f:(fun frame -> frame.data.calls)
                }
              and caller =
                exists Mina_base.Token_id.typ ~compute:(fun () ->
                    (V.get elt_ref).data.caller )
              and caller_caller =
                exists Mina_base.Token_id.typ ~compute:(fun () ->
                    (V.get elt_ref).data.caller_caller )
              in
              { caller; caller_caller; calls }
            in
            Stack_frame.of_frame elt

          let pop_exn ({ hash = h; data = r } : t) : elt * t =
            let hd_r = V.create (fun () -> (V.get r |> List.hd_exn).elt) in
            let tl_r = V.create (fun () -> V.get r |> List.tl_exn) in
            let elt : Stack_frame.t = exists_elt hd_r in
            let stack =
              exists Call_stack_digest.typ ~compute:(fun () ->
                  hash (V.get tl_r) )
            in
            let h' =
              Call_stack_digest.Checked.cons (Stack_frame.hash elt) stack
            in
            with_label __LOC__ (fun () ->
                Call_stack_digest.Checked.Assert.equal h h' ) ;
            (elt, { hash = stack; data = tl_r })

          let pop ({ hash = h; data = r } as t : t) : (elt * t) Opt.t =
            let input_is_empty = is_empty t in
            let hd_r =
              V.create (fun () ->
                  match V.get r |> List.hd with
                  | None ->
                      Elt.default ()
                  | Some x ->
                      x.elt )
            in
            let tl_r =
              V.create (fun () ->
                  V.get r |> List.tl |> Option.value ~default:[] )
            in
            let elt = exists_elt hd_r in
            let stack =
              exists Call_stack_digest.typ ~compute:(fun () ->
                  hash (V.get tl_r) )
            in
            let stack_frame_hash = Stack_frame.hash elt in
            let h' = Call_stack_digest.Checked.cons stack_frame_hash stack in
            with_label __LOC__ (fun () ->
                Boolean.Assert.any
                  [ input_is_empty; Call_stack_digest.Checked.equal h h' ] ) ;
            { is_some = Boolean.not input_is_empty
            ; data = (elt, { hash = stack; data = tl_r })
            }

          let read_elt (frame : elt) : Elt.t =
            { hash =
                As_prover.read Mina_base.Stack_frame.Digest.typ
                  (Stack_frame.hash frame)
            ; data =
                { calls = V.get frame.data.calls.data
                ; caller = As_prover.read Token_id.typ frame.data.caller
                ; caller_caller =
                    As_prover.read Token_id.typ frame.data.caller_caller
                }
            }

          let push (elt : elt) ~onto:({ hash = h_tl; data = r_tl } : t) : t =
            let h =
              Call_stack_digest.Checked.cons (Stack_frame.hash elt) h_tl
            in
            let r =
              V.create
                (fun () : (Elt.t, Call_stack_digest.t) With_stack_hash.t list ->
                  let hd = read_elt elt in
                  let tl = V.get r_tl in
                  { With_stack_hash.stack_hash =
                      As_prover.read Call_stack_digest.typ h
                  ; elt = hd
                  }
                  :: tl )
            in
            { hash = h; data = r }
        end

        module Amount = struct
          type t = Amount.Checked.t

          type unsigned = t

          module Signed = struct
            type t = Amount.Signed.Checked.t

            let equal t t' = run_checked (Amount.Signed.Checked.equal t t')

            let if_ b ~then_ ~else_ =
              run_checked (Amount.Signed.Checked.if_ b ~then_ ~else_)

            let is_pos (t : t) =
              Sgn.Checked.is_pos
                (run_checked (Currency.Amount.Signed.Checked.sgn t))

            let is_neg (t : t) =
              Sgn.Checked.is_neg
                (run_checked (Currency.Amount.Signed.Checked.sgn t))

            let negate = Amount.Signed.Checked.negate

            let of_unsigned = Amount.Signed.Checked.of_unsigned

            let add_flagged x y =
              run_checked (Amount.Signed.Checked.add_flagged x y)
          end

          let if_ b ~then_ ~else_ =
            run_checked (Amount.Checked.if_ b ~then_ ~else_)

          let equal t t' = run_checked (Amount.Checked.equal t t')

          let zero = Amount.(var_of_t zero)

          let add_flagged x y = run_checked (Amount.Checked.add_flagged x y)

          let add_signed_flagged (x : t) (y : Signed.t) =
            run_checked (Amount.Checked.add_signed_flagged x y)

          let of_constant_fee fee = Amount.var_of_t (Amount.of_fee fee)
        end

        module Token_id = struct
          type t = Token_id.Checked.t

          let if_ = Token_id.Checked.if_

          let equal x y = Token_id.Checked.equal x y

          let default = Token_id.(Checked.constant default)
        end

        module Public_key = struct
          type t = Public_key.Compressed.var

          let if_ b ~then_ ~else_ =
            run_checked (Public_key.Compressed.Checked.if_ b ~then_ ~else_)
        end

        module Protocol_state_precondition = struct
          type t = Zkapp_precondition.Protocol_state.Checked.t
        end

        module Valid_while_precondition = struct
          type t = Zkapp_precondition.Valid_while.Checked.t
        end

        module Field = Impl.Field

        module Local_state = struct
          type t =
            ( Stack_frame.t
            , Call_stack.t
            , Token_id.t
            , Amount.Signed.t
            , Ledger_hash.var * Sparse_ledger.t V.t
            , Bool.t
            , Transaction_commitment.t
            , Index.t
            , Bool.failure_status_tbl )
            Mina_transaction_logic.Zkapp_command_logic.Local_state.t

          let add_check (t : t) _failure b =
            { t with success = Bool.(t.success &&& b) }

          let update_failure_status_tbl (t : t) _failure_status b =
            add_check
              (t : t)
              Transaction_status.Failure.Update_not_permitted_voting_for b

          let add_new_failure_status_bucket t = t
        end
      end

      type _ Snarky_backendless.Request.t +=
        | Zkapp_proof :
            (Nat.N2.n, Nat.N2.n) Pickles.Proof.t Snarky_backendless.Request.t

      let handle_zkapp_proof (proof : _ Pickles.Proof.t)
          (Snarky_backendless.Request.With { request; respond }) =
        match request with
        | Zkapp_proof ->
            respond (Provide proof)
        | _ ->
            respond Unhandled

      module Single (I : Single_inputs) = struct
        open I

        let { auth_type; is_start = _ } = spec

        module V = Prover_value
        open Impl

        module Inputs = struct
          include Inputs

          module Account = struct
            include Account

            let register_verification_key ({ data = a; _ } : t) =
              match spec.auth_type with
              | Proof ->
                  let vk =
                    exists Side_loaded_verification_key.typ ~compute:(fun () ->
                        Option.value_exn
                          (As_prover.Ref.get
                             (Data_as_hash.ref a.zkapp.verification_key.data) )
                            .data )
                  in
                  let expected_hash =
                    Data_as_hash.hash a.zkapp.verification_key.data
                  in
                  let actual_hash = Zkapp_account.Checked.digest_vk vk in
                  Field.Assert.equal expected_hash actual_hash ;
                  Pickles.Side_loaded.in_circuit (side_loaded 0) vk
              | Signature | None_given ->
                  ()
          end

          module Controller = struct
            type t = Permissions.Auth_required.Checked.t

            let if_ = Permissions.Auth_required.Checked.if_

            let check =
              match auth_type with
              | Proof ->
                  fun ~proof_verifies:_ ~signature_verifies:_ perm ->
                    Permissions.Auth_required.Checked.eval_proof perm
              | Signature | None_given ->
                  fun ~proof_verifies:_ ~signature_verifies perm ->
                    Permissions.Auth_required.Checked.eval_no_proof
                      ~signature_verifies perm
          end

          module Ledger = struct
            type t = Ledger_hash.var * Sparse_ledger.t V.t

            type inclusion_proof = (Boolean.var * Field.t) list

            let if_ b ~then_:((xt, rt) : t) ~else_:((xe, re) : t) =
              ( run_checked (Ledger_hash.if_ b ~then_:xt ~else_:xe)
              , V.if_ b ~then_:rt ~else_:re )

            let empty ~depth () : t =
              let t = Sparse_ledger.empty ~depth () in
              ( Ledger_hash.var_of_t (Sparse_ledger.merkle_root t)
              , V.create (fun () -> t) )

            let idx ledger id = Sparse_ledger.find_index_exn ledger id

            let body_id (body : Account_update.Body.Checked.t) =
              let open As_prover in
              Mina_base.Account_id.create
                (read Signature_lib.Public_key.Compressed.typ body.public_key)
                (read Mina_base.Token_id.typ body.token_id)

            let get_account { account_update; _ } ((_root, ledger) : t) =
              let idx =
                V.map ledger ~f:(fun l -> idx l (body_id account_update.data))
              in
              let account =
                exists Mina_base.Account.Checked.Unhashed.typ
                  ~compute:(fun () ->
                    Sparse_ledger.get_exn (V.get ledger) (V.get idx) )
              in
              let account = Account.account_with_hash account in
              let incl =
                exists
                  Typ.(
                    list ~length:constraint_constants.ledger_depth
                      (Boolean.typ * field))
                  ~compute:(fun () ->
                    List.map
                      (Sparse_ledger.path_exn (V.get ledger) (V.get idx))
                      ~f:(fun x ->
                        match x with
                        | `Left h ->
                            (false, h)
                        | `Right h ->
                            (true, h) ) )
              in
              (account, incl)

            let set_account ((_root, ledger) : t) ((a, incl) : Account.t * _) :
                t =
              ( implied_root a incl |> Ledger_hash.var_of_hash_packed
              , V.map ledger
                  ~f:
                    As_prover.(
                      fun ledger ->
                        let a : Mina_base.Account.t =
                          read Mina_base.Account.Checked.Unhashed.typ a.data
                        in
                        let idx = idx ledger (Mina_base.Account.identifier a) in
                        Sparse_ledger.set_exn ledger idx a) )

            let check_inclusion ((root, _) : t) (account, incl) =
              with_label __LOC__ (fun () ->
                  Field.Assert.equal
                    (implied_root account incl)
                    (Ledger_hash.var_to_hash_packed root) )

            let check_account public_key token_id
                (({ data = account; _ }, _) : Account.t * _) =
              let is_new =
                run_checked
                  (Signature_lib.Public_key.Compressed.Checked.equal
                     account.public_key
                     Signature_lib.Public_key.Compressed.(var_of_t empty) )
              in
              with_label __LOC__ (fun () ->
                  Boolean.Assert.any
                    [ is_new
                    ; run_checked
                        (Signature_lib.Public_key.Compressed.Checked.equal
                           public_key account.public_key )
                    ] ) ;
              with_label __LOC__ (fun () ->
                  Boolean.Assert.any
                    [ is_new; Token_id.equal token_id account.token_id ] ) ;
              `Is_new is_new
          end

          module Account_update = struct
            type t = account_update

            type call_forest = Call_forest.t

            type 'a or_ignore = 'a Zkapp_basic.Or_ignore.Checked.t

            type transaction_commitment = Transaction_commitment.t

            let balance_change (t : t) = t.account_update.data.balance_change

            let protocol_state_precondition (t : t) =
              t.account_update.data.preconditions.network

            let valid_while_precondition (t : t) =
              t.account_update.data.preconditions.valid_while

            let token_id (t : t) = t.account_update.data.token_id

            let public_key (t : t) = t.account_update.data.public_key

            let is_delegate_call (t : t) =
              Account_update.Call_type.Checked.is_delegate_call
                t.account_update.data.call_type

            let account_id (t : t) =
              Account_id.create (public_key t) (token_id t)

            let use_full_commitment (t : t) =
              t.account_update.data.use_full_commitment

            let implicit_account_creation_fee (t : t) =
              t.account_update.data.implicit_account_creation_fee

            let increment_nonce (t : t) = t.account_update.data.increment_nonce

            let check_authorization ~commitment
                ~calls:({ hash = calls; _ } : Call_forest.t)
                ({ account_update; control; _ } : t) =
              let proof_verifies =
                match auth_type with
                | Proof ->
                    set_zkapp_input
                      { account_update = (account_update.hash :> Field.t)
                      ; calls = (calls :> Field.t)
                      } ;
                    Boolean.true_
                | Signature | None_given ->
                    Boolean.false_
              in
              let signature_verifies =
                match auth_type with
                | None_given | Proof ->
                    Boolean.false_
                | Signature ->
                    let signature =
                      exists Signature_lib.Schnorr.Chunked.Signature.typ
                        ~compute:(fun () ->
                          match V.get control with
                          | Signature s ->
                              s
                          | None_given ->
                              Signature.dummy
                          | Proof _ ->
                              assert false )
                    in
                    run_checked
                      (let%bind (module S) =
                         Tick.Inner_curve.Checked.Shifted.create ()
                       in
                       signature_verifies
                         ~shifted:(module S)
                         ~payload_digest:commitment signature
                         account_update.data.public_key )
              in
              ( `Proof_verifies proof_verifies
              , `Signature_verifies signature_verifies )

            let is_proved ({ account_update; _ } : t) =
              account_update.data.authorization_kind.is_proved

            let is_signed ({ account_update; _ } : t) =
              account_update.data.authorization_kind.is_signed

            module Update = struct
              open Zkapp_basic

              type 'a set_or_keep = 'a Set_or_keep.Checked.t

              let timing ({ account_update; _ } : t) :
                  Account.timing set_or_keep =
                Set_or_keep.Checked.map
                  ~f:Account_update.Update.Timing_info.Checked.to_account_timing
                  account_update.data.update.timing

              let app_state ({ account_update; _ } : t) =
                account_update.data.update.app_state

              let verification_key ({ account_update; _ } : t) =
                account_update.data.update.verification_key

              let actions ({ account_update; _ } : t) =
                account_update.data.actions

              let zkapp_uri ({ account_update; _ } : t) =
                account_update.data.update.zkapp_uri

              let token_symbol ({ account_update; _ } : t) =
                account_update.data.update.token_symbol

              let delegate ({ account_update; _ } : t) =
                account_update.data.update.delegate

              let voting_for ({ account_update; _ } : t) =
                account_update.data.update.voting_for

              let permissions ({ account_update; _ } : t) =
                account_update.data.update.permissions
            end

            module Account_precondition = struct
              let nonce ({ account_update; _ } : t) =
                account_update.data.preconditions.account.nonce
            end
          end

          module Set_or_keep = struct
            include Zkapp_basic.Set_or_keep.Checked
          end

          module Global_state = struct
            include Global_state

            let fee_excess { fee_excess; _ } = fee_excess

            let set_fee_excess t fee_excess = { t with fee_excess }

            let supply_increase { supply_increase; _ } = supply_increase

            let set_supply_increase t supply_increase =
              { t with supply_increase }

            let first_pass_ledger { first_pass_ledger; _ } = first_pass_ledger

            let second_pass_ledger { second_pass_ledger; _ } =
              second_pass_ledger

            let set_first_pass_ledger ~should_update t ledger =
              { t with
                first_pass_ledger =
                  Ledger.if_ should_update ~then_:ledger
                    ~else_:t.first_pass_ledger
              }

            let set_second_pass_ledger ~should_update t ledger =
              { t with
                second_pass_ledger =
                  Ledger.if_ should_update ~then_:ledger
                    ~else_:t.second_pass_ledger
              }

            let block_global_slot { block_global_slot; _ } = block_global_slot
          end

          module Nonce_precondition = struct
            let is_constant =
              Zkapp_precondition.Numeric.Checked.is_constant
                Zkapp_precondition.Numeric.Tc.nonce
          end

          let with_label ~label f = with_label label f
        end

        module Env = struct
          open Inputs

          type t =
            < account_update : Account_update.t
            ; account : Account.t
            ; ledger : Ledger.t
            ; amount : Amount.t
            ; signed_amount : Amount.Signed.t
            ; bool : Bool.t
            ; token_id : Token_id.t
            ; global_state : Global_state.t
            ; inclusion_proof : (Bool.t * Field.t) list
            ; zkapp_command : Zkapp_command.t
            ; local_state :
                ( Stack_frame.t
                , Call_stack.t
                , Token_id.t
                , Amount.Signed.t
                , Ledger.t
                , Bool.t
                , Transaction_commitment.t
                , Index.t
                , unit )
                Mina_transaction_logic.Zkapp_command_logic.Local_state.t
            ; protocol_state_precondition :
                Zkapp_precondition.Protocol_state.Checked.t
            ; valid_while_precondition :
                Zkapp_precondition.Valid_while.Checked.t
            ; transaction_commitment : Transaction_commitment.t
            ; full_transaction_commitment : Transaction_commitment.t
            ; field : Field.t
            ; failure : unit >
        end

        include Mina_transaction_logic.Zkapp_command_logic.Make (Inputs)

        let perform (type r)
            (eff : (r, Env.t) Mina_transaction_logic.Zkapp_command_logic.Eff.t)
            : r =
          match eff with
          | Check_valid_while_precondition (valid_while, global_state) ->
              Zkapp_precondition.Valid_while.Checked.check valid_while
                global_state.block_global_slot
          | Check_protocol_state_precondition
              (protocol_state_predicate, global_state) ->
              Zkapp_precondition.Protocol_state.Checked.check
                protocol_state_predicate global_state.protocol_state
          | Check_account_precondition
              ({ account_update; _ }, account, new_account, local_state) ->
              let local_state = ref local_state in
              let check failure b =
                local_state :=
                  Inputs.Local_state.add_check !local_state failure b
              in
              Zkapp_precondition.Account.Checked.check ~new_account ~check
                account_update.data.preconditions.account account.data ;
              !local_state
          | Init_account { account_update = { account_update; _ }; account } ->
              let account' : Account.Checked.Unhashed.t =
                { account.data with
                  public_key = account_update.data.public_key
                ; token_id = account_update.data.token_id
                }
              in
              Inputs.Account.account_with_hash account'
      end

      let check_protocol_state ~pending_coinbase_stack_init
          ~pending_coinbase_stack_before ~pending_coinbase_stack_after
          ~block_global_slot state_body =
        [%with_label_ "Compute pending coinbase stack"] (fun () ->
            let%bind state_body_hash =
              Mina_state.Protocol_state.Body.hash_checked state_body
            in
            let global_slot = block_global_slot in
            let%bind computed_pending_coinbase_stack_after =
              Pending_coinbase.Stack.Checked.push_state state_body_hash
                global_slot pending_coinbase_stack_init
            in
            [%with_label_ "Check pending coinbase stack"] (fun () ->
                let%bind correct_coinbase_target_stack =
                  Pending_coinbase.Stack.equal_var
                    computed_pending_coinbase_stack_after
                    pending_coinbase_stack_after
                in
                let%bind valid_init_state =
                  (* Stack update is performed once per scan state tree and the
                     following is true only for the first transaction per block per
                     tree*)
                  let%bind equal_source =
                    Pending_coinbase.Stack.equal_var pending_coinbase_stack_init
                      pending_coinbase_stack_before
                  in
                  (*for the rest, both source and target are the same*)
                  let%bind equal_source_with_state =
                    Pending_coinbase.Stack.equal_var
                      computed_pending_coinbase_stack_after
                      pending_coinbase_stack_before
                  in
                  Boolean.(equal_source ||| equal_source_with_state)
                in
                Boolean.Assert.all
                  [ correct_coinbase_target_stack; valid_init_state ] ) )

      let main ?(witness : Witness.t option) (spec : Spec.t)
          ~constraint_constants (statement : Statement.With_sok.Checked.t) =
        let open Impl in
        run_checked (dummy_constraints ()) ;
        let ( ! ) x = Option.value_exn x in
        let state_body =
          exists (Mina_state.Protocol_state.Body.typ ~constraint_constants)
            ~compute:(fun () -> !witness.state_body)
        in
        let block_global_slot =
          exists Mina_numbers.Global_slot.typ ~compute:(fun () ->
              !witness.block_global_slot )
        in
        let pending_coinbase_stack_init =
          exists Pending_coinbase.Stack.typ ~compute:(fun () ->
              !witness.init_stack )
        in
        let module V = Prover_value in
        run_checked
          (check_protocol_state ~pending_coinbase_stack_init
             ~pending_coinbase_stack_before:
               statement.source.pending_coinbase_stack
             ~pending_coinbase_stack_after:
               statement.target.pending_coinbase_stack ~block_global_slot
             state_body ) ;
        let init :
            Global_state.t
            * _ Mina_transaction_logic.Zkapp_command_logic.Local_state.t =
          let g : Global_state.t =
            { first_pass_ledger =
                ( statement.source.first_pass_ledger
                , V.create (fun () -> !witness.global_first_pass_ledger) )
            ; second_pass_ledger =
                ( statement.source.second_pass_ledger
                , V.create (fun () -> !witness.global_second_pass_ledger) )
            ; fee_excess = Amount.Signed.(Checked.constant zero)
            ; supply_increase = Amount.Signed.(Checked.constant zero)
            ; protocol_state =
                Mina_state.Protocol_state.Body.view_checked state_body
            ; block_global_slot
            }
          in
          let l : _ Mina_transaction_logic.Zkapp_command_logic.Local_state.t =
            { stack_frame =
                Inputs.Stack_frame.unhash
                  statement.source.local_state.stack_frame
                  (V.create (fun () -> !witness.local_state_init.stack_frame))
            ; call_stack =
                { With_hash.hash = statement.source.local_state.call_stack
                ; data =
                    V.create (fun () -> !witness.local_state_init.call_stack)
                }
            ; transaction_commitment =
                statement.source.local_state.transaction_commitment
            ; full_transaction_commitment =
                statement.source.local_state.full_transaction_commitment
            ; token_id = statement.source.local_state.token_id
            ; excess = statement.source.local_state.excess
            ; supply_increase = statement.source.local_state.supply_increase
            ; ledger =
                ( statement.source.local_state.ledger
                , V.create (fun () -> !witness.local_state_init.ledger) )
            ; success = statement.source.local_state.success
            ; account_update_index =
                statement.source.local_state.account_update_index
            ; failure_status_tbl = ()
            }
          in
          (g, l)
        in
        let start_zkapp_command =
          As_prover.Ref.create (fun () -> !witness.start_zkapp_command)
        in
        let zkapp_input = ref None in
        let global, local =
          List.fold_left spec ~init
            ~f:(fun ((_, local) as acc) account_update_spec ->
              let module S = Single (struct
                let constraint_constants = constraint_constants

                let spec = account_update_spec

                let set_zkapp_input x = zkapp_input := Some x
              end) in
              let finish v =
                let open Mina_transaction_logic.Zkapp_command_logic.Start_data in
                let ps =
                  V.map v ~f:(function
                    | `Skip ->
                        []
                    | `Start p ->
                        Zkapp_command.all_account_updates p.account_updates )
                in
                let h =
                  exists Zkapp_command.Digest.Forest.typ ~compute:(fun () ->
                      Zkapp_command.Call_forest.hash (V.get ps) )
                in
                let start_data =
                  { Mina_transaction_logic.Zkapp_command_logic.Start_data
                    .account_updates = { With_hash.hash = h; data = ps }
                  ; memo_hash =
                      exists Field.typ ~compute:(fun () ->
                          match V.get v with
                          | `Skip ->
                              Field.Constant.zero
                          | `Start p ->
                              p.memo_hash )
                  }
                in
                let global_state, local_state =
                  with_label "apply" (fun () ->
                      S.apply ~constraint_constants
                        ~is_start:
                          ( match account_update_spec.is_start with
                          | `No ->
                              `No
                          | `Yes ->
                              `Yes start_data
                          | `Compute_in_circuit ->
                              `Compute start_data )
                        S.{ perform }
                        acc )
                in
                (global_state, local_state)
              in
              let acc' =
                match account_update_spec.is_start with
                | `No ->
                    let global_state, local_state =
                      S.apply ~constraint_constants ~is_start:`No
                        S.{ perform }
                        acc
                    in
                    (global_state, local_state)
                | `Compute_in_circuit ->
                    V.create (fun () ->
                        match As_prover.Ref.get start_zkapp_command with
                        | [] ->
                            `Skip
                        | p :: ps ->
                            let should_pop =
                              Mina_base.Zkapp_command.Call_forest.is_empty
                                (V.get local.stack_frame.data.calls.data)
                            in
                            if should_pop then (
                              As_prover.Ref.set start_zkapp_command ps ;
                              `Start p )
                            else `Skip )
                    |> finish
                | `Yes ->
                    as_prover (fun () ->
                        assert (
                          Mina_base.Zkapp_command.Call_forest.is_empty
                            (V.get local.stack_frame.data.calls.data) ) ) ;
                    V.create (fun () ->
                        match As_prover.Ref.get start_zkapp_command with
                        | [] ->
                            assert false
                        | p :: ps ->
                            As_prover.Ref.set start_zkapp_command ps ;
                            `Start p )
                    |> finish
              in
              acc' )
        in
        let local_state_ledger =
          (* The actual output ledger may differ from the one generated by
             transaction logic, because we handle failures differently between
             the two. However, in the case of failure, we never use this ledger:
             it will never be upgraded to the global ledger. If we have such a
             failure, we just pretend we achieved the target hash.
          *)
          Stack_frame.Digest.Checked.if_ local.success
            ~then_:(Inputs.Stack_frame.hash local.stack_frame)
            ~else_:statement.target.local_state.stack_frame
        in
        with_label __LOC__ (fun () ->
            Local_state.Checked.assert_equal statement.target.local_state
              { local with
                stack_frame = local_state_ledger
              ; call_stack = local.call_stack.hash
              ; ledger = fst local.ledger
              } ) ;
        with_label __LOC__ (fun () ->
            run_checked
              (Frozen_ledger_hash.assert_equal
                 (fst global.first_pass_ledger)
                 statement.target.first_pass_ledger ) ) ;
        with_label __LOC__ (fun () ->
            run_checked
              (Frozen_ledger_hash.assert_equal
                 (fst global.second_pass_ledger)
                 statement.target.second_pass_ledger ) ) ;
        with_label __LOC__ (fun () ->
            run_checked
              (Frozen_ledger_hash.assert_equal statement.connecting_ledger_left
                 statement.connecting_ledger_right ) ) ;
        with_label __LOC__ (fun () ->
            run_checked
              (Amount.Signed.Checked.assert_equal statement.supply_increase
                 global.supply_increase ) ) ;
        with_label __LOC__ (fun () ->
            run_checked
              (let expected = statement.fee_excess in
               let got : Fee_excess.var =
                 { fee_token_l = Token_id.(Checked.constant default)
                 ; fee_excess_l = Amount.Signed.Checked.to_fee global.fee_excess
                 ; fee_token_r = Token_id.(Checked.constant default)
                 ; fee_excess_r =
                     Amount.Signed.Checked.to_fee (fst init).fee_excess
                 }
               in
               Fee_excess.assert_equal_checked expected got ) ) ;
        Stdlib.( ! ) zkapp_input

      (* Horrible hack :( *)
      let witness : Witness.t option ref = ref None

      let rule (type a b c d) ~constraint_constants ~proof_level
          (t : (a, b, c, d) Basic.t_typed) :
          ( a
          , b
          , c
          , d
          , Statement.With_sok.var
          , Statement.With_sok.t
          , unit
          , unit
          , unit
          , unit )
          Pickles.Inductive_rule.t =
        let open Hlist in
        let open Basic in
        let module M = H4.T (Pickles.Tag) in
        let s = Basic.spec t in
        let prev_should_verify =
          match proof_level with
          | Genesis_constants.Proof_level.Full ->
              true
          | _ ->
              false
        in
        let b = Boolean.var_of_value prev_should_verify in
        match t with
        | Proved ->
            { identifier = "proved"
            ; prevs = M.[ side_loaded 0 ]
            ; main =
                (fun { public_input = stmt } ->
                  let zkapp_input =
                    main ?witness:!witness s ~constraint_constants stmt
                  in
                  let proof =
                    Run.exists (Typ.Internal.ref ()) ~request:(fun () ->
                        Zkapp_proof )
                  in
                  { previous_proof_statements =
                      [ { public_input = Option.value_exn zkapp_input
                        ; proof
                        ; proof_must_verify = b
                        }
                      ]
                  ; public_output = ()
                  ; auxiliary_output = ()
                  } )
            ; uses_lookup = false
            }
        | Opt_signed_opt_signed ->
            { identifier = "opt_signed-opt_signed"
            ; prevs = M.[]
            ; main =
                (fun { public_input = stmt } ->
                  let zkapp_input_opt =
                    main ?witness:!witness s ~constraint_constants stmt
                  in
                  assert (Option.is_none zkapp_input_opt) ;
                  { previous_proof_statements = []
                  ; public_output = ()
                  ; auxiliary_output = ()
                  } )
            ; uses_lookup = false
            }
        | Opt_signed ->
            { identifier = "opt_signed"
            ; prevs = M.[]
            ; main =
                (fun { public_input = stmt } ->
                  let zkapp_input_opt =
                    main ?witness:!witness s ~constraint_constants stmt
                  in
                  assert (Option.is_none zkapp_input_opt) ;
                  { previous_proof_statements = []
                  ; public_output = ()
                  ; auxiliary_output = ()
                  } )
            ; uses_lookup = false
            }
    end

    type _ Snarky_backendless.Request.t +=
      | Transaction : Transaction_union.t Snarky_backendless.Request.t
      | State_body :
          Mina_state.Protocol_state.Body.Value.t Snarky_backendless.Request.t
      | Init_stack : Pending_coinbase.Stack.t Snarky_backendless.Request.t
      | Global_slot : Mina_numbers.Global_slot.t Snarky_backendless.Request.t

    let%snarkydef_ add_burned_tokens acc_burned_tokens amount
        ~is_coinbase_or_fee_transfer ~update_account =
      let%bind accumulate_burned_tokens =
        Boolean.all [ is_coinbase_or_fee_transfer; Boolean.not update_account ]
      in
      let%bind amt, `Overflow overflow =
        Amount.Checked.add_flagged acc_burned_tokens amount
      in
      let%bind () =
        Boolean.(Assert.any [ not accumulate_burned_tokens; not overflow ])
      in
      Amount.Checked.if_ accumulate_burned_tokens ~then_:amt
        ~else_:acc_burned_tokens

    let%snarkydef_ apply_tagged_transaction
        ~(constraint_constants : Genesis_constants.Constraint_constants.t)
        (type shifted)
        (shifted : (module Inner_curve.Checked.Shifted.S with type t = shifted))
        fee_payment_root global_slot pending_coinbase_stack_init
        pending_coinbase_stack_before pending_coinbase_after state_body
        ({ signer; signature; payload } as txn : Transaction_union.var) =
      let tag = payload.body.tag in
      let is_user_command =
        Transaction_union.Tag.Unpacked.is_user_command tag
      in
      let%bind () =
        [%with_label_ "Check transaction signature"] (fun () ->
            check_signature shifted ~payload ~is_user_command ~signer ~signature )
      in
      let%bind signer_pk = Public_key.compress_var signer in
      let%bind () =
        [%with_label_ "Fee-payer must sign the transaction"] (fun () ->
            (* TODO: Enable multi-sig. *)
            Public_key.Compressed.Checked.Assert.equal signer_pk
              payload.common.fee_payer_pk )
      in
      (* Compute transaction kind. *)
      let is_payment = Transaction_union.Tag.Unpacked.is_payment tag in
      let is_stake_delegation =
        Transaction_union.Tag.Unpacked.is_stake_delegation tag
      in
      let is_fee_transfer =
        Transaction_union.Tag.Unpacked.is_fee_transfer tag
      in
      let is_coinbase = Transaction_union.Tag.Unpacked.is_coinbase tag in
      let fee_token = payload.common.fee_token in
      let%bind fee_token_default =
        make_checked (fun () ->
            Token_id.(Checked.equal fee_token (Checked.constant default)) )
      in
      let token = payload.body.token_id in
      let%bind token_default =
        make_checked (fun () ->
            Token_id.(Checked.equal token (Checked.constant default)) )
      in
      let%bind () = Boolean.Assert.is_true token_default in
      let%bind () =
        [%with_label_ "Validate tokens"] (fun () ->
            Checked.all_unit
              [ [%with_label_
                  "Fee token is default or command allows non-default fee"]
                  (fun () ->
                    Boolean.Assert.any
                      [ fee_token_default
                      ; is_payment
                      ; is_stake_delegation
                      ; is_fee_transfer
                      ] )
              ; (* TODO: Remove this check and update the transaction snark once we
                   have an exchange rate mechanism. See issue #4447.
                *)
                [%with_label_ "Fees in tokens disabled"] (fun () ->
                    Boolean.Assert.is_true fee_token_default )
              ; [%with_label_ "Command allows default token"]
                  Boolean.(
                    fun () ->
                      Assert.any
                        [ is_payment
                        ; is_stake_delegation
                        ; is_fee_transfer
                        ; is_coinbase
                        ])
              ] )
      in
      let current_global_slot = global_slot in
      (* Query predicted failure/success. *)
      let%bind user_command_failure =
        User_command_failure.compute_as_prover ~constraint_constants
          ~txn_global_slot:current_global_slot txn
      in
      let%bind user_command_fails =
        User_command_failure.any user_command_failure
      in
      let fee = payload.common.fee in
      let receiver = Account_id.Checked.create payload.body.receiver_pk token in
      let source = Account_id.Checked.create payload.body.source_pk token in
      (* Information for the fee-payer. *)
      let nonce = payload.common.nonce in
      let fee_payer =
        Account_id.Checked.create payload.common.fee_payer_pk fee_token
      in
      let%bind () =
        [%with_label_ "Check slot validity"] (fun () ->
            Global_slot.Checked.(
              current_global_slot <= payload.common.valid_until)
            >>= Boolean.Assert.is_true )
      in

      (* Check coinbase stack. Protocol state body is pushed into the Pending
         coinbase stack once per block. For example, consider any two
         transactions in a block. Their pending coinbase stacks would be:

         transaction1: s1 -> t1 = s1+ protocol_state_body + maybe_coinbase
         transaction2: t1 -> t1 + maybe_another_coinbase
           (Note: protocol_state_body is not pushed again)

         However, for each transaction, we need to constrain the protocol state
         body. This is done is by using the stack ([init_stack]) without the
         current protocol state body, pushing the state body to it in every
         transaction snark and checking if it matches the target.
         We also need to constrain the source for the merges to work correctly.
         Basically,

         init_stack + protocol_state_body + maybe_coinbase = target
         AND
         init_stack = source || init_stack + protocol_state_body = source *)

      (* These are all the possible cases:

          Init_stack     Source                 Target
         --------------------------------------------------------------
           i               i                       i + state
           i               i                       i + state + coinbase
           i               i + state               i + state
           i               i + state               i + state + coinbase
           i + coinbase    i + state + coinbase    i + state + coinbase
      *)
      let%bind () =
        [%with_label_ "Compute coinbase stack"] (fun () ->
            let%bind state_body_hash =
              Mina_state.Protocol_state.Body.hash_checked state_body
            in
            let%bind pending_coinbase_stack_with_state =
              Pending_coinbase.Stack.Checked.push_state state_body_hash
                current_global_slot pending_coinbase_stack_init
            in
            let%bind computed_pending_coinbase_stack_after =
              let coinbase =
                (Account_id.Checked.public_key receiver, payload.body.amount)
              in
              let%bind stack' =
                Pending_coinbase.Stack.Checked.push_coinbase coinbase
                  pending_coinbase_stack_with_state
              in
              Pending_coinbase.Stack.Checked.if_ is_coinbase ~then_:stack'
                ~else_:pending_coinbase_stack_with_state
            in
            [%with_label_ "Check coinbase stack"] (fun () ->
                let%bind correct_coinbase_target_stack =
                  Pending_coinbase.Stack.equal_var
                    computed_pending_coinbase_stack_after pending_coinbase_after
                in
                let%bind valid_init_state =
                  let%bind equal_source =
                    Pending_coinbase.Stack.equal_var pending_coinbase_stack_init
                      pending_coinbase_stack_before
                  in
                  let%bind equal_source_with_state =
                    Pending_coinbase.Stack.equal_var
                      pending_coinbase_stack_with_state
                      pending_coinbase_stack_before
                  in
                  Boolean.(equal_source ||| equal_source_with_state)
                in
                [%with_label_ "target stack and valid init state"] (fun () ->
                    Boolean.Assert.all
                      [ correct_coinbase_target_stack; valid_init_state ] ) ) )
      in
      (* Interrogate failure cases. This value is created without constraints;
         the failures should be checked against potential failures to ensure
         consistency.
      *)
      let%bind () =
        [%with_label_ "A failing user command is a user command"]
          Boolean.(
            fun () -> Assert.any [ is_user_command; not user_command_fails ])
      in
      let%bind predicate_result =
        let%bind is_own_account =
          Public_key.Compressed.Checked.equal payload.common.fee_payer_pk
            payload.body.source_pk
        in
        let predicate_result =
          (* TODO: Predicates. *)
          Boolean.false_
        in
        Boolean.(is_own_account ||| predicate_result)
      in
      let%bind () =
        [%with_label_ "Check account_precondition failure against predicted"]
          (fun () ->
            let predicate_failed = Boolean.(not predicate_result) in
            assert_r1cs
              (predicate_failed :> Field.Var.t)
              (is_user_command :> Field.Var.t)
              (user_command_failure.predicate_failed :> Field.Var.t) )
      in
      let account_creation_amount =
        Amount.Checked.of_fee
          Fee.(var_of_t constraint_constants.account_creation_fee)
      in
      let%bind is_zero_fee = Fee.(equal_var fee (var_of_t zero)) in
      let is_coinbase_or_fee_transfer = Boolean.not is_user_command in
      let%bind can_create_fee_payer_account =
        (* Fee transfers and coinbases may create an account. We check the normal
           invariants to ensure that the account creation fee is paid.
        *)
        let%bind fee_may_be_charged =
          (* If the fee is zero, we do not create the account at all, so we allow
             this through. Otherwise, the fee must be the default.
          *)
          Boolean.(token_default ||| is_zero_fee)
        in
        Boolean.(is_coinbase_or_fee_transfer &&& fee_may_be_charged)
      in
      (* a couple of references, hard to thread the values *)
      let burned_tokens = ref Currency.Amount.(var_of_t zero) in
      let zero_fee =
        Currency.Amount.(Signed.create_var ~magnitude:(var_of_t zero))
          ~sgn:Sgn.Checked.pos
      in
      (* new account fees added for coinbases/fee transfers, when calculating receiver amounts *)
      let new_account_fees = ref zero_fee in
      let%bind root_after_fee_payer_update =
        [%with_label_ "Update fee payer"] (fun () ->
            Frozen_ledger_hash.modify_account_send
              ~depth:constraint_constants.ledger_depth fee_payment_root
              ~is_writeable:can_create_fee_payer_account fee_payer
              ~f:(fun ~is_empty_and_writeable account ->
                (* this account is:
                   - the fee-payer for payments
                   - the fee-payer for stake delegation
                   - the fee-receiver for a coinbase
                   - the second receiver for a fee transfer
                *)
                let%bind next_nonce =
                  Account.Nonce.Checked.succ_if account.nonce is_user_command
                in
                let%bind () =
                  [%with_label_ "Check fee nonce"] (fun () ->
                      let%bind nonce_matches =
                        Account.Nonce.Checked.equal nonce account.nonce
                      in
                      Boolean.Assert.any
                        [ Boolean.not is_user_command; nonce_matches ] )
                in
                let%bind receipt_chain_hash =
                  let current = account.receipt_chain_hash in
                  let%bind r =
                    Receipt.Chain_hash.Checked.cons_signed_command_payload
                      (Signed_command_payload payload) current
                  in
                  Receipt.Chain_hash.Checked.if_ is_user_command ~then_:r
                    ~else_:current
                in
                let permitted_to_access =
                  Account.Checked.has_permission
                    ~signature_verifies:is_user_command ~to_:`Access account
                in
                let permitted_to_send =
                  Account.Checked.has_permission ~to_:`Send account
                in
                let permitted_to_receive =
                  Account.Checked.has_permission ~to_:`Receive account
                in
                let%bind () =
                  [%with_label_
                    "Fee payer access should be permitted for all commands"]
                    (fun () -> Boolean.Assert.is_true permitted_to_access)
                in
                let%bind () =
                  [%with_label_
                    "Fee payer balance update should be permitted for all \
                     commands"] (fun () ->
                      Boolean.Assert.any
                        [ Boolean.not is_user_command; permitted_to_send ] )
                in
                (*second fee receiver of a fee transfer and fee receiver of a coinbase transaction remain unchanged if
                   1. These accounts are not permitted to receive tokens and,
                   2. Receiver account that corresponds to first fee receiver of a fee transfer or coinbase receiver of a coinbase transaction, doesn't allow receiving tokens*)
                let%bind update_account =
                  let%bind receiving_allowed =
                    Boolean.all
                      [ is_coinbase_or_fee_transfer; permitted_to_receive ]
                  in
                  Boolean.any [ is_user_command; receiving_allowed ]
                in
                let%bind is_empty_and_writeable =
                  (* If this is a coinbase with zero fee, do not create the
                     account, since the fee amount won't be enough to pay for it.
                  *)
                  Boolean.(all [ is_empty_and_writeable; not is_zero_fee ])
                in
                let should_pay_to_create =
                  (* Coinbases and fee transfers may create. *)
                  is_empty_and_writeable
                in
                let%bind amount =
                  [%with_label_ "Compute fee payer amount"] (fun () ->
                      let fee_payer_amount =
                        let sgn = Sgn.Checked.neg_if_true is_user_command in
                        Amount.Signed.create_var
                          ~magnitude:(Amount.Checked.of_fee fee)
                          ~sgn
                      in
                      (* Account creation fee for fee transfers/coinbases. *)
                      let%bind account_creation_fee =
                        let%map magnitude =
                          Amount.Checked.if_ should_pay_to_create
                            ~then_:account_creation_amount
                            ~else_:Amount.(var_of_t zero)
                        in
                        Amount.Signed.create_var ~magnitude ~sgn:Sgn.Checked.neg
                      in
                      new_account_fees := account_creation_fee ;
                      Amount.Signed.Checked.(
                        add fee_payer_amount account_creation_fee) )
                in
                let%bind () =
                  [%with_label_ "Burned tokens in fee payer"] (fun () ->
                      let%map amt =
                        add_burned_tokens !burned_tokens
                          (Amount.Checked.of_fee fee)
                          ~is_coinbase_or_fee_transfer ~update_account
                      in
                      burned_tokens := amt )
                in
                let txn_global_slot = current_global_slot in
                let%bind timing =
                  [%with_label_ "Check fee payer timing"] (fun () ->
                      let%bind txn_amount =
                        let%bind sgn = Amount.Signed.Checked.sgn amount in
                        let%bind magnitude =
                          Amount.Signed.Checked.magnitude amount
                        in
                        Amount.Checked.if_ (Sgn.Checked.is_neg sgn)
                          ~then_:magnitude
                          ~else_:Amount.(var_of_t zero)
                      in
                      let balance_check ok =
                        [%with_label_ "Check fee payer balance"] (fun () ->
                            Boolean.Assert.is_true ok )
                      in
                      let timed_balance_check ok =
                        [%with_label_ "Check fee payer timed balance"]
                          (fun () -> Boolean.Assert.is_true ok)
                      in
                      let%bind `Min_balance _, timing =
                        check_timing ~balance_check ~timed_balance_check
                          ~account ~txn_amount:(Some txn_amount)
                          ~txn_global_slot
                      in
                      Account_timing.if_ update_account ~then_:timing
                        ~else_:account.timing )
                in
                let%bind balance =
                  [%with_label_ "Check payer balance"] (fun () ->
                      let%bind updated_balance =
                        Balance.Checked.add_signed_amount account.balance amount
                      in
                      Balance.Checked.if_ update_account ~then_:updated_balance
                        ~else_:account.balance )
                in
                let%map public_key =
                  Public_key.Compressed.Checked.if_ is_empty_and_writeable
                    ~then_:(Account_id.Checked.public_key fee_payer)
                    ~else_:account.public_key
                and token_id =
                  make_checked (fun () ->
                      Token_id.Checked.if_ is_empty_and_writeable
                        ~then_:(Account_id.Checked.token_id fee_payer)
                        ~else_:account.token_id )
                and delegate =
                  Public_key.Compressed.Checked.if_ is_empty_and_writeable
                    ~then_:(Account_id.Checked.public_key fee_payer)
                    ~else_:account.delegate
                in
                { Account.Poly.balance
                ; public_key
                ; token_id
                ; token_symbol = account.token_symbol
                ; nonce = next_nonce
                ; receipt_chain_hash
                ; delegate
                ; voting_for = account.voting_for
                ; timing
                ; permissions = account.permissions
                ; zkapp = account.zkapp
                } ) )
      in
      let%bind receiver_increase =
        (* - payments:         payload.body.amount
           - stake delegation: 0
           - coinbase:         payload.body.amount - payload.common.fee
           - fee transfer:     payload.body.amount
        *)
        [%with_label_ "Compute receiver increase"] (fun () ->
            let%bind base_amount =
              let zero_transfer = is_stake_delegation in
              Amount.Checked.if_ zero_transfer
                ~then_:(Amount.var_of_t Amount.zero)
                ~else_:payload.body.amount
            in
            (* The fee for entering the coinbase transaction is paid up front. *)
            let%bind coinbase_receiver_fee =
              Amount.Checked.if_ is_coinbase
                ~then_:(Amount.Checked.of_fee fee)
                ~else_:(Amount.var_of_t Amount.zero)
            in
            Amount.Checked.sub base_amount coinbase_receiver_fee )
      in
      let receiver_overflow = ref Boolean.false_ in
      let receiver_balance_update_permitted = ref Boolean.true_ in
      let%bind root_after_receiver_update =
        [%with_label_ "Update receiver"] (fun () ->
            Frozen_ledger_hash.modify_account_recv
              ~depth:constraint_constants.ledger_depth
              root_after_fee_payer_update receiver
              ~f:(fun ~is_empty_and_writeable account ->
                (* this account is:
                   - the receiver for payments
                   - the delegated-to account for stake delegation
                   - the receiver for a coinbase
                   - the first receiver for a fee transfer
                *)
                let permitted_to_access =
                  Account.Checked.has_permission
                    ~signature_verifies:Boolean.false_ ~to_:`Access account
                in
                let%bind permitted_to_receive =
                  Account.Checked.has_permission ~to_:`Receive account
                  |> Boolean.( &&& ) permitted_to_access
                in
                (*Account remains unchanged if balance update is not permitted for payments, fee_transfers and coinbase transactions*)
                let%bind payment_or_internal_command =
                  Boolean.any [ is_payment; is_coinbase_or_fee_transfer ]
                in
                let%bind update_account =
                  Boolean.any
                    [ Boolean.not payment_or_internal_command
                    ; permitted_to_receive
                    ]
                  >>= Boolean.( &&& ) permitted_to_access
                in
                receiver_balance_update_permitted := permitted_to_receive ;
                let%bind is_empty_failure =
                  let must_not_be_empty = is_stake_delegation in
                  Boolean.(is_empty_and_writeable &&& must_not_be_empty)
                in
                let%bind () =
                  [%with_label_ "Receiver existence failure matches predicted"]
                    (fun () ->
                      Boolean.Assert.( = ) is_empty_failure
                        user_command_failure.receiver_not_present )
                in
                let%bind is_empty_and_writeable =
                  Boolean.(all [ is_empty_and_writeable; not is_empty_failure ])
                in
                let should_pay_to_create = is_empty_and_writeable in
                let%bind () =
                  [%with_label_
                    "Check whether creation fails due to a non-default token"]
                    (fun () ->
                      let%bind token_should_not_create =
                        Boolean.(
                          should_pay_to_create &&& Boolean.not token_default)
                      in
                      let%bind token_cannot_create =
                        Boolean.(token_should_not_create &&& is_user_command)
                      in
                      let%bind () =
                        [%with_label_
                          "Check that account creation is paid in the default \
                           token for non-user-commands"] (fun () ->
                            (* This expands to
                               [token_should_not_create =
                                 token_should_not_create && is_user_command]
                               which is
                               - [token_should_not_create = token_should_not_create]
                                 (ie. always satisfied) for user commands
                               - [token_should_not_create = false] for coinbases/fee
                                 transfers.
                            *)
                            Boolean.Assert.( = ) token_should_not_create
                              token_cannot_create )
                      in
                      [%with_label_ "equal token_cannot_create"] (fun () ->
                          Boolean.Assert.( = ) token_cannot_create
                            user_command_failure.token_cannot_create ) )
                in
                let%bind balance =
                  (* [receiver_increase] will be zero in the stake delegation
                     case.
                  *)
                  let%bind receiver_amount =
                    let%bind account_creation_fee =
                      Amount.Checked.if_ should_pay_to_create
                        ~then_:account_creation_amount
                        ~else_:Amount.(var_of_t zero)
                    in
                    let%bind new_account_fees_total =
                      Amount.Signed.Checked.(
                        add @@ negate @@ of_unsigned account_creation_fee)
                        !new_account_fees
                    in
                    new_account_fees := new_account_fees_total ;
                    let%bind amount_for_new_account, `Underflow underflow =
                      Amount.Checked.sub_flagged receiver_increase
                        account_creation_fee
                    in
                    let%bind () =
                      [%with_label_
                        "Receiver creation fee failure matches predicted"]
                        (fun () ->
                          Boolean.Assert.( = ) underflow
                            user_command_failure.amount_insufficient_to_create )
                    in
                    Currency.Amount.Checked.if_ user_command_fails
                      ~then_:Amount.(var_of_t zero)
                      ~else_:amount_for_new_account
                  in

                  (* NOTE: Instead of capturing this as part of the user command
                     failures, we capture it inline here and bubble it out to a
                     reference. This behavior is still in line with the
                     out-of-snark transaction logic.

                     Updating [user_command_fails] to include this value from here
                     onwards will ensure that we do not update the source or
                     receiver accounts. The only places where [user_command_fails]
                     may have already affected behaviour are
                     * when the fee-payer is paying the account creation fee, and
                     * when a new token is created.
                     In both of these, this account is new, and will have a
                     balance of 0, so we can guarantee that there is no overflow.
                  *)
                  let%bind balance, `Overflow overflow =
                    Balance.Checked.add_amount_flagged account.balance
                      receiver_amount
                  in
                  let%bind () =
                    [%with_label_ "Overflow error only occurs in user commands"]
                      Boolean.(
                        fun () -> Assert.any [ is_user_command; not overflow ])
                  in
                  receiver_overflow := overflow ;
                  Balance.Checked.if_ overflow ~then_:account.balance
                    ~else_:balance
                in
                let%bind () =
                  [%with_label_ "Burned tokens in receiver"] (fun () ->
                      let%map amt =
                        add_burned_tokens !burned_tokens receiver_increase
                          ~is_coinbase_or_fee_transfer
                          ~update_account:permitted_to_receive
                      in
                      burned_tokens := amt )
                in
                let%bind user_command_fails =
                  Boolean.(!receiver_overflow ||| user_command_fails)
                in
                let%bind is_empty_and_writeable =
                  (* Do not create a new account if the user command will fail or if receiving is not permitted *)
                  Boolean.all
                    [ is_empty_and_writeable
                    ; Boolean.not user_command_fails
                    ; update_account
                    ]
                in
                let%bind balance =
                  Balance.Checked.if_ update_account ~then_:balance
                    ~else_:account.balance
                in
                let%bind may_delegate =
                  (* Only default tokens may participate in delegation. *)
                  Boolean.(is_empty_and_writeable &&& token_default)
                in
                let%map delegate =
                  Public_key.Compressed.Checked.if_ may_delegate
                    ~then_:(Account_id.Checked.public_key receiver)
                    ~else_:account.delegate
                and public_key =
                  Public_key.Compressed.Checked.if_ is_empty_and_writeable
                    ~then_:(Account_id.Checked.public_key receiver)
                    ~else_:account.public_key
                and token_id =
                  make_checked (fun () ->
                      Token_id.Checked.if_ is_empty_and_writeable ~then_:token
                        ~else_:account.token_id )
                in
                { Account.Poly.balance
                ; public_key
                ; token_id
                ; token_symbol = account.token_symbol
                ; nonce = account.nonce
                ; receipt_chain_hash = account.receipt_chain_hash
                ; delegate
                ; voting_for = account.voting_for
                ; timing = account.timing
                ; permissions = account.permissions
                ; zkapp = account.zkapp
                } ) )
      in
      let%bind user_command_fails =
        Boolean.(!receiver_overflow ||| user_command_fails)
      in
      let%bind fee_payer_is_source =
        Account_id.Checked.equal fee_payer source
      in
      let%bind root_after_source_update =
        [%with_label_ "Update source"] (fun () ->
            Frozen_ledger_hash.modify_account_send
              ~depth:constraint_constants.ledger_depth
              ~is_writeable:
                (* [modify_account_send] does this failure check for us. *)
                user_command_failure.source_not_present
              root_after_receiver_update source
              ~f:(fun ~is_empty_and_writeable account ->
                (* this account is:
                   - the source for payments
                   - the delegator for stake delegation
                   - the fee-receiver for a coinbase
                   - the second receiver for a fee transfer
                *)
                let%bind () =
                  [%with_label_
                    "Check source presence failure matches predicted"]
                    (fun () ->
                      Boolean.Assert.( = ) is_empty_and_writeable
                        user_command_failure.source_not_present )
                in
                let%bind () =
                  [%with_label_
                    "Check source failure cases do not apply when fee-payer is \
                     source"] (fun () ->
                      let num_failures =
                        let open Field.Var in
                        add
                          (user_command_failure.source_insufficient_balance :> t)
                          (user_command_failure.source_bad_timing :> t)
                      in
                      let not_fee_payer_is_source =
                        (Boolean.not fee_payer_is_source :> Field.Var.t)
                      in
                      (* Equivalent to:
                         if fee_payer_is_source then
                           num_failures = 0
                         else
                           num_failures = num_failures
                      *)
                      [%with_label_ "Check num_failures"] (fun () ->
                          assert_r1cs not_fee_payer_is_source num_failures
                            num_failures ) )
                in
                let permitted_to_access =
                  Account.Checked.has_permission
                    ~signature_verifies:is_user_command ~to_:`Access account
                in
                let permitted_to_update_delegate =
                  Account.Checked.has_permission ~to_:`Set_delegate account
                in
                let permitted_to_send =
                  Account.Checked.has_permission ~to_:`Send account
                in
                let permitted_to_receive =
                  Account.Checked.has_permission ~to_:`Receive account
                in
                (*Account remains unchanged if not permitted to send, receive, or set delegate*)
                let%bind payment_permitted =
                  Boolean.all
                    [ is_payment
                    ; permitted_to_access
                    ; permitted_to_send
                    ; !receiver_balance_update_permitted
                    ]
                in
                let%bind update_account =
                  let%bind delegation_permitted =
                    Boolean.all
                      [ is_stake_delegation; permitted_to_update_delegate ]
                  in
                  let%bind fee_receiver_update_permitted =
                    Boolean.all
                      [ is_coinbase_or_fee_transfer; permitted_to_receive ]
                  in
                  Boolean.any
                    [ payment_permitted
                    ; delegation_permitted
                    ; fee_receiver_update_permitted
                    ]
                  >>= Boolean.( &&& ) permitted_to_access
                in
                let%bind amount =
                  (* Only payments should affect the balance at this stage. *)
                  if_ payment_permitted ~typ:Amount.typ
                    ~then_:payload.body.amount
                    ~else_:Amount.(var_of_t zero)
                in
                let txn_global_slot = current_global_slot in
                let%bind timing =
                  [%with_label_ "Check source timing"] (fun () ->
                      let balance_check ok =
                        [%with_label_
                          "Check source balance failure matches predicted"]
                          (fun () ->
                            Boolean.Assert.( = ) ok
                              (Boolean.not
                                 user_command_failure
                                   .source_insufficient_balance ) )
                      in
                      let timed_balance_check ok =
                        [%with_label_
                          "Check source timed balance failure matches predicted"]
                          (fun () ->
                            let%bind not_ok =
                              Boolean.(
                                (not ok)
                                &&& not
                                      user_command_failure
                                        .source_insufficient_balance)
                            in
                            Boolean.Assert.( = ) not_ok
                              user_command_failure.source_bad_timing )
                      in
                      let%bind `Min_balance _, timing =
                        check_timing ~balance_check ~timed_balance_check
                          ~account ~txn_amount:(Some amount) ~txn_global_slot
                      in
                      Account_timing.if_ update_account ~then_:timing
                        ~else_:account.timing )
                in
                let%bind balance, `Underflow underflow =
                  Balance.Checked.sub_amount_flagged account.balance amount
                in
                let%bind () =
                  (* TODO: Remove the redundancy in balance calculation between
                     here and [check_timing].
                  *)
                  [%with_label_
                    "Check source balance failure matches predicted"] (fun () ->
                      Boolean.Assert.( = ) underflow
                        user_command_failure.source_insufficient_balance )
                in
                let%map delegate =
                  let%bind may_delegate =
                    Boolean.all [ is_stake_delegation; update_account ]
                  in
                  Public_key.Compressed.Checked.if_ may_delegate
                    ~then_:(Account_id.Checked.public_key receiver)
                    ~else_:account.delegate
                in
                (* NOTE: Technically we update the account here even in the case
                   of [user_command_fails], but we throw the resulting hash away
                   in [final_root] below, so it shouldn't matter.
                *)
                { Account.Poly.balance
                ; public_key = account.public_key
                ; token_id = account.token_id
                ; token_symbol = account.token_symbol
                ; nonce = account.nonce
                ; receipt_chain_hash = account.receipt_chain_hash
                ; delegate
                ; voting_for = account.voting_for
                ; timing
                ; permissions = account.permissions
                ; zkapp = account.zkapp
                } ) )
      in
      let%bind fee_excess =
        (* - payments:         payload.common.fee
           - stake delegation: payload.common.fee
           - coinbase:         0 (fee already paid above)
           - fee transfer:     - payload.body.amount - payload.common.fee
        *)
        let open Amount in
        chain Signed.Checked.if_ is_coinbase
          ~then_:(return (Signed.Checked.of_unsigned (var_of_t zero)))
          ~else_:
            (let user_command_excess =
               Signed.Checked.of_unsigned (Checked.of_fee payload.common.fee)
             in
             let%bind fee_transfer_excess, fee_transfer_excess_overflowed =
               let%map magnitude, `Overflow overflowed =
                 Checked.(
                   add_flagged payload.body.amount (of_fee payload.common.fee))
               in
               (Signed.create_var ~magnitude ~sgn:Sgn.Checked.neg, overflowed)
             in
             let%bind () =
               (* TODO: Reject this in txn pool before fees-in-tokens. *)
               [%with_label_ "Fee excess does not overflow"]
                 Boolean.(
                   fun () ->
                     Assert.any
                       [ not is_fee_transfer
                       ; not fee_transfer_excess_overflowed
                       ])
             in
             Signed.Checked.if_ is_fee_transfer ~then_:fee_transfer_excess
               ~else_:user_command_excess )
      in
      let%bind supply_increase =
        [%with_label_ "Calculate supply increase"] (fun () ->
            let%bind expected_supply_increase =
              Amount.Signed.Checked.if_ is_coinbase
                ~then_:(Amount.Signed.Checked.of_unsigned payload.body.amount)
                ~else_:Amount.(Signed.Checked.of_unsigned (var_of_t zero))
            in
            let%bind amt0, `Overflow overflow0 =
              Amount.Signed.Checked.(
                add_flagged expected_supply_increase
                  (negate (of_unsigned !burned_tokens)))
            in
            let%bind () = Boolean.Assert.is_true (Boolean.not overflow0) in
            let%bind new_account_fees_total =
              Amount.Signed.Checked.if_ user_command_fails ~then_:zero_fee
                ~else_:!new_account_fees
            in
            let%bind amt, `Overflow overflow =
              (* new_account_fees_total is negative if nonzero *)
              Amount.Signed.Checked.(add_flagged amt0 new_account_fees_total)
            in
            let%map () = Boolean.Assert.is_true (Boolean.not overflow) in
            amt )
      in
      let%map final_root =
        (* Ensure that only the fee-payer was charged if this was an invalid user
           command.
        *)
        Frozen_ledger_hash.if_ user_command_fails
          ~then_:root_after_fee_payer_update ~else_:root_after_source_update
      in
      (final_root, fee_excess, supply_increase)

    (* Someday:
       write the following soundness tests:
       - apply a transaction where the signature is incorrect
       - apply a transaction where the sender does not have enough money in their account
       - apply a transaction and stuff in the wrong target hash
    *)

    (* spec for [main statement]:
       constraints pass iff there exists
          t : Tagged_transaction.t
       such that
       - applying [t] to ledger with merkle hash [l1] results in ledger with merkle hash [l2].
       - applying [t] to [pc.source] with results in pending coinbase stack [pc.target]
       - t has fee excess equal to [fee_excess]
       - t has supply increase equal to [supply_increase]
         where statement includes
          l1 : Frozen_ledger_hash.t,
          l2 : Frozen_ledger_hash.t,
          fee_excess : Amount.Signed.t,
          supply_increase : Amount.Signed.t
          pc: Pending_coinbase_stack_state.t
    *)
    let%snarkydef_ main ~constraint_constants
        (statement : Statement.With_sok.Checked.t) =
      let%bind () = dummy_constraints () in
      let%bind (module Shifted) = Tick.Inner_curve.Checked.Shifted.create () in
      let%bind t =
        with_label __LOC__ (fun () ->
            exists Transaction_union.typ ~request:(As_prover.return Transaction) )
      in
      let%bind pending_coinbase_init =
        exists Pending_coinbase.Stack.typ ~request:(As_prover.return Init_stack)
      in
      let%bind state_body =
        exists
          (Mina_state.Protocol_state.Body.typ ~constraint_constants)
          ~request:(As_prover.return State_body)
      in
      let%bind global_slot =
        exists Mina_numbers.Global_slot.typ
          ~request:(As_prover.return Global_slot)
      in
      let%bind fee_payment_root_after, fee_excess, supply_increase =
        apply_tagged_transaction ~constraint_constants
          (module Shifted)
          statement.source.first_pass_ledger global_slot pending_coinbase_init
          statement.source.pending_coinbase_stack
          statement.target.pending_coinbase_stack state_body t
      in
      let%bind fee_excess =
        (* Use the default token for the fee excess if it is zero.
           This matches the behaviour of [Fee_excess.rebalance], which allows
           [verify_complete_merge] to verify a proof without knowledge of the
           particular fee tokens used.
        *)
        let%bind fee_excess_zero =
          Amount.Signed.Checked.equal fee_excess
            Amount.Signed.(Checked.constant zero)
        in
        let%map fee_token_l =
          make_checked (fun () ->
              Token_id.Checked.if_ fee_excess_zero
                ~then_:Token_id.(Checked.constant default)
                ~else_:t.payload.common.fee_token )
        in
        { Fee_excess.fee_token_l
        ; fee_excess_l = Amount.Signed.Checked.to_fee fee_excess
        ; fee_token_r = Token_id.(Checked.constant default)
        ; fee_excess_r = Fee.Signed.(Checked.constant zero)
        }
      in
      let%bind () =
        [%with_label_ "local state check"] (fun () ->
            make_checked (fun () ->
                Local_state.Checked.assert_equal statement.source.local_state
                  statement.target.local_state ) )
      in
      Checked.all_unit
        [ [%with_label_ "equal fee payment roots"] (fun () ->
              Frozen_ledger_hash.assert_equal fee_payment_root_after
                statement.target.first_pass_ledger )
        ; [%with_label_ "Second pass ledger doesn't change"] (fun () ->
              Frozen_ledger_hash.assert_equal
                statement.source.second_pass_ledger
                statement.target.second_pass_ledger )
        ; [%with_label_ "valid connecting ledgers"] (fun () ->
              Frozen_ledger_hash.assert_equal statement.connecting_ledger_left
                statement.connecting_ledger_right )
        ; [%with_label_ "equal supply_increases"] (fun () ->
              Currency.Amount.Signed.Checked.assert_equal supply_increase
                statement.supply_increase )
        ; [%with_label_ "equal fee excesses"] (fun () ->
              Fee_excess.assert_equal_checked fee_excess statement.fee_excess )
        ]

    let rule ~constraint_constants : _ Pickles.Inductive_rule.t =
      { identifier = "transaction"
      ; prevs = []
      ; main =
          (fun { public_input = x } ->
            Run.run_checked (main ~constraint_constants x) ;
            { previous_proof_statements = []
            ; public_output = ()
            ; auxiliary_output = ()
            } )
      ; uses_lookup = false
      }

    let transaction_union_handler handler (transaction : Transaction_union.t)
        (state_body : Mina_state.Protocol_state.Body.Value.t)
        (global_slot : Mina_numbers.Global_slot.t)
        (init_stack : Pending_coinbase.Stack.t) :
        Snarky_backendless.Request.request -> _ =
     fun (With { request; respond } as r) ->
      match request with
      | Transaction ->
          respond (Provide transaction)
      | State_body ->
          respond (Provide state_body)
      | Init_stack ->
          respond (Provide init_stack)
      | Global_slot ->
          respond (Provide global_slot)
      | _ ->
          handler r
  end

  module Transition_data = struct
    type t =
      { proof : Proof_type.t
      ; supply_increase : (Amount.t, Sgn.t) Signed_poly.t
      ; fee_excess : Fee_excess.t
      ; sok_digest : Sok_message.Digest.t
      ; pending_coinbase_stack_state : Pending_coinbase_stack_state.t
      }
    [@@deriving fields]
  end

  module Merge = struct
    open Tick

    type _ Snarky_backendless.Request.t +=
      | Statements_to_merge :
          (Statement.With_sok.t * Statement.With_sok.t)
          Snarky_backendless.Request.t
      | Proofs_to_merge :
          ( (Nat.N2.n, Nat.N2.n) Pickles.Proof.t
          * (Nat.N2.n, Nat.N2.n) Pickles.Proof.t )
          Snarky_backendless.Request.t

    let handle
        ((left_stmt, right_stmt) : Statement.With_sok.t * Statement.With_sok.t)
        ((left_proof, right_proof) : _ Pickles.Proof.t * _ Pickles.Proof.t)
        (Snarky_backendless.Request.With { request; respond }) =
      match request with
      | Statements_to_merge ->
          respond (Provide (left_stmt, right_stmt))
      | Proofs_to_merge ->
          respond (Provide (left_proof, right_proof))
      | _ ->
          respond Unhandled

    (* spec for [main top_hash]:
       constraints pass iff
       there exist digest, s1, s3, fee_excess, supply_increase pending_coinbase_stack12.source, pending_coinbase_stack23.target, tock_vk such that
       H(digest,s1, s3, pending_coinbase_stack12.source, pending_coinbase_stack23.target, fee_excess, supply_increase, tock_vk) = top_hash,
       verify_transition tock_vk _ s1 s2 pending_coinbase_stack12.source, pending_coinbase_stack12.target is true
       verify_transition tock_vk _ s2 s3 pending_coinbase_stack23.source, pending_coinbase_stack23.target is true
    *)
    let%snarkydef_ main (s : Statement.With_sok.Checked.t) =
      let%bind s1, s2 =
        exists
          Typ.(Statement.With_sok.typ * Statement.With_sok.typ)
          ~request:(As_prover.return Statements_to_merge)
      in
      let%bind fee_excess =
        Fee_excess.combine_checked s1.Statement.Poly.fee_excess
          s2.Statement.Poly.fee_excess
      in
      (*TODO reviewer: Check s1.target.local = s2.source.local?*)
      let%bind () =
        with_label __LOC__ (fun () ->
            let%bind valid_pending_coinbase_stack_transition =
              Pending_coinbase.Stack.Checked.check_merge
                ~transition1:
                  ( s1.source.pending_coinbase_stack
                  , s1.target.pending_coinbase_stack )
                ~transition2:
                  ( s2.source.pending_coinbase_stack
                  , s2.target.pending_coinbase_stack )
            in
            Boolean.Assert.is_true valid_pending_coinbase_stack_transition )
      in
      let%bind supply_increase =
        Amount.Signed.Checked.add s1.supply_increase s2.supply_increase
      in
      let%bind () =
        make_checked (fun () ->
            Local_state.Checked.assert_equal s.source.local_state
              s1.source.local_state ;
            Local_state.Checked.assert_equal s.target.local_state
              s2.target.local_state )
      in
      let valid_ledger =
        Statement.valid_ledgers_at_merge_checked
          (Statement.Statement_ledgers.of_statement s1)
          (Statement.Statement_ledgers.of_statement s2)
      in
      let%map () =
        Checked.all_unit
          [ [%with_label_ "equal fee excesses"] (fun () ->
                Fee_excess.assert_equal_checked fee_excess s.fee_excess )
          ; [%with_label_ "equal supply increases"] (fun () ->
                Amount.Signed.Checked.assert_equal supply_increase
                  s.supply_increase )
          ; [%with_label_ "equal source fee payment ledger hashes"] (fun () ->
                Frozen_ledger_hash.assert_equal s.source.first_pass_ledger
                  s1.source.first_pass_ledger )
          ; [%with_label_ "equal target fee payment ledger hashes"] (fun () ->
                Frozen_ledger_hash.assert_equal s2.target.first_pass_ledger
                  s.target.first_pass_ledger )
          ; [%with_label_ "equal source parties ledger hashes"] (fun () ->
                Frozen_ledger_hash.assert_equal s.source.second_pass_ledger
                  s1.source.second_pass_ledger )
          ; [%with_label_ "equal target parties ledger hashes"] (fun () ->
                Frozen_ledger_hash.assert_equal s2.target.second_pass_ledger
                  s.target.second_pass_ledger )
          ; [%with_label_ "equal connecting ledger left"] (fun () ->
                Frozen_ledger_hash.assert_equal s1.connecting_ledger_left
                  s.connecting_ledger_left )
          ; [%with_label_ "equal connecting ledger right"] (fun () ->
                Frozen_ledger_hash.assert_equal s2.connecting_ledger_right
                  s.connecting_ledger_right )
          ; [%with_label_ "Ledger transitions are correct"] (fun () ->
                Boolean.Assert.is_true valid_ledger )
          ]
      in
      (s1, s2)

    let rule ~proof_level self : _ Pickles.Inductive_rule.t =
      let prev_should_verify =
        match proof_level with
        | Genesis_constants.Proof_level.Full ->
            true
        | _ ->
            false
      in
      let b = Boolean.var_of_value prev_should_verify in
      { identifier = "merge"
      ; prevs = [ self; self ]
      ; main =
          (fun { public_input = x } ->
            let s1, s2 = Run.run_checked (main x) in
            let p1, p2 =
              Run.exists
                Typ.(Internal.ref () * Internal.ref ())
                ~request:(fun () -> Proofs_to_merge)
            in
            { previous_proof_statements =
                [ { public_input = s1; proof = p1; proof_must_verify = b }
                ; { public_input = s2; proof = p2; proof_must_verify = b }
                ]
            ; public_output = ()
            ; auxiliary_output = ()
            } )
      ; uses_lookup = false
      }
  end

  open Pickles_types

  type tag =
    ( Statement.With_sok.Checked.t
    , Statement.With_sok.t
    , Nat.N2.n
    , Nat.N5.n )
    Pickles.Tag.t

  let time lab f =
    let start = Time.now () in
    let x = f () in
    let stop = Time.now () in
    printf "%s: %s\n%!" lab (Time.Span.to_string_hum (Time.diff stop start)) ;
    x

  let system ~proof_level ~constraint_constants =
    time "Transaction_snark.system" (fun () ->
        Pickles.compile () ~cache:Cache_dir.cache
          ~public_input:(Input Statement.With_sok.typ) ~auxiliary_typ:Typ.unit
          ~branches:(module Nat.N5)
          ~max_proofs_verified:(module Nat.N2)
          ~name:"transaction-snark"
          ~constraint_constants:
            (Genesis_constants.Constraint_constants.to_snark_keys_header
               constraint_constants )
          ~choices:(fun ~self ->
            let zkapp_command x =
              Base.Zkapp_command_snark.rule ~constraint_constants ~proof_level x
            in
            [ Base.rule ~constraint_constants
            ; Merge.rule ~proof_level self
            ; zkapp_command Opt_signed_opt_signed
            ; zkapp_command Opt_signed
            ; zkapp_command Proved
            ] ) )

  module Verification = struct
    module type S = sig
      val tag : tag

      val verify : (t * Sok_message.t) list -> bool Async.Deferred.t

      val id : Pickles.Verification_key.Id.t Lazy.t

      val verification_key : Pickles.Verification_key.t Lazy.t

      val verify_against_digest : t -> bool Async.Deferred.t

      val constraint_system_digests : (string * Md5_lib.t) list Lazy.t
    end
  end

  module type S = sig
    include Verification.S

    val constraint_constants : Genesis_constants.Constraint_constants.t

    val cache_handle : Pickles.Cache_handle.t

    val of_non_zkapp_command_transaction :
         statement:Statement.With_sok.t
      -> init_stack:Pending_coinbase.Stack.t
      -> Transaction.Valid.t Transaction_protocol_state.t
      -> Tick.Handler.t
      -> t Async.Deferred.t

    val of_user_command :
         statement:Statement.With_sok.t
      -> init_stack:Pending_coinbase.Stack.t
      -> Signed_command.With_valid_signature.t Transaction_protocol_state.t
      -> Tick.Handler.t
      -> t Async.Deferred.t

    val of_fee_transfer :
         statement:Statement.With_sok.t
      -> init_stack:Pending_coinbase.Stack.t
      -> Fee_transfer.t Transaction_protocol_state.t
      -> Tick.Handler.t
      -> t Async.Deferred.t

    val of_zkapp_command_segment_exn :
         statement:Statement.With_sok.t
      -> witness:Zkapp_command_segment.Witness.t
      -> spec:Zkapp_command_segment.Basic.t
      -> t Async.Deferred.t

    val merge :
      t -> t -> sok_digest:Sok_message.Digest.t -> t Async.Deferred.Or_error.t
  end

  let check_transaction_union ?(preeval = false) ~constraint_constants
      ~supply_increase ~source_first_pass_ledger ~target_first_pass_ledger
      sok_message init_stack pending_coinbase_stack_state transaction state_body
      global_slot handler =
    if preeval then failwith "preeval currently disabled" ;
    let sok_digest = Sok_message.digest sok_message in
    let handler =
      Base.transaction_union_handler handler transaction state_body global_slot
        init_stack
    in
    let statement : Statement.With_sok.t =
      Statement.Poly.with_empty_local_state ~supply_increase
        ~source_first_pass_ledger ~target_first_pass_ledger
        ~source_second_pass_ledger:target_first_pass_ledger
        ~target_second_pass_ledger:target_first_pass_ledger
        ~pending_coinbase_stack_state
        ~fee_excess:(Transaction_union.fee_excess transaction)
        ~sok_digest ~connecting_ledger_left:target_first_pass_ledger
        ~connecting_ledger_right:target_first_pass_ledger
    in
    let open Tick in
    ignore
      ( Or_error.ok_exn
          (run_and_check
             (handle
                (fun () ->
                  Checked.map ~f:As_prover.return
                    (let open Checked in
                    exists Statement.With_sok.typ
                      ~compute:(As_prover.return statement)
                    >>= Base.main ~constraint_constants) )
                handler ) )
        : unit )

  let check_transaction ?preeval ~constraint_constants ~sok_message
      ~source_first_pass_ledger ~target_first_pass_ledger ~init_stack
      ~pending_coinbase_stack_state ~supply_increase
      (transaction_in_block : Transaction.Valid.t Transaction_protocol_state.t)
      handler =
    let transaction =
      Transaction_protocol_state.transaction transaction_in_block
    in
    let state_body =
      Transaction_protocol_state.block_data transaction_in_block
    in
    let global_slot =
      Transaction_protocol_state.global_slot transaction_in_block
    in
    match to_preunion (Transaction.forget transaction) with
    | `Zkapp_command _ ->
        failwith
          "Called non-account_update transaction with zkapp_command transaction"
    | `Transaction t ->
        check_transaction_union ?preeval ~constraint_constants ~supply_increase
          ~source_first_pass_ledger ~target_first_pass_ledger sok_message
          init_stack pending_coinbase_stack_state
          (Transaction_union.of_transaction t)
          state_body global_slot handler

  let check_user_command ~constraint_constants ~sok_message
      ~source_first_pass_ledger ~target_first_pass_ledger ~init_stack
      ~pending_coinbase_stack_state ~supply_increase t_in_block handler =
    let user_command = Transaction_protocol_state.transaction t_in_block in
    check_transaction ~constraint_constants ~sok_message
      ~source_first_pass_ledger ~target_first_pass_ledger ~init_stack
      ~pending_coinbase_stack_state ~supply_increase
      { t_in_block with transaction = Command (Signed_command user_command) }
      handler

  let generate_transaction_union_witness ?(preeval = false)
      ~constraint_constants ~supply_increase ~source_first_pass_ledger
      ~target_first_pass_ledger sok_message transaction_in_block init_stack
      pending_coinbase_stack_state handler =
    if preeval then failwith "preeval currently disabled" ;
    let transaction =
      Transaction_protocol_state.transaction transaction_in_block
    in
    let state_body =
      Transaction_protocol_state.block_data transaction_in_block
    in
    let global_slot =
      Transaction_protocol_state.global_slot transaction_in_block
    in
    let sok_digest = Sok_message.digest sok_message in
    let handler =
      Base.transaction_union_handler handler transaction state_body global_slot
        init_stack
    in
    let statement : Statement.With_sok.t =
      Statement.Poly.with_empty_local_state ~supply_increase
        ~fee_excess:(Transaction_union.fee_excess transaction)
        ~sok_digest ~source_first_pass_ledger ~target_first_pass_ledger
        ~source_second_pass_ledger:target_first_pass_ledger
        ~target_second_pass_ledger:target_first_pass_ledger
        ~connecting_ledger_left:target_first_pass_ledger
        ~connecting_ledger_right:target_first_pass_ledger
        ~pending_coinbase_stack_state
    in
    let open Tick in
    let main x = handle (fun () -> Base.main ~constraint_constants x) handler in
    generate_auxiliary_input ~input_typ:Statement.With_sok.typ
      ~return_typ:(Snarky_backendless.Typ.unit ())
      main statement

  let generate_transaction_witness ?preeval ~constraint_constants ~sok_message
      ~source_first_pass_ledger ~target_first_pass_ledger ~init_stack
      ~pending_coinbase_stack_state ~supply_increase
      (transaction_in_block : Transaction.Valid.t Transaction_protocol_state.t)
      handler =
    match
      to_preunion
        (Transaction.forget
           (Transaction_protocol_state.transaction transaction_in_block) )
    with
    | `Zkapp_command _ ->
        failwith
          "Called non-account_update transaction with zkapp_command transaction"
    | `Transaction t ->
        generate_transaction_union_witness ?preeval ~constraint_constants
          ~supply_increase ~source_first_pass_ledger ~target_first_pass_ledger
          sok_message
          { transaction_in_block with
            transaction = Transaction_union.of_transaction t
          }
          init_stack pending_coinbase_stack_state handler

  let verify (ts : (t * _) list) ~key =
    if
      List.for_all ts ~f:(fun ({ statement; _ }, message) ->
          Sok_message.Digest.equal
            (Sok_message.digest message)
            statement.sok_digest )
    then
      Pickles.verify
        (module Nat.N2)
        (module Statement.With_sok)
        key
        (List.map ts ~f:(fun ({ statement; proof }, _) -> (statement, proof)))
    else Async.return false

  let constraint_system_digests ~constraint_constants () =
    let digest = Tick.R1CS_constraint_system.digest in
    [ ( "transaction-merge"
      , digest
          Merge.(
            Tick.constraint_system ~input_typ:Statement.With_sok.typ
              ~return_typ:(Snarky_backendless.Typ.unit ()) (fun x ->
                let open Tick in
                Checked.map ~f:ignore @@ main x )) )
    ; ( "transaction-base"
      , digest
          Base.(
            Tick.constraint_system ~input_typ:Statement.With_sok.typ
              ~return_typ:(Snarky_backendless.Typ.unit ())
              (main ~constraint_constants)) )
    ]

  module Account_update_group = Zkapp_command.Make_update_group (struct
    type local_state =
      ( Stack_frame.value
      , Stack_frame.value list
      , Token_id.t
      , Currency.Amount.Signed.t
      , Sparse_ledger.t
      , bool
      , Zkapp_command.Transaction_commitment.t
      , Mina_numbers.Index.t
      , Transaction_status.Failure.Collection.t )
      Mina_transaction_logic.Zkapp_command_logic.Local_state.t

    type global_state = Sparse_ledger.Global_state.t

    type connecting_ledger_hash = Ledger_hash.t

    type spec = Zkapp_command_segment.Basic.t

    let zkapp_segment_of_controls = Zkapp_command_segment.Basic.of_controls
  end)

  let rec accumulate_call_stack_hashes
      ~(hash_frame : 'frame -> Stack_frame.Digest.t) (frames : 'frame list) :
      ('frame, Call_stack_digest.t) With_stack_hash.t list =
    match frames with
    | [] ->
        []
    | f :: fs ->
        let h_f = hash_frame f in
        let tl = accumulate_call_stack_hashes ~hash_frame fs in
        let h_tl =
          match tl with [] -> Call_stack_digest.empty | t :: _ -> t.stack_hash
        in
        { stack_hash = Call_stack_digest.cons h_f h_tl; elt = f } :: tl

  let zkapp_command_witnesses_exn ~constraint_constants ~global_slot ~state_body
      ~fee_excess
      (zkapp_commands_with_context :
        ( [ `Pending_coinbase_init_stack of Pending_coinbase.Stack.t ]
        * [ `Pending_coinbase_of_statement of Pending_coinbase_stack_state.t ]
        * [ `Ledger of Mina_ledger.Ledger.t
          | `Sparse_ledger of Mina_ledger.Sparse_ledger.t ]
        * [ `Ledger of Mina_ledger.Ledger.t
          | `Sparse_ledger of Mina_ledger.Sparse_ledger.t ]
        * [ `Connecting_ledger_hash of Ledger_hash.t ]
        * Zkapp_command.t )
        list ) =
    let sparse_first_pass_ledger zkapp_command = function
      | `Ledger ledger ->
          Sparse_ledger.of_ledger_subset_exn ledger
            (Zkapp_command.accounts_referenced zkapp_command)
      | `Sparse_ledger sparse_ledger ->
          sparse_ledger
    in
    let sparse_second_pass_ledger zkapp_command = function
      | `Ledger ledger ->
          Sparse_ledger.of_ledger_subset_exn ledger
            (Zkapp_command.accounts_referenced zkapp_command)
      | `Sparse_ledger sparse_ledger ->
          sparse_ledger
    in
    let supply_increase = Amount.(Signed.of_unsigned zero) in
    let state_view = Mina_state.Protocol_state.Body.view state_body in
    let _, _, states_rev =
      List.fold_left ~init:(fee_excess, supply_increase, [])
        zkapp_commands_with_context
        ~f:(fun
             (fee_excess, supply_increase, statess_rev)
             ( _
             , _
             , first_pass_ledger
             , second_pass_ledger
             , `Connecting_ledger_hash connecting_ledger
             , zkapp_command )
           ->
          let first_pass_ledger =
            sparse_first_pass_ledger zkapp_command first_pass_ledger
          in
          let second_pass_ledger =
            sparse_second_pass_ledger zkapp_command second_pass_ledger
          in
          let _, states =
            let partial_txn, states =
              Sparse_ledger.apply_zkapp_first_pass_unchecked_with_states
                ~first_pass_ledger ~second_pass_ledger ~constraint_constants
                ~global_slot ~state_view ~fee_excess ~supply_increase
                zkapp_command
              |> Or_error.ok_exn
            in
            Sparse_ledger.apply_zkapp_second_pass_unchecked_with_states
              ~init:states second_pass_ledger partial_txn
            |> Or_error.ok_exn
          in
          let states_with_connecting_ledger =
            List.map states ~f:(fun (global, local) ->
                (global, local, connecting_ledger) )
          in
          let final_state =
            let global_state, _local_state, _connecting_ledger =
              List.last_exn states_with_connecting_ledger
            in
            global_state
          in
          ( final_state.fee_excess
          , final_state.supply_increase
          , states_with_connecting_ledger :: statess_rev ) )
    in
    let states = List.rev states_rev in
    let states_rev =
      Account_update_group.group_by_zkapp_command_rev
        (List.map
           ~f:(fun (_, _, _, _, _, zkapp_command) -> zkapp_command)
           zkapp_commands_with_context )
        ([ List.hd_exn (List.hd_exn states) ] :: states)
    in
    let commitment = ref (Local_state.dummy ()).transaction_commitment in
    let full_commitment =
      ref (Local_state.dummy ()).full_transaction_commitment
    in
    let remaining_zkapp_command =
      let zkapp_commands =
        List.map zkapp_commands_with_context
          ~f:(fun
               ( pending_coinbase_init_stack
               , pending_coinbase_stack_state
               , _
               , _
               , _
               , account_updates )
             ->
            ( pending_coinbase_init_stack
            , pending_coinbase_stack_state
            , { Mina_transaction_logic.Zkapp_command_logic.Start_data
                .account_updates
              ; memo_hash = Signed_command_memo.hash account_updates.memo
              } ) )
      in
      ref zkapp_commands
    in
    let pending_coinbase_init_stack = ref Pending_coinbase.Stack.empty in
    let pending_coinbase_stack_state =
      ref
        { Pending_coinbase_stack_state.source = Pending_coinbase.Stack.empty
        ; target = Pending_coinbase.Stack.empty
        }
    in
    List.fold_right states_rev ~init:[]
      ~f:(fun
           ({ kind
            ; spec
            ; state_before = { global = source_global; local = source_local }
            ; state_after = { global = target_global; local = target_local }
            ; connecting_ledger
            } :
             Account_update_group.Zkapp_command_intermediate_state.t )
           witnesses
         ->
        (*Transaction snark says nothing about failure status*)
        let source_local = { source_local with failure_status_tbl = [] } in
        let target_local = { target_local with failure_status_tbl = [] } in
        let current_commitment = !commitment in
        let current_full_commitment = !full_commitment in
        let ( start_zkapp_command
            , next_commitment
            , next_full_commitment
            , pending_coinbase_init_stack
            , pending_coinbase_stack_state ) =
          let empty_if_last (mk : unit -> field * field) : field * field =
            match (target_local.stack_frame.calls, target_local.call_stack) with
            | [], [] ->
                (* The commitment will be cleared, because this is the last
                   account_update.
                *)
                Zkapp_command.Transaction_commitment.(empty, empty)
            | _ ->
                mk ()
          in
          let mk_next_commitments (zkapp_command : Zkapp_command.t) =
            empty_if_last (fun () ->
                let next_commitment = Zkapp_command.commitment zkapp_command in
                let memo_hash = Signed_command_memo.hash zkapp_command.memo in
                let fee_payer_hash =
                  Zkapp_command.Digest.Account_update.create
                    (Account_update.of_fee_payer zkapp_command.fee_payer)
                in
                let next_full_commitment =
                  Zkapp_command.Transaction_commitment.create_complete
                    next_commitment ~memo_hash ~fee_payer_hash
                in
                (next_commitment, next_full_commitment) )
          in
          match kind with
          | `Same ->
              let next_commitment, next_full_commitment =
                empty_if_last (fun () ->
                    (current_commitment, current_full_commitment) )
              in
              ( []
              , next_commitment
              , next_full_commitment
              , !pending_coinbase_init_stack
              , !pending_coinbase_stack_state )
          | `New -> (
              match !remaining_zkapp_command with
              | ( `Pending_coinbase_init_stack pending_coinbase_init_stack1
                , `Pending_coinbase_of_statement pending_coinbase_stack_state1
                , zkapp_command )
                :: rest ->
                  let commitment', full_commitment' =
                    mk_next_commitments zkapp_command.account_updates
                  in
                  remaining_zkapp_command := rest ;
                  commitment := commitment' ;
                  full_commitment := full_commitment' ;
                  pending_coinbase_init_stack := pending_coinbase_init_stack1 ;
                  pending_coinbase_stack_state := pending_coinbase_stack_state1 ;
                  ( [ zkapp_command ]
                  , commitment'
                  , full_commitment'
                  , !pending_coinbase_init_stack
                  , !pending_coinbase_stack_state )
              | _ ->
                  failwith "Not enough remaining zkapp_command" )
          | `Two_new -> (
              match !remaining_zkapp_command with
              | ( `Pending_coinbase_init_stack pending_coinbase_init_stack1
                , `Pending_coinbase_of_statement pending_coinbase_stack_state1
                , zkapp_command1 )
                :: ( `Pending_coinbase_init_stack _pending_coinbase_init_stack2
                   , `Pending_coinbase_of_statement
                       pending_coinbase_stack_state2
                   , zkapp_command2 )
                   :: rest ->
                  let commitment', full_commitment' =
                    mk_next_commitments zkapp_command2.account_updates
                  in
                  remaining_zkapp_command := rest ;
                  commitment := commitment' ;
                  full_commitment := full_commitment' ;
                  (*TODO: Remove `Two_new case because the resulting pending_coinbase_init_stack will not be correct for zkapp_command2 if it is in a different scan state tree*)
                  pending_coinbase_init_stack := pending_coinbase_init_stack1 ;
                  pending_coinbase_stack_state :=
                    { pending_coinbase_stack_state1 with
                      Pending_coinbase_stack_state.target =
                        pending_coinbase_stack_state2
                          .Pending_coinbase_stack_state.target
                    } ;
                  ( [ zkapp_command1; zkapp_command2 ]
                  , commitment'
                  , full_commitment'
                  , !pending_coinbase_init_stack
                  , !pending_coinbase_stack_state )
              | _ ->
                  failwith "Not enough remaining zkapp_command" )
        in
        let hash_local_state
            (local :
              ( Stack_frame.value
              , Stack_frame.value list
              , _
              , _
              , _
              , _
              , _
              , _
              , _ )
              Mina_transaction_logic.Zkapp_command_logic.Local_state.t ) =
          { local with
            stack_frame = local.stack_frame
          ; call_stack =
              List.map local.call_stack
                ~f:(With_hash.of_data ~hash_data:Stack_frame.Digest.create)
              |> accumulate_call_stack_hashes ~hash_frame:(fun x ->
                     x.With_hash.hash )
          }
        in
        let source_local =
          { (hash_local_state source_local) with
            transaction_commitment = current_commitment
          ; full_transaction_commitment = current_full_commitment
          }
        in
        let target_local =
          { (hash_local_state target_local) with
            transaction_commitment = next_commitment
          ; full_transaction_commitment = next_full_commitment
          }
        in
        let w : Zkapp_command_segment.Witness.t =
          { global_first_pass_ledger = source_global.first_pass_ledger
          ; global_second_pass_ledger = source_global.second_pass_ledger
          ; local_state_init = source_local
          ; start_zkapp_command
          ; state_body
          ; init_stack = pending_coinbase_init_stack
          ; block_global_slot = global_slot
          }
        in
        let fee_excess =
          (* capture only the difference in the fee excess *)
          let fee_excess =
            match
              Amount.Signed.(
                add target_global.fee_excess (negate source_global.fee_excess))
            with
            | None ->
                failwith
                  (sprintf
                     !"unexpected fee excess. source %{sexp: Amount.Signed.t} \
                       target %{sexp: Amount.Signed.t}"
                     target_global.fee_excess source_global.fee_excess )
            | Some balance_change ->
                balance_change
          in
          { fee_token_l = Token_id.default
          ; fee_excess_l = Amount.Signed.to_fee fee_excess
          ; Mina_base.Fee_excess.fee_token_r = Token_id.default
          ; fee_excess_r = Fee.Signed.zero
          }
        in
        let supply_increase =
          (* capture only the difference in supply increase *)
          match
            Amount.Signed.(
              add target_global.supply_increase
                (negate source_global.supply_increase))
          with
          | None ->
              failwith
                (sprintf
                   !"unexpected supply increase. source %{sexp: \
                     Amount.Signed.t} target %{sexp: Amount.Signed.t}"
                   target_global.supply_increase source_global.supply_increase )
          | Some supply_increase ->
              supply_increase
        in
        let call_stack_hash s =
          List.hd s
          |> Option.value_map ~default:Call_stack_digest.empty
               ~f:With_stack_hash.stack_hash
        in
        let statement : Statement.With_sok.t =
          let target_first_pass_ledger_root =
            Sparse_ledger.merkle_root target_global.first_pass_ledger
          in
<<<<<<< HEAD
          (* Empty ledger hash in the local state at the beginning of each
             transaction`zkapp_command` in local state is empty for the first
             segment
          *)
          let fee_payer_segment =
            Zkapp_command.Call_forest.is_empty source_local.stack_frame.calls
          in
          let source_local_ledger_hash =
            if fee_payer_segment then Frozen_ledger_hash.empty_hash
            else Sparse_ledger.merkle_root source_local.ledger
=======
          let source_local_ledger, target_local_ledger =
            ( Sparse_ledger.merkle_root source_local.ledger
            , Sparse_ledger.merkle_root target_local.ledger )
>>>>>>> 11bef25f
          in
          { source =
              { first_pass_ledger =
                  Sparse_ledger.merkle_root source_global.first_pass_ledger
              ; second_pass_ledger =
                  Sparse_ledger.merkle_root source_global.second_pass_ledger
              ; pending_coinbase_stack = pending_coinbase_stack_state.source
              ; local_state =
                  { source_local with
                    stack_frame =
                      Stack_frame.Digest.create source_local.stack_frame
                  ; call_stack = call_stack_hash source_local.call_stack
                  ; ledger = source_local_ledger_hash
                  }
              }
          ; target =
              { first_pass_ledger = target_first_pass_ledger_root
              ; second_pass_ledger =
                  Sparse_ledger.merkle_root target_global.second_pass_ledger
              ; pending_coinbase_stack = pending_coinbase_stack_state.target
              ; local_state =
                  { target_local with
                    stack_frame =
                      Stack_frame.Digest.create target_local.stack_frame
                  ; call_stack = call_stack_hash target_local.call_stack
                  ; ledger = Sparse_ledger.merkle_root target_local.ledger
                  }
              }
          ; connecting_ledger_left = connecting_ledger
          ; connecting_ledger_right = connecting_ledger
          ; supply_increase
          ; fee_excess
          ; sok_digest = Sok_message.Digest.default
          }
        in
        (w, spec, statement) :: witnesses )

  module Make (Inputs : sig
    val constraint_constants : Genesis_constants.Constraint_constants.t

    val proof_level : Genesis_constants.Proof_level.t
  end) =
  struct
    open Inputs

    let constraint_constants = constraint_constants

    let ( tag
        , cache_handle
        , p
        , Pickles.Provers.
            [ base; merge; opt_signed_opt_signed; opt_signed; proved ] ) =
      system ~proof_level ~constraint_constants

    module Proof = (val p)

    let id = Proof.id

    let verification_key = Proof.verification_key

    let verify_against_digest { statement; proof } =
      Proof.verify [ (statement, proof) ]

    let verify ts =
      if
        List.for_all ts ~f:(fun (p, m) ->
            Sok_message.Digest.equal (Sok_message.digest m)
              p.statement.sok_digest )
      then
        Proof.verify
          (List.map ts ~f:(fun ({ statement; proof }, _) -> (statement, proof)))
      else Async.return false

    let first_account_update
        (witness : Transaction_witness.Zkapp_command_segment_witness.t) =
      match witness.local_state_init.stack_frame.calls with
      | [] ->
          with_return (fun { return } ->
              List.iter witness.start_zkapp_command ~f:(fun s ->
                  Zkapp_command.Call_forest.iteri
                    ~f:(fun _i x -> return (Some x))
                    s.account_updates.account_updates ) ;
              None )
      | xs ->
          Zkapp_command.Call_forest.hd_account_update xs

    let account_update_proof (p : Account_update.t) =
      match p.authorization with
      | Proof p ->
          Some p
      | Signature _ | None_given ->
          None

    let snapp_proof_data
        ~(witness : Transaction_witness.Zkapp_command_segment_witness.t) =
      let open Option.Let_syntax in
      let%bind p = first_account_update witness in
      let%map pi = account_update_proof p in
      let vk =
        let account_id = Account_id.create p.body.public_key p.body.token_id in
        let account : Account.t =
          Sparse_ledger.(
            get_exn witness.local_state_init.ledger
              (find_index_exn witness.local_state_init.ledger account_id))
        in
        match
          Option.value_map ~default:None account.zkapp ~f:(fun s ->
              s.verification_key )
        with
        | None ->
            failwith "No verification key found in the account"
        | Some s ->
            s
      in
      (pi, vk)

    let of_zkapp_command_segment_exn ~(statement : Proof.statement) ~witness
        ~(spec : Zkapp_command_segment.Basic.t) : t Async.Deferred.t =
      Base.Zkapp_command_snark.witness := Some witness ;
      let res =
        match spec with
        | Opt_signed ->
            opt_signed statement
        | Opt_signed_opt_signed ->
            opt_signed_opt_signed statement
        | Proved -> (
            match snapp_proof_data ~witness with
            | None ->
                failwith "of_zkapp_command_segment: Expected exactly one proof"
            | Some (p, v) ->
                Pickles.Side_loaded.in_prover (Base.side_loaded 0) v.data ;
                proved
                  ~handler:(Base.Zkapp_command_snark.handle_zkapp_proof p)
                  statement )
      in
      let open Async in
      let%map (), (), proof = res in
      Base.Zkapp_command_snark.witness := None ;
      { proof; statement }

    let of_transaction_union ~statement ~init_stack transaction state_body
        global_slot handler =
      let open Async in
      let%map (), (), proof =
        base
          ~handler:
            (Base.transaction_union_handler handler transaction state_body
               global_slot init_stack )
          statement
      in
      { statement; proof }

    let of_non_zkapp_command_transaction ~statement ~init_stack
        transaction_in_block handler =
      let transaction : Transaction.t =
        Transaction.forget
          (Transaction_protocol_state.transaction transaction_in_block)
      in
      let state_body =
        Transaction_protocol_state.block_data transaction_in_block
      in
      let global_slot =
        Transaction_protocol_state.global_slot transaction_in_block
      in
      match to_preunion transaction with
      | `Zkapp_command _ ->
          failwith
            "Called Non-zkapp_command transaction with zkapp_command \
             transaction"
      | `Transaction t ->
          of_transaction_union ~statement ~init_stack
            (Transaction_union.of_transaction t)
            state_body global_slot handler

    let of_user_command ~statement ~init_stack user_command_in_block handler =
      of_non_zkapp_command_transaction ~statement ~init_stack
        { user_command_in_block with
          transaction =
            Command
              (Signed_command
                 (Transaction_protocol_state.transaction user_command_in_block)
              )
        }
        handler

    let of_fee_transfer ~statement ~init_stack transfer_in_block handler =
      of_non_zkapp_command_transaction ~statement ~init_stack
        { transfer_in_block with
          transaction =
            Fee_transfer
              (Transaction_protocol_state.transaction transfer_in_block)
        }
        handler

    let merge ({ statement = t12; _ } as x12) ({ statement = t23; _ } as x23)
        ~sok_digest =
      let open Async.Deferred.Or_error.Let_syntax in
      let%bind s =
        Async.return
          (Statement.merge
             ({ t12 with sok_digest = () } : Statement.t)
             { t23 with sok_digest = () } )
      in
      let s = { s with sok_digest } in
      let open Async in
      let%map (), (), proof =
        merge
          ~handler:
            (Merge.handle (x12.statement, x23.statement) (x12.proof, x23.proof))
          s
      in
      Ok { statement = s; proof }

    let constraint_system_digests =
      lazy (constraint_system_digests ~constraint_constants ())
  end

  module For_tests = struct
    module Spec = struct
      type t =
        { fee : Currency.Fee.t
        ; sender : Signature_lib.Keypair.t * Mina_base.Account.Nonce.t
        ; fee_payer :
            (Signature_lib.Keypair.t * Mina_base.Account.Nonce.t) option
        ; receivers :
            ( ( Signature_lib.Keypair.t
              , Signature_lib.Public_key.Compressed.t )
              Either.t
            * Currency.Amount.t )
            list
        ; amount : Currency.Amount.t
        ; zkapp_account_keypairs : Signature_lib.Keypair.t list
        ; memo : Signed_command_memo.t
        ; new_zkapp_account : bool
        ; actions : Tick.Field.t array list
        ; events : Tick.Field.t array list
        ; call_data : Tick.Field.t
        ; preconditions : Account_update.Preconditions.t option
        ; authorization_kind : Account_update.Authorization_kind.t
        }
      [@@deriving sexp]
    end

    let create_trivial_snapp ~constraint_constants () =
      let tag, _, (module P), Pickles.Provers.[ trivial_prover ] =
        let trivial_rule : _ Pickles.Inductive_rule.t =
          let trivial_main (tx_commitment : Zkapp_statement.Checked.t) :
              unit Checked.t =
            Impl.run_checked (dummy_constraints ())
            |> fun () ->
            Zkapp_statement.Checked.Assert.equal tx_commitment tx_commitment
            |> return
          in
          { identifier = "trivial-rule"
          ; prevs = []
          ; main =
              (fun { public_input = x } ->
                let () = Impl.run_checked (trivial_main x) in
                { previous_proof_statements = []
                ; public_output = ()
                ; auxiliary_output = ()
                } )
          ; uses_lookup = false
          }
        in
        Pickles.compile () ~cache:Cache_dir.cache
          ~public_input:(Input Zkapp_statement.typ) ~auxiliary_typ:Typ.unit
          ~branches:(module Nat.N1)
          ~max_proofs_verified:(module Nat.N0)
          ~name:"trivial"
          ~constraint_constants:
            (Genesis_constants.Constraint_constants.to_snark_keys_header
               constraint_constants )
          ~choices:(fun ~self:_ -> [ trivial_rule ])
      in
      let trivial_prover ?handler stmt =
        let open Async.Deferred.Let_syntax in
        let%map (), (), proof = trivial_prover ?handler stmt in
        ((), (), Pickles.Side_loaded.Proof.of_proof proof)
      in
      let vk = Pickles.Side_loaded.Verification_key.of_compiled tag in
      ( `VK (With_hash.of_data ~hash_data:Zkapp_account.digest_vk vk)
      , `Prover trivial_prover )

    let create_zkapp_command ?receiver_auth ?empty_sender
        ~(constraint_constants : Genesis_constants.Constraint_constants.t) spec
        ~update ~receiver_update =
      let { Spec.fee
          ; sender = sender, sender_nonce
          ; fee_payer = fee_payer_opt
          ; receivers
          ; amount
          ; new_zkapp_account
          ; zkapp_account_keypairs
          ; memo
          ; actions
          ; events
          ; call_data
          ; preconditions
          ; authorization_kind
          } =
        spec
      in
      let sender_pk = sender.public_key |> Public_key.compress in
      let fee_payer : Account_update.Fee_payer.t =
        let public_key, nonce =
          match fee_payer_opt with
          | None ->
              (sender_pk, sender_nonce)
          | Some (fee_payer_kp, fee_payer_nonce) ->
              (fee_payer_kp.public_key |> Public_key.compress, fee_payer_nonce)
        in
        { body =
            { public_key
            ; fee
            ; valid_until =
                Option.bind preconditions ~f:(fun { network; _ } ->
                    match network.global_slot_since_genesis with
                    | Ignore ->
                        None
                    | Check { upper; _ } ->
                        Some upper )
            ; nonce
            }
        ; authorization = Signature.dummy
        }
      in
      let preconditions' =
        Option.value preconditions
          ~default:
            { Account_update.Preconditions.network =
                Option.value_map preconditions
                  ~f:(fun { network; _ } -> network)
                  ~default:Zkapp_precondition.Protocol_state.accept
            ; account =
                ( if Option.is_none fee_payer_opt then
                  Nonce (Account.Nonce.succ sender_nonce)
                else Nonce sender_nonce )
            ; valid_while =
                Option.value_map preconditions
                  ~f:(fun { valid_while; _ } -> valid_while)
                  ~default:Zkapp_basic.Or_ignore.Ignore
            }
      in

      let sender_account_update : Account_update.Simple.t option =
        let empty_sender = Option.value ~default:false empty_sender in
        if empty_sender then assert (List.is_empty receivers) ;
        let balance_change =
          if empty_sender then Amount.Signed.zero
          else Amount.(Signed.(negate (of_unsigned amount)))
        in
        let sender_account_update_body : Account_update.Body.Simple.t =
          { public_key = sender_pk
          ; update = Account_update.Update.noop
          ; token_id = Token_id.default
          ; balance_change
          ; increment_nonce = true
          ; events = []
          ; actions = []
          ; call_data = Field.zero
          ; call_depth = 0
          ; preconditions = preconditions'
          ; use_full_commitment = false
          ; implicit_account_creation_fee = false
          ; call_type = Call
          ; authorization_kind = Signature
          }
        in
        Option.some_if
          ((not (List.is_empty receivers)) || new_zkapp_account || empty_sender)
          ( { body = sender_account_update_body
            ; authorization =
                Control.Signature Signature.dummy (*To be updated later*)
            }
            : Account_update.Simple.t )
      in
      let snapp_zkapp_command : Account_update.Simple.t list =
        let num_keypairs = List.length zkapp_account_keypairs in
        let account_creation_fee =
          Amount.of_fee constraint_constants.account_creation_fee
        in
        (* if creating new snapp accounts, amount must be enough for account creation fees for each *)
        assert (
          (not new_zkapp_account) || num_keypairs = 0
          ||
          match Currency.Amount.scale account_creation_fee num_keypairs with
          | None ->
              false
          | Some product ->
              Currency.Amount.( >= ) amount product ) ;
        (* "fudge factor" so that balances sum to zero *)
        let zeroing_allotment =
          if new_zkapp_account then
            (* value doesn't matter when num_keypairs = 0 *)
            if num_keypairs = 0 then amount
            else
              let otherwise_allotted =
                Option.value_exn
                  (Currency.Amount.scale account_creation_fee num_keypairs)
              in
              Option.value_exn (Currency.Amount.sub amount otherwise_allotted)
          else Currency.Amount.zero
        in
        List.mapi zkapp_account_keypairs ~f:(fun ndx zkapp_account_keypair ->
            let public_key =
              Signature_lib.Public_key.compress zkapp_account_keypair.public_key
            in
            let delta =
              if new_zkapp_account && ndx = 0 then
                Amount.Signed.(of_unsigned zeroing_allotment)
              else Amount.Signed.zero
            in
            ( { body =
                  { public_key
                  ; update
                  ; token_id = Token_id.default
                  ; balance_change = delta
                  ; increment_nonce = false
                  ; events
                  ; actions
                  ; call_data
                  ; call_depth = 0
                  ; preconditions =
                      { preconditions' with
                        account =
                          Option.map preconditions ~f:(fun { account; _ } ->
                              account )
                          |> Option.value ~default:Accept
                      }
                  ; use_full_commitment = true
                  ; implicit_account_creation_fee = false
                  ; call_type = Call
                  ; authorization_kind
                  }
              ; authorization =
                  Control.Signature Signature.dummy (*To be updated later*)
              }
              : Account_update.Simple.t ) )
      in
      let other_receivers =
        List.map receivers ~f:(fun (receiver, amt) : Account_update.Simple.t ->
            let receiver =
              match receiver with
              | First receiver_kp ->
                  Signature_lib.Public_key.compress receiver_kp.public_key
              | Second receiver ->
                  receiver
            in
            let receiver_auth, authorization_kind, use_full_commitment =
              match receiver_auth with
              | Some Control.Tag.Signature ->
                  ( Control.Signature Signature.dummy
                  , Account_update.Authorization_kind.Signature
                  , true )
              | Some Proof ->
                  failwith
                    "Not implemented. Pickles_types.Nat.N2.n \
                     Pickles_types.Nat.N2.n ~domain_log2:15)"
              | Some None_given | None ->
                  (None_given, None_given, false)
            in
            { body =
                { public_key = receiver
                ; update = receiver_update
                ; token_id = Token_id.default
                ; balance_change = Amount.Signed.of_unsigned amt
                ; increment_nonce = false
                ; events = []
                ; actions = []
                ; call_data = Field.zero
                ; call_depth = 0
                ; preconditions = { preconditions' with account = Accept }
                ; use_full_commitment
                ; implicit_account_creation_fee = false
                ; call_type = Call
                ; authorization_kind
                }
            ; authorization = receiver_auth
            } )
      in
      let account_updates_data =
        Option.value_map ~default:[] sender_account_update ~f:(fun p -> [ p ])
        @ snapp_zkapp_command @ other_receivers
      in
      let ps =
        Zkapp_command.Call_forest.With_hashes.of_zkapp_command_simple_list
          account_updates_data
      in
      let account_updates_hash = Zkapp_command.Call_forest.hash ps in
      let commitment : Zkapp_command.Transaction_commitment.t =
        Zkapp_command.Transaction_commitment.create ~account_updates_hash
      in
      let full_commitment =
        Zkapp_command.Transaction_commitment.create_complete commitment
          ~memo_hash:(Signed_command_memo.hash memo)
          ~fee_payer_hash:
            (Zkapp_command.Digest.Account_update.create
               (Account_update.of_fee_payer fee_payer) )
      in
      let fee_payer =
        let fee_payer_signature_auth =
          match fee_payer_opt with
          | None ->
              Signature_lib.Schnorr.Chunked.sign sender.private_key
                (Random_oracle.Input.Chunked.field full_commitment)
          | Some (fee_payer_kp, _) ->
              Signature_lib.Schnorr.Chunked.sign fee_payer_kp.private_key
                (Random_oracle.Input.Chunked.field full_commitment)
        in
        { fee_payer with authorization = fee_payer_signature_auth }
      in
      let sender_account_update =
        Option.map sender_account_update ~f:(fun s : Account_update.Simple.t ->
            let commitment =
              if s.body.use_full_commitment then full_commitment else commitment
            in
            let sender_signature_auth =
              Signature_lib.Schnorr.Chunked.sign sender.private_key
                (Random_oracle.Input.Chunked.field commitment)
            in
            { body = s.body; authorization = Signature sender_signature_auth } )
      in
      let other_receivers =
        List.map2_exn other_receivers receivers ~f:(fun s (receiver, _amt) ->
            match s.authorization with
            | Control.Signature _ ->
                let commitment =
                  if s.body.use_full_commitment then full_commitment
                  else commitment
                in
                let receiver_kp =
                  match receiver with
                  | First receiver_kp ->
                      receiver_kp
                  | Second _ ->
                      failwith
                        "Receiver authorization is signature, expecting \
                         receiver keypair but got receiver public key"
                in
                let receiver_signature_auth =
                  Signature_lib.Schnorr.Chunked.sign receiver_kp.private_key
                    (Random_oracle.Input.Chunked.field commitment)
                in
                { Account_update.Simple.body = s.body
                ; authorization = Signature receiver_signature_auth
                }
            | Control.Proof _ ->
                failwith ""
            | Control.None_given ->
                s )
      in
      ( `Zkapp_command
          (Zkapp_command.of_simple
             { fee_payer; account_updates = other_receivers; memo } )
      , `Sender_account_update sender_account_update
      , `Proof_zkapp_command snapp_zkapp_command
      , `Txn_commitment commitment
      , `Full_txn_commitment full_commitment )

    module Deploy_snapp_spec = struct
      type t =
        { fee : Currency.Fee.t
        ; sender : Signature_lib.Keypair.t * Mina_base.Account.Nonce.t
        ; fee_payer :
            (Signature_lib.Keypair.t * Mina_base.Account.Nonce.t) option
        ; amount : Currency.Amount.t
        ; zkapp_account_keypairs : Signature_lib.Keypair.t list
        ; memo : Signed_command_memo.t
        ; new_zkapp_account : bool
        ; snapp_update : Account_update.Update.t
              (* Authorization for the update being performed *)
        ; preconditions : Account_update.Preconditions.t option
        ; authorization_kind : Account_update.Authorization_kind.t
        }
      [@@deriving sexp]

      let spec_of_t
          { fee
          ; sender
          ; fee_payer
          ; amount
          ; zkapp_account_keypairs
          ; memo
          ; new_zkapp_account
          ; snapp_update = _
          ; preconditions
          ; authorization_kind
          } : Spec.t =
        { fee
        ; sender
        ; fee_payer
        ; receivers = []
        ; amount
        ; zkapp_account_keypairs
        ; memo
        ; new_zkapp_account
        ; actions = []
        ; events = []
        ; call_data = Tick.Field.zero
        ; preconditions
        ; authorization_kind
        }
    end

    let deploy_snapp ?(no_auth = false) ?(default_permissions = false)
        ~constraint_constants (spec : Deploy_snapp_spec.t) =
      let `VK vk, `Prover _trivial_prover =
        create_trivial_snapp ~constraint_constants ()
      in
      (* only allow timing on a single new snapp account
         balance changes for other new snapp accounts are just the account creation fee
      *)
      assert (
        Zkapp_basic.Set_or_keep.is_keep spec.snapp_update.timing
        || spec.new_zkapp_account
           && List.length spec.zkapp_account_keypairs = 1 ) ;
      let update_vk =
        let update = spec.snapp_update in
        if no_auth then update
        else
          { update with
            verification_key = Zkapp_basic.Set_or_keep.Set vk
          ; permissions =
              ( if default_permissions then
                Zkapp_basic.Set_or_keep.Set Permissions.user_default
              else
                Zkapp_basic.Set_or_keep.Set
                  { Permissions.user_default with
                    edit_state = Permissions.Auth_required.Proof
                  ; edit_sequence_state = Proof
                  } )
          }
      in
      let ( `Zkapp_command { Zkapp_command.fee_payer; account_updates; memo }
          , `Sender_account_update sender_account_update
          , `Proof_zkapp_command snapp_zkapp_command
          , `Txn_commitment commitment
          , `Full_txn_commitment full_commitment ) =
        create_zkapp_command ~constraint_constants
          (Deploy_snapp_spec.spec_of_t spec)
          ~update:update_vk
          ~receiver_update:Mina_base.Account_update.Update.noop
      in
      assert (List.is_empty account_updates) ;
      (* invariant: same number of keypairs, snapp_zkapp_command *)
      let snapp_zkapp_command_keypairs =
        List.zip_exn snapp_zkapp_command spec.zkapp_account_keypairs
      in
      let snapp_zkapp_command =
        List.map snapp_zkapp_command_keypairs
          ~f:(fun (snapp_account_update, keypair) ->
            if no_auth then
              ( { body = snapp_account_update.body; authorization = None_given }
                : Account_update.Simple.t )
            else
              let commitment =
                if snapp_account_update.body.use_full_commitment then
                  full_commitment
                else commitment
              in
              let signature =
                Signature_lib.Schnorr.Chunked.sign keypair.private_key
                  (Random_oracle.Input.Chunked.field commitment)
              in
              ( { body = snapp_account_update.body
                ; authorization = Signature signature
                }
                : Account_update.Simple.t ) )
      in
      let account_updates =
        Option.to_list sender_account_update @ snapp_zkapp_command
      in
      let zkapp_command : Zkapp_command.t =
        { fee_payer
        ; memo
        ; account_updates =
            Zkapp_command.Call_forest.of_account_updates account_updates
              ~account_update_depth:(fun (p : Account_update.Simple.t) ->
                p.body.call_depth )
            |> Zkapp_command.Call_forest.map ~f:Account_update.of_simple
            |> Zkapp_command.Call_forest.accumulate_hashes
                 ~hash_account_update:(fun (p : Account_update.t) ->
                   Zkapp_command.Digest.Account_update.create p )
        }
      in
      zkapp_command

    module Update_states_spec = struct
      type t =
        { fee : Currency.Fee.t
        ; sender : Signature_lib.Keypair.t * Mina_base.Account.Nonce.t
        ; fee_payer :
            (Signature_lib.Keypair.t * Mina_base.Account.Nonce.t) option
        ; receivers : (Signature_lib.Keypair.t * Currency.Amount.t) list
        ; amount : Currency.Amount.t
        ; zkapp_account_keypairs : Signature_lib.Keypair.t list
        ; memo : Signed_command_memo.t
        ; new_zkapp_account : bool
        ; snapp_update : Account_update.Update.t
              (* Authorization for the update being performed *)
        ; current_auth : Permissions.Auth_required.t
        ; actions : Tick.Field.t array list
        ; events : Tick.Field.t array list
        ; call_data : Tick.Field.t
        ; preconditions : Account_update.Preconditions.t option
        }
      [@@deriving sexp]

      let spec_of_t
          { fee
          ; sender
          ; fee_payer
          ; receivers
          ; amount
          ; zkapp_account_keypairs
          ; memo
          ; new_zkapp_account
          ; snapp_update = _
          ; current_auth
          ; actions
          ; events
          ; call_data
          ; preconditions
          } : Spec.t =
        { fee
        ; sender
        ; fee_payer
        ; receivers = List.map receivers ~f:(fun (r, amt) -> (First r, amt))
        ; amount
        ; zkapp_account_keypairs
        ; memo
        ; new_zkapp_account
        ; actions
        ; events
        ; call_data
        ; preconditions
        ; authorization_kind =
            ( match current_auth with
            | None ->
                None_given
            | Signature ->
                Signature
            | Proof ->
                Proof
            | _ ->
                Signature )
        }
    end

    let update_states ?receiver_auth ?zkapp_prover ?empty_sender
        ~constraint_constants (spec : Update_states_spec.t) =
      let ( `Zkapp_command ({ Zkapp_command.fee_payer; memo; _ } as p)
          , `Sender_account_update sender_account_update
          , `Proof_zkapp_command snapp_zkapp_command
          , `Txn_commitment commitment
          , `Full_txn_commitment full_commitment ) =
        create_zkapp_command ~constraint_constants
          (Update_states_spec.spec_of_t spec)
          ~update:spec.snapp_update
          ~receiver_update:Mina_base.Account_update.Update.noop ?receiver_auth
          ?empty_sender
      in
      let receivers = (Zkapp_command.to_simple p).account_updates in
      let snapp_zkapp_command =
        snapp_zkapp_command
        |> List.map ~f:(fun p -> (p, p))
        |> Zkapp_command.Call_forest.With_hashes_and_data
           .of_zkapp_command_simple_list
        |> Zkapp_statement.zkapp_statements_of_forest
        |> Zkapp_command.Call_forest.to_account_updates
      in
      let snapp_zkapp_command_keypairs =
        List.zip_exn snapp_zkapp_command spec.zkapp_account_keypairs
      in
      let%map.Async.Deferred snapp_zkapp_command =
        Async.Deferred.List.map snapp_zkapp_command_keypairs
          ~f:(fun
               ( ( (snapp_account_update, simple_snapp_account_update)
                 , tx_statement )
               , snapp_keypair )
             ->
            match spec.current_auth with
            | Permissions.Auth_required.Proof ->
                let handler
                    (Snarky_backendless.Request.With { request; respond }) =
                  match request with _ -> respond Unhandled
                in
                let prover =
                  match zkapp_prover with
                  | Some prover ->
                      prover
                  | None ->
                      let _, `Prover p =
                        create_trivial_snapp ~constraint_constants ()
                      in
                      p
                in
                let%map.Async.Deferred (), (), (pi : Pickles.Side_loaded.Proof.t)
                    =
                  prover ~handler tx_statement
                in
                ( { body = simple_snapp_account_update.body
                  ; authorization = Proof pi
                  }
                  : Account_update.Simple.t )
            | Signature ->
                let commitment =
                  if snapp_account_update.body.use_full_commitment then
                    full_commitment
                  else commitment
                in
                let signature =
                  Signature_lib.Schnorr.Chunked.sign snapp_keypair.private_key
                    (Random_oracle.Input.Chunked.field commitment)
                in
                Async.Deferred.return
                  ( { body = simple_snapp_account_update.body
                    ; authorization = Signature signature
                    }
                    : Account_update.Simple.t )
            | None ->
                Async.Deferred.return
                  ( { body = simple_snapp_account_update.body
                    ; authorization = None_given
                    }
                    : Account_update.Simple.t )
            | _ ->
                failwith
                  "Current authorization not Proof or Signature or None_given" )
      in
      let account_updates =
        Option.value_map ~default:[] ~f:(fun p -> [ p ]) sender_account_update
        @ snapp_zkapp_command @ receivers
      in
      let zkapp_command : Zkapp_command.t =
        Zkapp_command.of_simple { fee_payer; account_updates; memo }
      in
      zkapp_command

    module Multiple_transfers_spec = struct
      type t =
        { fee : Currency.Fee.t
        ; sender : Signature_lib.Keypair.t * Mina_base.Account.Nonce.t
        ; fee_payer :
            (Signature_lib.Keypair.t * Mina_base.Account.Nonce.t) option
        ; receivers :
            (Signature_lib.Public_key.Compressed.t * Currency.Amount.t) list
        ; amount : Currency.Amount.t
        ; zkapp_account_keypairs : Signature_lib.Keypair.t list
        ; memo : Signed_command_memo.t
        ; new_zkapp_account : bool
        ; snapp_update : Account_update.Update.t
              (* Authorization for the update being performed *)
        ; actions : Tick.Field.t array list
        ; events : Tick.Field.t array list
        ; call_data : Tick.Field.t
        ; preconditions : Account_update.Preconditions.t option
        }
      [@@deriving sexp]

      let spec_of_t
          { fee
          ; sender
          ; fee_payer
          ; receivers
          ; amount
          ; zkapp_account_keypairs
          ; memo
          ; new_zkapp_account
          ; snapp_update = _
          ; actions
          ; events
          ; call_data
          ; preconditions
          } : Spec.t =
        { fee
        ; sender
        ; fee_payer
        ; receivers = List.map receivers ~f:(fun (r, amt) -> (Second r, amt))
        ; amount
        ; zkapp_account_keypairs
        ; memo
        ; new_zkapp_account
        ; actions
        ; events
        ; call_data
        ; preconditions
        ; authorization_kind = Signature
        }
    end

    let multiple_transfers (spec : Multiple_transfers_spec.t) =
      let ( `Zkapp_command zkapp_command
          , `Sender_account_update sender_account_update
          , `Proof_zkapp_command snapp_zkapp_command
          , `Txn_commitment _commitment
          , `Full_txn_commitment _full_commitment ) =
        create_zkapp_command
          ~constraint_constants:Genesis_constants.Constraint_constants.compiled
          (Multiple_transfers_spec.spec_of_t spec)
          ~update:spec.snapp_update ~receiver_update:spec.snapp_update
      in
      assert (Option.is_some sender_account_update) ;
      assert (List.is_empty snapp_zkapp_command) ;
      let account_updates =
        let sender_account_update = Option.value_exn sender_account_update in
        Zkapp_command.Call_forest.cons
          (Account_update.of_simple sender_account_update)
          zkapp_command.account_updates
      in
      { zkapp_command with account_updates }

    let trivial_zkapp_account ?(permissions = Permissions.user_default) ~vk pk =
      let id = Account_id.create pk Token_id.default in
      { (Account.create id Balance.(of_mina_int_exn 1_000_000)) with
        permissions
      ; zkapp = Some { Zkapp_account.default with verification_key = Some vk }
      }

    let create_trivial_zkapp_account ?(permissions = Permissions.user_default)
        ~vk ~ledger pk =
      let create ledger id account =
        match Ledger.location_of_account ledger id with
        | Some _loc ->
            failwith "Account already present"
        | None ->
            let _loc, _new =
              Ledger.get_or_create_account ledger id account |> Or_error.ok_exn
            in
            ()
      in
      let id = Account_id.create pk Token_id.default in
      let account : Account.t = trivial_zkapp_account ~permissions ~vk pk in
      create ledger id account

    let create_trivial_predicate_snapp ~constraint_constants
        ?(protocol_state_predicate = Zkapp_precondition.Protocol_state.accept)
        ~(snapp_kp : Signature_lib.Keypair.t) spec ledger =
      let { Mina_transaction_logic.For_tests.Transaction_spec.fee
          ; sender = sender, sender_nonce
          ; receiver = _
          ; amount
          } =
        spec
      in
      let trivial_account_pk =
        Signature_lib.Public_key.compress snapp_kp.public_key
      in
      let `VK vk, `Prover trivial_prover =
        create_trivial_snapp ~constraint_constants ()
      in
      let _v =
        let id =
          Public_key.compress sender.public_key
          |> fun pk -> Account_id.create pk Token_id.default
        in
        Ledger.get_or_create_account ledger id
          (Account.create id Balance.(of_nanomina_int_exn 888_888))
        |> Or_error.ok_exn
      in
      let () =
        create_trivial_zkapp_account trivial_account_pk ~ledger ~vk
          ~permissions:{ Permissions.user_default with set_permissions = Proof }
      in
      let update_empty_permissions =
        let permissions =
          { Permissions.user_default with
            send = Permissions.Auth_required.Proof
          }
          |> Zkapp_basic.Set_or_keep.Set
        in
        { Account_update.Update.dummy with permissions }
      in
      let sender_pk = sender.public_key |> Public_key.compress in
      let fee_payer : Account_update.Fee_payer.t =
        { body =
            { public_key = sender_pk
            ; fee
            ; valid_until = None
            ; nonce = sender_nonce
            }
            (* Real signature added in below *)
        ; authorization = Signature.dummy
        }
      in
      let sender_account_update_data : Account_update.Simple.t =
        { body =
            { public_key = sender_pk
            ; update = Account_update.Update.noop
            ; token_id = Token_id.default
            ; balance_change = Amount.(Signed.(negate (of_unsigned amount)))
            ; increment_nonce = true
            ; events = []
            ; actions = []
            ; call_data = Field.zero
            ; call_depth = 0
            ; preconditions =
                { network = protocol_state_predicate
                ; account = Nonce (Account.Nonce.succ sender_nonce)
                ; valid_while = Ignore
                }
            ; use_full_commitment = false
            ; implicit_account_creation_fee = false
            ; call_type = Call
            ; authorization_kind = Signature
            }
        ; authorization = Signature Signature.dummy
        }
      in
      let snapp_account_update_data : Account_update.Simple.t =
        { body =
            { public_key = trivial_account_pk
            ; update = update_empty_permissions
            ; token_id = Token_id.default
            ; balance_change = Amount.Signed.(of_unsigned amount)
            ; increment_nonce = false
            ; events = []
            ; actions = []
            ; call_data = Field.zero
            ; call_depth = 0
            ; preconditions =
                { network = protocol_state_predicate
                ; account = Full Zkapp_precondition.Account.accept
                ; valid_while = Ignore
                }
            ; use_full_commitment = false
            ; implicit_account_creation_fee = false
            ; call_type = Call
            ; authorization_kind = Proof
            }
        ; authorization = Proof Mina_base.Proof.blockchain_dummy
        }
      in
      let memo = Signed_command_memo.empty in
      let ps =
        Zkapp_command.Call_forest.With_hashes.of_zkapp_command_simple_list
          [ sender_account_update_data; snapp_account_update_data ]
      in
      let account_updates_hash = Zkapp_command.Call_forest.hash ps in
      let transaction : Zkapp_command.Transaction_commitment.t =
        (*FIXME: is this correct? *)
        Zkapp_command.Transaction_commitment.create ~account_updates_hash
      in
      let proof_account_update =
        let tree =
          Zkapp_command.Call_forest.With_hashes.of_zkapp_command_simple_list
            [ snapp_account_update_data ]
          |> List.hd_exn
        in
        tree.elt.account_update_digest
      in
      let tx_statement : Zkapp_statement.t =
        { account_update = (proof_account_update :> Field.t)
        ; calls = (Zkapp_command.Digest.Forest.empty :> Field.t)
        }
      in
      let handler (Snarky_backendless.Request.With { request; respond }) =
        match request with _ -> respond Unhandled
      in
      let%map.Async.Deferred (), (), (pi : Pickles.Side_loaded.Proof.t) =
        trivial_prover ~handler tx_statement
      in
      let fee_payer_signature_auth =
        let txn_comm =
          Zkapp_command.Transaction_commitment.create_complete transaction
            ~memo_hash:(Signed_command_memo.hash memo)
            ~fee_payer_hash:
              (Zkapp_command.Digest.Account_update.create
                 (Account_update.of_fee_payer fee_payer) )
        in
        Signature_lib.Schnorr.Chunked.sign sender.private_key
          (Random_oracle.Input.Chunked.field txn_comm)
      in
      let fee_payer =
        { fee_payer with authorization = fee_payer_signature_auth }
      in
      let sender_signature_auth =
        Signature_lib.Schnorr.Chunked.sign sender.private_key
          (Random_oracle.Input.Chunked.field transaction)
      in
      let sender : Account_update.Simple.t =
        { sender_account_update_data with
          authorization = Signature sender_signature_auth
        }
      in
      let account_updates =
        [ sender
        ; { body = snapp_account_update_data.body; authorization = Proof pi }
        ]
      in
      let zkapp_command : Zkapp_command.t =
        Zkapp_command.of_simple { fee_payer; account_updates; memo }
      in
      zkapp_command
  end
end

include Wire_types.Make (Make_sig) (Make_str)<|MERGE_RESOLUTION|>--- conflicted
+++ resolved
@@ -3795,22 +3795,9 @@
           let target_first_pass_ledger_root =
             Sparse_ledger.merkle_root target_global.first_pass_ledger
           in
-<<<<<<< HEAD
-          (* Empty ledger hash in the local state at the beginning of each
-             transaction`zkapp_command` in local state is empty for the first
-             segment
-          *)
-          let fee_payer_segment =
-            Zkapp_command.Call_forest.is_empty source_local.stack_frame.calls
-          in
-          let source_local_ledger_hash =
-            if fee_payer_segment then Frozen_ledger_hash.empty_hash
-            else Sparse_ledger.merkle_root source_local.ledger
-=======
           let source_local_ledger, target_local_ledger =
             ( Sparse_ledger.merkle_root source_local.ledger
             , Sparse_ledger.merkle_root target_local.ledger )
->>>>>>> 11bef25f
           in
           { source =
               { first_pass_ledger =
@@ -3823,7 +3810,7 @@
                     stack_frame =
                       Stack_frame.Digest.create source_local.stack_frame
                   ; call_stack = call_stack_hash source_local.call_stack
-                  ; ledger = source_local_ledger_hash
+                  ; ledger = source_local_ledger
                   }
               }
           ; target =
@@ -3836,7 +3823,7 @@
                     stack_frame =
                       Stack_frame.Digest.create target_local.stack_frame
                   ; call_stack = call_stack_hash target_local.call_stack
-                  ; ledger = Sparse_ledger.merkle_root target_local.ledger
+                  ; ledger = target_local_ledger
                   }
               }
           ; connecting_ledger_left = connecting_ledger
