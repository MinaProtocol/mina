--- conflicted
+++ resolved
@@ -5,7 +5,6 @@
  (inline_tests
   (flags -verbose -show-counts))
  (libraries
-<<<<<<< HEAD
   ;; opam libraries
   ppx_inline_test.config
   async_kernel
@@ -69,75 +68,8 @@
   ppx_version.runtime
   logger
   zkapp_command_builder
-  snark_keys_header)
-=======
-   ;; opam libraries
-   ppx_inline_test.config
-   async_kernel
-   base.base_internalhash_types
-   bin_prot.shape
-   async
-   sexplib0
-   bignum
-   core
-   core_kernel
-   base.md5
-   base.caml
-   async_unix
-   splittable_random
-   ;; local libraries
-   bounded_types
-   mina_wire_types
-   mina_base.import
-   mina_transaction
-   mina_transaction_logic
-   hash_prefix_states
-   kimchi_backend_common
-   kimchi_backend
-   with_hash
-   bitstring_lib
-   one_or_two
-   snarky_integer
-   pickles.backend
-   signature_lib
-   mina_signature_kind
-   genesis_constants
-   currency
-   random_oracle
-   snark_params
-   transaction_protocol_state
-   mina_base
-   cache_dir
-   snarky.backendless
-   sgn
-   sgn_type
-   mina_state
-   o1trace
-   pickles
-   pickles_base
-   random_oracle_input
-   pickles_types
-   coda_genesis_ledger
-   mina_numbers
-   crypto_params
-   tuple_lib
-   consensus
-   data_hash_lib
-   quickcheck_lib
-   test_util
-   transaction_witness
-   mina_ledger
-   kimchi_pasta
-   kimchi_pasta.basic
-   merkle_ledger
-   mina_base.util
-   ppx_version.runtime
-   logger
-   zkapp_command_builder
-   snark_keys_header
-   proof_carrying_data
- )
->>>>>>> a0e377be
+  snark_keys_header
+  proof_carrying_data)
  (preprocess
   (pps
    ppx_snarky
