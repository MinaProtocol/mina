--- conflicted
+++ resolved
@@ -90,30 +90,23 @@
           }
         [@@deriving compare, equal, hash, sexp, yojson, hlist]
       end
-<<<<<<< HEAD
-
-      module V1 : sig
-        type ( 'ledger_hash
-             , 'amount
-             , 'pending_coinbase
-             , 'fee_excess
-             , 'token_id
-             , 'sok_digest )
-             t =
-          { source : 'ledger_hash
-          ; target : 'ledger_hash
-          ; supply_increase : 'amount
-          ; pending_coinbase_stack_state : 'pending_coinbase
-          ; fee_excess : 'fee_excess
-          ; next_available_token_before : 'token_id
-          ; next_available_token_after : 'token_id
-          ; sok_digest : 'sok_digest
-          }
-        [@@deriving compare, equal, hash, sexp, yojson]
-      end
-=======
->>>>>>> 73c4f14e
     end]
+
+    val with_empty_local_state :
+         supply_increase:'amount
+      -> fee_excess:'fee_excess
+      -> sok_digest:'sok_digest
+      -> source:'ledger_hash
+      -> target:'ledger_hash
+      -> pending_coinbase_stack_state:
+           'pending_coinbase Pending_coinbase_stack_state.poly
+      -> ( 'ledger_hash
+         , 'amount
+         , 'pending_coinbase
+         , 'fee_excess
+         , 'sok_digest
+         , Mina_transaction_logic.Parties_logic.Local_state.Value.t )
+         t
   end
 
   type ( 'ledger_hash
@@ -167,23 +160,6 @@
           Poly.Stable.V2.t
         [@@deriving compare, equal, hash, sexp, yojson]
       end
-<<<<<<< HEAD
-
-      module V1 : sig
-        type t =
-          ( Frozen_ledger_hash.Stable.V1.t
-          , Currency.Amount.Stable.V1.t
-          , Pending_coinbase_stack_state.Stable.V1.t
-          , Fee_excess.Stable.V1.t
-          , Token_id.Stable.V1.t
-          , Sok_message.Digest.Stable.V1.t )
-          Poly.Stable.V1.t
-        [@@deriving compare, equal, hash, sexp, yojson]
-
-        val to_latest : t -> V2.t
-      end
-=======
->>>>>>> 73c4f14e
     end]
 
     type var =
