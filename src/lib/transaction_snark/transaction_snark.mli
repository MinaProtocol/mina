open Core
open Coda_base
open Snark_params

<<<<<<< HEAD
=======
(** For debugging. Logs to stderr the inputs to the top hash. *)
val with_top_hash_logging : (unit -> 'a) -> 'a

>>>>>>> 7b3c9cf6
module Pending_coinbase_stack_state : sig
  module Init_stack : sig
    [%%versioned:
    module Stable : sig
      module V1 : sig
        type t = Base of Pending_coinbase.Stack_versioned.Stable.V1.t | Merge
        [@@deriving sexp, hash, compare, eq, yojson]
      end
    end]

    type t = Stable.Latest.t = Base of Pending_coinbase.Stack.t | Merge
    [@@deriving sexp, hash, compare, yojson]
  end

  module Poly : sig
<<<<<<< HEAD
    module Stable : sig
      module V1 : sig
        type 's t = {source: 's; target: 's}
        [@@deriving bin_io, compare, eq, fields, hash, sexp, version, yojson]
      end

      module Latest = V1
    end
  end

  module Stable : sig
    module V1 : sig
      type t = Pending_coinbase.Stack_versioned.Stable.V1.t Poly.Stable.V1.t
      [@@deriving bin_io, compare, eq, hash, sexp, version, yojson]
=======
    [%%versioned:
    module Stable : sig
      module V1 : sig
        type 'pending_coinbase t =
          {source: 'pending_coinbase; target: 'pending_coinbase}
        [@@deriving compare, eq, fields, hash, sexp, yojson]

        val to_latest :
             ('pending_coinbase -> 'pending_coinbase')
          -> 'pending_coinbase t
          -> 'pending_coinbase' t
      end
    end]

    type 'pending_coinbase t = 'pending_coinbase Stable.Latest.t =
      {source: 'pending_coinbase; target: 'pending_coinbase}
    [@@deriving compare, eq, fields, hash, sexp, yojson]

    val typ :
         ('pending_coinbase_var, 'pending_coinbase) Tick.Typ.t
      -> ('pending_coinbase_var t, 'pending_coinbase t) Tick.Typ.t
  end

  type 'pending_coinbase poly = 'pending_coinbase Poly.t =
    {source: 'pending_coinbase; target: 'pending_coinbase}
  [@@deriving sexp, hash, compare, eq, fields, yojson]

  [%%versioned:
  module Stable : sig
    module V1 : sig
      type t = Pending_coinbase.Stack_versioned.Stable.V1.t Poly.Stable.V1.t
      [@@deriving compare, eq, hash, sexp, yojson]
>>>>>>> 7b3c9cf6
    end
  end]

  type t = Stable.Latest.t [@@deriving sexp, hash, compare, eq, yojson]

<<<<<<< HEAD
  type 's t_ = 's Poly.Stable.Latest.t = {source: 's; target: 's}
  [@@deriving sexp, hash, compare, eq, fields, yojson]

  type t = Stable.Latest.t [@@deriving sexp, hash, compare, eq, yojson]
=======
  type var = Pending_coinbase.Stack.var Poly.t

  open Tick

  val typ : (var, t) Typ.t

  val to_input : t -> (Field.t, bool) Random_oracle.Input.t

  val var_to_input : var -> (Field.Var.t, Boolean.var) Random_oracle.Input.t
>>>>>>> 7b3c9cf6
end

module Statement : sig
  module Poly : sig
    [%%versioned:
    module Stable : sig
      module V1 : sig
<<<<<<< HEAD
        type ('lh, 'amt, 'pc, 'signed_amt, 'sok) t =
          { source: 'lh
          ; target: 'lh
          ; supply_increase: 'amt
          ; pending_coinbase_stack_state:
              'pc Pending_coinbase_stack_state.Poly.Stable.V1.t
          ; fee_excess: 'signed_amt
          ; sok_digest: 'sok }
        [@@deriving compare, equal, hash, sexp, yojson]
      end
    end]
  end

  type ('lh, 'amt, 'pc, 'signed_amt, 'sok) t_ =
        ('lh, 'amt, 'pc, 'signed_amt, 'sok) Poly.Stable.Latest.t =
    { source: 'lh
    ; target: 'lh
    ; supply_increase: 'amt
    ; pending_coinbase_stack_state:
        'pc Pending_coinbase_stack_state.Poly.Stable.V1.t
    ; fee_excess: 'signed_amt
    ; sok_digest: 'sok }
=======
        type ( 'ledger_hash
             , 'amount
             , 'pending_coinbase
             , 'fee_excess
             , 'sok_digest )
             t =
          { source: 'ledger_hash
          ; target: 'ledger_hash
          ; supply_increase: 'amount
          ; pending_coinbase_stack_state: 'pending_coinbase
          ; fee_excess: 'fee_excess
          ; sok_digest: 'sok_digest }
        [@@deriving compare, equal, hash, sexp, yojson]

        val to_latest :
             ('ledger_hash -> 'ledger_hash')
          -> ('amount -> 'amount')
          -> ('pending_coinbase -> 'pending_coinbase')
          -> ('fee_excess -> 'fee_excess')
          -> ('sok_digest -> 'sok_digest')
          -> ( 'ledger_hash
             , 'amount
             , 'pending_coinbase
             , 'fee_excess
             , 'sok_digest )
             t
          -> ( 'ledger_hash'
             , 'amount'
             , 'pending_coinbase'
             , 'fee_excess'
             , 'sok_digest' )
             t
      end
    end]

    type ('ledger_hash, 'amount, 'pending_coinbase, 'fee_excess, 'sok_digest) t =
          ( 'ledger_hash
          , 'amount
          , 'pending_coinbase
          , 'fee_excess
          , 'sok_digest )
          Stable.Latest.t =
      { source: 'ledger_hash
      ; target: 'ledger_hash
      ; supply_increase: 'amount
      ; pending_coinbase_stack_state: 'pending_coinbase
      ; fee_excess: 'fee_excess
      ; sok_digest: 'sok_digest }
    [@@deriving compare, equal, hash, sexp, yojson]
  end

  type ( 'ledger_hash
       , 'amount
       , 'pending_coinbase
       , 'fee_excess
       , 'sok_digest )
       poly =
        ( 'ledger_hash
        , 'amount
        , 'pending_coinbase
        , 'fee_excess
        , 'sok_digest )
        Poly.t =
    { source: 'ledger_hash
    ; target: 'ledger_hash
    ; supply_increase: 'amount
    ; pending_coinbase_stack_state: 'pending_coinbase
    ; fee_excess: 'fee_excess
    ; sok_digest: 'sok_digest }
  [@@deriving compare, equal, hash, sexp, yojson]
>>>>>>> 7b3c9cf6

  [%%versioned:
  module Stable : sig
    module V1 : sig
      type t =
        ( Frozen_ledger_hash.Stable.V1.t
        , Currency.Amount.Stable.V1.t
<<<<<<< HEAD
        , Pending_coinbase.Stack_versioned.Stable.V1.t
        , Fee_excess.Stable.V1.t
        , unit )
        Poly.Stable.V1.t
      [@@deriving bin_io, compare, equal, hash, sexp, yojson]
    end
  end]

  type t = Stable.Latest.t [@@deriving compare, equal, hash, sexp, yojson]
=======
        , Pending_coinbase_stack_state.Stable.V1.t
        , Fee_excess.Stable.V1.t
        , unit )
        Poly.Stable.V1.t
      [@@deriving compare, equal, hash, sexp, yojson]
    end
  end]

  type t =
    ( Frozen_ledger_hash.t
    , Currency.Amount.t
    , Pending_coinbase_stack_state.t
    , Fee_excess.t
    , unit )
    Poly.t
  [@@deriving sexp, hash, compare, yojson]
>>>>>>> 7b3c9cf6

  module With_sok : sig
    [%%versioned:
    module Stable : sig
      module V1 : sig
        type t =
          ( Frozen_ledger_hash.Stable.V1.t
          , Currency.Amount.Stable.V1.t
<<<<<<< HEAD
          , Pending_coinbase.Stack_versioned.Stable.V1.t
          , Fee_excess.Stable.V1.t
          , Sok_message.Digest.Stable.V1.t )
          Poly.Stable.V1.t
        [@@deriving bin_io, compare, equal, hash, sexp, yojson]
      end
    end]

    type t = Stable.Latest.t [@@deriving compare, equal, hash, sexp, yojson]

    module Checked : sig
      type t =
        ( Frozen_ledger_hash.var
        , Currency.Amount.var
        , Pending_coinbase.Stack.var
        , Fee_excess.var
        , Sok_message.Digest.Checked.t )
        t_
    end

    val typ : (Checked.t, t) Tick.Typ.t
=======
          , Pending_coinbase_stack_state.Stable.V1.t
          , Fee_excess.Stable.V1.t
          , Sok_message.Digest.Stable.V1.t )
          Poly.Stable.V1.t
        [@@deriving compare, equal, hash, sexp, to_yojson]
      end
    end]

    type t =
      ( Frozen_ledger_hash.t
      , Currency.Amount.t
      , Pending_coinbase_stack_state.t
      , Fee_excess.t
      , Sok_message.Digest.t )
      Poly.t
    [@@deriving sexp, hash, compare, to_yojson]

    type var =
      ( Frozen_ledger_hash.var
      , Currency.Amount.var
      , Pending_coinbase_stack_state.var
      , Fee_excess.var
      , Sok_message.Digest.Checked.t )
      Poly.Stable.V1.t

    open Tick

    val typ : (var, t) Typ.t

    val to_input : t -> (Field.t, bool) Random_oracle.Input.t

    val to_field_elements : t -> Field.t array

    module Checked : sig
      type t = var

      val to_input :
        var -> ((Field.Var.t, Boolean.var) Random_oracle.Input.t, _) Checked.t

      (* This is actually a checked function. *)
      val to_field_elements : var -> Field.Var.t array
    end
>>>>>>> 7b3c9cf6
  end

  val gen : t Quickcheck.Generator.t

  val merge : t -> t -> t Or_error.t

  include Hashable.S_binable with type t := t

  include Comparable.S with type t := t
end

[%%versioned:
module Stable : sig
  module V1 : sig
    type t [@@deriving compare, sexp, to_yojson]
  end
end]

type t = Stable.Latest.t [@@deriving sexp, to_yojson]

val create :
     source:Frozen_ledger_hash.t
  -> target:Frozen_ledger_hash.t
  -> supply_increase:Currency.Amount.t
  -> pending_coinbase_stack_state:Pending_coinbase_stack_state.t
  -> fee_excess:Fee_excess.t
  -> sok_digest:Sok_message.Digest.t
  -> proof:Coda_base.Proof.t
  -> t

val proof : t -> Coda_base.Proof.t

val statement : t -> Statement.t

val sok_digest : t -> Sok_message.Digest.t

open Pickles_types

type tag =
  ( Statement.With_sok.Checked.t
  , Statement.With_sok.t
  , Nat.N2.n
  , Nat.N2.n )
  Pickles.Tag.t

val verify : (t * Sok_message.t) list -> key:Pickles.Verification_key.t -> bool

module Verification : sig
  module type S = sig
    val tag : tag

    val verify : (t * Sok_message.t) list -> bool

    val id : Pickles.Verification_key.Id.t Lazy.t

    val verification_key : Pickles.Verification_key.t Lazy.t

    val verify_against_digest : t -> bool
  end
end

val check_transaction :
     ?preeval:bool
  -> constraint_constants:Genesis_constants.Constraint_constants.t
  -> sok_message:Sok_message.t
  -> source:Frozen_ledger_hash.t
  -> target:Frozen_ledger_hash.t
  -> init_stack:Pending_coinbase.Stack.t
  -> pending_coinbase_stack_state:Pending_coinbase_stack_state.t
  -> init_stack:Pending_coinbase.Stack.t
  -> Transaction.t Transaction_protocol_state.t
  -> Tick.Handler.t
  -> unit

val check_user_command :
     constraint_constants:Genesis_constants.Constraint_constants.t
  -> sok_message:Sok_message.t
  -> source:Frozen_ledger_hash.t
  -> target:Frozen_ledger_hash.t
  -> init_stack:Pending_coinbase.Stack.t
  -> Pending_coinbase_stack_state.t
  -> init_stack:Pending_coinbase.Stack.t
  -> User_command.With_valid_signature.t Transaction_protocol_state.t
  -> Tick.Handler.t
  -> unit

val generate_transaction_witness :
     ?preeval:bool
  -> constraint_constants:Genesis_constants.Constraint_constants.t
  -> sok_message:Sok_message.t
  -> source:Frozen_ledger_hash.t
  -> target:Frozen_ledger_hash.t
  -> init_stack:Pending_coinbase.Stack.t
  -> Pending_coinbase_stack_state.t
  -> Transaction.t Transaction_protocol_state.t
  -> Tick.Handler.t
  -> unit

module type S = sig
  include Verification.S

  val cache_handle : Pickles.Cache_handle.t

  val of_transaction :
       sok_digest:Sok_message.Digest.t
    -> source:Frozen_ledger_hash.t
    -> target:Frozen_ledger_hash.t
    -> init_stack:Pending_coinbase.Stack.t
    -> pending_coinbase_stack_state:Pending_coinbase_stack_state.t
    -> init_stack:Pending_coinbase.Stack.t
    -> Transaction.t Transaction_protocol_state.t
    -> Tick.Handler.t
    -> t

  val of_user_command :
       sok_digest:Sok_message.Digest.t
    -> source:Frozen_ledger_hash.t
    -> target:Frozen_ledger_hash.t
    -> init_stack:Pending_coinbase.Stack.t
    -> pending_coinbase_stack_state:Pending_coinbase_stack_state.t
    -> init_stack:Pending_coinbase.Stack.t
    -> User_command.With_valid_signature.t Transaction_protocol_state.t
    -> Tick.Handler.t
    -> t

  val of_fee_transfer :
       sok_digest:Sok_message.Digest.t
    -> source:Frozen_ledger_hash.t
    -> target:Frozen_ledger_hash.t
    -> init_stack:Pending_coinbase.Stack.t
    -> pending_coinbase_stack_state:Pending_coinbase_stack_state.t
    -> init_stack:Pending_coinbase.Stack.t
    -> Fee_transfer.t Transaction_protocol_state.t
    -> Tick.Handler.t
    -> t

  val merge : t -> t -> sok_digest:Sok_message.Digest.t -> t Or_error.t
end

module Make () : S

val constraint_system_digests : unit -> (string * Md5.t) list<|MERGE_RESOLUTION|>--- conflicted
+++ resolved
@@ -2,12 +2,9 @@
 open Coda_base
 open Snark_params
 
-<<<<<<< HEAD
-=======
 (** For debugging. Logs to stderr the inputs to the top hash. *)
 val with_top_hash_logging : (unit -> 'a) -> 'a
 
->>>>>>> 7b3c9cf6
 module Pending_coinbase_stack_state : sig
   module Init_stack : sig
     [%%versioned:
@@ -23,22 +20,6 @@
   end
 
   module Poly : sig
-<<<<<<< HEAD
-    module Stable : sig
-      module V1 : sig
-        type 's t = {source: 's; target: 's}
-        [@@deriving bin_io, compare, eq, fields, hash, sexp, version, yojson]
-      end
-
-      module Latest = V1
-    end
-  end
-
-  module Stable : sig
-    module V1 : sig
-      type t = Pending_coinbase.Stack_versioned.Stable.V1.t Poly.Stable.V1.t
-      [@@deriving bin_io, compare, eq, hash, sexp, version, yojson]
-=======
     [%%versioned:
     module Stable : sig
       module V1 : sig
@@ -71,18 +52,11 @@
     module V1 : sig
       type t = Pending_coinbase.Stack_versioned.Stable.V1.t Poly.Stable.V1.t
       [@@deriving compare, eq, hash, sexp, yojson]
->>>>>>> 7b3c9cf6
     end
   end]
 
   type t = Stable.Latest.t [@@deriving sexp, hash, compare, eq, yojson]
 
-<<<<<<< HEAD
-  type 's t_ = 's Poly.Stable.Latest.t = {source: 's; target: 's}
-  [@@deriving sexp, hash, compare, eq, fields, yojson]
-
-  type t = Stable.Latest.t [@@deriving sexp, hash, compare, eq, yojson]
-=======
   type var = Pending_coinbase.Stack.var Poly.t
 
   open Tick
@@ -92,7 +66,6 @@
   val to_input : t -> (Field.t, bool) Random_oracle.Input.t
 
   val var_to_input : var -> (Field.Var.t, Boolean.var) Random_oracle.Input.t
->>>>>>> 7b3c9cf6
 end
 
 module Statement : sig
@@ -100,30 +73,6 @@
     [%%versioned:
     module Stable : sig
       module V1 : sig
-<<<<<<< HEAD
-        type ('lh, 'amt, 'pc, 'signed_amt, 'sok) t =
-          { source: 'lh
-          ; target: 'lh
-          ; supply_increase: 'amt
-          ; pending_coinbase_stack_state:
-              'pc Pending_coinbase_stack_state.Poly.Stable.V1.t
-          ; fee_excess: 'signed_amt
-          ; sok_digest: 'sok }
-        [@@deriving compare, equal, hash, sexp, yojson]
-      end
-    end]
-  end
-
-  type ('lh, 'amt, 'pc, 'signed_amt, 'sok) t_ =
-        ('lh, 'amt, 'pc, 'signed_amt, 'sok) Poly.Stable.Latest.t =
-    { source: 'lh
-    ; target: 'lh
-    ; supply_increase: 'amt
-    ; pending_coinbase_stack_state:
-        'pc Pending_coinbase_stack_state.Poly.Stable.V1.t
-    ; fee_excess: 'signed_amt
-    ; sok_digest: 'sok }
-=======
         type ( 'ledger_hash
              , 'amount
              , 'pending_coinbase
@@ -194,7 +143,6 @@
     ; fee_excess: 'fee_excess
     ; sok_digest: 'sok_digest }
   [@@deriving compare, equal, hash, sexp, yojson]
->>>>>>> 7b3c9cf6
 
   [%%versioned:
   module Stable : sig
@@ -202,17 +150,6 @@
       type t =
         ( Frozen_ledger_hash.Stable.V1.t
         , Currency.Amount.Stable.V1.t
-<<<<<<< HEAD
-        , Pending_coinbase.Stack_versioned.Stable.V1.t
-        , Fee_excess.Stable.V1.t
-        , unit )
-        Poly.Stable.V1.t
-      [@@deriving bin_io, compare, equal, hash, sexp, yojson]
-    end
-  end]
-
-  type t = Stable.Latest.t [@@deriving compare, equal, hash, sexp, yojson]
-=======
         , Pending_coinbase_stack_state.Stable.V1.t
         , Fee_excess.Stable.V1.t
         , unit )
@@ -229,7 +166,6 @@
     , unit )
     Poly.t
   [@@deriving sexp, hash, compare, yojson]
->>>>>>> 7b3c9cf6
 
   module With_sok : sig
     [%%versioned:
@@ -238,29 +174,6 @@
         type t =
           ( Frozen_ledger_hash.Stable.V1.t
           , Currency.Amount.Stable.V1.t
-<<<<<<< HEAD
-          , Pending_coinbase.Stack_versioned.Stable.V1.t
-          , Fee_excess.Stable.V1.t
-          , Sok_message.Digest.Stable.V1.t )
-          Poly.Stable.V1.t
-        [@@deriving bin_io, compare, equal, hash, sexp, yojson]
-      end
-    end]
-
-    type t = Stable.Latest.t [@@deriving compare, equal, hash, sexp, yojson]
-
-    module Checked : sig
-      type t =
-        ( Frozen_ledger_hash.var
-        , Currency.Amount.var
-        , Pending_coinbase.Stack.var
-        , Fee_excess.var
-        , Sok_message.Digest.Checked.t )
-        t_
-    end
-
-    val typ : (Checked.t, t) Tick.Typ.t
-=======
           , Pending_coinbase_stack_state.Stable.V1.t
           , Fee_excess.Stable.V1.t
           , Sok_message.Digest.Stable.V1.t )
@@ -303,7 +216,6 @@
       (* This is actually a checked function. *)
       val to_field_elements : var -> Field.Var.t array
     end
->>>>>>> 7b3c9cf6
   end
 
   val gen : t Quickcheck.Generator.t
@@ -373,7 +285,6 @@
   -> target:Frozen_ledger_hash.t
   -> init_stack:Pending_coinbase.Stack.t
   -> pending_coinbase_stack_state:Pending_coinbase_stack_state.t
-  -> init_stack:Pending_coinbase.Stack.t
   -> Transaction.t Transaction_protocol_state.t
   -> Tick.Handler.t
   -> unit
@@ -385,7 +296,6 @@
   -> target:Frozen_ledger_hash.t
   -> init_stack:Pending_coinbase.Stack.t
   -> Pending_coinbase_stack_state.t
-  -> init_stack:Pending_coinbase.Stack.t
   -> User_command.With_valid_signature.t Transaction_protocol_state.t
   -> Tick.Handler.t
   -> unit
@@ -413,7 +323,6 @@
     -> target:Frozen_ledger_hash.t
     -> init_stack:Pending_coinbase.Stack.t
     -> pending_coinbase_stack_state:Pending_coinbase_stack_state.t
-    -> init_stack:Pending_coinbase.Stack.t
     -> Transaction.t Transaction_protocol_state.t
     -> Tick.Handler.t
     -> t
@@ -424,7 +333,6 @@
     -> target:Frozen_ledger_hash.t
     -> init_stack:Pending_coinbase.Stack.t
     -> pending_coinbase_stack_state:Pending_coinbase_stack_state.t
-    -> init_stack:Pending_coinbase.Stack.t
     -> User_command.With_valid_signature.t Transaction_protocol_state.t
     -> Tick.Handler.t
     -> t
@@ -435,7 +343,6 @@
     -> target:Frozen_ledger_hash.t
     -> init_stack:Pending_coinbase.Stack.t
     -> pending_coinbase_stack_state:Pending_coinbase_stack_state.t
-    -> init_stack:Pending_coinbase.Stack.t
     -> Fee_transfer.t Transaction_protocol_state.t
     -> Tick.Handler.t
     -> t
