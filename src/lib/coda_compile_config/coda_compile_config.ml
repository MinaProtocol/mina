[%%import
"/src/config.mlh"]

(*This file consists of compile time constants that are not in Genesis_constants.t or  i.e., all the constants that are defined at compile-time for both tests and production*)
[%%inject
"proof_level", proof_level]

[%%inject
"coinbase_string", coinbase]

[%%inject
"curve_size", curve_size]

[%%inject
"fake_accounts_target", fake_accounts_target]

[%%inject
"genesis_ledger", genesis_ledger]

[%%inject
<<<<<<< HEAD
"ledger_depth", ledger_depth]

[%%inject
"account_creation_fee_int", account_creation_fee_int]
=======
"account_creation_fee_string", account_creation_fee_int]
>>>>>>> 6490cd57

let coinbase = Currency.Amount.of_formatted_string coinbase_string

<<<<<<< HEAD
let account_creation_fee = Currency.Fee.of_int account_creation_fee_int

(*transaction_capacity_log_2: Log of the capacity of transactions per
transition. 1 will only work if we don't have prover fees. 2 will work with
prover fees, but not if we want a transaction included in every block. At least 
3 ensures a transaction per block and the staged-ledger unit tests pass.
work_delay: All the proofs before the last <work_delay> blocks are required to
be completed to add transactions. <work_delay> is the minimum number of blocks
and will increase if the throughput is less. If delay = 0, then all the work
that was added to the scan state in the previous block is expected to be
completed and included in the current block if any transactions/coinbase are to
be included. Having a delay >= 1 means there's at least two block times for
completing the proofs *)
[%%inject
"work_delay", scan_state_work_delay]

[%%if
scan_state_with_tps_goal]

[%%inject
"tps_goal_x10", scan_state_tps_goal_x10]

[%%inject
"block_window_duration_ms", block_window_duration]

let max_coinbases = 2

(* block_window_duration is in milliseconds, so divide by 1000
       divide by 10 again because we have tps * 10
     *)
let max_user_commands_per_block =
  tps_goal_x10 * block_window_duration_ms / (1000 * 10)

let transaction_capacity_log_2 =
  1 + Core_kernel.Int.ceil_log2 (max_user_commands_per_block + max_coinbases)

[%%else]

[%%inject
"transaction_capacity_log_2", scan_state_transaction_capacity_log_2]

[%%endif]

let pending_coinbase_depth =
  Core_kernel.Int.ceil_log2
    (((transaction_capacity_log_2 + 1) * (work_delay + 1)) + 1)

[%%ifdef
consensus_mechanism]

(*Consensus constants*)
[%%inject
"c", c]

[%%endif]

[%%inject
"block_window_duration_ms", block_window_duration]

(* This is a bit of a hack, see #3232. *)
let inactivity_ms = block_window_duration_ms * 8
=======
let account_creation_fee =
  Currency.Fee.of_formatted_string account_creation_fee_string
>>>>>>> 6490cd57
<|MERGE_RESOLUTION|>--- conflicted
+++ resolved
@@ -18,19 +18,15 @@
 "genesis_ledger", genesis_ledger]
 
 [%%inject
-<<<<<<< HEAD
 "ledger_depth", ledger_depth]
 
 [%%inject
-"account_creation_fee_int", account_creation_fee_int]
-=======
 "account_creation_fee_string", account_creation_fee_int]
->>>>>>> 6490cd57
+
+let account_creation_fee =
+  Currency.Fee.of_formatted_string account_creation_fee_string
 
 let coinbase = Currency.Amount.of_formatted_string coinbase_string
-
-<<<<<<< HEAD
-let account_creation_fee = Currency.Fee.of_int account_creation_fee_int
 
 (*transaction_capacity_log_2: Log of the capacity of transactions per
 transition. 1 will only work if we don't have prover fees. 2 will work with
@@ -90,8 +86,4 @@
 "block_window_duration_ms", block_window_duration]
 
 (* This is a bit of a hack, see #3232. *)
-let inactivity_ms = block_window_duration_ms * 8
-=======
-let account_creation_fee =
-  Currency.Fee.of_formatted_string account_creation_fee_string
->>>>>>> 6490cd57
+let inactivity_ms = block_window_duration_ms * 8