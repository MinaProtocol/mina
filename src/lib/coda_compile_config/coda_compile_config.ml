[%%import
"/src/config.mlh"]

[%%ifndef
consensus_mechanism]

module Currency = Currency_nonconsensus.Currency

[%%endif]

(** This file consists of compile-time constants that are not in
    Genesis_constants.
    This file includes all of the constants defined at compile-time for both
    tests and production.
*)

[%%inject
"curve_size", curve_size]

[%%inject
"genesis_ledger", genesis_ledger]

[%%inject
"default_transaction_fee_string", default_transaction_fee]

[%%inject
"default_snark_worker_fee_string", default_snark_worker_fee]

[%%inject
"minimum_user_command_fee_string", minimum_user_command_fee]

let minimum_user_command_fee =
  Currency.Fee.of_formatted_string minimum_user_command_fee_string

let default_transaction_fee =
  Currency.Fee.of_formatted_string default_transaction_fee_string

let default_snark_worker_fee =
  Currency.Fee.of_formatted_string default_snark_worker_fee_string

[%%inject
"block_window_duration_ms", block_window_duration]

<<<<<<< HEAD
(* This is a bit of a hack, see #3232. *)
let inactivity_ms = block_window_duration_ms * 8
=======
[%%if
scan_state_with_tps_goal]

[%%inject
"tps_goal_x10", scan_state_tps_goal_x10]

let max_coinbases = 2

(* block_window_duration is in milliseconds, so divide by 1000
   divide by 10 again because we have tps * 10
*)
let max_user_commands_per_block =
  tps_goal_x10 * block_window_duration_ms / (1000 * 10)

(** Log of the capacity of transactions per transition.
    - 1 will only work if we don't have prover fees.
    - 2 will work with prover fees, but not if we want a transaction included
      in every block.
    - At least 3 ensures a transaction per block and the staged-ledger unit
      tests pass.
*)
let transaction_capacity_log_2 =
  1 + Core_kernel.Int.ceil_log2 (max_user_commands_per_block + max_coinbases)

[%%else]

[%%inject
"transaction_capacity_log_2", scan_state_transaction_capacity_log_2]

[%%endif]

let pending_coinbase_depth =
  Core_kernel.Int.ceil_log2
    (((transaction_capacity_log_2 + 1) * (work_delay + 1)) + 1)
>>>>>>> 4a6e59a7
<|MERGE_RESOLUTION|>--- conflicted
+++ resolved
@@ -39,44 +39,4 @@
   Currency.Fee.of_formatted_string default_snark_worker_fee_string
 
 [%%inject
-"block_window_duration_ms", block_window_duration]
-
-<<<<<<< HEAD
-(* This is a bit of a hack, see #3232. *)
-let inactivity_ms = block_window_duration_ms * 8
-=======
-[%%if
-scan_state_with_tps_goal]
-
-[%%inject
-"tps_goal_x10", scan_state_tps_goal_x10]
-
-let max_coinbases = 2
-
-(* block_window_duration is in milliseconds, so divide by 1000
-   divide by 10 again because we have tps * 10
-*)
-let max_user_commands_per_block =
-  tps_goal_x10 * block_window_duration_ms / (1000 * 10)
-
-(** Log of the capacity of transactions per transition.
-    - 1 will only work if we don't have prover fees.
-    - 2 will work with prover fees, but not if we want a transaction included
-      in every block.
-    - At least 3 ensures a transaction per block and the staged-ledger unit
-      tests pass.
-*)
-let transaction_capacity_log_2 =
-  1 + Core_kernel.Int.ceil_log2 (max_user_commands_per_block + max_coinbases)
-
-[%%else]
-
-[%%inject
-"transaction_capacity_log_2", scan_state_transaction_capacity_log_2]
-
-[%%endif]
-
-let pending_coinbase_depth =
-  Core_kernel.Int.ceil_log2
-    (((transaction_capacity_log_2 + 1) * (work_delay + 1)) + 1)
->>>>>>> 4a6e59a7
+"block_window_duration_ms", block_window_duration]