--- conflicted
+++ resolved
@@ -12,7 +12,6 @@
   with type transition_frontier := Inputs.Transition_frontier.t = struct
   open Inputs
 
-<<<<<<< HEAD
   let find_in_root_history frontier state_hash =
     let open Transition_frontier.Extensions in
     let open Option.Let_syntax in
@@ -22,10 +21,7 @@
     let%map root_data = Root_history.lookup root_history state_hash in
     root_data.transition
 
-  module Merkle_list = Merkle_list_prover.Make (struct
-=======
   module Merkle_list = Merkle_list_prover.Make_ident (struct
->>>>>>> bcc32098
     type value = External_transition.Validated.t
 
     type context = Transition_frontier.t
