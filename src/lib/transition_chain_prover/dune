(library
 (name transition_chain_prover)
 (public_name transition_chain_prover)
 (instrumentation (backend bisect_ppx))
 (preprocess (pps ppx_version ppx_jane))
 (libraries
   ;; opam libraries
   core
   core_kernel
   ;; local libraries
   transition_frontier_extensions
   mina_block
   mina_state
   mina_intf
   mina_base
   transition_frontier
   merkle_list_prover
   transition_frontier_base
   data_hash_lib
   with_hash
   mina_wire_types
   pickles.backend
   snark_params
   pickles
<<<<<<< HEAD
   kimchi_backend.pasta
   kimchi_backend.pasta.basic
   transition_frontier_bit_catchup
=======
   kimchi_pasta
   kimchi_pasta.basic
>>>>>>> 2126bdac
))<|MERGE_RESOLUTION|>--- conflicted
+++ resolved
@@ -22,12 +22,7 @@
    pickles.backend
    snark_params
    pickles
-<<<<<<< HEAD
-   kimchi_backend.pasta
-   kimchi_backend.pasta.basic
-   transition_frontier_bit_catchup
-=======
    kimchi_pasta
    kimchi_pasta.basic
->>>>>>> 2126bdac
+   transition_frontier_bit_catchup
 ))