--- conflicted
+++ resolved
@@ -311,12 +311,8 @@
         let propose ivar proposal_data =
           let open Interruptible.Let_syntax in
           match Broadcast_pipe.Reader.peek frontier_reader with
-<<<<<<< HEAD
-          | None -> log_bootstrap_mode () ; Interruptible.return ()
-=======
           | None ->
-              Interruptible.return (log_bootstrap_mode ())
->>>>>>> d8c16246
+              log_bootstrap_mode () ; Interruptible.return ()
           | Some frontier -> (
               let crumb = Transition_frontier.best_tip frontier in
               Logger.trace logger ~module_:__MODULE__ ~location:__LOC__
@@ -461,7 +457,6 @@
           trace_recurring_task "check for proposal" (fun () ->
               match Broadcast_pipe.Reader.peek frontier_reader with
               | None ->
-<<<<<<< HEAD
                   log_bootstrap_mode () ;
                   don't_wait_for
                     (let%map () =
@@ -469,9 +464,6 @@
                          ~f:(Fn.compose Deferred.return Option.is_some)
                      in
                      check_for_proposal ())
-=======
-                  log_bootstrap_mode ()
->>>>>>> d8c16246
               | Some transition_frontier -> (
                   let breadcrumb =
                     Transition_frontier.best_tip transition_frontier
@@ -499,7 +491,8 @@
                              ~random_peers ~query_peer sync_jobs
                          in
                          ( match res with
-                         | Ok () -> ()
+                         | Ok () ->
+                             ()
                          | Error e ->
                              Logger.error logger ~module_:__MODULE__
                                ~location:__LOC__
