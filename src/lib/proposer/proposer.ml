--- conflicted
+++ resolved
@@ -1,7 +1,6 @@
 open Core
 open Async
 open Pipe_lib
-open Strict_pipe
 open O1trace
 
 module type Inputs_intf = sig
@@ -253,11 +252,8 @@
         in
         Some (protocol_state, internal_transition) )
 
-<<<<<<< HEAD
-  let transition_capacity = 64
-
-  let create ~parent_log ~get_completed_work ~transaction_pool ~time_controller
-      ~keypair ~consensus_local_state ~frontier_reader =
+  let run ~parent_log ~get_completed_work ~transaction_pool ~time_controller
+      ~keypair ~consensus_local_state ~frontier_reader ~transition_writer =
     trace_task "proposer" (fun () ->
         let logger = Logger.child parent_log __MODULE__ in
         let log_bootstrap_mode () =
@@ -265,8 +261,7 @@
             "Bootstrapping right now. Cannot generate new blockchains or \
              schedule event"
         in
-        let transition_reader, transition_writer = Linear_pipe.create () in
-        let module Crumb = Transition_frontier.Breadcrumb in
+        let module Breadcrumb = Transition_frontier.Breadcrumb in
         let propose ivar proposal_data =
           let open Interruptible.Let_syntax in
           match Mvar.peek frontier_reader with
@@ -274,11 +269,11 @@
           | Some frontier -> (
               let crumb = Transition_frontier.best_tip frontier in
               Logger.info logger
-                !"Begining to propose off of crumb %{sexp: Crumb.t}"
+                !"Begining to propose off of crumb %{sexp: Breadcrumb.t}"
                 crumb ;
               let previous_protocol_state, previous_protocol_state_proof =
                 let transition : External_transition.Verified.t =
-                  (Crumb.transition_with_hash crumb).data
+                  (Breadcrumb.transition_with_hash crumb).data
                 in
                 ( External_transition.Verified.protocol_state transition
                 , External_transition.Verified.protocol_state_proof transition
@@ -290,7 +285,7 @@
               let%bind next_state_opt =
                 generate_next_state ~proposal_data ~previous_protocol_state
                   ~time_controller
-                  ~staged_ledger:(Crumb.staged_ledger crumb)
+                  ~staged_ledger:(Breadcrumb.staged_ledger crumb)
                   ~transactions:
                     (Transaction_pool.transactions transaction_pool)
                   ~get_completed_work ~logger ~keypair
@@ -299,113 +294,55 @@
               match next_state_opt with
               | None -> Interruptible.return ()
               | Some (protocol_state, internal_transition) ->
-                  lift_sync (fun () ->
-                      let open Deferred.Or_error.Let_syntax in
-                      ignore
-                        (let t0 = Time.now time_controller in
-                         let%map protocol_state_proof =
-                           Prover.prove ~prev_state:previous_protocol_state
-                             ~prev_state_proof:previous_protocol_state_proof
-                             ~next_state:protocol_state internal_transition
-                         in
-                         let span = Time.diff (Time.now time_controller) t0 in
-                         Logger.info logger
-                           !"Protocol_state_proof proving time took: %{sexp: \
-                             int64}ms\n\
-                             %!"
-                           (Time.Span.to_ms span) ;
-                         let external_transition =
-                           External_transition.create ~protocol_state
-                             ~protocol_state_proof
-                             ~staged_ledger_diff:
-                               (Internal_transition.staged_ledger_diff
-                                  internal_transition)
-                         in
-                         let time = Time.now time_controller in
-                         Linear_pipe.write_or_exn ~capacity:transition_capacity
-                           transition_writer transition_reader
-                           (Envelope.Incoming.local external_transition, time))
-                  ) )
-=======
-  let run ~parent_log ~get_completed_work ~transaction_pool ~time_controller
-      ~keypair ~consensus_local_state ~transition_frontier ~transition_writer =
-    trace_task "proposer" (fun () ->
-        let logger = Logger.child parent_log "proposer" in
-        let module Breadcrumb = Transition_frontier.Breadcrumb in
-        let propose ivar proposal_data =
-          let open Interruptible.Let_syntax in
-          let crumb = Transition_frontier.best_tip transition_frontier in
-          Logger.info logger
-            !"Begining to propose off of crumb %{sexp: Breadcrumb.t}"
-            crumb ;
-          let previous_protocol_state, previous_protocol_state_proof =
-            let transition : External_transition.Verified.t =
-              (Breadcrumb.transition_with_hash crumb).data
-            in
-            ( External_transition.Verified.protocol_state transition
-            , External_transition.Verified.protocol_state_proof transition )
-          in
-          let%bind () =
-            Interruptible.lift (Deferred.return ()) (Ivar.read ivar)
-          in
-          let%bind next_state_opt =
-            generate_next_state ~proposal_data ~previous_protocol_state
-              ~time_controller
-              ~staged_ledger:(Breadcrumb.staged_ledger crumb)
-              ~transactions:(Transaction_pool.transactions transaction_pool)
-              ~get_completed_work ~logger ~keypair
-          in
-          trace_event "next state generated" ;
-          match next_state_opt with
-          | None -> Interruptible.return ()
-          | Some (protocol_state, internal_transition) ->
-              Interruptible.uninterruptible
-                (let open Deferred.Let_syntax in
-                let t0 = Time.now time_controller in
-                match%bind
-                  Prover.prove ~prev_state:previous_protocol_state
-                    ~prev_state_proof:previous_protocol_state_proof
-                    ~next_state:protocol_state internal_transition
-                with
-                | Error err ->
-                    Logger.error logger
-                      "failed to prove generated protocol state: %s"
-                      (Error.to_string_hum err) ;
-                    return ()
-                | Ok protocol_state_proof ->
-                    let span = Time.diff (Time.now time_controller) t0 in
-                    Logger.info logger
-                      !"Protocol_state_proof proving time took: %{sexp: \
-                        int64}ms\n\
-                        %!"
-                      (Time.Span.to_ms span) ;
-                    (* since we generated this transition, we do not need to verify it *)
-                    let (`I_swear_this_is_safe_see_my_comment
-                          external_transition) =
-                      External_transition.to_verified
-                        (External_transition.create ~protocol_state
-                           ~protocol_state_proof
-                           ~staged_ledger_diff:
-                             (Internal_transition.staged_ledger_diff
-                                internal_transition))
-                    in
-                    let external_transition_with_hash =
-                      { With_hash.hash= Protocol_state.hash protocol_state
-                      ; data= external_transition }
-                    in
-                    Writer.write transition_writer
-                      external_transition_with_hash)
->>>>>>> d22137c2
+                  Interruptible.uninterruptible
+                    (let open Deferred.Let_syntax in
+                    let t0 = Time.now time_controller in
+                    match%bind
+                      Prover.prove ~prev_state:previous_protocol_state
+                        ~prev_state_proof:previous_protocol_state_proof
+                        ~next_state:protocol_state internal_transition
+                    with
+                    | Error err ->
+                        Logger.error logger
+                          "failed to prove generated protocol state: %s"
+                          (Error.to_string_hum err) ;
+                        return ()
+                    | Ok protocol_state_proof ->
+                        let span = Time.diff (Time.now time_controller) t0 in
+                        Logger.info logger
+                          !"Protocol_state_proof proving time took: %{sexp: \
+                            int64}ms\n\
+                            %!"
+                          (Time.Span.to_ms span) ;
+                        (* since we generated this transition, we do not need to verify it *)
+                        let (`I_swear_this_is_safe_see_my_comment
+                              external_transition) =
+                          External_transition.to_verified
+                            (External_transition.create ~protocol_state
+                               ~protocol_state_proof
+                               ~staged_ledger_diff:
+                                 (Internal_transition.staged_ledger_diff
+                                    internal_transition))
+                        in
+                        let external_transition_with_hash =
+                          { With_hash.hash= Protocol_state.hash protocol_state
+                          ; data= external_transition }
+                        in
+                        Strict_pipe.Writer.write transition_writer
+                          external_transition_with_hash) )
         in
         let proposal_supervisor = Singleton_supervisor.create ~task:propose in
         let scheduler = Singleton_scheduler.create time_controller in
         let rec check_for_proposal () =
-<<<<<<< HEAD
           match Mvar.peek frontier_reader with
           | None -> log_bootstrap_mode ()
-          | Some frontier -> (
-              let crumb = Transition_frontier.best_tip frontier in
-              let transition = (Crumb.transition_with_hash crumb).data in
+          | Some transition_frontier -> (
+              let breadcrumb =
+                Transition_frontier.best_tip transition_frontier
+              in
+              let transition =
+                (Breadcrumb.transition_with_hash breadcrumb).data
+              in
               let protocol_state =
                 External_transition.Verified.protocol_state transition
               in
@@ -426,29 +363,6 @@
                            (Singleton_supervisor.dispatch proposal_supervisor
                               data)
                            ~f:check_for_proposal) ) )
-=======
-          let breadcrumb = Transition_frontier.best_tip transition_frontier in
-          let transition = (Breadcrumb.transition_with_hash breadcrumb).data in
-          let protocol_state =
-            External_transition.Verified.protocol_state transition
-          in
-          match
-            Consensus_mechanism.next_proposal
-              (time_to_ms (Time.now time_controller))
-              (Protocol_state.consensus_state protocol_state)
-              ~local_state:consensus_local_state ~keypair ~logger
-          with
-          | `Check_again time ->
-              Singleton_scheduler.schedule scheduler (time_of_ms time)
-                ~f:check_for_proposal
-          | `Propose (time, data) ->
-              Singleton_scheduler.schedule scheduler (time_of_ms time)
-                ~f:(fun () ->
-                  ignore
-                    (Interruptible.finally
-                       (Singleton_supervisor.dispatch proposal_supervisor data)
-                       ~f:check_for_proposal) )
->>>>>>> d22137c2
         in
         check_for_proposal () )
 end