--- conflicted
+++ resolved
@@ -227,88 +227,13 @@
 
   let create ~parent_log ~get_completed_work ~change_feeder:tip_reader
       ~time_controller ~keypair ~consensus_local_state =
-<<<<<<< HEAD
-    let logger = Logger.child parent_log "proposer" in
-    let transition_reader, transition_writer = Linear_pipe.create () in
-    let tip_agent = Agent.create tip_reader ~f:(fun (Tip_change tip) -> tip) in
-    let propose ivar proposal_data =
-      let open Tip in
-      let open Interruptible.Let_syntax in
-      match Agent.get tip_agent with
-      | None -> Interruptible.return ()
-      | Some tip -> (
-          Logger.info logger
-            !"Begining to propose off of tip %{sexp: Tip.t}"
-            tip ;
-          let previous_protocol_state, previous_protocol_state_proof =
-            tip.protocol_state
-          in
-          let%bind () =
-            Interruptible.lift (Deferred.return ()) (Ivar.read ivar)
-          in
-          let%bind next_state_opt =
-            generate_next_state ~proposal_data ~previous_protocol_state
-              ~time_controller ~ledger_builder:tip.ledger_builder
-              ~transactions:tip.transactions ~get_completed_work ~logger
-              ~keypair
-          in
-          match next_state_opt with
-          | None -> Interruptible.return ()
-          | Some (protocol_state, internal_transition) ->
-              lift_sync (fun () ->
-                  let open Deferred.Or_error.Let_syntax in
-                  ignore
-                    (let%map protocol_state_proof =
-                       Prover.prove ~prev_state:previous_protocol_state
-                         ~prev_state_proof:previous_protocol_state_proof
-                         ~next_state:protocol_state internal_transition
-                     in
-                     let external_transition =
-                       External_transition.create ~protocol_state
-                         ~protocol_state_proof
-                         ~ledger_builder_diff:
-                           (Internal_transition.ledger_builder_diff
-                              internal_transition)
-                     in
-                     let time =
-                       Time.now time_controller |> Time.to_span_since_epoch
-                       |> Time.Span.to_ms
-                     in
-                     Linear_pipe.write_or_exn ~capacity:transition_capacity
-                       transition_writer transition_reader
-                       (external_transition, time)) ) )
-    in
-    let proposal_supervisor = Singleton_supervisor.create ~task:propose in
-    let scheduler = Singleton_scheduler.create time_controller in
-    let rec check_for_proposal () =
-      Agent.with_value tip_agent ~f:(fun tip ->
-          let open Tip in
-          match
-            Consensus_mechanism.next_proposal
-              (time_to_ms (Time.now time_controller))
-              (Protocol_state.consensus_state (fst tip.protocol_state))
-              ~local_state:consensus_local_state ~keypair ~logger
-          with
-          | `Check_again time ->
-              Singleton_scheduler.schedule scheduler (time_of_ms time)
-                ~f:check_for_proposal
-          | `Propose (time, data) ->
-              Singleton_scheduler.schedule scheduler (time_of_ms time)
-                ~f:(fun () ->
-                  ignore
-                    (Interruptible.finally
-                       (Singleton_supervisor.dispatch proposal_supervisor data)
-                       ~f:check_for_proposal) ) )
-    in
-    check_for_proposal () ; transition_reader
-=======
     trace_task "proposer" (fun () ->
         let logger = Logger.child parent_log "proposer" in
         let transition_reader, transition_writer = Linear_pipe.create () in
         let tip_agent =
           Agent.create tip_reader ~f:(fun (Tip_change tip) -> tip)
         in
-        let propose ivar =
+        let propose ivar proposal_data =
           let open Tip in
           let open Interruptible.Let_syntax in
           match Agent.get tip_agent with
@@ -324,9 +249,8 @@
                 Interruptible.lift (Deferred.return ()) (Ivar.read ivar)
               in
               let%bind next_state_opt =
-                generate_next_state ~previous_protocol_state
-                  ~consensus_local_state ~time_controller
-                  ~ledger_builder:tip.ledger_builder
+                generate_next_state ~proposal_data ~previous_protocol_state
+                  ~time_controller ~ledger_builder:tip.ledger_builder
                   ~transactions:tip.transactions ~get_completed_work ~logger
                   ~keypair
               in
@@ -372,14 +296,14 @@
               | `Check_again time ->
                   Singleton_scheduler.schedule scheduler (time_of_ms time)
                     ~f:check_for_proposal
-              | `Propose time ->
+              | `Propose (time, data) ->
                   Singleton_scheduler.schedule scheduler (time_of_ms time)
                     ~f:(fun () ->
                       ignore
                         (Interruptible.finally
-                           (Singleton_supervisor.dispatch proposal_supervisor)
+                           (Singleton_supervisor.dispatch proposal_supervisor
+                              data)
                            ~f:check_for_proposal) ) )
         in
         check_for_proposal () ; transition_reader )
->>>>>>> 3306fede
 end