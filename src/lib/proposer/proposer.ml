open Core
open Async
open Pipe_lib
open Coda_base
open Coda_state
open Coda_transition
open Signature_lib
open O1trace
open Otp_lib
module Time = Coda_base.Block_time

<<<<<<< HEAD
module type Inputs_intf = sig
  include Coda_intf.Inputs_intf

  module Transition_frontier :
    Coda_intf.Transition_frontier_intf
    with type mostly_validated_external_transition :=
                ( [`Time_received] * Truth.true_t
                , [`Proof] * Truth.true_t
                , [`Frontier_dependencies] * Truth.true_t
                , [`Staged_ledger_diff] * Truth.false_t )
                External_transition.Validation.with_transition
     and type external_transition_validated := External_transition.Validated.t
     and type staged_ledger := Staged_ledger.t
     and type staged_ledger_diff := Staged_ledger_diff.t
     and type transaction_snark_scan_state := Staged_ledger.Scan_state.t
     and type verifier := Verifier.t
     and type 'a transaction_snark_work_statement_table :=
       'a Transaction_snark_work.Statement.Table.t

  module Transaction_pool :
    Coda_lib.Intf.Transaction_pool_read
    with type transaction_with_valid_signature :=
                User_command.With_valid_signature.t

  module Prover : sig
    val prove :
         prev_state:Protocol_state.Value.t
      -> prev_state_proof:Proof.t
      -> next_state:Protocol_state.Value.t
      -> Internal_transition.t
      -> Pending_coinbase_witness.t
      -> Proof.t Deferred.Or_error.t
  end
end

=======
>>>>>>> e3728e5d
module Singleton_supervisor : sig
  type ('data, 'a) t

  val create :
    task:(unit Ivar.t -> 'data -> ('a, unit) Interruptible.t) -> ('data, 'a) t

  val cancel : (_, _) t -> unit

  val dispatch : ('data, 'a) t -> 'data -> ('a, unit) Interruptible.t
end = struct
  type ('data, 'a) t =
    { mutable task: (unit Ivar.t * ('a, unit) Interruptible.t) option
    ; f: unit Ivar.t -> 'data -> ('a, unit) Interruptible.t }

  let create ~task = {task= None; f= task}

  let cancel t =
    match t.task with
    | Some (ivar, _) ->
        Ivar.fill ivar () ;
        t.task <- None
    | None ->
        ()

  let dispatch t data =
    cancel t ;
    let ivar = Ivar.create () in
    let interruptible =
      let open Interruptible.Let_syntax in
      t.f ivar data
      >>| fun x ->
      t.task <- None ;
      x
    in
    t.task <- Some (ivar, interruptible) ;
    interruptible
end

module Transition_frontier_validation =
  External_transition.Transition_frontier_validation (Transition_frontier)

let time_to_ms = Fn.compose Time.Span.to_ms Time.to_span_since_epoch

let time_of_ms = Fn.compose Time.of_span_since_epoch Time.Span.of_ms

let lift_sync f =
  Interruptible.uninterruptible
    (Deferred.create (fun ivar -> Ivar.fill ivar (f ())))

module Singleton_scheduler : sig
  type t

  val create : Time.Controller.t -> t

  (** If you reschedule when already scheduled, take the min of the two schedulings *)
  val schedule : t -> Time.t -> f:(unit -> unit) -> unit
end = struct
  type t =
    { mutable timeout: unit Time.Timeout.t option
    ; time_controller: Time.Controller.t }

  let create time_controller = {time_controller; timeout= None}

  let cancel t =
    match t.timeout with
    | Some timeout ->
        Time.Timeout.cancel t.time_controller timeout () ;
        t.timeout <- None
    | None ->
        ()

  let schedule t time ~f =
    let remaining_time = Option.map t.timeout ~f:Time.Timeout.remaining_time in
    cancel t ;
    let span_till_time = Time.diff time (Time.now t.time_controller) in
    let wait_span =
      match remaining_time with
      | Some remaining when Time.Span.(remaining > Time.Span.of_ms Int64.zero)
        ->
          let min a b = if Time.Span.(a < b) then a else b in
          min remaining span_till_time
      | None | Some _ ->
          span_till_time
    in
    let timeout =
      Time.Timeout.create t.time_controller wait_span ~f:(fun _ ->
          t.timeout <- None ;
          f () )
    in
    t.timeout <- Some timeout
end

let generate_next_state ~previous_protocol_state ~time_controller
    ~staged_ledger ~transactions ~get_completed_work ~logger
    ~(keypair : Keypair.t) ~proposal_data ~scheduled_time =
  let open Interruptible.Let_syntax in
  let self = Public_key.compress keypair.public_key in
  let%bind ( diff
           , next_staged_ledger_hash
           , ledger_proof_opt
           , is_new_stack
           , coinbase_amount ) =
    Interruptible.uninterruptible
      (let open Deferred.Let_syntax in
      let diff =
        measure "create_diff" (fun () ->
            Staged_ledger.create_diff staged_ledger ~self ~logger
              ~transactions_by_fee:transactions ~get_completed_work )
      in
      let%map ( `Hash_after_applying next_staged_ledger_hash
              , `Ledger_proof ledger_proof_opt
              , `Staged_ledger _transitioned_staged_ledger
              , `Pending_coinbase_data (is_new_stack, coinbase_amount) ) =
        let%map or_error =
          Staged_ledger.apply_diff_unchecked staged_ledger diff
        in
        Or_error.ok_exn or_error
      in
      (*staged_ledger remains unchanged and transitioned_staged_ledger is discarded because the external transtion created out of this diff will be applied in Transition_frontier*)
      ( diff
      , next_staged_ledger_hash
      , ledger_proof_opt
      , is_new_stack
      , coinbase_amount ))
  in
  let%bind protocol_state, consensus_transition_data =
    lift_sync (fun () ->
        let previous_ledger_hash =
          previous_protocol_state |> Protocol_state.blockchain_state
          |> Blockchain_state.snarked_ledger_hash
        in
        let next_ledger_hash =
          Option.value_map ledger_proof_opt
            ~f:(fun (proof, _) ->
              Ledger_proof.statement proof |> Ledger_proof.statement_target )
            ~default:previous_ledger_hash
        in
        let supply_increase =
          Option.value_map ledger_proof_opt
            ~f:(fun (proof, _) ->
              (Ledger_proof.statement proof).supply_increase )
            ~default:Currency.Amount.zero
        in
        let blockchain_state =
          (* We use the time this proposal was supposed to happen at because
             if things are slower than expected, we may have entered the next
             slot and putting the **current** timestamp rather than the expected
             one will screw things up.

             [generate_transition] will log an error if the [current_time] has a
             different slot from the [scheduled_time]
          *)
          Blockchain_state.create_value ~timestamp:scheduled_time
            ~snarked_ledger_hash:next_ledger_hash
            ~staged_ledger_hash:next_staged_ledger_hash
        in
        let current_time =
          Time.now time_controller |> Time.to_span_since_epoch
          |> Time.Span.to_ms
        in
        measure "consensus generate_transition" (fun () ->
            Consensus_state_hooks.generate_transition ~previous_protocol_state
              ~blockchain_state ~current_time ~proposal_data
              ~transactions:
                ( Staged_ledger_diff.With_valid_signatures_and_proofs
                  .user_commands diff
                  :> User_command.t list )
              ~snarked_ledger_hash:previous_ledger_hash ~supply_increase
              ~logger ) )
  in
  lift_sync (fun () ->
      measure "making Snark and Internal transitions" (fun () ->
          let snark_transition =
            Snark_transition.create_value
              ?sok_digest:
                (Option.map ledger_proof_opt ~f:(fun (proof, _) ->
                     Ledger_proof.sok_digest proof ))
              ?ledger_proof:
                (Option.map ledger_proof_opt ~f:(fun (proof, _) ->
                     Ledger_proof.underlying_proof proof ))
              ~supply_increase:
                (Option.value_map ~default:Currency.Amount.zero
                   ~f:(fun (proof, _) ->
                     (Ledger_proof.statement proof).supply_increase )
                   ledger_proof_opt)
              ~blockchain_state:
                (Protocol_state.blockchain_state protocol_state)
              ~consensus_transition:consensus_transition_data ~proposer:self
              ~coinbase:coinbase_amount ()
          in
          let internal_transition =
            Internal_transition.create ~snark_transition
              ~prover_state:
                (Consensus.Data.Proposal_data.prover_state proposal_data)
              ~staged_ledger_diff:(Staged_ledger_diff.forget diff)
          in
          let witness =
            { Pending_coinbase_witness.pending_coinbases=
                Staged_ledger.pending_coinbase_collection staged_ledger
            ; is_new_stack }
          in
          Some (protocol_state, internal_transition, witness) ) )

let run ~logger ~prover ~verifier ~trust_system ~get_completed_work
    ~transaction_resource_pool ~time_controller ~keypairs
    ~consensus_local_state ~frontier_reader ~transition_writer =
  trace_task "block_producer" (fun () ->
      let log_bootstrap_mode () =
        Logger.info logger ~module_:__MODULE__ ~location:__LOC__
          "Pausing block production while bootstrapping"
      in
      let module Breadcrumb = Transition_frontier.Breadcrumb in
      let propose ivar (keypair, scheduled_time, proposal_data) =
        let open Interruptible.Let_syntax in
        match Broadcast_pipe.Reader.peek frontier_reader with
        | None ->
            log_bootstrap_mode () ; Interruptible.return ()
        | Some frontier -> (
            let crumb = Transition_frontier.best_tip frontier in
            Logger.trace logger ~module_:__MODULE__ ~location:__LOC__
              ~metadata:[("breadcrumb", Breadcrumb.to_yojson crumb)]
              !"Producing new block with parent $breadcrumb%!" ;
            let previous_protocol_state, previous_protocol_state_proof =
              let transition : External_transition.Validated.t =
                (Breadcrumb.transition_with_hash crumb).data
              in
              ( External_transition.Validated.protocol_state transition
              , External_transition.Validated.protocol_state_proof transition
              )
            in
            let transactions =
              Network_pool.Transaction_pool.Resource_pool.transactions
                transaction_resource_pool
            in
            trace_event "waiting for ivar..." ;
            let%bind () =
              Interruptible.lift (Deferred.return ()) (Ivar.read ivar)
            in
            let%bind next_state_opt =
              generate_next_state ~scheduled_time ~proposal_data
                ~previous_protocol_state ~time_controller
                ~staged_ledger:(Breadcrumb.staged_ledger crumb)
                ~transactions ~get_completed_work ~logger ~keypair
            in
            trace_event "next state generated" ;
            match next_state_opt with
            | None ->
                Interruptible.return ()
            | Some
                (protocol_state, internal_transition, pending_coinbase_witness)
              ->
                Debug_assert.debug_assert (fun () ->
                    [%test_result: [`Take | `Keep]]
                      (Consensus.Hooks.select
                         ~existing:
                           (Protocol_state.consensus_state
                              previous_protocol_state)
                         ~candidate:
                           (Protocol_state.consensus_state protocol_state)
                         ~logger)
                      ~expect:`Take
                      ~message:
                        "newly generated consensus states should be selected \
                         over their parent" ;
                    let root_consensus_state =
                      Transition_frontier.root frontier
                      |> (fun x -> (Breadcrumb.transition_with_hash x).data)
                      |> External_transition.Validated.protocol_state
                      |> Protocol_state.consensus_state
                    in
                    [%test_result: [`Take | `Keep]]
                      (Consensus.Hooks.select ~existing:root_consensus_state
                         ~candidate:
                           (Protocol_state.consensus_state protocol_state)
                         ~logger)
                      ~expect:`Take
                      ~message:
                        "newly generated consensus states should be selected \
                         over the tf root" ) ;
                Interruptible.uninterruptible
                  (let open Deferred.Let_syntax in
                  let t0 = Time.now time_controller in
                  match%bind
                    measure "proving state transition valid" (fun () ->
                        Prover.prove prover ~prev_state:previous_protocol_state
                          ~prev_state_proof:previous_protocol_state_proof
                          ~next_state:protocol_state internal_transition
                          pending_coinbase_witness )
                  with
                  | Error err ->
                      Logger.error logger ~module_:__MODULE__ ~location:__LOC__
                        "Prover failed to prove freshly generated transition: \
                         $error"
                        ~metadata:
                          [ ("error", `String (Error.to_string_hum err))
                          ; ( "prev_state"
                            , Protocol_state.value_to_yojson
                                previous_protocol_state )
                          ; ( "prev_state_proof"
                            , Proof.to_yojson previous_protocol_state_proof )
                          ; ( "next_state"
                            , Protocol_state.value_to_yojson protocol_state )
                          ; ( "internal_transition"
                            , Internal_transition.to_yojson internal_transition
                            )
                          ; ( "pending_coinbase_witness"
                            , Pending_coinbase_witness.to_yojson
                                pending_coinbase_witness ) ] ;
                      return ()
                  | Ok protocol_state_proof -> (
                      let span = Time.diff (Time.now time_controller) t0 in
                      Logger.info logger ~module_:__MODULE__ ~location:__LOC__
                        ~metadata:
                          [ ( "proving_time"
                            , `Int (Time.Span.to_ms span |> Int64.to_int_exn)
                            ) ]
                        !"Protocol_state_proof proving time took: \
                          $proving_time%!" ;
                      let staged_ledger_diff =
                        Internal_transition.staged_ledger_diff
                          internal_transition
                      in
                      let transition_hash =
                        Protocol_state.hash protocol_state
                      in
                      let transition =
                        External_transition.Validation.wrap
                          { With_hash.hash= transition_hash
                          ; data=
                              External_transition.create ~protocol_state
                                ~protocol_state_proof ~staged_ledger_diff }
                        |> External_transition.skip_time_received_validation
                             `This_transition_was_not_received_via_gossip
                        |> External_transition.skip_proof_validation
                             `This_transition_was_generated_internally
                        |> Transition_frontier_validation
                           .validate_frontier_dependencies ~logger ~frontier
                        |> Result.map_error ~f:(fun err ->
                               let exn name =
                                 Error.to_exn
                                   (Error.of_string
                                      (sprintf
                                         "Error validating proposed \
                                          transition frontier dependencies: %s"
                                         name))
                               in
                               match err with
                               | `Already_in_frontier ->
                                   exn "already in frontier"
                               | `Not_selected_over_frontier_root ->
                                   exn "not selected over frontier root"
                               | `Parent_missing_from_frontier ->
                                   exn "parent missing from frontier" )
                        |> Result.ok_exn
                      in
                      let%bind breadcrumb_result =
                        Breadcrumb.build ~logger ~verifier ~trust_system
                          ~parent:crumb ~transition ~sender:None
                      in
                      let breadcrumb =
                        Result.map_error breadcrumb_result ~f:(fun err ->
                            let exn name =
                              Error.to_exn
                                (Error.of_string
                                   (sprintf
                                      "Error building breadcrumb from \
                                       proposed transition: %s"
                                      name))
                            in
                            match err with
                            | `Fatal_error e ->
                                exn
                                  (sprintf "fatal error -- %s"
                                     (Exn.to_string e))
                            | `Invalid_staged_ledger_diff e ->
                                exn
                                  (sprintf "invalid staged ledger diff -- %s"
                                     (Error.to_string_hum e))
                            | `Invalid_staged_ledger_hash e ->
                                exn
                                  (sprintf "invalid staged ledger hash -- %s"
                                     (Error.to_string_hum e)) )
                        |> Result.ok_exn
                      in
                      let metadata =
                        [("state_hash", State_hash.to_yojson transition_hash)]
                      in
                      Logger.info logger ~module_:__MODULE__ ~location:__LOC__
                        !"Submitting newly produced block $state_hash to the \
                          transition frontier controller"
                        ~metadata ;
                      Coda_metrics.(Counter.inc_one Proposer.blocks_proposed) ;
                      let%bind () =
                        Strict_pipe.Writer.write transition_writer breadcrumb
                      in
                      Logger.debug logger ~module_:__MODULE__ ~location:__LOC__
                        ~metadata
                        "Waiting for transition $state_hash to be inserted \
                         into frontier" ;
                      Deferred.choose
                        [ Deferred.choice
                            (Transition_frontier.wait_for_transition frontier
                               transition_hash)
                            (Fn.const `Transition_accepted)
                        ; Deferred.choice
                            ( Time.Timeout.create time_controller
                                (* We allow up to 15 seconds for the transition to make its way from the transition_writer to the frontier.
                                  This value is chosen to be reasonably generous. In theory, this should not take terribly long. But long
                                  cycles do happen in our system, and with medium curves those long cycles can be substantial. *)
                                (Time.Span.of_ms 15000L)
                                ~f:(Fn.const ())
                            |> Time.Timeout.to_deferred )
                            (Fn.const `Timed_out) ]
                      >>| function
                      | `Transition_accepted ->
                          Logger.info logger ~module_:__MODULE__
                            ~location:__LOC__ ~metadata
                            "Generated transition $state_hash was accepted \
                             into transition frontier"
                      | `Timed_out ->
                          let str =
                            "Generated transition $state_hash was never \
                             accepted into transition frontier"
                          in
                          Logger.fatal logger ~module_:__MODULE__
                            ~location:__LOC__ ~metadata "%s" str ;
                          Error.raise (Error.of_string str) )) )
      in
      let proposal_supervisor = Singleton_supervisor.create ~task:propose in
      let scheduler = Singleton_scheduler.create time_controller in
      let rec check_for_proposal () =
        trace_recurring_task "check for proposal" (fun () ->
            (* See if we want to change keypairs *)
            let keypairs =
              match Agent.get keypairs with
              | keypairs, `Different ->
                  (* Perform proposer swap since we have new keypairs *)
                  Consensus.Data.Local_state.proposer_swap
                    consensus_local_state
                    ( Keypair.And_compressed_pk.Set.to_list keypairs
                    |> List.map ~f:snd |> Public_key.Compressed.Set.of_list )
                    (Time.now time_controller) ;
                  keypairs
              | keypairs, `Same ->
                  keypairs
            in
            (* Begin proposal checking *)
            match Broadcast_pipe.Reader.peek frontier_reader with
            | None ->
                log_bootstrap_mode () ;
                don't_wait_for
                  (let%map () =
                     Broadcast_pipe.Reader.iter_until frontier_reader
                       ~f:(Fn.compose Deferred.return Option.is_some)
                   in
                   check_for_proposal ())
            | Some transition_frontier -> (
                let breadcrumb =
                  Transition_frontier.best_tip transition_frontier
                in
                let transition =
                  (Breadcrumb.transition_with_hash breadcrumb).data
                in
                let protocol_state =
                  External_transition.Validated.protocol_state transition
                in
                let consensus_state =
                  Protocol_state.consensus_state protocol_state
                in
                assert (
                  Consensus.Hooks.required_local_state_sync ~consensus_state
                    ~local_state:consensus_local_state
                  = None ) ;
                let now = Time.now time_controller in
                match
                  measure "asking conensus what to do" (fun () ->
                      Consensus.Hooks.next_proposal (time_to_ms now)
                        consensus_state ~local_state:consensus_local_state
                        ~keypairs ~logger )
                with
                | `Check_again time ->
                    Singleton_scheduler.schedule scheduler (time_of_ms time)
                      ~f:check_for_proposal
                | `Propose_now (keypair, data) ->
                    Coda_metrics.(Counter.inc_one Proposer.slots_won) ;
                    Interruptible.finally
                      (Singleton_supervisor.dispatch proposal_supervisor
                         (keypair, now, data))
                      ~f:check_for_proposal
                    |> ignore
                | `Propose (time, keypair, data) ->
                    Coda_metrics.(Counter.inc_one Proposer.slots_won) ;
                    let scheduled_time = time_of_ms time in
                    Singleton_scheduler.schedule scheduler scheduled_time
                      ~f:(fun () ->
                        ignore
                          (Interruptible.finally
                             (Singleton_supervisor.dispatch proposal_supervisor
                                (keypair, scheduled_time, data))
                             ~f:check_for_proposal) ) ) )
      in
      let start () =
        (* Schedule to wake up immediately on the next tick of the proposer
         * instead of immediately mutating local_state here as there could be a
         * race.
         *
         * Given that rescheduling takes the min of the two timeouts, we won't
         * erase this timeout even if the last run of the proposer wants to wait
         * for a long while.
         * *)
        Agent.on_update keypairs ~f:(fun _new_keypairs ->
            Singleton_scheduler.schedule scheduler (Time.now time_controller)
              ~f:check_for_proposal ) ;
        check_for_proposal ()
      in
      (* if the proposer starts before genesis, sleep until genesis *)
      let now = Time.now time_controller in
      if Time.( >= ) now Consensus.Constants.genesis_state_timestamp then
        start ()
      else
        let time_till_genesis =
          Time.diff Consensus.Constants.genesis_state_timestamp now
        in
        Logger.warn logger ~module_:__MODULE__ ~location:__LOC__
          ~metadata:
            [ ( "time_till_genesis"
              , `Int (Int64.to_int_exn (Time.Span.to_ms time_till_genesis)) )
            ]
          "Node started before genesis: waiting $time_till_genesis \
           milliseconds before starting block producer" ;
        ignore
          (Time.Timeout.create time_controller time_till_genesis ~f:(fun _ ->
               start () )) )<|MERGE_RESOLUTION|>--- conflicted
+++ resolved
@@ -9,44 +9,6 @@
 open Otp_lib
 module Time = Coda_base.Block_time
 
-<<<<<<< HEAD
-module type Inputs_intf = sig
-  include Coda_intf.Inputs_intf
-
-  module Transition_frontier :
-    Coda_intf.Transition_frontier_intf
-    with type mostly_validated_external_transition :=
-                ( [`Time_received] * Truth.true_t
-                , [`Proof] * Truth.true_t
-                , [`Frontier_dependencies] * Truth.true_t
-                , [`Staged_ledger_diff] * Truth.false_t )
-                External_transition.Validation.with_transition
-     and type external_transition_validated := External_transition.Validated.t
-     and type staged_ledger := Staged_ledger.t
-     and type staged_ledger_diff := Staged_ledger_diff.t
-     and type transaction_snark_scan_state := Staged_ledger.Scan_state.t
-     and type verifier := Verifier.t
-     and type 'a transaction_snark_work_statement_table :=
-       'a Transaction_snark_work.Statement.Table.t
-
-  module Transaction_pool :
-    Coda_lib.Intf.Transaction_pool_read
-    with type transaction_with_valid_signature :=
-                User_command.With_valid_signature.t
-
-  module Prover : sig
-    val prove :
-         prev_state:Protocol_state.Value.t
-      -> prev_state_proof:Proof.t
-      -> next_state:Protocol_state.Value.t
-      -> Internal_transition.t
-      -> Pending_coinbase_witness.t
-      -> Proof.t Deferred.Or_error.t
-  end
-end
-
-=======
->>>>>>> e3728e5d
 module Singleton_supervisor : sig
   type ('data, 'a) t
 
