--- conflicted
+++ resolved
@@ -231,129 +231,68 @@
 
   let create ~parent_log ~get_completed_work ~change_feeder:tip_reader
       ~time_controller ~keypair ~consensus_local_state =
-<<<<<<< HEAD
-    let logger = Logger.child parent_log "proposer" in
-    let transition_reader, transition_writer = Linear_pipe.create () in
-    let tip_agent = Agent.create tip_reader ~f:(fun (Tip_change tip) -> tip) in
-    let propose ivar =
-      let open Tip in
-      let open Interruptible.Let_syntax in
-      match Agent.get tip_agent with
-      | None -> Interruptible.return ()
-      | Some tip -> (
-          Logger.info logger
-            !"Begining to propose off of tip %{sexp: Tip.t}"
-            tip ;
-          let previous_protocol_state, previous_protocol_state_proof =
-            tip.protocol_state
-          in
-          let%bind () =
-            Interruptible.lift (Deferred.return ()) (Ivar.read ivar)
-          in
-          let%bind next_state_opt =
-            generate_next_state ~previous_protocol_state ~consensus_local_state
-              ~time_controller ~ledger_builder:tip.ledger_builder
-              ~transactions:tip.transactions ~get_completed_work ~logger
-              ~keypair
-          in
-          match next_state_opt with
-          | None -> Interruptible.return ()
-          | Some (protocol_state, internal_transition) ->
-              lift_sync (fun () ->
-                  let open Deferred.Or_error.Let_syntax in
-                  ignore
-                    (let t0 = Time.now time_controller in
-                     let%map protocol_state_proof =
-                       Prover.prove ~prev_state:previous_protocol_state
-                         ~prev_state_proof:previous_protocol_state_proof
-                         ~next_state:protocol_state internal_transition
-                     in
-                     let span = Time.diff (Time.now time_controller) t0 in
-                     Logger.info logger
-                       !"Protocol_state_proof proving time took: %{sexp: \
-                         int64}ms\n\
-                         %!"
-                       (Time.Span.to_ms span) ;
-                     let external_transition =
-                       External_transition.create ~protocol_state
-                         ~protocol_state_proof
-                         ~ledger_builder_diff:
-                           (Internal_transition.ledger_builder_diff
-                              internal_transition)
-                     in
-                     let time =
-                       Time.now time_controller |> Time.to_span_since_epoch
-                       |> Time.Span.to_ms
-                     in
-                     Linear_pipe.write_or_exn ~capacity:transition_capacity
-                       transition_writer transition_reader
-                       (external_transition, time)) ) )
-    in
-    let proposal_supervisor = Singleton_supervisor.create ~task:propose in
-    let scheduler = Singleton_scheduler.create time_controller in
-    let rec check_for_proposal () =
-      Agent.with_value tip_agent ~f:(fun tip ->
-=======
     trace_task "proposer" (fun () ->
-        let logger = Logger.child parent_log "proposer" in
-        let transition_reader, transition_writer = Linear_pipe.create () in
-        let tip_agent =
-          Agent.create tip_reader ~f:(fun (Tip_change tip) -> tip)
-        in
-        let propose ivar =
->>>>>>> 05c2e12b
-          let open Tip in
-          let open Interruptible.Let_syntax in
-          match Agent.get tip_agent with
-          | None -> Interruptible.return ()
-          | Some tip -> (
-              Logger.info logger
-                !"Begining to propose off of tip %{sexp: Tip.t}"
-                tip ;
-              let previous_protocol_state, previous_protocol_state_proof =
-                tip.protocol_state
-              in
-              let%bind () =
-                Interruptible.lift (Deferred.return ()) (Ivar.read ivar)
-              in
-              let%bind next_state_opt =
-                generate_next_state ~previous_protocol_state
-                  ~consensus_local_state ~time_controller
-                  ~ledger_builder:tip.ledger_builder
-                  ~transactions:tip.transactions ~get_completed_work ~logger
-                  ~keypair
-              in
-              trace_event "next state generated" ;
-              match next_state_opt with
-              | None -> Interruptible.return ()
-              | Some (protocol_state, internal_transition) ->
-                  lift_sync (fun () ->
-                      let open Deferred.Or_error.Let_syntax in
-                      ignore
-                        (let%map protocol_state_proof =
-                           Prover.prove ~prev_state:previous_protocol_state
-                             ~prev_state_proof:previous_protocol_state_proof
-                             ~next_state:protocol_state internal_transition
-                         in
-                         trace_event "prover done" ;
-                         let external_transition =
-                           External_transition.create ~protocol_state
-                             ~protocol_state_proof
-                             ~ledger_builder_diff:
-                               (Internal_transition.ledger_builder_diff
-                                  internal_transition)
-                         in
-                         let time =
-                           Time.now time_controller |> Time.to_span_since_epoch
-                           |> Time.Span.to_ms
-                         in
-                         Linear_pipe.write_or_exn ~capacity:transition_capacity
-                           transition_writer transition_reader
-                           (external_transition, time)) ) )
-        in
-        let proposal_supervisor = Singleton_supervisor.create ~task:propose in
-        let scheduler = Singleton_scheduler.create time_controller in
-        let rec check_for_proposal () =
+      let logger = Logger.child parent_log "proposer" in
+      let transition_reader, transition_writer = Linear_pipe.create () in
+      let tip_agent = Agent.create tip_reader ~f:(fun (Tip_change tip) -> tip) in
+      let propose ivar =
+        let open Tip in
+        let open Interruptible.Let_syntax in
+        match Agent.get tip_agent with
+        | None -> Interruptible.return ()
+        | Some tip -> (
+            Logger.info logger
+              !"Begining to propose off of tip %{sexp: Tip.t}"
+              tip ;
+            let previous_protocol_state, previous_protocol_state_proof =
+              tip.protocol_state
+            in
+            let%bind () =
+              Interruptible.lift (Deferred.return ()) (Ivar.read ivar)
+            in
+            let%bind next_state_opt =
+              generate_next_state ~previous_protocol_state ~consensus_local_state
+                ~time_controller ~ledger_builder:tip.ledger_builder
+                ~transactions:tip.transactions ~get_completed_work ~logger
+                ~keypair
+            in
+            match next_state_opt with
+            | None -> Interruptible.return ()
+            | Some (protocol_state, internal_transition) ->
+                lift_sync (fun () ->
+                    let open Deferred.Or_error.Let_syntax in
+                    ignore
+                      (let t0 = Time.now time_controller in
+                       let%map protocol_state_proof =
+                         Prover.prove ~prev_state:previous_protocol_state
+                           ~prev_state_proof:previous_protocol_state_proof
+                           ~next_state:protocol_state internal_transition
+                       in
+                       let span = Time.diff (Time.now time_controller) t0 in
+                       Logger.info logger
+                         !"Protocol_state_proof proving time took: %{sexp: \
+                           int64}ms\n\
+                           %!"
+                         (Time.Span.to_ms span) ;
+                       let external_transition =
+                         External_transition.create ~protocol_state
+                           ~protocol_state_proof
+                           ~ledger_builder_diff:
+                             (Internal_transition.ledger_builder_diff
+                                internal_transition)
+                       in
+                       let time =
+                         Time.now time_controller |> Time.to_span_since_epoch
+                         |> Time.Span.to_ms
+                       in
+                       Linear_pipe.write_or_exn ~capacity:transition_capacity
+                         transition_writer transition_reader
+                         (external_transition, time)) ) )
+      in
+      let proposal_supervisor = Singleton_supervisor.create ~task:propose in
+      let scheduler = Singleton_scheduler.create time_controller in
+      let rec check_for_proposal () =
+        Agent.with_value tip_agent ~f:(fun tip ->
           Agent.with_value tip_agent ~f:(fun tip ->
               let open Tip in
               match
@@ -373,5 +312,5 @@
                            (Singleton_supervisor.dispatch proposal_supervisor)
                            ~f:check_for_proposal) ) )
         in
-        check_for_proposal () ; transition_reader )
+        check_for_proposal () ; transition_reader ) )
 end