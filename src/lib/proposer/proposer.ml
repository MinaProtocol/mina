open Core
open Async

module type Inputs_intf = sig
  include Protocols.Coda_pow.Inputs_intf

  module Prover : sig
    val prove :
         prev_state:Consensus_mechanism.Protocol_state.value
      -> prev_state_proof:Protocol_state_proof.t
      -> next_state:Consensus_mechanism.Protocol_state.value
      -> Consensus_mechanism.Internal_transition.t
      -> Protocol_state_proof.t Deferred.Or_error.t
  end
end

module Agent : sig
  type 'a t

  val create : f:('a -> 'b) -> 'a Linear_pipe.Reader.t -> 'b t

  val get : 'a t -> 'a option

  val with_value : f:('a -> unit) -> 'a t -> unit
end = struct
  type 'a t = {signal: unit Ivar.t; mutable value: 'a option}

  let create ~(f : 'a -> 'b) (reader : 'a Linear_pipe.Reader.t) : 'b t =
    let t = {signal= Ivar.create (); value= None} in
    don't_wait_for
      (Linear_pipe.iter reader ~f:(fun x ->
           let old_value = t.value in
           t.value <- Some (f x) ;
           if old_value = None then Ivar.fill t.signal () ;
           return () )) ;
    t

  let get t = t.value

  let rec with_value ~f t =
    match t.value with
    | Some x -> f x
    | None -> don't_wait_for (Ivar.read t.signal >>| fun () -> with_value ~f t)
end

module Singleton_supervisor : sig
  type 'a t

  val create : task:(unit Ivar.t -> ('a, unit) Interruptible.t) -> 'a t

  val cancel : 'a t -> unit

  val dispatch : 'a t -> ('a, unit) Interruptible.t
end = struct
  type 'a t =
    { mutable task: (unit Ivar.t * ('a, unit) Interruptible.t) option
    ; f: unit Ivar.t -> ('a, unit) Interruptible.t }

  let create ~task = {task= None; f= task}

  let cancel t =
    match t.task with
    | Some (ivar, _) ->
        Ivar.fill ivar () ;
        t.task <- None
    | None -> ()

  let dispatch t =
    cancel t ;
    let ivar = Ivar.create () in
    let interruptible =
      let open Interruptible.Let_syntax in
      t.f ivar
      >>| fun x ->
      t.task <- None ;
      x
    in
    t.task <- Some (ivar, interruptible) ;
    interruptible
end

module Make (Inputs : Inputs_intf) :
  Coda_lib.Proposer_intf
  with type external_transition :=
              Inputs.Consensus_mechanism.External_transition.t
   and type ledger_hash := Inputs.Ledger_hash.t
   and type ledger_builder := Inputs.Ledger_builder.t
   and type transaction := Inputs.Payment.With_valid_signature.t
   and type protocol_state := Inputs.Consensus_mechanism.Protocol_state.value
   and type protocol_state_proof := Inputs.Protocol_state_proof.t
   and type consensus_local_state := Inputs.Consensus_mechanism.Local_state.t
   and type completed_work_statement := Inputs.Completed_work.Statement.t
   and type completed_work_checked := Inputs.Completed_work.Checked.t
   and type time_controller := Inputs.Time.Controller.t
   and type keypair := Inputs.Keypair.t = struct
  open Inputs
  open Consensus_mechanism

  let time_to_ms = Fn.compose Time.Span.to_ms Time.to_span_since_epoch

  let time_of_ms = Fn.compose Time.of_span_since_epoch Time.Span.of_ms

  let lift_sync f =
    Interruptible.uninterruptible
      (Deferred.create (fun ivar -> Ivar.fill ivar (f ())))

  module Singleton_scheduler : sig
    type t

    val create : Time.Controller.t -> t

    val schedule : t -> Time.t -> f:(unit -> unit) -> unit
  end = struct
    type t =
      { mutable timeout: unit Time.Timeout.t option
      ; time_controller: Time.Controller.t }

    let create time_controller = {time_controller; timeout= None}

    let cancel t =
      match t.timeout with
      | Some timeout ->
          Time.Timeout.cancel t.time_controller timeout () ;
          t.timeout <- None
      | None -> ()

    let schedule t time ~f =
      cancel t ;
      let span_till_time = Time.diff time (Time.now t.time_controller) in
      let timeout =
        Time.Timeout.create t.time_controller span_till_time ~f:(fun _ ->
            t.timeout <- None ;
            f () )
      in
      t.timeout <- Some timeout
  end

  let generate_next_state ~previous_protocol_state ~consensus_local_state
      ~time_controller ~ledger_builder ~transactions ~get_completed_work
<<<<<<< HEAD
      ~logger ~keypair =
    let ( diff
        , `Hash_after_applying next_ledger_builder_hash
        , `Ledger_proof ledger_proof_opt ) =
      Ledger_builder.create_diff ledger_builder ~logger
        ~transactions_by_fee:transactions ~get_completed_work
    in
    let open Option.Let_syntax in
    let next_ledger_hash =
      Option.value_map ledger_proof_opt
        ~f:(fun proof ->
          Ledger_proof.statement proof |> Ledger_proof.statement_target )
        ~default:
          ( previous_protocol_state |> Protocol_state.blockchain_state
          |> Blockchain_state.ledger_hash )
    in
    let blockchain_state =
      Blockchain_state.create_value ~timestamp:(Time.now time_controller)
        ~ledger_hash:next_ledger_hash
        ~ledger_builder_hash:next_ledger_builder_hash
    in
    let time =
      Time.now time_controller |> Time.to_span_since_epoch |> Time.Span.to_ms
    in
    let%map protocol_state, consensus_transition_data =
      Consensus_mechanism.generate_transition ~previous_protocol_state
        ~blockchain_state ~local_state:consensus_local_state ~time ~keypair
        ~transactions:
          ( Ledger_builder_diff.With_valid_signatures_and_proofs.transactions
              diff
            :> Transaction.t list )
    in
    let snark_transition =
      Snark_transition.create_value
        ?sok_digest:
          (Option.map ledger_proof_opt ~f:(fun proof ->
               Ledger_proof.sok_digest proof ))
        ?ledger_proof:
          (Option.map ledger_proof_opt ~f:Ledger_proof.underlying_proof)
        ~supply_increase:
          (Option.value_map ~default:Currency.Amount.zero
             ~f:(fun proof -> (Ledger_proof.statement proof).supply_increase)
             ledger_proof_opt)
        ~blockchain_state:(Protocol_state.blockchain_state protocol_state)
        ~consensus_data:consensus_transition_data ()
    in
    let internal_transition =
      Internal_transition.create ~snark_transition
        ~ledger_builder_diff:(Ledger_builder_diff.forget diff)
=======
      ~logger ~(keypair : Keypair.t) =
    let open Interruptible.Let_syntax in
    let%bind ( diff
             , `Hash_after_applying next_ledger_builder_hash
             , `Ledger_proof ledger_proof_opt ) =
      lift_sync (fun () ->
          Ledger_builder.create_diff ledger_builder
            ~self:(Public_key.compress keypair.public_key)
            ~logger ~transactions_by_fee:transactions ~get_completed_work )
    in
    let%bind transition_opt =
      lift_sync (fun () ->
          let next_ledger_hash =
            Option.value_map ledger_proof_opt
              ~f:(fun (_, stmt) -> Ledger_proof.(statement_target stmt))
              ~default:
                ( previous_protocol_state |> Protocol_state.blockchain_state
                |> Blockchain_state.ledger_hash )
          in
          let supply_increase =
            Option.value_map ledger_proof_opt
              ~f:(fun (_, stmt) -> stmt.supply_increase)
              ~default:Currency.Amount.zero
          in
          let blockchain_state =
            Blockchain_state.create_value ~timestamp:(Time.now time_controller)
              ~ledger_hash:next_ledger_hash
              ~ledger_builder_hash:next_ledger_builder_hash
          in
          let time =
            Time.now time_controller |> Time.to_span_since_epoch
            |> Time.Span.to_ms
          in
          Consensus_mechanism.generate_transition ~previous_protocol_state
            ~blockchain_state ~local_state:consensus_local_state ~time ~keypair
            ~transactions:
              ( Ledger_builder_diff.With_valid_signatures_and_proofs.payments
                  diff
                :> Payment.t list )
            ~ledger:(Ledger_builder.ledger ledger_builder)
            ~supply_increase ~logger )
>>>>>>> 826d25a1
    in
    Option.value
      ~default:(Interruptible.return None)
      (Option.map transition_opt
         ~f:(fun (protocol_state, consensus_transition_data) ->
           lift_sync (fun () ->
               let snark_transition =
                 Snark_transition.create_value
                   ?sok_digest:
                     (Option.map ledger_proof_opt ~f:(fun (p, _) ->
                          Ledger_proof.sok_digest p ))
                   ?ledger_proof:
                     (Option.map ledger_proof_opt
                        ~f:(Fn.compose Ledger_proof.underlying_proof fst))
                   ~supply_increase:
                     (Option.value_map ~default:Currency.Amount.zero
                        ~f:(fun (_p, statement) -> statement.supply_increase)
                        ledger_proof_opt)
                   ~blockchain_state:
                     (Protocol_state.blockchain_state protocol_state)
                   ~consensus_data:consensus_transition_data ()
               in
               let internal_transition =
                 Internal_transition.create ~snark_transition
                   ~ledger_builder_diff:(Ledger_builder_diff.forget diff)
               in
               Some (protocol_state, internal_transition) ) ))

  module Tip = struct
    type t =
      { protocol_state:
          Protocol_state.value * Protocol_state_proof.t sexp_opaque
      ; ledger_builder: Ledger_builder.t sexp_opaque
      ; transactions: Payment.With_valid_signature.t Sequence.t sexp_opaque }
    [@@deriving sexp_of]
  end

  type change = Tip_change of Tip.t

  let transition_capacity = 64

  let create ~parent_log ~get_completed_work ~change_feeder:tip_reader
      ~time_controller ~keypair ~consensus_local_state =
    let logger = Logger.child parent_log "proposer" in
    let transition_reader, transition_writer = Linear_pipe.create () in
    let tip_agent = Agent.create tip_reader ~f:(fun (Tip_change tip) -> tip) in
    let propose ivar =
      let open Tip in
      let open Interruptible.Let_syntax in
      match Agent.get tip_agent with
      | None -> Interruptible.return ()
      | Some tip -> (
          Logger.info logger
            !"Begining to propose off of tip %{sexp: Tip.t}"
            tip ;
          let previous_protocol_state, previous_protocol_state_proof =
            tip.protocol_state
          in
          let%bind () =
            Interruptible.lift (Deferred.return ()) (Ivar.read ivar)
          in
          let%bind next_state_opt =
            generate_next_state ~previous_protocol_state ~consensus_local_state
              ~time_controller ~ledger_builder:tip.ledger_builder
              ~transactions:tip.transactions ~get_completed_work ~logger
              ~keypair
          in
          match next_state_opt with
          | None -> Interruptible.return ()
          | Some (protocol_state, internal_transition) ->
              lift_sync (fun () ->
                  let open Deferred.Or_error.Let_syntax in
                  ignore
                    (let%map protocol_state_proof =
                       Prover.prove ~prev_state:previous_protocol_state
                         ~prev_state_proof:previous_protocol_state_proof
                         ~next_state:protocol_state internal_transition
                     in
                     let external_transition =
                       External_transition.create ~protocol_state
                         ~protocol_state_proof
                         ~ledger_builder_diff:
                           (Internal_transition.ledger_builder_diff
                              internal_transition)
                     in
                     let time =
                       Time.now time_controller |> Time.to_span_since_epoch
                       |> Time.Span.to_ms
                     in
                     Linear_pipe.write_or_exn ~capacity:transition_capacity
                       transition_writer transition_reader
                       (external_transition, time)) ) )
    in
    let proposal_supervisor = Singleton_supervisor.create ~task:propose in
    let scheduler = Singleton_scheduler.create time_controller in
    let rec check_for_proposal () =
      Agent.with_value tip_agent ~f:(fun tip ->
          let open Tip in
          match
            Consensus_mechanism.next_proposal
              (time_to_ms (Time.now time_controller))
              (Protocol_state.consensus_state (fst tip.protocol_state))
              ~local_state:consensus_local_state ~keypair ~logger
          with
          | `Check_again time ->
              Singleton_scheduler.schedule scheduler (time_of_ms time)
                ~f:check_for_proposal
          | `Propose time ->
              Singleton_scheduler.schedule scheduler (time_of_ms time)
                ~f:(fun () ->
                  ignore
                    (Interruptible.finally
                       (Singleton_supervisor.dispatch proposal_supervisor)
                       ~f:check_for_proposal) ) )
    in
    check_for_proposal () ; transition_reader
end<|MERGE_RESOLUTION|>--- conflicted
+++ resolved
@@ -137,57 +137,6 @@
 
   let generate_next_state ~previous_protocol_state ~consensus_local_state
       ~time_controller ~ledger_builder ~transactions ~get_completed_work
-<<<<<<< HEAD
-      ~logger ~keypair =
-    let ( diff
-        , `Hash_after_applying next_ledger_builder_hash
-        , `Ledger_proof ledger_proof_opt ) =
-      Ledger_builder.create_diff ledger_builder ~logger
-        ~transactions_by_fee:transactions ~get_completed_work
-    in
-    let open Option.Let_syntax in
-    let next_ledger_hash =
-      Option.value_map ledger_proof_opt
-        ~f:(fun proof ->
-          Ledger_proof.statement proof |> Ledger_proof.statement_target )
-        ~default:
-          ( previous_protocol_state |> Protocol_state.blockchain_state
-          |> Blockchain_state.ledger_hash )
-    in
-    let blockchain_state =
-      Blockchain_state.create_value ~timestamp:(Time.now time_controller)
-        ~ledger_hash:next_ledger_hash
-        ~ledger_builder_hash:next_ledger_builder_hash
-    in
-    let time =
-      Time.now time_controller |> Time.to_span_since_epoch |> Time.Span.to_ms
-    in
-    let%map protocol_state, consensus_transition_data =
-      Consensus_mechanism.generate_transition ~previous_protocol_state
-        ~blockchain_state ~local_state:consensus_local_state ~time ~keypair
-        ~transactions:
-          ( Ledger_builder_diff.With_valid_signatures_and_proofs.transactions
-              diff
-            :> Transaction.t list )
-    in
-    let snark_transition =
-      Snark_transition.create_value
-        ?sok_digest:
-          (Option.map ledger_proof_opt ~f:(fun proof ->
-               Ledger_proof.sok_digest proof ))
-        ?ledger_proof:
-          (Option.map ledger_proof_opt ~f:Ledger_proof.underlying_proof)
-        ~supply_increase:
-          (Option.value_map ~default:Currency.Amount.zero
-             ~f:(fun proof -> (Ledger_proof.statement proof).supply_increase)
-             ledger_proof_opt)
-        ~blockchain_state:(Protocol_state.blockchain_state protocol_state)
-        ~consensus_data:consensus_transition_data ()
-    in
-    let internal_transition =
-      Internal_transition.create ~snark_transition
-        ~ledger_builder_diff:(Ledger_builder_diff.forget diff)
-=======
       ~logger ~(keypair : Keypair.t) =
     let open Interruptible.Let_syntax in
     let%bind ( diff
@@ -202,14 +151,14 @@
       lift_sync (fun () ->
           let next_ledger_hash =
             Option.value_map ledger_proof_opt
-              ~f:(fun (_, stmt) -> Ledger_proof.(statement_target stmt))
+              ~f:(fun proof -> Ledger_proof.statement proof |> Ledger_proof.statement_target)
               ~default:
                 ( previous_protocol_state |> Protocol_state.blockchain_state
                 |> Blockchain_state.ledger_hash )
           in
           let supply_increase =
             Option.value_map ledger_proof_opt
-              ~f:(fun (_, stmt) -> stmt.supply_increase)
+              ~f:(fun proof  -> (Ledger_proof.statement proof).supply_increase)
               ~default:Currency.Amount.zero
           in
           let blockchain_state =
@@ -229,7 +178,6 @@
                 :> Payment.t list )
             ~ledger:(Ledger_builder.ledger ledger_builder)
             ~supply_increase ~logger )
->>>>>>> 826d25a1
     in
     Option.value
       ~default:(Interruptible.return None)
@@ -239,14 +187,14 @@
                let snark_transition =
                  Snark_transition.create_value
                    ?sok_digest:
-                     (Option.map ledger_proof_opt ~f:(fun (p, _) ->
-                          Ledger_proof.sok_digest p ))
+                     (Option.map ledger_proof_opt ~f:(fun proof ->
+                          Ledger_proof.sok_digest proof ))
                    ?ledger_proof:
                      (Option.map ledger_proof_opt
-                        ~f:(Fn.compose Ledger_proof.underlying_proof fst))
+                        ~f:(Ledger_proof.underlying_proof))
                    ~supply_increase:
                      (Option.value_map ~default:Currency.Amount.zero
-                        ~f:(fun (_p, statement) -> statement.supply_increase)
+                        ~f:(fun proof -> (Ledger_proof.statement proof).supply_increase)
                         ledger_proof_opt)
                    ~blockchain_state:
                      (Protocol_state.blockchain_state protocol_state)
