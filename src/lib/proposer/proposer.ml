--- conflicted
+++ resolved
@@ -21,20 +21,12 @@
   module Transition_frontier :
     Protocols.Coda_transition_frontier.Transition_frontier_intf
     with type state_hash := State_hash.t
-<<<<<<< HEAD
-     and type external_transition := External_transition.t
-     and type ledger_database := Ledger_db.t
-     and type staged_ledger := Staged_ledger.t
-     and type transaction_snark_scan_state := Staged_ledger.Scan_state.t
-     and type ledger_diff := Staged_ledger_diff.t
-=======
      and type external_transition_verified := External_transition.Verified.t
      and type ledger_database := Ledger_db.t
      and type staged_ledger := Staged_ledger.t
      and type ledger_diff_verified := Staged_ledger_diff.Verified.t
      and type transaction_snark_scan_state := Staged_ledger.Scan_state.t
      and type masked_ledger := Masked_ledger.t
->>>>>>> 8b9ec40b
 
   module Transaction_pool :
     Coda_lib.Transaction_pool_read_intf
@@ -254,11 +246,7 @@
         let internal_transition =
           Internal_transition.create ~snark_transition
             ~prover_state:(Proposal_data.prover_state proposal_data)
-<<<<<<< HEAD
-            ~staged_ledger_diff:(Staged_ledger_diff.forget diff)
-=======
             ~staged_ledger_diff:(Staged_ledger_diff.forget_validated diff)
->>>>>>> 8b9ec40b
         in
         Some (protocol_state, internal_transition) )
 
@@ -277,19 +265,11 @@
             !"Begining to propose off of crumb %{sexp: Crumb.t}"
             crumb ;
           let previous_protocol_state, previous_protocol_state_proof =
-<<<<<<< HEAD
-            let transition : External_transition.t =
-              (Crumb.transition_with_hash crumb).data
-            in
-            ( External_transition.protocol_state transition
-            , External_transition.protocol_state_proof transition )
-=======
             let transition : External_transition.Verified.t =
               (Crumb.transition_with_hash crumb).data
             in
             ( External_transition.Verified.protocol_state transition
             , External_transition.Verified.protocol_state_proof transition )
->>>>>>> 8b9ec40b
           in
           let%bind () =
             Interruptible.lift (Deferred.return ()) (Ivar.read ivar)
@@ -337,13 +317,9 @@
         let rec check_for_proposal () =
           let crumb = Transition_frontier.best_tip transition_frontier in
           let transition = (Crumb.transition_with_hash crumb).data in
-<<<<<<< HEAD
-          let protocol_state = External_transition.protocol_state transition in
-=======
           let protocol_state =
             External_transition.Verified.protocol_state transition
           in
->>>>>>> 8b9ec40b
           match
             Consensus_mechanism.next_proposal
               (time_to_ms (Time.now time_controller))
