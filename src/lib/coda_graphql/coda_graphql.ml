open Core
open Async
open Graphql_async
open Coda_base
open Signature_lib
open Currency

let result_of_exn f v ~error = try Ok (f v) with _ -> Error error

let result_of_or_error ?error v =
  Result.map_error v ~f:(fun internal_error ->
      let str_error = Error.to_string_hum internal_error in
      match error with
      | None ->
          str_error
      | Some error ->
          sprintf "%s (%s)" error str_error )

let result_field ~resolve =
  Schema.io_field ~resolve:(fun resolve_info src inputs ->
      Deferred.return @@ resolve resolve_info src inputs )

let result_field_no_inputs ~resolve =
  Schema.io_field ~resolve:(fun resolve_info src ->
      Deferred.return @@ resolve resolve_info src )

let verification_key =
  lazy
    (let open Async in
    let%map vk = Snark_keys.blockchain_verification () in
    let open Crypto_params.Tock_backend.Verification_key in
    let open Lite_compat_algebra in
    let key =
      { Lite_base.Crypto_params.Tock.Bowe_gabizon.Verification_key.alpha_beta=
          alpha_beta vk.wrap |> target_field
      ; delta= delta vk.wrap |> g2
      ; query= query vk.wrap |> g1_vector }
    in
    sprintf
      !"%{sexp:\n\
       \    Lite_base.Crypto_params.Tock.Bowe_gabizon.Verification_key.t}\n"
      key)

module Doc = struct
  let date =
    sprintf
      !"%s (stringified Unix time - number of milliseconds since January 1, \
        1970)"

  let bin_prot =
    sprintf !"%s (base58-encoded janestreet/bin_prot serialization)"
end

module Reflection = struct
  let regex = lazy (Re2.create_exn {regex|\_(\w)|regex})

  let underToCamel s =
    Re2.replace_exn (Lazy.force regex) s ~f:(fun m ->
        let s = Re2.Match.get_exn ~sub:(`Index 1) m in
        String.capitalize s )

  (** When Fields.folding, create graphql fields via reflection *)
  let reflect f ~typ acc x =
    let new_name = underToCamel (Field.name x) in
    Schema.(
      field new_name ~typ ~args:Arg.[] ~resolve:(fun _ v -> f (Field.get x v))
      :: acc)

  module Shorthand = struct
    open Schema

    (* Note: Eta expansion is needed here to combat OCaml's weak polymorphism nonsense *)

    let id ~typ a x = reflect Fn.id ~typ a x

    let nn_int a x = id ~typ:(non_null int) a x

    let int a x = id ~typ:int a x

    let nn_bool a x = id ~typ:(non_null bool) a x

    let bool a x = id ~typ:bool a x

    let nn_string a x = id ~typ:(non_null string) a x

    let string a x = id ~typ:string a x

    module F = struct
      let int f a x = reflect f ~typ:Schema.int a x

      let nn_int f a x = reflect f ~typ:Schema.(non_null int) a x

      let string f a x = reflect f ~typ:Schema.string a x

      let nn_string f a x = reflect f ~typ:Schema.(non_null string) a x
    end
  end
end

module Types = struct
  open Schema
  open Graphql_lib.Base_types

  let public_key = public_key ()

  let uint64 = uint64 ()

  let uint32 = uint32 ()

  let sync_status : ('context, Sync_status.t option) typ =
    enum "SyncStatus" ~doc:"Sync status of daemon"
      ~values:
        (List.map Sync_status.all ~f:(fun status ->
             enum_value
               (String.map ~f:Char.uppercase @@ Sync_status.to_string status)
               ~value:status ))

  let transaction_status : ('context, Transaction_status.State.t option) typ =
    enum "TransactionStatus" ~doc:"Status of a transaction"
      ~values:
        Transaction_status.State.
          [ enum_value "INCLUDED" ~value:Included
              ~doc:"A transaction that is on the longest chain"
          ; enum_value "PENDING" ~value:Pending
              ~doc:
                "A transaction either in the transition frontier or in \
                 transaction pool but is not on the longest chain"
          ; enum_value "UNKNOWN" ~value:Unknown
              ~doc:
                "The transaction has either been snarked, reached finality \
                 through consensus or has been dropped" ]

  let block_producer_timing :
      ( _
      , [`Check_again of Block_time.t | `Produce of Block_time.t | `Produce_now]
        option )
      typ =
    obj "BlockProducerTimings" ~fields:(fun _ ->
        let of_time = Consensus.Data.Consensus_time.of_time_exn in
        [ field "times"
            ~typ:
              ( non_null @@ list @@ non_null
              @@ Consensus.Data.Consensus_time.graphql_type () )
            ~args:Arg.[]
            ~resolve:(fun {ctx= coda; _} -> function `Check_again _time -> []
              | `Produce time -> [of_time time] | `Produce_now ->
                  [ of_time
                    @@ Block_time.now (Coda_lib.config coda).time_controller ]
              ) ] )

  module DaemonStatus = struct
    type t = Daemon_rpcs.Types.Status.t

    let interval : (_, (Time.Span.t * Time.Span.t) option) typ =
      obj "Interval" ~fields:(fun _ ->
          [ field "start" ~typ:(non_null string)
              ~args:Arg.[]
              ~resolve:(fun _ (start, _) ->
                Time.Span.to_ms start |> Int64.of_float |> Int64.to_string )
          ; field "stop" ~typ:(non_null string)
              ~args:Arg.[]
              ~resolve:(fun _ (_, end_) ->
                Time.Span.to_ms end_ |> Int64.of_float |> Int64.to_string ) ]
      )

    let histogram : (_, Perf_histograms.Report.t option) typ =
      obj "Histogram" ~fields:(fun _ ->
          let open Reflection.Shorthand in
          List.rev
          @@ Perf_histograms.Report.Fields.fold ~init:[]
               ~values:(id ~typ:Schema.(non_null (list (non_null int))))
               ~intervals:(id ~typ:(non_null (list (non_null interval))))
               ~underflow:nn_int ~overflow:nn_int )

    module Rpc_timings = Daemon_rpcs.Types.Status.Rpc_timings
    module Rpc_pair = Rpc_timings.Rpc_pair

    let rpc_pair : (_, Perf_histograms.Report.t option Rpc_pair.t option) typ =
      let h = Reflection.Shorthand.id ~typ:histogram in
      obj "RpcPair" ~fields:(fun _ ->
          List.rev @@ Rpc_pair.Fields.fold ~init:[] ~dispatch:h ~impl:h )

    let rpc_timings : (_, Rpc_timings.t option) typ =
      let fd = Reflection.Shorthand.id ~typ:(non_null rpc_pair) in
      obj "RpcTimings" ~fields:(fun _ ->
          List.rev
          @@ Rpc_timings.Fields.fold ~init:[] ~get_staged_ledger_aux:fd
               ~answer_sync_ledger_query:fd ~get_ancestry:fd
               ~get_transition_chain_proof:fd ~get_transition_chain:fd )

    module Histograms = Daemon_rpcs.Types.Status.Histograms

    let histograms : (_, Histograms.t option) typ =
      let h = Reflection.Shorthand.id ~typ:histogram in
      obj "Histograms" ~fields:(fun _ ->
          let open Reflection.Shorthand in
          List.rev
          @@ Histograms.Fields.fold ~init:[]
               ~rpc_timings:(id ~typ:(non_null rpc_timings))
               ~external_transition_latency:h
               ~accepted_transition_local_latency:h
               ~accepted_transition_remote_latency:h
               ~snark_worker_transition_time:h ~snark_worker_merge_time:h )

    let consensus_configuration : (_, Consensus.Configuration.t option) typ =
      obj "ConsensusConfiguration" ~fields:(fun _ ->
          let open Reflection.Shorthand in
          List.rev
          @@ Consensus.Configuration.Fields.fold ~init:[] ~delta:nn_int
               ~k:nn_int ~c:nn_int ~c_times_k:nn_int ~slots_per_epoch:nn_int
               ~slot_duration:nn_int ~epoch_duration:nn_int
               ~acceptable_network_delay:nn_int )

    let peer : (_, Network_peer.Peer.Display.Stable.V1.t option) typ =
      obj "Peer" ~fields:(fun _ ->
          let open Reflection.Shorthand in
          List.rev
          @@ Network_peer.Peer.Display.Stable.V1.Fields.fold ~init:[]
               ~host:nn_string ~libp2p_port:nn_int ~peer_id:nn_string )

    let addrs_and_ports :
        (_, Node_addrs_and_ports.Display.Stable.V1.t option) typ =
      obj "AddrsAndPorts" ~fields:(fun _ ->
          let open Reflection.Shorthand in
          List.rev
          @@ Node_addrs_and_ports.Display.Stable.V1.Fields.fold ~init:[]
               ~external_ip:nn_string ~bind_ip:nn_string ~client_port:nn_int
               ~libp2p_port:nn_int ~peer:(id ~typ:peer) )

    let t : (_, Daemon_rpcs.Types.Status.t option) typ =
      obj "DaemonStatus" ~fields:(fun _ ->
          let open Reflection.Shorthand in
          List.rev
          @@ Daemon_rpcs.Types.Status.Fields.fold ~init:[] ~num_accounts:int
               ~next_block_production:(id ~typ:block_producer_timing)
               ~blockchain_length:int ~uptime_secs:nn_int
               ~ledger_merkle_root:string ~state_hash:string
               ~commit_id:nn_string ~conf_dir:nn_string
               ~peers:(id ~typ:Schema.(non_null @@ list (non_null string)))
               ~user_commands_sent:nn_int ~snark_worker:string
               ~snark_work_fee:nn_int
               ~sync_status:(id ~typ:(non_null sync_status))
               ~block_production_keys:
                 (id ~typ:Schema.(non_null @@ list (non_null string)))
               ~histograms:(id ~typ:histograms)
               ~consensus_time_best_tip:
                 (id ~typ:(Consensus.Data.Consensus_time.graphql_type ()))
               ~consensus_time_now:
                 (id
                    ~typ:
                      Schema.(
                        non_null
                          (Consensus.Data.Consensus_time.graphql_type ())))
               ~consensus_mechanism:nn_string
               ~addrs_and_ports:(id ~typ:(non_null addrs_and_ports))
               ~consensus_configuration:
                 (id ~typ:(non_null consensus_configuration))
               ~highest_block_length_received:nn_int )
  end

  let fee_transfer =
    obj "FeeTransfer" ~fields:(fun _ ->
        [ field "recipient"
            ~args:Arg.[]
            ~doc:"Public key of fee transfer recipient"
            ~typ:(non_null public_key)
            ~resolve:(fun _ (pk, _) -> pk)
        ; field "fee" ~typ:(non_null uint64)
            ~args:Arg.[]
            ~doc:"Amount that the recipient is paid in this fee transfer"
            ~resolve:(fun _ (_, fee) -> Currency.Fee.to_uint64 fee) ] )

  let completed_work =
    obj "CompletedWork" ~doc:"Completed snark works" ~fields:(fun _ ->
        [ field "prover"
            ~args:Arg.[]
            ~doc:"Public key of the prover" ~typ:(non_null public_key)
            ~resolve:(fun _ {Transaction_snark_work.Info.prover; _} -> prover)
        ; field "fee" ~typ:(non_null uint64)
            ~args:Arg.[]
            ~doc:"Amount the prover is paid for the snark work"
            ~resolve:(fun _ {Transaction_snark_work.Info.fee; _} ->
              Currency.Fee.to_uint64 fee )
        ; field "workIds" ~doc:"Unique identifier for the snark work purchased"
            ~typ:(non_null @@ list @@ non_null int)
            ~args:Arg.[]
            ~resolve:(fun _ {Transaction_snark_work.Info.work_ids; _} ->
              One_or_two.to_list work_ids ) ] )

  let sign =
    enum "sign"
      ~values:
        [enum_value "PLUS" ~value:Sgn.Pos; enum_value "MINUS" ~value:Sgn.Neg]

  let signed_fee =
    obj "SignedFee" ~doc:"Signed fee" ~fields:(fun _ ->
        [ field "sign" ~typ:(non_null sign) ~doc:"+/-"
            ~args:Arg.[]
            ~resolve:(fun _ fee -> Currency.Fee.Signed.sgn fee)
        ; field "feeMagnitude" ~typ:(non_null uint64) ~doc:"Fee"
            ~args:Arg.[]
            ~resolve:(fun _ fee ->
              Currency.Fee.(to_uint64 (Signed.magnitude fee)) ) ] )

  let work_statement =
    obj "WorkDescription"
      ~doc:
        "Transition from a source ledger to a target ledger with some fee \
         excess and increase in supply " ~fields:(fun _ ->
        [ field "sourceLedgerHash" ~typ:(non_null string)
            ~doc:"Base58Check-encoded hash of the source ledger"
            ~args:Arg.[]
            ~resolve:(fun _ {Transaction_snark.Statement.source; _} ->
              Frozen_ledger_hash.to_string source )
        ; field "targetLedgerHash" ~typ:(non_null string)
            ~doc:"Base58Check-encoded hash of the target ledger"
            ~args:Arg.[]
            ~resolve:(fun _ {Transaction_snark.Statement.target; _} ->
              Frozen_ledger_hash.to_string target )
        ; field "feeExcess" ~typ:(non_null signed_fee)
            ~doc:
              "Total transaction fee that is not accounted for in the \
               transition from source ledger to target ledger"
            ~args:Arg.[]
            ~resolve:(fun _ {Transaction_snark.Statement.fee_excess; _} ->
              fee_excess )
        ; field "supplyIncrease" ~typ:(non_null uint64)
            ~doc:"Increase in total coinbase reward "
            ~args:Arg.[]
            ~resolve:(fun _ {Transaction_snark.Statement.supply_increase; _} ->
              Currency.Amount.to_uint64 supply_increase )
        ; field "workId" ~doc:"Unique identifier for a snark work"
            ~typ:(non_null int)
            ~args:Arg.[]
            ~resolve:(fun _ w -> Transaction_snark.Statement.hash w) ] )

  let pending_work =
    obj "PendingSnarkWork"
      ~doc:"Snark work bundles that are not available in the pool yet"
      ~fields:(fun _ ->
        [ field "workBundle"
            ~args:Arg.[]
            ~doc:"Work bundle with one or two snark work"
            ~typ:(non_null @@ list @@ non_null work_statement)
            ~resolve:(fun _ w -> One_or_two.to_list w) ] )

  let blockchain_state =
    obj "BlockchainState" ~fields:(fun _ ->
        [ field "date" ~typ:(non_null string) ~doc:(Doc.date "date")
            ~args:Arg.[]
            ~resolve:(fun _ {Coda_state.Blockchain_state.Poly.timestamp; _} ->
              Block_time.to_string timestamp )
        ; field "snarkedLedgerHash" ~typ:(non_null string)
            ~doc:"Base58Check-encoded hash of the snarked ledger"
            ~args:Arg.[]
            ~resolve:
              (fun _ {Coda_state.Blockchain_state.Poly.snarked_ledger_hash; _} ->
              Frozen_ledger_hash.to_string snarked_ledger_hash )
        ; field "stagedLedgerHash" ~typ:(non_null string)
            ~doc:"Base58Check-encoded hash of the staged ledger"
            ~args:Arg.[]
            ~resolve:
              (fun _ {Coda_state.Blockchain_state.Poly.staged_ledger_hash; _} ->
              Coda_base.Ledger_hash.to_string
              @@ Staged_ledger_hash.ledger_hash staged_ledger_hash ) ] )

  let protocol_state =
    let open Auxiliary_database.Filtered_external_transition.Protocol_state in
    obj "ProtocolState" ~fields:(fun _ ->
        [ field "previousStateHash" ~typ:(non_null string)
            ~doc:"Base58Check-encoded hash of the previous state"
            ~args:Arg.[]
            ~resolve:(fun _ t ->
              State_hash.to_base58_check t.previous_state_hash )
        ; field "blockchainState"
            ~doc:"State which is agnostic of a particular consensus algorithm"
            ~typ:(non_null blockchain_state)
            ~args:Arg.[]
            ~resolve:(fun _ t -> t.blockchain_state)
        ; field "consensusState"
            ~doc:
              "State specific to the Codaboros Proof of Stake consensus \
               algorithm"
            ~typ:(non_null @@ Consensus.Data.Consensus_state.graphql_type ())
            ~args:Arg.[]
            ~resolve:(fun _ t -> t.consensus_state) ] )

  let chain_reorganization_status : ('context, [`Changed] option) typ =
    enum "ChainReorganizationStatus"
      ~doc:"Status for whenever the blockchain is reorganized"
      ~values:[enum_value "CHANGED" ~value:`Changed]

  module AccountObj = struct
    module AnnotatedBalance = struct
      type t =
        { total: Balance.t
        ; unknown: Balance.t
        ; blockchain_length: Unsigned.uint32 }

      let obj =
        obj "AnnotatedBalance"
          ~doc:
            "A total balance annotated with the amount that is currently \
             unknown with the invariant: unknown <= total" ~fields:(fun _ ->
            [ field "total" ~typ:(non_null uint64)
                ~doc:"The amount of coda owned by the account"
                ~args:Arg.[]
                ~resolve:(fun _ (b : t) -> Balance.to_uint64 b.total)
            ; field "unknown" ~typ:(non_null uint64)
                ~doc:
                  "The amount of coda owned by the account whose origin is \
                   currently unknown"
                ~deprecated:(Deprecated None)
                ~args:Arg.[]
                ~resolve:(fun _ (b : t) -> Balance.to_uint64 b.unknown)
            ; field "blockHeight" ~typ:(non_null uint32)
                ~doc:"Block height at which balance was measured"
                ~args:Arg.[]
                ~resolve:(fun _ (b : t) -> b.blockchain_length) ] )
    end

    module Partial_account = struct
      let to_full_account
          { Account.Poly.public_key
          ; nonce
          ; balance
          ; receipt_chain_hash
          ; delegate
          ; voting_for
          ; timing } =
        let open Option.Let_syntax in
        let%bind public_key = public_key in
        let%bind nonce = nonce in
        let%bind receipt_chain_hash = receipt_chain_hash in
        let%bind delegate = delegate in
        let%bind voting_for = voting_for in
        let%map timing = timing in
        { Account.Poly.public_key
        ; nonce
        ; balance
        ; receipt_chain_hash
        ; delegate
        ; voting_for
        ; timing }

      let of_full_account
          { Account.Poly.public_key
          ; nonce
          ; balance
          ; receipt_chain_hash
          ; delegate
          ; voting_for
          ; timing } blockchain_length =
        { Account.Poly.public_key= Some public_key
        ; nonce= Some nonce
        ; balance=
            { AnnotatedBalance.total= balance
            ; unknown= balance
            ; blockchain_length }
        ; receipt_chain_hash= Some receipt_chain_hash
        ; delegate= Some delegate
        ; voting_for= Some voting_for
        ; timing }

      let of_pk coda pk =
        let account =
          coda |> Coda_lib.best_tip |> Participating_state.active
          |> Option.bind ~f:(fun tip ->
                 let ledger =
                   Transition_frontier.Breadcrumb.staged_ledger tip
                   |> Staged_ledger.ledger
                 in
                 Ledger.location_of_key ledger pk
                 |> Option.bind ~f:(Ledger.get ledger)
                 |> Option.map ~f:(fun account ->
                        ( account
                        , Transition_frontier.Breadcrumb.blockchain_length tip
                        ) ) )
        in
        match account with
        | Some
            ( { Account.Poly.public_key
              ; nonce
              ; balance
              ; receipt_chain_hash
              ; delegate
              ; voting_for
              ; timing }
            , blockchain_length ) ->
            { Account.Poly.public_key= Some public_key
            ; nonce= Some nonce
            ; delegate= Some delegate
            ; balance=
                { AnnotatedBalance.total= balance
                ; unknown= balance
                ; blockchain_length }
            ; receipt_chain_hash= Some receipt_chain_hash
            ; voting_for= Some voting_for
            ; timing }
        | None ->
            Account.
              { Poly.public_key= Some pk
              ; nonce= None
              ; delegate= None
              ; balance=
                  { AnnotatedBalance.total= Balance.zero
                  ; unknown= Balance.zero
                  ; blockchain_length= Unsigned.UInt32.zero }
              ; receipt_chain_hash= None
              ; voting_for= None
              ; timing= Timing.Untimed }
    end

    (** Hack: Account.Poly.t is only parameterized over 'pk once and so, in
        order for delegate to be optional, we must also make account
        public_key optional even though it's always Some. In an attempt to
        avoid a large refactoring, and also avoid making a new record, we'll
        deal with a value_exn here and be sad. *)
    type t =
      { account:
          ( Public_key.Compressed.t option
          , AnnotatedBalance.t
          , Account.Nonce.t option
          , Receipt.Chain_hash.t option
          , State_hash.t option
          , Account.Timing.t )
          Account.Poly.t
      ; locked: bool option
      ; is_actively_staking: bool
      ; path: string }

    let lift coda pk account =
      let block_production_pubkeys = Coda_lib.block_production_pubkeys coda in
      let accounts = Coda_lib.wallets coda in
      { account
      ; locked= Secrets.Wallets.check_locked accounts ~needle:pk
      ; is_actively_staking=
          Public_key.Compressed.Set.mem block_production_pubkeys pk
      ; path= Secrets.Wallets.get_path accounts pk }

    let get_best_ledger_account coda pk =
      lift coda pk (Partial_account.of_pk coda pk)

    let rec account =
      lazy
        (obj "Account" ~doc:"An account record according to the daemon"
           ~fields:(fun _ ->
             [ field "publicKey" ~typ:(non_null public_key)
                 ~doc:"The public identity of the account"
                 ~args:Arg.[]
                 ~resolve:(fun _ {account; _} ->
                   Option.value_exn account.Account.Poly.public_key )
             ; field "balance"
                 ~typ:(non_null AnnotatedBalance.obj)
                 ~doc:"The amount of coda owned by the account"
                 ~args:Arg.[]
                 ~resolve:(fun _ {account; _} -> account.Account.Poly.balance)
             ; field "nonce" ~typ:string
                 ~doc:
                   "A natural number that increases with each transaction \
                    (stringified uint32)"
                 ~args:Arg.[]
                 ~resolve:(fun _ {account; _} ->
                   Option.map ~f:Account.Nonce.to_string
                     account.Account.Poly.nonce )
             ; field "inferredNonce" ~typ:string
                 ~doc:
                   "Like the `nonce` field, except it includes the scheduled \
                    transactions (transactions not yet included in a block) \
                    (stringified uint32)"
                 ~args:Arg.[]
                 ~resolve:(fun {ctx= coda; _} {account; _} ->
                   let open Option.Let_syntax in
                   let%bind public_key = account.Account.Poly.public_key in
                   match
                     Coda_commands
                     .get_inferred_nonce_from_transaction_pool_and_ledger coda
                       public_key
                   with
                   | `Active (Some nonce) ->
                       Some (Account.Nonce.to_string nonce)
                   | `Active None | `Bootstrapping ->
                       None )
             ; field "epochDelegateAccount" ~typ:(Lazy.force account)
                 ~doc:
                   "The account that you delegated on the staking ledger of \
                    the current block's epoch"
                 ~args:Arg.[]
                 ~resolve:(fun {ctx= coda; _} {account; _} ->
                   let open Option.Let_syntax in
                   let%bind public_key = account.public_key in
                   let%bind staking_ledger = Coda_lib.staking_ledger coda in
                   try
                     let index =
                       Sparse_ledger.find_index_exn staking_ledger public_key
                     in
                     let delegate_account =
                       Sparse_ledger.get_exn staking_ledger index
                     in
                     let delegate_key = delegate_account.public_key in
                     Some (get_best_ledger_account coda delegate_key)
                   with e ->
                     Logger.warn
                       (Coda_lib.top_level_logger coda)
                       !"Could not retrieve delegate account from sparse \
                         ledger. The account may not be in the ledger: \
                         %{sexp:exn}"
                       e ~module_:__MODULE__ ~location:__LOC__ ;
                     None )
             ; field "receiptChainHash" ~typ:string
                 ~doc:"Top hash of the receipt chain merkle-list"
                 ~args:Arg.[]
                 ~resolve:(fun _ {account; _} ->
                   Option.map ~f:Receipt.Chain_hash.to_string
                     account.Account.Poly.receipt_chain_hash )
             ; field "delegate" ~typ:public_key
                 ~doc:
                   "The public key to which you are delegating - if you are \
                    not delegating to anybody, this would return your public \
                    key"
                 ~args:Arg.[]
                 ~deprecated:(Deprecated (Some "use delegateAccount instead"))
                 ~resolve:(fun _ {account; _} -> account.Account.Poly.delegate)
             ; field "delegateAccount" ~typ:(Lazy.force account)
                 ~doc:
                   "The account to which you are delegating - if you are not \
                    delegating to anybody, this would return your public key"
                 ~args:Arg.[]
                 ~resolve:(fun {ctx= coda; _} {account; _} ->
                   Option.map
                     ~f:(get_best_ledger_account coda)
                     account.Account.Poly.delegate )
             ; field "delegators"
                 ~typ:(list @@ non_null @@ Lazy.force account)
                 ~doc:
                   "The list of accounts which are delegating to you (note \
                    that the info is recorded in the last epoch so it might \
                    not be up to date with the current account status)"
                 ~args:Arg.[]
                 ~resolve:(fun {ctx= coda; _} {account; _} ->
                   let open Option.Let_syntax in
                   let%bind pk = account.Account.Poly.public_key in
                   let%map delegators =
                     Coda_lib.current_epoch_delegators coda ~pk
                   in
                   List.map
                     ~f:(fun a ->
                       { account=
                           Partial_account.of_full_account a
                             Unsigned.UInt32.zero
                       ; locked= None
                       ; is_actively_staking= true
                       ; path= "" } )
                     delegators )
             ; field "lastEpochDelegators"
                 ~typ:(list @@ non_null @@ Lazy.force account)
                 ~doc:
                   "The list of accounts which are delegating to you in the \
                    last epoch (note that the info is recorded in the one \
                    before last epoch epoch so it might not be up to date \
                    with the current account status)"
                 ~args:Arg.[]
                 ~resolve:(fun {ctx= coda; _} {account; _} ->
                   let open Option.Let_syntax in
                   let%bind pk = account.Account.Poly.public_key in
                   let%map delegators =
                     Coda_lib.last_epoch_delegators coda ~pk
                   in
                   List.map
                     ~f:(fun a ->
                       { account=
                           Partial_account.of_full_account a
                             Unsigned.UInt32.zero
                       ; locked= None
                       ; is_actively_staking= true
                       ; path= "" } )
                     delegators )
             ; field "votingFor" ~typ:string
                 ~doc:
                   "The previous epoch lock hash of the chain which you are \
                    voting for"
                 ~args:Arg.[]
                 ~resolve:(fun _ {account; _} ->
                   Option.map ~f:Coda_base.State_hash.to_base58_check
                     account.Account.Poly.voting_for )
             ; field "stakingActive" ~typ:(non_null bool)
                 ~doc:
                   "True if you are actively staking with this account on the \
                    current daemon - this may not yet have been updated if \
                    the staking key was changed recently"
                 ~args:Arg.[]
                 ~resolve:(fun _ {is_actively_staking; _} ->
                   is_actively_staking )
             ; field "privateKeyPath" ~typ:(non_null string)
                 ~doc:"Path of the private key file for this account"
                 ~args:Arg.[]
                 ~resolve:(fun _ {path; _} -> path)
             ; field "locked" ~typ:bool
                 ~doc:
                   "True if locked, false if unlocked, null if the account \
                    isn't tracked by the queried daemon"
                 ~args:Arg.[]
                 ~resolve:(fun _ {locked; _} -> locked) ] ))

    let account = Lazy.force account
  end

  let user_command : (Coda_lib.t, User_command.t option) typ =
    obj "UserCommand" ~fields:(fun _ ->
        [ field "id" ~typ:(non_null guid)
            ~args:Arg.[]
            ~resolve:(fun _ user_command ->
              User_command.to_base58_check user_command )
        ; field "isDelegation" ~typ:(non_null bool)
            ~doc:
              "If true, this represents a delegation of stake, otherwise it \
               is a payment"
            ~args:Arg.[]
            ~resolve:(fun _ user_command ->
              match
                User_command.Payload.body @@ User_command.payload user_command
              with
              | Stake_delegation _ ->
                  true
              | Payment _ ->
                  false )
        ; field "nonce" ~typ:(non_null int) ~doc:"Nonce of the transaction"
            ~args:Arg.[]
            ~resolve:(fun _ payment ->
              User_command_payload.nonce @@ User_command.payload payment
              |> Account.Nonce.to_int )
        ; field "from" ~typ:(non_null public_key)
            ~doc:"Public key of the sender"
            ~deprecated:(Deprecated (Some "use fromAccount field instead"))
            ~args:Arg.[]
            ~resolve:(fun _ payment -> User_command.sender payment)
        ; field "fromAccount"
            ~typ:(non_null AccountObj.account)
            ~doc:"Account of the sender"
            ~args:Arg.[]
            ~resolve:(fun {ctx= coda; _} payment ->
              AccountObj.get_best_ledger_account coda
                (User_command.sender payment) )
        ; field "to" ~typ:(non_null public_key)
            ~doc:"Public key of the receiver"
            ~deprecated:(Deprecated (Some "use toAccount field instead"))
            ~args:Arg.[]
            ~resolve:(fun _ payment ->
              match
                User_command_payload.body (User_command.payload payment)
              with
              | Payment {Payment_payload.Poly.receiver; _} ->
                  receiver
              | Stake_delegation (Set_delegate {new_delegate}) ->
                  new_delegate )
        ; field "toAccount"
            ~typ:(non_null AccountObj.account)
            ~doc:"Account of the receiver"
            ~args:Arg.[]
            ~resolve:(fun {ctx= coda; _} payment ->
              let pk =
                match
                  User_command_payload.body (User_command.payload payment)
                with
                | Payment {Payment_payload.Poly.receiver; _} ->
                    receiver
                | Stake_delegation (Set_delegate {new_delegate}) ->
                    new_delegate
              in
              AccountObj.get_best_ledger_account coda pk )
        ; result_field_no_inputs "amount" ~typ:(non_null uint64)
            ~doc:
              "Amount that sender is sending to receiver - this is 0 for \
               delegations"
            ~args:Arg.[]
            ~resolve:(fun _ payment ->
              match
                User_command_payload.body (User_command.payload payment)
              with
              | Payment {Payment_payload.Poly.amount; _} ->
                  Ok (amount |> Currency.Amount.to_uint64)
              | Stake_delegation _ ->
                  (* Stake delegation does not have an amount, so we set it to 0 *)
                  Ok Unsigned.UInt64.zero )
        ; field "fee" ~typ:(non_null uint64)
            ~doc:"Fee that sender is willing to pay for making the transaction"
            ~args:Arg.[]
            ~resolve:(fun _ payment ->
              User_command.fee payment |> Currency.Fee.to_uint64 )
        ; field "memo" ~typ:(non_null string)
            ~doc:"Short arbitrary message provided by the sender"
            ~args:Arg.[]
            ~resolve:(fun _ payment ->
              User_command_payload.memo @@ User_command.payload payment
              |> User_command_memo.to_string ) ] )

  let transactions =
    let open Auxiliary_database.Filtered_external_transition.Transactions in
    obj "Transactions" ~doc:"Different types of transactions in a block"
      ~fields:(fun _ ->
        [ field "userCommands"
            ~doc:
              "List of user commands (payments and stake delegations) \
               included in this block"
            ~typ:(non_null @@ list @@ non_null user_command)
            ~args:Arg.[]
            ~resolve:(fun _ {user_commands; _} -> user_commands)
        ; field "feeTransfer"
            ~doc:"List of fee transfers included in this block"
            ~typ:(non_null @@ list @@ non_null fee_transfer)
            ~args:Arg.[]
            ~resolve:(fun _ {fee_transfers; _} -> fee_transfers)
        ; field "coinbase" ~typ:(non_null uint64)
            ~doc:"Amount of coda granted to the producer of this block"
            ~args:Arg.[]
            ~resolve:(fun _ {coinbase; _} -> Currency.Amount.to_uint64 coinbase)
        ] )

  let protocol_state_proof : (Coda_lib.t, Proof.t option) typ =
    let display_g1_elem (g1 : Crypto_params.Tick_backend.Inner_curve.t) =
      let x, y = Crypto_params.Tick_backend.Inner_curve.to_affine_exn g1 in
      List.map [x; y] ~f:Crypto_params.Tick0.Field.to_string
    in
    let display_g2_elem (g2 : Curve_choice.Tock_full.G2.t) =
      let open Curve_choice.Tock_full in
      let x, y = G2.to_affine_exn g2 in
      let to_string (fqe : Fqe.t) =
        let vector = Fqe.to_vector fqe in
        List.init (Fq.Vector.length vector) ~f:(fun i ->
            let fq = Fq.Vector.get vector i in
            Crypto_params.Tick0.Field.to_string fq )
      in
      List.map [x; y] ~f:to_string
    in
    let string_list_field ~resolve =
      field
        ~typ:(non_null @@ list (non_null string))
        ~args:Arg.[]
        ~resolve:(fun _ (proof : Proof.t) -> display_g1_elem (resolve proof))
    in
    let string_list_list_field ~resolve =
      field
        ~typ:(non_null @@ list (non_null @@ list @@ non_null string))
        ~args:Arg.[]
        ~resolve:(fun _ (proof : Proof.t) -> display_g2_elem (resolve proof))
    in
    obj "protocolStateProof" ~fields:(fun _ ->
        [ string_list_field "a" ~resolve:(fun (proof : Proof.t) -> proof.a)
        ; string_list_list_field "b" ~resolve:(fun (proof : Proof.t) -> proof.b)
        ; string_list_field "c" ~resolve:(fun (proof : Proof.t) -> proof.c)
        ; string_list_list_field "delta_prime"
            ~resolve:(fun (proof : Proof.t) -> proof.delta_prime)
        ; string_list_field "z" ~resolve:(fun (proof : Proof.t) -> proof.z) ]
    )

  let block :
      ( Coda_lib.t
      , ( Auxiliary_database.Filtered_external_transition.t
        , State_hash.t )
        With_hash.t
        option )
      typ =
    let open Auxiliary_database.Filtered_external_transition in
    obj "Block" ~fields:(fun _ ->
        [ field "creator" ~typ:(non_null public_key)
            ~doc:"Public key of account that produced this block"
            ~deprecated:(Deprecated (Some "use creatorAccount field instead"))
            ~args:Arg.[]
            ~resolve:(fun _ {With_hash.data; _} -> data.creator)
        ; field "creatorAccount"
            ~typ:(non_null AccountObj.account)
            ~doc:"Account that produced this block"
            ~args:Arg.[]
            ~resolve:(fun {ctx= coda; _} {With_hash.data; _} ->
              AccountObj.get_best_ledger_account coda data.creator )
        ; field "stateHash" ~typ:(non_null string)
            ~doc:"Base58Check-encoded hash of the state after this block"
            ~args:Arg.[]
            ~resolve:(fun _ {With_hash.hash; _} ->
              State_hash.to_base58_check hash )
        ; field "stateHashField" ~typ:(non_null string)
            ~doc:
              "Experimental: Bigint field-element representation of stateHash"
            ~args:Arg.[]
            ~resolve:(fun _ {With_hash.hash; _} ->
              State_hash.to_decimal_string hash )
        ; field "protocolState" ~typ:(non_null protocol_state)
            ~args:Arg.[]
            ~resolve:(fun _ {With_hash.data; _} -> data.protocol_state)
        ; field "protocolStateProof"
            ~typ:(non_null protocol_state_proof)
            ~doc:"Snark proof of blockchain state"
            ~args:Arg.[]
            ~resolve:(fun _ {With_hash.data; _} -> data.proof)
        ; field "transactions" ~typ:(non_null transactions)
            ~args:Arg.[]
            ~resolve:(fun _ {With_hash.data; _} -> data.transactions)
        ; field "snarkJobs"
            ~typ:(non_null @@ list @@ non_null completed_work)
            ~args:Arg.[]
            ~resolve:(fun _ {With_hash.data; _} -> data.snark_jobs) ] )

  let snark_worker =
    obj "SnarkWorker" ~fields:(fun _ ->
        [ field "key" ~typ:(non_null public_key)
            ~doc:"Public key of current snark worker"
            ~deprecated:(Deprecated (Some "use account field instead"))
            ~args:Arg.[]
            ~resolve:(fun (_ : Coda_lib.t resolve_info) (key, _) -> key)
        ; field "account"
            ~typ:(non_null AccountObj.account)
            ~doc:"Account of the current snark worker"
            ~args:Arg.[]
            ~resolve:(fun {ctx= coda; _} (key, _) ->
              AccountObj.get_best_ledger_account coda key )
        ; field "fee" ~typ:(non_null uint64)
            ~doc:"Fee that snark worker is charging to generate a snark proof"
            ~args:Arg.[]
            ~resolve:(fun (_ : Coda_lib.t resolve_info) (_, fee) ->
              Currency.Fee.to_uint64 fee ) ] )

  module Payload = struct
    let create_account : (Coda_lib.t, Account.key option) typ =
      obj "AddAccountPayload" ~fields:(fun _ ->
          [ field "publicKey" ~typ:(non_null public_key)
              ~doc:"Public key of the created account"
              ~deprecated:(Deprecated (Some "use account field instead"))
              ~args:Arg.[]
              ~resolve:(fun _ -> Fn.id)
          ; field "account"
              ~typ:(non_null AccountObj.account)
              ~doc:"Details of created account"
              ~args:Arg.[]
              ~resolve:(fun {ctx= coda; _} key ->
                AccountObj.get_best_ledger_account coda key ) ] )

    let unlock_account : (Coda_lib.t, Account.key option) typ =
      obj "UnlockPayload" ~fields:(fun _ ->
          [ field "publicKey" ~typ:(non_null public_key)
              ~doc:"Public key of the unlocked account"
              ~deprecated:(Deprecated (Some "use account field instead"))
              ~args:Arg.[]
              ~resolve:(fun _ -> Fn.id)
          ; field "account"
              ~typ:(non_null AccountObj.account)
              ~doc:"Details of unlocked account"
              ~args:Arg.[]
              ~resolve:(fun {ctx= coda; _} key ->
                AccountObj.get_best_ledger_account coda key ) ] )

    let lock_account : (Coda_lib.t, Account.key option) typ =
      obj "LockPayload" ~fields:(fun _ ->
          [ field "publicKey" ~typ:(non_null public_key)
              ~doc:"Public key of the locked account"
              ~args:Arg.[]
              ~resolve:(fun _ -> Fn.id)
          ; field "account"
              ~typ:(non_null AccountObj.account)
              ~doc:"Details of locked account"
              ~args:Arg.[]
              ~resolve:(fun {ctx= coda; _} key ->
                AccountObj.get_best_ledger_account coda key ) ] )

    let delete_account =
      obj "DeleteAccountPayload" ~fields:(fun _ ->
          [ field "publicKey" ~typ:(non_null public_key)
              ~doc:"Public key of the deleted account"
              ~args:Arg.[]
              ~resolve:(fun _ -> Fn.id) ] )

    let reload_accounts =
      obj "ReloadAccountsPayload" ~fields:(fun _ ->
          [ field "success" ~typ:(non_null bool)
              ~doc:"True when the reload was successful"
              ~args:Arg.[]
              ~resolve:(fun _ -> Fn.id) ] )

    let string_of_banned_status = function
      | Trust_system.Banned_status.Unbanned ->
          None
      | Banned_until tm ->
          Some (Time.to_string tm)

    let trust_status =
      obj "TrustStatusPayload" ~fields:(fun _ ->
          let open Trust_system.Peer_status in
          [ field "ip_addr" ~typ:(non_null string) ~doc:"IP address"
              ~args:Arg.[]
              ~resolve:(fun _ (ip_addr, _) -> Unix.Inet_addr.to_string ip_addr)
          ; field "trust" ~typ:(non_null float) ~doc:"Trust score"
              ~args:Arg.[]
              ~resolve:(fun _ (_, {trust; _}) -> trust)
          ; field "banned_status" ~typ:string ~doc:"Banned status"
              ~args:Arg.[]
              ~resolve:(fun _ (_, {banned; _}) ->
                string_of_banned_status banned ) ] )

    let send_payment =
      obj "SendPaymentPayload" ~fields:(fun _ ->
          [ field "payment" ~typ:(non_null user_command)
              ~doc:"Payment that was sent"
              ~args:Arg.[]
              ~resolve:(fun _ -> Fn.id) ] )

    let send_delegation =
      obj "SendDelegationPayload" ~fields:(fun _ ->
          [ field "delegation" ~typ:(non_null user_command)
              ~doc:"Delegation change that was sent"
              ~args:Arg.[]
              ~resolve:(fun _ -> Fn.id) ] )

    let add_payment_receipt =
      obj "AddPaymentReceiptPayload" ~fields:(fun _ ->
          [ field "payment" ~typ:(non_null user_command)
              ~args:Arg.[]
              ~resolve:(fun _ -> Fn.id) ] )

    let set_staking =
      obj "SetStakingPayload" ~fields:(fun _ ->
          [ field "lastStaking"
              ~doc:"Returns the public keys that were staking funds previously"
              ~typ:(non_null (list (non_null public_key)))
              ~args:Arg.[]
              ~resolve:(fun _ -> Fn.id) ] )

    let set_snark_work_fee =
      obj "SetSnarkWorkFeePayload" ~fields:(fun _ ->
          [ field "lastFee" ~doc:"Returns the last fee set to do snark work"
              ~typ:(non_null uint64)
              ~args:Arg.[]
              ~resolve:(fun _ -> Fn.id) ] )

    let set_snark_worker =
      obj "SetSnarkWorkerPayload" ~fields:(fun _ ->
          [ field "lastSnarkWorker"
              ~doc:
                "Returns the last public key that was designated for snark work"
              ~typ:public_key
              ~args:Arg.[]
              ~resolve:(fun _ -> Fn.id) ] )
  end

  module Arguments = struct
    let ip_address ~name ip_addr =
      result_of_exn Unix.Inet_addr.of_string ip_addr
        ~error:(sprintf !"%s is not valid." name)
  end

  module Input = struct
    open Schema.Arg

    let public_key_arg =
      scalar "PublicKey" ~doc:"Base58Check-encoded public key string"
        ~coerce:(fun key ->
          match key with
          | `String s ->
              Public_key.Compressed.of_base58_check s
              |> Result.map_error ~f:(fun _ -> "Could not decode public key.")
          | _ ->
              Error "Invalid format for public key." )

    module type Numeric_type = sig
      type t

      val of_string : string -> t

      val of_int : int -> t
    end

    (** Converts a type into a graphql argument type. Expect name to start with uppercase    *)
    let make_numeric_arg (type t) ~name
        (module Numeric : Numeric_type with type t = t) =
      let lower_name = String.lowercase name in
      scalar name
        ~doc:
          (sprintf
             "String or Integer representation of a %s number. If the input \
              is a string, it must represent the number in base 10"
             lower_name) ~coerce:(fun key ->
          match key with
          | `String s ->
              result_of_exn Numeric.of_string s
                ~error:(sprintf "Could not decode %s." lower_name)
          | `Int n ->
              if n < 0 then
                Error
                  (sprintf "Could not convert negative number to %s."
                     lower_name)
              else Ok (Numeric.of_int n)
          | _ ->
              Error (sprintf "Invalid format for %s type." lower_name) )

    let uint64_arg = make_numeric_arg ~name:"UInt64" (module Unsigned.UInt64)

    let uint32_arg = make_numeric_arg ~name:"UInt32" (module Unsigned.UInt32)

    let signature_arg =
      obj "SignatureInput"
        ~coerce:(fun field scalar ->
          let open Snark_params.Tick in
          (Field.of_string field, Inner_curve.Scalar.of_string scalar) )
        ~doc:"A cryptographic signature"
        ~fields:
          [ arg "field" ~typ:(non_null string)
              ~doc:"Field component of signature"
          ; arg "scalar" ~typ:(non_null string)
              ~doc:"Scalar component of signature" ]

    module Fields = struct
      let from ~doc = arg "from" ~typ:(non_null public_key_arg) ~doc

      let to_ ~doc = arg "to" ~typ:(non_null public_key_arg) ~doc

      let fee ~doc = arg "fee" ~typ:(non_null uint64_arg) ~doc

      let memo =
        arg "memo" ~typ:string
          ~doc:"Short arbitrary message provided by the sender"

      let valid_until =
        arg "validUntil" ~typ:uint32_arg
          ~doc:
            "The global slot number after which this transaction cannot be \
             applied"

      let nonce =
        arg "nonce" ~typ:uint32_arg
          ~doc:
            "Should only be set when cancelling transactions, otherwise a \
             nonce is determined automatically"

      let signature =
        arg "signature" ~typ:signature_arg
          ~doc:
            "If a signature is provided, this transaction is considered \
             signed and will be broadcasted to the network without requiring \
             a private key"
    end

    let send_payment =
      let open Fields in
      obj "SendPaymentInput"
        ~coerce:(fun from to_ amount fee valid_until memo nonce ->
          (from, to_, amount, fee, valid_until, memo, nonce) )
        ~fields:
          [ from ~doc:"Public key of sender of payment"
          ; to_ ~doc:"Public key of recipient of payment"
          ; arg "amount" ~doc:"Amount of coda to send to to receiver"
              ~typ:(non_null uint64_arg)
          ; fee ~doc:"Fee amount in order to send payment"
          ; valid_until
          ; memo
          ; nonce ]

    let send_delegation =
      let open Fields in
      obj "SendDelegationInput"
        ~coerce:(fun from to_ fee valid_until memo nonce ->
          (from, to_, fee, valid_until, memo, nonce) )
        ~fields:
          [ from ~doc:"Public key of sender of a stake delegation"
          ; to_ ~doc:"Public key of the account being delegated to"
          ; fee ~doc:"Fee amount in order to send a stake delegation"
          ; valid_until
          ; memo
          ; nonce ]

    let create_account =
      obj "AddAccountInput" ~coerce:Fn.id
        ~fields:
          [ arg "password" ~doc:"Password used to encrypt the new account"
              ~typ:(non_null string) ]

    let unlock_account =
      obj "UnlockInput"
        ~coerce:(fun password pk -> (password, pk))
        ~fields:
          [ arg "password" ~doc:"Password for the account to be unlocked"
              ~typ:(non_null string)
          ; arg "publicKey"
              ~doc:"Public key specifying which account to unlock"
              ~typ:(non_null public_key_arg) ]

    let create_hd_account =
      obj "CreateHDAccountInput" ~coerce:Fn.id
        ~fields:
          [ arg "index" ~doc:"Index of the account in hardware wallet"
              ~typ:(non_null uint32_arg) ]

    let lock_account =
      obj "LockInput" ~coerce:Fn.id
        ~fields:
          [ arg "publicKey" ~doc:"Public key specifying which account to lock"
              ~typ:(non_null public_key_arg) ]

    let delete_account =
      obj "DeleteAccountInput" ~coerce:Fn.id
        ~fields:
          [ arg "publicKey" ~doc:"Public key of account to be deleted"
              ~typ:(non_null public_key_arg) ]

    let reset_trust_status =
      obj "ResetTrustStatusInput" ~coerce:Fn.id
        ~fields:[arg "ipAddress" ~typ:(non_null string)]

    (* TODO: Treat cases where filter_input has a null argument *)
    let block_filter_input =
      obj "BlockFilterInput" ~coerce:Fn.id
        ~fields:
          [ arg "relatedTo"
              ~doc:
                "A public key of a user who has their\n\
                \        transaction in the block, or produced the block"
              ~typ:(non_null public_key_arg) ]

    let user_command_filter_input =
      obj "UserCommandFilterType" ~coerce:Fn.id
        ~fields:
          [ arg "toOrFrom"
              ~doc:
                "Public key of sender or receiver of transactions you are \
                 looking for"
              ~typ:(non_null public_key_arg) ]

    let set_staking =
      obj "SetStakingInput" ~coerce:Fn.id
        ~fields:
          [ arg "publicKeys"
              ~typ:(non_null (list (non_null public_key_arg)))
              ~doc:
                "Public keys of accounts you wish to stake with - these must \
                 be accounts that are in trackedAccounts" ]

    let set_snark_work_fee =
      obj "SetSnarkWorkFee"
        ~fields:[Fields.fee ~doc:"Fee to get rewarded for producing snark work"]
        ~coerce:Fn.id

    let set_snark_worker =
      obj "SetSnarkWorkerInput" ~coerce:Fn.id
        ~fields:
          [ arg "publicKey" ~typ:public_key_arg
              ~doc:
                "Public key you wish to start snark-working on; null to stop \
                 doing any snark work" ]

    module AddPaymentReceipt = struct
      type t = {payment: string; added_time: string}

      let typ =
        obj "AddPaymentReceiptInput"
          ~coerce:(fun payment added_time -> {payment; added_time})
          ~fields:
            [ arg "payment"
                ~doc:(Doc.bin_prot "Serialized payment")
                ~typ:(non_null string)
            ; (* TODO: create a formal method for verifying that the provided added_time is correct  *)
              arg "added_time" ~typ:(non_null string)
                ~doc:
                  (Doc.date
                     "Time that a payment gets added to another clients \
                      transaction database") ]
    end
  end

  module Pagination = struct
    module User_command = struct
      module Inputs = struct
        module Type = struct
          type t = User_command.t

          let typ = user_command

          let name = "UserCommand"
        end

        module Cursor = struct
          type t = User_command.t

          let serialize = User_command.to_base58_check

          let deserialize ?error serialized_payment =
            result_of_or_error
              (User_command.of_base58_check serialized_payment)
              ~error:(Option.value error ~default:"Invalid cursor")

          let doc = Doc.bin_prot "Opaque pagination cursor for a user command"
        end

        module Pagination_database = Auxiliary_database.Transaction_database

        let get_database = Coda_lib.transaction_database

        let filter_argument = Input.user_command_filter_input

        let query_name = "userCommands"

        let to_cursor = Fn.id
      end

      include Pagination.Make (Inputs)
    end

    module Blocks = struct
      module Inputs = struct
        module Type = struct
          type t =
            ( Auxiliary_database.Filtered_external_transition.t
            , State_hash.t )
            With_hash.t

          let typ = block

          let name = "Block"
        end

        module Cursor = struct
          type t = State_hash.t

          let serialize = State_hash.to_base58_check

          let deserialize ?error data =
            result_of_or_error
              (State_hash.of_base58_check data)
              ~error:(Option.value error ~default:"Invalid state hash data")

          let doc = Doc.bin_prot "Opaque pagination cursor for a block"
        end

        module Pagination_database =
          Auxiliary_database.External_transition_database

        let get_database = Coda_lib.external_transition_database

        let filter_argument = Input.block_filter_input

        let query_name = "blocks"

        let to_cursor {With_hash.hash; _} = hash
      end

      include Pagination.Make (Inputs)
    end
  end
end

module Subscriptions = struct
  open Schema

  let new_sync_update =
    subscription_field "newSyncUpdate"
      ~doc:"Event that triggers when the network sync status changes"
      ~deprecated:NotDeprecated
      ~typ:(non_null Types.sync_status)
      ~args:Arg.[]
      ~resolve:(fun {ctx= coda; _} ->
        Coda_lib.sync_status coda |> Coda_incremental.Status.to_pipe
        |> Deferred.Result.return )

  let new_block =
    subscription_field "newBlock"
      ~doc:
        "Event that triggers when a new block is created that either contains \
         a transaction with the specified public key, or was produced by it. \
         If no public key is provided, then the event will trigger for every \
         new block received"
      ~typ:(non_null Types.block)
      ~args:
        Arg.
          [ arg "publicKey" ~doc:"Public key that is included in the block"
              ~typ:Types.Input.public_key_arg ]
      ~resolve:(fun {ctx= coda; _} public_key ->
        Deferred.Result.return
        @@ Coda_commands.Subscriptions.new_block coda public_key )

  let chain_reorganization =
    subscription_field "chainReorganization"
      ~doc:
        "Event that triggers when the best tip changes in a way that is not a \
         trivial extension of the existing one"
      ~typ:(non_null Types.chain_reorganization_status)
      ~args:Arg.[]
      ~resolve:(fun {ctx= coda; _} ->
        Deferred.Result.return
        @@ Coda_commands.Subscriptions.reorganization coda )

  let commands = [new_sync_update; new_block; chain_reorganization]
end

module Mutations = struct
  open Schema

  let create_account_resolver {ctx= t; _} () password =
    let password = lazy (return (Bytes.of_string password)) in
    let%map pk =
      Coda_lib.wallets t |> Secrets.Wallets.generate_new ~password
    in
    Coda_lib.subscriptions t |> Coda_lib.Subscriptions.add_new_subscription ~pk ;
    Result.return pk

  let add_wallet =
    io_field "addWallet"
      ~doc:
        "Add a wallet - this will create a new keypair and store it in the \
         daemon"
      ~deprecated:(Deprecated (Some "use createAccount instead"))
      ~typ:(non_null Types.Payload.create_account)
      ~args:Arg.[arg "input" ~typ:(non_null Types.Input.create_account)]
      ~resolve:create_account_resolver

  let create_account =
    io_field "createAccount"
      ~doc:
        "Create a new account - this will create a new keypair and store it \
         in the daemon"
      ~typ:(non_null Types.Payload.create_account)
      ~args:Arg.[arg "input" ~typ:(non_null Types.Input.create_account)]
      ~resolve:create_account_resolver

  let create_hd_account : (Coda_lib.t, unit) field =
    io_field "createHDAccount"
      ~doc:Secrets.Hardware_wallets.create_hd_account_summary
      ~typ:(non_null Types.Payload.create_account)
      ~args:Arg.[arg "input" ~typ:(non_null Types.Input.create_hd_account)]
      ~resolve:(fun {ctx= coda; _} () hd_index ->
        Coda_lib.wallets coda |> Secrets.Wallets.create_hd_account ~hd_index )

  let unlock_account_resolver {ctx= t; _} () (password, pk) =
    let password = lazy (return (Bytes.of_string password)) in
    match%map
      Coda_lib.wallets t |> Secrets.Wallets.unlock ~needle:pk ~password
    with
    | Error `Not_found ->
        Error "Could not find owned account associated with provided key"
    | Error `Bad_password ->
        Error "Wrong password provided"
    | Ok () ->
        Ok pk

  let unlock_wallet =
    io_field "unlockWallet"
      ~doc:"Allow transactions to be sent from the unlocked account"
      ~deprecated:(Deprecated (Some "use unlockAccount instead"))
      ~typ:(non_null Types.Payload.unlock_account)
      ~args:Arg.[arg "input" ~typ:(non_null Types.Input.unlock_account)]
      ~resolve:unlock_account_resolver

  let unlock_account =
    io_field "unlockAccount"
      ~doc:"Allow transactions to be sent from the unlocked account"
      ~typ:(non_null Types.Payload.unlock_account)
      ~args:Arg.[arg "input" ~typ:(non_null Types.Input.unlock_account)]
      ~resolve:unlock_account_resolver

  let lock_account_resolver {ctx= t; _} () pk =
    Coda_lib.wallets t |> Secrets.Wallets.lock ~needle:pk ;
    pk

  let lock_wallet =
    field "lockWallet"
      ~doc:"Lock an unlocked account to prevent transaction being sent from it"
      ~deprecated:(Deprecated (Some "use lockAccount instead"))
      ~typ:(non_null Types.Payload.lock_account)
      ~args:Arg.[arg "input" ~typ:(non_null Types.Input.lock_account)]
      ~resolve:lock_account_resolver

  let lock_account =
    field "lockAccount"
      ~doc:"Lock an unlocked account to prevent transaction being sent from it"
      ~typ:(non_null Types.Payload.lock_account)
      ~args:Arg.[arg "input" ~typ:(non_null Types.Input.lock_account)]
      ~resolve:lock_account_resolver

  let delete_account_resolver {ctx= coda; _} () public_key =
    let open Deferred.Result.Let_syntax in
    let wallets = Coda_lib.wallets coda in
    let%map () =
      Deferred.Result.map_error
        ~f:(fun `Not_found ->
          "Could not find account with specified public key" )
        (Secrets.Wallets.delete wallets public_key)
    in
    public_key

  let delete_wallet =
    io_field "deleteWallet"
      ~doc:"Delete the private key for an account that you track"
      ~deprecated:(Deprecated (Some "use deleteAccount instead"))
      ~typ:(non_null Types.Payload.delete_account)
      ~args:Arg.[arg "input" ~typ:(non_null Types.Input.delete_account)]
      ~resolve:delete_account_resolver

  let delete_account =
    io_field "deleteAccount"
      ~doc:"Delete the private key for an account that you track"
      ~typ:(non_null Types.Payload.delete_account)
      ~args:Arg.[arg "input" ~typ:(non_null Types.Input.delete_account)]
      ~resolve:delete_account_resolver

  let reload_account_resolver {ctx= coda; _} () =
    let%map _ =
      Secrets.Wallets.reload ~logger:(Logger.create ()) (Coda_lib.wallets coda)
    in
    Ok true

  let reload_wallets =
    io_field "reloadWallets"
      ~doc:"Reload tracked account information from disk"
      ~deprecated:(Deprecated (Some "use reloadAccounts instead"))
      ~typ:(non_null Types.Payload.reload_accounts)
      ~args:Arg.[]
      ~resolve:reload_account_resolver

  let reload_accounts =
    io_field "reloadAccounts"
      ~doc:"Reload tracked account information from disk"
      ~typ:(non_null Types.Payload.reload_accounts)
      ~args:Arg.[]
      ~resolve:reload_account_resolver

  let reset_trust_status =
    io_field "resetTrustStatus"
      ~doc:"Reset trust status for a given IP address"
      ~typ:(non_null Types.Payload.trust_status)
      ~args:Arg.[arg "input" ~typ:(non_null Types.Input.reset_trust_status)]
      ~resolve:(fun {ctx= coda; _} () ip_address_input ->
        let open Deferred.Result.Let_syntax in
        let%map ip_address =
          Deferred.return
          @@ Types.Arguments.ip_address ~name:"ip_address" ip_address_input
        in
        (ip_address, Coda_commands.reset_trust_status coda ip_address) )

  let send_user_command coda signed_command =
    let user_command = User_command.forget_check signed_command in
    match Coda_commands.send_user_command coda user_command with
    | `Active f -> (
<<<<<<< HEAD
        match%map f with
        | Ok _receipt ->
            Ok command
        | Error e ->
            Error ("Couldn't send user_command: " ^ Error.to_string_hum e) )
=======
      match f with
      | Ok _receipt ->
          Ok user_command
      | Error e ->
          Error ("Couldn't send user_command: " ^ Error.to_string_hum e) )
>>>>>>> db0b0619
    | `Bootstrapping ->
        return (Error "Daemon is bootstrapping")

  let find_identity ~public_key coda =
    Result.of_option
      (Secrets.Wallets.find_identity (Coda_lib.wallets coda) ~needle:public_key)
      ~error:
        "Couldn't find an unlocked key for specified `sender`. Did you unlock \
         the account you're making a transaction from?"

  let create_user_command_payload ~coda ~fee ~nonce ~valid_until ~memo ~sender
      ~body : (User_command.Payload.t, string) result =
    let open Result.Let_syntax in
    (* TODO: We should put a more sensible default here. *)
    let valid_until =
      Option.value_map ~default:Coda_numbers.Global_slot.max_value
        ~f:Coda_numbers.Global_slot.of_uint32 valid_until
    in
    let%bind fee =
      result_of_exn Currency.Fee.of_uint64 fee
        ~error:(sprintf "Invalid `fee` provided.")
    in
    let%bind () =
      Result.ok_if_true
        Currency.Fee.(fee >= User_command.minimum_fee)
        ~error:
          (sprintf
             !"Invalid user command. Fee %s is less than the minimum fee, %s."
             (Currency.Fee.to_string fee)
             (Currency.Fee.to_string User_command.minimum_fee))
    in
    let%bind memo =
      Option.value_map memo ~default:(Ok User_command_memo.empty)
        ~f:(fun memo ->
          result_of_exn User_command_memo.create_from_string_exn memo
            ~error:"Invalid `memo` provided." )
    in
    let%map nonce =
      match nonce with
      | Some nonce ->
          Ok (Account.Nonce.of_uint32 nonce)
      | None -> (
        match
          Coda_commands.get_inferred_nonce_from_transaction_pool_and_ledger
            coda sender
        with
        | `Active (Some nonce) ->
            Ok nonce
        | `Active None ->
            Error
              "Couldn't infer nonce for transaction from specified `sender` \
               since `sender` is not in the ledger or sent a transaction in \
               transaction pool."
        | `Bootstrapping ->
            Error "Node is still bootstrapping" )
    in
    User_command.Payload.create ~fee ~nonce ~valid_until ~memo ~body

  let send_signed_user_command ~coda ~sender ~payload ~signature =
    let open Deferred.Result.Let_syntax in
    let%bind command =
      User_command.create_with_signature_checked signature sender payload
      |> Result.of_option ~error:"Invalid signature"
      |> Deferred.return
    in
    Deferred.return @@ send_user_command coda command

  let send_unsigned_user_command ~coda ~sender ~payload =
    let open Deferred.Result.Let_syntax in
    let%bind command =
      match%bind Deferred.return @@ find_identity ~public_key:sender coda with
      | `Keypair sender_kp ->
          return @@ User_command.sign sender_kp payload
      | `Hd_index hd_index ->
          Secrets.Hardware_wallets.sign ~hd_index
            ~public_key:(Public_key.decompress_exn sender)
            ~user_command_payload:payload
    in
    Deferred.return @@ send_user_command coda command

  let send_delegation =
    io_field "sendDelegation"
      ~doc:"Change your delegate by sending a transaction"
      ~typ:(non_null Types.Payload.send_delegation)
      ~args:
        Arg.
          [ arg "input" ~typ:(non_null Types.Input.send_delegation)
          ; Types.Input.Fields.signature ]
      ~resolve:
        (fun {ctx= coda; _} () (from, to_, fee, valid_until, memo, nonce)
             signature ->
        let open Deferred.Result.Let_syntax in
        let body =
          User_command_payload.Body.Stake_delegation
            (Set_delegate {new_delegate= to_})
        in
        let%bind (payload : User_command.Payload.t) =
          Deferred.return
          @@ create_user_command_payload ~coda ~nonce ~sender:from ~memo ~fee
               ~valid_until ~body
        in
<<<<<<< HEAD
        let valid_until = with_default_expiry valid_until_opt in
        build_user_command coda nonce sender_kp memo body fee valid_until )
=======
        match signature with
        | None ->
            send_unsigned_user_command ~coda ~sender:from ~payload
        | Some signature ->
            send_signed_user_command ~coda ~sender:from ~payload ~signature )
>>>>>>> db0b0619

  let send_payment =
    io_field "sendPayment" ~doc:"Send a payment"
      ~typ:(non_null Types.Payload.send_payment)
      ~args:
        Arg.
          [ arg "input" ~typ:(non_null Types.Input.send_payment)
          ; Types.Input.Fields.signature ]
      ~resolve:
        (fun {ctx= coda; _} ()
             (from, to_, amount, fee, valid_until, memo, nonce) signature ->
        let open Deferred.Result.Let_syntax in
        let body =
          User_command_payload.Body.Payment
            {receiver= to_; amount= Amount.of_uint64 amount}
        in
        let%bind payload =
          Deferred.return
          @@ create_user_command_payload ~coda ~nonce ~sender:from ~memo ~fee
               ~valid_until ~body
        in
<<<<<<< HEAD
        let valid_until = with_default_expiry valid_until_opt in
        build_user_command coda nonce sender_kp memo body fee valid_until )
=======
        match signature with
        | None ->
            send_unsigned_user_command ~coda ~sender:from ~payload
        | Some signature ->
            send_signed_user_command ~coda ~sender:from ~payload ~signature )
>>>>>>> db0b0619

  let add_payment_receipt =
    result_field "addPaymentReceipt"
      ~doc:"Add payment into transaction database"
      ~args:Arg.[arg "input" ~typ:(non_null Types.Input.AddPaymentReceipt.typ)]
      ~typ:Types.Payload.add_payment_receipt
      ~resolve:
        (fun {ctx= coda; _} ()
             {Types.Input.AddPaymentReceipt.payment; added_time} ->
        let open Result.Let_syntax in
        let%bind added_time =
          result_of_exn Block_time.Time.of_string_exn added_time
            ~error:"Invalid `time` provided"
        in
        let%map payment =
          Types.Pagination.User_command.Inputs.Cursor.deserialize
            ~error:"Invaid `payment` provided" payment
        in
        let transaction_database = Coda_lib.transaction_database coda in
        Auxiliary_database.Transaction_database.add transaction_database
          payment added_time ;
        Some payment )

  let set_staking =
    field "setStaking"
      ~doc:
        "Set keys you wish to stake with - silently fails if you pass keys \
         corresponding to accounts that are either locked or in \
         trackedAccounts"
      ~args:Arg.[arg "input" ~typ:(non_null Types.Input.set_staking)]
      ~typ:(non_null Types.Payload.set_staking)
      ~resolve:(fun {ctx= coda; _} () pks ->
        (* TODO: Handle errors like: duplicates, etc *)
        let old_block_production_keys =
          Coda_lib.block_production_pubkeys coda
        in
        ignore @@ Coda_commands.replace_block_production_keys coda pks ;
        Public_key.Compressed.Set.to_list old_block_production_keys )

  let set_snark_worker =
    io_field "setSnarkWorker"
      ~doc:"Set key you wish to snark work with or disable snark working"
      ~args:Arg.[arg "input" ~typ:(non_null Types.Input.set_snark_worker)]
      ~typ:(non_null Types.Payload.set_snark_worker)
      ~resolve:(fun {ctx= coda; _} () pk ->
        let old_snark_worker_key = Coda_lib.snark_worker_key coda in
        let%map () = Coda_lib.replace_snark_worker_key coda pk in
        Ok old_snark_worker_key )

  let set_snark_work_fee =
    result_field "setSnarkWorkFee"
      ~doc:"Set fee that you will like to receive for doing snark work"
      ~args:Arg.[arg "input" ~typ:(non_null Types.Input.set_snark_work_fee)]
      ~typ:(non_null Types.Payload.set_snark_work_fee)
      ~resolve:(fun {ctx= coda; _} () raw_fee ->
        let open Result.Let_syntax in
        let%map fee =
          result_of_exn Currency.Fee.of_uint64 raw_fee
            ~error:"Invalid snark work `fee` provided."
        in
        let last_fee = Coda_lib.snark_work_fee coda in
        Coda_lib.set_snark_work_fee coda fee ;
        Currency.Fee.to_uint64 last_fee )

  let commands =
    [ add_wallet
    ; create_account
    ; unlock_account
    ; unlock_wallet
    ; lock_account
    ; lock_wallet
    ; delete_account
    ; delete_wallet
    ; reload_accounts
    ; reload_wallets
    ; send_payment
    ; send_delegation
    ; add_payment_receipt
    ; set_staking
    ; set_snark_worker
    ; set_snark_work_fee ]
end

module Queries = struct
  open Schema

  let pooled_user_commands =
    field "pooledUserCommands"
      ~doc:
        "Retrieve all the scheduled user commands for a specified sender that \
         the current daemon sees in their transaction pool. All scheduled \
         commands are queried if no sender is specified"
      ~typ:(non_null @@ list @@ non_null Types.user_command)
      ~args:
        Arg.
          [ arg "publicKey" ~doc:"Public key of sender of pooled user commands"
              ~typ:Types.Input.public_key_arg ]
      ~resolve:(fun {ctx= coda; _} () opt_pk ->
        let transaction_pool = Coda_lib.transaction_pool coda in
        let resource_pool =
          Network_pool.Transaction_pool.resource_pool transaction_pool
        in
        ( match opt_pk with
        | None ->
            Network_pool.Transaction_pool.Resource_pool.transactions
              ~logger:(Coda_lib.top_level_logger coda)
              resource_pool
            |> Sequence.to_list
        | Some pk ->
            Network_pool.Transaction_pool.Resource_pool.all_from_user
              resource_pool pk )
        |> List.map ~f:User_command.forget_check )

  let sync_state =
    result_field_no_inputs "syncStatus" ~doc:"Network sync status" ~args:[]
      ~typ:(non_null Types.sync_status) ~resolve:(fun {ctx= coda; _} () ->
        Result.map_error
          (Coda_incremental.Status.Observer.value @@ Coda_lib.sync_status coda)
          ~f:Error.to_string_hum )

  let daemon_status =
    io_field "daemonStatus" ~doc:"Get running daemon status" ~args:[]
      ~typ:(non_null Types.DaemonStatus.t) ~resolve:(fun {ctx= coda; _} () ->
        Coda_commands.get_status ~flag:`Performance coda >>| Result.return )

  let trust_status =
    field "trustStatus" ~typ:Types.Payload.trust_status
      ~args:Arg.[arg "ipAddress" ~typ:(non_null string)]
      ~doc:"Trust status for an IPv4 or IPv6 address"
      ~resolve:(fun {ctx= coda; _} () (ip_addr_string : string) ->
        match Types.Arguments.ip_address ~name:"ipAddress" ip_addr_string with
        | Ok ip_addr ->
            Some (ip_addr, Coda_commands.get_trust_status coda ip_addr)
        | Error _ ->
            None )

  let trust_status_all =
    field "trustStatusAll"
      ~typ:(non_null @@ list @@ non_null Types.Payload.trust_status)
      ~args:Arg.[]
      ~doc:"IP address and trust status for all peers"
      ~resolve:(fun {ctx= coda; _} () ->
        Coda_commands.get_trust_status_all coda )

  let version =
    field "version" ~typ:string
      ~args:Arg.[]
      ~doc:"The version of the node (git commit hash)"
      ~resolve:(fun _ _ -> Some Coda_version.commit_id)

  let blockchain_verification_key =
    io_field "blockchainVerificationKey" ~typ:(non_null string)
      ~args:Arg.[]
      ~doc:"Experimental: Verification key for blockchain snark"
      ~resolve:(fun _ _ ->
        let%map key = Lazy.force verification_key in
        Ok key )

  let tracked_accounts_resolver {ctx= coda; _} () =
    let wallets = Coda_lib.wallets coda in
    let block_production_pubkeys = Coda_lib.block_production_pubkeys coda in
    wallets |> Secrets.Wallets.pks
    |> List.map ~f:(fun pk ->
           { Types.AccountObj.account=
               Types.AccountObj.Partial_account.of_pk coda pk
           ; locked= Secrets.Wallets.check_locked wallets ~needle:pk
           ; is_actively_staking=
               Public_key.Compressed.Set.mem block_production_pubkeys pk
           ; path= Secrets.Wallets.get_path wallets pk } )

  let owned_wallets =
    field "ownedWallets"
      ~doc:"Wallets for which the daemon knows the private key"
      ~typ:(non_null (list (non_null Types.AccountObj.account)))
      ~deprecated:(Deprecated (Some "use trackedAccounts instead"))
      ~args:Arg.[]
      ~resolve:tracked_accounts_resolver

  let tracked_accounts =
    field "trackedAccounts"
      ~doc:"Accounts for which the daemon tracks the private key"
      ~typ:(non_null (list (non_null Types.AccountObj.account)))
      ~args:Arg.[]
      ~resolve:tracked_accounts_resolver

  let account_resolver {ctx= coda; _} () pk =
    let block_production_pubkeys = Coda_lib.block_production_pubkeys coda in
    let wallets = Coda_lib.wallets coda in
    Some
      { Types.AccountObj.account= Types.AccountObj.Partial_account.of_pk coda pk
      ; locked= Secrets.Wallets.check_locked wallets ~needle:pk
      ; is_actively_staking=
          Public_key.Compressed.Set.mem block_production_pubkeys pk
      ; path= Secrets.Wallets.get_path wallets pk }

  let wallet =
    field "wallet" ~doc:"Find any wallet via a public key"
      ~typ:Types.AccountObj.account
      ~deprecated:(Deprecated (Some "use account instead"))
      ~args:
        Arg.
          [ arg "publicKey" ~doc:"Public key of account being retrieved"
              ~typ:(non_null Types.Input.public_key_arg) ]
      ~resolve:account_resolver

  let account =
    field "account" ~doc:"Find any account via a public key"
      ~typ:Types.AccountObj.account
      ~args:
        Arg.
          [ arg "publicKey" ~doc:"Public key of account being retrieved"
              ~typ:(non_null Types.Input.public_key_arg) ]
      ~resolve:account_resolver

  let transaction_status =
    result_field "transactionStatus" ~doc:"Get the status of a transaction"
      ~typ:(non_null Types.transaction_status)
      ~args:Arg.[arg "payment" ~typ:(non_null guid) ~doc:"Id of a UserCommand"]
      ~resolve:(fun {ctx= coda; _} () serialized_payment ->
        let open Result.Let_syntax in
        let%bind payment =
          Types.Pagination.User_command.Inputs.Cursor.deserialize
            ~error:"Invalid payment provided" serialized_payment
        in
        let frontier_broadcast_pipe = Coda_lib.transition_frontier coda in
        let transaction_pool = Coda_lib.transaction_pool coda in
        Result.map_error
          (Transaction_status.get_status ~frontier_broadcast_pipe
             ~transaction_pool payment)
          ~f:Error.to_string_hum )

  let current_snark_worker =
    field "currentSnarkWorker" ~typ:Types.snark_worker
      ~args:Arg.[]
      ~doc:"Get information about the current snark worker"
      ~resolve:(fun {ctx= coda; _} _ ->
        Option.map (Coda_lib.snark_worker_key coda) ~f:(fun k ->
            (k, Coda_lib.snark_work_fee coda) ) )

  let user_command = Types.Pagination.User_command.query

  let blocks = Types.Pagination.Blocks.query

  let block =
    io_field "block" ~typ:Types.block
      ~args:
        Arg.
          [ arg "stateHash" ~doc:"State hash of the block"
              ~typ:(non_null string) ]
      ~doc:
        "Get information about a single block or null if no block can be found"
      ~resolve:(fun {ctx= coda; _} () state_hash_str ->
        let db = Coda_lib.external_transition_database coda in
        Deferred.return
          (let open Result.Let_syntax in
          let%map state_hash =
            result_of_or_error
              (State_hash.of_base58_check state_hash_str)
              ~error:"Invalid state hash"
          in
          Auxiliary_database.External_transition_database.get_value db
            state_hash) )

  let best_chain =
    field "bestChain"
      ~doc:
        "Retrieve a list of blocks from transition frontier's root to the \
         current best tip. Returns null if the system is bootstrapping."
      ~typ:(list @@ non_null Types.block)
      ~args:Arg.[]
      ~resolve:(fun {ctx= coda; _} () ->
        let open Option.Let_syntax in
        let%map best_chain = Coda_lib.best_chain coda in
        List.map best_chain ~f:(fun breadcrumb ->
            let hash = Transition_frontier.Breadcrumb.state_hash breadcrumb in
            let transition =
              Transition_frontier.Breadcrumb.validated_transition breadcrumb
            in
            let transactions =
              Coda_transition.External_transition.Validated.transactions
                transition
            in
            With_hash.Stable.Latest.
              { data=
                  Auxiliary_database.Filtered_external_transition.of_transition
                    transition `All transactions
              ; hash } ) )

  let initial_peers =
    field "initialPeers"
      ~doc:"List of peers that the daemon first used to connect to the network"
      ~args:Arg.[]
      ~typ:(non_null @@ list @@ non_null string)
      ~resolve:(fun {ctx= coda; _} () ->
        List.map (Coda_lib.initial_peers coda) ~f:Coda_net2.Multiaddr.to_string
        )

  let snark_pool =
    field "snarkPool"
      ~doc:"List of completed snark works that have the lowest fee so far"
      ~args:Arg.[]
      ~typ:(non_null @@ list @@ non_null Types.completed_work)
      ~resolve:(fun {ctx= coda; _} () ->
        Coda_lib.snark_pool coda |> Network_pool.Snark_pool.resource_pool
        |> Network_pool.Snark_pool.Resource_pool.all_completed_work )

  let pending_snark_work =
    field "pendingSnarkWork" ~doc:"List of snark works that are yet to be done"
      ~args:Arg.[]
      ~typ:(non_null @@ list @@ non_null Types.pending_work)
      ~resolve:(fun {ctx= coda; _} () ->
        match
          Coda_lib.best_staged_ledger coda |> Participating_state.active
        with
        | Some staged_ledger ->
            let snark_pool = Coda_lib.snark_pool coda in
            let fee_opt =
              Coda_lib.(
                Option.map (snark_worker_key coda) ~f:(fun _ ->
                    snark_work_fee coda ))
            in
            let (module S) = Coda_lib.work_selection_method coda in
            S.pending_work_statements ~snark_pool ~fee_opt ~staged_ledger
        | None ->
            [] )

  let commands =
    [ sync_state
    ; daemon_status
    ; version
    ; owned_wallets (* deprecated *)
    ; tracked_accounts
    ; wallet (* deprecated *)
    ; account
    ; current_snark_worker
    ; best_chain
    ; blocks
    ; block
    ; initial_peers
    ; pooled_user_commands
    ; transaction_status
    ; trust_status
    ; trust_status_all
    ; snark_pool
    ; blockchain_verification_key
    ; pending_snark_work ]
end

let schema =
  Graphql_async.Schema.(
    schema Queries.commands ~mutations:Mutations.commands
      ~subscriptions:Subscriptions.commands)<|MERGE_RESOLUTION|>--- conflicted
+++ resolved
@@ -1535,19 +1535,11 @@
     let user_command = User_command.forget_check signed_command in
     match Coda_commands.send_user_command coda user_command with
     | `Active f -> (
-<<<<<<< HEAD
         match%map f with
         | Ok _receipt ->
-            Ok command
+            Ok user_command
         | Error e ->
             Error ("Couldn't send user_command: " ^ Error.to_string_hum e) )
-=======
-      match f with
-      | Ok _receipt ->
-          Ok user_command
-      | Error e ->
-          Error ("Couldn't send user_command: " ^ Error.to_string_hum e) )
->>>>>>> db0b0619
     | `Bootstrapping ->
         return (Error "Daemon is bootstrapping")
 
@@ -1613,7 +1605,7 @@
       |> Result.of_option ~error:"Invalid signature"
       |> Deferred.return
     in
-    Deferred.return @@ send_user_command coda command
+    send_user_command coda command
 
   let send_unsigned_user_command ~coda ~sender ~payload =
     let open Deferred.Result.Let_syntax in
@@ -1626,7 +1618,7 @@
             ~public_key:(Public_key.decompress_exn sender)
             ~user_command_payload:payload
     in
-    Deferred.return @@ send_user_command coda command
+    send_user_command coda command
 
   let send_delegation =
     io_field "sendDelegation"
@@ -1649,16 +1641,11 @@
           @@ create_user_command_payload ~coda ~nonce ~sender:from ~memo ~fee
                ~valid_until ~body
         in
-<<<<<<< HEAD
-        let valid_until = with_default_expiry valid_until_opt in
-        build_user_command coda nonce sender_kp memo body fee valid_until )
-=======
         match signature with
         | None ->
             send_unsigned_user_command ~coda ~sender:from ~payload
         | Some signature ->
             send_signed_user_command ~coda ~sender:from ~payload ~signature )
->>>>>>> db0b0619
 
   let send_payment =
     io_field "sendPayment" ~doc:"Send a payment"
@@ -1680,16 +1667,11 @@
           @@ create_user_command_payload ~coda ~nonce ~sender:from ~memo ~fee
                ~valid_until ~body
         in
-<<<<<<< HEAD
-        let valid_until = with_default_expiry valid_until_opt in
-        build_user_command coda nonce sender_kp memo body fee valid_until )
-=======
         match signature with
         | None ->
             send_unsigned_user_command ~coda ~sender:from ~payload
         | Some signature ->
             send_signed_user_command ~coda ~sender:from ~payload ~signature )
->>>>>>> db0b0619
 
   let add_payment_receipt =
     result_field "addPaymentReceipt"
