open Core
open Async
open Graphql_async
open Coda_base
open Signature_lib
open Currency

let result_of_exn f v ~error = try Ok (f v) with _ -> Error error

let result_of_or_error ?error v =
  Result.map_error v ~f:(fun internal_error ->
      let str_error = Error.to_string_hum internal_error in
      match error with
      | None ->
          str_error
      | Some error ->
          sprintf "%s (%s)" error str_error )

let result_field ~resolve =
  Schema.io_field ~resolve:(fun resolve_info src inputs ->
      Deferred.return @@ resolve resolve_info src inputs )

let result_field_no_inputs ~resolve =
  Schema.io_field ~resolve:(fun resolve_info src ->
      Deferred.return @@ resolve resolve_info src )

let verification_key =
  lazy
    (let open Async in
    let%map vk = Snark_keys.blockchain_verification () in
    let open Crypto_params.Tock_backend.Verification_key in
    let open Lite_compat_algebra in
    let key =
      { Lite_base.Crypto_params.Tock.Bowe_gabizon.Verification_key.alpha_beta=
          alpha_beta vk.wrap |> target_field
      ; delta= delta vk.wrap |> g2
      ; query= query vk.wrap |> g1_vector }
    in
    sprintf
      !"%{sexp:\n\
       \    Lite_base.Crypto_params.Tock.Bowe_gabizon.Verification_key.t}\n"
      key)

module Doc = struct
  let date =
    sprintf
      !"%s (stringified Unix time - number of milliseconds since January 1, \
        1970)"

  let bin_prot =
    sprintf !"%s (base58-encoded janestreet/bin_prot serialization)"
end

module Reflection = struct
  let regex = lazy (Re2.create_exn {regex|\_(\w)|regex})

  let underToCamel s =
    Re2.replace_exn (Lazy.force regex) s ~f:(fun m ->
        let s = Re2.Match.get_exn ~sub:(`Index 1) m in
        String.capitalize s )

  (** When Fields.folding, create graphql fields via reflection *)
  let reflect f ~typ acc x =
    let new_name = underToCamel (Field.name x) in
    Schema.(
      field new_name ~typ ~args:Arg.[] ~resolve:(fun _ v -> f (Field.get x v))
      :: acc)

  module Shorthand = struct
    open Schema

    (* Note: Eta expansion is needed here to combat OCaml's weak polymorphism nonsense *)

    let id ~typ a x = reflect Fn.id ~typ a x

    let nn_int a x = id ~typ:(non_null int) a x

    let int a x = id ~typ:int a x

    let nn_bool a x = id ~typ:(non_null bool) a x

    let bool a x = id ~typ:bool a x

    let nn_string a x = id ~typ:(non_null string) a x

    let string a x = id ~typ:string a x

    module F = struct
      let int f a x = reflect f ~typ:Schema.int a x

      let nn_int f a x = reflect f ~typ:Schema.(non_null int) a x

      let string f a x = reflect f ~typ:Schema.string a x

      let nn_string f a x = reflect f ~typ:Schema.(non_null string) a x
    end
  end
end

module Types = struct
  open Schema
  open Graphql_lib.Base_types

  let public_key = public_key ()

  let uint64 = uint64 ()

  let uint32 = uint32 ()

  let sync_status : ('context, Sync_status.t option) typ =
    enum "SyncStatus" ~doc:"Sync status of daemon"
      ~values:
        (List.map Sync_status.all ~f:(fun status ->
             enum_value
               (String.map ~f:Char.uppercase @@ Sync_status.to_string status)
               ~value:status ))

  let transaction_status : ('context, Transaction_status.State.t option) typ =
    enum "TransactionStatus" ~doc:"Status of a transaction"
      ~values:
        Transaction_status.State.
          [ enum_value "INCLUDED" ~value:Included
              ~doc:"A transaction that is on the longest chain"
          ; enum_value "PENDING" ~value:Pending
              ~doc:
                "A transaction either in the transition frontier or in \
                 transaction pool but is not on the longest chain"
          ; enum_value "UNKNOWN" ~value:Unknown
              ~doc:
                "The transaction has either been snarked, reached finality \
                 through consensus or has been dropped" ]

  let block_producer_timing :
      ( _
      , [`Check_again of Block_time.t | `Produce of Block_time.t | `Produce_now]
        option )
      typ =
    obj "BlockProducerTimings" ~fields:(fun _ ->
        let of_time = Consensus.Data.Consensus_time.of_time_exn in
        [ field "times"
            ~typ:
              ( non_null @@ list @@ non_null
              @@ Consensus.Data.Consensus_time.graphql_type () )
            ~args:Arg.[]
            ~resolve:(fun {ctx= coda; _} -> function `Check_again _time -> []
              | `Produce time -> [of_time time] | `Produce_now ->
                  [ of_time
                    @@ Block_time.now (Coda_lib.config coda).time_controller ]
              ) ] )

  module DaemonStatus = struct
    type t = Daemon_rpcs.Types.Status.t

    let interval : (_, (Time.Span.t * Time.Span.t) option) typ =
      obj "Interval" ~fields:(fun _ ->
          [ field "start" ~typ:(non_null string)
              ~args:Arg.[]
              ~resolve:(fun _ (start, _) ->
                Time.Span.to_ms start |> Int64.of_float |> Int64.to_string )
          ; field "stop" ~typ:(non_null string)
              ~args:Arg.[]
              ~resolve:(fun _ (_, end_) ->
                Time.Span.to_ms end_ |> Int64.of_float |> Int64.to_string ) ]
      )

    let histogram : (_, Perf_histograms.Report.t option) typ =
      obj "Histogram" ~fields:(fun _ ->
          let open Reflection.Shorthand in
          List.rev
          @@ Perf_histograms.Report.Fields.fold ~init:[]
               ~values:(id ~typ:Schema.(non_null (list (non_null int))))
               ~intervals:(id ~typ:(non_null (list (non_null interval))))
               ~underflow:nn_int ~overflow:nn_int )

    module Rpc_timings = Daemon_rpcs.Types.Status.Rpc_timings
    module Rpc_pair = Rpc_timings.Rpc_pair

    let rpc_pair : (_, Perf_histograms.Report.t option Rpc_pair.t option) typ =
      let h = Reflection.Shorthand.id ~typ:histogram in
      obj "RpcPair" ~fields:(fun _ ->
          List.rev @@ Rpc_pair.Fields.fold ~init:[] ~dispatch:h ~impl:h )

    let rpc_timings : (_, Rpc_timings.t option) typ =
      let fd = Reflection.Shorthand.id ~typ:(non_null rpc_pair) in
      obj "RpcTimings" ~fields:(fun _ ->
          List.rev
          @@ Rpc_timings.Fields.fold ~init:[] ~get_staged_ledger_aux:fd
               ~answer_sync_ledger_query:fd ~get_ancestry:fd
               ~get_transition_chain_proof:fd ~get_transition_chain:fd )

    module Histograms = Daemon_rpcs.Types.Status.Histograms

    let histograms : (_, Histograms.t option) typ =
      let h = Reflection.Shorthand.id ~typ:histogram in
      obj "Histograms" ~fields:(fun _ ->
          let open Reflection.Shorthand in
          List.rev
          @@ Histograms.Fields.fold ~init:[]
               ~rpc_timings:(id ~typ:(non_null rpc_timings))
               ~external_transition_latency:h
               ~accepted_transition_local_latency:h
               ~accepted_transition_remote_latency:h
               ~snark_worker_transition_time:h ~snark_worker_merge_time:h )

    let consensus_configuration : (_, Consensus.Configuration.t option) typ =
      obj "ConsensusConfiguration" ~fields:(fun _ ->
          let open Reflection.Shorthand in
          List.rev
          @@ Consensus.Configuration.Fields.fold ~init:[] ~delta:nn_int
               ~k:nn_int ~c:nn_int ~c_times_k:nn_int ~slots_per_epoch:nn_int
               ~slot_duration:nn_int ~epoch_duration:nn_int
               ~acceptable_network_delay:nn_int )

    let peer : (_, Network_peer.Peer.Display.Stable.V1.t option) typ =
      obj "Peer" ~fields:(fun _ ->
          let open Reflection.Shorthand in
          List.rev
          @@ Network_peer.Peer.Display.Stable.V1.Fields.fold ~init:[]
               ~host:nn_string ~libp2p_port:nn_int ~peer_id:nn_string )

    let addrs_and_ports :
        (_, Node_addrs_and_ports.Display.Stable.V1.t option) typ =
      obj "AddrsAndPorts" ~fields:(fun _ ->
          let open Reflection.Shorthand in
          List.rev
          @@ Node_addrs_and_ports.Display.Stable.V1.Fields.fold ~init:[]
               ~external_ip:nn_string ~bind_ip:nn_string ~client_port:nn_int
               ~libp2p_port:nn_int ~peer:(id ~typ:peer) )

    let t : (_, Daemon_rpcs.Types.Status.t option) typ =
      obj "DaemonStatus" ~fields:(fun _ ->
          let open Reflection.Shorthand in
          List.rev
          @@ Daemon_rpcs.Types.Status.Fields.fold ~init:[] ~num_accounts:int
               ~next_block_production:(id ~typ:block_producer_timing)
               ~blockchain_length:int ~uptime_secs:nn_int
               ~ledger_merkle_root:string ~state_hash:string
               ~commit_id:nn_string ~conf_dir:nn_string
               ~peers:(id ~typ:Schema.(non_null @@ list (non_null string)))
               ~user_commands_sent:nn_int ~snark_worker:string
               ~snark_work_fee:nn_int
               ~sync_status:(id ~typ:(non_null sync_status))
               ~block_production_keys:
                 (id ~typ:Schema.(non_null @@ list (non_null string)))
               ~histograms:(id ~typ:histograms)
               ~consensus_time_best_tip:
                 (id ~typ:(Consensus.Data.Consensus_time.graphql_type ()))
               ~consensus_time_now:
                 (id
                    ~typ:
                      Schema.(
                        non_null
                          (Consensus.Data.Consensus_time.graphql_type ())))
               ~consensus_mechanism:nn_string
               ~addrs_and_ports:(id ~typ:(non_null addrs_and_ports))
               ~consensus_configuration:
                 (id ~typ:(non_null consensus_configuration))
               ~highest_block_length_received:nn_int )
  end

  let fee_transfer =
    obj "FeeTransfer" ~fields:(fun _ ->
        [ field "recipient"
            ~args:Arg.[]
            ~doc:"Public key of fee transfer recipient"
            ~typ:(non_null public_key)
            ~resolve:(fun _ (pk, _) -> pk)
        ; field "fee" ~typ:(non_null uint64)
            ~args:Arg.[]
            ~doc:"Amount that the recipient is paid in this fee transfer"
            ~resolve:(fun _ (_, fee) -> Currency.Fee.to_uint64 fee) ] )

  let completed_work =
    obj "CompletedWork" ~doc:"Completed snark works" ~fields:(fun _ ->
        [ field "prover"
            ~args:Arg.[]
            ~doc:"Public key of the prover" ~typ:(non_null public_key)
            ~resolve:(fun _ {Transaction_snark_work.Info.prover; _} -> prover)
        ; field "fee" ~typ:(non_null uint64)
            ~args:Arg.[]
            ~doc:"Amount the prover is paid for the snark work"
            ~resolve:(fun _ {Transaction_snark_work.Info.fee; _} ->
              Currency.Fee.to_uint64 fee )
        ; field "workIds" ~doc:"Unique identifier for the snark work purchased"
            ~typ:(non_null @@ list @@ non_null int)
            ~args:Arg.[]
            ~resolve:(fun _ {Transaction_snark_work.Info.work_ids; _} ->
              One_or_two.to_list work_ids ) ] )

  let sign =
    enum "sign"
      ~values:
        [enum_value "PLUS" ~value:Sgn.Pos; enum_value "MINUS" ~value:Sgn.Neg]

  let signed_fee =
    obj "SignedFee" ~doc:"Signed fee" ~fields:(fun _ ->
        [ field "sign" ~typ:(non_null sign) ~doc:"+/-"
            ~args:Arg.[]
            ~resolve:(fun _ fee -> Currency.Fee.Signed.sgn fee)
        ; field "feeMagnitude" ~typ:(non_null uint64) ~doc:"Fee"
            ~args:Arg.[]
            ~resolve:(fun _ fee ->
              Currency.Fee.(to_uint64 (Signed.magnitude fee)) ) ] )

  let work_statement =
    obj "WorkDescription"
      ~doc:
        "Transition from a source ledger to a target ledger with some fee \
         excess and increase in supply " ~fields:(fun _ ->
        [ field "sourceLedgerHash" ~typ:(non_null string)
            ~doc:"Base58Check-encoded hash of the source ledger"
            ~args:Arg.[]
            ~resolve:(fun _ {Transaction_snark.Statement.source; _} ->
              Frozen_ledger_hash.to_string source )
        ; field "targetLedgerHash" ~typ:(non_null string)
            ~doc:"Base58Check-encoded hash of the target ledger"
            ~args:Arg.[]
            ~resolve:(fun _ {Transaction_snark.Statement.target; _} ->
              Frozen_ledger_hash.to_string target )
        ; field "feeExcess" ~typ:(non_null signed_fee)
            ~doc:
              "Total transaction fee that is not accounted for in the \
               transition from source ledger to target ledger"
            ~args:Arg.[]
            ~resolve:(fun _ {Transaction_snark.Statement.fee_excess; _} ->
              fee_excess )
        ; field "supplyIncrease" ~typ:(non_null uint64)
            ~doc:"Increase in total coinbase reward "
            ~args:Arg.[]
            ~resolve:(fun _ {Transaction_snark.Statement.supply_increase; _} ->
              Currency.Amount.to_uint64 supply_increase )
        ; field "workId" ~doc:"Unique identifier for a snark work"
            ~typ:(non_null int)
            ~args:Arg.[]
            ~resolve:(fun _ w -> Transaction_snark.Statement.hash w) ] )

  let pending_work =
    obj "PendingSnarkWork"
      ~doc:"Snark work bundles that are not available in the pool yet"
      ~fields:(fun _ ->
        [ field "workBundle"
            ~args:Arg.[]
            ~doc:"Work bundle with one or two snark work"
            ~typ:(non_null @@ list @@ non_null work_statement)
            ~resolve:(fun _ w -> One_or_two.to_list w) ] )

  let blockchain_state =
    obj "BlockchainState" ~fields:(fun _ ->
        [ field "date" ~typ:(non_null string) ~doc:(Doc.date "date")
            ~args:Arg.[]
            ~resolve:(fun _ {Coda_state.Blockchain_state.Poly.timestamp; _} ->
              Block_time.to_string timestamp )
        ; field "snarkedLedgerHash" ~typ:(non_null string)
            ~doc:"Base58Check-encoded hash of the snarked ledger"
            ~args:Arg.[]
            ~resolve:
              (fun _ {Coda_state.Blockchain_state.Poly.snarked_ledger_hash; _} ->
              Frozen_ledger_hash.to_string snarked_ledger_hash )
        ; field "stagedLedgerHash" ~typ:(non_null string)
            ~doc:"Base58Check-encoded hash of the staged ledger"
            ~args:Arg.[]
            ~resolve:
              (fun _ {Coda_state.Blockchain_state.Poly.staged_ledger_hash; _} ->
              Coda_base.Ledger_hash.to_string
              @@ Staged_ledger_hash.ledger_hash staged_ledger_hash ) ] )

  let protocol_state =
    let open Auxiliary_database.Filtered_external_transition.Protocol_state in
    obj "ProtocolState" ~fields:(fun _ ->
        [ field "previousStateHash" ~typ:(non_null string)
            ~doc:"Base58Check-encoded hash of the previous state"
            ~args:Arg.[]
            ~resolve:(fun _ t ->
              State_hash.to_base58_check t.previous_state_hash )
        ; field "blockchainState"
            ~doc:"State which is agnostic of a particular consensus algorithm"
            ~typ:(non_null blockchain_state)
            ~args:Arg.[]
            ~resolve:(fun _ t -> t.blockchain_state)
        ; field "consensusState"
            ~doc:
              "State specific to the Codaboros Proof of Stake consensus \
               algorithm"
            ~typ:(non_null @@ Consensus.Data.Consensus_state.graphql_type ())
            ~args:Arg.[]
            ~resolve:(fun _ t -> t.consensus_state) ] )

  let chain_reorganization_status : ('context, [`Changed] option) typ =
    enum "ChainReorganizationStatus"
      ~doc:"Status for whenever the blockchain is reorganized"
      ~values:[enum_value "CHANGED" ~value:`Changed]

  module AccountObj = struct
    module AnnotatedBalance = struct
      type t =
        { total: Balance.t
        ; unknown: Balance.t
        ; blockchain_length: Unsigned.uint32 }

      let obj =
        obj "AnnotatedBalance"
          ~doc:
            "A total balance annotated with the amount that is currently \
             unknown with the invariant: unknown <= total" ~fields:(fun _ ->
            [ field "total" ~typ:(non_null uint64)
                ~doc:"The amount of coda owned by the account"
                ~args:Arg.[]
                ~resolve:(fun _ (b : t) -> Balance.to_uint64 b.total)
            ; field "unknown" ~typ:(non_null uint64)
                ~doc:
                  "The amount of coda owned by the account whose origin is \
                   currently unknown"
                ~deprecated:(Deprecated None)
                ~args:Arg.[]
                ~resolve:(fun _ (b : t) -> Balance.to_uint64 b.unknown)
            ; field "blockHeight" ~typ:(non_null uint32)
                ~doc:"Block height at which balance was measured"
                ~args:Arg.[]
                ~resolve:(fun _ (b : t) -> b.blockchain_length) ] )
    end

    module Partial_account = struct
      let to_full_account
          { Account.Poly.public_key
          ; token_id
          ; nonce
          ; balance
          ; receipt_chain_hash
          ; delegate
          ; voting_for
          ; timing } =
        let open Option.Let_syntax in
        let%bind public_key = public_key in
        let%bind nonce = nonce in
        let%bind receipt_chain_hash = receipt_chain_hash in
        let%bind delegate = delegate in
        let%bind voting_for = voting_for in
        let%map timing = timing in
        { Account.Poly.public_key
        ; token_id
        ; nonce
        ; balance
        ; receipt_chain_hash
        ; delegate
        ; voting_for
        ; timing }

      let of_full_account
          { Account.Poly.public_key
          ; token_id
          ; nonce
          ; balance
          ; receipt_chain_hash
          ; delegate
          ; voting_for
          ; timing } blockchain_length =
        { Account.Poly.public_key= Some public_key
        ; token_id
        ; nonce= Some nonce
        ; balance=
            { AnnotatedBalance.total= balance
            ; unknown= balance
            ; blockchain_length }
        ; receipt_chain_hash= Some receipt_chain_hash
        ; delegate= Some delegate
        ; voting_for= Some voting_for
        ; timing }

      let of_account_id coda account_id =
        let account =
          coda |> Coda_lib.best_tip |> Participating_state.active
          |> Option.bind ~f:(fun tip ->
                 let ledger =
                   Transition_frontier.Breadcrumb.staged_ledger tip
                   |> Staged_ledger.ledger
                 in
                 Ledger.location_of_account ledger account_id
                 |> Option.bind ~f:(Ledger.get ledger)
                 |> Option.map ~f:(fun account ->
                        ( account
                        , Transition_frontier.Breadcrumb.blockchain_length tip
                        ) ) )
        in
        match account with
        | Some
            ( { Account.Poly.public_key
              ; token_id
              ; nonce
              ; balance
              ; receipt_chain_hash
              ; delegate
              ; voting_for
              ; timing }
            , blockchain_length ) ->
            { Account.Poly.public_key= Some public_key
            ; token_id
            ; nonce= Some nonce
            ; delegate= Some delegate
            ; balance=
                { AnnotatedBalance.total= balance
                ; unknown= balance
                ; blockchain_length }
            ; receipt_chain_hash= Some receipt_chain_hash
            ; voting_for= Some voting_for
            ; timing }
        | None ->
            Account.
              { Poly.public_key= Some (Account_id.public_key account_id)
              ; token_id= Account_id.token_id account_id
              ; nonce= None
              ; delegate= None
              ; balance=
                  { AnnotatedBalance.total= Balance.zero
                  ; unknown= Balance.zero
                  ; blockchain_length= Unsigned.UInt32.zero }
              ; receipt_chain_hash= None
              ; voting_for= None
              ; timing= Timing.Untimed }

      let of_pk coda pk =
        of_account_id coda (Account_id.create pk Token_id.default)
    end

    (** Hack: Account.Poly.t is only parameterized over 'pk once and so, in
        order for delegate to be optional, we must also make account
        public_key optional even though it's always Some. In an attempt to
        avoid a large refactoring, and also avoid making a new record, we'll
        deal with a value_exn here and be sad. *)
    type t =
      { account:
          ( Public_key.Compressed.t option
          , Token_id.t
          , AnnotatedBalance.t
          , Account.Nonce.t option
          , Receipt.Chain_hash.t option
          , State_hash.t option
          , Account.Timing.t )
          Account.Poly.t
      ; locked: bool option
      ; is_actively_staking: bool
      ; path: string }

    let lift coda pk account =
      let block_production_pubkeys = Coda_lib.block_production_pubkeys coda in
      let accounts = Coda_lib.wallets coda in
      { account
      ; locked= Secrets.Wallets.check_locked accounts ~needle:pk
      ; is_actively_staking=
          Public_key.Compressed.Set.mem block_production_pubkeys pk
      ; path= Secrets.Wallets.get_path accounts pk }

    let get_best_ledger_account coda pk =
      lift coda pk (Partial_account.of_pk coda pk)

    let account_id {Account.Poly.public_key; token_id; _} =
      Account_id.create (Option.value_exn public_key) token_id

    let rec account =
      lazy
        (obj "Account" ~doc:"An account record according to the daemon"
           ~fields:(fun _ ->
             [ field "publicKey" ~typ:(non_null public_key)
                 ~doc:"The public identity of the account"
                 ~args:Arg.[]
                 ~resolve:(fun _ {account; _} ->
                   Option.value_exn account.Account.Poly.public_key )
             ; field "balance"
                 ~typ:(non_null AnnotatedBalance.obj)
                 ~doc:"The amount of coda owned by the account"
                 ~args:Arg.[]
                 ~resolve:(fun _ {account; _} -> account.Account.Poly.balance)
             ; field "nonce" ~typ:string
                 ~doc:
                   "A natural number that increases with each transaction \
                    (stringified uint32)"
                 ~args:Arg.[]
                 ~resolve:(fun _ {account; _} ->
                   Option.map ~f:Account.Nonce.to_string
                     account.Account.Poly.nonce )
             ; field "inferredNonce" ~typ:string
                 ~doc:
                   "Like the `nonce` field, except it includes the scheduled \
                    transactions (transactions not yet included in a block) \
                    (stringified uint32)"
                 ~args:Arg.[]
                 ~resolve:(fun {ctx= coda; _} {account; _} ->
                   let account_id = account_id account in
                   match
                     Coda_commands
                     .get_inferred_nonce_from_transaction_pool_and_ledger coda
                       account_id
                   with
                   | `Active (Some nonce) ->
                       Some (Account.Nonce.to_string nonce)
                   | `Active None | `Bootstrapping ->
                       None )
             ; field "epochDelegateAccount" ~typ:(Lazy.force account)
                 ~doc:
                   "The account that you delegated on the staking ledger of \
                    the current block's epoch"
                 ~args:Arg.[]
                 ~resolve:(fun {ctx= coda; _} {account; _} ->
                   let open Option.Let_syntax in
                   let account_id = account_id account in
                   let%bind staking_ledger = Coda_lib.staking_ledger coda in
                   try
                     let index =
                       Sparse_ledger.find_index_exn staking_ledger account_id
                     in
                     let delegate_account =
                       Sparse_ledger.get_exn staking_ledger index
                     in
                     let delegate_key = delegate_account.public_key in
                     Some (get_best_ledger_account coda delegate_key)
                   with e ->
                     Logger.warn
                       (Coda_lib.top_level_logger coda)
                       !"Could not retrieve delegate account from sparse \
                         ledger. The account may not be in the ledger: \
                         %{sexp:exn}"
                       e ~module_:__MODULE__ ~location:__LOC__ ;
                     None )
             ; field "receiptChainHash" ~typ:string
                 ~doc:"Top hash of the receipt chain merkle-list"
                 ~args:Arg.[]
                 ~resolve:(fun _ {account; _} ->
                   Option.map ~f:Receipt.Chain_hash.to_string
                     account.Account.Poly.receipt_chain_hash )
             ; field "delegate" ~typ:public_key
                 ~doc:
                   "The public key to which you are delegating - if you are \
                    not delegating to anybody, this would return your public \
                    key"
                 ~args:Arg.[]
                 ~deprecated:(Deprecated (Some "use delegateAccount instead"))
                 ~resolve:(fun _ {account; _} -> account.Account.Poly.delegate)
             ; field "delegateAccount" ~typ:(Lazy.force account)
                 ~doc:
                   "The account to which you are delegating - if you are not \
                    delegating to anybody, this would return your public key"
                 ~args:Arg.[]
                 ~resolve:(fun {ctx= coda; _} {account; _} ->
                   Option.map
                     ~f:(get_best_ledger_account coda)
                     account.Account.Poly.delegate )
             ; field "delegators"
                 ~typ:(list @@ non_null @@ Lazy.force account)
                 ~doc:
                   "The list of accounts which are delegating to you (note \
                    that the info is recorded in the last epoch so it might \
                    not be up to date with the current account status)"
                 ~args:Arg.[]
                 ~resolve:(fun {ctx= coda; _} {account; _} ->
                   let open Option.Let_syntax in
                   let%bind pk = account.Account.Poly.public_key in
                   let%map delegators =
                     Coda_lib.current_epoch_delegators coda ~pk
                   in
                   List.map
                     ~f:(fun a ->
                       { account=
                           Partial_account.of_full_account a
                             Unsigned.UInt32.zero
                       ; locked= None
                       ; is_actively_staking= true
                       ; path= "" } )
                     delegators )
             ; field "lastEpochDelegators"
                 ~typ:(list @@ non_null @@ Lazy.force account)
                 ~doc:
                   "The list of accounts which are delegating to you in the \
                    last epoch (note that the info is recorded in the one \
                    before last epoch epoch so it might not be up to date \
                    with the current account status)"
                 ~args:Arg.[]
                 ~resolve:(fun {ctx= coda; _} {account; _} ->
                   let open Option.Let_syntax in
                   let%bind pk = account.Account.Poly.public_key in
                   let%map delegators =
                     Coda_lib.last_epoch_delegators coda ~pk
                   in
                   List.map
                     ~f:(fun a ->
                       { account=
                           Partial_account.of_full_account a
                             Unsigned.UInt32.zero
                       ; locked= None
                       ; is_actively_staking= true
                       ; path= "" } )
                     delegators )
             ; field "votingFor" ~typ:string
                 ~doc:
                   "The previous epoch lock hash of the chain which you are \
                    voting for"
                 ~args:Arg.[]
                 ~resolve:(fun _ {account; _} ->
                   Option.map ~f:Coda_base.State_hash.to_base58_check
                     account.Account.Poly.voting_for )
             ; field "stakingActive" ~typ:(non_null bool)
                 ~doc:
                   "True if you are actively staking with this account on the \
                    current daemon - this may not yet have been updated if \
                    the staking key was changed recently"
                 ~args:Arg.[]
                 ~resolve:(fun _ {is_actively_staking; _} ->
                   is_actively_staking )
             ; field "privateKeyPath" ~typ:(non_null string)
                 ~doc:"Path of the private key file for this account"
                 ~args:Arg.[]
                 ~resolve:(fun _ {path; _} -> path)
             ; field "locked" ~typ:bool
                 ~doc:
                   "True if locked, false if unlocked, null if the account \
                    isn't tracked by the queried daemon"
                 ~args:Arg.[]
                 ~resolve:(fun _ {locked; _} -> locked) ] ))

    let account = Lazy.force account
  end

  let user_command : (Coda_lib.t, User_command.t option) typ =
    obj "UserCommand" ~fields:(fun _ ->
        [ field "id" ~typ:(non_null guid)
            ~args:Arg.[]
            ~resolve:(fun _ user_command ->
              User_command.to_base58_check user_command )
        ; field "isDelegation" ~typ:(non_null bool)
            ~doc:
              "If true, this represents a delegation of stake, otherwise it \
               is a payment"
            ~args:Arg.[]
            ~resolve:(fun _ user_command ->
              match
                User_command.Payload.body @@ User_command.payload user_command
              with
              | Stake_delegation _ ->
                  true
              | Payment _ ->
                  false )
        ; field "nonce" ~typ:(non_null int) ~doc:"Nonce of the transaction"
            ~args:Arg.[]
            ~resolve:(fun _ payment ->
              User_command_payload.nonce @@ User_command.payload payment
              |> Account.Nonce.to_int )
        ; field "from" ~typ:(non_null public_key)
            ~doc:"Public key of the sender"
            ~deprecated:(Deprecated (Some "use fromAccount field instead"))
            ~args:Arg.[]
            ~resolve:(fun _ payment ->
              Account_id.public_key @@ User_command.sender payment )
        ; field "fromAccount"
            ~typ:(non_null AccountObj.account)
            ~doc:"Account of the sender"
            ~args:Arg.[]
            ~resolve:(fun {ctx= coda; _} payment ->
              AccountObj.get_best_ledger_account coda
                (Account_id.public_key @@ User_command.sender payment) )
        ; field "to" ~typ:(non_null public_key)
            ~doc:"Public key of the receiver"
            ~deprecated:(Deprecated (Some "use toAccount field instead"))
            ~args:Arg.[]
            ~resolve:(fun _ payment ->
              match
                User_command_payload.body (User_command.payload payment)
              with
              | Payment {Payment_payload.Poly.receiver; _} ->
                  Account_id.public_key @@ receiver
              | Stake_delegation (Set_delegate {new_delegate}) ->
                  new_delegate )
        ; field "toAccount"
            ~typ:(non_null AccountObj.account)
            ~doc:"Account of the receiver"
            ~args:Arg.[]
            ~resolve:(fun {ctx= coda; _} payment ->
              let pk =
                match
                  User_command_payload.body (User_command.payload payment)
                with
                | Payment {Payment_payload.Poly.receiver; _} ->
                    Account_id.public_key @@ receiver
                | Stake_delegation (Set_delegate {new_delegate}) ->
                    new_delegate
              in
              AccountObj.get_best_ledger_account coda pk )
        ; result_field_no_inputs "amount" ~typ:(non_null uint64)
            ~doc:
              "Amount that sender is sending to receiver - this is 0 for \
               delegations"
            ~args:Arg.[]
            ~resolve:(fun _ payment ->
              match
                User_command_payload.body (User_command.payload payment)
              with
              | Payment {Payment_payload.Poly.amount; _} ->
                  Ok (amount |> Currency.Amount.to_uint64)
              | Stake_delegation _ ->
                  (* Stake delegation does not have an amount, so we set it to 0 *)
                  Ok Unsigned.UInt64.zero )
        ; field "fee" ~typ:(non_null uint64)
            ~doc:"Fee that sender is willing to pay for making the transaction"
            ~args:Arg.[]
            ~resolve:(fun _ payment ->
              User_command.fee payment |> Currency.Fee.to_uint64 )
        ; field "memo" ~typ:(non_null string)
            ~doc:"Short arbitrary message provided by the sender"
            ~args:Arg.[]
            ~resolve:(fun _ payment ->
              User_command_payload.memo @@ User_command.payload payment
              |> User_command_memo.to_string ) ] )

  let transactions =
    let open Auxiliary_database.Filtered_external_transition.Transactions in
    obj "Transactions" ~doc:"Different types of transactions in a block"
      ~fields:(fun _ ->
        [ field "userCommands"
            ~doc:
              "List of user commands (payments and stake delegations) \
               included in this block"
            ~typ:(non_null @@ list @@ non_null user_command)
            ~args:Arg.[]
            ~resolve:(fun _ {user_commands; _} -> user_commands)
        ; field "feeTransfer"
            ~doc:"List of fee transfers included in this block"
            ~typ:(non_null @@ list @@ non_null fee_transfer)
            ~args:Arg.[]
            ~resolve:(fun _ {fee_transfers; _} -> fee_transfers)
        ; field "coinbase" ~typ:(non_null uint64)
            ~doc:"Amount of coda granted to the producer of this block"
            ~args:Arg.[]
            ~resolve:(fun _ {coinbase; _} -> Currency.Amount.to_uint64 coinbase)
        ] )

  let protocol_state_proof : (Coda_lib.t, Proof.t option) typ =
    let display_g1_elem (g1 : Crypto_params.Tick_backend.Inner_curve.t) =
      let x, y = Crypto_params.Tick_backend.Inner_curve.to_affine_exn g1 in
      List.map [x; y] ~f:Crypto_params.Tick0.Field.to_string
    in
    let display_g2_elem (g2 : Curve_choice.Tock_full.G2.t) =
      let open Curve_choice.Tock_full in
      let x, y = G2.to_affine_exn g2 in
      let to_string (fqe : Fqe.t) =
        let vector = Fqe.to_vector fqe in
        List.init (Fq.Vector.length vector) ~f:(fun i ->
            let fq = Fq.Vector.get vector i in
            Crypto_params.Tick0.Field.to_string fq )
      in
      List.map [x; y] ~f:to_string
    in
    let string_list_field ~resolve =
      field
        ~typ:(non_null @@ list (non_null string))
        ~args:Arg.[]
        ~resolve:(fun _ (proof : Proof.t) -> display_g1_elem (resolve proof))
    in
    let string_list_list_field ~resolve =
      field
        ~typ:(non_null @@ list (non_null @@ list @@ non_null string))
        ~args:Arg.[]
        ~resolve:(fun _ (proof : Proof.t) -> display_g2_elem (resolve proof))
    in
    obj "protocolStateProof" ~fields:(fun _ ->
        [ string_list_field "a" ~resolve:(fun (proof : Proof.t) -> proof.a)
        ; string_list_list_field "b" ~resolve:(fun (proof : Proof.t) -> proof.b)
        ; string_list_field "c" ~resolve:(fun (proof : Proof.t) -> proof.c)
        ; string_list_list_field "delta_prime"
            ~resolve:(fun (proof : Proof.t) -> proof.delta_prime)
        ; string_list_field "z" ~resolve:(fun (proof : Proof.t) -> proof.z) ]
    )

  let block :
      ( Coda_lib.t
      , ( Auxiliary_database.Filtered_external_transition.t
        , State_hash.t )
        With_hash.t
        option )
      typ =
    let open Auxiliary_database.Filtered_external_transition in
    obj "Block" ~fields:(fun _ ->
        [ field "creator" ~typ:(non_null public_key)
            ~doc:"Public key of account that produced this block"
            ~deprecated:(Deprecated (Some "use creatorAccount field instead"))
            ~args:Arg.[]
            ~resolve:(fun _ {With_hash.data; _} -> data.creator)
        ; field "creatorAccount"
            ~typ:(non_null AccountObj.account)
            ~doc:"Account that produced this block"
            ~args:Arg.[]
            ~resolve:(fun {ctx= coda; _} {With_hash.data; _} ->
              AccountObj.get_best_ledger_account coda data.creator )
        ; field "stateHash" ~typ:(non_null string)
            ~doc:"Base58Check-encoded hash of the state after this block"
            ~args:Arg.[]
            ~resolve:(fun _ {With_hash.hash; _} ->
              State_hash.to_base58_check hash )
        ; field "stateHashField" ~typ:(non_null string)
            ~doc:
              "Experimental: Bigint field-element representation of stateHash"
            ~args:Arg.[]
            ~resolve:(fun _ {With_hash.hash; _} ->
              State_hash.to_decimal_string hash )
        ; field "protocolState" ~typ:(non_null protocol_state)
            ~args:Arg.[]
            ~resolve:(fun _ {With_hash.data; _} -> data.protocol_state)
        ; field "protocolStateProof"
            ~typ:(non_null protocol_state_proof)
            ~doc:"Snark proof of blockchain state"
            ~args:Arg.[]
            ~resolve:(fun _ {With_hash.data; _} -> data.proof)
        ; field "transactions" ~typ:(non_null transactions)
            ~args:Arg.[]
            ~resolve:(fun _ {With_hash.data; _} -> data.transactions)
        ; field "snarkJobs"
            ~typ:(non_null @@ list @@ non_null completed_work)
            ~args:Arg.[]
            ~resolve:(fun _ {With_hash.data; _} -> data.snark_jobs) ] )

  let snark_worker =
    obj "SnarkWorker" ~fields:(fun _ ->
        [ field "key" ~typ:(non_null public_key)
            ~doc:"Public key of current snark worker"
            ~deprecated:(Deprecated (Some "use account field instead"))
            ~args:Arg.[]
            ~resolve:(fun (_ : Coda_lib.t resolve_info) (key, _) -> key)
        ; field "account"
            ~typ:(non_null AccountObj.account)
            ~doc:"Account of the current snark worker"
            ~args:Arg.[]
            ~resolve:(fun {ctx= coda; _} (key, _) ->
              AccountObj.get_best_ledger_account coda key )
        ; field "fee" ~typ:(non_null uint64)
            ~doc:"Fee that snark worker is charging to generate a snark proof"
            ~args:Arg.[]
            ~resolve:(fun (_ : Coda_lib.t resolve_info) (_, fee) ->
              Currency.Fee.to_uint64 fee ) ] )

  module Payload = struct
    let create_account : (Coda_lib.t, Account.key option) typ =
      obj "AddAccountPayload" ~fields:(fun _ ->
          [ field "publicKey" ~typ:(non_null public_key)
              ~doc:"Public key of the created account"
              ~deprecated:(Deprecated (Some "use account field instead"))
              ~args:Arg.[]
              ~resolve:(fun _ -> Fn.id)
          ; field "account"
              ~typ:(non_null AccountObj.account)
              ~doc:"Details of created account"
              ~args:Arg.[]
              ~resolve:(fun {ctx= coda; _} key ->
                AccountObj.get_best_ledger_account coda key ) ] )

    let unlock_account : (Coda_lib.t, Account.key option) typ =
      obj "UnlockPayload" ~fields:(fun _ ->
          [ field "publicKey" ~typ:(non_null public_key)
              ~doc:"Public key of the unlocked account"
              ~deprecated:(Deprecated (Some "use account field instead"))
              ~args:Arg.[]
              ~resolve:(fun _ -> Fn.id)
          ; field "account"
              ~typ:(non_null AccountObj.account)
              ~doc:"Details of unlocked account"
              ~args:Arg.[]
              ~resolve:(fun {ctx= coda; _} key ->
                AccountObj.get_best_ledger_account coda key ) ] )

    let lock_account : (Coda_lib.t, Account.key option) typ =
      obj "LockPayload" ~fields:(fun _ ->
          [ field "publicKey" ~typ:(non_null public_key)
              ~doc:"Public key of the locked account"
              ~args:Arg.[]
              ~resolve:(fun _ -> Fn.id)
          ; field "account"
              ~typ:(non_null AccountObj.account)
              ~doc:"Details of locked account"
              ~args:Arg.[]
              ~resolve:(fun {ctx= coda; _} key ->
                AccountObj.get_best_ledger_account coda key ) ] )

    let delete_account =
      obj "DeleteAccountPayload" ~fields:(fun _ ->
          [ field "publicKey" ~typ:(non_null public_key)
              ~doc:"Public key of the deleted account"
              ~args:Arg.[]
              ~resolve:(fun _ -> Fn.id) ] )

    let reload_accounts =
      obj "ReloadAccountsPayload" ~fields:(fun _ ->
          [ field "success" ~typ:(non_null bool)
              ~doc:"True when the reload was successful"
              ~args:Arg.[]
              ~resolve:(fun _ -> Fn.id) ] )

    let string_of_banned_status = function
      | Trust_system.Banned_status.Unbanned ->
          None
      | Banned_until tm ->
          Some (Time.to_string tm)

    let trust_status =
      obj "TrustStatusPayload" ~fields:(fun _ ->
          let open Trust_system.Peer_status in
          [ field "ip_addr" ~typ:(non_null string) ~doc:"IP address"
              ~args:Arg.[]
              ~resolve:(fun _ (ip_addr, _) -> Unix.Inet_addr.to_string ip_addr)
          ; field "trust" ~typ:(non_null float) ~doc:"Trust score"
              ~args:Arg.[]
              ~resolve:(fun _ (_, {trust; _}) -> trust)
          ; field "banned_status" ~typ:string ~doc:"Banned status"
              ~args:Arg.[]
              ~resolve:(fun _ (_, {banned; _}) ->
                string_of_banned_status banned ) ] )

    let send_payment =
      obj "SendPaymentPayload" ~fields:(fun _ ->
          [ field "payment" ~typ:(non_null user_command)
              ~doc:"Payment that was sent"
              ~args:Arg.[]
              ~resolve:(fun _ -> Fn.id) ] )

    let send_delegation =
      obj "SendDelegationPayload" ~fields:(fun _ ->
          [ field "delegation" ~typ:(non_null user_command)
              ~doc:"Delegation change that was sent"
              ~args:Arg.[]
              ~resolve:(fun _ -> Fn.id) ] )

    let add_payment_receipt =
      obj "AddPaymentReceiptPayload" ~fields:(fun _ ->
          [ field "payment" ~typ:(non_null user_command)
              ~args:Arg.[]
              ~resolve:(fun _ -> Fn.id) ] )

    let set_staking =
      obj "SetStakingPayload" ~fields:(fun _ ->
          [ field "lastStaking"
              ~doc:"Returns the public keys that were staking funds previously"
              ~typ:(non_null (list (non_null public_key)))
              ~args:Arg.[]
              ~resolve:(fun _ -> Fn.id) ] )

    let set_snark_work_fee =
      obj "SetSnarkWorkFeePayload" ~fields:(fun _ ->
          [ field "lastFee" ~doc:"Returns the last fee set to do snark work"
              ~typ:(non_null uint64)
              ~args:Arg.[]
              ~resolve:(fun _ -> Fn.id) ] )

    let set_snark_worker =
      obj "SetSnarkWorkerPayload" ~fields:(fun _ ->
          [ field "lastSnarkWorker"
              ~doc:
                "Returns the last public key that was designated for snark work"
              ~typ:public_key
              ~args:Arg.[]
              ~resolve:(fun _ -> Fn.id) ] )
  end

  module Arguments = struct
    let ip_address ~name ip_addr =
      result_of_exn Unix.Inet_addr.of_string ip_addr
        ~error:(sprintf !"%s is not valid." name)
  end

  module Input = struct
    open Schema.Arg

    let public_key_arg =
      scalar "PublicKey" ~doc:"Base58Check-encoded public key string"
        ~coerce:(fun key ->
          match key with
          | `String s ->
              Public_key.Compressed.of_base58_check s
              |> Result.map_error ~f:(fun _ -> "Could not decode public key.")
          | _ ->
              Error "Invalid format for public key." )

    module type Numeric_type = sig
      type t

      val of_string : string -> t

      val of_int : int -> t
    end

    (** Converts a type into a graphql argument type. Expect name to start with uppercase    *)
    let make_numeric_arg (type t) ~name
        (module Numeric : Numeric_type with type t = t) =
      let lower_name = String.lowercase name in
      scalar name
        ~doc:
          (sprintf
             "String or Integer representation of a %s number. If the input \
              is a string, it must represent the number in base 10"
             lower_name) ~coerce:(fun key ->
          match key with
          | `String s ->
              result_of_exn Numeric.of_string s
                ~error:(sprintf "Could not decode %s." lower_name)
          | `Int n ->
              if n < 0 then
                Error
                  (sprintf "Could not convert negative number to %s."
                     lower_name)
              else Ok (Numeric.of_int n)
          | _ ->
              Error (sprintf "Invalid format for %s type." lower_name) )

    let uint64_arg = make_numeric_arg ~name:"UInt64" (module Unsigned.UInt64)

    let uint32_arg = make_numeric_arg ~name:"UInt32" (module Unsigned.UInt32)

    let signature_arg =
      obj "SignatureInput"
        ~coerce:(fun field scalar ->
          let open Snark_params.Tick in
          (Field.of_string field, Inner_curve.Scalar.of_string scalar) )
        ~doc:"A cryptographic signature"
        ~fields:
          [ arg "field" ~typ:(non_null string)
              ~doc:"Field component of signature"
          ; arg "scalar" ~typ:(non_null string)
              ~doc:"Scalar component of signature" ]

    module Fields = struct
      let from ~doc = arg "from" ~typ:(non_null public_key_arg) ~doc

      let to_ ~doc = arg "to" ~typ:(non_null public_key_arg) ~doc

      let fee ~doc = arg "fee" ~typ:(non_null uint64_arg) ~doc

      let memo =
        arg "memo" ~typ:string
          ~doc:"Short arbitrary message provided by the sender"

      let valid_until =
        arg "validUntil" ~typ:uint32_arg
          ~doc:
            "The global slot number after which this transaction cannot be \
             applied"

      let nonce =
        arg "nonce" ~typ:uint32_arg
          ~doc:
            "Should only be set when cancelling transactions, otherwise a \
             nonce is determined automatically"

      let signature =
        arg "signature" ~typ:signature_arg
          ~doc:
            "If a signature is provided, this transaction is considered \
             signed and will be broadcasted to the network without requiring \
             a private key"
    end

    let send_payment =
      let open Fields in
      obj "SendPaymentInput"
        ~coerce:(fun from to_ amount fee valid_until memo nonce ->
          (from, to_, amount, fee, valid_until, memo, nonce) )
        ~fields:
          [ from ~doc:"Public key of sender of payment"
          ; to_ ~doc:"Public key of recipient of payment"
          ; arg "amount" ~doc:"Amount of coda to send to to receiver"
              ~typ:(non_null uint64_arg)
          ; fee ~doc:"Fee amount in order to send payment"
          ; valid_until
          ; memo
          ; nonce ]

    let send_delegation =
      let open Fields in
      obj "SendDelegationInput"
        ~coerce:(fun from to_ fee valid_until memo nonce ->
          (from, to_, fee, valid_until, memo, nonce) )
        ~fields:
          [ from ~doc:"Public key of sender of a stake delegation"
          ; to_ ~doc:"Public key of the account being delegated to"
          ; fee ~doc:"Fee amount in order to send a stake delegation"
          ; valid_until
          ; memo
          ; nonce ]

    let create_account =
      obj "AddAccountInput" ~coerce:Fn.id
        ~fields:
          [ arg "password" ~doc:"Password used to encrypt the new account"
              ~typ:(non_null string) ]

    let unlock_account =
      obj "UnlockInput"
        ~coerce:(fun password pk -> (password, pk))
        ~fields:
          [ arg "password" ~doc:"Password for the account to be unlocked"
              ~typ:(non_null string)
          ; arg "publicKey"
              ~doc:"Public key specifying which account to unlock"
              ~typ:(non_null public_key_arg) ]

    let lock_account =
      obj "LockInput" ~coerce:Fn.id
        ~fields:
          [ arg "publicKey" ~doc:"Public key specifying which account to lock"
              ~typ:(non_null public_key_arg) ]

    let delete_account =
      obj "DeleteAccountInput" ~coerce:Fn.id
        ~fields:
          [ arg "publicKey" ~doc:"Public key of account to be deleted"
              ~typ:(non_null public_key_arg) ]

    let reset_trust_status =
      obj "ResetTrustStatusInput" ~coerce:Fn.id
        ~fields:[arg "ipAddress" ~typ:(non_null string)]

    (* TODO: Treat cases where filter_input has a null argument *)
    let block_filter_input =
      obj "BlockFilterInput" ~coerce:Fn.id
        ~fields:
          [ arg "relatedTo"
              ~doc:
                "A public key of a user who has their\n\
                \        transaction in the block, or produced the block"
              ~typ:(non_null public_key_arg) ]

    let user_command_filter_input =
      obj "UserCommandFilterType" ~coerce:Fn.id
        ~fields:
          [ arg "toOrFrom"
              ~doc:
                "Public key of sender or receiver of transactions you are \
                 looking for"
              ~typ:(non_null public_key_arg) ]

    let set_staking =
      obj "SetStakingInput" ~coerce:Fn.id
        ~fields:
          [ arg "publicKeys"
              ~typ:(non_null (list (non_null public_key_arg)))
              ~doc:
                "Public keys of accounts you wish to stake with - these must \
                 be accounts that are in trackedAccounts" ]

    let set_snark_work_fee =
      obj "SetSnarkWorkFee"
        ~fields:[Fields.fee ~doc:"Fee to get rewarded for producing snark work"]
        ~coerce:Fn.id

    let set_snark_worker =
      obj "SetSnarkWorkerInput" ~coerce:Fn.id
        ~fields:
          [ arg "publicKey" ~typ:public_key_arg
              ~doc:
                "Public key you wish to start snark-working on; null to stop \
                 doing any snark work" ]

    module AddPaymentReceipt = struct
      type t = {payment: string; added_time: string}

      let typ =
        obj "AddPaymentReceiptInput"
          ~coerce:(fun payment added_time -> {payment; added_time})
          ~fields:
            [ arg "payment"
                ~doc:(Doc.bin_prot "Serialized payment")
                ~typ:(non_null string)
            ; (* TODO: create a formal method for verifying that the provided added_time is correct  *)
              arg "added_time" ~typ:(non_null string)
                ~doc:
                  (Doc.date
                     "Time that a payment gets added to another clients \
                      transaction database") ]
    end
  end

  module Pagination = struct
    module User_command = struct
      module Inputs = struct
        module Type = struct
          type t = User_command.t

          let typ = user_command

          let name = "UserCommand"
        end

        module Cursor = struct
          type t = User_command.t

          let serialize = User_command.to_base58_check

          let deserialize ?error serialized_payment =
            result_of_or_error
              (User_command.of_base58_check serialized_payment)
              ~error:(Option.value error ~default:"Invalid cursor")

          let doc = Doc.bin_prot "Opaque pagination cursor for a user command"
        end

        module Pagination_database = Auxiliary_database.Transaction_database

        let get_database = Coda_lib.transaction_database

        let filter_argument = Input.user_command_filter_input

        let query_name = "userCommands"

        let to_cursor = Fn.id
      end

      include Pagination.Make (Inputs)
    end

    module Blocks = struct
      module Inputs = struct
        module Type = struct
          type t =
            ( Auxiliary_database.Filtered_external_transition.t
            , State_hash.t )
            With_hash.t

          let typ = block

          let name = "Block"
        end

        module Cursor = struct
          type t = State_hash.t

          let serialize = State_hash.to_base58_check

          let deserialize ?error data =
            result_of_or_error
              (State_hash.of_base58_check data)
              ~error:(Option.value error ~default:"Invalid state hash data")

          let doc = Doc.bin_prot "Opaque pagination cursor for a block"
        end

        module Pagination_database =
          Auxiliary_database.External_transition_database

        let get_database = Coda_lib.external_transition_database

        let filter_argument = Input.block_filter_input

        let query_name = "blocks"

        let to_cursor {With_hash.hash; _} = hash
      end

      include Pagination.Make (Inputs)
    end
  end
end

module Subscriptions = struct
  open Schema

  let new_sync_update =
    subscription_field "newSyncUpdate"
      ~doc:"Event that triggers when the network sync status changes"
      ~deprecated:NotDeprecated
      ~typ:(non_null Types.sync_status)
      ~args:Arg.[]
      ~resolve:(fun {ctx= coda; _} ->
        Coda_lib.sync_status coda |> Coda_incremental.Status.to_pipe
        |> Deferred.Result.return )

  let new_block =
    subscription_field "newBlock"
      ~doc:
        "Event that triggers when a new block is created that either contains \
         a transaction with the specified public key, or was produced by it. \
         If no public key is provided, then the event will trigger for every \
         new block received"
      ~typ:(non_null Types.block)
      ~args:
        Arg.
          [ arg "publicKey" ~doc:"Public key that is included in the block"
              ~typ:Types.Input.public_key_arg ]
      ~resolve:(fun {ctx= coda; _} public_key ->
        Deferred.Result.return
        @@ Coda_commands.Subscriptions.new_block coda public_key )

  let chain_reorganization =
    subscription_field "chainReorganization"
      ~doc:
        "Event that triggers when the best tip changes in a way that is not a \
         trivial extension of the existing one"
      ~typ:(non_null Types.chain_reorganization_status)
      ~args:Arg.[]
      ~resolve:(fun {ctx= coda; _} ->
        Deferred.Result.return
        @@ Coda_commands.Subscriptions.reorganization coda )

  let commands = [new_sync_update; new_block; chain_reorganization]
end

module Mutations = struct
  open Schema

  let create_account_resolver {ctx= t; _} () password =
    let password = lazy (return (Bytes.of_string password)) in
    let%map pk =
      Coda_lib.wallets t |> Secrets.Wallets.generate_new ~password
    in
    Coda_lib.subscriptions t |> Coda_lib.Subscriptions.add_new_subscription ~pk ;
    Result.return pk

  let add_wallet =
    io_field "addWallet"
      ~doc:
        "Add a wallet - this will create a new keypair and store it in the \
         daemon"
      ~deprecated:(Deprecated (Some "use createAccount instead"))
      ~typ:(non_null Types.Payload.create_account)
      ~args:Arg.[arg "input" ~typ:(non_null Types.Input.create_account)]
      ~resolve:create_account_resolver

  let create_account =
    io_field "createAccount"
      ~doc:
        "Create a new account - this will create a new keypair and store it \
         in the daemon"
      ~typ:(non_null Types.Payload.create_account)
      ~args:Arg.[arg "input" ~typ:(non_null Types.Input.create_account)]
      ~resolve:create_account_resolver

  let unlock_account_resolver {ctx= t; _} () (password, pk) =
    let password = lazy (return (Bytes.of_string password)) in
    match%map
      Coda_lib.wallets t |> Secrets.Wallets.unlock ~needle:pk ~password
    with
    | Error `Not_found ->
        Error "Could not find owned account associated with provided key"
    | Error `Bad_password ->
        Error "Wrong password provided"
    | Ok () ->
        Ok pk

  let unlock_wallet =
    io_field "unlockWallet"
      ~doc:"Allow transactions to be sent from the unlocked account"
      ~deprecated:(Deprecated (Some "use unlockAccount instead"))
      ~typ:(non_null Types.Payload.unlock_account)
      ~args:Arg.[arg "input" ~typ:(non_null Types.Input.unlock_account)]
      ~resolve:unlock_account_resolver

  let unlock_account =
    io_field "unlockAccount"
      ~doc:"Allow transactions to be sent from the unlocked account"
      ~typ:(non_null Types.Payload.unlock_account)
      ~args:Arg.[arg "input" ~typ:(non_null Types.Input.unlock_account)]
      ~resolve:unlock_account_resolver

  let lock_account_resolver {ctx= t; _} () pk =
    Coda_lib.wallets t |> Secrets.Wallets.lock ~needle:pk ;
    pk

  let lock_wallet =
    field "lockWallet"
      ~doc:"Lock an unlocked account to prevent transaction being sent from it"
      ~deprecated:(Deprecated (Some "use lockAccount instead"))
      ~typ:(non_null Types.Payload.lock_account)
      ~args:Arg.[arg "input" ~typ:(non_null Types.Input.lock_account)]
      ~resolve:lock_account_resolver

  let lock_account =
    field "lockAccount"
      ~doc:"Lock an unlocked account to prevent transaction being sent from it"
      ~typ:(non_null Types.Payload.lock_account)
      ~args:Arg.[arg "input" ~typ:(non_null Types.Input.lock_account)]
      ~resolve:lock_account_resolver

  let delete_account_resolver {ctx= coda; _} () public_key =
    let open Deferred.Result.Let_syntax in
    let wallets = Coda_lib.wallets coda in
    let%map () =
      Deferred.Result.map_error
        ~f:(fun `Not_found ->
          "Could not find account with specified public key" )
        (Secrets.Wallets.delete wallets public_key)
    in
    public_key

  let delete_wallet =
    io_field "deleteWallet"
      ~doc:"Delete the private key for an account that you track"
      ~deprecated:(Deprecated (Some "use deleteAccount instead"))
      ~typ:(non_null Types.Payload.delete_account)
      ~args:Arg.[arg "input" ~typ:(non_null Types.Input.delete_account)]
      ~resolve:delete_account_resolver

  let delete_account =
    io_field "deleteAccount"
      ~doc:"Delete the private key for an account that you track"
      ~typ:(non_null Types.Payload.delete_account)
      ~args:Arg.[arg "input" ~typ:(non_null Types.Input.delete_account)]
      ~resolve:delete_account_resolver

  let reload_account_resolver {ctx= coda; _} () =
    let%map _ =
      Secrets.Wallets.reload ~logger:(Logger.create ()) (Coda_lib.wallets coda)
    in
    Ok true

  let reload_wallets =
    io_field "reloadWallets"
      ~doc:"Reload tracked account information from disk"
      ~deprecated:(Deprecated (Some "use reloadAccounts instead"))
      ~typ:(non_null Types.Payload.reload_accounts)
      ~args:Arg.[]
      ~resolve:reload_account_resolver

  let reload_accounts =
    io_field "reloadAccounts"
      ~doc:"Reload tracked account information from disk"
      ~typ:(non_null Types.Payload.reload_accounts)
      ~args:Arg.[]
      ~resolve:reload_account_resolver

  let reset_trust_status =
    io_field "resetTrustStatus"
      ~doc:"Reset trust status for a given IP address"
      ~typ:(non_null Types.Payload.trust_status)
      ~args:Arg.[arg "input" ~typ:(non_null Types.Input.reset_trust_status)]
      ~resolve:(fun {ctx= coda; _} () ip_address_input ->
        let open Deferred.Result.Let_syntax in
        let%map ip_address =
          Deferred.return
          @@ Types.Arguments.ip_address ~name:"ip_address" ip_address_input
        in
        (ip_address, Coda_commands.reset_trust_status coda ip_address) )

  let send_user_command coda signed_command =
    let command = User_command.forget_check signed_command in
    Deferred.return
    @@
    match Coda_commands.send_user_command coda command with
    | `Active f -> (
      match f with
      | Ok _receipt ->
          Ok command
      | Error e ->
          Error ("Couldn't send user_command: " ^ Error.to_string_hum e) )
    | `Bootstrapping ->
        Error "Daemon is bootstrapping"

  let create_user_command_payload ~coda ~fee ~nonce ~valid_until ~memo ~sender
      ~body =
    let open Result.Let_syntax in
<<<<<<< HEAD
    let from_id = Account_id.create from Token_id.default in
    let%bind sender_nonce =
      match
        Coda_commands.get_inferred_nonce_from_transaction_pool_and_ledger coda
          from_id
      with
      | `Active (Some nonce) ->
          Ok nonce
      | `Active None ->
          Error
            "Couldn't infer nonce for transaction from specified `sender` \
             since `sender` is not in the ledger or sent a transaction in \
             transaction pool."
      | `Bootstrapping ->
          Error "Node is still bootstrapping"
=======
    (* TODO: We should put a more sensible default here. *)
    let valid_until =
      Option.value_map ~default:Coda_numbers.Global_slot.max_value
        ~f:Coda_numbers.Global_slot.of_uint32 valid_until
>>>>>>> bdffb0a1
    in
    let%bind fee =
      result_of_exn Currency.Fee.of_uint64 fee ~error:"Invalid `fee` provided."
    in
    let%bind memo =
      Option.value_map memo ~default:(Ok User_command_memo.empty)
        ~f:(fun memo ->
          result_of_exn User_command_memo.create_from_string_exn memo
            ~error:"Invalid `memo` provided." )
    in
    let%map nonce =
      match nonce with
      | Some nonce ->
          Ok (Account.Nonce.of_uint32 nonce)
      | None -> (
        match
          Coda_commands.get_inferred_nonce_from_transaction_pool_and_ledger
            coda sender
        with
        | `Active (Some nonce) ->
            Ok nonce
        | `Active None ->
            Error
              "Couldn't infer nonce for transaction from specified `sender` \
               since `sender` is not in the ledger or sent a transaction in \
               transaction pool."
        | `Bootstrapping ->
            Error "Node is still bootstrapping" )
    in
    User_command.Payload.create ~fee ~nonce ~valid_until ~memo ~body

  let send_signed_user_command ~coda ~sender ~payload ~signature =
    let open Deferred.Result.Let_syntax in
    let%bind command =
      User_command.create_with_signature_checked signature sender payload
      |> Result.of_option ~error:"Invalid signature"
      |> Deferred.return
    in
    send_user_command coda command

  let send_unsigned_user_command ~coda ~sender ~payload =
    let open Deferred.Result.Let_syntax in
    let%bind sender_kp =
      Secrets.Wallets.find_unlocked (Coda_lib.wallets coda) ~needle:sender
      |> Result.of_option
           ~error:
             "Couldn't find an unlocked key for specified `sender`. Did you \
              unlock the account you're making a transaction from?"
      |> Deferred.return
    in
    let command = User_command.sign sender_kp payload in
    send_user_command coda command

  let send_delegation =
    io_field "sendDelegation"
      ~doc:"Change your delegate by sending a transaction"
      ~typ:(non_null Types.Payload.send_delegation)
      ~args:
        Arg.
          [ arg "input" ~typ:(non_null Types.Input.send_delegation)
          ; Types.Input.Fields.signature ]
      ~resolve:
        (fun {ctx= coda; _} () (from, to_, fee, valid_until, memo, nonce)
             signature ->
        let open Deferred.Result.Let_syntax in
        let body =
          User_command_payload.Body.Stake_delegation
            (Set_delegate {new_delegate= to_})
        in
        let%bind payload =
          Deferred.return
          @@ create_user_command_payload ~coda ~nonce ~sender:from ~memo ~fee
               ~valid_until ~body
        in
        match signature with
        | None ->
            send_unsigned_user_command ~coda ~sender:from ~payload
        | Some signature ->
            send_signed_user_command ~coda ~sender:from ~payload ~signature )

  let send_payment =
    io_field "sendPayment" ~doc:"Send a payment"
      ~typ:(non_null Types.Payload.send_payment)
      ~args:
        Arg.
          [ arg "input" ~typ:(non_null Types.Input.send_payment)
          ; Types.Input.Fields.signature ]
      ~resolve:
        (fun {ctx= coda; _} ()
             (from, to_, amount, fee, valid_until, memo, nonce) signature ->
        let open Deferred.Result.Let_syntax in
<<<<<<< HEAD
        let%bind sender_nonce, sender_kp, memo, receiver, fee =
          Deferred.return
          @@ parse_user_command_input ~kind:"payment" coda from to_ fee
               memo_opt
        in
        let receiver_id = Account_id.create receiver Token_id.default in
        let body =
          User_command_payload.Body.Payment
            {receiver= receiver_id; amount= Amount.of_uint64 amount}
=======
        let body =
          User_command_payload.Body.Payment
            {receiver= to_; amount= Amount.of_uint64 amount}
>>>>>>> bdffb0a1
        in
        let%bind payload =
          Deferred.return
          @@ create_user_command_payload ~coda ~nonce ~sender:from ~memo ~fee
               ~valid_until ~body
        in
        match signature with
        | None ->
            send_unsigned_user_command ~coda ~sender:from ~payload
        | Some signature ->
            send_signed_user_command ~coda ~sender:from ~payload ~signature )

  let add_payment_receipt =
    result_field "addPaymentReceipt"
      ~doc:"Add payment into transaction database"
      ~args:Arg.[arg "input" ~typ:(non_null Types.Input.AddPaymentReceipt.typ)]
      ~typ:Types.Payload.add_payment_receipt
      ~resolve:
        (fun {ctx= coda; _} ()
             {Types.Input.AddPaymentReceipt.payment; added_time} ->
        let open Result.Let_syntax in
        let%bind added_time =
          result_of_exn Block_time.Time.of_string_exn added_time
            ~error:"Invalid `time` provided"
        in
        let%map payment =
          Types.Pagination.User_command.Inputs.Cursor.deserialize
            ~error:"Invaid `payment` provided" payment
        in
        let transaction_database = Coda_lib.transaction_database coda in
        Auxiliary_database.Transaction_database.add transaction_database
          payment added_time ;
        Some payment )

  let set_staking =
    field "setStaking"
      ~doc:
        "Set keys you wish to stake with - silently fails if you pass keys \
         corresponding to accounts that are either locked or in \
         trackedAccounts"
      ~args:Arg.[arg "input" ~typ:(non_null Types.Input.set_staking)]
      ~typ:(non_null Types.Payload.set_staking)
      ~resolve:(fun {ctx= coda; _} () pks ->
        (* TODO: Handle errors like: duplicates, etc *)
        let old_block_production_keys =
          Coda_lib.block_production_pubkeys coda
        in
        ignore @@ Coda_commands.replace_block_production_keys coda pks ;
        Public_key.Compressed.Set.to_list old_block_production_keys )

  let set_snark_worker =
    io_field "setSnarkWorker"
      ~doc:"Set key you wish to snark work with or disable snark working"
      ~args:Arg.[arg "input" ~typ:(non_null Types.Input.set_snark_worker)]
      ~typ:(non_null Types.Payload.set_snark_worker)
      ~resolve:(fun {ctx= coda; _} () pk ->
        let old_snark_worker_key = Coda_lib.snark_worker_key coda in
        let%map () = Coda_lib.replace_snark_worker_key coda pk in
        Ok old_snark_worker_key )

  let set_snark_work_fee =
    result_field "setSnarkWorkFee"
      ~doc:"Set fee that you will like to receive for doing snark work"
      ~args:Arg.[arg "input" ~typ:(non_null Types.Input.set_snark_work_fee)]
      ~typ:(non_null Types.Payload.set_snark_work_fee)
      ~resolve:(fun {ctx= coda; _} () raw_fee ->
        let open Result.Let_syntax in
        let%map fee =
          result_of_exn Currency.Fee.of_uint64 raw_fee
            ~error:"Invalid snark work `fee` provided."
        in
        let last_fee = Coda_lib.snark_work_fee coda in
        Coda_lib.set_snark_work_fee coda fee ;
        Currency.Fee.to_uint64 last_fee )

  let commands =
    [ add_wallet
    ; create_account
    ; unlock_account
    ; unlock_wallet
    ; lock_account
    ; lock_wallet
    ; delete_account
    ; delete_wallet
    ; reload_accounts
    ; reload_wallets
    ; send_payment
    ; send_delegation
    ; add_payment_receipt
    ; set_staking
    ; set_snark_worker
    ; set_snark_work_fee ]
end

module Queries = struct
  open Schema

  let pooled_user_commands =
    field "pooledUserCommands"
      ~doc:
        "Retrieve all the scheduled user commands for a specified sender that \
         the current daemon sees in their transaction pool. All scheduled \
         commands are queried if no sender is specified"
      ~typ:(non_null @@ list @@ non_null Types.user_command)
      ~args:
        Arg.
          [ arg "publicKey" ~doc:"Public key of sender of pooled user commands"
              ~typ:Types.Input.public_key_arg ]
      ~resolve:(fun {ctx= coda; _} () opt_pk ->
        let transaction_pool = Coda_lib.transaction_pool coda in
        let resource_pool =
          Network_pool.Transaction_pool.resource_pool transaction_pool
        in
        ( match opt_pk with
        | None ->
            Network_pool.Transaction_pool.Resource_pool.transactions
              ~logger:(Coda_lib.top_level_logger coda)
              resource_pool
            |> Sequence.to_list
        | Some pk ->
            let account_id = Account_id.create pk Token_id.default in
            Network_pool.Transaction_pool.Resource_pool.all_from_account
              resource_pool account_id )
        |> List.map ~f:User_command.forget_check )

  let sync_state =
    result_field_no_inputs "syncStatus" ~doc:"Network sync status" ~args:[]
      ~typ:(non_null Types.sync_status) ~resolve:(fun {ctx= coda; _} () ->
        Result.map_error
          (Coda_incremental.Status.Observer.value @@ Coda_lib.sync_status coda)
          ~f:Error.to_string_hum )

  let daemon_status =
    io_field "daemonStatus" ~doc:"Get running daemon status" ~args:[]
      ~typ:(non_null Types.DaemonStatus.t) ~resolve:(fun {ctx= coda; _} () ->
        Coda_commands.get_status ~flag:`Performance coda >>| Result.return )

  let trust_status =
    field "trustStatus" ~typ:Types.Payload.trust_status
      ~args:Arg.[arg "ipAddress" ~typ:(non_null string)]
      ~doc:"Trust status for an IPv4 or IPv6 address"
      ~resolve:(fun {ctx= coda; _} () (ip_addr_string : string) ->
        match Types.Arguments.ip_address ~name:"ipAddress" ip_addr_string with
        | Ok ip_addr ->
            Some (ip_addr, Coda_commands.get_trust_status coda ip_addr)
        | Error _ ->
            None )

  let trust_status_all =
    field "trustStatusAll"
      ~typ:(non_null @@ list @@ non_null Types.Payload.trust_status)
      ~args:Arg.[]
      ~doc:"IP address and trust status for all peers"
      ~resolve:(fun {ctx= coda; _} () ->
        Coda_commands.get_trust_status_all coda )

  let version =
    field "version" ~typ:string
      ~args:Arg.[]
      ~doc:"The version of the node (git commit hash)"
      ~resolve:(fun _ _ -> Some Coda_version.commit_id)

  let blockchain_verification_key =
    io_field "blockchainVerificationKey" ~typ:(non_null string)
      ~args:Arg.[]
      ~doc:"Experimental: Verification key for blockchain snark"
      ~resolve:(fun _ _ ->
        let%map key = Lazy.force verification_key in
        Ok key )

  let tracked_accounts_resolver {ctx= coda; _} () =
    let wallets = Coda_lib.wallets coda in
    let block_production_pubkeys = Coda_lib.block_production_pubkeys coda in
    wallets |> Secrets.Wallets.pks
    |> List.map ~f:(fun pk ->
           { Types.AccountObj.account=
               Types.AccountObj.Partial_account.of_pk coda pk
           ; locked= Secrets.Wallets.check_locked wallets ~needle:pk
           ; is_actively_staking=
               Public_key.Compressed.Set.mem block_production_pubkeys pk
           ; path= Secrets.Wallets.get_path wallets pk } )

  let owned_wallets =
    field "ownedWallets"
      ~doc:"Wallets for which the daemon knows the private key"
      ~typ:(non_null (list (non_null Types.AccountObj.account)))
      ~deprecated:(Deprecated (Some "use trackedAccounts instead"))
      ~args:Arg.[]
      ~resolve:tracked_accounts_resolver

  let tracked_accounts =
    field "trackedAccounts"
      ~doc:"Accounts for which the daemon tracks the private key"
      ~typ:(non_null (list (non_null Types.AccountObj.account)))
      ~args:Arg.[]
      ~resolve:tracked_accounts_resolver

  let account_resolver {ctx= coda; _} () pk =
    let block_production_pubkeys = Coda_lib.block_production_pubkeys coda in
    let wallets = Coda_lib.wallets coda in
    Some
      { Types.AccountObj.account= Types.AccountObj.Partial_account.of_pk coda pk
      ; locked= Secrets.Wallets.check_locked wallets ~needle:pk
      ; is_actively_staking=
          Public_key.Compressed.Set.mem block_production_pubkeys pk
      ; path= Secrets.Wallets.get_path wallets pk }

  let wallet =
    field "wallet" ~doc:"Find any wallet via a public key"
      ~typ:Types.AccountObj.account
      ~deprecated:(Deprecated (Some "use account instead"))
      ~args:
        Arg.
          [ arg "publicKey" ~doc:"Public key of account being retrieved"
              ~typ:(non_null Types.Input.public_key_arg) ]
      ~resolve:account_resolver

  let account =
    field "account" ~doc:"Find any account via a public key"
      ~typ:Types.AccountObj.account
      ~args:
        Arg.
          [ arg "publicKey" ~doc:"Public key of account being retrieved"
              ~typ:(non_null Types.Input.public_key_arg) ]
      ~resolve:account_resolver

  let transaction_status =
    result_field "transactionStatus" ~doc:"Get the status of a transaction"
      ~typ:(non_null Types.transaction_status)
      ~args:Arg.[arg "payment" ~typ:(non_null guid) ~doc:"Id of a UserCommand"]
      ~resolve:(fun {ctx= coda; _} () serialized_payment ->
        let open Result.Let_syntax in
        let%bind payment =
          Types.Pagination.User_command.Inputs.Cursor.deserialize
            ~error:"Invalid payment provided" serialized_payment
        in
        let frontier_broadcast_pipe = Coda_lib.transition_frontier coda in
        let transaction_pool = Coda_lib.transaction_pool coda in
        Result.map_error
          (Transaction_status.get_status ~frontier_broadcast_pipe
             ~transaction_pool payment)
          ~f:Error.to_string_hum )

  let current_snark_worker =
    field "currentSnarkWorker" ~typ:Types.snark_worker
      ~args:Arg.[]
      ~doc:"Get information about the current snark worker"
      ~resolve:(fun {ctx= coda; _} _ ->
        Option.map (Coda_lib.snark_worker_key coda) ~f:(fun k ->
            (k, Coda_lib.snark_work_fee coda) ) )

  let user_command = Types.Pagination.User_command.query

  let blocks = Types.Pagination.Blocks.query

  let block =
    io_field "block" ~typ:Types.block
      ~args:
        Arg.
          [ arg "stateHash" ~doc:"State hash of the block"
              ~typ:(non_null string) ]
      ~doc:
        "Get information about a single block or null if no block can be found"
      ~resolve:(fun {ctx= coda; _} () state_hash_str ->
        let db = Coda_lib.external_transition_database coda in
        Deferred.return
          (let open Result.Let_syntax in
          let%map state_hash =
            result_of_or_error
              (State_hash.of_base58_check state_hash_str)
              ~error:"Invalid state hash"
          in
          Auxiliary_database.External_transition_database.get_value db
            state_hash) )

  let best_chain =
    field "bestChain"
      ~doc:
        "Retrieve a list of blocks from transition frontier's root to the \
         current best tip. Returns null if the system is bootstrapping."
      ~typ:(list @@ non_null Types.block)
      ~args:Arg.[]
      ~resolve:(fun {ctx= coda; _} () ->
        let open Option.Let_syntax in
        let%map best_chain = Coda_lib.best_chain coda in
        List.map best_chain ~f:(fun breadcrumb ->
            let hash = Transition_frontier.Breadcrumb.state_hash breadcrumb in
            let transition =
              Transition_frontier.Breadcrumb.validated_transition breadcrumb
            in
            let transactions =
              Coda_transition.External_transition.Validated.transactions
                transition
            in
            With_hash.Stable.Latest.
              { data=
                  Auxiliary_database.Filtered_external_transition.of_transition
                    transition `All transactions
              ; hash } ) )

  let initial_peers =
    field "initialPeers"
      ~doc:"List of peers that the daemon first used to connect to the network"
      ~args:Arg.[]
      ~typ:(non_null @@ list @@ non_null string)
      ~resolve:(fun {ctx= coda; _} () ->
        List.map (Coda_lib.initial_peers coda) ~f:Coda_net2.Multiaddr.to_string
        )

  let snark_pool =
    field "snarkPool"
      ~doc:"List of completed snark works that have the lowest fee so far"
      ~args:Arg.[]
      ~typ:(non_null @@ list @@ non_null Types.completed_work)
      ~resolve:(fun {ctx= coda; _} () ->
        Coda_lib.snark_pool coda |> Network_pool.Snark_pool.resource_pool
        |> Network_pool.Snark_pool.Resource_pool.all_completed_work )

  let pending_snark_work =
    field "pendingSnarkWork" ~doc:"List of snark works that are yet to be done"
      ~args:Arg.[]
      ~typ:(non_null @@ list @@ non_null Types.pending_work)
      ~resolve:(fun {ctx= coda; _} () ->
        match
          Coda_lib.best_staged_ledger coda |> Participating_state.active
        with
        | Some staged_ledger ->
            let snark_pool = Coda_lib.snark_pool coda in
            let fee_opt =
              Coda_lib.(
                Option.map (snark_worker_key coda) ~f:(fun _ ->
                    snark_work_fee coda ))
            in
            let (module S) = Coda_lib.work_selection_method coda in
            S.pending_work_statements ~snark_pool ~fee_opt ~staged_ledger
        | None ->
            [] )

  let commands =
    [ sync_state
    ; daemon_status
    ; version
    ; owned_wallets (* deprecated *)
    ; tracked_accounts
    ; wallet (* deprecated *)
    ; account
    ; current_snark_worker
    ; best_chain
    ; blocks
    ; block
    ; initial_peers
    ; pooled_user_commands
    ; transaction_status
    ; trust_status
    ; trust_status_all
    ; snark_pool
    ; blockchain_verification_key
    ; pending_snark_work ]
end

let schema =
  Graphql_async.Schema.(
    schema Queries.commands ~mutations:Mutations.commands
      ~subscriptions:Subscriptions.commands)<|MERGE_RESOLUTION|>--- conflicted
+++ resolved
@@ -1545,31 +1545,15 @@
     | `Bootstrapping ->
         Error "Daemon is bootstrapping"
 
-  let create_user_command_payload ~coda ~fee ~nonce ~valid_until ~memo ~sender
-      ~body =
+  let create_user_command_payload ~coda ~fee ~fee_token ~nonce ~valid_until
+      ~memo ~sender ~body =
     let open Result.Let_syntax in
-<<<<<<< HEAD
-    let from_id = Account_id.create from Token_id.default in
-    let%bind sender_nonce =
-      match
-        Coda_commands.get_inferred_nonce_from_transaction_pool_and_ledger coda
-          from_id
-      with
-      | `Active (Some nonce) ->
-          Ok nonce
-      | `Active None ->
-          Error
-            "Couldn't infer nonce for transaction from specified `sender` \
-             since `sender` is not in the ledger or sent a transaction in \
-             transaction pool."
-      | `Bootstrapping ->
-          Error "Node is still bootstrapping"
-=======
+    (* TODO: Support different tokens. *)
+    let sender_id = Account_id.create sender Token_id.default in
     (* TODO: We should put a more sensible default here. *)
     let valid_until =
       Option.value_map ~default:Coda_numbers.Global_slot.max_value
         ~f:Coda_numbers.Global_slot.of_uint32 valid_until
->>>>>>> bdffb0a1
     in
     let%bind fee =
       result_of_exn Currency.Fee.of_uint64 fee ~error:"Invalid `fee` provided."
@@ -1587,7 +1571,7 @@
       | None -> (
         match
           Coda_commands.get_inferred_nonce_from_transaction_pool_and_ledger
-            coda sender
+            coda sender_id
         with
         | `Active (Some nonce) ->
             Ok nonce
@@ -1599,7 +1583,7 @@
         | `Bootstrapping ->
             Error "Node is still bootstrapping" )
     in
-    User_command.Payload.create ~fee ~nonce ~valid_until ~memo ~body
+    User_command.Payload.create ~fee ~fee_token ~nonce ~valid_until ~memo ~body
 
   let send_signed_user_command ~coda ~sender ~payload ~signature =
     let open Deferred.Result.Let_syntax in
@@ -1642,8 +1626,9 @@
         let%bind payload =
           Deferred.return
           @@ create_user_command_payload ~coda ~nonce ~sender:from ~memo ~fee
-               ~valid_until ~body
+               ~fee_token:Token_id.default ~valid_until ~body
         in
+        (* TODO: Multiple tokens. *)
         match signature with
         | None ->
             send_unsigned_user_command ~coda ~sender:from ~payload
@@ -1661,26 +1646,15 @@
         (fun {ctx= coda; _} ()
              (from, to_, amount, fee, valid_until, memo, nonce) signature ->
         let open Deferred.Result.Let_syntax in
-<<<<<<< HEAD
-        let%bind sender_nonce, sender_kp, memo, receiver, fee =
-          Deferred.return
-          @@ parse_user_command_input ~kind:"payment" coda from to_ fee
-               memo_opt
-        in
-        let receiver_id = Account_id.create receiver Token_id.default in
+        let receiver_id = Account_id.create to_ Token_id.default in
         let body =
           User_command_payload.Body.Payment
             {receiver= receiver_id; amount= Amount.of_uint64 amount}
-=======
-        let body =
-          User_command_payload.Body.Payment
-            {receiver= to_; amount= Amount.of_uint64 amount}
->>>>>>> bdffb0a1
         in
         let%bind payload =
           Deferred.return
           @@ create_user_command_payload ~coda ~nonce ~sender:from ~memo ~fee
-               ~valid_until ~body
+               ~fee_token:Token_id.default ~valid_until ~body
         in
         match signature with
         | None ->
