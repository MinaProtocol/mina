--- conflicted
+++ resolved
@@ -1536,16 +1536,9 @@
         in
         (ip_address, Coda_commands.reset_trust_status coda ip_address) )
 
-<<<<<<< HEAD
-  let send_user_command coda user_command =
+  let send_user_command coda signed_command =
+    let user_command = User_command.forget_check signed_command in
     match Coda_commands.send_user_command coda user_command with
-=======
-  let send_user_command coda signed_command =
-    let command = User_command.forget_check signed_command in
-    Deferred.return
-    @@
-    match Coda_commands.send_user_command coda command with
->>>>>>> f74e51ff
     | `Active f -> (
       match f with
       | Ok _receipt ->
@@ -1555,30 +1548,22 @@
     | `Bootstrapping ->
         Error "Daemon is bootstrapping"
 
-<<<<<<< HEAD
-  let find_identity ~kind ~public_key coda =
+  let find_identity ~public_key coda =
     Result.of_option
       (Secrets.Wallets.find_identity (Coda_lib.wallets coda) ~needle:public_key)
       ~error:
-        (sprintf
-           "Couldn't find an unlocked key for specified `sender`. Did you \
-            unlock the account you're making a %s from?"
-           kind)
-
-  let find_unlocked ~kind ~public_key coda =
+        "Couldn't find an unlocked key for specified `sender`. Did you unlock \
+         the account you're making a transaction from?"
+
+  let find_unlocked ~public_key coda =
     Result.of_option
       (Secrets.Wallets.find_unlocked (Coda_lib.wallets coda) ~needle:public_key)
       ~error:
-        (sprintf
-           "Couldn't find an unlocked key for specified `sender`. Did you \
-            unlock the account you're making a %s from?"
-           kind)
-
-  let parse_user_command_input ~kind coda from to_ fee memo_opt =
-=======
+        "Couldn't find an unlocked key for specified `sender`. Did you unlock \
+         the account you're making a transaction from?"
+
   let create_user_command_payload ~coda ~fee ~nonce ~valid_until ~memo ~sender
-      ~body =
->>>>>>> f74e51ff
+      ~body : (User_command.Payload.t, string) result =
     let open Result.Let_syntax in
     (* TODO: We should put a more sensible default here. *)
     let valid_until =
@@ -1586,25 +1571,15 @@
         ~f:Coda_numbers.Global_slot.of_uint32 valid_until
     in
     let%bind fee =
-<<<<<<< HEAD
       result_of_exn Currency.Fee.of_uint64 fee
-        ~error:(sprintf "Invalid %s `fee` provided." kind)
-    in
-    let%map memo =
-      Option.value_map memo_opt ~default:(Ok User_command_memo.empty)
-=======
-      result_of_exn Currency.Fee.of_uint64 fee ~error:"Invalid `fee` provided."
+        ~error:(sprintf "Invalid `fee` provided.")
     in
     let%bind memo =
       Option.value_map memo ~default:(Ok User_command_memo.empty)
->>>>>>> f74e51ff
         ~f:(fun memo ->
           result_of_exn User_command_memo.create_from_string_exn memo
             ~error:"Invalid `memo` provided." )
     in
-<<<<<<< HEAD
-    (sender_nonce, memo, to_, fee)
-=======
     let%map nonce =
       match nonce with
       | Some nonce ->
@@ -1625,7 +1600,6 @@
             Error "Node is still bootstrapping" )
     in
     User_command.Payload.create ~fee ~nonce ~valid_until ~memo ~body
->>>>>>> f74e51ff
 
   let send_signed_user_command ~coda ~sender ~payload ~signature =
     let open Deferred.Result.Let_syntax in
@@ -1634,20 +1608,20 @@
       |> Result.of_option ~error:"Invalid signature"
       |> Deferred.return
     in
-    send_user_command coda command
+    Deferred.return @@ send_user_command coda command
 
   let send_unsigned_user_command ~coda ~sender ~payload =
     let open Deferred.Result.Let_syntax in
-    let%bind sender_kp =
-      Secrets.Wallets.find_unlocked (Coda_lib.wallets coda) ~needle:sender
-      |> Result.of_option
-           ~error:
-             "Couldn't find an unlocked key for specified `sender`. Did you \
-              unlock the account you're making a transaction from?"
-      |> Deferred.return
+    let%bind command =
+      match%bind Deferred.return @@ find_identity ~public_key:sender coda with
+      | `Keypair sender_kp ->
+          return @@ User_command.sign sender_kp payload
+      | `Hd_index hd_index ->
+          Secrets.Hardware_wallets.sign ~hd_index
+            ~public_key:(Public_key.decompress_exn sender)
+            ~user_command_payload:payload
     in
-    let command = User_command.sign sender_kp payload in
-    send_user_command coda command
+    Deferred.return @@ send_user_command coda command
 
   let send_delegation =
     io_field "sendDelegation"
@@ -1661,44 +1635,20 @@
         (fun {ctx= coda; _} () (from, to_, fee, valid_until, memo, nonce)
              signature ->
         let open Deferred.Result.Let_syntax in
-<<<<<<< HEAD
-        let%bind sender_nonce, memo, new_delegate, fee =
-          Deferred.return
-          @@ parse_user_command_input ~kind:"stake delegation" coda from to_
-               fee memo_opt
-        in
-=======
->>>>>>> f74e51ff
         let body =
           User_command_payload.Body.Stake_delegation
             (Set_delegate {new_delegate= to_})
         in
-        let%bind payload =
+        let%bind (payload : User_command.Payload.t) =
           Deferred.return
           @@ create_user_command_payload ~coda ~nonce ~sender:from ~memo ~fee
                ~valid_until ~body
         in
-<<<<<<< HEAD
-        let valid_until = with_default_expiry valid_until_opt in
-        let%bind sender_kp =
-          Deferred.return
-          @@ find_unlocked ~kind:"stake delegation" ~public_key:from coda
-        in
-        let user_command_payload =
-          User_command.Payload.create ~fee ~nonce ~valid_until ~memo ~body
-        in
-        let user_command =
-          User_command.sign sender_kp user_command_payload
-          |> User_command.forget_check
-        in
-        Deferred.return @@ send_user_command coda user_command )
-=======
         match signature with
         | None ->
             send_unsigned_user_command ~coda ~sender:from ~payload
         | Some signature ->
             send_signed_user_command ~coda ~sender:from ~payload ~signature )
->>>>>>> f74e51ff
 
   let send_payment =
     io_field "sendPayment" ~doc:"Send a payment"
@@ -1711,14 +1661,6 @@
         (fun {ctx= coda; _} ()
              (from, to_, amount, fee, valid_until, memo, nonce) signature ->
         let open Deferred.Result.Let_syntax in
-<<<<<<< HEAD
-        let%bind sender_nonce, memo, receiver, fee =
-          Deferred.return
-          @@ parse_user_command_input ~kind:"payment" coda from to_ fee
-               memo_opt
-        in
-=======
->>>>>>> f74e51ff
         let body =
           User_command_payload.Body.Payment
             {receiver= to_; amount= Amount.of_uint64 amount}
@@ -1728,32 +1670,11 @@
           @@ create_user_command_payload ~coda ~nonce ~sender:from ~memo ~fee
                ~valid_until ~body
         in
-<<<<<<< HEAD
-        let valid_until = with_default_expiry valid_until_opt in
-        let user_command_payload =
-          User_command.Payload.create ~fee ~nonce ~valid_until ~memo ~body
-        in
-        let%bind user_command =
-          match%bind
-            Deferred.return
-            @@ find_identity ~kind:"payment" ~public_key:from coda
-          with
-          | `Keypair sender_kp ->
-              User_command.sign sender_kp user_command_payload
-              |> User_command.forget_check |> Deferred.Result.return
-          | `Hd_index hd_index ->
-              Secrets.Hardware_wallets.sign ~hd_index
-                ~public_key:(Public_key.decompress_exn from)
-                ~user_command_payload
-        in
-        Deferred.return @@ send_user_command coda user_command )
-=======
         match signature with
         | None ->
             send_unsigned_user_command ~coda ~sender:from ~payload
         | Some signature ->
             send_signed_user_command ~coda ~sender:from ~payload ~signature )
->>>>>>> f74e51ff
 
   let add_payment_receipt =
     result_field "addPaymentReceipt"
