--- conflicted
+++ resolved
@@ -1519,20 +1519,11 @@
   let send_user_command coda user_command =
     match Coda_commands.send_user_command coda user_command with
     | `Active f -> (
-<<<<<<< HEAD
-        let open Deferred.Let_syntax in
-        match%map f with
-        | Ok _receipt ->
-            Ok user_command
-        | Error e ->
-            Error ("Couldn't send user_command: " ^ Error.to_string_hum e) )
-=======
       match f with
       | Ok _receipt ->
           Ok command
       | Error e ->
           Error ("Couldn't send user_command: " ^ Error.to_string_hum e) )
->>>>>>> a4dc0b19
     | `Bootstrapping ->
         Error "Daemon is bootstrapping"
 
@@ -1611,7 +1602,6 @@
             ~default:sender_nonce
         in
         let valid_until = with_default_expiry valid_until_opt in
-<<<<<<< HEAD
         let%bind sender_kp =
           Deferred.return
           @@ find_unlocked ~kind:"stake delegation" ~public_key:from coda
@@ -1623,11 +1613,7 @@
           User_command.sign sender_kp user_command_payload
           |> User_command.forget_check
         in
-        send_user_command coda user_command )
-=======
-        Deferred.return
-        @@ build_user_command coda nonce sender_kp memo body fee valid_until )
->>>>>>> a4dc0b19
+        Deferred.return @@ send_user_command coda user_command )
 
   let send_payment =
     io_field "sendPayment" ~doc:"Send a payment"
@@ -1651,7 +1637,6 @@
             ~default:sender_nonce
         in
         let valid_until = with_default_expiry valid_until_opt in
-<<<<<<< HEAD
         let user_command_payload =
           User_command.Payload.create ~fee ~nonce ~valid_until ~memo ~body
         in
@@ -1668,11 +1653,7 @@
                 ~public_key:(Public_key.decompress_exn from)
                 ~user_command_payload
         in
-        send_user_command coda user_command )
-=======
-        Deferred.return
-        @@ build_user_command coda nonce sender_kp memo body fee valid_until )
->>>>>>> a4dc0b19
+        Deferred.return @@ send_user_command coda user_command )
 
   let add_payment_receipt =
     result_field "addPaymentReceipt"
