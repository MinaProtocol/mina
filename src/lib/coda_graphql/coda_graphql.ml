--- conflicted
+++ resolved
@@ -569,11 +569,7 @@
              ; field "epochDelegateAccount" ~typ:(Lazy.force account)
                  ~doc:
                    "The account that you delegated on the staking ledger of \
-<<<<<<< HEAD
-                    the current block"
-=======
                     the current block's epoch"
->>>>>>> 27ee4808
                  ~args:Arg.[]
                  ~resolve:(fun {ctx= coda; _} {account; _} ->
                    let open Option.Let_syntax in
