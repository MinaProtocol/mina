--- conflicted
+++ resolved
@@ -1224,17 +1224,12 @@
 
   val consensus_constants : Consensus.Constants.t
 
-<<<<<<< HEAD
   val catchup_config : Mina_intf.catchup_config
-end
-
-let context (config : Config.t) =
-=======
+
   val commit_id : string
 end
 
 let context ~commit_id (config : Config.t) : (module CONTEXT) =
->>>>>>> 2126bdac
   ( module struct
     let logger = config.logger
 
@@ -1244,13 +1239,9 @@
 
     let constraint_constants = precomputed_values.constraint_constants
 
-<<<<<<< HEAD
     let catchup_config = config.catchup_config
-  end : CONTEXT )
-=======
     let commit_id = commit_id
   end )
->>>>>>> 2126bdac
 
 let start ~commit_id t =
   let commit_id_short = String.sub ~pos:0 ~len:8 commit_id in
@@ -1318,11 +1309,7 @@
       (Keypair.And_compressed_pk.Set.is_empty t.config.block_production_keypairs)
   then
     Block_producer.run
-<<<<<<< HEAD
-      ~context:(module Context)
-=======
       ~context:(context ~commit_id t.config)
->>>>>>> 2126bdac
       ~vrf_evaluator:t.processes.vrf_evaluator ~verifier:t.processes.verifier
       ~set_next_producer_timing ~prover:t.processes.prover
       ~trust_system:t.config.trust_system
@@ -1392,18 +1379,10 @@
   stop_long_running_daemon t ;
   Snark_worker.start t
 
-<<<<<<< HEAD
-let start_with_precomputed_blocks t blocks =
-  let (module Context : CONTEXT) = context t.config in
-  let%bind () =
-    Block_producer.run_precomputed
-      ~context:(module Context)
-=======
 let start_with_precomputed_blocks ~commit_id t blocks =
   let%bind () =
     Block_producer.run_precomputed
       ~context:(context ~commit_id t.config)
->>>>>>> 2126bdac
       ~verifier:t.processes.verifier ~trust_system:t.config.trust_system
       ~time_controller:t.config.time_controller
       ~frontier_reader:t.components.transition_frontier
@@ -1455,10 +1434,6 @@
   val set_itn_logger_data : t -> daemon_port:int -> unit Deferred.Or_error.t
 end
 
-<<<<<<< HEAD
-let create ?wallets (config : Config.t) =
-  let module Context = (val context config) in
-=======
 let start_filtered_log
     in_memory_reverse_structured_log_messages_for_integration_test
     (structured_log_ids : string list) =
@@ -1489,7 +1464,6 @@
   let module Context = (val context ~commit_id config) in
   let commit_id_short = String.sub ~pos:0 ~len:8 commit_id in
   let catchup_mode = if config.super_catchup then `Super else `Normal in
->>>>>>> 2126bdac
   let constraint_constants = config.precomputed_values.constraint_constants in
   let consensus_constants = config.precomputed_values.consensus_constants in
   let monitor = Option.value ~default:(Monitor.create ()) config.monitor in
