open Core_kernel
open Async
open Mina_base
open Mina_transaction
module Ledger = Mina_ledger.Ledger
open Mina_block
open Pipe_lib
open Strict_pipe
open Signature_lib
open Network_peer
module Archive_client = Archive_client
module Config = Config
module Conf_dir = Conf_dir
module Subscriptions = Mina_subscriptions
module Snark_worker_lib = Snark_worker
module Timeout = Timeout_lib.Core_time

let daemon_start_time = Time_ns.now ()

type Structured_log_events.t += Connecting
  [@@deriving register_event { msg = "Mina daemon is connecting" }]

type Structured_log_events.t += Listening
  [@@deriving register_event { msg = "Mina daemon is listening" }]

type Structured_log_events.t += Bootstrapping
  [@@deriving register_event { msg = "Mina daemon is bootstrapping" }]

type Structured_log_events.t += Ledger_catchup
  [@@deriving register_event { msg = "Mina daemon is doing ledger catchup" }]

type Structured_log_events.t += Synced
  [@@deriving register_event { msg = "Mina daemon is synced" }]

type Structured_log_events.t +=
  | Rebroadcast_transition of { state_hash : State_hash.t }
  [@@deriving register_event { msg = "Rebroadcasting $state_hash" }]

exception Snark_worker_error of int

exception Snark_worker_signal_interrupt of Signal.t

(* A way to run a single snark worker for a daemon in a lazy manner. Forcing
   this lazy value will run the snark worker process. A snark work is
   assigned to a public key. This public key can change throughout the entire time
   the daemon is running *)
type snark_worker =
  { public_key : Public_key.Compressed.t
  ; process : Process.t Ivar.t
  ; kill_ivar : unit Ivar.t
  }

type processes =
  { prover : Prover.t
  ; verifier : Verifier.t
  ; vrf_evaluator : Vrf_evaluator.t
  ; mutable snark_worker :
      [ `On of snark_worker * Currency.Fee.t | `Off of Currency.Fee.t ]
  ; uptime_snark_worker_opt : Uptime_service.Uptime_snark_worker.t option
  }

type components =
  { net : Mina_networking.t
  ; transaction_pool : Network_pool.Transaction_pool.t
  ; snark_pool : Network_pool.Snark_pool.t
  ; transition_frontier : Transition_frontier.t option Broadcast_pipe.Reader.t
  ; most_recent_valid_block :
      Mina_block.initial_valid_block Broadcast_pipe.Reader.t
  ; block_produced_bvar : (Transition_frontier.Breadcrumb.t, read_write) Bvar.t
  }

(* tag commands so they can share a common pipe, to ensure sequentiality of nonces *)
type command_inputs =
  | Signed_command_inputs of User_command_input.t list
  | Zkapp_command_command_inputs of Zkapp_command.t list

type pipes =
  { validated_transitions_reader : Mina_block.Validated.t Strict_pipe.Reader.t
  ; producer_transition_writer :
      ( Transition_frontier.Breadcrumb.t
      , Strict_pipe.synchronous
      , unit Deferred.t )
      Strict_pipe.Writer.t
  ; user_command_input_writer :
      ( command_inputs
        * (   ( [ `Broadcasted | `Not_broadcasted ]
              * Network_pool.Transaction_pool.Resource_pool.Diff.t
              * Network_pool.Transaction_pool.Resource_pool.Diff.Rejected.t )
              Or_error.t
           -> unit )
        * (   Account_id.t
           -> ( [ `Min of Mina_base.Account.Nonce.t ] * Mina_base.Account.Nonce.t
              , string )
              Result.t )
        * (Account_id.t -> Account.t option Participating_state.T.t)
      , Strict_pipe.synchronous
      , unit Deferred.t )
      Strict_pipe.Writer.t
  ; tx_local_sink : Network_pool.Transaction_pool.Local_sink.t
  ; snark_local_sink : Network_pool.Snark_pool.Local_sink.t
  }

type t =
  { config : Config.t
  ; processes : processes
  ; components : components
  ; initialization_finish_signal : unit Ivar.t
  ; pipes : pipes
  ; wallets : Secrets.Wallets.t
  ; coinbase_receiver : Consensus.Coinbase_receiver.t ref
  ; snark_job_state : Work_selector.State.t
  ; mutable next_producer_timing :
      Daemon_rpcs.Types.Status.Next_producer_timing.t option
  ; subscriptions : Mina_subscriptions.t
  ; sync_status : Sync_status.t Mina_incremental.Status.Observer.t
  ; precomputed_block_writer :
      ([ `Path of string ] option * [ `Log ] option) ref
  ; block_production_status :
      [ `Producing | `Producing_in_ms of float | `Free ] ref
  ; in_memory_reverse_structured_log_messages_for_integration_test :
      (int * string list * bool) ref
  ; vrf_evaluation_state : Block_producer.Vrf_evaluation_state.t
  ; commit_id : string
  }
[@@deriving fields]

let vrf_evaluation_state t = t.vrf_evaluation_state

let time_controller t = t.config.time_controller

let subscription t = t.subscriptions

let commit_id t = t.commit_id

let peek_frontier frontier_broadcast_pipe =
  Broadcast_pipe.Reader.peek frontier_broadcast_pipe
  |> Result.of_option
       ~error:
         (Error.of_string
            "Cannot retrieve transition frontier now. Bootstrapping right now." )

let client_port t =
  let { Node_addrs_and_ports.client_port; _ } =
    t.config.gossip_net_params.addrs_and_ports
  in
  client_port

(* Get the most recently set public keys  *)
let block_production_pubkeys t : Public_key.Compressed.Set.t =
  t.config.block_production_keypairs |> Keypair.And_compressed_pk.Set.to_list
  |> List.map ~f:snd |> Public_key.Compressed.Set.of_list

let coinbase_receiver t = !(t.coinbase_receiver)

let replace_coinbase_receiver t coinbase_receiver =
  [%log' info t.config.logger]
    "Changing the coinbase receiver for produced blocks from $old_receiver to \
     $new_receiver"
    ~metadata:
      [ ( "old_receiver"
        , Consensus.Coinbase_receiver.to_yojson !(t.coinbase_receiver) )
      ; ("new_receiver", Consensus.Coinbase_receiver.to_yojson coinbase_receiver)
      ] ;
  t.coinbase_receiver := coinbase_receiver

let log_snark_worker_warning t =
  if Option.is_some t.config.snark_coordinator_key then
    [%log' warn t.config.logger]
      "The snark coordinator flag is set; running a snark worker will override \
       the snark coordinator key"

let log_snark_coordinator_warning (config : Config.t) snark_worker =
  if Option.is_some config.snark_coordinator_key then
    match snark_worker with
    | `On _ ->
        [%log' warn config.logger]
          "The snark coordinator key will be ignored because the snark worker \
           key is set "
    | _ ->
        ()

module Snark_worker = struct
  let run_process ~logger ~proof_level pids client_port kill_ivar num_threads =
    let env =
      Option.map
        ~f:(fun num -> `Extend [ ("RAYON_NUM_THREADS", string_of_int num) ])
        num_threads
    in
    let%map snark_worker_process =
      let our_binary = Sys.executable_name in
      Process.create_exn () ~prog:our_binary ?env
        ~args:
          ( "internal" :: Snark_worker.Intf.command_name
          :: Snark_worker.arguments ~proof_level
               ~daemon_address:
                 (Host_and_port.create ~host:"127.0.0.1" ~port:client_port)
               ~shutdown_on_disconnect:false )
    in
    Child_processes.Termination.register_process pids snark_worker_process
      Snark_worker ;
    Child_processes.Termination.wait_for_process_log_errors ~logger
      snark_worker_process ~module_:__MODULE__ ~location:__LOC__ ~here:[%here] ;
    let close_stdin () =
      Process.stdin snark_worker_process |> Async.Writer.close
    in
    let remove_pid () =
      let pid = Process.pid snark_worker_process in
      Child_processes.Termination.remove pids pid
    in
    don't_wait_for
      ( match%bind
          Monitor.try_with ~here:[%here] (fun () ->
              Process.wait snark_worker_process )
        with
      | Ok signal_or_error -> (
          let%bind () = close_stdin () in
          remove_pid () ;
          match signal_or_error with
          | Ok () ->
              [%log info] "Snark worker process died" ;
              if Ivar.is_full kill_ivar then
                [%log error] "Ivar.fill bug is here!" ;
              Ivar.fill kill_ivar () ;
              Deferred.unit
          | Error (`Exit_non_zero non_zero_error) ->
              [%log fatal]
                !"Snark worker process died with a nonzero error %i"
                non_zero_error ;
              raise (Snark_worker_error non_zero_error)
          | Error (`Signal signal) ->
              [%log fatal]
                !"Snark worker died with signal %{sexp:Signal.t}. Aborting \
                  daemon"
                signal ;
              raise (Snark_worker_signal_interrupt signal) )
      | Error exn ->
          let%bind () = close_stdin () in
          remove_pid () ;
          [%log info]
            !"Exception when waiting for snark worker process to terminate: \
              $exn"
            ~metadata:[ ("exn", `String (Exn.to_string exn)) ] ;
          Deferred.unit ) ;
    [%log trace]
      !"Created snark worker with pid: %i"
      (Pid.to_int @@ Process.pid snark_worker_process) ;
    (* We want these to be printfs so we don't double encode our logs here *)
    Pipe.iter_without_pushback
      (Async.Reader.pipe (Process.stdout snark_worker_process))
      ~f:(fun s -> printf "%s" s)
    |> don't_wait_for ;
    Pipe.iter_without_pushback
      (Async.Reader.pipe (Process.stderr snark_worker_process))
      ~f:(fun s -> printf "%s" s)
    |> don't_wait_for ;
    snark_worker_process

  let start t =
    O1trace.thread "snark_worker"
    @@ fun () ->
    match t.processes.snark_worker with
    | `On ({ process = process_ivar; kill_ivar; _ }, _) ->
        [%log' debug t.config.logger] !"Starting snark worker process" ;
        log_snark_worker_warning t ;
        let%map snark_worker_process =
          run_process ~logger:t.config.logger
            ~proof_level:t.config.precomputed_values.proof_level t.config.pids
            t.config.gossip_net_params.addrs_and_ports.client_port kill_ivar
            t.config.snark_worker_config.num_threads
        in
        [%log' debug t.config.logger]
          ~metadata:
            [ ( "snark_worker_pid"
              , `Int (Pid.to_int (Process.pid snark_worker_process)) )
            ]
          "Started snark worker process with pid: $snark_worker_pid" ;
        if Ivar.is_full process_ivar then
          [%log' error t.config.logger] "Ivar.fill bug is here!" ;
        Ivar.fill process_ivar snark_worker_process
    | `Off _ ->
        [%log' info t.config.logger]
          !"Attempted to turn on snark worker, but snark worker key is set to \
            none" ;
        Deferred.unit

  let stop ?(should_wait_kill = false) t =
    match t.processes.snark_worker with
    | `On ({ public_key = _; process; kill_ivar }, _) ->
        let%bind process = Ivar.read process in
        [%log' info t.config.logger]
          "Killing snark worker process with pid: $snark_worker_pid"
          ~metadata:
            [ ("snark_worker_pid", `Int (Pid.to_int (Process.pid process))) ] ;
        Signal.send_exn Signal.term (`Pid (Process.pid process)) ;
        if should_wait_kill then Ivar.read kill_ivar else Deferred.unit
    | `Off _ ->
        [%log' warn t.config.logger]
          "Attempted to turn off snark worker, but no snark worker was running" ;
        Deferred.unit

  let get_key { processes = { snark_worker; _ }; _ } =
    match snark_worker with
    | `On ({ public_key; _ }, _) ->
        Some public_key
    | `Off _ ->
        None

  let replace_key t new_key =
    let snark_worker = t.processes.snark_worker in
    let logger = t.config.logger in
    match (snark_worker, new_key) with
    | `Off _, None ->
        [%log info]
          "Snark work is still not happening since keys snark worker keys are \
           still set to None" ;
        Deferred.unit
    | `Off fee, Some new_key ->
        let process = Ivar.create () in
        let kill_ivar = Ivar.create () in
        t.processes.snark_worker <-
          `On ({ public_key = new_key; process; kill_ivar }, fee) ;
        start t
    | `On ({ public_key = old; process; kill_ivar }, fee), Some new_key ->
        [%log debug]
          !"Changing snark worker key from $old to $new"
          ~metadata:
            [ ("old", Public_key.Compressed.to_yojson old)
            ; ("new", Public_key.Compressed.to_yojson new_key)
            ] ;
        t.processes.snark_worker <-
          `On ({ public_key = new_key; process; kill_ivar }, fee) ;
        Deferred.unit
    | `On (_, fee), None ->
        let%map () = stop t in
        t.processes.snark_worker <- `Off fee
end

let replace_snark_worker_key = Snark_worker.replace_key

let snark_worker_key = Snark_worker.get_key

let snark_coordinator_key t = t.config.snark_coordinator_key

let stop_snark_worker = Snark_worker.stop

let best_tip_opt t =
  let open Option.Let_syntax in
  let%map frontier =
    Broadcast_pipe.Reader.peek t.components.transition_frontier
  in
  Transition_frontier.best_tip frontier

let transition_frontier t = t.components.transition_frontier

let root_length_opt t =
  let open Option.Let_syntax in
  let%map frontier =
    Broadcast_pipe.Reader.peek t.components.transition_frontier
  in
  Transition_frontier.root_length frontier

let best_staged_ledger_opt t =
  let open Option.Let_syntax in
  let%map tip = best_tip_opt t in
  Transition_frontier.Breadcrumb.staged_ledger tip

let best_protocol_state_opt t =
  let open Option.Let_syntax in
  let%map tip = best_tip_opt t in
  Transition_frontier.Breadcrumb.protocol_state tip

let best_ledger_opt t =
  let open Option.Let_syntax in
  let%map staged_ledger = best_staged_ledger_opt t in
  Staged_ledger.ledger staged_ledger

let compose_of_option f =
  Fn.compose
    (Option.value_map ~default:`Bootstrapping ~f:(fun x -> `Active x))
    f

let best_tip = compose_of_option best_tip_opt

let root_length = compose_of_option root_length_opt

let active_or_bootstrapping =
  compose_of_option (fun t ->
      Option.bind
        (Broadcast_pipe.Reader.peek t.components.transition_frontier)
        ~f:(Fn.const (Some ())) )

let get_node_state t =
  let chain_id = t.config.chain_id in
  let addrs_and_ports = t.config.gossip_net_params.addrs_and_ports in
  let peer_id = (Node_addrs_and_ports.to_peer_exn addrs_and_ports).peer_id in
  let ip_address =
    Node_addrs_and_ports.external_ip addrs_and_ports
    |> Core.Unix.Inet_addr.to_string
  in
  let public_key =
    let key_list =
      block_production_pubkeys t |> Public_key.Compressed.Set.to_list
    in
    if List.is_empty key_list then None else Some (List.hd_exn key_list)
  in
  let catchup_job_states =
    match Broadcast_pipe.Reader.peek @@ transition_frontier t with
    | None ->
        None
    | Some tf -> (
        match Transition_frontier.catchup_tree tf with
        | Full catchup_tree ->
            Some
              (Transition_frontier.Full_catchup_tree.to_node_status_report
                 catchup_tree )
        | _ ->
            None )
  in
  let block_height_at_best_tip =
    best_tip t
    |> Participating_state.map ~f:(fun b ->
           Transition_frontier.Breadcrumb.consensus_state b
           |> Consensus.Data.Consensus_state.blockchain_length
           |> Mina_numbers.Length.to_uint32 )
    |> Participating_state.map ~f:Unsigned.UInt32.to_int
    |> Participating_state.active
  in
  let sync_status =
    sync_status t |> Mina_incremental.Status.Observer.value_exn
  in
  let uptime_of_node =
    Time.(
      Span.to_string_hum
      @@ Time.diff (now ())
           (Time_ns.to_time_float_round_nearest_microsecond daemon_start_time))
  in
  let%map hardware_info = Conf_dir.get_hw_info () in
  { Node_error_service.peer_id
  ; ip_address
  ; chain_id
  ; public_key
  ; catchup_job_states
  ; block_height_at_best_tip
  ; sync_status
  ; hardware_info
  ; uptime_of_node
  }

(* This is a hack put in place to deal with nodes getting stuck
   in Offline states, that is, not receiving blocks for an extended period,
   or stuck in Bootstrap for too long

   To address this, we restart the libp2p helper when we become offline. *)
let next_helper_restart = ref None

let offline_shutdown = ref None

exception Offline_shutdown

exception Bootstrap_stuck_shutdown

let create_sync_status_observer ~logger ~genesis_timestamp ~is_seed ~demo_mode
    ~net ~transition_frontier_and_catchup_signal_incr ~online_status_incr
    ~first_connection_incr ~first_message_incr =
  let open Mina_incremental.Status in
  let restart_delay = Time.Span.of_min 5. in
  let offline_shutdown_delay = Time.Span.of_min 25. in
  let genesis_timestamp = Genesis_constants.to_time genesis_timestamp in
  let after_genesis () = Time.(( >= ) (now ())) genesis_timestamp in
  let incremental_status =
    map4 online_status_incr transition_frontier_and_catchup_signal_incr
      first_connection_incr first_message_incr
      ~f:(fun online_status active_status first_connection first_message ->
        (* Always be synced in demo mode, we don't expect peers to connect to us *)
        if demo_mode then `Synced
        else
          match online_status with
          | `Offline ->
              (* nothing to do if offline before genesis *)
              ( if after_genesis () then
                match !next_helper_restart with
                | None ->
                    next_helper_restart :=
                      Some
                        (Async.Clock.Event.run_after restart_delay
                           (fun () ->
                             [%log info]
                               "Offline for too long; restarting libp2p_helper" ;
                             Mina_networking.restart_helper net ;
                             next_helper_restart := None ;
                             if not is_seed then
                               match !offline_shutdown with
                               | None ->
                                   offline_shutdown :=
                                     Some
                                       (Async.Clock.Event.run_after
                                          offline_shutdown_delay
                                          (fun () -> raise Offline_shutdown)
                                          () )
                               | Some _ ->
                                   () )
                           () )
                | Some _ ->
                    () ) ;
              let is_empty = function `Empty -> true | _ -> false in
              if is_empty first_connection then (
                [%str_log info] Connecting ;
                `Connecting )
              else if is_empty first_message then (
                [%str_log info] Listening ;
                `Listening )
              else `Offline
          | `Online -> (
              Option.iter !next_helper_restart ~f:(fun e ->
                  Async.Clock.Event.abort_if_possible e () ) ;
              next_helper_restart := None ;
              Option.iter !offline_shutdown ~f:(fun e ->
                  Async.Clock.Event.abort_if_possible e () ) ;
              offline_shutdown := None ;
              match active_status with
              | None ->
                  let logger = Logger.create () in
                  [%str_log info] Bootstrapping ;
                  `Bootstrap
              | Some (_, catchup_jobs) ->
                  let logger = Logger.create () in
                  if catchup_jobs > 0 then (
                    [%str_log info] Ledger_catchup ;
                    `Catchup )
                  else (
                    [%str_log info] Synced ;
                    `Synced ) ) )
  in
  let observer = observe incremental_status in
  (* monitor Mina status, issue a warning if offline for too long (unless we are a seed node) *)
  ( if not is_seed then
    let offline_timeout_min = 15.0 in
    let offline_timeout_duration = Time.Span.of_min offline_timeout_min in
    let offline_timeout = ref None in
    let offline_warned = ref false in
    let bootstrap_timeout_min = 120.0 in
    let bootstrap_timeout_duration = Time.Span.of_min bootstrap_timeout_min in
    let bootstrap_timeout = ref None in
    let log_offline_warning _tm =
      [%log error]
        "Daemon has not received any gossip messages for %0.0f minutes; check \
         the daemon's external port forwarding, if needed"
        offline_timeout_min ;
      offline_warned := true
    in
    let start_offline_timeout () =
      match !offline_timeout with
      | Some _ ->
          ()
      | None ->
          offline_timeout :=
            Some
              (Timeout.create () offline_timeout_duration ~f:log_offline_warning)
    in
    let stop_offline_timeout () =
      match !offline_timeout with
      | Some timeout ->
          if !offline_warned then (
            [%log info]
              "Daemon had been offline (no gossip messages received), now back \
               online" ;
            offline_warned := false ) ;
          Timeout.cancel () timeout () ;
          offline_timeout := None
      | None ->
          ()
    in
    let log_bootstrap_error_and_restart _tm =
      [%log error] "Daemon has been in bootstrap for %0.0f minutes"
        bootstrap_timeout_min ;
      raise Bootstrap_stuck_shutdown
    in
    let start_bootstrap_timeout () =
      match !bootstrap_timeout with
      | Some _ ->
          ()
      | None ->
          (* don't check bootstrap timeout before genesis *)
          if after_genesis () then
            bootstrap_timeout :=
              Some
                (Timeout.create () bootstrap_timeout_duration
                   ~f:log_bootstrap_error_and_restart )
    in
    let stop_bootstrap_timeout () =
      match !bootstrap_timeout with
      | Some timeout ->
          Timeout.cancel () timeout () ;
          bootstrap_timeout := None
      | None ->
          ()
    in
    let handle_status_change (sync_status : Sync_status.t) =
      ( match sync_status with
      | `Offline ->
          start_offline_timeout ()
      | _ ->
          stop_offline_timeout () ) ;
      match sync_status with
      | `Bootstrap ->
          start_bootstrap_timeout ()
      | _ ->
          stop_bootstrap_timeout ()
    in
    Observer.on_update_exn observer ~f:(function
      | Initialized sync_status ->
          handle_status_change sync_status
      | Changed (_old_sync_status, new_sync_status) ->
          handle_status_change new_sync_status
      | Invalidated ->
          () ) ) ;
  (* recompute Mina status on an interval *)
  let stabilize () = O1trace.sync_thread "stabilize_sync_status" stabilize in
  stabilize () ;
  every (Time.Span.of_sec 15.0) ~stop:(never ()) stabilize ;
  observer

let sync_status t = t.sync_status

let visualize_frontier ~filename =
  compose_of_option
  @@ fun t ->
  let open Option.Let_syntax in
  let%map frontier =
    Broadcast_pipe.Reader.peek t.components.transition_frontier
  in
  Transition_frontier.visualize ~filename frontier

let best_staged_ledger = compose_of_option best_staged_ledger_opt

let best_protocol_state = compose_of_option best_protocol_state_opt

let best_ledger = compose_of_option best_ledger_opt

let get_ledger t state_hash_opt =
  let open Deferred.Or_error.Let_syntax in
  let%bind state_hash =
    Deferred.return
    @@ Option.value_map state_hash_opt ~f:Or_error.return
         ~default:
           ( match best_tip t with
           | `Active bc ->
               Or_error.return (Frontier_base.Breadcrumb.state_hash bc)
           | `Bootstrapping ->
               Or_error.error_string
                 "get_ledger: can't get staged ledger hash while bootstrapping"
           )
  in
  let%bind frontier =
    t.components.transition_frontier |> peek_frontier |> Deferred.return
  in
  match Transition_frontier.find frontier state_hash with
  | Some b ->
      let staged_ledger = Transition_frontier.Breadcrumb.staged_ledger b in
      let%map.Deferred accounts =
        Ledger.to_list (Staged_ledger.ledger staged_ledger)
      in
      Ok accounts
  | None ->
      Deferred.return
      @@ Or_error.error_string "state hash not found in transition frontier"

let get_snarked_ledger_full t state_hash_opt =
  let open Deferred.Or_error.Let_syntax in
  let%bind state_hash =
    Option.value_map state_hash_opt ~f:Deferred.Or_error.return
      ~default:
        ( match best_tip t with
        | `Active bc ->
            Deferred.Or_error.return (Frontier_base.Breadcrumb.state_hash bc)
        | `Bootstrapping ->
            Deferred.Or_error.error_string
              "get_snarked_ledger: can't get snarked ledger hash while \
               bootstrapping" )
  in
  let%bind frontier =
    t.components.transition_frontier |> peek_frontier |> Deferred.return
  in
  match Transition_frontier.find frontier state_hash with
  | Some b ->
      let root_snarked_ledger =
        Transition_frontier.root_snarked_ledger frontier
      in
      let ledger = Ledger.of_database root_snarked_ledger in
      let path = Transition_frontier.path_map frontier b ~f:Fn.id in
      let%bind () =
        Mina_stdlib.Deferred.Result.List.iter path ~f:(fun b ->
            if Transition_frontier.Breadcrumb.just_emitted_a_proof b then
              (*Validate transactions against the protocol state associated with the transaction*)
              let get_protocol_state state_hash =
                match
                  Transition_frontier.find_protocol_state frontier state_hash
                with
                | Some s ->
                    Ok s
                | None ->
                    Or_error.errorf "Failed to find protocol state for hash %s"
                      (State_hash.to_base58_check state_hash)
              in
              let apply_first_pass =
                Ledger.apply_transaction_first_pass
                  ~constraint_constants:
                    t.config.precomputed_values.constraint_constants
              in
              let apply_second_pass = Ledger.apply_transaction_second_pass in
              let apply_first_pass_sparse_ledger ~global_slot ~txn_state_view
                  sparse_ledger txn =
                let open Or_error.Let_syntax in
                let%map _ledger, partial_txn =
                  Mina_ledger.Sparse_ledger.apply_transaction_first_pass
                    ~constraint_constants:
                      t.config.precomputed_values.constraint_constants
                    ~global_slot ~txn_state_view sparse_ledger txn
                in
                partial_txn
              in
              Staged_ledger.Scan_state.get_snarked_ledger_async ~ledger
                ~get_protocol_state ~apply_first_pass ~apply_second_pass
                ~apply_first_pass_sparse_ledger
                (Staged_ledger.scan_state
                   (Transition_frontier.Breadcrumb.staged_ledger b) )
              |> Deferred.Result.map_error ~f:(fun e ->
                     Error.createf
                       "Failed to apply proof transactions for state_hash:%s : \
                        %s"
                       (State_hash.to_base58_check
                          (Transition_frontier.Breadcrumb.state_hash b) )
                       (Error.to_string_hum e) )
            else return () )
      in
      let snarked_ledger_hash =
        Transition_frontier.Breadcrumb.block b
        |> Mina_block.header |> Header.protocol_state
        |> Mina_state.Protocol_state.blockchain_state
        |> Mina_state.Blockchain_state.snarked_ledger_hash
      in
      let merkle_root = Ledger.merkle_root ledger in
      if Frozen_ledger_hash.equal snarked_ledger_hash merkle_root then
        return ledger
      else
        Deferred.Or_error.errorf
          "Expected snarked ledger hash %s but got %s for state hash %s"
          (Frozen_ledger_hash.to_base58_check snarked_ledger_hash)
          (Frozen_ledger_hash.to_base58_check merkle_root)
          (State_hash.to_base58_check state_hash)
  | None ->
      Deferred.Or_error.error_string
        "get_snarked_ledger: state hash not found in transition frontier"

let get_snarked_ledger t state_hash_opt =
  let open Deferred.Or_error.Let_syntax in
  let%bind ledger = get_snarked_ledger_full t state_hash_opt in
  let%map.Deferred res = Ledger.to_list ledger in
  ignore @@ Ledger.unregister_mask_exn ~loc:__LOC__ ledger ;
  Ok res

let get_account t aid =
  let open Participating_state.Let_syntax in
  let%map ledger = best_ledger t in
  let open Option.Let_syntax in
  let%bind loc = Ledger.location_of_account ledger aid in
  Ledger.get ledger loc

let get_inferred_nonce_from_transaction_pool_and_ledger t
    (account_id : Account_id.t) =
  let transaction_pool = t.components.transaction_pool in
  let resource_pool =
    Network_pool.Transaction_pool.resource_pool transaction_pool
  in
  let pooled_transactions =
    Network_pool.Transaction_pool.Resource_pool.all_from_account resource_pool
      account_id
  in
  let txn_pool_nonce =
    List.last pooled_transactions
    |> Option.map
         ~f:
           (Fn.compose User_command.expected_target_nonce
              Transaction_hash.User_command_with_valid_signature.command )
  in
  match txn_pool_nonce with
  | Some nonce ->
      Participating_state.Option.return nonce
  | None ->
      let open Participating_state.Option.Let_syntax in
      let%map account = get_account t account_id in
      account.Account.nonce

let snark_job_state t = t.snark_job_state

let add_block_subscriber t public_key =
  Mina_subscriptions.add_block_subscriber t.subscriptions public_key

let add_payment_subscriber t public_key =
  Mina_subscriptions.add_payment_subscriber t.subscriptions public_key

let transaction_pool t = t.components.transaction_pool

let snark_pool t = t.components.snark_pool

let peers t = Mina_networking.peers t.components.net

let initial_peers t = Mina_networking.initial_peers t.components.net

let snark_work_fee t =
  match t.processes.snark_worker with `On (_, fee) -> fee | `Off fee -> fee

let set_snark_work_fee t new_fee =
  t.processes.snark_worker <-
    ( match t.processes.snark_worker with
    | `On (config, _) ->
        `On (config, new_fee)
    | `Off _ ->
        `Off new_fee )

let top_level_logger t = t.config.logger

let most_recent_valid_transition t = t.components.most_recent_valid_block

let block_produced_bvar t = t.components.block_produced_bvar

let staged_ledger_ledger_proof t =
  let open Option.Let_syntax in
  let%bind sl = best_staged_ledger_opt t in
  Staged_ledger.current_ledger_proof sl

let validated_transitions t = t.pipes.validated_transitions_reader

let initialization_finish_signal t = t.initialization_finish_signal

let dump_tf t =
  peek_frontier t.components.transition_frontier
  |> Or_error.map ~f:Transition_frontier.visualize_to_string

(** The [best_path coda] is the list of state hashes from the root to the best_tip in the transition frontier. It includes the root hash and the hash *)
let best_path t =
  let open Option.Let_syntax in
  let%map tf = Broadcast_pipe.Reader.peek t.components.transition_frontier in
  let bt = Transition_frontier.best_tip tf in
  List.cons
    Transition_frontier.(root tf |> Breadcrumb.state_hash)
    (Transition_frontier.hash_path tf bt)

let best_chain ?max_length t =
  let open Option.Let_syntax in
  let%map frontier =
    Broadcast_pipe.Reader.peek t.components.transition_frontier
  in
  let best_tip_path = Transition_frontier.best_tip_path ?max_length frontier in
  match max_length with
  | Some max_length
    when Mina_stdlib.List.Length.Compare.(best_tip_path >= max_length) ->
      (* The [best_tip_path] has already been truncated to the correct length,
         we skip adding the root to stay below the maximum.
      *)
      best_tip_path
  | _ ->
      Transition_frontier.root frontier :: best_tip_path

let request_work t =
  let (module Work_selection_method) = t.config.work_selection_method in
  let fee = snark_work_fee t in
  let instances_opt =
    Work_selection_method.work ~logger:t.config.logger ~fee
      ~snark_pool:(snark_pool t) (snark_job_state t)
  in
  Option.map instances_opt ~f:(fun instances ->
      { Snark_work_lib.Work.Spec.instances; fee } )

let work_selection_method t = t.config.work_selection_method

let add_work t (work : Snark_worker_lib.Work.Result.t) =
  let (module Work_selection_method) = t.config.work_selection_method in
  let update_metrics () =
    let snark_pool = snark_pool t in
    let fee_opt =
      Option.map (snark_worker_key t) ~f:(fun _ -> snark_work_fee t)
    in
    let pending_work =
      Work_selection_method.pending_work_statements ~snark_pool ~fee_opt
        t.snark_job_state
      |> List.length
    in
    Mina_metrics.(
      Gauge.set Snark_work.pending_snark_work (Int.to_float pending_work))
  in
  let spec = work.spec.instances in
  let cb _ =
    (* remove it from seen jobs after attempting to adding it to the pool to avoid this work being reassigned
     * If the diff is accepted then remove it from the seen jobs.
     * If not then the work should have already been in the pool with a lower fee or the statement isn't referenced anymore or any other error. In any case remove it from the seen jobs so that it can be picked up if needed *)
    Work_selection_method.remove t.snark_job_state spec
  in
  ignore (Or_error.try_with (fun () -> update_metrics ()) : unit Or_error.t) ;
  Network_pool.Snark_pool.Local_sink.push t.pipes.snark_local_sink
    (Network_pool.Snark_pool.Resource_pool.Diff.of_result work, cb)
  |> Deferred.don't_wait_for

let get_current_nonce t aid =
  match
    Participating_state.active
      (get_inferred_nonce_from_transaction_pool_and_ledger t aid)
    |> Option.join
  with
  | None ->
      (* IMPORTANT! Do not change the content of this error without
       * updating Rosetta's construction API to handle the changes *)
      Error
        "Couldn't infer nonce for transaction from specified `sender` since \
         `sender` is not in the ledger or sent a transaction in transaction \
         pool."
  | Some nonce ->
      let ledger_nonce =
        Participating_state.active (get_account t aid)
        |> Option.join
        |> Option.map ~f:(fun { Account.nonce; _ } -> nonce)
        |> Option.value ~default:nonce
      in
      Ok (`Min ledger_nonce, nonce)

let add_transactions t (uc_inputs : User_command_input.t list) =
  let result_ivar = Ivar.create () in
  let cmd_inputs = Signed_command_inputs uc_inputs in
  Strict_pipe.Writer.write t.pipes.user_command_input_writer
    (cmd_inputs, Ivar.fill result_ivar, get_current_nonce t, get_account t)
  |> Deferred.don't_wait_for ;
  Ivar.read result_ivar

let add_full_transactions t user_commands =
  let add_all_txns () =
    let result_ivar = Ivar.create () in
    Network_pool.Transaction_pool.Local_sink.push t.pipes.tx_local_sink
      (user_commands, Ivar.fill result_ivar)
    |> Deferred.don't_wait_for ;
    Ivar.read result_ivar
  in
  let well_formed_errors =
    List.find_map user_commands ~f:(fun cmd ->
        match
          User_command.check_well_formedness
            ~genesis_constants:t.config.precomputed_values.genesis_constants cmd
        with
        | Ok () ->
            None
        | Error errs ->
            Some errs )
  in
  match well_formed_errors with
  | None ->
      add_all_txns ()
  | Some errs ->
      let error =
        Error.of_string
          ( List.map errs ~f:User_command.Well_formedness_error.to_string
          |> String.concat ~sep:"," )
      in
      Deferred.Result.fail error

let add_zkapp_transactions t (zkapp_commands : Zkapp_command.t list) =
  let add_all_txns () =
    let result_ivar = Ivar.create () in
    let cmd_inputs = Zkapp_command_command_inputs zkapp_commands in
    Strict_pipe.Writer.write t.pipes.user_command_input_writer
      (cmd_inputs, Ivar.fill result_ivar, get_current_nonce t, get_account t)
    |> Deferred.don't_wait_for ;
    Ivar.read result_ivar
  in
  let well_formed_errors =
    List.find_map zkapp_commands ~f:(fun cmd ->
        match
          User_command.check_well_formedness
            ~genesis_constants:t.config.precomputed_values.genesis_constants
            (Zkapp_command cmd)
        with
        | Ok () ->
            None
        | Error errs ->
            Some errs )
  in
  match well_formed_errors with
  | None ->
      add_all_txns ()
  | Some errs ->
      let error =
        Error.of_string
          ( List.map errs ~f:User_command.Well_formedness_error.to_string
          |> String.concat ~sep:"," )
      in
      Deferred.Result.fail error

let next_producer_timing t = t.next_producer_timing

let staking_ledger t =
  let open Option.Let_syntax in
  let consensus_constants = t.config.precomputed_values.consensus_constants in
  let%map transition_frontier =
    Broadcast_pipe.Reader.peek t.components.transition_frontier
  in
  let consensus_state =
    Transition_frontier.Breadcrumb.consensus_state
      (Transition_frontier.best_tip transition_frontier)
  in
  let local_state = t.config.consensus_local_state in
  Consensus.Hooks.get_epoch_ledger ~constants:consensus_constants
    ~consensus_state ~local_state

let next_epoch_ledger t =
  let open Option.Let_syntax in
  let%map frontier =
    Broadcast_pipe.Reader.peek t.components.transition_frontier
  in
  let root = Transition_frontier.root frontier in
  let root_epoch =
    Transition_frontier.Breadcrumb.consensus_state root
    |> Consensus.Data.Consensus_state.epoch_count
  in
  let best_tip = Transition_frontier.best_tip frontier in
  let best_tip_epoch =
    Transition_frontier.Breadcrumb.consensus_state best_tip
    |> Consensus.Data.Consensus_state.epoch_count
  in
  if
    Mina_numbers.Length.(
      equal root_epoch best_tip_epoch || equal best_tip_epoch zero)
  then
    (*root is in the same epoch as the best tip and so the next epoch ledger in the local state will be updated by Proof_of_stake.frontier_root_transition. Next epoch ledger in genesis epoch is the genesis ledger*)
    `Finalized
      (Consensus.Data.Local_state.next_epoch_ledger
         t.config.consensus_local_state )
  else
    (*No blocks in the new epoch is finalized yet, return nothing*)
    `Notfinalized

let find_delegators table pk =
  Option.value_map
    (Public_key.Compressed.Table.find table pk)
    ~default:[] ~f:Mina_base.Account.Index.Table.data

let current_epoch_delegators t ~pk =
  let open Option.Let_syntax in
  let%map _transition_frontier =
    Broadcast_pipe.Reader.peek t.components.transition_frontier
  in
  let current_epoch_delegatee_table =
    Consensus.Data.Local_state.current_epoch_delegatee_table
      ~local_state:t.config.consensus_local_state
  in
  find_delegators current_epoch_delegatee_table pk

let last_epoch_delegators t ~pk =
  let open Option.Let_syntax in
  let%bind _transition_frontier =
    Broadcast_pipe.Reader.peek t.components.transition_frontier
  in
  let%map last_epoch_delegatee_table =
    Consensus.Data.Local_state.last_epoch_delegatee_table
      ~local_state:t.config.consensus_local_state
  in
  find_delegators last_epoch_delegatee_table pk

let perform_compaction t =
  match Mina_compile_config.compaction_interval_ms with
  | None ->
      ()
  | Some compaction_interval_compiled ->
      let slot_duration_ms =
        let leeway = 1000 in
        t.config.precomputed_values.constraint_constants
          .block_window_duration_ms + leeway
      in
      let expected_time_for_compaction =
        match Sys.getenv "MINA_COMPACTION_MS" with
        | Some ms ->
            Float.of_string ms
        | None ->
            6000.
      in
      let span ?(incr = 0.) ms = Float.(of_int ms +. incr) |> Time.Span.of_ms in
      let interval_configured =
        match Sys.getenv "MINA_COMPACTION_INTERVAL_MS" with
        | Some ms ->
            Time.Span.of_ms (Float.of_string ms)
        | None ->
            span compaction_interval_compiled
      in
      if Time.Span.(interval_configured <= of_ms expected_time_for_compaction)
      then (
        [%log' fatal t.config.logger]
          "Time between compactions %f should be greater than the expected \
           time for compaction %f"
          (Time.Span.to_ms interval_configured)
          expected_time_for_compaction ;
        failwith
          (sprintf
             "Time between compactions %f should be greater than the expected \
              time for compaction %f"
             (Time.Span.to_ms interval_configured)
             expected_time_for_compaction ) ) ;
      let call_compact () =
        let start = Time.now () in
        Gc.compact () ;
        let span = Time.diff (Time.now ()) start in
        [%log' debug t.config.logger]
          ~metadata:[ ("time", `Float (Time.Span.to_ms span)) ]
          "Gc.compact took $time ms"
      in
      let rec perform interval =
        upon (after interval) (fun () ->
            match !(t.block_production_status) with
            | `Free ->
                call_compact () ;
                perform interval_configured
            | `Producing ->
                perform (span slot_duration_ms)
            | `Producing_in_ms ms ->
                if Float.(ms < expected_time_for_compaction) then
                  (*too close to block production; perform compaction after block production*)
                  perform (span slot_duration_ms ~incr:ms)
                else (
                  call_compact () ;
                  perform interval_configured ) )
      in
      perform interval_configured

let check_and_stop_daemon t ~wait =
  let uptime_mins =
    Time_ns.(diff (now ()) daemon_start_time |> Span.to_min |> Int.of_float)
  in
  let max_catchup_time = Time.Span.of_hr 1. in
  if uptime_mins <= wait then
    `Check_in
      (Block_time.Span.to_time_span
         t.config.precomputed_values.consensus_constants.slot_duration_ms )
  else
    match t.next_producer_timing with
    | None ->
        `Now
    | Some timing -> (
        match timing.timing with
        | Daemon_rpcs.Types.Status.Next_producer_timing.Check_again tm
        | Produce { time = tm; _ }
        | Produce_now { time = tm; _ } ->
            let tm = Block_time.to_time_exn tm in
            (*Assuming it takes at most 1hr to bootstrap and catchup*)
            let next_block =
              Time.add tm
                (Block_time.Span.to_time_span
                   t.config.precomputed_values.consensus_constants
                     .slot_duration_ms )
            in
            let wait_for = Time.(diff next_block (now ())) in
            if Time.Span.(wait_for > max_catchup_time) then `Now
            else `Check_in wait_for
        | Evaluating_vrf _last_checked_slot ->
            `Check_in
              (Core.Time.Span.of_ms
                 (Mina_compile_config.vrf_poll_interval_ms * 2 |> Int.to_float) )
        )

let stop_long_running_daemon t =
  let wait_mins = (t.config.stop_time * 60) + (Random.int 10 * 60) in
  [%log' info t.config.logger]
    "Stopping daemon after $wait mins and when there are no blocks to be \
     produced"
    ~metadata:[ ("wait", `Int wait_mins) ] ;
  let stop_daemon () =
    let uptime_mins =
      Time_ns.(diff (now ()) daemon_start_time |> Span.to_min |> Int.of_float)
    in
    [%log' info t.config.logger]
      "Deamon has been running for $uptime mins. Stopping now..."
      ~metadata:[ ("uptime", `Int uptime_mins) ] ;
    Scheduler.yield ()
    >>= (fun () -> return (Async.shutdown 1))
    |> don't_wait_for
  in
  let rec go interval =
    upon (after interval) (fun () ->
        match check_and_stop_daemon t ~wait:wait_mins with
        | `Now ->
            stop_daemon ()
        | `Check_in tm ->
            go tm )
  in
  go (Time.Span.of_ms (wait_mins * 60 * 1000 |> Float.of_int))

let offline_time
    { Genesis_constants.Constraint_constants.block_window_duration_ms; _ } =
  (* This is a bit of a hack, see #3232. *)
  let inactivity_ms = block_window_duration_ms * 8 in
  Block_time.Span.of_ms @@ Int64.of_int inactivity_ms

let setup_timer ~constraint_constants time_controller sync_state_broadcaster =
  Block_time.Timeout.create time_controller (offline_time constraint_constants)
    ~f:(fun _ ->
      Broadcast_pipe.Writer.write sync_state_broadcaster `Offline
      |> don't_wait_for )

let online_broadcaster ~constraint_constants time_controller =
  let online_reader, online_writer = Broadcast_pipe.create `Offline in
  let init =
    Block_time.Timeout.create time_controller
      (Block_time.Span.of_ms Int64.zero)
      ~f:ignore
  in
  let current_timer = ref init in
  let notify_online () =
    let%map () = Broadcast_pipe.Writer.write online_writer `Online in
    Block_time.Timeout.cancel time_controller !current_timer () ;
    current_timer :=
      setup_timer ~constraint_constants time_controller online_writer
  in
  (online_reader, notify_online)

module type CONTEXT = sig
  val logger : Logger.t

  val precomputed_values : Precomputed_values.t

  val constraint_constants : Genesis_constants.Constraint_constants.t

  val consensus_constants : Consensus.Constants.t

  val commit_id : string
end

let context ~commit_id (config : Config.t) : (module CONTEXT) =
  ( module struct
    let logger = config.logger

    let precomputed_values = config.precomputed_values

    let consensus_constants = precomputed_values.consensus_constants

    let constraint_constants = precomputed_values.constraint_constants

    let commit_id = commit_id
  end )

<<<<<<< HEAD
let start ~commit_id t =
  let commit_id_short = String.sub ~pos:0 ~len:8 commit_id in
=======
let start t =
  let commit_id_short = String.sub ~pos:0 ~len:8 t.commit_id in
>>>>>>> abe0f139
  let set_next_producer_timing timing consensus_state =
    let block_production_status, next_producer_timing =
      let generated_from_consensus_at :
          Daemon_rpcs.Types.Status.Next_producer_timing.slot =
        { slot = Consensus.Data.Consensus_state.curr_global_slot consensus_state
        ; global_slot_since_genesis =
            Consensus.Data.Consensus_state.global_slot_since_genesis
              consensus_state
        }
      in
      let info time (data : Consensus.Data.Block_data.t) :
          Daemon_rpcs.Types.Status.Next_producer_timing.producing_time =
        let for_slot : Daemon_rpcs.Types.Status.Next_producer_timing.slot =
          { slot = Consensus.Data.Block_data.global_slot data
          ; global_slot_since_genesis =
              Consensus.Data.Block_data.global_slot_since_genesis data
          }
        in
        { time; for_slot }
      in
      let status, timing =
        match timing with
        | `Check_again block_time ->
            ( `Free
            , Daemon_rpcs.Types.Status.Next_producer_timing.Check_again
                block_time )
        | `Evaluating_vrf last_checked_slot ->
            (* Vrf evaluation is still going on, so treating it as if a block is being produced*)
            (`Producing, Evaluating_vrf last_checked_slot)
        | `Produce_now (block_data, _) ->
            let info :
                Daemon_rpcs.Types.Status.Next_producer_timing.producing_time =
              let time =
                Consensus.Data.Consensus_time.of_global_slot
                  ~constants:t.config.precomputed_values.consensus_constants
                  (Consensus.Data.Block_data.global_slot block_data)
                |> Consensus.Data.Consensus_time.to_time
                     ~constants:t.config.precomputed_values.consensus_constants
              in
              info time block_data
            in
            (`Producing, Produce_now info)
        | `Produce (time, block_data, _) ->
            ( `Producing_in_ms (Int64.to_float time)
            , Produce
                (info
                   ( time |> Block_time.Span.of_ms
                   |> Block_time.of_span_since_epoch )
                   block_data ) )
      in
      ( status
      , { Daemon_rpcs.Types.Status.Next_producer_timing.timing
        ; generated_from_consensus_at
        } )
    in
    t.block_production_status := block_production_status ;
    t.next_producer_timing <- Some next_producer_timing
  in
  if
    not
      (Keypair.And_compressed_pk.Set.is_empty t.config.block_production_keypairs)
  then
    Block_producer.run
<<<<<<< HEAD
      ~context:(context ~commit_id t.config)
=======
      ~context:(context ~commit_id:t.commit_id t.config)
>>>>>>> abe0f139
      ~vrf_evaluator:t.processes.vrf_evaluator ~verifier:t.processes.verifier
      ~set_next_producer_timing ~prover:t.processes.prover
      ~trust_system:t.config.trust_system
      ~transaction_resource_pool:
        (Network_pool.Transaction_pool.resource_pool
           t.components.transaction_pool )
      ~get_completed_work:
        (Network_pool.Snark_pool.get_completed_work t.components.snark_pool)
      ~time_controller:t.config.time_controller
      ~coinbase_receiver:t.coinbase_receiver
      ~consensus_local_state:t.config.consensus_local_state
      ~frontier_reader:t.components.transition_frontier
      ~transition_writer:t.pipes.producer_transition_writer
      ~log_block_creation:t.config.log_block_creation
      ~block_reward_threshold:t.config.block_reward_threshold
      ~block_produced_bvar:t.components.block_produced_bvar
      ~vrf_evaluation_state:t.vrf_evaluation_state ~net:t.components.net
      ~zkapp_cmd_limit_hardcap:
        t.config.precomputed_values.genesis_constants.zkapp_cmd_limit_hardcap ;
  perform_compaction t ;
  let () =
    match t.config.node_status_url with
    | Some node_status_url ->
        if t.config.simplified_node_stats then
          let block_producer_public_key_base58 =
            Option.map ~f:(fun (_, pk) ->
                Public_key.Compressed.to_base58_check pk )
            @@ Keypair.And_compressed_pk.Set.choose
                 t.config.block_production_keypairs
          in
<<<<<<< HEAD
          Node_status_service.start_simplified ~commit_id
=======
          Node_status_service.start_simplified ~commit_id:t.commit_id
>>>>>>> abe0f139
            ~logger:t.config.logger ~node_status_url ~network:t.components.net
            ~chain_id:t.config.chain_id
            ~addrs_and_ports:t.config.gossip_net_params.addrs_and_ports
            ~slot_duration:
              (Block_time.Span.to_time_span
                 t.config.precomputed_values.consensus_constants
                   .slot_duration_ms )
            ~block_producer_public_key_base58
        else
<<<<<<< HEAD
          Node_status_service.start ~commit_id ~logger:t.config.logger
            ~node_status_url ~network:t.components.net
=======
          Node_status_service.start ~commit_id:t.commit_id
            ~logger:t.config.logger ~node_status_url ~network:t.components.net
>>>>>>> abe0f139
            ~transition_frontier:t.components.transition_frontier
            ~sync_status:t.sync_status ~chain_id:t.config.chain_id
            ~addrs_and_ports:t.config.gossip_net_params.addrs_and_ports
            ~start_time:t.config.start_time
            ~slot_duration:
              (Block_time.Span.to_time_span
                 t.config.precomputed_values.consensus_constants
                   .slot_duration_ms )
    | None ->
        ()
  in
  let built_with_commit_sha =
    if t.config.uptime_send_node_commit then Some commit_id_short else None
  in
  Uptime_service.start ~logger:t.config.logger ~uptime_url:t.config.uptime_url
    ~snark_worker_opt:t.processes.uptime_snark_worker_opt
    ~transition_frontier:t.components.transition_frontier
    ~constraint_constants:t.config.precomputed_values.constraint_constants
    ~protocol_constants:t.config.precomputed_values.genesis_constants.protocol
    ~time_controller:t.config.time_controller
    ~block_produced_bvar:t.components.block_produced_bvar
    ~uptime_submitter_keypair:t.config.uptime_submitter_keypair
    ~graphql_control_port:t.config.graphql_control_port ~built_with_commit_sha
    ~get_next_producer_timing:(fun () -> t.next_producer_timing)
    ~get_snark_work_fee:(fun () -> snark_work_fee t)
    ~get_peer:(fun () -> t.config.gossip_net_params.addrs_and_ports.peer) ;
  stop_long_running_daemon t ;
  Snark_worker.start t

let start_with_precomputed_blocks ~commit_id t blocks =
  let%bind () =
    Block_producer.run_precomputed
<<<<<<< HEAD
      ~context:(context ~commit_id t.config)
=======
      ~context:(context ~commit_id:t.commit_id t.config)
>>>>>>> abe0f139
      ~verifier:t.processes.verifier ~trust_system:t.config.trust_system
      ~time_controller:t.config.time_controller
      ~frontier_reader:t.components.transition_frontier
      ~transition_writer:t.pipes.producer_transition_writer
      ~precomputed_blocks:blocks
  in
  start ~commit_id t

let send_resource_pool_diff_or_wait ~rl ~diff_score ~max_per_15_seconds diff =
  (* HACK: Pretend we're a remote peer so that we can rate limit
                 ourselves.
  *)
  let us =
    { Network_peer.Peer.host = Unix.Inet_addr.of_string "127.0.0.1"
    ; libp2p_port = 0
    ; peer_id = ""
    }
  in
  let score = diff_score diff in
  let rec able_to_send_or_wait () =
    match
      Network_pool.Rate_limiter.add rl (Remote us) ~now:(Time.now ()) ~score
    with
    | `Within_capacity ->
        Deferred.return ()
    | `Capacity_exceeded ->
        if score > max_per_15_seconds then (
          (* This will never pass the rate limiting; pass it on
                             to progress in the queue. *)
          ignore
            ( Network_pool.Rate_limiter.add rl (Remote us) ~now:(Time.now ())
                ~score:0
              : [ `Within_capacity | `Capacity_exceeded ] ) ;
          Deferred.return () )
        else
          let%bind () =
            after
              Time.(
                diff (now ())
                  (Network_pool.Rate_limiter.next_expires rl (Remote us)))
          in
          able_to_send_or_wait ()
  in
  able_to_send_or_wait ()

module type Itn_settable = sig
  type t

  val set_itn_logger_data : t -> daemon_port:int -> unit Deferred.Or_error.t
end

<<<<<<< HEAD
let start_filtered_log
=======
let start_filtered_log ~commit_id
>>>>>>> abe0f139
    in_memory_reverse_structured_log_messages_for_integration_test
    (structured_log_ids : string list) =
  let handle str =
    let idx, old_messages, started =
      !in_memory_reverse_structured_log_messages_for_integration_test
    in
    in_memory_reverse_structured_log_messages_for_integration_test :=
      (idx + 1, str :: old_messages, started)
  in
  let _, _, started =
    !in_memory_reverse_structured_log_messages_for_integration_test
  in
  if started then Or_error.error_string "Already initialized"
  else (
    in_memory_reverse_structured_log_messages_for_integration_test :=
      (0, [], true) ;
    let event_set =
      Structured_log_events.Set.of_list
      @@ List.map ~f:Structured_log_events.id_of_string structured_log_ids
    in
<<<<<<< HEAD
    Logger.Consumer_registry.register ~id:Logger.Logger_id.mina
      ~processor:(Logger.Processor.raw_structured_log_events event_set)
      ~transport:(Logger.Transport.raw handle) ;
=======
    Logger.Consumer_registry.register ~id:Logger.Logger_id.mina ~commit_id
      ~processor:(Logger.Processor.raw_structured_log_events event_set)
      ~transport:(Logger.Transport.raw handle)
      () ;
>>>>>>> abe0f139
    Ok () )

let create ~commit_id ?wallets (config : Config.t) =
  let module Context = (val context ~commit_id config) in
  let commit_id_short = String.sub ~pos:0 ~len:8 commit_id in
  let catchup_mode = if config.super_catchup then `Super else `Normal in
  let constraint_constants = config.precomputed_values.constraint_constants in
  let consensus_constants = config.precomputed_values.consensus_constants in
  let monitor = Option.value ~default:(Monitor.create ()) config.monitor in
  Async.Scheduler.within' ~monitor (fun () ->
      let set_itn_data (type t) (module M : Itn_settable with type t = t) (t : t)
          =
        if Mina_compile_config.itn_features then
          let ({ client_port; _ } : Node_addrs_and_ports.t) =
            config.gossip_net_params.addrs_and_ports
          in
          match%map M.set_itn_logger_data t ~daemon_port:client_port with
          | Ok () ->
              ()
          | Error err ->
              [%log' warn config.logger]
                "Error when setting ITN logger data: %s"
                (Error.to_string_hum err)
        else Deferred.unit
      in
      O1trace.thread "mina_lib" (fun () ->
          let in_memory_reverse_structured_log_messages_for_integration_test =
            ref (0, [], false)
          in
          if not (List.is_empty config.start_filtered_logs) then
            (* Start the filtered logs, if requested. *)
            Or_error.ok_exn
<<<<<<< HEAD
            @@ start_filtered_log
=======
            @@ start_filtered_log ~commit_id
>>>>>>> abe0f139
                 in_memory_reverse_structured_log_messages_for_integration_test
                 config.start_filtered_logs ;
          let%bind prover =
            Monitor.try_with ~here:[%here]
              ~rest:
                (`Call
                  (fun exn ->
                    let err = Error.of_exn ~backtrace:`Get exn in
                    [%log' warn config.logger]
                      "unhandled exception from daemon-side prover server: $exn"
                      ~metadata:[ ("exn", Error_json.error_to_yojson err) ] ) )
              (fun () ->
                O1trace.thread "manage_prover_subprocess" (fun () ->
                    let%bind prover =
                      Prover.create ~commit_id ~logger:config.logger
                        ~enable_internal_tracing:
                          (Internal_tracing.is_enabled ())
                        ~internal_trace_filename:"prover-internal-trace.jsonl"
                        ~proof_level:config.precomputed_values.proof_level
                        ~constraint_constants ~pids:config.pids
                        ~conf_dir:config.conf_dir ()
                    in
                    let%map () = set_itn_data (module Prover) prover in
                    prover ) )
            >>| Result.ok_exn
          in
          let%bind verifier =
            Monitor.try_with ~here:[%here]
              ~rest:
                (`Call
                  (fun exn ->
                    let err = Error.of_exn ~backtrace:`Get exn in
                    [%log' warn config.logger]
                      "unhandled exception from daemon-side verifier server: \
                       $exn"
                      ~metadata:[ ("exn", Error_json.error_to_yojson err) ] ) )
              (fun () ->
                O1trace.thread "manage_verifier_subprocess" (fun () ->
                    let%bind verifier =
                      Verifier.create ~commit_id ~logger:config.logger
                        ~enable_internal_tracing:
                          (Internal_tracing.is_enabled ())
                        ~internal_trace_filename:"verifier-internal-trace.jsonl"
                        ~proof_level:config.precomputed_values.proof_level
                        ~constraint_constants:
                          config.precomputed_values.constraint_constants
                        ~pids:config.pids ~conf_dir:(Some config.conf_dir) ()
                    in
                    let%map () = set_itn_data (module Verifier) verifier in
                    verifier ) )
            >>| Result.ok_exn
          in
          (* This setup is required for the dynamic enabling/disabling of internal
             tracing to also work with the verifier and prover sub-processes. *)
          Internal_tracing.register_toggle_callback (fun enabled ->
              let%map result =
                Verifier.toggle_internal_tracing verifier enabled
              in
              Or_error.iter_error result ~f:(fun error ->
                  [%log' warn config.logger]
                    "Failed to toggle verifier internal tracing: $error"
                    ~metadata:[ ("error", `String (Error.to_string_hum error)) ] ) ) ;
          Internal_tracing.register_toggle_callback (fun enabled ->
              let%map result = Prover.toggle_internal_tracing prover enabled in
              Or_error.iter_error result ~f:(fun error ->
                  [%log' warn config.logger]
                    "Failed to toggle prover internal tracing: $error"
                    ~metadata:[ ("error", `String (Error.to_string_hum error)) ] ) ) ;
          let%bind vrf_evaluator =
            Monitor.try_with ~here:[%here]
              ~rest:
                (`Call
                  (fun exn ->
                    let err = Error.of_exn ~backtrace:`Get exn in
                    [%log' warn config.logger]
                      "unhandled exception from daemon-side vrf evaluator \
                       server: $exn"
                      ~metadata:[ ("exn", Error_json.error_to_yojson err) ] ) )
              (fun () ->
                O1trace.thread "manage_vrf_evaluator_subprocess" (fun () ->
                    Vrf_evaluator.create ~commit_id ~constraint_constants
                      ~pids:config.pids ~logger:config.logger
                      ~conf_dir:config.conf_dir ~consensus_constants
                      ~keypairs:config.block_production_keypairs ) )
            >>| Result.ok_exn
          in
          let snark_worker =
            Option.value_map config.snark_worker_config.initial_snark_worker_key
              ~default:(`Off config.snark_work_fee) ~f:(fun public_key ->
                `On
                  ( { public_key
                    ; process = Ivar.create ()
                    ; kill_ivar = Ivar.create ()
                    }
                  , config.snark_work_fee ) )
          in
          let%bind uptime_snark_worker_opt =
            (* if uptime URL provided, run uptime service SNARK worker *)
            Option.value_map config.uptime_url ~default:(return None)
              ~f:(fun _url ->
                Monitor.try_with ~here:[%here]
                  ~rest:
                    (`Call
                      (fun exn ->
                        let err = Error.of_exn ~backtrace:`Get exn in
                        [%log' fatal config.logger]
                          "unhandled exception when creating uptime service \
                           SNARK worker: $exn, terminating daemon"
                          ~metadata:[ ("exn", Error_json.error_to_yojson err) ] ;
                        (* make sure Async shutdown handlers are called *)
                        don't_wait_for (Async.exit 1) ) )
                  (fun () ->
                    O1trace.thread "manage_uptime_snark_worker_subprocess"
                      (fun () ->
                        Uptime_service.Uptime_snark_worker.create
                          ~constraint_constants:
                            config.precomputed_values.constraint_constants
                          ~logger:config.logger ~pids:config.pids ) )
                >>| Result.ok )
          in
          log_snark_coordinator_warning config snark_worker ;
          Protocol_version.set_proposed_opt config.proposed_protocol_version_opt ;
          let log_rate_limiter_occasionally rl ~label =
            let t = Time.Span.of_min 1. in
            every t (fun () ->
                [%log' debug config.logger]
                  ~metadata:
                    [ ("rate_limiter", Network_pool.Rate_limiter.summary rl) ]
                  !"%s $rate_limiter" label )
          in
          let producer_transition_reader, producer_transition_writer =
            Strict_pipe.create Synchronous
          in
          let frontier_broadcast_pipe_r, frontier_broadcast_pipe_w =
            Broadcast_pipe.create None
          in
          let get_current_frontier () =
            Broadcast_pipe.Reader.peek frontier_broadcast_pipe_r
          in
          Exit_handlers.register_async_shutdown_handler ~logger:config.logger
            ~description:"Close transition frontier, if exists" (fun () ->
              match get_current_frontier () with
              | None ->
                  Deferred.unit
              | Some frontier ->
                  Transition_frontier.close ~loc:__LOC__ frontier ) ;
          let handle_request name ~f query_env =
            O1trace.thread ("handle_request_" ^ name) (fun () ->
                let input = Envelope.Incoming.data query_env in
                Deferred.return
                @@
                let open Option.Let_syntax in
                let%bind frontier = get_current_frontier () in
                f ~frontier input )
          in
          (* knot-tying hacks so we can pass a get_node_status function before net, Mina_lib.t created *)
          let net_ref = ref None in
          let sync_status_ref = ref None in
          let get_node_status _env =
            O1trace.thread "handle_request_get_node_status" (fun () ->
                let node_ip_addr =
                  config.gossip_net_params.addrs_and_ports.external_ip
                in
                let peer_opt = config.gossip_net_params.addrs_and_ports.peer in
                let node_peer_id =
                  Option.value_map peer_opt ~default:"<UNKNOWN>" ~f:(fun peer ->
                      peer.peer_id )
                in
                if config.disable_node_status then
                  Deferred.return
                  @@ Error
                       (Error.of_string
                          (sprintf
                             !"Node with IP address=%{sexp: Unix.Inet_addr.t}, \
                               peer ID=%s, node status is disabled"
                             node_ip_addr node_peer_id ) )
                else
                  match !net_ref with
                  | None ->
                      (* should be unreachable; without a network, we wouldn't receive this RPC call *)
                      [%log' info config.logger]
                        "Network not instantiated when node status requested" ;
                      Deferred.return
                      @@ Error
                           (Error.of_string
                              (sprintf
                                 !"Node with IP address=%{sexp: \
                                   Unix.Inet_addr.t}, peer ID=%s, network not \
                                   instantiated when node status requested"
                                 node_ip_addr node_peer_id ) )
                  | Some net ->
                      let ( protocol_state_hash
                          , best_tip_opt
                          , k_block_hashes_and_timestamps ) =
                        match get_current_frontier () with
                        | None ->
                            ( config.precomputed_values
                                .protocol_state_with_hashes
                                .hash
                                .state_hash
                            , None
                            , [] )
                        | Some frontier ->
                            let tip = Transition_frontier.best_tip frontier in
                            let protocol_state_hash =
                              Transition_frontier.Breadcrumb.state_hash tip
                            in
                            let k_breadcrumbs =
                              Transition_frontier.root frontier
                              :: Transition_frontier.best_tip_path frontier
                            in
                            let k_block_hashes_and_timestamps =
                              List.map k_breadcrumbs ~f:(fun bc ->
                                  ( Transition_frontier.Breadcrumb.state_hash bc
                                  , Option.value_map
                                      (Transition_frontier.Breadcrumb
                                       .transition_receipt_time bc )
                                      ~default:"no timestamp available"
                                      ~f:
                                        (Time.to_string_iso8601_basic
                                           ~zone:Time.Zone.utc ) ) )
                            in
                            ( protocol_state_hash
                            , Some tip
                            , k_block_hashes_and_timestamps )
                      in
                      let%bind peers = Mina_networking.peers net in
                      let open Deferred.Or_error.Let_syntax in
                      let%map sync_status =
                        match !sync_status_ref with
                        | None ->
                            Deferred.return (Ok `Offline)
                        | Some status ->
                            Deferred.return
                              (Mina_incremental.Status.Observer.value status)
                      in
                      let block_producers =
                        config.block_production_keypairs
                        |> Public_key.Compressed.Set.map ~f:snd
                        |> Set.to_list
                      in
                      let ban_statuses =
                        Trust_system.Peer_trust.peer_statuses
                          config.trust_system
                      in
                      let git_commit = commit_id_short in
                      let uptime_minutes =
                        let now = Time.now () in
                        let minutes_float =
                          Time.diff now config.start_time |> Time.Span.to_min
                        in
                        (* if rounding fails, just convert *)
                        Option.value_map
                          (Float.iround_nearest minutes_float)
                          ~f:Fn.id
                          ~default:(Float.to_int minutes_float)
                      in
                      let block_height_opt =
                        match best_tip_opt with
                        | None ->
                            None
                        | Some tip ->
                            let state =
                              Transition_frontier.Breadcrumb.protocol_state tip
                            in
                            let consensus_state =
                              state |> Mina_state.Protocol_state.consensus_state
                            in
                            Some
                              ( Mina_numbers.Length.to_int
                              @@ Consensus.Data.Consensus_state
                                 .blockchain_length consensus_state )
                      in
                      Mina_networking.Rpcs.Get_node_status.Node_status.
                        { node_ip_addr
                        ; node_peer_id
                        ; sync_status
                        ; peers
                        ; block_producers
                        ; protocol_state_hash
                        ; ban_statuses
                        ; k_block_hashes_and_timestamps
                        ; git_commit
                        ; uptime_minutes
                        ; block_height_opt
                        } )
          in
          let get_some_initial_peers _ =
            O1trace.thread "handle_request_get_some_initial_peers" (fun () ->
                match !net_ref with
                | None ->
                    (* should be unreachable; without a network, we wouldn't receive this RPC call *)
                    [%log' error config.logger]
                      "Network not instantiated when initial peers requested" ;
                    Deferred.return []
                | Some net ->
                    Mina_networking.peers net )
          in
          let slot_tx_end =
            Runtime_config.slot_tx_end
              config.Config.precomputed_values.runtime_config
          in
          let txn_pool_config =
            Network_pool.Transaction_pool.Resource_pool.make_config ~verifier
              ~trust_system:config.trust_system
              ~pool_max_size:
                config.precomputed_values.genesis_constants.txpool_max_size
              ~genesis_constants:config.precomputed_values.genesis_constants
              ~slot_tx_end
          in
          let first_received_message_signal = Ivar.create () in
          let online_status, notify_online_impl =
            online_broadcaster
              ~constraint_constants:config.net_config.constraint_constants
              config.time_controller
          in
          let on_first_received_message ~f =
            Ivar.read first_received_message_signal >>| f
          in

          (* TODO remove the line below after making sure notification will not lead
             to a stale lock *)
          let notify_online () =
            Ivar.fill_if_empty first_received_message_signal () ;
            notify_online_impl () |> don't_wait_for ;
            Deferred.unit
          in
          let transaction_pool, tx_remote_sink, tx_local_sink =
            (* make transaction pool return writer for local and incoming diffs *)
            Network_pool.Transaction_pool.create ~config:txn_pool_config
              ~constraint_constants ~consensus_constants
              ~time_controller:config.time_controller ~logger:config.logger
              ~frontier_broadcast_pipe:frontier_broadcast_pipe_r
              ~on_remote_push:notify_online
              ~log_gossip_heard:
                config.net_config.log_gossip_heard.transaction_pool_diff
          in
          let snark_pool_config =
            Network_pool.Snark_pool.Resource_pool.make_config ~verifier
              ~trust_system:config.trust_system
              ~disk_location:config.snark_pool_disk_location
          in
          let snark_pool, snark_remote_sink, snark_local_sink =
            Network_pool.Snark_pool.create ~config:snark_pool_config
              ~constraint_constants ~consensus_constants
              ~time_controller:config.time_controller ~logger:config.logger
              ~frontier_broadcast_pipe:frontier_broadcast_pipe_r
              ~on_remote_push:notify_online
              ~log_gossip_heard:
                config.net_config.log_gossip_heard.snark_pool_diff
          in
          let block_reader, block_sink =
            Transition_handler.Block_sink.create
              { logger = config.logger
              ; slot_duration_ms =
                  config.precomputed_values.consensus_constants.slot_duration_ms
              ; on_push = notify_online
              ; log_gossip_heard = config.net_config.log_gossip_heard.new_state
              ; time_controller = config.net_config.time_controller
              ; consensus_constants
              ; genesis_constants = config.precomputed_values.genesis_constants
              ; constraint_constants
              }
          in
          let sinks = (block_sink, tx_remote_sink, snark_remote_sink) in
          let%bind net =
            O1trace.thread "mina_networking" (fun () ->
                Mina_networking.create config.net_config ~get_some_initial_peers
                  ~sinks
                  ~get_staged_ledger_aux_and_pending_coinbases_at_hash:(fun query_env
                                                                            ->
                    O1trace.thread
                      "handle_request_get_staged_ledger_aux_and_pending_coinbases_at_hash"
                      (fun () ->
                        let input = Envelope.Incoming.data query_env in
                        Deferred.return
                        @@
                        let open Option.Let_syntax in
                        let%bind frontier = get_current_frontier () in
                        let%map ( scan_state
                                , expected_merkle_root
                                , pending_coinbases
                                , protocol_states ) =
                          Sync_handler
                          .get_staged_ledger_aux_and_pending_coinbases_at_hash
                            ~frontier input
                        in
                        let staged_ledger_hash =
                          Staged_ledger_hash.of_aux_ledger_and_coinbase_hash
                            (Staged_ledger.Scan_state.hash scan_state)
                            expected_merkle_root pending_coinbases
                        in
                        [%log' debug config.logger]
                          ~metadata:
                            [ ( "staged_ledger_hash"
                              , Staged_ledger_hash.to_yojson staged_ledger_hash
                              )
                            ]
                          "sending scan state and pending coinbase" ;
                        ( scan_state
                        , expected_merkle_root
                        , pending_coinbases
                        , protocol_states ) ) )
                  ~answer_sync_ledger_query:(fun query_env ->
                    let open Deferred.Or_error.Let_syntax in
                    O1trace.thread "handle_request_answer_sync_ledger_query"
                      (fun () ->
                        let ledger_hash, _ = Envelope.Incoming.data query_env in
                        let%bind frontier =
                          Deferred.return
                          @@ peek_frontier frontier_broadcast_pipe_r
                        in
                        Sync_handler.answer_query ~frontier ledger_hash
                          (Envelope.Incoming.map ~f:Tuple2.get2 query_env)
                          ~logger:config.logger
                          ~trust_system:config.trust_system
                        |> Deferred.map
                           (* begin error string prefix so we can pattern-match *)
                             ~f:
                               (Result.of_option
                                  ~error:
                                    (Error.createf
                                       !"%s for ledger_hash: \
                                         %{sexp:Ledger_hash.t}"
                                       Mina_networking
                                       .refused_answer_query_string ledger_hash ) ) )
                    )
                  ~get_ancestry:
                    (handle_request "get_ancestry" ~f:(fun ~frontier s ->
                         s
                         |> With_hash.map_hash ~f:(fun state_hash ->
                                { State_hash.State_hashes.state_hash
                                ; state_body_hash = None
                                } )
                         |> Sync_handler.Root.prove
                              ~context:(module Context)
                              ~frontier ) )
                  ~get_best_tip:
                    (handle_request "get_best_tip" ~f:(fun ~frontier () ->
                         let open Option.Let_syntax in
                         let open Proof_carrying_data in
                         let%map proof_with_data =
                           Best_tip_prover.prove
                             ~context:(module Context)
                             frontier
                         in
                         { proof_with_data with
                           data = With_hash.data proof_with_data.data
                         } ) )
                  ~get_node_status
                  ~get_transition_chain_proof:
                    (handle_request "get_transition_chain_proof"
                       ~f:(fun ~frontier hash ->
                         Transition_chain_prover.prove ~frontier hash ) )
                  ~get_transition_chain:
                    (handle_request "get_transition_chain"
                       ~f:Sync_handler.get_transition_chain )
                  ~get_transition_knowledge:(fun _q ->
                    O1trace.thread "handle_request_get_transition_knowledge"
                      (fun () ->
                        return
                          ( match get_current_frontier () with
                          | None ->
                              []
                          | Some frontier ->
                              Sync_handler.best_tip_path ~frontier ) ) ) )
          in
          (* tie the first knot *)
          net_ref := Some net ;
          let user_command_input_reader, user_command_input_writer =
            Strict_pipe.(create ~name:"local user transactions" Synchronous)
          in
          let block_produced_bvar = Bvar.create () in
          (*Read from user_command_input_reader that has the user command inputs from client, infer nonce, create user command, and write it to the pipe consumed by the network pool*)
          Strict_pipe.Reader.iter user_command_input_reader
            ~f:(fun (inputs, result_cb, get_current_nonce, get_account) ->
              match inputs with
              | Signed_command_inputs uc_inputs -> (
                  match%bind
                    User_command_input.to_user_commands ~get_current_nonce
                      ~get_account ~constraint_constants ~logger:config.logger
                      uc_inputs
                  with
                  | Ok signed_commands ->
                      if List.is_empty signed_commands then (
                        result_cb
                          (Error (Error.of_string "No user commands to send")) ;
                        Deferred.unit )
                      else
                        (*callback for the result from transaction_pool.apply_diff*)
                        Network_pool.Transaction_pool.Local_sink.push
                          tx_local_sink
                          ( List.map signed_commands ~f:(fun c ->
                                User_command.Signed_command c )
                          , result_cb )
                  | Error e ->
                      [%log' error config.logger]
                        "Failed to submit user commands: $error"
                        ~metadata:[ ("error", Error_json.error_to_yojson e) ] ;
                      result_cb (Error e) ;
                      Deferred.unit )
              | Zkapp_command_command_inputs zkapp_commands ->
                  (* TODO: here, submit a Zkapp_command.t, which includes a nonce
                     allow the nonce to be omitted, and infer it, as done
                     for user command inputs
                  *)
                  (* too-big Zkapp_command.t's were filtered when writing to the user command pipe *)
                  Network_pool.Transaction_pool.Local_sink.push tx_local_sink
                    ( List.map zkapp_commands ~f:(fun zkapp_command ->
                          User_command.Zkapp_command zkapp_command )
                    , result_cb ) )
          |> Deferred.don't_wait_for ;
          let most_recent_valid_block_reader, most_recent_valid_block_writer =
            Broadcast_pipe.create
              ( Mina_block.genesis ~precomputed_values:config.precomputed_values
              |> Validation.reset_frontier_dependencies_validation
              |> Validation.reset_staged_ledger_diff_validation )
          in
          let get_most_recent_valid_block () =
            Broadcast_pipe.Reader.peek most_recent_valid_block_reader
          in
          let valid_transitions, initialization_finish_signal =
            Transition_router.run
              ~context:(module Context)
              ~trust_system:config.trust_system ~verifier ~network:net
              ~is_seed:config.is_seed ~is_demo_mode:config.demo_mode
              ~time_controller:config.time_controller
              ~consensus_local_state:config.consensus_local_state
              ~persistent_root_location:config.persistent_root_location
              ~persistent_frontier_location:config.persistent_frontier_location
              ~get_current_frontier
              ~frontier_broadcast_writer:frontier_broadcast_pipe_w ~catchup_mode
              ~network_transition_reader:block_reader
              ~producer_transition_reader ~get_most_recent_valid_block
              ~most_recent_valid_block_writer
              ~get_completed_work:
                (Network_pool.Snark_pool.get_completed_work snark_pool)
              ~notify_online ()
          in
          let ( valid_transitions_for_network
              , valid_transitions_for_api
              , new_blocks ) =
            let network_pipe, downstream_pipe =
              Strict_pipe.Reader.Fork.two valid_transitions
            in
            let api_pipe, new_blocks_pipe =
              Strict_pipe.Reader.(
                Fork.two
                  (map downstream_pipe ~f:(fun (`Transition t, _, _) -> t)))
            in
            (network_pipe, api_pipe, new_blocks_pipe)
          in
          O1trace.background_thread "broadcast_transaction_pool_diffs"
            (fun () ->
              let rl = Network_pool.Transaction_pool.create_rate_limiter () in
              log_rate_limiter_occasionally rl ~label:"broadcast_transactions" ;
              Linear_pipe.iter
                (Network_pool.Transaction_pool.broadcasts transaction_pool)
                ~f:(fun Network_pool.With_nonce.{ message; nonce } ->
                  (* the commands had valid sizes when added to the transaction pool
                     don't need to check sizes again for broadcast
                  *)
                  let%bind () =
                    send_resource_pool_diff_or_wait ~rl
                      ~diff_score:
                        Network_pool.Transaction_pool.Resource_pool.Diff.score
                      ~max_per_15_seconds:
                        Network_pool.Transaction_pool.Resource_pool.Diff
                        .max_per_15_seconds message
                  in
                  Mina_networking.broadcast_transaction_pool_diff ~nonce net
                    message ) ) ;
          O1trace.background_thread "broadcast_blocks" (fun () ->
              Strict_pipe.Reader.iter_without_pushback
                valid_transitions_for_network
                ~f:(fun
                     (`Transition transition, `Source source, `Valid_cb valid_cb)
                   ->
                  let hash =
                    Mina_block.Validated.forget transition
                    |> State_hash.With_state_hashes.state_hash
                  in
                  let consensus_state =
                    transition |> Mina_block.Validated.header
                    |> Header.protocol_state
                    |> Mina_state.Protocol_state.consensus_state
                  in
                  let now =
                    let open Block_time in
                    now config.time_controller |> to_span_since_epoch
                    |> Span.to_ms
                  in
                  match
                    Consensus.Hooks.received_at_valid_time
                      ~constants:consensus_constants ~time_received:now
                      consensus_state
                  with
                  | Ok () -> (
                      match source with
                      | `Gossip ->
                          [%str_log' info config.logger]
                            ~metadata:
                              [ ( "external_transition"
                                , Mina_block.Validated.to_yojson transition )
                              ]
                            (Rebroadcast_transition { state_hash = hash }) ;
                          (*send callback to libp2p to forward the gossiped transition*)
                          Option.iter
                            ~f:
                              (Fn.flip
                                 Mina_net2.Validation_callback
                                 .fire_if_not_already_fired `Accept )
                            valid_cb
                      | `Internal ->
                          (*Send callback to publish the new block. Don't log rebroadcast message if it is internally generated; There is a broadcast log*)
                          Option.iter
                            ~f:
                              (Fn.flip
                                 Mina_net2.Validation_callback
                                 .fire_if_not_already_fired `Accept )
                            valid_cb
                      | `Catchup ->
                          (*Noop for directly downloaded transitions*)
                          Option.iter
                            ~f:
                              (Fn.flip
                                 Mina_net2.Validation_callback
                                 .fire_if_not_already_fired `Accept )
                            valid_cb )
                  | Error reason -> (
                      let timing_error_json =
                        match reason with
                        | `Too_early ->
                            `String "too early"
                        | `Too_late slots ->
                            `String (sprintf "%Lu slots too late" slots)
                      in
                      let metadata =
                        [ ("state_hash", State_hash.to_yojson hash)
                        ; ("block", Mina_block.Validated.to_yojson transition)
                        ; ("timing", timing_error_json)
                        ]
                      in
                      Option.iter
                        ~f:
                          (Fn.flip
                             Mina_net2.Validation_callback
                             .fire_if_not_already_fired `Reject )
                        valid_cb ;
                      match source with
                      | `Catchup ->
                          ()
                      | `Internal ->
                          [%log' error config.logger] ~metadata
                            "Internally generated block $state_hash cannot be \
                             rebroadcast because it's not a valid time to do \
                             so ($timing)"
                      | `Gossip ->
                          [%log' warn config.logger] ~metadata
                            "Not rebroadcasting block $state_hash because it \
                             was received $timing" ) ) ) ;
          (* FIXME #4093: augment ban_notifications with a Peer.ID so we can implement ban_notify
             trace_task "ban notification loop" (fun () ->
              Linear_pipe.iter (Mina_networking.ban_notification_reader net)
                ~f:(fun notification ->
                  let open Gossip_net in
                  let peer = notification.banned_peer in
                  let banned_until = notification.banned_until in
                  (* if RPC call fails, will be logged in gossip net code *)
                  let%map _ =
                    Mina_networking.ban_notify net peer banned_until
                  in
                  () ) ) ; *)
          don't_wait_for
            (Linear_pipe.iter
               (Mina_networking.ban_notification_reader net)
               ~f:(Fn.const Deferred.unit) ) ;
          let snark_jobs_state =
            Work_selector.State.init
              ~reassignment_wait:config.work_reassignment_wait
              ~frontier_broadcast_pipe:frontier_broadcast_pipe_r
              ~logger:config.logger
          in
          let%bind wallets =
            match wallets with
            | Some wallets ->
                return wallets
            | None ->
                Secrets.Wallets.load ~logger:config.logger
                  ~disk_location:config.wallets_disk_location
          in
          O1trace.background_thread "broadcast_snark_pool_diffs" (fun () ->
              let rl = Network_pool.Snark_pool.create_rate_limiter () in
              log_rate_limiter_occasionally rl ~label:"broadcast_snark_work" ;
              Linear_pipe.iter (Network_pool.Snark_pool.broadcasts snark_pool)
                ~f:(fun Network_pool.With_nonce.{ message; nonce } ->
                  let%bind () =
                    send_resource_pool_diff_or_wait ~rl
                      ~diff_score:
                        Network_pool.Snark_pool.Resource_pool.Diff.score
                      ~max_per_15_seconds:
                        Network_pool.Snark_pool.Resource_pool.Diff
                        .max_per_15_seconds message
                  in
                  Mina_networking.broadcast_snark_pool_diff ~nonce net message ) ) ;
          Option.iter config.archive_process_location
            ~f:(fun archive_process_port ->
              [%log' info config.logger]
                "Communicating with the archive process"
                ~metadata:
                  [ ( "Host"
                    , `String (Host_and_port.host archive_process_port.value) )
                  ; ( "Port"
                    , `Int (Host_and_port.port archive_process_port.value) )
                  ] ;
              Archive_client.run ~logger:config.logger
                ~precomputed_values:config.precomputed_values
                ~frontier_broadcast_pipe:frontier_broadcast_pipe_r
                archive_process_port ) ;
          let precomputed_block_writer =
            ref
              ( Option.map config.precomputed_blocks_path ~f:(fun path ->
                    `Path path )
              , if config.log_precomputed_blocks then Some `Log else None )
          in
          let subscriptions =
            Mina_subscriptions.create ~logger:config.logger
              ~constraint_constants ~new_blocks ~wallets
              ~transition_frontier:frontier_broadcast_pipe_r
              ~is_storing_all:config.is_archive_rocksdb
              ~upload_blocks_to_gcloud:config.upload_blocks_to_gcloud
              ~time_controller:config.time_controller ~precomputed_block_writer
          in
          let open Mina_incremental.Status in
          let transition_frontier_incr =
            Var.watch @@ of_broadcast_pipe frontier_broadcast_pipe_r
          in
          let transition_frontier_and_catchup_signal_incr =
            transition_frontier_incr
            >>= function
            | Some transition_frontier ->
                of_broadcast_pipe Ledger_catchup.Catchup_jobs.reader
                |> Var.watch
                >>| fun catchup_signal ->
                Some (transition_frontier, catchup_signal)
            | None ->
                return None
          in
          let sync_status =
            create_sync_status_observer ~logger:config.logger
              ~genesis_timestamp:
                config.precomputed_values.genesis_constants.protocol
                  .genesis_state_timestamp
              ~net ~is_seed:config.is_seed ~demo_mode:config.demo_mode
              ~transition_frontier_and_catchup_signal_incr
              ~online_status_incr:(Var.watch @@ of_broadcast_pipe online_status)
              ~first_connection_incr:
                ( Var.watch @@ of_deferred
                @@ Mina_networking.on_first_connect net ~f:Fn.id )
              ~first_message_incr:
                (Var.watch @@ of_deferred @@ on_first_received_message ~f:Fn.id)
          in
          (* tie other knot *)
          sync_status_ref := Some sync_status ;
          Deferred.return
            { config
            ; next_producer_timing = None
            ; processes =
                { prover
                ; verifier
                ; snark_worker
                ; uptime_snark_worker_opt
                ; vrf_evaluator
                }
            ; initialization_finish_signal
            ; components =
                { net
                ; transaction_pool
                ; snark_pool
                ; transition_frontier = frontier_broadcast_pipe_r
                ; most_recent_valid_block = most_recent_valid_block_reader
                ; block_produced_bvar
                }
            ; pipes =
                { validated_transitions_reader = valid_transitions_for_api
                ; producer_transition_writer
                ; user_command_input_writer
                ; tx_local_sink
                ; snark_local_sink
                }
            ; wallets
            ; coinbase_receiver = ref config.coinbase_receiver
            ; snark_job_state = snark_jobs_state
            ; subscriptions
            ; sync_status
            ; precomputed_block_writer
            ; block_production_status = ref `Free
            ; in_memory_reverse_structured_log_messages_for_integration_test
            ; vrf_evaluation_state =
                Block_producer.Vrf_evaluation_state.create ()
            ; commit_id
            } ) )

let net { components = { net; _ }; _ } = net

let runtime_config { config = { precomputed_values; _ }; _ } =
  Genesis_ledger_helper.runtime_config_of_precomputed_values precomputed_values

let start_filtered_log
<<<<<<< HEAD
    ({ in_memory_reverse_structured_log_messages_for_integration_test; _ } : t)
    (structured_log_ids : string list) =
  start_filtered_log
=======
    ({ in_memory_reverse_structured_log_messages_for_integration_test
     ; commit_id
     ; _
     } :
      t ) (structured_log_ids : string list) =
  start_filtered_log ~commit_id
>>>>>>> abe0f139
    in_memory_reverse_structured_log_messages_for_integration_test
    structured_log_ids

let get_filtered_log_entries
    ({ in_memory_reverse_structured_log_messages_for_integration_test; _ } : t)
    (idx : int) =
  let rec get_from_idx curr_idx rev_messages output =
    if idx < curr_idx then
      match rev_messages with
      | [] ->
          output
      | msg :: rev_messages ->
          get_from_idx (curr_idx - 1) rev_messages (msg :: output)
    else output
  in
  let curr_idx, messages, is_started =
    !in_memory_reverse_structured_log_messages_for_integration_test
  in
  (get_from_idx curr_idx messages [], is_started)

let verifier { processes = { verifier; _ }; _ } = verifier

let vrf_evaluator { processes = { vrf_evaluator; _ }; _ } = vrf_evaluator

let genesis_ledger t = Genesis_proof.genesis_ledger t.config.precomputed_values

let get_transition_frontier (t : t) =
  transition_frontier t |> Pipe_lib.Broadcast_pipe.Reader.peek
  |> Result.of_option ~error:"Could not obtain transition frontier"

let best_chain_block_by_height (t : t) height =
  let open Result.Let_syntax in
  let%bind transition_frontier = get_transition_frontier t in
  Transition_frontier.best_tip_path transition_frontier
  |> List.find ~f:(fun bc ->
         let validated_transition =
           Transition_frontier.Breadcrumb.validated_transition bc
         in
         let block_height =
           Mina_block.(
             blockchain_length @@ With_hash.data
             @@ Validated.forget validated_transition)
         in
         Unsigned.UInt32.equal block_height height )
  |> Result.of_option
       ~error:
         (sprintf "Could not find block in transition frontier with height %s"
            (Unsigned.UInt32.to_string height) )

let best_chain_block_by_state_hash (t : t) hash =
  let open Result.Let_syntax in
  let%bind transition_frontier = get_transition_frontier t in
  Transition_frontier.find transition_frontier hash
  |> Result.of_option
       ~error:
         (sprintf "Block with state hash %s not found in transition frontier"
            (State_hash.to_base58_check hash) )<|MERGE_RESOLUTION|>--- conflicted
+++ resolved
@@ -1242,13 +1242,8 @@
     let commit_id = commit_id
   end )
 
-<<<<<<< HEAD
-let start ~commit_id t =
-  let commit_id_short = String.sub ~pos:0 ~len:8 commit_id in
-=======
 let start t =
   let commit_id_short = String.sub ~pos:0 ~len:8 t.commit_id in
->>>>>>> abe0f139
   let set_next_producer_timing timing consensus_state =
     let block_production_status, next_producer_timing =
       let generated_from_consensus_at :
@@ -1312,11 +1307,7 @@
       (Keypair.And_compressed_pk.Set.is_empty t.config.block_production_keypairs)
   then
     Block_producer.run
-<<<<<<< HEAD
-      ~context:(context ~commit_id t.config)
-=======
       ~context:(context ~commit_id:t.commit_id t.config)
->>>>>>> abe0f139
       ~vrf_evaluator:t.processes.vrf_evaluator ~verifier:t.processes.verifier
       ~set_next_producer_timing ~prover:t.processes.prover
       ~trust_system:t.config.trust_system
@@ -1347,11 +1338,7 @@
             @@ Keypair.And_compressed_pk.Set.choose
                  t.config.block_production_keypairs
           in
-<<<<<<< HEAD
-          Node_status_service.start_simplified ~commit_id
-=======
           Node_status_service.start_simplified ~commit_id:t.commit_id
->>>>>>> abe0f139
             ~logger:t.config.logger ~node_status_url ~network:t.components.net
             ~chain_id:t.config.chain_id
             ~addrs_and_ports:t.config.gossip_net_params.addrs_and_ports
@@ -1361,13 +1348,8 @@
                    .slot_duration_ms )
             ~block_producer_public_key_base58
         else
-<<<<<<< HEAD
-          Node_status_service.start ~commit_id ~logger:t.config.logger
-            ~node_status_url ~network:t.components.net
-=======
           Node_status_service.start ~commit_id:t.commit_id
             ~logger:t.config.logger ~node_status_url ~network:t.components.net
->>>>>>> abe0f139
             ~transition_frontier:t.components.transition_frontier
             ~sync_status:t.sync_status ~chain_id:t.config.chain_id
             ~addrs_and_ports:t.config.gossip_net_params.addrs_and_ports
@@ -1397,21 +1379,17 @@
   stop_long_running_daemon t ;
   Snark_worker.start t
 
-let start_with_precomputed_blocks ~commit_id t blocks =
+let start_with_precomputed_blocks t blocks =
   let%bind () =
     Block_producer.run_precomputed
-<<<<<<< HEAD
-      ~context:(context ~commit_id t.config)
-=======
       ~context:(context ~commit_id:t.commit_id t.config)
->>>>>>> abe0f139
       ~verifier:t.processes.verifier ~trust_system:t.config.trust_system
       ~time_controller:t.config.time_controller
       ~frontier_reader:t.components.transition_frontier
       ~transition_writer:t.pipes.producer_transition_writer
       ~precomputed_blocks:blocks
   in
-  start ~commit_id t
+  start t
 
 let send_resource_pool_diff_or_wait ~rl ~diff_score ~max_per_15_seconds diff =
   (* HACK: Pretend we're a remote peer so that we can rate limit
@@ -1456,11 +1434,7 @@
   val set_itn_logger_data : t -> daemon_port:int -> unit Deferred.Or_error.t
 end
 
-<<<<<<< HEAD
-let start_filtered_log
-=======
 let start_filtered_log ~commit_id
->>>>>>> abe0f139
     in_memory_reverse_structured_log_messages_for_integration_test
     (structured_log_ids : string list) =
   let handle str =
@@ -1481,16 +1455,10 @@
       Structured_log_events.Set.of_list
       @@ List.map ~f:Structured_log_events.id_of_string structured_log_ids
     in
-<<<<<<< HEAD
-    Logger.Consumer_registry.register ~id:Logger.Logger_id.mina
-      ~processor:(Logger.Processor.raw_structured_log_events event_set)
-      ~transport:(Logger.Transport.raw handle) ;
-=======
     Logger.Consumer_registry.register ~id:Logger.Logger_id.mina ~commit_id
       ~processor:(Logger.Processor.raw_structured_log_events event_set)
       ~transport:(Logger.Transport.raw handle)
       () ;
->>>>>>> abe0f139
     Ok () )
 
 let create ~commit_id ?wallets (config : Config.t) =
@@ -1523,11 +1491,7 @@
           if not (List.is_empty config.start_filtered_logs) then
             (* Start the filtered logs, if requested. *)
             Or_error.ok_exn
-<<<<<<< HEAD
-            @@ start_filtered_log
-=======
             @@ start_filtered_log ~commit_id
->>>>>>> abe0f139
                  in_memory_reverse_structured_log_messages_for_integration_test
                  config.start_filtered_logs ;
           let%bind prover =
@@ -2337,18 +2301,12 @@
   Genesis_ledger_helper.runtime_config_of_precomputed_values precomputed_values
 
 let start_filtered_log
-<<<<<<< HEAD
-    ({ in_memory_reverse_structured_log_messages_for_integration_test; _ } : t)
-    (structured_log_ids : string list) =
-  start_filtered_log
-=======
     ({ in_memory_reverse_structured_log_messages_for_integration_test
      ; commit_id
      ; _
      } :
       t ) (structured_log_ids : string list) =
   start_filtered_log ~commit_id
->>>>>>> abe0f139
     in_memory_reverse_structured_log_messages_for_integration_test
     structured_log_ids
 
