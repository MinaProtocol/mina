--- conflicted
+++ resolved
@@ -827,23 +827,6 @@
 
 let validated_transitions t = t.pipes.validated_transitions_reader
 
-<<<<<<< HEAD
-=======
-module Root_diff = struct
-  [%%versioned
-  module Stable = struct
-    module V2 = struct
-      type t =
-        { commands : User_command.Stable.V2.t With_status.Stable.V2.t list
-        ; root_length : int
-        }
-
-      let to_latest = Fn.id
-    end
-  end]
-end
-
->>>>>>> e063d3db
 let initialization_finish_signal t = t.initialization_finish_signal
 
 let dump_tf t =
@@ -2287,9 +2270,6 @@
 
 let vrf_evaluator { processes = { vrf_evaluator; _ }; _ } = vrf_evaluator
 
-<<<<<<< HEAD
-let genesis_ledger t = Genesis_proof.genesis_ledger t.config.precomputed_values
-=======
 let genesis_ledger t = Genesis_proof.genesis_ledger t.config.precomputed_values
 
 let get_transition_frontier (t : t) =
@@ -2322,5 +2302,4 @@
   |> Result.of_option
        ~error:
          (sprintf "Block with state hash %s not found in transition frontier"
-            (State_hash.to_base58_check hash) )
->>>>>>> e063d3db
+            (State_hash.to_base58_check hash) )