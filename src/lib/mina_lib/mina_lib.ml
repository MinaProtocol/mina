--- conflicted
+++ resolved
@@ -1599,7 +1599,7 @@
                 (Time_ns.Span.of_hr
                    (Float.of_int
                       config.precomputed_values.genesis_constants
-                        .transaction_expiry_hr))
+                        .transaction_expiry_hr ) )
               ~on_remote_push:notify_online
               ~log_gossip_heard:
                 config.net_config.log_gossip_heard.transaction_pool_diff
@@ -1618,7 +1618,7 @@
                 (Time_ns.Span.of_hr
                    (Float.of_int
                       config.precomputed_values.genesis_constants
-                        .transaction_expiry_hr))
+                        .transaction_expiry_hr ) )
               ~on_remote_push:notify_online
               ~log_gossip_heard:
                 config.net_config.log_gossip_heard.snark_pool_diff
@@ -1747,31 +1747,6 @@
           let block_produced_bvar = Bvar.create () in
           (*Read from user_command_input_reader that has the user command inputs from client, infer nonce, create user command, and write it to the pipe consumed by the network pool*)
           Strict_pipe.Reader.iter user_command_input_reader
-<<<<<<< HEAD
-            ~f:(fun (input_list, result_cb, get_current_nonce, get_account) ->
-              match%bind
-                User_command_input.to_user_commands ~get_current_nonce
-                  ~get_account ~constraint_constants ~logger:config.logger
-                  input_list
-              with
-              | Ok user_commands ->
-                  if List.is_empty user_commands then (
-                    result_cb
-                      (Error (Error.of_string "No user commands to send")) ;
-                    Deferred.unit )
-                  else
-                    Network_pool.Transaction_pool.Local_sink.push tx_local_sink
-                      (*callback for the result from transaction_pool.apply_diff*)
-                      ( List.map user_commands ~f:(fun c ->
-                            User_command.Signed_command c )
-                      , result_cb )
-              | Error e ->
-                  [%log' error config.logger]
-                    "Failed to submit user commands: $error"
-                    ~metadata:[ ("error", Error_json.error_to_yojson e) ] ;
-                  result_cb (Error e) ;
-                  Deferred.unit )
-=======
             ~f:(fun (inputs, result_cb, get_current_nonce, get_account) ->
               match inputs with
               | User_command_inputs uc_inputs -> (
@@ -1790,7 +1765,7 @@
                         Network_pool.Transaction_pool.Local_sink.push
                           tx_local_sink
                           ( List.map user_commands ~f:(fun c ->
-                                User_command.Signed_command c)
+                                User_command.Signed_command c )
                           , result_cb )
                   | Error e ->
                       [%log' error config.logger]
@@ -1805,9 +1780,8 @@
                   *)
                   Network_pool.Transaction_pool.Local_sink.push tx_local_sink
                     ( List.map snapp_txns ~f:(fun cmd ->
-                          User_command.Parties cmd)
-                    , result_cb ))
->>>>>>> ea6c7ee8
+                          User_command.Parties cmd )
+                    , result_cb ) )
           |> Deferred.don't_wait_for ;
           let ((most_recent_valid_block_reader, _) as most_recent_valid_block) =
             Broadcast_pipe.create
