open Core_kernel
open Async
open Mina_base
open Mina_transaction
module Ledger = Mina_ledger.Ledger
open Mina_block
open Pipe_lib
open Strict_pipe
open Signature_lib
open Network_peer
open Mina_numbers
module Archive_client = Archive_client
module Config = Config
module Conf_dir = Conf_dir
module Subscriptions = Mina_subscriptions
module Snark_worker_lib = Snark_worker
module Timeout = Timeout_lib.Core_time

let daemon_start_time = Time_ns.now ()

type Structured_log_events.t += Connecting
  [@@deriving register_event { msg = "Mina daemon is connecting" }]

type Structured_log_events.t += Listening
  [@@deriving register_event { msg = "Mina daemon is listening" }]

type Structured_log_events.t += Bootstrapping
  [@@deriving register_event { msg = "Mina daemon is bootstrapping" }]

type Structured_log_events.t += Ledger_catchup
  [@@deriving register_event { msg = "Mina daemon is doing ledger catchup" }]

type Structured_log_events.t += Synced
  [@@deriving register_event { msg = "Mina daemon is synced" }]

type Structured_log_events.t +=
  | Rebroadcast_transition of { state_hash : State_hash.t }
  [@@deriving register_event { msg = "Rebroadcasting $state_hash" }]

exception Snark_worker_error of int

exception Snark_worker_signal_interrupt of Signal.t

(* A way to run a single snark worker for a daemon in a lazy manner. Forcing
   this lazy value will run the snark worker process. A snark work is
   assigned to a public key. This public key can change throughout the entire time
   the daemon is running *)
type snark_worker =
  { public_key : Public_key.Compressed.t
  ; process : Process.t Ivar.t
  ; kill_ivar : unit Ivar.t
  }

type processes =
  { prover : Prover.t
  ; verifier : Verifier.t
  ; vrf_evaluator : Vrf_evaluator.t
  ; mutable snark_worker :
      [ `On of snark_worker * Currency.Fee.t | `Off of Currency.Fee.t ]
  ; uptime_snark_worker_opt : Uptime_service.Uptime_snark_worker.t option
  }

type components =
  { net : Mina_networking.t
  ; transaction_pool : Network_pool.Transaction_pool.t
  ; snark_pool : Network_pool.Snark_pool.t
  ; transition_frontier : Transition_frontier.t option Broadcast_pipe.Reader.t
  ; most_recent_valid_block :
      Mina_block.initial_valid_block Broadcast_pipe.Reader.t
  ; block_produced_bvar : (Transition_frontier.Breadcrumb.t, read_write) Bvar.t
  }

(* tag commands so they can share a common pipe, to ensure sequentiality of nonces *)
type command_inputs =
  | Signed_command_inputs of User_command_input.t list
  | Zkapp_command_command_inputs of Zkapp_command.t list

type pipes =
  { validated_transitions_reader : Mina_block.Validated.t Strict_pipe.Reader.t
  ; producer_transition_writer :
      ( Transition_frontier.Breadcrumb.t
      , Strict_pipe.synchronous
      , unit Deferred.t )
      Strict_pipe.Writer.t
  ; user_command_input_writer :
      ( command_inputs
        * (   ( [ `Broadcasted | `Not_broadcasted ]
              * Network_pool.Transaction_pool.Resource_pool.Diff.t
              * Network_pool.Transaction_pool.Resource_pool.Diff.Rejected.t )
              Or_error.t
           -> unit )
        * (   Account_id.t
           -> ( [ `Min of Mina_base.Account.Nonce.t ] * Mina_base.Account.Nonce.t
              , string )
              Result.t )
        * (Account_id.t -> Account.t option Participating_state.T.t)
      , Strict_pipe.synchronous
      , unit Deferred.t )
      Strict_pipe.Writer.t
  ; tx_local_sink : Network_pool.Transaction_pool.Local_sink.t
  ; snark_local_sink : Network_pool.Snark_pool.Local_sink.t
  }

type t =
  { config : Config.t
  ; processes : processes
  ; components : components
  ; initialization_finish_signal : unit Ivar.t
  ; pipes : pipes
  ; wallets : Secrets.Wallets.t
  ; coinbase_receiver : Consensus.Coinbase_receiver.t ref
  ; snark_job_state : Work_selector.State.t
  ; mutable next_producer_timing :
      Daemon_rpcs.Types.Status.Next_producer_timing.t option
  ; subscriptions : Mina_subscriptions.t
  ; sync_status : Sync_status.t Mina_incremental.Status.Observer.t
  ; precomputed_block_writer :
      ([ `Path of string ] option * [ `Log ] option) ref
  ; block_production_status :
      [ `Producing | `Producing_in_ms of float | `Free ] ref
  ; in_memory_reverse_structured_log_messages_for_integration_test :
      (int * string list * bool) ref
  ; vrf_evaluation_state : Block_producer.Vrf_evaluation_state.t
  }
[@@deriving fields]

let vrf_evaluation_state t = t.vrf_evaluation_state

let time_controller t = t.config.time_controller

let subscription t = t.subscriptions

let peek_frontier frontier_broadcast_pipe =
  Broadcast_pipe.Reader.peek frontier_broadcast_pipe
  |> Result.of_option
       ~error:
         (Error.of_string
            "Cannot retrieve transition frontier now. Bootstrapping right now." )

let client_port t =
  let { Node_addrs_and_ports.client_port; _ } =
    t.config.gossip_net_params.addrs_and_ports
  in
  client_port

(* Get the most recently set public keys  *)
let block_production_pubkeys t : Public_key.Compressed.Set.t =
  t.config.block_production_keypairs |> Keypair.And_compressed_pk.Set.to_list
  |> List.map ~f:snd |> Public_key.Compressed.Set.of_list

let coinbase_receiver t = !(t.coinbase_receiver)

let replace_coinbase_receiver t coinbase_receiver =
  [%log' info t.config.logger]
    "Changing the coinbase receiver for produced blocks from $old_receiver to \
     $new_receiver"
    ~metadata:
      [ ( "old_receiver"
        , Consensus.Coinbase_receiver.to_yojson !(t.coinbase_receiver) )
      ; ("new_receiver", Consensus.Coinbase_receiver.to_yojson coinbase_receiver)
      ] ;
  t.coinbase_receiver := coinbase_receiver

let log_snark_worker_warning t =
  if Option.is_some t.config.snark_coordinator_key then
    [%log' warn t.config.logger]
      "The snark coordinator flag is set; running a snark worker will override \
       the snark coordinator key"

let log_snark_coordinator_warning (config : Config.t) snark_worker =
  if Option.is_some config.snark_coordinator_key then
    match snark_worker with
    | `On _ ->
        [%log' warn config.logger]
          "The snark coordinator key will be ignored because the snark worker \
           key is set "
    | _ ->
        ()

module Snark_worker = struct
  let run_process ~logger ~proof_level pids client_port kill_ivar num_threads =
    let env =
      Option.map
        ~f:(fun num -> `Extend [ ("RAYON_NUM_THREADS", string_of_int num) ])
        num_threads
    in
    let%map snark_worker_process =
      let our_binary = Sys.executable_name in
      Process.create_exn () ~prog:our_binary ?env
        ~args:
          ( "internal" :: Snark_worker.Intf.command_name
          :: Snark_worker.arguments ~proof_level
               ~daemon_address:
                 (Host_and_port.create ~host:"127.0.0.1" ~port:client_port)
               ~shutdown_on_disconnect:false )
    in
    Child_processes.Termination.register_process pids snark_worker_process
      Snark_worker ;
    Child_processes.Termination.wait_for_process_log_errors ~logger
      snark_worker_process ~module_:__MODULE__ ~location:__LOC__ ~here:[%here] ;
    let close_stdin () =
      Process.stdin snark_worker_process |> Async.Writer.close
    in
    let remove_pid () =
      let pid = Process.pid snark_worker_process in
      Child_processes.Termination.remove pids pid
    in
    don't_wait_for
      ( match%bind
          Monitor.try_with ~here:[%here] (fun () ->
              Process.wait snark_worker_process )
        with
      | Ok signal_or_error -> (
          let%bind () = close_stdin () in
          remove_pid () ;
          match signal_or_error with
          | Ok () ->
              [%log info] "Snark worker process died" ;
              if Ivar.is_full kill_ivar then
                [%log error] "Ivar.fill bug is here!" ;
              Ivar.fill kill_ivar () ;
              Deferred.unit
          | Error (`Exit_non_zero non_zero_error) ->
              [%log fatal]
                !"Snark worker process died with a nonzero error %i"
                non_zero_error ;
              raise (Snark_worker_error non_zero_error)
          | Error (`Signal signal) ->
              [%log fatal]
                !"Snark worker died with signal %{sexp:Signal.t}. Aborting \
                  daemon"
                signal ;
              raise (Snark_worker_signal_interrupt signal) )
      | Error exn ->
          let%bind () = close_stdin () in
          remove_pid () ;
          [%log info]
            !"Exception when waiting for snark worker process to terminate: \
              $exn"
            ~metadata:[ ("exn", `String (Exn.to_string exn)) ] ;
          Deferred.unit ) ;
    [%log trace]
      !"Created snark worker with pid: %i"
      (Pid.to_int @@ Process.pid snark_worker_process) ;
    (* We want these to be printfs so we don't double encode our logs here *)
    Pipe.iter_without_pushback
      (Async.Reader.pipe (Process.stdout snark_worker_process))
      ~f:(fun s -> printf "%s" s)
    |> don't_wait_for ;
    Pipe.iter_without_pushback
      (Async.Reader.pipe (Process.stderr snark_worker_process))
      ~f:(fun s -> printf "%s" s)
    |> don't_wait_for ;
    snark_worker_process

  let start t =
    O1trace.thread "snark_worker"
    @@ fun () ->
    match t.processes.snark_worker with
    | `On ({ process = process_ivar; kill_ivar; _ }, _) ->
        [%log' debug t.config.logger] !"Starting snark worker process" ;
        log_snark_worker_warning t ;
        let%map snark_worker_process =
          run_process ~logger:t.config.logger
            ~proof_level:t.config.precomputed_values.proof_level t.config.pids
            t.config.gossip_net_params.addrs_and_ports.client_port kill_ivar
            t.config.snark_worker_config.num_threads
        in
        [%log' debug t.config.logger]
          ~metadata:
            [ ( "snark_worker_pid"
              , `Int (Pid.to_int (Process.pid snark_worker_process)) )
            ]
          "Started snark worker process with pid: $snark_worker_pid" ;
        if Ivar.is_full process_ivar then
          [%log' error t.config.logger] "Ivar.fill bug is here!" ;
        Ivar.fill process_ivar snark_worker_process
    | `Off _ ->
        [%log' info t.config.logger]
          !"Attempted to turn on snark worker, but snark worker key is set to \
            none" ;
        Deferred.unit

  let stop ?(should_wait_kill = false) t =
    match t.processes.snark_worker with
    | `On ({ public_key = _; process; kill_ivar }, _) ->
        let%bind process = Ivar.read process in
        [%log' info t.config.logger]
          "Killing snark worker process with pid: $snark_worker_pid"
          ~metadata:
            [ ("snark_worker_pid", `Int (Pid.to_int (Process.pid process))) ] ;
        Signal.send_exn Signal.term (`Pid (Process.pid process)) ;
        if should_wait_kill then Ivar.read kill_ivar else Deferred.unit
    | `Off _ ->
        [%log' warn t.config.logger]
          "Attempted to turn off snark worker, but no snark worker was running" ;
        Deferred.unit

  let get_key { processes = { snark_worker; _ }; _ } =
    match snark_worker with
    | `On ({ public_key; _ }, _) ->
        Some public_key
    | `Off _ ->
        None

  let replace_key t new_key =
    let snark_worker = t.processes.snark_worker in
    let logger = t.config.logger in
    match (snark_worker, new_key) with
    | `Off _, None ->
        [%log info]
          "Snark work is still not happening since keys snark worker keys are \
           still set to None" ;
        Deferred.unit
    | `Off fee, Some new_key ->
        let process = Ivar.create () in
        let kill_ivar = Ivar.create () in
        t.processes.snark_worker <-
          `On ({ public_key = new_key; process; kill_ivar }, fee) ;
        start t
    | `On ({ public_key = old; process; kill_ivar }, fee), Some new_key ->
        [%log debug]
          !"Changing snark worker key from $old to $new"
          ~metadata:
            [ ("old", Public_key.Compressed.to_yojson old)
            ; ("new", Public_key.Compressed.to_yojson new_key)
            ] ;
        t.processes.snark_worker <-
          `On ({ public_key = new_key; process; kill_ivar }, fee) ;
        Deferred.unit
    | `On (_, fee), None ->
        let%map () = stop t in
        t.processes.snark_worker <- `Off fee
end

let replace_snark_worker_key = Snark_worker.replace_key

let snark_worker_key = Snark_worker.get_key

let snark_coordinator_key t = t.config.snark_coordinator_key

let stop_snark_worker = Snark_worker.stop

let best_tip_opt t =
  let open Option.Let_syntax in
  let%map frontier =
    Broadcast_pipe.Reader.peek t.components.transition_frontier
  in
  Transition_frontier.best_tip frontier

let transition_frontier t = t.components.transition_frontier

let root_length_opt t =
  let open Option.Let_syntax in
  let%map frontier =
    Broadcast_pipe.Reader.peek t.components.transition_frontier
  in
  Transition_frontier.root_length frontier

let best_staged_ledger_opt t =
  let open Option.Let_syntax in
  let%map tip = best_tip_opt t in
  Transition_frontier.Breadcrumb.staged_ledger tip

let best_protocol_state_opt t =
  let open Option.Let_syntax in
  let%map tip = best_tip_opt t in
  Transition_frontier.Breadcrumb.protocol_state tip

let best_ledger_opt t =
  let open Option.Let_syntax in
  let%map staged_ledger = best_staged_ledger_opt t in
  Staged_ledger.ledger staged_ledger

let compose_of_option f =
  Fn.compose
    (Option.value_map ~default:`Bootstrapping ~f:(fun x -> `Active x))
    f

let best_tip = compose_of_option best_tip_opt

let root_length = compose_of_option root_length_opt

let active_or_bootstrapping =
  compose_of_option (fun t ->
      Option.bind
        (Broadcast_pipe.Reader.peek t.components.transition_frontier)
        ~f:(Fn.const (Some ())) )

let get_node_state t =
  let chain_id = t.config.chain_id in
  let addrs_and_ports = t.config.gossip_net_params.addrs_and_ports in
  let peer_id = (Node_addrs_and_ports.to_peer_exn addrs_and_ports).peer_id in
  let ip_address =
    Node_addrs_and_ports.external_ip addrs_and_ports
    |> Core.Unix.Inet_addr.to_string
  in
  let public_key =
    let key_list =
      block_production_pubkeys t |> Public_key.Compressed.Set.to_list
    in
    if List.is_empty key_list then None else Some (List.hd_exn key_list)
  in
  let catchup_job_states =
    match Broadcast_pipe.Reader.peek @@ transition_frontier t with
    | None ->
        None
    | Some tf -> (
        match Transition_frontier.catchup_tree tf with
        | Full catchup_tree ->
            Some
              (Transition_frontier.Full_catchup_tree.to_node_status_report
                 catchup_tree )
        | _ ->
            None )
  in
  let block_height_at_best_tip =
    best_tip t
    |> Participating_state.map ~f:(fun b ->
           Transition_frontier.Breadcrumb.consensus_state b
           |> Consensus.Data.Consensus_state.blockchain_length
           |> Mina_numbers.Length.to_uint32 )
    |> Participating_state.map ~f:Unsigned.UInt32.to_int
    |> Participating_state.active
  in
  let sync_status =
    sync_status t |> Mina_incremental.Status.Observer.value_exn
  in
  let uptime_of_node =
    Time.(
      Span.to_string_hum
      @@ Time.diff (now ())
           (Time_ns.to_time_float_round_nearest_microsecond daemon_start_time))
  in
  let%map hardware_info = Conf_dir.get_hw_info () in
  { Node_error_service.peer_id
  ; ip_address
  ; chain_id
  ; public_key
  ; catchup_job_states
  ; block_height_at_best_tip
  ; sync_status
  ; hardware_info
  ; uptime_of_node
  }

(* This is a hack put in place to deal with nodes getting stuck
   in Offline states, that is, not receiving blocks for an extended period,
   or stuck in Bootstrap for too long

   To address this, we restart the libp2p helper when we become offline. *)
let next_helper_restart = ref None

let offline_shutdown = ref None

exception Offline_shutdown

exception Bootstrap_stuck_shutdown

let create_sync_status_observer ~logger ~is_seed ~demo_mode ~net
    ~transition_frontier_and_catchup_signal_incr ~online_status_incr
    ~first_connection_incr ~first_message_incr =
  let open Mina_incremental.Status in
  let restart_delay = Time.Span.of_min 5. in
  let offline_shutdown_delay = Time.Span.of_min 25. in
  let incremental_status =
    map4 online_status_incr transition_frontier_and_catchup_signal_incr
      first_connection_incr first_message_incr
      ~f:(fun online_status active_status first_connection first_message ->
        (* Always be synced in demo mode, we don't expect peers to connect to us *)
        if demo_mode then `Synced
        else
          match online_status with
          | `Offline ->
              ( match !next_helper_restart with
              | None ->
                  next_helper_restart :=
                    Some
                      (Async.Clock.Event.run_after restart_delay
                         (fun () ->
                           [%log info]
                             "Offline for too long; restarting libp2p_helper" ;
                           Mina_networking.restart_helper net ;
                           next_helper_restart := None ;
                           match !offline_shutdown with
                           | None ->
                               offline_shutdown :=
                                 Some
                                   (Async.Clock.Event.run_after
                                      offline_shutdown_delay
                                      (fun () -> raise Offline_shutdown)
                                      () )
                           | Some _ ->
                               () )
                         () )
              | Some _ ->
                  () ) ;
              let is_empty = function `Empty -> true | _ -> false in
              if is_empty first_connection then (
                [%str_log info] Connecting ;
                `Connecting )
              else if is_empty first_message then (
                [%str_log info] Listening ;
                `Listening )
              else `Offline
          | `Online -> (
              Option.iter !next_helper_restart ~f:(fun e ->
                  Async.Clock.Event.abort_if_possible e () ) ;
              next_helper_restart := None ;
              Option.iter !offline_shutdown ~f:(fun e ->
                  Async.Clock.Event.abort_if_possible e () ) ;
              offline_shutdown := None ;
              match active_status with
              | None ->
                  let logger = Logger.create () in
                  [%str_log info] Bootstrapping ;
                  `Bootstrap
              | Some (_, catchup_jobs) ->
                  let logger = Logger.create () in
                  if catchup_jobs > 0 then (
                    [%str_log info] Ledger_catchup ;
                    `Catchup )
                  else (
                    [%str_log info] Synced ;
                    `Synced ) ) )
  in
  let observer = observe incremental_status in
  (* monitor Mina status, issue a warning if offline for too long (unless we are a seed node) *)
  ( if not is_seed then
    let offline_timeout_min = 15.0 in
    let offline_timeout_duration = Time.Span.of_min offline_timeout_min in
    let offline_timeout = ref None in
    let offline_warned = ref false in
    let bootstrap_timeout_min = 120.0 in
    let bootstrap_timeout_duration = Time.Span.of_min bootstrap_timeout_min in
    let bootstrap_timeout = ref None in
    let log_offline_warning _tm =
      [%log error]
        "Daemon has not received any gossip messages for %0.0f minutes; check \
         the daemon's external port forwarding, if needed"
        offline_timeout_min ;
      offline_warned := true
    in
    let start_offline_timeout () =
      match !offline_timeout with
      | Some _ ->
          ()
      | None ->
          offline_timeout :=
            Some
              (Timeout.create () offline_timeout_duration ~f:log_offline_warning)
    in
    let stop_offline_timeout () =
      match !offline_timeout with
      | Some timeout ->
          if !offline_warned then (
            [%log info]
              "Daemon had been offline (no gossip messages received), now back \
               online" ;
            offline_warned := false ) ;
          Timeout.cancel () timeout () ;
          offline_timeout := None
      | None ->
          ()
    in
    let log_bootstrap_error_and_restart _tm =
      [%log error] "Daemon has been in bootstrap for %0.0f minutes"
        bootstrap_timeout_min ;
      raise Bootstrap_stuck_shutdown
    in
    let start_bootstrap_timeout () =
      match !bootstrap_timeout with
      | Some _ ->
          ()
      | None ->
          bootstrap_timeout :=
            Some
              (Timeout.create () bootstrap_timeout_duration
                 ~f:log_bootstrap_error_and_restart )
    in
    let stop_bootstrap_timeout () =
      match !bootstrap_timeout with
      | Some timeout ->
          Timeout.cancel () timeout () ;
          bootstrap_timeout := None
      | None ->
          ()
    in
    let handle_status_change sync_status =
      ( match sync_status with
      | `Offline ->
          start_offline_timeout ()
      | _ ->
          stop_offline_timeout () ) ;
      match sync_status with
      | `Bootstrap ->
          start_bootstrap_timeout ()
      | _ ->
          stop_bootstrap_timeout ()
    in
    Observer.on_update_exn observer ~f:(function
      | Initialized sync_status ->
          handle_status_change sync_status
      | Changed (_old_sync_status, new_sync_status) ->
          handle_status_change new_sync_status
      | Invalidated ->
          () ) ) ;
  (* recompute Mina status on an interval *)
  let stabilize () = O1trace.sync_thread "stabilize_sync_status" stabilize in
  stabilize () ;
  every (Time.Span.of_sec 15.0) ~stop:(never ()) stabilize ;
  observer

let sync_status t = t.sync_status

let visualize_frontier ~filename =
  compose_of_option
  @@ fun t ->
  let open Option.Let_syntax in
  let%map frontier =
    Broadcast_pipe.Reader.peek t.components.transition_frontier
  in
  Transition_frontier.visualize ~filename frontier

let best_staged_ledger = compose_of_option best_staged_ledger_opt

let best_protocol_state = compose_of_option best_protocol_state_opt

let best_ledger = compose_of_option best_ledger_opt

let get_ledger t state_hash_opt =
  let open Deferred.Or_error.Let_syntax in
  let%bind state_hash =
    Deferred.return
    @@ Option.value_map state_hash_opt ~f:Or_error.return
         ~default:
           ( match best_tip t with
           | `Active bc ->
               Or_error.return (Frontier_base.Breadcrumb.state_hash bc)
           | `Bootstrapping ->
               Or_error.error_string
                 "get_ledger: can't get staged ledger hash while bootstrapping"
           )
  in
  let%bind frontier =
    t.components.transition_frontier |> peek_frontier |> Deferred.return
  in
  match Transition_frontier.find frontier state_hash with
  | Some b ->
      let staged_ledger = Transition_frontier.Breadcrumb.staged_ledger b in
      let%map.Deferred accounts =
        Ledger.to_list (Staged_ledger.ledger staged_ledger)
      in
      Ok accounts
  | None ->
      Deferred.return
      @@ Or_error.error_string "state hash not found in transition frontier"

let get_snarked_ledger t state_hash_opt =
  let open Deferred.Or_error.Let_syntax in
  let%bind state_hash =
    Option.value_map state_hash_opt ~f:Deferred.Or_error.return
      ~default:
        ( match best_tip t with
        | `Active bc ->
            Deferred.Or_error.return (Frontier_base.Breadcrumb.state_hash bc)
        | `Bootstrapping ->
            Deferred.Or_error.error_string
              "get_snarked_ledger: can't get snarked ledger hash while \
               bootstrapping" )
  in
  let%bind frontier =
    t.components.transition_frontier |> peek_frontier |> Deferred.return
  in
  match Transition_frontier.find frontier state_hash with
  | Some b ->
      let root_snarked_ledger =
        Transition_frontier.root_snarked_ledger frontier
      in
      let ledger = Ledger.of_database root_snarked_ledger in
      let path = Transition_frontier.path_map frontier b ~f:Fn.id in
      let%bind () =
        Mina_stdlib.Deferred.Result.List.iter path ~f:(fun b ->
            if Transition_frontier.Breadcrumb.just_emitted_a_proof b then
              (*Validate transactions against the protocol state associated with the transaction*)
              let get_protocol_state state_hash =
                match
                  Transition_frontier.find_protocol_state frontier state_hash
                with
                | Some s ->
                    Ok s
                | None ->
                    Or_error.errorf "Failed to find protocol state for hash %s"
                      (State_hash.to_base58_check state_hash)
              in
              let apply_first_pass =
                Ledger.apply_transaction_first_pass
                  ~constraint_constants:
                    t.config.precomputed_values.constraint_constants
              in
              let apply_second_pass = Ledger.apply_transaction_second_pass in
              let apply_first_pass_sparse_ledger ~global_slot ~txn_state_view
                  sparse_ledger txn =
                let open Or_error.Let_syntax in
                let%map _ledger, partial_txn =
                  Mina_ledger.Sparse_ledger.apply_transaction_first_pass
                    ~constraint_constants:
                      t.config.precomputed_values.constraint_constants
                    ~global_slot ~txn_state_view sparse_ledger txn
                in
                partial_txn
              in
              Staged_ledger.Scan_state.get_snarked_ledger_async ~ledger
                ~get_protocol_state ~apply_first_pass ~apply_second_pass
                ~apply_first_pass_sparse_ledger
                (Staged_ledger.scan_state
                   (Transition_frontier.Breadcrumb.staged_ledger b) )
              |> Deferred.Result.map_error ~f:(fun e ->
                     Error.createf
                       "Failed to apply proof transactions for state_hash:%s : \
                        %s"
                       (State_hash.to_base58_check
                          (Transition_frontier.Breadcrumb.state_hash b) )
                       (Error.to_string_hum e) )
            else return () )
      in
      let snarked_ledger_hash =
        Transition_frontier.Breadcrumb.block b
        |> Mina_block.header |> Header.protocol_state
        |> Mina_state.Protocol_state.blockchain_state
        |> Mina_state.Blockchain_state.snarked_ledger_hash
      in
      let merkle_root = Ledger.merkle_root ledger in
      if Frozen_ledger_hash.equal snarked_ledger_hash merkle_root then (
        let%map.Deferred res = Ledger.to_list ledger in
        ignore @@ Ledger.unregister_mask_exn ~loc:__LOC__ ledger ;
        Ok res )
      else
        Deferred.Or_error.errorf
          "Expected snarked ledger hash %s but got %s for state hash %s"
          (Frozen_ledger_hash.to_base58_check snarked_ledger_hash)
          (Frozen_ledger_hash.to_base58_check merkle_root)
          (State_hash.to_base58_check state_hash)
  | None ->
      Deferred.Or_error.error_string
        "get_snarked_ledger: state hash not found in transition frontier"

let get_account t aid =
  let open Participating_state.Let_syntax in
  let%map ledger = best_ledger t in
  let open Option.Let_syntax in
  let%bind loc = Ledger.location_of_account ledger aid in
  Ledger.get ledger loc

let get_inferred_nonce_from_transaction_pool_and_ledger t
    (account_id : Account_id.t) =
  let transaction_pool = t.components.transaction_pool in
  let resource_pool =
    Network_pool.Transaction_pool.resource_pool transaction_pool
  in
  let pooled_transactions =
    Network_pool.Transaction_pool.Resource_pool.all_from_account resource_pool
      account_id
  in
  let txn_pool_nonce =
    List.last pooled_transactions
    |> Option.map
         ~f:
           (Fn.compose User_command.expected_target_nonce
              Transaction_hash.User_command_with_valid_signature.command )
  in
  match txn_pool_nonce with
  | Some nonce ->
      Participating_state.Option.return nonce
  | None ->
      let open Participating_state.Option.Let_syntax in
      let%map account = get_account t account_id in
      account.Account.Poly.nonce

let snark_job_state t = t.snark_job_state

let add_block_subscriber t public_key =
  Mina_subscriptions.add_block_subscriber t.subscriptions public_key

let add_payment_subscriber t public_key =
  Mina_subscriptions.add_payment_subscriber t.subscriptions public_key

let transaction_pool t = t.components.transaction_pool

let snark_pool t = t.components.snark_pool

let peers t = Mina_networking.peers t.components.net

let initial_peers t = Mina_networking.initial_peers t.components.net

let snark_work_fee t =
  match t.processes.snark_worker with `On (_, fee) -> fee | `Off fee -> fee

let set_snark_work_fee t new_fee =
  t.processes.snark_worker <-
    ( match t.processes.snark_worker with
    | `On (config, _) ->
        `On (config, new_fee)
    | `Off _ ->
        `Off new_fee )

let top_level_logger t = t.config.logger

let most_recent_valid_transition t = t.components.most_recent_valid_block

let block_produced_bvar t = t.components.block_produced_bvar

let staged_ledger_ledger_proof t =
  let open Option.Let_syntax in
  let%bind sl = best_staged_ledger_opt t in
  Staged_ledger.current_ledger_proof sl

let validated_transitions t = t.pipes.validated_transitions_reader

module Root_diff = struct
  [%%versioned
  module Stable = struct
    module V2 = struct
      type t =
        { commands : User_command.Stable.V2.t With_status.Stable.V2.t list
        ; root_length : int
        }

      let to_latest = Fn.id
    end
  end]
end

let initialization_finish_signal t = t.initialization_finish_signal

(* TODO: this is a bad pattern for two reasons:
 *   - uses an abstraction leak to patch new functionality instead of making a new extension
 *   - every call to this function will create a new, unique pipe with it's own thread for transfering
 *     items from the identity extension with no route for termination
 *)
let root_diff t =
  let root_diff_reader, root_diff_writer =
    Strict_pipe.create ~name:"root diff"
      (Buffered (`Capacity 30, `Overflow Crash))
  in
  O1trace.background_thread "read_root_diffs" (fun () ->
      let open Root_diff.Stable.Latest in
      let length_of_breadcrumb b =
        Transition_frontier.Breadcrumb.consensus_state b
        |> Consensus.Data.Consensus_state.blockchain_length
        |> Mina_numbers.Length.to_uint32 |> Unsigned.UInt32.to_int
      in
      Broadcast_pipe.Reader.iter t.components.transition_frontier ~f:(function
        | None ->
            Deferred.unit
        | Some frontier ->
            let root = Transition_frontier.root frontier in
            Strict_pipe.Writer.write root_diff_writer
              { commands =
                  List.map
                    ( Transition_frontier.Breadcrumb.validated_transition root
                    |> Mina_block.Validated.valid_commands )
                    ~f:(With_status.map ~f:User_command.forget_check)
              ; root_length = length_of_breadcrumb root
              } ;
            Broadcast_pipe.Reader.iter
              Transition_frontier.(
                Extensions.(get_view_pipe (extensions frontier) Identity))
              ~f:
                (Deferred.List.iter ~f:(function
                  | Transition_frontier.Diff.Full.With_mutant.E (New_node _, _)
                    ->
                      Deferred.unit
                  | Transition_frontier.Diff.Full.With_mutant.E
                      (Best_tip_changed _, _) ->
                      Deferred.unit
                  | Transition_frontier.Diff.Full.With_mutant.E
                      (Root_transitioned { new_root; _ }, _) ->
                      let root_hash =
                        (Transition_frontier.Root_data.Limited.hashes new_root)
                          .state_hash
                      in
                      let new_root_breadcrumb =
                        Transition_frontier.(find_exn frontier root_hash)
                      in
                      Strict_pipe.Writer.write root_diff_writer
                        { commands =
                            Transition_frontier.Breadcrumb.validated_transition
                              new_root_breadcrumb
                            |> Mina_block.Validated.valid_commands
                            |> List.map
                                 ~f:
                                   (With_status.map ~f:User_command.forget_check)
                        ; root_length = length_of_breadcrumb new_root_breadcrumb
                        } ;
                      Deferred.unit ) ) ) ) ;
  root_diff_reader

let dump_tf t =
  peek_frontier t.components.transition_frontier
  |> Or_error.map ~f:Transition_frontier.visualize_to_string

(** The [best_path coda] is the list of state hashes from the root to the best_tip in the transition frontier. It includes the root hash and the hash *)
let best_path t =
  let open Option.Let_syntax in
  let%map tf = Broadcast_pipe.Reader.peek t.components.transition_frontier in
  let bt = Transition_frontier.best_tip tf in
  List.cons
    Transition_frontier.(root tf |> Breadcrumb.state_hash)
    (Transition_frontier.hash_path tf bt)

let best_chain ?max_length t =
  let open Option.Let_syntax in
  let%map frontier =
    Broadcast_pipe.Reader.peek t.components.transition_frontier
  in
  let best_tip_path = Transition_frontier.best_tip_path ?max_length frontier in
  match max_length with
  | Some max_length
    when Mina_stdlib.List.Length.Compare.(best_tip_path >= max_length) ->
      (* The [best_tip_path] has already been truncated to the correct length,
         we skip adding the root to stay below the maximum.
      *)
      best_tip_path
  | _ ->
      Transition_frontier.root frontier :: best_tip_path

let request_work t =
  let (module Work_selection_method) = t.config.work_selection_method in
  let fee = snark_work_fee t in
  let instances_opt =
    Work_selection_method.work ~logger:t.config.logger ~fee
      ~snark_pool:(snark_pool t) (snark_job_state t)
  in
  Option.map instances_opt ~f:(fun instances ->
      { Snark_work_lib.Work.Spec.instances; fee } )

let work_selection_method t = t.config.work_selection_method

let add_work t (work : Snark_worker_lib.Work.Result.t) =
  let (module Work_selection_method) = t.config.work_selection_method in
  let update_metrics () =
    let snark_pool = snark_pool t in
    let fee_opt =
      Option.map (snark_worker_key t) ~f:(fun _ -> snark_work_fee t)
    in
    let pending_work =
      Work_selection_method.pending_work_statements ~snark_pool ~fee_opt
        t.snark_job_state
      |> List.length
    in
    Mina_metrics.(
      Gauge.set Snark_work.pending_snark_work (Int.to_float pending_work))
  in
  let spec = work.spec.instances in
  let cb _ =
    (* remove it from seen jobs after attempting to adding it to the pool to avoid this work being reassigned
     * If the diff is accepted then remove it from the seen jobs.
     * If not then the work should have already been in the pool with a lower fee or the statement isn't referenced anymore or any other error. In any case remove it from the seen jobs so that it can be picked up if needed *)
    Work_selection_method.remove t.snark_job_state spec
  in
  ignore (Or_error.try_with (fun () -> update_metrics ()) : unit Or_error.t) ;
  Network_pool.Snark_pool.Local_sink.push t.pipes.snark_local_sink
    (Network_pool.Snark_pool.Resource_pool.Diff.of_result work, cb)
  |> Deferred.don't_wait_for

let get_current_nonce t aid =
  match
    Participating_state.active
      (get_inferred_nonce_from_transaction_pool_and_ledger t aid)
    |> Option.join
  with
  | None ->
      (* IMPORTANT! Do not change the content of this error without
       * updating Rosetta's construction API to handle the changes *)
      Error
        "Couldn't infer nonce for transaction from specified `sender` since \
         `sender` is not in the ledger or sent a transaction in transaction \
         pool."
  | Some nonce ->
      let ledger_nonce =
        Participating_state.active (get_account t aid)
        |> Option.join
        |> Option.map ~f:(fun { Account.Poly.nonce; _ } -> nonce)
        |> Option.value ~default:nonce
      in
      Ok (`Min ledger_nonce, nonce)

let add_transactions t (uc_inputs : User_command_input.t list) =
<<<<<<< HEAD
  let result_ivar = Ivar.create () in
  let cmd_inputs = Signed_command_inputs uc_inputs in
  Strict_pipe.Writer.write t.pipes.user_command_input_writer
    (cmd_inputs, Ivar.fill result_ivar, get_current_nonce t, get_account t)
  |> Deferred.don't_wait_for ;
  Ivar.read result_ivar

let add_full_transactions t user_commands =
  let add_all_txns () =
    let result_ivar = Ivar.create () in
    Network_pool.Transaction_pool.Local_sink.push t.pipes.tx_local_sink
      (user_commands, Ivar.fill result_ivar)
    |> Deferred.don't_wait_for ;
    Ivar.read result_ivar
  in
  let well_formed_errors =
    List.find_map user_commands ~f:(fun cmd ->
        match
          User_command.check_well_formedness
            ~genesis_constants:t.config.precomputed_values.genesis_constants cmd
        with
        | Ok () ->
            None
        | Error errs ->
            Some errs )
  in
  match well_formed_errors with
  | None ->
      add_all_txns ()
  | Some errs ->
      let error =
        Error.of_string
          ( List.map errs ~f:User_command.Well_formedness_error.to_string
          |> String.concat ~sep:"," )
      in
      Deferred.Result.fail error

let add_zkapp_transactions t (zkapp_commands : Zkapp_command.t list) =
  let add_all_txns () =
    let result_ivar = Ivar.create () in
    let cmd_inputs = Zkapp_command_command_inputs zkapp_commands in
    Strict_pipe.Writer.write t.pipes.user_command_input_writer
      (cmd_inputs, Ivar.fill result_ivar, get_current_nonce t, get_account t)
    |> Deferred.don't_wait_for ;
    Ivar.read result_ivar
  in
  let well_formed_errors =
    List.find_map zkapp_commands ~f:(fun cmd ->
        match
          User_command.check_well_formedness
            ~genesis_constants:t.config.precomputed_values.genesis_constants
            (Zkapp_command cmd)
        with
        | Ok () ->
            None
        | Error errs ->
            Some errs )
  in
  match well_formed_errors with
  | None ->
      add_all_txns ()
  | Some errs ->
      let error =
        Error.of_string
          ( List.map errs ~f:User_command.Well_formedness_error.to_string
          |> String.concat ~sep:"," )
      in
      Deferred.Result.fail error
=======
  let config = config t in
  let current_global_slot =
    Consensus.Data.Consensus_time.(
      to_global_slot
        (of_time_exn ~constants:config.precomputed_values.consensus_constants
           (Block_time.now config.time_controller) ))
  in
  match config.slot_tx_end with
  | Some slot_tx_end when Global_slot.(current_global_slot >= slot_tx_end) ->
      [%log' warn (top_level_logger t)]
        "can't add transactions at slot $slot, tx production ends at $end"
        ~metadata:
          [ ("slot", `Int (Global_slot.to_int current_global_slot))
          ; ("end", `Int (Global_slot.to_int slot_tx_end))
          ] ;
      Deferred.return (Error (Error.of_string "tx production has ended"))
  | Some _ | None ->
      let result_ivar = Ivar.create () in
      Strict_pipe.Writer.write t.pipes.user_command_input_writer
        (uc_inputs, Ivar.fill result_ivar, get_current_nonce t, get_account t)
      |> Deferred.don't_wait_for ;
      Ivar.read result_ivar

let add_full_transactions t user_command =
  let config = config t in
  let slot =
    Consensus.Data.Consensus_time.(
      to_global_slot
        (of_time_exn ~constants:config.precomputed_values.consensus_constants
           (Block_time.now config.time_controller) ))
  in
  match config.slot_tx_end with
  | Some slot_tx_end when Global_slot.(slot >= slot_tx_end) ->
      [%log' warn (top_level_logger t)]
        "can't add transactions at slot $slot, tx production ends at $end"
        ~metadata:
          [ ("slot", `Int (Global_slot.to_int slot))
          ; ("end", `Int (Global_slot.to_int slot_tx_end))
          ] ;
      Deferred.return (Error (Error.of_string "tx production has ended"))
  | Some _ | None ->
      let result_ivar = Ivar.create () in
      Network_pool.Transaction_pool.Local_sink.push t.pipes.tx_local_sink
        (user_command, Ivar.fill result_ivar)
      |> Deferred.don't_wait_for ;
      Ivar.read result_ivar
>>>>>>> 61d773cf

let next_producer_timing t = t.next_producer_timing

let staking_ledger t =
  let open Option.Let_syntax in
  let consensus_constants = t.config.precomputed_values.consensus_constants in
  let%map transition_frontier =
    Broadcast_pipe.Reader.peek t.components.transition_frontier
  in
  let consensus_state =
    Transition_frontier.Breadcrumb.consensus_state
      (Transition_frontier.best_tip transition_frontier)
  in
  let local_state = t.config.consensus_local_state in
  Consensus.Hooks.get_epoch_ledger ~constants:consensus_constants
    ~consensus_state ~local_state

let next_epoch_ledger t =
  let open Option.Let_syntax in
  let%map frontier =
    Broadcast_pipe.Reader.peek t.components.transition_frontier
  in
  let root = Transition_frontier.root frontier in
  let root_epoch =
    Transition_frontier.Breadcrumb.consensus_state root
    |> Consensus.Data.Consensus_state.epoch_count
  in
  let best_tip = Transition_frontier.best_tip frontier in
  let best_tip_epoch =
    Transition_frontier.Breadcrumb.consensus_state best_tip
    |> Consensus.Data.Consensus_state.epoch_count
  in
  if
    Mina_numbers.Length.(
      equal root_epoch best_tip_epoch || equal best_tip_epoch zero)
  then
    (*root is in the same epoch as the best tip and so the next epoch ledger in the local state will be updated by Proof_of_stake.frontier_root_transition. Next epoch ledger in genesis epoch is the genesis ledger*)
    `Finalized
      (Consensus.Data.Local_state.next_epoch_ledger
         t.config.consensus_local_state )
  else
    (*No blocks in the new epoch is finalized yet, return nothing*)
    `Notfinalized

let find_delegators table pk =
  Option.value_map
    (Public_key.Compressed.Table.find table pk)
    ~default:[] ~f:Mina_base.Account.Index.Table.data

let current_epoch_delegators t ~pk =
  let open Option.Let_syntax in
  let%map _transition_frontier =
    Broadcast_pipe.Reader.peek t.components.transition_frontier
  in
  let current_epoch_delegatee_table =
    Consensus.Data.Local_state.current_epoch_delegatee_table
      ~local_state:t.config.consensus_local_state
  in
  find_delegators current_epoch_delegatee_table pk

let last_epoch_delegators t ~pk =
  let open Option.Let_syntax in
  let%bind _transition_frontier =
    Broadcast_pipe.Reader.peek t.components.transition_frontier
  in
  let%map last_epoch_delegatee_table =
    Consensus.Data.Local_state.last_epoch_delegatee_table
      ~local_state:t.config.consensus_local_state
  in
  find_delegators last_epoch_delegatee_table pk

let perform_compaction t =
  match Mina_compile_config.compaction_interval_ms with
  | None ->
      ()
  | Some compaction_interval_compiled ->
      let slot_duration_ms =
        let leeway = 1000 in
        t.config.precomputed_values.constraint_constants
          .block_window_duration_ms + leeway
      in
      let expected_time_for_compaction =
        match Sys.getenv "MINA_COMPACTION_MS" with
        | Some ms ->
            Float.of_string ms
        | None ->
            6000.
      in
      let span ?(incr = 0.) ms = Float.(of_int ms +. incr) |> Time.Span.of_ms in
      let interval_configured =
        match Sys.getenv "MINA_COMPACTION_INTERVAL_MS" with
        | Some ms ->
            Time.Span.of_ms (Float.of_string ms)
        | None ->
            span compaction_interval_compiled
      in
      if Time.Span.(interval_configured <= of_ms expected_time_for_compaction)
      then (
        [%log' fatal t.config.logger]
          "Time between compactions %f should be greater than the expected \
           time for compaction %f"
          (Time.Span.to_ms interval_configured)
          expected_time_for_compaction ;
        failwith
          (sprintf
             "Time between compactions %f should be greater than the expected \
              time for compaction %f"
             (Time.Span.to_ms interval_configured)
             expected_time_for_compaction ) ) ;
      let call_compact () =
        let start = Time.now () in
        Gc.compact () ;
        let span = Time.diff (Time.now ()) start in
        [%log' debug t.config.logger]
          ~metadata:[ ("time", `Float (Time.Span.to_ms span)) ]
          "Gc.compact took $time ms"
      in
      let rec perform interval =
        upon (after interval) (fun () ->
            match !(t.block_production_status) with
            | `Free ->
                call_compact () ;
                perform interval_configured
            | `Producing ->
                perform (span slot_duration_ms)
            | `Producing_in_ms ms ->
                if Float.(ms < expected_time_for_compaction) then
                  (*too close to block production; perform compaction after block production*)
                  perform (span slot_duration_ms ~incr:ms)
                else (
                  call_compact () ;
                  perform interval_configured ) )
      in
      perform interval_configured

let check_and_stop_daemon t ~wait =
  let uptime_mins =
    Time_ns.(diff (now ()) daemon_start_time |> Span.to_min |> Int.of_float)
  in
  let max_catchup_time = Time.Span.of_hr 1. in
  if uptime_mins <= wait then
    `Check_in
      (Block_time.Span.to_time_span
         t.config.precomputed_values.consensus_constants.slot_duration_ms )
  else
    match t.next_producer_timing with
    | None ->
        `Now
    | Some timing -> (
        match timing.timing with
        | Daemon_rpcs.Types.Status.Next_producer_timing.Check_again tm
        | Produce { time = tm; _ }
        | Produce_now { time = tm; _ } ->
            let tm = Block_time.to_time_exn tm in
            (*Assuming it takes at most 1hr to bootstrap and catchup*)
            let next_block =
              Time.add tm
                (Block_time.Span.to_time_span
                   t.config.precomputed_values.consensus_constants
                     .slot_duration_ms )
            in
            let wait_for = Time.(diff next_block (now ())) in
            if Time.Span.(wait_for > max_catchup_time) then `Now
            else `Check_in wait_for
        | Evaluating_vrf _last_checked_slot ->
            `Check_in
              (Core.Time.Span.of_ms
                 (Mina_compile_config.vrf_poll_interval_ms * 2 |> Int.to_float) )
        )

let stop_long_running_daemon t =
  let wait_mins = (t.config.stop_time * 60) + (Random.int 10 * 60) in
  [%log' info t.config.logger]
    "Stopping daemon after $wait mins and when there are no blocks to be \
     produced"
    ~metadata:[ ("wait", `Int wait_mins) ] ;
  let stop_daemon () =
    let uptime_mins =
      Time_ns.(diff (now ()) daemon_start_time |> Span.to_min |> Int.of_float)
    in
    [%log' info t.config.logger]
      "Deamon has been running for $uptime mins. Stopping now..."
      ~metadata:[ ("uptime", `Int uptime_mins) ] ;
    Scheduler.yield ()
    >>= (fun () -> return (Async.shutdown 1))
    |> don't_wait_for
  in
  let rec go interval =
    upon (after interval) (fun () ->
        match check_and_stop_daemon t ~wait:wait_mins with
        | `Now ->
            stop_daemon ()
        | `Check_in tm ->
            go tm )
  in
  go (Time.Span.of_ms (wait_mins * 60 * 1000 |> Float.of_int))

let offline_time
    { Genesis_constants.Constraint_constants.block_window_duration_ms; _ } =
  (* This is a bit of a hack, see #3232. *)
  let inactivity_ms = block_window_duration_ms * 8 in
  Block_time.Span.of_ms @@ Int64.of_int inactivity_ms

let setup_timer ~constraint_constants time_controller sync_state_broadcaster =
  Block_time.Timeout.create time_controller (offline_time constraint_constants)
    ~f:(fun _ ->
      Broadcast_pipe.Writer.write sync_state_broadcaster `Offline
      |> don't_wait_for )

let online_broadcaster ~constraint_constants time_controller =
  let online_reader, online_writer = Broadcast_pipe.create `Offline in
  let init =
    Block_time.Timeout.create time_controller
      (Block_time.Span.of_ms Int64.zero)
      ~f:ignore
  in
  let current_timer = ref init in
  let notify_online () =
    let%map () = Broadcast_pipe.Writer.write online_writer `Online in
    Block_time.Timeout.cancel time_controller !current_timer () ;
    current_timer :=
      setup_timer ~constraint_constants time_controller online_writer
  in
  (online_reader, notify_online)

module type CONTEXT = sig
  val logger : Logger.t

  val precomputed_values : Precomputed_values.t

  val constraint_constants : Genesis_constants.Constraint_constants.t

  val consensus_constants : Consensus.Constants.t
end

let context (config : Config.t) : (module CONTEXT) =
  ( module struct
    let logger = config.logger

    let precomputed_values = config.precomputed_values

    let consensus_constants = precomputed_values.consensus_constants

    let constraint_constants = precomputed_values.constraint_constants
  end )

let start t =
  let set_next_producer_timing timing consensus_state =
    let block_production_status, next_producer_timing =
      let generated_from_consensus_at :
          Daemon_rpcs.Types.Status.Next_producer_timing.slot =
        { slot = Consensus.Data.Consensus_state.curr_global_slot consensus_state
        ; global_slot_since_genesis =
            Consensus.Data.Consensus_state.global_slot_since_genesis
              consensus_state
        }
      in
      let info time (data : Consensus.Data.Block_data.t) :
          Daemon_rpcs.Types.Status.Next_producer_timing.producing_time =
        let for_slot : Daemon_rpcs.Types.Status.Next_producer_timing.slot =
          { slot = Consensus.Data.Block_data.global_slot data
          ; global_slot_since_genesis =
              Consensus.Data.Block_data.global_slot_since_genesis data
          }
        in
        { time; for_slot }
      in
      let status, timing =
        match timing with
        | `Check_again block_time ->
            ( `Free
            , Daemon_rpcs.Types.Status.Next_producer_timing.Check_again
                block_time )
        | `Evaluating_vrf last_checked_slot ->
            (* Vrf evaluation is still going on, so treating it as if a block is being produced*)
            (`Producing, Evaluating_vrf last_checked_slot)
        | `Produce_now (block_data, _) ->
            let info :
                Daemon_rpcs.Types.Status.Next_producer_timing.producing_time =
              let time =
                Consensus.Data.Consensus_time.of_global_slot
                  ~constants:t.config.precomputed_values.consensus_constants
                  (Consensus.Data.Block_data.global_slot block_data)
                |> Consensus.Data.Consensus_time.to_time
                     ~constants:t.config.precomputed_values.consensus_constants
              in
              info time block_data
            in
            (`Producing, Produce_now info)
        | `Produce (time, block_data, _) ->
            ( `Producing_in_ms (Int64.to_float time)
            , Produce
                (info
                   ( time |> Block_time.Span.of_ms
                   |> Block_time.of_span_since_epoch )
                   block_data ) )
      in
      ( status
      , { Daemon_rpcs.Types.Status.Next_producer_timing.timing
        ; generated_from_consensus_at
        } )
    in
    t.block_production_status := block_production_status ;
    t.next_producer_timing <- Some next_producer_timing
  in
  if
    not
      (Keypair.And_compressed_pk.Set.is_empty t.config.block_production_keypairs)
  then
    Block_producer.run ~context:(context t.config)
      ~vrf_evaluator:t.processes.vrf_evaluator ~verifier:t.processes.verifier
      ~set_next_producer_timing ~prover:t.processes.prover
      ~trust_system:t.config.trust_system
      ~transaction_resource_pool:
        (Network_pool.Transaction_pool.resource_pool
           t.components.transaction_pool )
      ~get_completed_work:
        (Network_pool.Snark_pool.get_completed_work t.components.snark_pool)
      ~time_controller:t.config.time_controller
      ~coinbase_receiver:t.coinbase_receiver
      ~consensus_local_state:t.config.consensus_local_state
      ~frontier_reader:t.components.transition_frontier
      ~transition_writer:t.pipes.producer_transition_writer
      ~log_block_creation:t.config.log_block_creation
      ~block_reward_threshold:t.config.block_reward_threshold
      ~block_produced_bvar:t.components.block_produced_bvar
<<<<<<< HEAD
      ~vrf_evaluation_state:t.vrf_evaluation_state ~net:t.components.net ;
=======
      ~slot_tx_end:t.config.slot_tx_end ;
>>>>>>> 61d773cf
  perform_compaction t ;
  let () =
    match t.config.node_status_url with
    | Some node_status_url ->
        Node_status_service.start ~logger:t.config.logger ~node_status_url
          ~network:t.components.net
          ~transition_frontier:t.components.transition_frontier
          ~sync_status:t.sync_status ~chain_id:t.config.chain_id
          ~addrs_and_ports:t.config.gossip_net_params.addrs_and_ports
          ~start_time:t.config.start_time
          ~slot_duration:
            (Block_time.Span.to_time_span
               t.config.precomputed_values.consensus_constants.slot_duration_ms )
    | None ->
        ()
  in
  let built_with_commit_sha =
    if t.config.uptime_send_node_commit then Some Mina_version.commit_id_short
    else None
  in
  Uptime_service.start ~logger:t.config.logger ~uptime_url:t.config.uptime_url
    ~snark_worker_opt:t.processes.uptime_snark_worker_opt
    ~transition_frontier:t.components.transition_frontier
    ~time_controller:t.config.time_controller
    ~block_produced_bvar:t.components.block_produced_bvar
    ~uptime_submitter_keypair:t.config.uptime_submitter_keypair
    ~graphql_control_port:t.config.graphql_control_port ~built_with_commit_sha
    ~get_next_producer_timing:(fun () -> t.next_producer_timing)
    ~get_snark_work_fee:(fun () -> snark_work_fee t)
    ~get_peer:(fun () -> t.config.gossip_net_params.addrs_and_ports.peer) ;
  stop_long_running_daemon t ;
  Snark_worker.start t

let start_with_precomputed_blocks t blocks =
  let%bind () =
    Block_producer.run_precomputed ~context:(context t.config)
      ~verifier:t.processes.verifier ~trust_system:t.config.trust_system
      ~time_controller:t.config.time_controller
      ~frontier_reader:t.components.transition_frontier
      ~transition_writer:t.pipes.producer_transition_writer
      ~precomputed_blocks:blocks
  in
  start t

let send_resource_pool_diff_or_wait ~rl ~diff_score ~max_per_15_seconds diff =
  (* HACK: Pretend we're a remote peer so that we can rate limit
                 ourselves.
  *)
  let us =
    { Network_peer.Peer.host = Unix.Inet_addr.of_string "127.0.0.1"
    ; libp2p_port = 0
    ; peer_id = ""
    }
  in
  let score = diff_score diff in
  let rec able_to_send_or_wait () =
    match
      Network_pool.Rate_limiter.add rl (Remote us) ~now:(Time.now ()) ~score
    with
    | `Within_capacity ->
        Deferred.return ()
    | `Capacity_exceeded ->
        if score > max_per_15_seconds then (
          (* This will never pass the rate limiting; pass it on
                             to progress in the queue. *)
          ignore
            ( Network_pool.Rate_limiter.add rl (Remote us) ~now:(Time.now ())
                ~score:0
              : [ `Within_capacity | `Capacity_exceeded ] ) ;
          Deferred.return () )
        else
          let%bind () =
            after
              Time.(
                diff (now ())
                  (Network_pool.Rate_limiter.next_expires rl (Remote us)))
          in
          able_to_send_or_wait ()
  in
  able_to_send_or_wait ()

module type Itn_settable = sig
  type t

  val set_itn_logger_data : t -> daemon_port:int -> unit Deferred.Or_error.t
end

let create ?wallets (config : Config.t) =
  let module Context = (val context config) in
  let catchup_mode = if config.super_catchup then `Super else `Normal in
  let constraint_constants = config.precomputed_values.constraint_constants in
  let consensus_constants = config.precomputed_values.consensus_constants in
  let monitor = Option.value ~default:(Monitor.create ()) config.monitor in
  Async.Scheduler.within' ~monitor (fun () ->
      let set_itn_data (type t) (module M : Itn_settable with type t = t) (t : t)
          =
        if Mina_compile_config.itn_features then
          let ({ client_port; _ } : Node_addrs_and_ports.t) =
            config.gossip_net_params.addrs_and_ports
          in
          match%map M.set_itn_logger_data t ~daemon_port:client_port with
          | Ok () ->
              ()
          | Error err ->
              [%log' warn config.logger]
                "Error when setting ITN logger data: %s"
                (Error.to_string_hum err)
        else Deferred.unit
      in
      O1trace.thread "mina_lib" (fun () ->
          let%bind prover =
            Monitor.try_with ~here:[%here]
              ~rest:
                (`Call
                  (fun exn ->
                    let err = Error.of_exn ~backtrace:`Get exn in
                    [%log' warn config.logger]
                      "unhandled exception from daemon-side prover server: $exn"
                      ~metadata:[ ("exn", Error_json.error_to_yojson err) ] ) )
              (fun () ->
                O1trace.thread "manage_prover_subprocess" (fun () ->
                    let%bind prover =
                      Prover.create ~logger:config.logger
                        ~enable_internal_tracing:
                          (Internal_tracing.is_enabled ())
                        ~internal_trace_filename:"prover-internal-trace.jsonl"
                        ~proof_level:config.precomputed_values.proof_level
                        ~constraint_constants ~pids:config.pids
                        ~conf_dir:config.conf_dir ()
                    in
                    let%map () = set_itn_data (module Prover) prover in
                    prover ) )
            >>| Result.ok_exn
          in
          let%bind verifier =
            Monitor.try_with ~here:[%here]
              ~rest:
                (`Call
                  (fun exn ->
                    let err = Error.of_exn ~backtrace:`Get exn in
                    [%log' warn config.logger]
                      "unhandled exception from daemon-side verifier server: \
                       $exn"
                      ~metadata:[ ("exn", Error_json.error_to_yojson err) ] ) )
              (fun () ->
                O1trace.thread "manage_verifier_subprocess" (fun () ->
                    let%bind verifier =
                      Verifier.create ~logger:config.logger
                        ~enable_internal_tracing:
                          (Internal_tracing.is_enabled ())
                        ~internal_trace_filename:"verifier-internal-trace.jsonl"
                        ~proof_level:config.precomputed_values.proof_level
                        ~constraint_constants:
                          config.precomputed_values.constraint_constants
                        ~pids:config.pids ~conf_dir:(Some config.conf_dir) ()
                    in
                    let%map () = set_itn_data (module Verifier) verifier in
                    verifier ) )
            >>| Result.ok_exn
          in
          (* This setup is required for the dynamic enabling/disabling of internal
             tracing to also work with the verifier and prover sub-processes. *)
          Internal_tracing.register_toggle_callback (fun enabled ->
              let%map result =
                Verifier.toggle_internal_tracing verifier enabled
              in
              Or_error.iter_error result ~f:(fun error ->
                  [%log' warn config.logger]
                    "Failed to toggle verifier internal tracing: $error"
                    ~metadata:[ ("error", `String (Error.to_string_hum error)) ] ) ) ;
          Internal_tracing.register_toggle_callback (fun enabled ->
              let%map result = Prover.toggle_internal_tracing prover enabled in
              Or_error.iter_error result ~f:(fun error ->
                  [%log' warn config.logger]
                    "Failed to toggle prover internal tracing: $error"
                    ~metadata:[ ("error", `String (Error.to_string_hum error)) ] ) ) ;
          let%bind vrf_evaluator =
            Monitor.try_with ~here:[%here]
              ~rest:
                (`Call
                  (fun exn ->
                    let err = Error.of_exn ~backtrace:`Get exn in
                    [%log' warn config.logger]
                      "unhandled exception from daemon-side vrf evaluator \
                       server: $exn"
                      ~metadata:[ ("exn", Error_json.error_to_yojson err) ] ) )
              (fun () ->
                O1trace.thread "manage_vrf_evaluator_subprocess" (fun () ->
                    Vrf_evaluator.create ~constraint_constants ~pids:config.pids
                      ~logger:config.logger ~conf_dir:config.conf_dir
                      ~consensus_constants
                      ~keypairs:config.block_production_keypairs ) )
            >>| Result.ok_exn
          in
          let snark_worker =
            Option.value_map config.snark_worker_config.initial_snark_worker_key
              ~default:(`Off config.snark_work_fee) ~f:(fun public_key ->
                `On
                  ( { public_key
                    ; process = Ivar.create ()
                    ; kill_ivar = Ivar.create ()
                    }
                  , config.snark_work_fee ) )
          in
          let%bind uptime_snark_worker_opt =
            (* if uptime URL provided, run uptime service SNARK worker *)
            Option.value_map config.uptime_url ~default:(return None)
              ~f:(fun _url ->
                Monitor.try_with ~here:[%here]
                  ~rest:
                    (`Call
                      (fun exn ->
                        let err = Error.of_exn ~backtrace:`Get exn in
                        [%log' fatal config.logger]
                          "unhandled exception when creating uptime service \
                           SNARK worker: $exn, terminating daemon"
                          ~metadata:[ ("exn", Error_json.error_to_yojson err) ] ;
                        (* make sure Async shutdown handlers are called *)
                        don't_wait_for (Async.exit 1) ) )
                  (fun () ->
                    O1trace.thread "manage_uptime_snark_worker_subprocess"
                      (fun () ->
                        Uptime_service.Uptime_snark_worker.create
                          ~logger:config.logger ~pids:config.pids ) )
                >>| Result.ok )
          in
          log_snark_coordinator_warning config snark_worker ;
          Protocol_version.set_current config.initial_protocol_version ;
          Protocol_version.set_proposed_opt config.proposed_protocol_version_opt ;
          let log_rate_limiter_occasionally rl ~label =
            let t = Time.Span.of_min 1. in
            every t (fun () ->
                [%log' debug config.logger]
                  ~metadata:
                    [ ("rate_limiter", Network_pool.Rate_limiter.summary rl) ]
                  !"%s $rate_limiter" label )
          in
          let producer_transition_reader, producer_transition_writer =
            Strict_pipe.create Synchronous
          in
          let frontier_broadcast_pipe_r, frontier_broadcast_pipe_w =
            Broadcast_pipe.create None
          in
          Exit_handlers.register_async_shutdown_handler ~logger:config.logger
            ~description:"Close transition frontier, if exists" (fun () ->
              match Broadcast_pipe.Reader.peek frontier_broadcast_pipe_r with
              | None ->
                  Deferred.unit
              | Some frontier ->
                  Transition_frontier.close ~loc:__LOC__ frontier ) ;
          let handle_request name ~f query_env =
            O1trace.thread ("handle_request_" ^ name) (fun () ->
                let input = Envelope.Incoming.data query_env in
                Deferred.return
                @@
                let open Option.Let_syntax in
                let%bind frontier =
                  Broadcast_pipe.Reader.peek frontier_broadcast_pipe_r
                in
                f ~frontier input )
          in
          (* knot-tying hacks so we can pass a get_node_status function before net, Mina_lib.t created *)
          let net_ref = ref None in
          let sync_status_ref = ref None in
          let get_node_status _env =
            O1trace.thread "handle_request_get_node_status" (fun () ->
                let node_ip_addr =
                  config.gossip_net_params.addrs_and_ports.external_ip
                in
                let peer_opt = config.gossip_net_params.addrs_and_ports.peer in
                let node_peer_id =
                  Option.value_map peer_opt ~default:"<UNKNOWN>" ~f:(fun peer ->
                      peer.peer_id )
                in
                if config.disable_node_status then
                  Deferred.return
                  @@ Error
                       (Error.of_string
                          (sprintf
                             !"Node with IP address=%{sexp: Unix.Inet_addr.t}, \
                               peer ID=%s, node status is disabled"
                             node_ip_addr node_peer_id ) )
                else
                  match !net_ref with
                  | None ->
                      (* should be unreachable; without a network, we wouldn't receive this RPC call *)
                      [%log' info config.logger]
                        "Network not instantiated when node status requested" ;
                      Deferred.return
                      @@ Error
                           (Error.of_string
                              (sprintf
                                 !"Node with IP address=%{sexp: \
                                   Unix.Inet_addr.t}, peer ID=%s, network not \
                                   instantiated when node status requested"
                                 node_ip_addr node_peer_id ) )
                  | Some net ->
                      let ( protocol_state_hash
                          , best_tip_opt
                          , k_block_hashes_and_timestamps ) =
                        match
                          Broadcast_pipe.Reader.peek frontier_broadcast_pipe_r
                        with
                        | None ->
                            ( config.precomputed_values
                                .protocol_state_with_hashes
                                .hash
                                .state_hash
                            , None
                            , [] )
                        | Some frontier ->
                            let tip = Transition_frontier.best_tip frontier in
                            let protocol_state_hash =
                              Transition_frontier.Breadcrumb.state_hash tip
                            in
                            let k_breadcrumbs =
                              Transition_frontier.root frontier
                              :: Transition_frontier.best_tip_path frontier
                            in
                            let k_block_hashes_and_timestamps =
                              List.map k_breadcrumbs ~f:(fun bc ->
                                  ( Transition_frontier.Breadcrumb.state_hash bc
                                  , Option.value_map
                                      (Transition_frontier.Breadcrumb
                                       .transition_receipt_time bc )
                                      ~default:"no timestamp available"
                                      ~f:
                                        (Time.to_string_iso8601_basic
                                           ~zone:Time.Zone.utc ) ) )
                            in
                            ( protocol_state_hash
                            , Some tip
                            , k_block_hashes_and_timestamps )
                      in
                      let%bind peers = Mina_networking.peers net in
                      let open Deferred.Or_error.Let_syntax in
                      let%map sync_status =
                        match !sync_status_ref with
                        | None ->
                            Deferred.return (Ok `Offline)
                        | Some status ->
                            Deferred.return
                              (Mina_incremental.Status.Observer.value status)
                      in
                      let block_producers =
                        config.block_production_keypairs
                        |> Public_key.Compressed.Set.map ~f:snd
                        |> Set.to_list
                      in
                      let ban_statuses =
                        Trust_system.Peer_trust.peer_statuses
                          config.trust_system
                      in
                      let git_commit = Mina_version.commit_id_short in
                      let uptime_minutes =
                        let now = Time.now () in
                        let minutes_float =
                          Time.diff now config.start_time |> Time.Span.to_min
                        in
                        (* if rounding fails, just convert *)
                        Option.value_map
                          (Float.iround_nearest minutes_float)
                          ~f:Fn.id
                          ~default:(Float.to_int minutes_float)
                      in
                      let block_height_opt =
                        match best_tip_opt with
                        | None ->
                            None
                        | Some tip ->
                            let state =
                              Transition_frontier.Breadcrumb.protocol_state tip
                            in
                            let consensus_state =
                              state |> Mina_state.Protocol_state.consensus_state
                            in
                            Some
                              ( Mina_numbers.Length.to_int
                              @@ Consensus.Data.Consensus_state
                                 .blockchain_length consensus_state )
                      in
                      Mina_networking.Rpcs.Get_node_status.Node_status.
                        { node_ip_addr
                        ; node_peer_id
                        ; sync_status
                        ; peers
                        ; block_producers
                        ; protocol_state_hash
                        ; ban_statuses
                        ; k_block_hashes_and_timestamps
                        ; git_commit
                        ; uptime_minutes
                        ; block_height_opt
                        } )
          in
          let get_some_initial_peers _ =
            O1trace.thread "handle_request_get_some_initial_peers" (fun () ->
                match !net_ref with
                | None ->
                    (* should be unreachable; without a network, we wouldn't receive this RPC call *)
                    [%log' error config.logger]
                      "Network not instantiated when initial peers requested" ;
                    Deferred.return []
                | Some net ->
                    Mina_networking.peers net )
          in
          let txn_pool_config =
            Network_pool.Transaction_pool.Resource_pool.make_config ~verifier
              ~trust_system:config.trust_system
              ~pool_max_size:
                config.precomputed_values.genesis_constants.txpool_max_size
              ~genesis_constants:config.precomputed_values.genesis_constants
          in
          let first_received_message_signal = Ivar.create () in
          let online_status, notify_online_impl =
            online_broadcaster
              ~constraint_constants:config.net_config.constraint_constants
              config.time_controller
          in
          let on_first_received_message ~f =
            Ivar.read first_received_message_signal >>| f
          in

          (* TODO remove the line below after making sure notification will not lead
             to a stale lock *)
          let notify_online () =
            Ivar.fill_if_empty first_received_message_signal () ;
            notify_online_impl () |> don't_wait_for ;
            Deferred.unit
          in
          let transaction_pool, tx_remote_sink, tx_local_sink =
            (* make transaction pool return writer for local and incoming diffs *)
            Network_pool.Transaction_pool.create ~config:txn_pool_config
              ~constraint_constants ~consensus_constants
              ~time_controller:config.time_controller
              ~slot_tx_end:config.slot_tx_end ~logger:config.logger
              ~frontier_broadcast_pipe:frontier_broadcast_pipe_r
              ~on_remote_push:notify_online
              ~log_gossip_heard:
                config.net_config.log_gossip_heard.transaction_pool_diff
          in
          let snark_pool_config =
            Network_pool.Snark_pool.Resource_pool.make_config ~verifier
              ~trust_system:config.trust_system
              ~disk_location:config.snark_pool_disk_location
          in
          let snark_pool, snark_remote_sink, snark_local_sink =
            Network_pool.Snark_pool.create ~config:snark_pool_config
              ~constraint_constants ~consensus_constants
              ~time_controller:config.time_controller
              ~slot_tx_end:config.slot_tx_end ~logger:config.logger
              ~frontier_broadcast_pipe:frontier_broadcast_pipe_r
              ~on_remote_push:notify_online
              ~log_gossip_heard:
                config.net_config.log_gossip_heard.snark_pool_diff
          in
          let block_reader, block_sink =
            Transition_handler.Block_sink.create
              { logger = config.logger
              ; slot_duration_ms =
                  config.precomputed_values.consensus_constants.slot_duration_ms
              ; on_push = notify_online
              ; log_gossip_heard = config.net_config.log_gossip_heard.new_state
              ; time_controller = config.net_config.time_controller
              ; consensus_constants
              ; genesis_constants = config.precomputed_values.genesis_constants
              ; constraint_constants
              }
          in
          let sinks = (block_sink, tx_remote_sink, snark_remote_sink) in
          let%bind net =
            O1trace.thread "mina_networking" (fun () ->
                Mina_networking.create config.net_config ~get_some_initial_peers
                  ~sinks
                  ~get_staged_ledger_aux_and_pending_coinbases_at_hash:(fun query_env
                                                                            ->
                    O1trace.thread
                      "handle_request_get_staged_ledger_aux_and_pending_coinbases_at_hash"
                      (fun () ->
                        let input = Envelope.Incoming.data query_env in
                        Deferred.return
                        @@
                        let open Option.Let_syntax in
                        let%bind frontier =
                          Broadcast_pipe.Reader.peek frontier_broadcast_pipe_r
                        in
                        let%map ( scan_state
                                , expected_merkle_root
                                , pending_coinbases
                                , protocol_states ) =
                          Sync_handler
                          .get_staged_ledger_aux_and_pending_coinbases_at_hash
                            ~frontier input
                        in
                        let staged_ledger_hash =
                          Staged_ledger_hash.of_aux_ledger_and_coinbase_hash
                            (Staged_ledger.Scan_state.hash scan_state)
                            expected_merkle_root pending_coinbases
                        in
                        [%log' debug config.logger]
                          ~metadata:
                            [ ( "staged_ledger_hash"
                              , Staged_ledger_hash.to_yojson staged_ledger_hash
                              )
                            ]
                          "sending scan state and pending coinbase" ;
                        ( scan_state
                        , expected_merkle_root
                        , pending_coinbases
                        , protocol_states ) ) )
                  ~answer_sync_ledger_query:(fun query_env ->
                    let open Deferred.Or_error.Let_syntax in
                    O1trace.thread "handle_request_answer_sync_ledger_query"
                      (fun () ->
                        let ledger_hash, _ = Envelope.Incoming.data query_env in
                        let%bind frontier =
                          Deferred.return
                          @@ peek_frontier frontier_broadcast_pipe_r
                        in
                        Sync_handler.answer_query ~frontier ledger_hash
                          (Envelope.Incoming.map ~f:Tuple2.get2 query_env)
                          ~logger:config.logger
                          ~trust_system:config.trust_system
                        |> Deferred.map
                           (* begin error string prefix so we can pattern-match *)
                             ~f:
                               (Result.of_option
                                  ~error:
                                    (Error.createf
                                       !"%s for ledger_hash: \
                                         %{sexp:Ledger_hash.t}"
                                       Mina_networking
                                       .refused_answer_query_string ledger_hash ) ) )
                    )
                  ~get_ancestry:
                    (handle_request "get_ancestry" ~f:(fun ~frontier s ->
                         s
                         |> With_hash.map_hash ~f:(fun state_hash ->
                                { State_hash.State_hashes.state_hash
                                ; state_body_hash = None
                                } )
                         |> Sync_handler.Root.prove
                              ~context:(module Context)
                              ~frontier ) )
                  ~get_best_tip:
                    (handle_request "get_best_tip" ~f:(fun ~frontier () ->
                         let open Option.Let_syntax in
                         let open Proof_carrying_data in
                         let%map proof_with_data =
                           Best_tip_prover.prove
                             ~context:(module Context)
                             frontier
                         in
                         { proof_with_data with
                           data = With_hash.data proof_with_data.data
                         } ) )
                  ~get_node_status
                  ~get_transition_chain_proof:
                    (handle_request "get_transition_chain_proof"
                       ~f:(fun ~frontier hash ->
                         Transition_chain_prover.prove ~frontier hash ) )
                  ~get_transition_chain:
                    (handle_request "get_transition_chain"
                       ~f:Sync_handler.get_transition_chain )
                  ~get_transition_knowledge:(fun _q ->
                    O1trace.thread "handle_request_get_transition_knowledge"
                      (fun () ->
                        return
                          ( match
                              Broadcast_pipe.Reader.peek
                                frontier_broadcast_pipe_r
                            with
                          | None ->
                              []
                          | Some frontier ->
                              Sync_handler.best_tip_path ~frontier ) ) ) )
          in
          (* tie the first knot *)
          net_ref := Some net ;
          let user_command_input_reader, user_command_input_writer =
            Strict_pipe.(create ~name:"local user transactions" Synchronous)
          in
          let block_produced_bvar = Bvar.create () in
          (*Read from user_command_input_reader that has the user command inputs from client, infer nonce, create user command, and write it to the pipe consumed by the network pool*)
          Strict_pipe.Reader.iter user_command_input_reader
            ~f:(fun (inputs, result_cb, get_current_nonce, get_account) ->
              match inputs with
              | Signed_command_inputs uc_inputs -> (
                  match%bind
                    User_command_input.to_user_commands ~get_current_nonce
                      ~get_account ~constraint_constants ~logger:config.logger
                      uc_inputs
                  with
                  | Ok signed_commands ->
                      if List.is_empty signed_commands then (
                        result_cb
                          (Error (Error.of_string "No user commands to send")) ;
                        Deferred.unit )
                      else
                        (*callback for the result from transaction_pool.apply_diff*)
                        Network_pool.Transaction_pool.Local_sink.push
                          tx_local_sink
                          ( List.map signed_commands ~f:(fun c ->
                                User_command.Signed_command c )
                          , result_cb )
                  | Error e ->
                      [%log' error config.logger]
                        "Failed to submit user commands: $error"
                        ~metadata:[ ("error", Error_json.error_to_yojson e) ] ;
                      result_cb (Error e) ;
                      Deferred.unit )
              | Zkapp_command_command_inputs zkapp_commands ->
                  (* TODO: here, submit a Zkapp_command.t, which includes a nonce
                     allow the nonce to be omitted, and infer it, as done
                     for user command inputs
                  *)
                  (* too-big Zkapp_command.t's were filtered when writing to the user command pipe *)
                  Network_pool.Transaction_pool.Local_sink.push tx_local_sink
                    ( List.map zkapp_commands ~f:(fun zkapp_command ->
                          User_command.Zkapp_command zkapp_command )
                    , result_cb ) )
          |> Deferred.don't_wait_for ;
          let ((most_recent_valid_block_reader, _) as most_recent_valid_block) =
            Broadcast_pipe.create
              ( Mina_block.genesis ~precomputed_values:config.precomputed_values
              |> Validation.reset_frontier_dependencies_validation
              |> Validation.reset_staged_ledger_diff_validation )
          in
          let valid_transitions, initialization_finish_signal =
            Transition_router.run
              ~context:(module Context)
              ~trust_system:config.trust_system ~verifier ~network:net
              ~is_seed:config.is_seed ~is_demo_mode:config.demo_mode
              ~time_controller:config.time_controller
              ~consensus_local_state:config.consensus_local_state
              ~persistent_root_location:config.persistent_root_location
              ~persistent_frontier_location:config.persistent_frontier_location
              ~frontier_broadcast_pipe:
                (frontier_broadcast_pipe_r, frontier_broadcast_pipe_w)
              ~catchup_mode ~network_transition_reader:block_reader
              ~producer_transition_reader ~most_recent_valid_block
              ~notify_online ()
          in
          let ( valid_transitions_for_network
              , valid_transitions_for_api
              , new_blocks ) =
            let network_pipe, downstream_pipe =
              Strict_pipe.Reader.Fork.two valid_transitions
            in
            let api_pipe, new_blocks_pipe =
              Strict_pipe.Reader.(
                Fork.two
                  (map downstream_pipe ~f:(fun (`Transition t, _, _) -> t)))
            in
            (network_pipe, api_pipe, new_blocks_pipe)
          in
          O1trace.background_thread "broadcast_transaction_pool_diffs"
            (fun () ->
              let rl = Network_pool.Transaction_pool.create_rate_limiter () in
              log_rate_limiter_occasionally rl ~label:"broadcast_transactions" ;
              Linear_pipe.iter
                (Network_pool.Transaction_pool.broadcasts transaction_pool)
                ~f:(fun Network_pool.With_nonce.{ message; nonce } ->
                  (* the commands had valid sizes when added to the transaction pool
                     don't need to check sizes again for broadcast
                  *)
                  let%bind () =
                    send_resource_pool_diff_or_wait ~rl
                      ~diff_score:
                        Network_pool.Transaction_pool.Resource_pool.Diff.score
                      ~max_per_15_seconds:
                        Network_pool.Transaction_pool.Resource_pool.Diff
                        .max_per_15_seconds message
                  in
                  Mina_networking.broadcast_transaction_pool_diff ~nonce net
                    message ) ) ;
          O1trace.background_thread "broadcast_blocks" (fun () ->
              Strict_pipe.Reader.iter_without_pushback
                valid_transitions_for_network
                ~f:(fun
                     (`Transition transition, `Source source, `Valid_cb valid_cb)
                   ->
                  let hash =
                    Mina_block.Validated.forget transition
                    |> State_hash.With_state_hashes.state_hash
                  in
                  let consensus_state =
                    transition |> Mina_block.Validated.header
                    |> Header.protocol_state
                    |> Mina_state.Protocol_state.consensus_state
                  in
                  let now =
                    let open Block_time in
                    now config.time_controller |> to_span_since_epoch
                    |> Span.to_ms
                  in
                  match
                    Consensus.Hooks.received_at_valid_time
                      ~constants:consensus_constants ~time_received:now
                      consensus_state
                  with
                  | Ok () -> (
                      match source with
                      | `Gossip ->
                          [%str_log' info config.logger]
                            ~metadata:
                              [ ( "external_transition"
                                , Mina_block.Validated.to_yojson transition )
                              ]
                            (Rebroadcast_transition { state_hash = hash }) ;
                          (*send callback to libp2p to forward the gossiped transition*)
                          Option.iter
                            ~f:
                              (Fn.flip
                                 Mina_net2.Validation_callback
                                 .fire_if_not_already_fired `Accept )
                            valid_cb
                      | `Internal ->
                          (*Send callback to publish the new block. Don't log rebroadcast message if it is internally generated; There is a broadcast log*)
                          Option.iter
                            ~f:
                              (Fn.flip
                                 Mina_net2.Validation_callback
                                 .fire_if_not_already_fired `Accept )
                            valid_cb
                      | `Catchup ->
                          (*Noop for directly downloaded transitions*)
                          Option.iter
                            ~f:
                              (Fn.flip
                                 Mina_net2.Validation_callback
                                 .fire_if_not_already_fired `Accept )
                            valid_cb )
                  | Error reason -> (
                      let timing_error_json =
                        match reason with
                        | `Too_early ->
                            `String "too early"
                        | `Too_late slots ->
                            `String (sprintf "%Lu slots too late" slots)
                      in
                      let metadata =
                        [ ("state_hash", State_hash.to_yojson hash)
                        ; ("block", Mina_block.Validated.to_yojson transition)
                        ; ("timing", timing_error_json)
                        ]
                      in
                      Option.iter
                        ~f:
                          (Fn.flip
                             Mina_net2.Validation_callback
                             .fire_if_not_already_fired `Reject )
                        valid_cb ;
                      match source with
                      | `Catchup ->
                          ()
                      | `Internal ->
                          [%log' error config.logger] ~metadata
                            "Internally generated block $state_hash cannot be \
                             rebroadcast because it's not a valid time to do \
                             so ($timing)"
                      | `Gossip ->
                          [%log' warn config.logger] ~metadata
                            "Not rebroadcasting block $state_hash because it \
                             was received $timing" ) ) ) ;
          (* FIXME #4093: augment ban_notifications with a Peer.ID so we can implement ban_notify
             trace_task "ban notification loop" (fun () ->
              Linear_pipe.iter (Mina_networking.ban_notification_reader net)
                ~f:(fun notification ->
                  let open Gossip_net in
                  let peer = notification.banned_peer in
                  let banned_until = notification.banned_until in
                  (* if RPC call fails, will be logged in gossip net code *)
                  let%map _ =
                    Mina_networking.ban_notify net peer banned_until
                  in
                  () ) ) ; *)
          don't_wait_for
            (Linear_pipe.iter
               (Mina_networking.ban_notification_reader net)
               ~f:(Fn.const Deferred.unit) ) ;
          let snark_jobs_state =
            Work_selector.State.init
              ~reassignment_wait:config.work_reassignment_wait
              ~frontier_broadcast_pipe:frontier_broadcast_pipe_r
              ~logger:config.logger
          in
          let%bind wallets =
            match wallets with
            | Some wallets ->
                return wallets
            | None ->
                Secrets.Wallets.load ~logger:config.logger
                  ~disk_location:config.wallets_disk_location
          in
          O1trace.background_thread "broadcast_snark_pool_diffs" (fun () ->
              let rl = Network_pool.Snark_pool.create_rate_limiter () in
              log_rate_limiter_occasionally rl ~label:"broadcast_snark_work" ;
              Linear_pipe.iter (Network_pool.Snark_pool.broadcasts snark_pool)
                ~f:(fun Network_pool.With_nonce.{ message; nonce } ->
                  let%bind () =
                    send_resource_pool_diff_or_wait ~rl
                      ~diff_score:
                        Network_pool.Snark_pool.Resource_pool.Diff.score
                      ~max_per_15_seconds:
                        Network_pool.Snark_pool.Resource_pool.Diff
                        .max_per_15_seconds message
                  in
                  Mina_networking.broadcast_snark_pool_diff ~nonce net message ) ) ;
          Option.iter config.archive_process_location
            ~f:(fun archive_process_port ->
              [%log' info config.logger]
                "Communicating with the archive process"
                ~metadata:
                  [ ( "Host"
                    , `String (Host_and_port.host archive_process_port.value) )
                  ; ( "Port"
                    , `Int (Host_and_port.port archive_process_port.value) )
                  ] ;
              Archive_client.run ~logger:config.logger
                ~precomputed_values:config.precomputed_values
                ~frontier_broadcast_pipe:frontier_broadcast_pipe_r
                archive_process_port ) ;
          let precomputed_block_writer =
            ref
              ( Option.map config.precomputed_blocks_path ~f:(fun path ->
                    `Path path )
              , if config.log_precomputed_blocks then Some `Log else None )
          in
          let subscriptions =
            Mina_subscriptions.create ~logger:config.logger
              ~constraint_constants ~new_blocks ~wallets
              ~transition_frontier:frontier_broadcast_pipe_r
              ~is_storing_all:config.is_archive_rocksdb
              ~upload_blocks_to_gcloud:config.upload_blocks_to_gcloud
              ~time_controller:config.time_controller ~precomputed_block_writer
          in
          let open Mina_incremental.Status in
          let transition_frontier_incr =
            Var.watch @@ of_broadcast_pipe frontier_broadcast_pipe_r
          in
          let transition_frontier_and_catchup_signal_incr =
            transition_frontier_incr
            >>= function
            | Some transition_frontier ->
                of_broadcast_pipe Ledger_catchup.Catchup_jobs.reader
                |> Var.watch
                >>| fun catchup_signal ->
                Some (transition_frontier, catchup_signal)
            | None ->
                return None
          in
          let sync_status =
            create_sync_status_observer ~logger:config.logger ~net
              ~is_seed:config.is_seed ~demo_mode:config.demo_mode
              ~transition_frontier_and_catchup_signal_incr
              ~online_status_incr:(Var.watch @@ of_broadcast_pipe online_status)
              ~first_connection_incr:
                ( Var.watch @@ of_deferred
                @@ Mina_networking.on_first_connect net ~f:Fn.id )
              ~first_message_incr:
                (Var.watch @@ of_deferred @@ on_first_received_message ~f:Fn.id)
          in
          (* tie other knot *)
          sync_status_ref := Some sync_status ;
          Deferred.return
            { config
            ; next_producer_timing = None
            ; processes =
                { prover
                ; verifier
                ; snark_worker
                ; uptime_snark_worker_opt
                ; vrf_evaluator
                }
            ; initialization_finish_signal
            ; components =
                { net
                ; transaction_pool
                ; snark_pool
                ; transition_frontier = frontier_broadcast_pipe_r
                ; most_recent_valid_block = most_recent_valid_block_reader
                ; block_produced_bvar
                }
            ; pipes =
                { validated_transitions_reader = valid_transitions_for_api
                ; producer_transition_writer
                ; user_command_input_writer
                ; tx_local_sink
                ; snark_local_sink
                }
            ; wallets
            ; coinbase_receiver = ref config.coinbase_receiver
            ; snark_job_state = snark_jobs_state
            ; subscriptions
            ; sync_status
            ; precomputed_block_writer
            ; block_production_status = ref `Free
            ; in_memory_reverse_structured_log_messages_for_integration_test =
                ref (0, [], false)
            ; vrf_evaluation_state =
                Block_producer.Vrf_evaluation_state.create ()
            } ) )

let net { components = { net; _ }; _ } = net

let runtime_config { config = { precomputed_values; _ }; _ } =
  Genesis_ledger_helper.runtime_config_of_precomputed_values precomputed_values

let start_filtered_log
    ({ in_memory_reverse_structured_log_messages_for_integration_test; _ } : t)
    (structured_log_ids : string list) =
  let handle str =
    let idx, old_messages, started =
      !in_memory_reverse_structured_log_messages_for_integration_test
    in
    in_memory_reverse_structured_log_messages_for_integration_test :=
      (idx + 1, str :: old_messages, started)
  in
  let _, _, started =
    !in_memory_reverse_structured_log_messages_for_integration_test
  in
  if started then Or_error.error_string "Already initialized"
  else (
    in_memory_reverse_structured_log_messages_for_integration_test :=
      (0, [], true) ;
    let event_set =
      Structured_log_events.Set.of_list
      @@ List.map ~f:Structured_log_events.id_of_string structured_log_ids
    in
    Logger.Consumer_registry.register ~id:Logger.Logger_id.mina
      ~processor:(Logger.Processor.raw_structured_log_events event_set)
      ~transport:(Logger.Transport.raw handle) ;
    Ok () )

let get_filtered_log_entries
    ({ in_memory_reverse_structured_log_messages_for_integration_test; _ } : t)
    (idx : int) =
  let rec get_from_idx curr_idx rev_messages output =
    if idx < curr_idx then
      match rev_messages with
      | [] ->
          output
      | msg :: rev_messages ->
          get_from_idx (curr_idx - 1) rev_messages (msg :: output)
    else output
  in
  let curr_idx, messages, is_started =
    !in_memory_reverse_structured_log_messages_for_integration_test
  in
  (get_from_idx curr_idx messages [], is_started)

let verifier { processes = { verifier; _ }; _ } = verifier

let vrf_evaluator { processes = { vrf_evaluator; _ }; _ } = vrf_evaluator

let genesis_ledger t = Genesis_proof.genesis_ledger t.config.precomputed_values<|MERGE_RESOLUTION|>--- conflicted
+++ resolved
@@ -987,43 +987,81 @@
       Ok (`Min ledger_nonce, nonce)
 
 let add_transactions t (uc_inputs : User_command_input.t list) =
-<<<<<<< HEAD
-  let result_ivar = Ivar.create () in
-  let cmd_inputs = Signed_command_inputs uc_inputs in
-  Strict_pipe.Writer.write t.pipes.user_command_input_writer
-    (cmd_inputs, Ivar.fill result_ivar, get_current_nonce t, get_account t)
-  |> Deferred.don't_wait_for ;
-  Ivar.read result_ivar
+  let config = config t in
+  let current_global_slot =
+    Consensus.Data.Consensus_time.(
+      to_global_slot
+        (of_time_exn ~constants:config.precomputed_values.consensus_constants
+           (Block_time.now config.time_controller) ))
+  in
+  match config.slot_tx_end with
+  | Some slot_tx_end
+    when Global_slot_since_hard_fork.(current_global_slot >= slot_tx_end) ->
+      [%log' warn (top_level_logger t)]
+        "can't add transactions at slot $slot, tx production ends at $end"
+        ~metadata:
+          [ ( "slot"
+            , `Int (Global_slot_since_hard_fork.to_int current_global_slot) )
+          ; ("end", `Int (Global_slot_since_hard_fork.to_int slot_tx_end))
+          ] ;
+      Deferred.return (Error (Error.of_string "tx production has ended"))
+  | Some _ | None ->
+      let result_ivar = Ivar.create () in
+      let cmd_inputs = Signed_command_inputs uc_inputs in
+      Strict_pipe.Writer.write t.pipes.user_command_input_writer
+        (cmd_inputs, Ivar.fill result_ivar, get_current_nonce t, get_account t)
+      |> Deferred.don't_wait_for ;
+      Ivar.read result_ivar
 
 let add_full_transactions t user_commands =
-  let add_all_txns () =
-    let result_ivar = Ivar.create () in
-    Network_pool.Transaction_pool.Local_sink.push t.pipes.tx_local_sink
-      (user_commands, Ivar.fill result_ivar)
-    |> Deferred.don't_wait_for ;
-    Ivar.read result_ivar
-  in
-  let well_formed_errors =
-    List.find_map user_commands ~f:(fun cmd ->
-        match
-          User_command.check_well_formedness
-            ~genesis_constants:t.config.precomputed_values.genesis_constants cmd
-        with
-        | Ok () ->
-            None
-        | Error errs ->
-            Some errs )
-  in
-  match well_formed_errors with
-  | None ->
-      add_all_txns ()
-  | Some errs ->
-      let error =
-        Error.of_string
-          ( List.map errs ~f:User_command.Well_formedness_error.to_string
-          |> String.concat ~sep:"," )
+  let config = config t in
+  let current_global_slot =
+    Consensus.Data.Consensus_time.(
+      to_global_slot
+        (of_time_exn ~constants:config.precomputed_values.consensus_constants
+           (Block_time.now config.time_controller) ))
+  in
+  match config.slot_tx_end with
+  | Some slot_tx_end
+    when Global_slot_since_hard_fork.(current_global_slot >= slot_tx_end) ->
+      [%log' warn (top_level_logger t)]
+        "can't add transactions at slot $slot, tx production ends at $end"
+        ~metadata:
+          [ ( "slot"
+            , `Int (Global_slot_since_hard_fork.to_int current_global_slot) )
+          ; ("end", `Int (Global_slot_since_hard_fork.to_int slot_tx_end))
+          ] ;
+      Deferred.return (Error (Error.of_string "tx production has ended"))
+  | Some _ | None -> (
+      let add_all_txns () =
+        let result_ivar = Ivar.create () in
+        Network_pool.Transaction_pool.Local_sink.push t.pipes.tx_local_sink
+          (user_commands, Ivar.fill result_ivar)
+        |> Deferred.don't_wait_for ;
+        Ivar.read result_ivar
       in
-      Deferred.Result.fail error
+      let well_formed_errors =
+        List.find_map user_commands ~f:(fun cmd ->
+            match
+              User_command.check_well_formedness
+                ~genesis_constants:t.config.precomputed_values.genesis_constants
+                cmd
+            with
+            | Ok () ->
+                None
+            | Error errs ->
+                Some errs )
+      in
+      match well_formed_errors with
+      | None ->
+          add_all_txns ()
+      | Some errs ->
+          let error =
+            Error.of_string
+              ( List.map errs ~f:User_command.Well_formedness_error.to_string
+              |> String.concat ~sep:"," )
+          in
+          Deferred.Result.fail error )
 
 let add_zkapp_transactions t (zkapp_commands : Zkapp_command.t list) =
   let add_all_txns () =
@@ -1056,54 +1094,6 @@
           |> String.concat ~sep:"," )
       in
       Deferred.Result.fail error
-=======
-  let config = config t in
-  let current_global_slot =
-    Consensus.Data.Consensus_time.(
-      to_global_slot
-        (of_time_exn ~constants:config.precomputed_values.consensus_constants
-           (Block_time.now config.time_controller) ))
-  in
-  match config.slot_tx_end with
-  | Some slot_tx_end when Global_slot.(current_global_slot >= slot_tx_end) ->
-      [%log' warn (top_level_logger t)]
-        "can't add transactions at slot $slot, tx production ends at $end"
-        ~metadata:
-          [ ("slot", `Int (Global_slot.to_int current_global_slot))
-          ; ("end", `Int (Global_slot.to_int slot_tx_end))
-          ] ;
-      Deferred.return (Error (Error.of_string "tx production has ended"))
-  | Some _ | None ->
-      let result_ivar = Ivar.create () in
-      Strict_pipe.Writer.write t.pipes.user_command_input_writer
-        (uc_inputs, Ivar.fill result_ivar, get_current_nonce t, get_account t)
-      |> Deferred.don't_wait_for ;
-      Ivar.read result_ivar
-
-let add_full_transactions t user_command =
-  let config = config t in
-  let slot =
-    Consensus.Data.Consensus_time.(
-      to_global_slot
-        (of_time_exn ~constants:config.precomputed_values.consensus_constants
-           (Block_time.now config.time_controller) ))
-  in
-  match config.slot_tx_end with
-  | Some slot_tx_end when Global_slot.(slot >= slot_tx_end) ->
-      [%log' warn (top_level_logger t)]
-        "can't add transactions at slot $slot, tx production ends at $end"
-        ~metadata:
-          [ ("slot", `Int (Global_slot.to_int slot))
-          ; ("end", `Int (Global_slot.to_int slot_tx_end))
-          ] ;
-      Deferred.return (Error (Error.of_string "tx production has ended"))
-  | Some _ | None ->
-      let result_ivar = Ivar.create () in
-      Network_pool.Transaction_pool.Local_sink.push t.pipes.tx_local_sink
-        (user_command, Ivar.fill result_ivar)
-      |> Deferred.don't_wait_for ;
-      Ivar.read result_ivar
->>>>>>> 61d773cf
 
 let next_producer_timing t = t.next_producer_timing
 
@@ -1430,11 +1420,8 @@
       ~log_block_creation:t.config.log_block_creation
       ~block_reward_threshold:t.config.block_reward_threshold
       ~block_produced_bvar:t.components.block_produced_bvar
-<<<<<<< HEAD
-      ~vrf_evaluation_state:t.vrf_evaluation_state ~net:t.components.net ;
-=======
+      ~vrf_evaluation_state:t.vrf_evaluation_state ~net:t.components.net
       ~slot_tx_end:t.config.slot_tx_end ;
->>>>>>> 61d773cf
   perform_compaction t ;
   let () =
     match t.config.node_status_url with
