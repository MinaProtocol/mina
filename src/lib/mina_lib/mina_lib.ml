--- conflicted
+++ resolved
@@ -647,14 +647,14 @@
                     t.config.precomputed_values.constraint_constants
               in
               let apply_second_pass = Ledger.apply_transaction_second_pass in
-              let apply_first_pass_sparse_ledger ~txn_state_view sparse_ledger
-                  txn =
+              let apply_first_pass_sparse_ledger ~global_slot ~txn_state_view
+                  sparse_ledger txn =
                 let open Or_error.Let_syntax in
                 let%map _ledger, partial_txn =
                   Mina_ledger.Sparse_ledger.apply_transaction_first_pass
                     ~constraint_constants:
                       t.config.precomputed_values.constraint_constants
-                    ~txn_state_view sparse_ledger txn
+                    ~global_slot ~txn_state_view sparse_ledger txn
                 in
                 partial_txn
               in
@@ -669,58 +669,12 @@
                   Continue (Ok ())
               | Error e ->
                   Stop
-<<<<<<< HEAD
                     (Or_error.errorf
                        "Failed to apply proof transactions for state_hash:%s : \
                         %s"
                        (State_hash.to_base58_check
                           (Transition_frontier.Breadcrumb.state_hash b) )
                        (Error.to_string_hum e) )
-=======
-                    (Or_error.error_string
-                       (sprintf
-                          "No transactions corresponding to the emitted proof \
-                           for state_hash:%s"
-                          (State_hash.to_base58_check
-                             (Transition_frontier.Breadcrumb.state_hash b) ) ) )
-              | Some txns -> (
-                  match
-                    List.fold_until ~init:(Ok ())
-                      (Mina_stdlib.Nonempty_list.to_list txns)
-                      ~f:(fun _acc (txn, state_hash, global_slot) ->
-                        (*Validate transactions against the protocol state associated with the transaction*)
-                        match
-                          Transition_frontier.find_protocol_state frontier
-                            state_hash
-                        with
-                        | Some state -> (
-                            let txn_state_view =
-                              Mina_state.Protocol_state.body state
-                              |> Mina_state.Protocol_state.Body.view
-                            in
-                            match
-                              Ledger.apply_transaction ~global_slot
-                                ~constraint_constants:
-                                  t.config.precomputed_values
-                                    .constraint_constants ~txn_state_view ledger
-                                txn.data
-                            with
-                            | Ok _ ->
-                                Continue (Ok ())
-                            | e ->
-                                Stop (Or_error.map e ~f:ignore) )
-                        | None ->
-                            Stop
-                              (Or_error.errorf
-                                 !"Coudln't find protocol state with hash %s"
-                                 (State_hash.to_base58_check state_hash) ) )
-                      ~finish:Fn.id
-                  with
-                  | Ok _ ->
-                      Continue (Ok ())
-                  | e ->
-                      Stop e )
->>>>>>> 7df96fc9
             else Continue (Ok ()) )
           ~finish:Fn.id
       in
