--- conflicted
+++ resolved
@@ -1265,14 +1265,10 @@
 
     let zkapp_cmd_limit = config.zkapp_cmd_limit
 
-<<<<<<< HEAD
     let compaction_interval =
-      config.runtime_config.daemon.compile_config.compaction_interval
-=======
-    let compaction_interval = config.compile_config.compaction_interval
-
-    let compile_config = config.compile_config
->>>>>>> 3b579f3f
+      precomputed_values.compile_config.compaction_interval
+
+    let compile_config = config.precomputed_values.compile_config
   end )
 
 let start t =
@@ -1503,7 +1499,9 @@
   let catchup_mode = if config.super_catchup then `Super else `Normal in
   let constraint_constants = config.precomputed_values.constraint_constants in
   let consensus_constants = config.precomputed_values.consensus_constants in
-  let block_window_duration = config.compile_config.block_window_duration in
+  let block_window_duration =
+    config.precomputed_values.compile_config.block_window_duration
+  in
   let monitor = Option.value ~default:(Monitor.create ()) config.monitor in
   Async.Scheduler.within' ~monitor (fun () ->
       let set_itn_data (type t) (module M : Itn_settable with type t = t) (t : t)
