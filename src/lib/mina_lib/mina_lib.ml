open Core_kernel
open Async
open Mina_base
open Mina_transaction
module Ledger = Mina_ledger.Ledger
open Mina_block
open Pipe_lib
open Strict_pipe
open Signature_lib
module Archive_client = Archive_client
module Config = Config
module Conf_dir = Conf_dir
module Subscriptions = Mina_subscriptions
module Snark_worker_lib = Snark_worker
module Timeout = Timeout_lib.Core_time

let daemon_start_time = Time_ns.now ()

type Structured_log_events.t += Connecting
  [@@deriving register_event { msg = "Mina daemon is connecting" }]

type Structured_log_events.t += Listening
  [@@deriving register_event { msg = "Mina daemon is listening" }]

type Structured_log_events.t += Bootstrapping
  [@@deriving register_event { msg = "Mina daemon is bootstrapping" }]

type Structured_log_events.t += Ledger_catchup
  [@@deriving register_event { msg = "Mina daemon is doing ledger catchup" }]

type Structured_log_events.t += Synced
  [@@deriving register_event { msg = "Mina daemon is synced" }]

type Structured_log_events.t +=
  | Rebroadcast_transition of { state_hash : State_hash.t }
  [@@deriving register_event { msg = "Rebroadcasting $state_hash" }]

exception Snark_worker_error of int

exception Snark_worker_signal_interrupt of Signal.t

(* A way to run a single snark worker for a daemon in a lazy manner. Forcing
   this lazy value will run the snark worker process. A snark work is
   assigned to a public key. This public key can change throughout the entire time
   the daemon is running *)
type snark_worker =
  { public_key : Public_key.Compressed.t
  ; process : Process.t Ivar.t
  ; kill_ivar : unit Ivar.t
  }

type processes =
  { prover : Prover.t
  ; verifier : Verifier.t
  ; vrf_evaluator : Vrf_evaluator.t
  ; mutable snark_worker :
      [ `On of snark_worker * Currency.Fee.t | `Off of Currency.Fee.t ]
  ; uptime_snark_worker_opt : Uptime_service.Uptime_snark_worker.t option
  }

type components =
  { net : Mina_networking.t
  ; transaction_pool : Network_pool.Transaction_pool.t
  ; snark_pool : Network_pool.Snark_pool.t
  ; transition_frontier : Transition_frontier.t option Broadcast_pipe.Reader.t
  ; most_recent_valid_block :
      Mina_block.initial_valid_header Broadcast_pipe.Reader.t
  ; block_produced_bvar : (Transition_frontier.Breadcrumb.t, read_write) Bvar.t
  }

(* tag commands so they can share a common pipe, to ensure sequentiality of nonces *)
type command_inputs =
  | Signed_command_inputs of User_command_input.t list
  | Zkapp_command_command_inputs of Zkapp_command.t list

type pipes =
  { validated_transitions_reader : Mina_block.Validated.t Strict_pipe.Reader.t
  ; producer_transition_writer :
      ( Transition_frontier.Breadcrumb.t
      , Strict_pipe.synchronous
      , unit Deferred.t )
      Strict_pipe.Writer.t
  ; user_command_input_writer :
      ( command_inputs
        * (   ( [ `Broadcasted | `Not_broadcasted ]
              * Network_pool.Transaction_pool.Resource_pool.Diff.t
              * Network_pool.Transaction_pool.Resource_pool.Diff.Rejected.t )
              Or_error.t
           -> unit )
        * (   Account_id.t
           -> ( [ `Min of Mina_base.Account.Nonce.t ] * Mina_base.Account.Nonce.t
              , string )
              Result.t )
        * (Account_id.t -> Account.t option Participating_state.T.t)
      , Strict_pipe.synchronous
      , unit Deferred.t )
      Strict_pipe.Writer.t
  ; tx_local_sink : Network_pool.Transaction_pool.Local_sink.t
  ; snark_local_sink : Network_pool.Snark_pool.Local_sink.t
  }

type t =
  { config : Config.t
  ; processes : processes
  ; components : components
  ; initialization_finish_signal : unit Ivar.t
  ; pipes : pipes
  ; wallets : Secrets.Wallets.t
  ; coinbase_receiver : Consensus.Coinbase_receiver.t ref
  ; snark_job_state : Work_selector.State.t
  ; mutable next_producer_timing :
      Daemon_rpcs.Types.Status.Next_producer_timing.t option
  ; subscriptions : Mina_subscriptions.t
  ; sync_status : Sync_status.t Mina_incremental.Status.Observer.t
  ; precomputed_block_writer :
      ([ `Path of string ] option * [ `Log ] option) ref
  ; block_production_status :
      [ `Producing | `Producing_in_ms of float | `Free ] ref
  ; in_memory_reverse_structured_log_messages_for_integration_test :
      (int * string list * bool) ref
  ; vrf_evaluation_state : Block_producer.Vrf_evaluation_state.t
  ; commit_id : string
  }
[@@deriving fields]

let vrf_evaluation_state t = t.vrf_evaluation_state

let time_controller t = t.config.time_controller

let subscription t = t.subscriptions

let commit_id t = t.commit_id

let compile_config t = t.config.compile_config

let peek_frontier frontier_broadcast_pipe =
  Broadcast_pipe.Reader.peek frontier_broadcast_pipe
  |> Result.of_option
       ~error:
         (Error.of_string
            "Cannot retrieve transition frontier now. Bootstrapping right now." )

let client_port t =
  let { Node_addrs_and_ports.client_port; _ } =
    t.config.gossip_net_params.addrs_and_ports
  in
  client_port

(* Get the most recently set public keys  *)
let block_production_pubkeys t : Public_key.Compressed.Set.t =
  t.config.block_production_keypairs |> Keypair.And_compressed_pk.Set.to_list
  |> List.map ~f:snd |> Public_key.Compressed.Set.of_list

let coinbase_receiver t = !(t.coinbase_receiver)

let replace_coinbase_receiver t coinbase_receiver =
  [%log' info t.config.logger]
    "Changing the coinbase receiver for produced blocks from $old_receiver to \
     $new_receiver"
    ~metadata:
      [ ( "old_receiver"
        , Consensus.Coinbase_receiver.to_yojson !(t.coinbase_receiver) )
      ; ("new_receiver", Consensus.Coinbase_receiver.to_yojson coinbase_receiver)
      ] ;
  t.coinbase_receiver := coinbase_receiver

let log_snark_worker_warning t =
  if Option.is_some t.config.snark_coordinator_key then
    [%log' warn t.config.logger]
      "The snark coordinator flag is set; running a snark worker will override \
       the snark coordinator key"

let log_snark_coordinator_warning (config : Config.t) snark_worker =
  if Option.is_some config.snark_coordinator_key then
    match snark_worker with
    | `On _ ->
        [%log' warn config.logger]
          "The snark coordinator key will be ignored because the snark worker \
           key is set "
    | _ ->
        ()

module Snark_worker = struct
  let run_process ~logger ~proof_level pids client_port kill_ivar num_threads =
    let env =
      Option.map
        ~f:(fun num -> `Extend [ ("RAYON_NUM_THREADS", string_of_int num) ])
        num_threads
    in
    let%map snark_worker_process =
      let our_binary = Sys.executable_name in
      Process.create_exn () ~prog:our_binary ?env
        ~args:
          ( "internal" :: Snark_worker.Intf.command_name
          :: Snark_worker.arguments ~proof_level
               ~daemon_address:
                 (Host_and_port.create ~host:"127.0.0.1" ~port:client_port)
               ~shutdown_on_disconnect:false )
    in
    Child_processes.Termination.register_process pids snark_worker_process
      Snark_worker ;
    Child_processes.Termination.wait_for_process_log_errors ~logger
      snark_worker_process ~module_:__MODULE__ ~location:__LOC__ ~here:[%here] ;
    let close_stdin () =
      Process.stdin snark_worker_process |> Async.Writer.close
    in
    let remove_pid () =
      let pid = Process.pid snark_worker_process in
      Child_processes.Termination.remove pids pid
    in
    don't_wait_for
      ( match%bind
          Monitor.try_with ~here:[%here] (fun () ->
              Process.wait snark_worker_process )
        with
      | Ok signal_or_error -> (
          let%bind () = close_stdin () in
          remove_pid () ;
          match signal_or_error with
          | Ok () ->
              [%log info] "Snark worker process died" ;
              if Ivar.is_full kill_ivar then
                [%log error] "Ivar.fill bug is here!" ;
              Ivar.fill kill_ivar () ;
              Deferred.unit
          | Error (`Exit_non_zero non_zero_error) ->
              [%log fatal]
                !"Snark worker process died with a nonzero error %i"
                non_zero_error ;
              raise (Snark_worker_error non_zero_error)
          | Error (`Signal signal) ->
              [%log fatal]
                !"Snark worker died with signal %{sexp:Signal.t}. Aborting \
                  daemon"
                signal ;
              raise (Snark_worker_signal_interrupt signal) )
      | Error exn ->
          let%bind () = close_stdin () in
          remove_pid () ;
          [%log info]
            !"Exception when waiting for snark worker process to terminate: \
              $exn"
            ~metadata:[ ("exn", `String (Exn.to_string exn)) ] ;
          Deferred.unit ) ;
    [%log trace]
      !"Created snark worker with pid: %i"
      (Pid.to_int @@ Process.pid snark_worker_process) ;
    (* We want these to be printfs so we don't double encode our logs here *)
    Pipe.iter_without_pushback
      (Async.Reader.pipe (Process.stdout snark_worker_process))
      ~f:(fun s -> printf "%s" s)
    |> don't_wait_for ;
    Pipe.iter_without_pushback
      (Async.Reader.pipe (Process.stderr snark_worker_process))
      ~f:(fun s -> printf "%s" s)
    |> don't_wait_for ;
    snark_worker_process

  let start t =
    O1trace.thread "snark_worker"
    @@ fun () ->
    match t.processes.snark_worker with
    | `On ({ process = process_ivar; kill_ivar; _ }, _) ->
        [%log' debug t.config.logger] !"Starting snark worker process" ;
        log_snark_worker_warning t ;
        let%map snark_worker_process =
          run_process ~logger:t.config.logger
            ~proof_level:t.config.precomputed_values.proof_level t.config.pids
            t.config.gossip_net_params.addrs_and_ports.client_port kill_ivar
            t.config.snark_worker_config.num_threads
        in
        [%log' debug t.config.logger]
          ~metadata:
            [ ( "snark_worker_pid"
              , `Int (Pid.to_int (Process.pid snark_worker_process)) )
            ]
          "Started snark worker process with pid: $snark_worker_pid" ;
        if Ivar.is_full process_ivar then
          [%log' error t.config.logger] "Ivar.fill bug is here!" ;
        Ivar.fill process_ivar snark_worker_process
    | `Off _ ->
        [%log' info t.config.logger]
          !"Attempted to turn on snark worker, but snark worker key is set to \
            none" ;
        Deferred.unit

  let stop ?(should_wait_kill = false) t =
    match t.processes.snark_worker with
    | `On ({ public_key = _; process; kill_ivar }, _) ->
        let%bind process = Ivar.read process in
        [%log' info t.config.logger]
          "Killing snark worker process with pid: $snark_worker_pid"
          ~metadata:
            [ ("snark_worker_pid", `Int (Pid.to_int (Process.pid process))) ] ;
        Signal.send_exn Signal.term (`Pid (Process.pid process)) ;
        if should_wait_kill then Ivar.read kill_ivar else Deferred.unit
    | `Off _ ->
        [%log' warn t.config.logger]
          "Attempted to turn off snark worker, but no snark worker was running" ;
        Deferred.unit

  let get_key { processes = { snark_worker; _ }; _ } =
    match snark_worker with
    | `On ({ public_key; _ }, _) ->
        Some public_key
    | `Off _ ->
        None

  let replace_key t new_key =
    let snark_worker = t.processes.snark_worker in
    let logger = t.config.logger in
    match (snark_worker, new_key) with
    | `Off _, None ->
        [%log info]
          "Snark work is still not happening since keys snark worker keys are \
           still set to None" ;
        Deferred.unit
    | `Off fee, Some new_key ->
        let process = Ivar.create () in
        let kill_ivar = Ivar.create () in
        t.processes.snark_worker <-
          `On ({ public_key = new_key; process; kill_ivar }, fee) ;
        start t
    | `On ({ public_key = old; process; kill_ivar }, fee), Some new_key ->
        [%log debug]
          !"Changing snark worker key from $old to $new"
          ~metadata:
            [ ("old", Public_key.Compressed.to_yojson old)
            ; ("new", Public_key.Compressed.to_yojson new_key)
            ] ;
        t.processes.snark_worker <-
          `On ({ public_key = new_key; process; kill_ivar }, fee) ;
        Deferred.unit
    | `On (_, fee), None ->
        let%map () = stop t in
        t.processes.snark_worker <- `Off fee
end

let replace_snark_worker_key = Snark_worker.replace_key

let snark_worker_key = Snark_worker.get_key

let snark_coordinator_key t = t.config.snark_coordinator_key

let stop_snark_worker = Snark_worker.stop

let best_tip_opt t =
  let open Option.Let_syntax in
  let%map frontier =
    Broadcast_pipe.Reader.peek t.components.transition_frontier
  in
  Transition_frontier.best_tip frontier

let transition_frontier t = t.components.transition_frontier

let root_length_opt t =
  let open Option.Let_syntax in
  let%map frontier =
    Broadcast_pipe.Reader.peek t.components.transition_frontier
  in
  Transition_frontier.root_length frontier

let best_staged_ledger_opt t =
  let open Option.Let_syntax in
  let%map tip = best_tip_opt t in
  Transition_frontier.Breadcrumb.staged_ledger tip

let best_protocol_state_opt t =
  let open Option.Let_syntax in
  let%map tip = best_tip_opt t in
  Transition_frontier.Breadcrumb.protocol_state tip

let best_ledger_opt t =
  let open Option.Let_syntax in
  let%map staged_ledger = best_staged_ledger_opt t in
  Staged_ledger.ledger staged_ledger

let compose_of_option f =
  Fn.compose
    (Option.value_map ~default:`Bootstrapping ~f:(fun x -> `Active x))
    f

let best_tip = compose_of_option best_tip_opt

let root_length = compose_of_option root_length_opt

let active_or_bootstrapping =
  compose_of_option (fun t ->
      Option.bind
        (Broadcast_pipe.Reader.peek t.components.transition_frontier)
        ~f:(Fn.const (Some ())) )

let get_node_state t =
  let chain_id = t.config.chain_id in
  let addrs_and_ports = t.config.gossip_net_params.addrs_and_ports in
  let peer_id = (Node_addrs_and_ports.to_peer_exn addrs_and_ports).peer_id in
  let ip_address =
    Node_addrs_and_ports.external_ip addrs_and_ports
    |> Core.Unix.Inet_addr.to_string
  in
  let public_key =
    let key_list =
      block_production_pubkeys t |> Public_key.Compressed.Set.to_list
    in
    if List.is_empty key_list then None else Some (List.hd_exn key_list)
  in
  let catchup_job_states =
    match Broadcast_pipe.Reader.peek @@ transition_frontier t with
    | None ->
        None
    | Some tf -> (
        match Transition_frontier.catchup_state tf with
        | Full catchup_state ->
            Some
              (Transition_frontier.Full_catchup_tree.to_node_status_report
                 catchup_state )
        | _ ->
            None )
  in
  let block_height_at_best_tip =
    best_tip t
    |> Participating_state.map ~f:(fun b ->
           Transition_frontier.Breadcrumb.consensus_state b
           |> Consensus.Data.Consensus_state.blockchain_length
           |> Mina_numbers.Length.to_uint32 )
    |> Participating_state.map ~f:Unsigned.UInt32.to_int
    |> Participating_state.active
  in
  let sync_status =
    sync_status t |> Mina_incremental.Status.Observer.value_exn
  in
  let uptime_of_node =
    Time.(
      Span.to_string_hum
      @@ Time.diff (now ())
           (Time_ns.to_time_float_round_nearest_microsecond daemon_start_time))
  in
  let%map hardware_info = Conf_dir.get_hw_info () in
  { Node_error_service.peer_id
  ; ip_address
  ; chain_id
  ; public_key
  ; catchup_job_states
  ; block_height_at_best_tip
  ; sync_status
  ; hardware_info
  ; uptime_of_node
  }

(* This is a hack put in place to deal with nodes getting stuck
   in Offline states, that is, not receiving blocks for an extended period,
   or stuck in Bootstrap for too long

   To address this, we restart the libp2p helper when we become offline. *)
let next_helper_restart = ref None

let offline_shutdown = ref None

exception Offline_shutdown

exception Bootstrap_stuck_shutdown

let create_sync_status_observer ~logger ~genesis_timestamp ~is_seed ~demo_mode
    ~net ~transition_frontier_and_catchup_signal_incr ~online_status_incr
    ~first_connection_incr ~first_message_incr =
  let open Mina_incremental.Status in
  let restart_delay = Time.Span.of_min 5. in
  let offline_shutdown_delay = Time.Span.of_min 25. in
  let genesis_timestamp = Genesis_constants.to_time genesis_timestamp in
  let after_genesis () = Time.(( >= ) (now ())) genesis_timestamp in
  let incremental_status =
    map4 online_status_incr transition_frontier_and_catchup_signal_incr
      first_connection_incr first_message_incr
      ~f:(fun online_status active_status first_connection first_message ->
        (* Always be synced in demo mode, we don't expect peers to connect to us *)
        if demo_mode then `Synced
        else
          match online_status with
          | `Offline ->
              (* nothing to do if offline before genesis *)
              ( if after_genesis () then
                match !next_helper_restart with
                | None ->
                    next_helper_restart :=
                      Some
                        (Async.Clock.Event.run_after restart_delay
                           (fun () ->
                             [%log info]
                               "Offline for too long; restarting libp2p_helper" ;
                             Mina_networking.restart_helper net ;
                             next_helper_restart := None ;
                             if not is_seed then
                               match !offline_shutdown with
                               | None ->
                                   offline_shutdown :=
                                     Some
                                       (Async.Clock.Event.run_after
                                          offline_shutdown_delay
                                          (fun () -> raise Offline_shutdown)
                                          () )
                               | Some _ ->
                                   () )
                           () )
                | Some _ ->
                    () ) ;
              let is_empty = function `Empty -> true | _ -> false in
              if is_empty first_connection then (
                [%str_log info] Connecting ;
                `Connecting )
              else if is_empty first_message then (
                [%str_log info] Listening ;
                `Listening )
              else `Offline
          | `Online -> (
              Option.iter !next_helper_restart ~f:(fun e ->
                  Async.Clock.Event.abort_if_possible e () ) ;
              next_helper_restart := None ;
              Option.iter !offline_shutdown ~f:(fun e ->
                  Async.Clock.Event.abort_if_possible e () ) ;
              offline_shutdown := None ;
              match active_status with
              | None ->
                  let logger = Logger.create () in
                  [%str_log info] Bootstrapping ;
                  `Bootstrap
              | Some (_, catchup_jobs) ->
                  let logger = Logger.create () in
                  if catchup_jobs > 0 then (
                    [%str_log info] Ledger_catchup ;
                    `Catchup )
                  else (
                    [%str_log info] Synced ;
                    `Synced ) ) )
  in
  let observer = observe incremental_status in
  (* monitor Mina status, issue a warning if offline for too long (unless we are a seed node) *)
  ( if not is_seed then
    let offline_timeout_min = 15.0 in
    let offline_timeout_duration = Time.Span.of_min offline_timeout_min in
    let offline_timeout = ref None in
    let offline_warned = ref false in
    let bootstrap_timeout_min = 120.0 in
    let bootstrap_timeout_duration = Time.Span.of_min bootstrap_timeout_min in
    let bootstrap_timeout = ref None in
    let log_offline_warning _tm =
      [%log error]
        "Daemon has not received any gossip messages for %0.0f minutes; check \
         the daemon's external port forwarding, if needed"
        offline_timeout_min ;
      offline_warned := true
    in
    let start_offline_timeout () =
      match !offline_timeout with
      | Some _ ->
          ()
      | None ->
          offline_timeout :=
            Some
              (Timeout.create () offline_timeout_duration ~f:log_offline_warning)
    in
    let stop_offline_timeout () =
      match !offline_timeout with
      | Some timeout ->
          if !offline_warned then (
            [%log info]
              "Daemon had been offline (no gossip messages received), now back \
               online" ;
            offline_warned := false ) ;
          Timeout.cancel () timeout () ;
          offline_timeout := None
      | None ->
          ()
    in
    let log_bootstrap_error_and_restart _tm =
      [%log error] "Daemon has been in bootstrap for %0.0f minutes"
        bootstrap_timeout_min ;
      raise Bootstrap_stuck_shutdown
    in
    let start_bootstrap_timeout () =
      match !bootstrap_timeout with
      | Some _ ->
          ()
      | None ->
          (* don't check bootstrap timeout before genesis *)
          if after_genesis () then
            bootstrap_timeout :=
              Some
                (Timeout.create () bootstrap_timeout_duration
                   ~f:log_bootstrap_error_and_restart )
    in
    let stop_bootstrap_timeout () =
      match !bootstrap_timeout with
      | Some timeout ->
          Timeout.cancel () timeout () ;
          bootstrap_timeout := None
      | None ->
          ()
    in
    let handle_status_change (sync_status : Sync_status.t) =
      ( match sync_status with
      | `Offline ->
          start_offline_timeout ()
      | _ ->
          stop_offline_timeout () ) ;
      match sync_status with
      | `Bootstrap ->
          start_bootstrap_timeout ()
      | _ ->
          stop_bootstrap_timeout ()
    in
    Observer.on_update_exn observer ~f:(function
      | Initialized sync_status ->
          handle_status_change sync_status
      | Changed (_old_sync_status, new_sync_status) ->
          handle_status_change new_sync_status
      | Invalidated ->
          () ) ) ;
  (* recompute Mina status on an interval *)
  let stabilize () = O1trace.sync_thread "stabilize_sync_status" stabilize in
  stabilize () ;
  every (Time.Span.of_sec 15.0) ~stop:(never ()) stabilize ;
  observer

let sync_status t = t.sync_status

let visualize_frontier ~filename =
  compose_of_option
  @@ fun t ->
  let open Option.Let_syntax in
  let%map frontier =
    Broadcast_pipe.Reader.peek t.components.transition_frontier
  in
  Transition_frontier.visualize ~filename frontier

let best_staged_ledger = compose_of_option best_staged_ledger_opt

let best_protocol_state = compose_of_option best_protocol_state_opt

let best_ledger = compose_of_option best_ledger_opt

let get_ledger t state_hash_opt =
  let open Deferred.Or_error.Let_syntax in
  let%bind state_hash =
    Deferred.return
    @@ Option.value_map state_hash_opt ~f:Or_error.return
         ~default:
           ( match best_tip t with
           | `Active bc ->
               Or_error.return (Frontier_base.Breadcrumb.state_hash bc)
           | `Bootstrapping ->
               Or_error.error_string
                 "get_ledger: can't get staged ledger hash while bootstrapping"
           )
  in
  let%bind frontier =
    t.components.transition_frontier |> peek_frontier |> Deferred.return
  in
  match Transition_frontier.find frontier state_hash with
  | Some b ->
      let staged_ledger = Transition_frontier.Breadcrumb.staged_ledger b in
      let%map.Deferred accounts =
        Ledger.to_list (Staged_ledger.ledger staged_ledger)
      in
      Ok accounts
  | None ->
      Deferred.return
      @@ Or_error.error_string "state hash not found in transition frontier"

let get_snarked_ledger_full t state_hash_opt =
  let open Deferred.Or_error.Let_syntax in
  let%bind state_hash =
    Option.value_map state_hash_opt ~f:Deferred.Or_error.return
      ~default:
        ( match best_tip t with
        | `Active bc ->
            Deferred.Or_error.return (Frontier_base.Breadcrumb.state_hash bc)
        | `Bootstrapping ->
            Deferred.Or_error.error_string
              "get_snarked_ledger: can't get snarked ledger hash while \
               bootstrapping" )
  in
  let%bind frontier =
    t.components.transition_frontier |> peek_frontier |> Deferred.return
  in
  match Transition_frontier.find frontier state_hash with
  | Some b ->
      let root_snarked_ledger =
        Transition_frontier.root_snarked_ledger frontier
      in
      let ledger = Ledger.of_database root_snarked_ledger in
      let path = Transition_frontier.path_map frontier b ~f:Fn.id in
      let%bind () =
        Mina_stdlib.Deferred.Result.List.iter path ~f:(fun b ->
            if Transition_frontier.Breadcrumb.just_emitted_a_proof b then
              (*Validate transactions against the protocol state associated with the transaction*)
              let get_protocol_state state_hash =
                match
                  Transition_frontier.find_protocol_state frontier state_hash
                with
                | Some s ->
                    Ok s
                | None ->
                    Or_error.errorf "Failed to find protocol state for hash %s"
                      (State_hash.to_base58_check state_hash)
              in
              let apply_first_pass =
                Ledger.apply_transaction_first_pass
                  ~constraint_constants:
                    t.config.precomputed_values.constraint_constants
              in
              let apply_second_pass = Ledger.apply_transaction_second_pass in
              let apply_first_pass_sparse_ledger ~global_slot ~txn_state_view
                  sparse_ledger txn =
                let open Or_error.Let_syntax in
                let%map _ledger, partial_txn =
                  Mina_ledger.Sparse_ledger.apply_transaction_first_pass
                    ~constraint_constants:
                      t.config.precomputed_values.constraint_constants
                    ~global_slot ~txn_state_view sparse_ledger txn
                in
                partial_txn
              in
              Staged_ledger.Scan_state.get_snarked_ledger_async ~ledger
                ~get_protocol_state ~apply_first_pass ~apply_second_pass
                ~apply_first_pass_sparse_ledger
                (Staged_ledger.scan_state
                   (Transition_frontier.Breadcrumb.staged_ledger b) )
              |> Deferred.Result.map_error ~f:(fun e ->
                     Error.createf
                       "Failed to apply proof transactions for state_hash:%s : \
                        %s"
                       (State_hash.to_base58_check
                          (Transition_frontier.Breadcrumb.state_hash b) )
                       (Error.to_string_hum e) )
            else return () )
      in
      let snarked_ledger_hash =
        Transition_frontier.Breadcrumb.block b
        |> Mina_block.header |> Header.protocol_state
        |> Mina_state.Protocol_state.blockchain_state
        |> Mina_state.Blockchain_state.snarked_ledger_hash
      in
      let merkle_root = Ledger.merkle_root ledger in
      if Frozen_ledger_hash.equal snarked_ledger_hash merkle_root then
        return ledger
      else
        Deferred.Or_error.errorf
          "Expected snarked ledger hash %s but got %s for state hash %s"
          (Frozen_ledger_hash.to_base58_check snarked_ledger_hash)
          (Frozen_ledger_hash.to_base58_check merkle_root)
          (State_hash.to_base58_check state_hash)
  | None ->
      Deferred.Or_error.error_string
        "get_snarked_ledger: state hash not found in transition frontier"

let get_snarked_ledger t state_hash_opt =
  let open Deferred.Or_error.Let_syntax in
  let%bind ledger = get_snarked_ledger_full t state_hash_opt in
  let%map.Deferred res = Ledger.to_list ledger in
  ignore @@ Ledger.unregister_mask_exn ~loc:__LOC__ ledger ;
  Ok res

let get_account t aid =
  let open Participating_state.Let_syntax in
  let%map ledger = best_ledger t in
  let open Option.Let_syntax in
  let%bind loc = Ledger.location_of_account ledger aid in
  Ledger.get ledger loc

let get_inferred_nonce_from_transaction_pool_and_ledger t
    (account_id : Account_id.t) =
  let transaction_pool = t.components.transaction_pool in
  let resource_pool =
    Network_pool.Transaction_pool.resource_pool transaction_pool
  in
  let pooled_transactions =
    Network_pool.Transaction_pool.Resource_pool.all_from_account resource_pool
      account_id
  in
  let txn_pool_nonce =
    List.last pooled_transactions
    |> Option.map
         ~f:
           (Fn.compose User_command.expected_target_nonce
              Transaction_hash.User_command_with_valid_signature.command )
  in
  match txn_pool_nonce with
  | Some nonce ->
      Participating_state.Option.return nonce
  | None ->
      let open Participating_state.Option.Let_syntax in
      let%map account = get_account t account_id in
      account.Account.nonce

let snark_job_state t = t.snark_job_state

let add_block_subscriber t public_key =
  Mina_subscriptions.add_block_subscriber t.subscriptions public_key

let add_payment_subscriber t public_key =
  Mina_subscriptions.add_payment_subscriber t.subscriptions public_key

let transaction_pool t = t.components.transaction_pool

let snark_pool t = t.components.snark_pool

let peers t = Mina_networking.peers t.components.net

let initial_peers t = Mina_networking.initial_peers t.components.net

let snark_work_fee t =
  match t.processes.snark_worker with `On (_, fee) -> fee | `Off fee -> fee

let set_snark_work_fee t new_fee =
  t.processes.snark_worker <-
    ( match t.processes.snark_worker with
    | `On (config, _) ->
        `On (config, new_fee)
    | `Off _ ->
        `Off new_fee )

let top_level_logger t = t.config.logger

let most_recent_valid_transition t = t.components.most_recent_valid_block

let block_produced_bvar t = t.components.block_produced_bvar

let staged_ledger_ledger_proof t =
  let open Option.Let_syntax in
  let%bind sl = best_staged_ledger_opt t in
  Staged_ledger.current_ledger_proof sl

let validated_transitions t = t.pipes.validated_transitions_reader

let initialization_finish_signal t = t.initialization_finish_signal

let dump_tf t =
  peek_frontier t.components.transition_frontier
  |> Or_error.map ~f:Transition_frontier.visualize_to_string

(** The [best_path coda] is the list of state hashes from the root to the best_tip in the transition frontier. It includes the root hash and the hash *)
let best_path t =
  let open Option.Let_syntax in
  let%map tf = Broadcast_pipe.Reader.peek t.components.transition_frontier in
  let bt = Transition_frontier.best_tip tf in
  List.cons
    Transition_frontier.(root tf |> Breadcrumb.state_hash)
    (Transition_frontier.hash_path tf bt)

let best_chain ?max_length t =
  let open Option.Let_syntax in
  let%map frontier =
    Broadcast_pipe.Reader.peek t.components.transition_frontier
  in
  let best_tip_path = Transition_frontier.best_tip_path ?max_length frontier in
  match max_length with
  | Some max_length
    when Mina_stdlib.List.Length.Compare.(best_tip_path >= max_length) ->
      (* The [best_tip_path] has already been truncated to the correct length,
         we skip adding the root to stay below the maximum.
      *)
      best_tip_path
  | _ ->
      Transition_frontier.root frontier :: best_tip_path

let request_work t =
  let (module Work_selection_method) = t.config.work_selection_method in
  let fee = snark_work_fee t in
  let instances_opt =
    Work_selection_method.work ~logger:t.config.logger ~fee
      ~snark_pool:(snark_pool t) (snark_job_state t)
  in
  Option.map instances_opt ~f:(fun instances ->
      { Snark_work_lib.Work.Spec.instances; fee } )

let work_selection_method t = t.config.work_selection_method

let add_work t (work : Snark_worker_lib.Work.Result.t) =
  let update_metrics () =
    let snark_pool = snark_pool t in
    let fee_opt =
      Option.map (snark_worker_key t) ~f:(fun _ -> snark_work_fee t)
    in
    let pending_work =
      Work_selector.pending_work_statements ~snark_pool ~fee_opt
        t.snark_job_state
      |> List.length
    in
    Mina_metrics.(
      Gauge.set Snark_work.pending_snark_work (Int.to_float pending_work))
  in
  let spec = work.spec.instances in
  let cb _ =
    (* remove it from seen jobs after attempting to adding it to the pool to avoid this work being reassigned
     * If the diff is accepted then remove it from the seen jobs.
     * If not then the work should have already been in the pool with a lower fee or the statement isn't referenced anymore or any other error. In any case remove it from the seen jobs so that it can be picked up if needed *)
    Work_selector.remove t.snark_job_state spec
  in
  ignore (Or_error.try_with (fun () -> update_metrics ()) : unit Or_error.t) ;
  Network_pool.Snark_pool.Local_sink.push t.pipes.snark_local_sink
    (Network_pool.Snark_pool.Resource_pool.Diff.of_result work, cb)
  |> Deferred.don't_wait_for

let get_current_nonce t aid =
  match
    Participating_state.active
      (get_inferred_nonce_from_transaction_pool_and_ledger t aid)
    |> Option.join
  with
  | None ->
      (* IMPORTANT! Do not change the content of this error without
       * updating Rosetta's construction API to handle the changes *)
      Error
        "Couldn't infer nonce for transaction from specified `sender` since \
         `sender` is not in the ledger or sent a transaction in transaction \
         pool."
  | Some nonce ->
      let ledger_nonce =
        Participating_state.active (get_account t aid)
        |> Option.join
        |> Option.map ~f:(fun { Account.nonce; _ } -> nonce)
        |> Option.value ~default:nonce
      in
      Ok (`Min ledger_nonce, nonce)

let add_transactions t (uc_inputs : User_command_input.t list) =
  let result_ivar = Ivar.create () in
  let cmd_inputs = Signed_command_inputs uc_inputs in
  Strict_pipe.Writer.write t.pipes.user_command_input_writer
    (cmd_inputs, Ivar.fill result_ivar, get_current_nonce t, get_account t)
  |> Deferred.don't_wait_for ;
  Ivar.read result_ivar

let add_full_transactions t user_commands =
  let add_all_txns () =
    let result_ivar = Ivar.create () in
    Network_pool.Transaction_pool.Local_sink.push t.pipes.tx_local_sink
      (user_commands, Ivar.fill result_ivar)
    |> Deferred.don't_wait_for ;
    Ivar.read result_ivar
  in
  let well_formed_errors =
    List.find_map user_commands ~f:(fun cmd ->
        match
          User_command.check_well_formedness
            ~genesis_constants:t.config.precomputed_values.genesis_constants
            ~compile_config:t.config.precomputed_values.compile_config cmd
        with
        | Ok () ->
            None
        | Error errs ->
            Some errs )
  in
  match well_formed_errors with
  | None ->
      add_all_txns ()
  | Some errs ->
      let error =
        Error.of_string
          ( List.map errs ~f:User_command.Well_formedness_error.to_string
          |> String.concat ~sep:"," )
      in
      Deferred.Result.fail error

let add_zkapp_transactions t (zkapp_commands : Zkapp_command.t list) =
  let add_all_txns () =
    let result_ivar = Ivar.create () in
    let cmd_inputs = Zkapp_command_command_inputs zkapp_commands in
    Strict_pipe.Writer.write t.pipes.user_command_input_writer
      (cmd_inputs, Ivar.fill result_ivar, get_current_nonce t, get_account t)
    |> Deferred.don't_wait_for ;
    Ivar.read result_ivar
  in
  let well_formed_errors =
    List.find_map zkapp_commands ~f:(fun cmd ->
        match
          User_command.check_well_formedness
            ~genesis_constants:t.config.precomputed_values.genesis_constants
            ~compile_config:t.config.precomputed_values.compile_config
            (Zkapp_command cmd)
        with
        | Ok () ->
            None
        | Error errs ->
            Some errs )
  in
  match well_formed_errors with
  | None ->
      add_all_txns ()
  | Some errs ->
      let error =
        Error.of_string
          ( List.map errs ~f:User_command.Well_formedness_error.to_string
          |> String.concat ~sep:"," )
      in
      Deferred.Result.fail error

let next_producer_timing t = t.next_producer_timing

let staking_ledger t =
  let open Option.Let_syntax in
  let consensus_constants = t.config.precomputed_values.consensus_constants in
  let%map transition_frontier =
    Broadcast_pipe.Reader.peek t.components.transition_frontier
  in
  let consensus_state =
    Transition_frontier.Breadcrumb.consensus_state
      (Transition_frontier.best_tip transition_frontier)
  in
  let local_state = t.config.consensus_local_state in
  Consensus.Hooks.get_epoch_ledger ~constants:consensus_constants
    ~consensus_state ~local_state

let next_epoch_ledger t =
  let open Option.Let_syntax in
  let%map frontier =
    Broadcast_pipe.Reader.peek t.components.transition_frontier
  in
  let root = Transition_frontier.root frontier in
  let root_epoch =
    Transition_frontier.Breadcrumb.consensus_state root
    |> Consensus.Data.Consensus_state.epoch_count
  in
  let best_tip = Transition_frontier.best_tip frontier in
  let best_tip_epoch =
    Transition_frontier.Breadcrumb.consensus_state best_tip
    |> Consensus.Data.Consensus_state.epoch_count
  in
  if
    Mina_numbers.Length.(
      equal root_epoch best_tip_epoch || equal best_tip_epoch zero)
  then
    (*root is in the same epoch as the best tip and so the next epoch ledger in the local state will be updated by Proof_of_stake.frontier_root_transition. Next epoch ledger in genesis epoch is the genesis ledger*)
    `Finalized
      (Consensus.Data.Local_state.next_epoch_ledger
         t.config.consensus_local_state )
  else
    (*No blocks in the new epoch is finalized yet, return nothing*)
    `Notfinalized

let find_delegators table pk =
  Option.value_map
    (Public_key.Compressed.Table.find table pk)
    ~default:[] ~f:Mina_base.Account.Index.Table.data

let current_epoch_delegators t ~pk =
  let open Option.Let_syntax in
  let%map _transition_frontier =
    Broadcast_pipe.Reader.peek t.components.transition_frontier
  in
  let current_epoch_delegatee_table =
    Consensus.Data.Local_state.current_epoch_delegatee_table
      ~local_state:t.config.consensus_local_state
  in
  find_delegators current_epoch_delegatee_table pk

let last_epoch_delegators t ~pk =
  let open Option.Let_syntax in
  let%bind _transition_frontier =
    Broadcast_pipe.Reader.peek t.components.transition_frontier
  in
  let%map last_epoch_delegatee_table =
    Consensus.Data.Local_state.last_epoch_delegatee_table
      ~local_state:t.config.consensus_local_state
  in
  find_delegators last_epoch_delegatee_table pk

let perform_compaction compaction_interval t =
  match compaction_interval with
  | None ->
      ()
  | Some compaction_interval_compiled ->
      let slot_duration_ms =
        let leeway = 1000 in
        t.config.precomputed_values.constraint_constants
          .block_window_duration_ms + leeway
      in
      let expected_time_for_compaction =
        match Sys.getenv "MINA_COMPACTION_MS" with
        | Some ms ->
            Float.of_string ms
        | None ->
            6000.
      in
      let span ?(incr = 0.) ms = Float.(of_int ms +. incr) |> Time.Span.of_ms in
      let interval_configured =
        match Sys.getenv "MINA_COMPACTION_INTERVAL_MS" with
        | Some ms ->
            Time.Span.of_ms (Float.of_string ms)
        | None ->
            compaction_interval_compiled
      in
      if Time.Span.(interval_configured <= of_ms expected_time_for_compaction)
      then (
        [%log' fatal t.config.logger]
          "Time between compactions %f should be greater than the expected \
           time for compaction %f"
          (Time.Span.to_ms interval_configured)
          expected_time_for_compaction ;
        failwith
          (sprintf
             "Time between compactions %f should be greater than the expected \
              time for compaction %f"
             (Time.Span.to_ms interval_configured)
             expected_time_for_compaction ) ) ;
      let call_compact () =
        let start = Time.now () in
        Gc.compact () ;
        let span = Time.diff (Time.now ()) start in
        [%log' debug t.config.logger]
          ~metadata:[ ("time", `Float (Time.Span.to_ms span)) ]
          "Gc.compact took $time ms"
      in
      let rec perform interval =
        upon (after interval) (fun () ->
            match !(t.block_production_status) with
            | `Free ->
                call_compact () ;
                perform interval_configured
            | `Producing ->
                perform (span slot_duration_ms)
            | `Producing_in_ms ms ->
                if Float.(ms < expected_time_for_compaction) then
                  (*too close to block production; perform compaction after block production*)
                  perform (span slot_duration_ms ~incr:ms)
                else (
                  call_compact () ;
                  perform interval_configured ) )
      in
      perform interval_configured

let check_and_stop_daemon t ~wait =
  let uptime_mins =
    Time_ns.(diff (now ()) daemon_start_time |> Span.to_min |> Int.of_float)
  in
  let max_catchup_time = Time.Span.of_hr 1. in
  if uptime_mins <= wait then
    `Check_in
      (Block_time.Span.to_time_span
         t.config.precomputed_values.consensus_constants.slot_duration_ms )
  else
    match t.next_producer_timing with
    | None ->
        `Now
    | Some timing -> (
        match timing.timing with
        | Daemon_rpcs.Types.Status.Next_producer_timing.Check_again tm
        | Produce { time = tm; _ }
        | Produce_now { time = tm; _ } ->
            let tm = Block_time.to_time_exn tm in
            (*Assuming it takes at most 1hr to bootstrap and catchup*)
            let next_block =
              Time.add tm
                (Block_time.Span.to_time_span
                   t.config.precomputed_values.consensus_constants
                     .slot_duration_ms )
            in
            let wait_for = Time.(diff next_block (now ())) in
            if Time.Span.(wait_for > max_catchup_time) then `Now
            else `Check_in wait_for
        | Evaluating_vrf _last_checked_slot ->
            let vrf_poll_interval =
              (config t).compile_config.vrf_poll_interval
            in
            `Check_in (Core.Time.Span.scale vrf_poll_interval 2.0) )

let stop_long_running_daemon t =
  let wait_mins = (t.config.stop_time * 60) + (Random.int 10 * 60) in
  [%log' info t.config.logger]
    "Stopping daemon after $wait mins and when there are no blocks to be \
     produced"
    ~metadata:[ ("wait", `Int wait_mins) ] ;
  let stop_daemon () =
    let uptime_mins =
      Time_ns.(diff (now ()) daemon_start_time |> Span.to_min |> Int.of_float)
    in
    [%log' info t.config.logger]
      "Deamon has been running for $uptime mins. Stopping now..."
      ~metadata:[ ("uptime", `Int uptime_mins) ] ;
    Scheduler.yield ()
    >>= (fun () -> return (Async.shutdown 1))
    |> don't_wait_for
  in
  let rec go interval =
    upon (after interval) (fun () ->
        match check_and_stop_daemon t ~wait:wait_mins with
        | `Now ->
            stop_daemon ()
        | `Check_in tm ->
            go tm )
  in
  go (Time.Span.of_ms (wait_mins * 60 * 1000 |> Float.of_int))

let offline_time
    { Genesis_constants.Constraint_constants.block_window_duration_ms; _ } =
  (* This is a bit of a hack, see #3232. *)
  let inactivity_ms = block_window_duration_ms * 8 in
  Block_time.Span.of_ms @@ Int64.of_int inactivity_ms

let setup_timer ~constraint_constants time_controller sync_state_broadcaster =
  Block_time.Timeout.create time_controller (offline_time constraint_constants)
    ~f:(fun _ ->
      Broadcast_pipe.Writer.write sync_state_broadcaster `Offline
      |> don't_wait_for )

let online_broadcaster ~constraint_constants time_controller =
  let online_reader, online_writer = Broadcast_pipe.create `Offline in
  let init =
    Block_time.Timeout.create time_controller
      (Block_time.Span.of_ms Int64.zero)
      ~f:ignore
  in
  let current_timer = ref init in
  let notify_online () =
    let%map () = Broadcast_pipe.Writer.write online_writer `Online in
    Block_time.Timeout.cancel time_controller !current_timer () ;
    current_timer :=
      setup_timer ~constraint_constants time_controller online_writer
  in
  (online_reader, notify_online)

module type CONTEXT = sig
  val logger : Logger.t

  val time_controller : Block_time.Controller.t

  val trust_system : Trust_system.t

  val consensus_local_state : Consensus.Data.Local_state.t

  val precomputed_values : Precomputed_values.t

  val constraint_constants : Genesis_constants.Constraint_constants.t

  val consensus_constants : Consensus.Constants.t

  val commit_id : string

  val vrf_poll_interval : Time.Span.t

  val zkapp_cmd_limit : int option ref

  val compaction_interval : Time.Span.t option

  val compile_config : Mina_compile_config.t
end

let context ~commit_id (config : Config.t) : (module CONTEXT) =
  ( module struct
    let logger = config.logger

    let time_controller = config.time_controller

    let trust_system = config.trust_system

    let consensus_local_state = config.consensus_local_state

    let precomputed_values = config.precomputed_values

    let consensus_constants = precomputed_values.consensus_constants

    let constraint_constants = precomputed_values.constraint_constants

    let commit_id = commit_id

    let vrf_poll_interval = config.compile_config.vrf_poll_interval

    let zkapp_cmd_limit = config.zkapp_cmd_limit

    let compaction_interval = config.compile_config.compaction_interval

    let compile_config = config.compile_config
  end )

let start t =
  let commit_id_short = String.sub ~pos:0 ~len:8 t.commit_id in
  let set_next_producer_timing timing consensus_state =
    let block_production_status, next_producer_timing =
      let generated_from_consensus_at :
          Daemon_rpcs.Types.Status.Next_producer_timing.slot =
        { slot = Consensus.Data.Consensus_state.curr_global_slot consensus_state
        ; global_slot_since_genesis =
            Consensus.Data.Consensus_state.global_slot_since_genesis
              consensus_state
        }
      in
      let info time (data : Consensus.Data.Block_data.t) :
          Daemon_rpcs.Types.Status.Next_producer_timing.producing_time =
        let for_slot : Daemon_rpcs.Types.Status.Next_producer_timing.slot =
          { slot = Consensus.Data.Block_data.global_slot data
          ; global_slot_since_genesis =
              Consensus.Data.Block_data.global_slot_since_genesis data
          }
        in
        { time; for_slot }
      in
      let status, timing =
        match timing with
        | `Check_again block_time ->
            ( `Free
            , Daemon_rpcs.Types.Status.Next_producer_timing.Check_again
                block_time )
        | `Evaluating_vrf last_checked_slot ->
            (* Vrf evaluation is still going on, so treating it as if a block is being produced*)
            (`Producing, Evaluating_vrf last_checked_slot)
        | `Produce_now (block_data, _) ->
            let info :
                Daemon_rpcs.Types.Status.Next_producer_timing.producing_time =
              let time =
                Consensus.Data.Consensus_time.of_global_slot
                  ~constants:t.config.precomputed_values.consensus_constants
                  (Consensus.Data.Block_data.global_slot block_data)
                |> Consensus.Data.Consensus_time.to_time
                     ~constants:t.config.precomputed_values.consensus_constants
              in
              info time block_data
            in
            (`Producing, Produce_now info)
        | `Produce (time, block_data, _) ->
            ( `Producing_in_ms (Int64.to_float time)
            , Produce
                (info
                   ( time |> Block_time.Span.of_ms
                   |> Block_time.of_span_since_epoch )
                   block_data ) )
      in
      ( status
      , { Daemon_rpcs.Types.Status.Next_producer_timing.timing
        ; generated_from_consensus_at
        } )
    in
    t.block_production_status := block_production_status ;
    t.next_producer_timing <- Some next_producer_timing
  in
  ( if
    not
      (Keypair.And_compressed_pk.Set.is_empty t.config.block_production_keypairs)
  then
    let module Context = (val context ~commit_id:t.commit_id t.config) in
    Block_producer.run
      ~context:(module Context)
      ~vrf_evaluator:t.processes.vrf_evaluator ~verifier:t.processes.verifier
      ~set_next_producer_timing ~prover:t.processes.prover
      ~trust_system:t.config.trust_system
      ~transaction_resource_pool:
        (Network_pool.Transaction_pool.resource_pool
           t.components.transaction_pool )
      ~get_completed_work:
        (Network_pool.Snark_pool.get_completed_work t.components.snark_pool)
      ~time_controller:t.config.time_controller
      ~coinbase_receiver:t.coinbase_receiver
      ~consensus_local_state:t.config.consensus_local_state
      ~frontier_reader:t.components.transition_frontier
      ~transition_writer:t.pipes.producer_transition_writer
      ~log_block_creation:t.config.log_block_creation
      ~block_reward_threshold:t.config.block_reward_threshold
      ~block_produced_bvar:t.components.block_produced_bvar
      ~vrf_evaluation_state:t.vrf_evaluation_state ~net:t.components.net
      ~zkapp_cmd_limit_hardcap:
        t.config.precomputed_values.genesis_constants.zkapp_cmd_limit_hardcap ) ;
  perform_compaction t.config.compile_config.compaction_interval t ;
  let () =
    match t.config.node_status_url with
    | Some node_status_url ->
        if t.config.simplified_node_stats then
          let block_producer_public_key_base58 =
            Option.map ~f:(fun (_, pk) ->
                Public_key.Compressed.to_base58_check pk )
            @@ Keypair.And_compressed_pk.Set.choose
                 t.config.block_production_keypairs
          in
          Node_status_service.start_simplified ~commit_id:t.commit_id
            ~logger:t.config.logger ~node_status_url ~network:t.components.net
            ~chain_id:t.config.chain_id
            ~addrs_and_ports:t.config.gossip_net_params.addrs_and_ports
            ~slot_duration:
              (Block_time.Span.to_time_span
                 t.config.precomputed_values.consensus_constants
                   .slot_duration_ms )
            ~block_producer_public_key_base58
        else
          Node_status_service.start ~commit_id:t.commit_id
            ~logger:t.config.logger ~node_status_url ~network:t.components.net
            ~transition_frontier:t.components.transition_frontier
            ~sync_status:t.sync_status ~chain_id:t.config.chain_id
            ~addrs_and_ports:t.config.gossip_net_params.addrs_and_ports
            ~start_time:t.config.start_time
            ~slot_duration:
              (Block_time.Span.to_time_span
                 t.config.precomputed_values.consensus_constants
                   .slot_duration_ms )
    | None ->
        ()
  in
  let built_with_commit_sha =
    if t.config.uptime_send_node_commit then Some commit_id_short else None
  in
  Uptime_service.start ~logger:t.config.logger ~uptime_url:t.config.uptime_url
    ~snark_worker_opt:t.processes.uptime_snark_worker_opt
    ~transition_frontier:t.components.transition_frontier
    ~constraint_constants:t.config.precomputed_values.constraint_constants
    ~protocol_constants:t.config.precomputed_values.genesis_constants.protocol
    ~time_controller:t.config.time_controller
    ~block_produced_bvar:t.components.block_produced_bvar
    ~uptime_submitter_keypair:t.config.uptime_submitter_keypair
    ~graphql_control_port:t.config.graphql_control_port ~built_with_commit_sha
    ~get_next_producer_timing:(fun () -> t.next_producer_timing)
    ~get_snark_work_fee:(fun () -> snark_work_fee t)
    ~get_peer:(fun () -> t.config.gossip_net_params.addrs_and_ports.peer) ;
  stop_long_running_daemon t ;
  Snark_worker.start t

let start_with_precomputed_blocks t blocks =
  let module Context = (val context ~commit_id:t.commit_id t.config) in
  let%bind () =
    Block_producer.run_precomputed
      ~context:(module Context)
      ~verifier:t.processes.verifier ~trust_system:t.config.trust_system
      ~time_controller:t.config.time_controller
      ~frontier_reader:t.components.transition_frontier
      ~transition_writer:t.pipes.producer_transition_writer
      ~precomputed_blocks:blocks
  in
  start t

let send_resource_pool_diff_or_wait ~rl ~diff_score ~max_per_15_seconds diff =
  (* HACK: Pretend we're a remote peer so that we can rate limit
                 ourselves.
  *)
  let us : Network_peer.Peer.t =
    { host = Unix.Inet_addr.of_string "127.0.0.1"
    ; libp2p_port = 0
    ; peer_id = ""
    }
  in
  let score = diff_score diff in
  let rec able_to_send_or_wait () =
    match
      Network_pool.Rate_limiter.add rl (Remote us) ~now:(Time.now ()) ~score
    with
    | `Within_capacity ->
        Deferred.return ()
    | `Capacity_exceeded ->
        if score > max_per_15_seconds then (
          (* This will never pass the rate limiting; pass it on
                             to progress in the queue. *)
          ignore
            ( Network_pool.Rate_limiter.add rl (Remote us) ~now:(Time.now ())
                ~score:0
              : [ `Within_capacity | `Capacity_exceeded ] ) ;
          Deferred.return () )
        else
          let%bind () =
            after
              Time.(
                diff (now ())
                  (Network_pool.Rate_limiter.next_expires rl (Remote us)))
          in
          able_to_send_or_wait ()
  in
  able_to_send_or_wait ()

module type Itn_settable = sig
  type t

  val set_itn_logger_data : t -> daemon_port:int -> unit Deferred.Or_error.t
end

let start_filtered_log ~commit_id
    in_memory_reverse_structured_log_messages_for_integration_test
    (structured_log_ids : string list) =
  let handle str =
    let idx, old_messages, started =
      !in_memory_reverse_structured_log_messages_for_integration_test
    in
    in_memory_reverse_structured_log_messages_for_integration_test :=
      (idx + 1, str :: old_messages, started)
  in
  let _, _, started =
    !in_memory_reverse_structured_log_messages_for_integration_test
  in
  if started then Or_error.error_string "Already initialized"
  else (
    in_memory_reverse_structured_log_messages_for_integration_test :=
      (0, [], true) ;
    let event_set =
      Structured_log_events.Set.of_list
      @@ List.map ~f:Structured_log_events.id_of_string structured_log_ids
    in
    Logger.Consumer_registry.register ~id:Logger.Logger_id.mina ~commit_id
      ~processor:(Logger.Processor.raw_structured_log_events event_set)
      ~transport:(Logger.Transport.raw handle)
      () ;
    Ok () )

let create ~commit_id ?wallets (config : Config.t) =
  let module Context = (val context ~commit_id config) in
  let commit_id_short = String.sub ~pos:0 ~len:8 commit_id in
  let catchup_mode = if config.super_catchup then `Super else `Normal in
  let constraint_constants = config.precomputed_values.constraint_constants in
  let consensus_constants = config.precomputed_values.consensus_constants in
<<<<<<< HEAD
=======
  let compile_config = config.precomputed_values.compile_config in
>>>>>>> 97ab3010
  let block_window_duration = config.compile_config.block_window_duration in
  let monitor = Option.value ~default:(Monitor.create ()) config.monitor in
  Async.Scheduler.within' ~monitor (fun () ->
      let set_itn_data (type t) (module M : Itn_settable with type t = t) (t : t)
          =
        if config.compile_config.itn_features then
          let ({ client_port; _ } : Node_addrs_and_ports.t) =
            config.gossip_net_params.addrs_and_ports
          in
          match%map M.set_itn_logger_data t ~daemon_port:client_port with
          | Ok () ->
              ()
          | Error err ->
              [%log' warn config.logger]
                "Error when setting ITN logger data: %s"
                (Error.to_string_hum err)
        else Deferred.unit
      in
      O1trace.thread "mina_lib" (fun () ->
          let in_memory_reverse_structured_log_messages_for_integration_test =
            ref (0, [], false)
          in
          if not (List.is_empty config.start_filtered_logs) then
            (* Start the filtered logs, if requested. *)
            Or_error.ok_exn
            @@ start_filtered_log ~commit_id
                 in_memory_reverse_structured_log_messages_for_integration_test
                 config.start_filtered_logs ;
          let%bind prover =
            Monitor.try_with ~here:[%here]
              ~rest:
                (`Call
                  (fun exn ->
                    let err = Error.of_exn ~backtrace:`Get exn in
                    [%log' warn config.logger]
                      "unhandled exception from daemon-side prover server: $exn"
                      ~metadata:[ ("exn", Error_json.error_to_yojson err) ] ) )
              (fun () ->
                O1trace.thread "manage_prover_subprocess" (fun () ->
                    let%bind prover =
                      Prover.create ~commit_id ~logger:config.logger
                        ~enable_internal_tracing:
                          (Internal_tracing.is_enabled ())
                        ~internal_trace_filename:"prover-internal-trace.jsonl"
                        ~proof_level:config.precomputed_values.proof_level
                        ~constraint_constants ~pids:config.pids
                        ~conf_dir:config.conf_dir ()
                    in
                    let%map () = set_itn_data (module Prover) prover in
                    prover ) )
            >>| Result.ok_exn
          in
          let%bind verifier =
            Monitor.try_with ~here:[%here]
              ~rest:
                (`Call
                  (fun exn ->
                    let err = Error.of_exn ~backtrace:`Get exn in
                    [%log' warn config.logger]
                      "unhandled exception from daemon-side verifier server: \
                       $exn"
                      ~metadata:[ ("exn", Error_json.error_to_yojson err) ] ) )
              (fun () ->
                O1trace.thread "manage_verifier_subprocess" (fun () ->
                    let%bind verifier =
                      Verifier.create ~commit_id ~logger:config.logger
                        ~enable_internal_tracing:
                          (Internal_tracing.is_enabled ())
                        ~internal_trace_filename:"verifier-internal-trace.jsonl"
                        ~proof_level:config.precomputed_values.proof_level
                        ~constraint_constants:
                          config.precomputed_values.constraint_constants
                        ~pids:config.pids ~conf_dir:(Some config.conf_dir) ()
                    in
                    let%map () = set_itn_data (module Verifier) verifier in
                    verifier ) )
            >>| Result.ok_exn
          in
          (* This setup is required for the dynamic enabling/disabling of internal
             tracing to also work with the verifier and prover sub-processes. *)
          Internal_tracing.register_toggle_callback (fun enabled ->
              let%map result =
                Verifier.toggle_internal_tracing verifier enabled
              in
              Or_error.iter_error result ~f:(fun error ->
                  [%log' warn config.logger]
                    "Failed to toggle verifier internal tracing: $error"
                    ~metadata:[ ("error", `String (Error.to_string_hum error)) ] ) ) ;
          Internal_tracing.register_toggle_callback (fun enabled ->
              let%map result = Prover.toggle_internal_tracing prover enabled in
              Or_error.iter_error result ~f:(fun error ->
                  [%log' warn config.logger]
                    "Failed to toggle prover internal tracing: $error"
                    ~metadata:[ ("error", `String (Error.to_string_hum error)) ] ) ) ;
          let%bind vrf_evaluator =
            Monitor.try_with ~here:[%here]
              ~rest:
                (`Call
                  (fun exn ->
                    let err = Error.of_exn ~backtrace:`Get exn in
                    [%log' warn config.logger]
                      "unhandled exception from daemon-side vrf evaluator \
                       server: $exn"
                      ~metadata:[ ("exn", Error_json.error_to_yojson err) ] ) )
              (fun () ->
                O1trace.thread "manage_vrf_evaluator_subprocess" (fun () ->
                    Vrf_evaluator.create ~commit_id ~constraint_constants
                      ~pids:config.pids ~logger:config.logger
                      ~conf_dir:config.conf_dir ~consensus_constants
                      ~keypairs:config.block_production_keypairs ) )
            >>| Result.ok_exn
          in
          let snark_worker =
            Option.value_map config.snark_worker_config.initial_snark_worker_key
              ~default:(`Off config.snark_work_fee) ~f:(fun public_key ->
                `On
                  ( { public_key
                    ; process = Ivar.create ()
                    ; kill_ivar = Ivar.create ()
                    }
                  , config.snark_work_fee ) )
          in
          let%bind uptime_snark_worker_opt =
            (* if uptime URL provided, run uptime service SNARK worker *)
            Option.value_map config.uptime_url ~default:(return None)
              ~f:(fun _url ->
                Monitor.try_with ~here:[%here]
                  ~rest:
                    (`Call
                      (fun exn ->
                        let err = Error.of_exn ~backtrace:`Get exn in
                        [%log' fatal config.logger]
                          "unhandled exception when creating uptime service \
                           SNARK worker: $exn, terminating daemon"
                          ~metadata:[ ("exn", Error_json.error_to_yojson err) ] ;
                        (* make sure Async shutdown handlers are called *)
                        don't_wait_for (Async.exit 1) ) )
                  (fun () ->
                    O1trace.thread "manage_uptime_snark_worker_subprocess"
                      (fun () ->
                        Uptime_service.Uptime_snark_worker.create
                          ~constraint_constants:
                            config.precomputed_values.constraint_constants
                          ~logger:config.logger ~pids:config.pids ) )
                >>| Result.ok )
          in
          log_snark_coordinator_warning config snark_worker ;
          Protocol_version.set_proposed_opt config.proposed_protocol_version_opt ;
          let log_rate_limiter_occasionally rl ~label =
            let t = Time.Span.of_min 1. in
            every t (fun () ->
                [%log' debug config.logger]
                  ~metadata:
                    [ ("rate_limiter", Network_pool.Rate_limiter.summary rl) ]
                  !"%s $rate_limiter" label )
          in
          let producer_transition_reader, producer_transition_writer =
            Strict_pipe.create Synchronous
          in
          let frontier_broadcast_pipe_r, frontier_broadcast_pipe_w =
            Broadcast_pipe.create None
          in
          let get_current_frontier () =
            Broadcast_pipe.Reader.peek frontier_broadcast_pipe_r
          in
          Exit_handlers.register_async_shutdown_handler ~logger:config.logger
            ~description:"Close transition frontier, if exists" (fun () ->
              match get_current_frontier () with
              | None ->
                  Deferred.unit
              | Some frontier ->
                  Transition_frontier.close ~loc:__LOC__ frontier ) ;
          (* knot-tying hacks so we can pass a get_node_status function before net, Mina_lib.t created *)
          let net_ref = ref None in
          let sync_status_ref = ref None in
          let get_node_status _env =
            O1trace.thread "handle_request_get_node_status" (fun () ->
                let node_ip_addr =
                  config.gossip_net_params.addrs_and_ports.external_ip
                in
                let peer_opt = config.gossip_net_params.addrs_and_ports.peer in
                let node_peer_id =
                  Option.value_map peer_opt ~default:"<UNKNOWN>" ~f:(fun peer ->
                      peer.peer_id )
                in
                if config.disable_node_status then
                  Deferred.return
                  @@ Error
                       (Error.of_string
                          (sprintf
                             !"Node with IP address=%{sexp: Unix.Inet_addr.t}, \
                               peer ID=%s, node status is disabled"
                             node_ip_addr node_peer_id ) )
                else
                  match !net_ref with
                  | None ->
                      (* should be unreachable; without a network, we wouldn't receive this RPC call *)
                      [%log' info config.logger]
                        "Network not instantiated when node status requested" ;
                      Deferred.return
                      @@ Error
                           (Error.of_string
                              (sprintf
                                 !"Node with IP address=%{sexp: \
                                   Unix.Inet_addr.t}, peer ID=%s, network not \
                                   instantiated when node status requested"
                                 node_ip_addr node_peer_id ) )
                  | Some net ->
                      let ( protocol_state_hash
                          , best_tip_opt
                          , k_block_hashes_and_timestamps ) =
                        match get_current_frontier () with
                        | None ->
                            ( config.precomputed_values
                                .protocol_state_with_hashes
                                .hash
                                .state_hash
                            , None
                            , [] )
                        | Some frontier ->
                            let tip = Transition_frontier.best_tip frontier in
                            let protocol_state_hash =
                              Transition_frontier.Breadcrumb.state_hash tip
                            in
                            let k_breadcrumbs =
                              Transition_frontier.root frontier
                              :: Transition_frontier.best_tip_path frontier
                            in
                            let k_block_hashes_and_timestamps =
                              List.map k_breadcrumbs ~f:(fun bc ->
                                  ( Transition_frontier.Breadcrumb.state_hash bc
                                  , Option.value_map
                                      (Transition_frontier.Breadcrumb
                                       .transition_receipt_time bc )
                                      ~default:"no timestamp available"
                                      ~f:
                                        (Time.to_string_iso8601_basic
                                           ~zone:Time.Zone.utc ) ) )
                            in
                            ( protocol_state_hash
                            , Some tip
                            , k_block_hashes_and_timestamps )
                      in
                      let%bind peers = Mina_networking.peers net in
                      let open Deferred.Or_error.Let_syntax in
                      let%map sync_status =
                        match !sync_status_ref with
                        | None ->
                            Deferred.return (Ok `Offline)
                        | Some status ->
                            Deferred.return
                              (Mina_incremental.Status.Observer.value status)
                      in
                      let block_producers =
                        config.block_production_keypairs
                        |> Public_key.Compressed.Set.map ~f:snd
                        |> Set.to_list
                      in
                      let ban_statuses =
                        Trust_system.Peer_trust.peer_statuses
                          config.trust_system
                      in
                      let git_commit = commit_id_short in
                      let uptime_minutes =
                        let now = Time.now () in
                        let minutes_float =
                          Time.diff now config.start_time |> Time.Span.to_min
                        in
                        (* if rounding fails, just convert *)
                        Option.value_map
                          (Float.iround_nearest minutes_float)
                          ~f:Fn.id
                          ~default:(Float.to_int minutes_float)
                      in
                      let block_height_opt =
                        match best_tip_opt with
                        | None ->
                            None
                        | Some tip ->
                            let state =
                              Transition_frontier.Breadcrumb.protocol_state tip
                            in
                            let consensus_state =
                              state |> Mina_state.Protocol_state.consensus_state
                            in
                            Some
                              ( Mina_numbers.Length.to_int
                              @@ Consensus.Data.Consensus_state
                                 .blockchain_length consensus_state )
                      in
                      Mina_networking.Node_status.Stable.V2.
                        { node_ip_addr
                        ; node_peer_id
                        ; sync_status
                        ; peers
                        ; block_producers
                        ; protocol_state_hash
                        ; ban_statuses
                        ; k_block_hashes_and_timestamps
                        ; git_commit
                        ; uptime_minutes
                        ; block_height_opt
                        } )
          in
          let slot_tx_end =
            Runtime_config.slot_tx_end config.precomputed_values.runtime_config
          in
          let txn_pool_config =
            Network_pool.Transaction_pool.Resource_pool.make_config ~verifier
              ~trust_system:config.trust_system
              ~pool_max_size:
                config.precomputed_values.genesis_constants.txpool_max_size
              ~genesis_constants:config.precomputed_values.genesis_constants
              ~slot_tx_end ~compile_config
          in
          let first_received_message_signal = Ivar.create () in
          let online_status, notify_online_impl =
            online_broadcaster
              ~constraint_constants:Context.constraint_constants
              config.time_controller
          in
          let on_first_received_message ~f =
            Ivar.read first_received_message_signal >>| f
          in

          (* TODO remove the line below after making sure notification will not lead
             to a stale lock *)
          let notify_online () =
            Ivar.fill_if_empty first_received_message_signal () ;
            notify_online_impl () |> don't_wait_for ;
            Deferred.unit
          in
          let transaction_pool, tx_remote_sink, tx_local_sink =
            (* make transaction pool return writer for local and incoming diffs *)
            Network_pool.Transaction_pool.create ~config:txn_pool_config
              ~constraint_constants ~consensus_constants
              ~time_controller:config.time_controller ~logger:config.logger
              ~frontier_broadcast_pipe:frontier_broadcast_pipe_r
              ~on_remote_push:notify_online
              ~log_gossip_heard:
                config.net_config.log_gossip_heard.transaction_pool_diff
              ~block_window_duration
          in
          let snark_pool_config =
            Network_pool.Snark_pool.Resource_pool.make_config ~verifier
              ~trust_system:config.trust_system
              ~disk_location:config.snark_pool_disk_location
          in
          let snark_pool, snark_remote_sink, snark_local_sink =
            Network_pool.Snark_pool.create ~config:snark_pool_config
              ~constraint_constants ~consensus_constants
              ~time_controller:config.time_controller ~logger:config.logger
              ~frontier_broadcast_pipe:frontier_broadcast_pipe_r
              ~on_remote_push:notify_online
              ~log_gossip_heard:
                config.net_config.log_gossip_heard.snark_pool_diff
              ~block_window_duration
          in
          let block_reader, block_sink =
            Transition_handler.Block_sink.create
              { logger = config.logger
              ; slot_duration_ms =
                  config.precomputed_values.consensus_constants.slot_duration_ms
              ; on_push = notify_online
              ; log_gossip_heard = config.net_config.log_gossip_heard.new_state
              ; time_controller = Context.time_controller
              ; consensus_constants
              ; genesis_constants = config.precomputed_values.genesis_constants
              ; constraint_constants
<<<<<<< HEAD
              ; block_window_duration
=======
              ; compile_config
>>>>>>> 97ab3010
              }
          in
          let sinks = (block_sink, tx_remote_sink, snark_remote_sink) in
          let%bind net =
            O1trace.thread "mina_networking" (fun () ->
                Mina_networking.create
                  (module Context)
                  config.net_config ~sinks
                  ~get_transition_frontier:(fun () ->
                    Broadcast_pipe.Reader.peek frontier_broadcast_pipe_r )
                  ~get_node_status )
          in
          (* tie the first knot *)
          net_ref := Some net ;
          let user_command_input_reader, user_command_input_writer =
            Strict_pipe.(create ~name:"local user transactions" Synchronous)
          in
          let block_produced_bvar = Bvar.create () in
          (*Read from user_command_input_reader that has the user command inputs from client, infer nonce, create user command, and write it to the pipe consumed by the network pool*)
          Strict_pipe.Reader.iter user_command_input_reader
            ~f:(fun (inputs, result_cb, get_current_nonce, get_account) ->
              match inputs with
              | Signed_command_inputs uc_inputs -> (
                  match%bind
                    User_command_input.to_user_commands ~get_current_nonce
                      ~get_account ~constraint_constants ~logger:config.logger
                      uc_inputs
                  with
                  | Ok signed_commands ->
                      if List.is_empty signed_commands then (
                        result_cb
                          (Error (Error.of_string "No user commands to send")) ;
                        Deferred.unit )
                      else
                        (*callback for the result from transaction_pool.apply_diff*)
                        Network_pool.Transaction_pool.Local_sink.push
                          tx_local_sink
                          ( List.map signed_commands ~f:(fun c ->
                                User_command.Signed_command c )
                          , result_cb )
                  | Error e ->
                      [%log' error config.logger]
                        "Failed to submit user commands: $error"
                        ~metadata:[ ("error", Error_json.error_to_yojson e) ] ;
                      result_cb (Error e) ;
                      Deferred.unit )
              | Zkapp_command_command_inputs zkapp_commands ->
                  (* TODO: here, submit a Zkapp_command.t, which includes a nonce
                     allow the nonce to be omitted, and infer it, as done
                     for user command inputs
                  *)
                  (* too-big Zkapp_command.t's were filtered when writing to the user command pipe *)
                  Network_pool.Transaction_pool.Local_sink.push tx_local_sink
                    ( List.map zkapp_commands ~f:(fun zkapp_command ->
                          User_command.Zkapp_command zkapp_command )
                    , result_cb ) )
          |> Deferred.don't_wait_for ;
          let most_recent_valid_block_reader, most_recent_valid_block_writer =
            Broadcast_pipe.create
              ( Mina_block.genesis_header
                  ~precomputed_values:config.precomputed_values
              |> Validation.reset_frontier_dependencies_validation
              |> Validation.reset_staged_ledger_diff_validation )
          in
          let get_most_recent_valid_block () =
            Broadcast_pipe.Reader.peek most_recent_valid_block_reader
          in
          let valid_transitions, initialization_finish_signal =
            Transition_router.run
              ~context:(module Context)
              ~trust_system:config.trust_system ~verifier ~network:net
              ~is_seed:config.is_seed ~is_demo_mode:config.demo_mode
              ~time_controller:config.time_controller
              ~consensus_local_state:config.consensus_local_state
              ~persistent_root_location:config.persistent_root_location
              ~persistent_frontier_location:config.persistent_frontier_location
              ~get_current_frontier
              ~frontier_broadcast_writer:frontier_broadcast_pipe_w ~catchup_mode
              ~network_transition_reader:block_reader
              ~producer_transition_reader ~get_most_recent_valid_block
              ~most_recent_valid_block_writer
              ~get_completed_work:
                (Network_pool.Snark_pool.get_completed_work snark_pool)
              ~notify_online ()
          in
          let ( valid_transitions_for_network
              , valid_transitions_for_api
              , new_blocks ) =
            let network_pipe, downstream_pipe =
              Strict_pipe.Reader.Fork.two valid_transitions
            in
            let api_pipe, new_blocks_pipe =
              Strict_pipe.Reader.(
                Fork.two
                  (map downstream_pipe ~f:(fun (`Transition t, _, _) -> t)))
            in
            (network_pipe, api_pipe, new_blocks_pipe)
          in
          O1trace.background_thread "broadcast_transaction_pool_diffs"
            (fun () ->
              let rl = Network_pool.Transaction_pool.create_rate_limiter () in
              log_rate_limiter_occasionally rl ~label:"broadcast_transactions" ;
              Linear_pipe.iter
                (Network_pool.Transaction_pool.broadcasts transaction_pool)
                ~f:(fun Network_pool.With_nonce.{ message; nonce } ->
                  (* the commands had valid sizes when added to the transaction pool
                     don't need to check sizes again for broadcast
                  *)
                  let%bind () =
                    send_resource_pool_diff_or_wait ~rl
                      ~diff_score:
                        Network_pool.Transaction_pool.Resource_pool.Diff.score
                      ~max_per_15_seconds:
                        Network_pool.Transaction_pool.Resource_pool.Diff
                        .max_per_15_seconds message
                  in
                  Mina_networking.broadcast_transaction_pool_diff ~nonce net
                    message ) ) ;
          O1trace.background_thread "broadcast_blocks" (fun () ->
              Strict_pipe.Reader.iter_without_pushback
                valid_transitions_for_network
                ~f:(fun
                     (`Transition transition, `Source source, `Valid_cb valid_cb)
                   ->
                  let hash =
                    Mina_block.Validated.forget transition
                    |> State_hash.With_state_hashes.state_hash
                  in
                  let consensus_state =
                    transition |> Mina_block.Validated.header
                    |> Header.protocol_state
                    |> Mina_state.Protocol_state.consensus_state
                  in
                  let now =
                    let open Block_time in
                    now config.time_controller |> to_span_since_epoch
                    |> Span.to_ms
                  in
                  match
                    Consensus.Hooks.received_at_valid_time
                      ~constants:consensus_constants ~time_received:now
                      consensus_state
                  with
                  | Ok () -> (
                      match source with
                      | `Gossip ->
                          [%str_log' info config.logger]
                            ~metadata:
                              [ ( "external_transition"
                                , Mina_block.Validated.to_yojson transition )
                              ]
                            (Rebroadcast_transition { state_hash = hash }) ;
                          (*send callback to libp2p to forward the gossiped transition*)
                          Option.iter
                            ~f:
                              (Fn.flip
                                 Mina_net2.Validation_callback
                                 .fire_if_not_already_fired `Accept )
                            valid_cb
                      | `Internal ->
                          (*Send callback to publish the new block. Don't log rebroadcast message if it is internally generated; There is a broadcast log*)
                          Option.iter
                            ~f:
                              (Fn.flip
                                 Mina_net2.Validation_callback
                                 .fire_if_not_already_fired `Accept )
                            valid_cb
                      | `Catchup ->
                          (*Noop for directly downloaded transitions*)
                          Option.iter
                            ~f:
                              (Fn.flip
                                 Mina_net2.Validation_callback
                                 .fire_if_not_already_fired `Accept )
                            valid_cb )
                  | Error reason -> (
                      let timing_error_json =
                        match reason with
                        | `Too_early ->
                            `String "too early"
                        | `Too_late slots ->
                            `String (sprintf "%Lu slots too late" slots)
                      in
                      let metadata =
                        [ ("state_hash", State_hash.to_yojson hash)
                        ; ("block", Mina_block.Validated.to_yojson transition)
                        ; ("timing", timing_error_json)
                        ]
                      in
                      Option.iter
                        ~f:
                          (Fn.flip
                             Mina_net2.Validation_callback
                             .fire_if_not_already_fired `Reject )
                        valid_cb ;
                      match source with
                      | `Catchup ->
                          ()
                      | `Internal ->
                          [%log' error config.logger] ~metadata
                            "Internally generated block $state_hash cannot be \
                             rebroadcast because it's not a valid time to do \
                             so ($timing)"
                      | `Gossip ->
                          [%log' warn config.logger] ~metadata
                            "Not rebroadcasting block $state_hash because it \
                             was received $timing" ) ) ) ;
          (* FIXME #4093: augment ban_notifications with a Peer.ID so we can implement ban_notify
             trace_task "ban notification loop" (fun () ->
              Linear_pipe.iter (Mina_networking.ban_notification_reader net)
                ~f:(fun notification ->
                  let open Gossip_net in
                  let peer = notification.banned_peer in
                  let banned_until = notification.banned_until in
                  (* if RPC call fails, will be logged in gossip net code *)
                  let%map _ =
                    Mina_networking.ban_notify net peer banned_until
                  in
                  () ) ) ; *)
          don't_wait_for
            (Linear_pipe.iter
               (Mina_networking.ban_notification_reader net)
               ~f:(Fn.const Deferred.unit) ) ;
          let snark_jobs_state =
            Work_selector.State.init
              ~reassignment_wait:config.work_reassignment_wait
              ~frontier_broadcast_pipe:frontier_broadcast_pipe_r
              ~logger:config.logger
          in
          let%bind wallets =
            match wallets with
            | Some wallets ->
                return wallets
            | None ->
                Secrets.Wallets.load ~logger:config.logger
                  ~disk_location:config.wallets_disk_location
          in
          O1trace.background_thread "broadcast_snark_pool_diffs" (fun () ->
              let rl = Network_pool.Snark_pool.create_rate_limiter () in
              log_rate_limiter_occasionally rl ~label:"broadcast_snark_work" ;
              Linear_pipe.iter (Network_pool.Snark_pool.broadcasts snark_pool)
                ~f:(fun Network_pool.With_nonce.{ message; nonce } ->
                  let%bind () =
                    send_resource_pool_diff_or_wait ~rl
                      ~diff_score:
                        Network_pool.Snark_pool.Resource_pool.Diff.score
                      ~max_per_15_seconds:
                        Network_pool.Snark_pool.Resource_pool.Diff
                        .max_per_15_seconds message
                  in
                  Mina_networking.broadcast_snark_pool_diff ~nonce net message ) ) ;
          Option.iter config.archive_process_location
            ~f:(fun archive_process_port ->
              [%log' info config.logger]
                "Communicating with the archive process"
                ~metadata:
                  [ ( "Host"
                    , `String (Host_and_port.host archive_process_port.value) )
                  ; ( "Port"
                    , `Int (Host_and_port.port archive_process_port.value) )
                  ] ;
              Archive_client.run ~logger:config.logger
                ~precomputed_values:config.precomputed_values
                ~frontier_broadcast_pipe:frontier_broadcast_pipe_r
                archive_process_port ) ;
          let precomputed_block_writer =
            ref
              ( Option.map config.precomputed_blocks_path ~f:(fun path ->
                    `Path path )
              , if config.log_precomputed_blocks then Some `Log else None )
          in
          let subscriptions =
            Mina_subscriptions.create ~logger:config.logger
              ~constraint_constants ~new_blocks ~wallets
              ~transition_frontier:frontier_broadcast_pipe_r
              ~is_storing_all:config.is_archive_rocksdb
              ~upload_blocks_to_gcloud:config.upload_blocks_to_gcloud
              ~time_controller:config.time_controller ~precomputed_block_writer
          in
          let open Mina_incremental.Status in
          let transition_frontier_incr =
            Var.watch @@ of_broadcast_pipe frontier_broadcast_pipe_r
          in
          let transition_frontier_and_catchup_signal_incr =
            transition_frontier_incr
            >>= function
            | Some transition_frontier ->
                of_broadcast_pipe Ledger_catchup.Catchup_jobs.reader
                |> Var.watch
                >>| fun catchup_signal ->
                Some (transition_frontier, catchup_signal)
            | None ->
                return None
          in
          let sync_status =
            create_sync_status_observer ~logger:config.logger
              ~genesis_timestamp:
                config.precomputed_values.genesis_constants.protocol
                  .genesis_state_timestamp
              ~net ~is_seed:config.is_seed ~demo_mode:config.demo_mode
              ~transition_frontier_and_catchup_signal_incr
              ~online_status_incr:(Var.watch @@ of_broadcast_pipe online_status)
              ~first_connection_incr:
                ( Var.watch @@ of_deferred
                @@ Mina_networking.on_first_connect net ~f:Fn.id )
              ~first_message_incr:
                (Var.watch @@ of_deferred @@ on_first_received_message ~f:Fn.id)
          in
          (* tie other knot *)
          sync_status_ref := Some sync_status ;
          Deferred.return
            { config
            ; next_producer_timing = None
            ; processes =
                { prover
                ; verifier
                ; snark_worker
                ; uptime_snark_worker_opt
                ; vrf_evaluator
                }
            ; initialization_finish_signal
            ; components =
                { net
                ; transaction_pool
                ; snark_pool
                ; transition_frontier = frontier_broadcast_pipe_r
                ; most_recent_valid_block = most_recent_valid_block_reader
                ; block_produced_bvar
                }
            ; pipes =
                { validated_transitions_reader = valid_transitions_for_api
                ; producer_transition_writer
                ; user_command_input_writer
                ; tx_local_sink
                ; snark_local_sink
                }
            ; wallets
            ; coinbase_receiver = ref config.coinbase_receiver
            ; snark_job_state = snark_jobs_state
            ; subscriptions
            ; sync_status
            ; precomputed_block_writer
            ; block_production_status = ref `Free
            ; in_memory_reverse_structured_log_messages_for_integration_test
            ; vrf_evaluation_state =
                Block_producer.Vrf_evaluation_state.create ()
            ; commit_id
            } ) )

let net { components = { net; _ }; _ } = net

let runtime_config t = t.config.precomputed_values.runtime_config

let start_filtered_log
    ({ in_memory_reverse_structured_log_messages_for_integration_test
     ; commit_id
     ; _
     } :
      t ) (structured_log_ids : string list) =
  start_filtered_log ~commit_id
    in_memory_reverse_structured_log_messages_for_integration_test
    structured_log_ids

let get_filtered_log_entries
    ({ in_memory_reverse_structured_log_messages_for_integration_test; _ } : t)
    (idx : int) =
  let rec get_from_idx curr_idx rev_messages output =
    if idx < curr_idx then
      match rev_messages with
      | [] ->
          output
      | msg :: rev_messages ->
          get_from_idx (curr_idx - 1) rev_messages (msg :: output)
    else output
  in
  let curr_idx, messages, is_started =
    !in_memory_reverse_structured_log_messages_for_integration_test
  in
  (get_from_idx curr_idx messages [], is_started)

let verifier { processes = { verifier; _ }; _ } = verifier

let vrf_evaluator { processes = { vrf_evaluator; _ }; _ } = vrf_evaluator

let genesis_ledger t = Genesis_proof.genesis_ledger t.config.precomputed_values

let get_transition_frontier (t : t) =
  transition_frontier t |> Pipe_lib.Broadcast_pipe.Reader.peek
  |> Result.of_option ~error:"Could not obtain transition frontier"

let best_chain_block_by_height (t : t) height =
  let open Result.Let_syntax in
  let%bind transition_frontier = get_transition_frontier t in
  Transition_frontier.best_tip_path transition_frontier
  |> List.find ~f:(fun bc ->
         let validated_transition =
           Transition_frontier.Breadcrumb.validated_transition bc
         in
         let block_height =
           Mina_block.(
             blockchain_length @@ With_hash.data
             @@ Validated.forget validated_transition)
         in
         Unsigned.UInt32.equal block_height height )
  |> Result.of_option
       ~error:
         (sprintf "Could not find block in transition frontier with height %s"
            (Unsigned.UInt32.to_string height) )

let best_chain_block_by_state_hash (t : t) hash =
  let open Result.Let_syntax in
  let%bind transition_frontier = get_transition_frontier t in
  Transition_frontier.find transition_frontier hash
  |> Result.of_option
       ~error:
         (sprintf "Block with state hash %s not found in transition frontier"
            (State_hash.to_base58_check hash) )

let zkapp_cmd_limit t = t.config.zkapp_cmd_limit<|MERGE_RESOLUTION|>--- conflicted
+++ resolved
@@ -1499,10 +1499,7 @@
   let catchup_mode = if config.super_catchup then `Super else `Normal in
   let constraint_constants = config.precomputed_values.constraint_constants in
   let consensus_constants = config.precomputed_values.consensus_constants in
-<<<<<<< HEAD
-=======
   let compile_config = config.precomputed_values.compile_config in
->>>>>>> 97ab3010
   let block_window_duration = config.compile_config.block_window_duration in
   let monitor = Option.value ~default:(Monitor.create ()) config.monitor in
   Async.Scheduler.within' ~monitor (fun () ->
@@ -1872,11 +1869,7 @@
               ; consensus_constants
               ; genesis_constants = config.precomputed_values.genesis_constants
               ; constraint_constants
-<<<<<<< HEAD
-              ; block_window_duration
-=======
               ; compile_config
->>>>>>> 97ab3010
               }
           in
           let sinks = (block_sink, tx_remote_sink, snark_remote_sink) in
