open Core
open Async
open Mina_base
open Mina_transaction
module Ledger = Mina_ledger.Ledger
open Mina_block
open Pipe_lib
open Strict_pipe
open Signature_lib
module Archive_client = Archive_client
module Config = Config
module Conf_dir = Conf_dir
module Subscriptions = Mina_subscriptions
module Snark_worker_lib = Snark_worker
module Timeout = Timeout_lib.Core_time

let daemon_start_time = Time_ns.now ()

type Structured_log_events.t += Connecting
  [@@deriving register_event { msg = "Mina daemon is connecting" }]

type Structured_log_events.t += Listening
  [@@deriving register_event { msg = "Mina daemon is listening" }]

type Structured_log_events.t += Bootstrapping
  [@@deriving register_event { msg = "Mina daemon is bootstrapping" }]

type Structured_log_events.t += Ledger_catchup
  [@@deriving register_event { msg = "Mina daemon is doing ledger catchup" }]

type Structured_log_events.t += Synced
  [@@deriving register_event { msg = "Mina daemon is synced" }]

type Structured_log_events.t +=
  | Rebroadcast_transition of { state_hash : State_hash.t }
  [@@deriving register_event { msg = "Rebroadcasting $state_hash" }]

exception Snark_worker_error of int

exception Snark_worker_signal_interrupt of Signal.t

(* A way to run a single snark worker for a daemon in a lazy manner. Forcing
   this lazy value will run the snark worker process. A snark work is
   assigned to a public key. This public key can change throughout the entire time
   the daemon is running *)
type snark_worker =
  { public_key : Public_key.Compressed.t
  ; process : Process.t Ivar.t
  ; kill_ivar : unit Ivar.t
  }

type processes =
  { prover : Prover.t
  ; verifier : Verifier.t
  ; vrf_evaluator : Vrf_evaluator.t
  ; mutable snark_worker :
      [ `On of snark_worker * Currency.Fee.t | `Off of Currency.Fee.t ]
  ; uptime_snark_worker_opt : Uptime_service.Uptime_snark_worker.t option
  }

type components =
  { net : Mina_networking.t
  ; transaction_pool : Network_pool.Transaction_pool.t
  ; snark_pool : Network_pool.Snark_pool.t
  ; transition_frontier : Transition_frontier.t option Broadcast_pipe.Reader.t
  ; most_recent_valid_block :
      Mina_block.initial_valid_header Broadcast_pipe.Reader.t
  ; block_produced_bvar : (Transition_frontier.Breadcrumb.t, read_write) Bvar.t
  }

(* tag commands so they can share a common pipe, to ensure sequentiality of nonces *)
type command_inputs =
  | Signed_command_inputs of User_command_input.t list
  | Zkapp_command_command_inputs of Zkapp_command.Stable.Latest.t list

type pipes =
  { validated_transitions_reader : Mina_block.Validated.t Strict_pipe.Reader.t
  ; producer_transition_writer :
      ( Transition_frontier.Breadcrumb.t
      , Strict_pipe.synchronous
      , unit Deferred.t )
      Strict_pipe.Writer.t
  ; user_command_input_writer :
      ( command_inputs
        * (   ( [ `Broadcasted | `Not_broadcasted ]
              * Network_pool.Transaction_pool.Resource_pool.Diff.t
              * Network_pool.Transaction_pool.Resource_pool.Diff.Rejected.t )
              Or_error.t
           -> unit )
        * (   Account_id.t
           -> ( [ `Min of Mina_base.Account.Nonce.t ] * Mina_base.Account.Nonce.t
              , string )
              Result.t )
        * (Account_id.t -> Account.t option Participating_state.T.t)
      , Strict_pipe.synchronous
      , unit Deferred.t )
      Strict_pipe.Writer.t
  ; tx_local_sink : Network_pool.Transaction_pool.Local_sink.t
  ; snark_local_sink : Network_pool.Snark_pool.Local_sink.t
  }

type t =
  { config : Config.t
  ; processes : processes
  ; components : components
  ; initialization_finish_signal : unit Ivar.t
  ; pipes : pipes
  ; wallets : Secrets.Wallets.t
  ; coinbase_receiver : Consensus.Coinbase_receiver.t ref
  ; work_selector : Work_selector.State.t
  ; work_partitioner : Work_partitioner.t
  ; mutable next_producer_timing :
      Daemon_rpcs.Types.Status.Next_producer_timing.t option
  ; subscriptions : Mina_subscriptions.t
  ; sync_status : Sync_status.t Mina_incremental.Status.Observer.t
  ; precomputed_block_writer :
      ([ `Path of string ] option * [ `Log ] option) ref
  ; block_production_status :
      [ `Producing | `Producing_in_ms of float | `Free ] ref
  ; in_memory_reverse_structured_log_messages_for_integration_test :
      (int * string list * bool) ref
  ; vrf_evaluation_state : Block_producer.Vrf_evaluation_state.t
  ; commit_id : string
  ; proof_cache_db : Proof_cache_tag.cache_db
  }
[@@deriving fields]

let vrf_evaluation_state t = t.vrf_evaluation_state

let time_controller t = t.config.time_controller

let subscription t = t.subscriptions

let commit_id t = t.commit_id

let compile_config t = t.config.compile_config

let peek_frontier frontier_broadcast_pipe =
  Broadcast_pipe.Reader.peek frontier_broadcast_pipe
  |> Result.of_option
       ~error:
         (Error.of_string
            "Cannot retrieve transition frontier now. Bootstrapping right now." )

let client_port t =
  let { Node_addrs_and_ports.client_port; _ } =
    t.config.gossip_net_params.addrs_and_ports
  in
  client_port

(* Get the most recently set public keys  *)
let block_production_pubkeys t : Public_key.Compressed.Set.t =
  t.config.block_production_keypairs |> Keypair.And_compressed_pk.Set.to_list
  |> List.map ~f:snd |> Public_key.Compressed.Set.of_list

let coinbase_receiver t = !(t.coinbase_receiver)

let replace_coinbase_receiver t coinbase_receiver =
  [%log' info t.config.logger]
    "Changing the coinbase receiver for produced blocks from $old_receiver to \
     $new_receiver"
    ~metadata:
      [ ( "old_receiver"
        , Consensus.Coinbase_receiver.to_yojson !(t.coinbase_receiver) )
      ; ("new_receiver", Consensus.Coinbase_receiver.to_yojson coinbase_receiver)
      ] ;
  t.coinbase_receiver := coinbase_receiver

let log_snark_worker_warning t =
  if Option.is_some t.config.snark_coordinator_key then
    [%log' warn t.config.logger]
      "The snark coordinator flag is set; running a snark worker will override \
       the snark coordinator key"

let log_snark_coordinator_warning (config : Config.t) snark_worker =
  if Option.is_some config.snark_coordinator_key then
    match snark_worker with
    | `On _ ->
        [%log' warn config.logger]
          "The snark coordinator key will be ignored because the snark worker \
           key is set "
    | _ ->
        ()

module Snark_worker = struct
  let run_process ~logger ~proof_level pids client_port kill_ivar num_threads
      ~conf_dir ~file_log_level ~log_json ~log_level =
    let env =
      Option.map
        ~f:(fun num -> `Extend [ ("RAYON_NUM_THREADS", string_of_int num) ])
        num_threads
    in
    let%map snark_worker_process =
      let our_binary = Sys.executable_name in
      Process.create_exn () ~prog:our_binary ?env
        ~args:
          ( "internal" :: Snark_worker.Intf.command_name
          :: Snark_worker.arguments ~proof_level
               ~daemon_address:
                 (Host_and_port.create ~host:"127.0.0.1" ~port:client_port)
               ~shutdown_on_disconnect:false ~conf_dir ~file_log_level ~log_json
               ~log_level )
    in
    Child_processes.Termination.register_process pids snark_worker_process
      Snark_worker ;
    Child_processes.Termination.wait_for_process_log_errors ~logger
      snark_worker_process ~module_:__MODULE__ ~location:__LOC__ ~here:[%here] ;
    let close_stdin () =
      Process.stdin snark_worker_process |> Async.Writer.close
    in
    let remove_pid () =
      let pid = Process.pid snark_worker_process in
      Child_processes.Termination.remove pids pid
    in
    don't_wait_for
      ( match%bind
          Monitor.try_with ~here:[%here] (fun () ->
              Process.wait snark_worker_process )
        with
      | Ok signal_or_error -> (
          let%bind () = close_stdin () in
          remove_pid () ;
          match signal_or_error with
          | Ok () ->
              [%log info] "Snark worker process died" ;
              if Ivar.is_full kill_ivar then
                [%log error] "Ivar.fill bug is here!" ;
              Ivar.fill kill_ivar () ;
              Deferred.unit
          | Error (`Exit_non_zero non_zero_error) ->
              [%log fatal]
                !"Snark worker process died with a nonzero error %i"
                non_zero_error ;
              raise (Snark_worker_error non_zero_error)
          | Error (`Signal signal) ->
              [%log fatal]
                !"Snark worker died with signal %{sexp:Signal.t}. Aborting \
                  daemon"
                signal ;
              raise (Snark_worker_signal_interrupt signal) )
      | Error exn ->
          let%bind () = close_stdin () in
          remove_pid () ;
          [%log info]
            !"Exception when waiting for snark worker process to terminate: \
              $exn"
            ~metadata:[ ("exn", `String (Exn.to_string exn)) ] ;
          Deferred.unit ) ;
    [%log trace]
      !"Created snark worker with pid: %i"
      (Pid.to_int @@ Process.pid snark_worker_process) ;
    (* We want these to be printfs so we don't double encode our logs here *)
    Pipe.iter_without_pushback
      (Async.Reader.pipe (Process.stdout snark_worker_process))
      ~f:(fun s -> printf "%s" s)
    |> don't_wait_for ;
    Pipe.iter_without_pushback
      (Async.Reader.pipe (Process.stderr snark_worker_process))
      ~f:(fun s -> printf "%s" s)
    |> don't_wait_for ;
    snark_worker_process

  let start t =
    O1trace.thread "snark_worker"
    @@ fun () ->
    match t.processes.snark_worker with
    | `On ({ process = process_ivar; kill_ivar; _ }, _) ->
        [%log' debug t.config.logger] !"Starting snark worker process" ;
        log_snark_worker_warning t ;
        let%map snark_worker_process =
          run_process ~logger:t.config.logger
            ~proof_level:t.config.precomputed_values.proof_level
            ~log_json:t.config.log_json ~file_log_level:t.config.file_log_level
            ~log_level:t.config.log_level t.config.pids
            ~conf_dir:t.config.conf_dir
            t.config.gossip_net_params.addrs_and_ports.client_port kill_ivar
            t.config.snark_worker_config.num_threads
        in
        [%log' debug t.config.logger]
          ~metadata:
            [ ( "snark_worker_pid"
              , `Int (Pid.to_int (Process.pid snark_worker_process)) )
            ]
          "Started snark worker process with pid: $snark_worker_pid" ;
        if Ivar.is_full process_ivar then
          [%log' error t.config.logger] "Ivar.fill bug is here!" ;
        Ivar.fill process_ivar snark_worker_process
    | `Off _ ->
        [%log' info t.config.logger]
          !"Attempted to turn on snark worker, but snark worker key is set to \
            none" ;
        Deferred.unit

  let stop ?(should_wait_kill = false) t =
    match t.processes.snark_worker with
    | `On ({ public_key = _; process; kill_ivar }, _) ->
        let%bind process = Ivar.read process in
        [%log' info t.config.logger]
          "Killing snark worker process with pid: $snark_worker_pid"
          ~metadata:
            [ ("snark_worker_pid", `Int (Pid.to_int (Process.pid process))) ] ;
        Signal.send_exn Signal.term (`Pid (Process.pid process)) ;
        if should_wait_kill then Ivar.read kill_ivar else Deferred.unit
    | `Off _ ->
        [%log' warn t.config.logger]
          "Attempted to turn off snark worker, but no snark worker was running" ;
        Deferred.unit

  let get_key { processes = { snark_worker; _ }; _ } =
    match snark_worker with
    | `On ({ public_key; _ }, _) ->
        Some public_key
    | `Off _ ->
        None

  let replace_key t new_key =
    let snark_worker = t.processes.snark_worker in
    let logger = t.config.logger in
    match (snark_worker, new_key) with
    | `Off _, None ->
        [%log info]
          "Snark work is still not happening since keys snark worker keys are \
           still set to None" ;
        Deferred.unit
    | `Off fee, Some new_key ->
        let process = Ivar.create () in
        let kill_ivar = Ivar.create () in
        t.processes.snark_worker <-
          `On ({ public_key = new_key; process; kill_ivar }, fee) ;
        start t
    | `On ({ public_key = old; process; kill_ivar }, fee), Some new_key ->
        [%log debug]
          !"Changing snark worker key from $old to $new"
          ~metadata:
            [ ("old", Public_key.Compressed.to_yojson old)
            ; ("new", Public_key.Compressed.to_yojson new_key)
            ] ;
        t.processes.snark_worker <-
          `On ({ public_key = new_key; process; kill_ivar }, fee) ;
        Deferred.unit
    | `On (_, fee), None ->
        let%map () = stop t in
        t.processes.snark_worker <- `Off fee
end

let replace_snark_worker_key = Snark_worker.replace_key

let snark_worker_key = Snark_worker.get_key

let snark_coordinator_key t = t.config.snark_coordinator_key

let stop_snark_worker = Snark_worker.stop

let best_tip_opt t =
  let open Option.Let_syntax in
  let%map frontier =
    Broadcast_pipe.Reader.peek t.components.transition_frontier
  in
  Transition_frontier.best_tip frontier

let transition_frontier t = t.components.transition_frontier

let root_length_opt t =
  let open Option.Let_syntax in
  let%map frontier =
    Broadcast_pipe.Reader.peek t.components.transition_frontier
  in
  Transition_frontier.root_length frontier

let best_staged_ledger_opt t =
  let open Option.Let_syntax in
  let%map tip = best_tip_opt t in
  Transition_frontier.Breadcrumb.staged_ledger tip

let best_protocol_state_opt t =
  let open Option.Let_syntax in
  let%map tip = best_tip_opt t in
  Transition_frontier.Breadcrumb.protocol_state tip

let best_ledger_opt t =
  let open Option.Let_syntax in
  let%map staged_ledger = best_staged_ledger_opt t in
  Staged_ledger.ledger staged_ledger

let compose_of_option f =
  Fn.compose
    (Option.value_map ~default:`Bootstrapping ~f:(fun x -> `Active x))
    f

let best_tip = compose_of_option best_tip_opt

let root_length = compose_of_option root_length_opt

let active_or_bootstrapping =
  compose_of_option (fun t ->
      Option.bind
        (Broadcast_pipe.Reader.peek t.components.transition_frontier)
        ~f:(Fn.const (Some ())) )

let get_node_state t =
  let chain_id = t.config.chain_id in
  let addrs_and_ports = t.config.gossip_net_params.addrs_and_ports in
  let peer_id = (Node_addrs_and_ports.to_peer_exn addrs_and_ports).peer_id in
  let ip_address =
    Node_addrs_and_ports.external_ip addrs_and_ports
    |> Core.Unix.Inet_addr.to_string
  in
  let public_key =
    let key_list =
      block_production_pubkeys t |> Public_key.Compressed.Set.to_list
    in
    if List.is_empty key_list then None else Some (List.hd_exn key_list)
  in
  let catchup_job_states =
    match Broadcast_pipe.Reader.peek @@ transition_frontier t with
    | None ->
        None
    | Some tf ->
        let (Full catchup_state) = Transition_frontier.catchup_state tf in
        Some
          (Transition_frontier.Full_catchup_tree.to_node_status_report
             catchup_state )
  in
  let block_height_at_best_tip =
    best_tip t
    |> Participating_state.map ~f:(fun b ->
           Transition_frontier.Breadcrumb.consensus_state b
           |> Consensus.Data.Consensus_state.blockchain_length
           |> Mina_numbers.Length.to_uint32 )
    |> Participating_state.map ~f:Unsigned.UInt32.to_int
    |> Participating_state.active
  in
  let sync_status =
    sync_status t |> Mina_incremental.Status.Observer.value_exn
  in
  let uptime_of_node =
    Time.(
      Span.to_string_hum
      @@ Time.diff (now ())
           (Time_ns.to_time_float_round_nearest_microsecond daemon_start_time))
  in
  let%map hardware_info = Conf_dir.get_hw_info () in
  { Node_error_service.peer_id
  ; ip_address
  ; chain_id
  ; public_key
  ; catchup_job_states
  ; block_height_at_best_tip
  ; sync_status
  ; hardware_info
  ; uptime_of_node
  }

(* This is a hack put in place to deal with nodes getting stuck
   in Offline states, that is, not receiving blocks for an extended period,
   or stuck in Bootstrap for too long

   To address this, we restart the libp2p helper when we become offline. *)
let next_helper_restart = ref None

let offline_shutdown = ref None

exception Offline_shutdown

exception Bootstrap_stuck_shutdown

let create_sync_status_observer ~logger ~genesis_timestamp ~is_seed ~demo_mode
    ~net ~transition_frontier_and_catchup_signal_incr ~online_status_incr
    ~first_connection_incr ~first_message_incr =
  let open Mina_incremental.Status in
  let restart_delay = Time.Span.of_min 5. in
  let offline_shutdown_delay = Time.Span.of_min 25. in
  let genesis_timestamp = Genesis_constants.to_time genesis_timestamp in
  let after_genesis () = Time.(( >= ) (now ())) genesis_timestamp in
  let incremental_status =
    map4 online_status_incr transition_frontier_and_catchup_signal_incr
      first_connection_incr first_message_incr
      ~f:(fun online_status active_status first_connection first_message ->
        (* Always be synced in demo mode, we don't expect peers to connect to us *)
        if demo_mode then `Synced
        else
          match online_status with
          | `Offline ->
              (* nothing to do if offline before genesis *)
              ( if after_genesis () then
                match !next_helper_restart with
                | None ->
                    next_helper_restart :=
                      Some
                        (Async.Clock.Event.run_after restart_delay
                           (fun () ->
                             [%log info]
                               "Offline for too long; restarting libp2p_helper" ;
                             Mina_networking.restart_helper net ;
                             next_helper_restart := None ;
                             if not is_seed then
                               match !offline_shutdown with
                               | None ->
                                   offline_shutdown :=
                                     Some
                                       (Async.Clock.Event.run_after
                                          offline_shutdown_delay
                                          (fun () -> raise Offline_shutdown)
                                          () )
                               | Some _ ->
                                   () )
                           () )
                | Some _ ->
                    () ) ;
              let is_empty = function `Empty -> true | _ -> false in
              if is_empty first_connection then (
                [%str_log info] Connecting ;
                `Connecting )
              else if is_empty first_message then (
                [%str_log info] Listening ;
                `Listening )
              else `Offline
          | `Online -> (
              Option.iter !next_helper_restart ~f:(fun e ->
                  Async.Clock.Event.abort_if_possible e () ) ;
              next_helper_restart := None ;
              Option.iter !offline_shutdown ~f:(fun e ->
                  Async.Clock.Event.abort_if_possible e () ) ;
              offline_shutdown := None ;
              match active_status with
              | None ->
                  let logger = Logger.create () in
                  [%str_log info] Bootstrapping ;
                  `Bootstrap
              | Some (_, catchup_jobs) ->
                  let logger = Logger.create () in
                  if catchup_jobs > 0 then (
                    [%str_log info] Ledger_catchup ;
                    `Catchup )
                  else (
                    [%str_log info] Synced ;
                    `Synced ) ) )
  in
  let observer = observe incremental_status in
  (* monitor Mina status, issue a warning if offline for too long (unless we are a seed node) *)
  ( if not is_seed then
    let offline_timeout_min = 15.0 in
    let offline_timeout_duration = Time.Span.of_min offline_timeout_min in
    let offline_timeout = ref None in
    let offline_warned = ref false in
    let bootstrap_timeout_min = 120.0 in
    let bootstrap_timeout_duration = Time.Span.of_min bootstrap_timeout_min in
    let bootstrap_timeout = ref None in
    let log_offline_warning _tm =
      [%log error]
        "Daemon has not received any gossip messages for %0.0f minutes; check \
         the daemon's external port forwarding, if needed"
        offline_timeout_min ;
      offline_warned := true
    in
    let start_offline_timeout () =
      match !offline_timeout with
      | Some _ ->
          ()
      | None ->
          offline_timeout :=
            Some
              (Timeout.create () offline_timeout_duration ~f:log_offline_warning)
    in
    let stop_offline_timeout () =
      match !offline_timeout with
      | Some timeout ->
          if !offline_warned then (
            [%log info]
              "Daemon had been offline (no gossip messages received), now back \
               online" ;
            offline_warned := false ) ;
          Timeout.cancel () timeout () ;
          offline_timeout := None
      | None ->
          ()
    in
    let log_bootstrap_error_and_restart _tm =
      [%log error] "Daemon has been in bootstrap for %0.0f minutes"
        bootstrap_timeout_min ;
      raise Bootstrap_stuck_shutdown
    in
    let start_bootstrap_timeout () =
      match !bootstrap_timeout with
      | Some _ ->
          ()
      | None ->
          (* don't check bootstrap timeout before genesis *)
          if after_genesis () then
            bootstrap_timeout :=
              Some
                (Timeout.create () bootstrap_timeout_duration
                   ~f:log_bootstrap_error_and_restart )
    in
    let stop_bootstrap_timeout () =
      match !bootstrap_timeout with
      | Some timeout ->
          Timeout.cancel () timeout () ;
          bootstrap_timeout := None
      | None ->
          ()
    in
    let handle_status_change (sync_status : Sync_status.t) =
      ( match sync_status with
      | `Offline ->
          start_offline_timeout ()
      | _ ->
          stop_offline_timeout () ) ;
      match sync_status with
      | `Bootstrap ->
          start_bootstrap_timeout ()
      | _ ->
          stop_bootstrap_timeout ()
    in
    Observer.on_update_exn observer ~f:(function
      | Initialized sync_status ->
          handle_status_change sync_status
      | Changed (_old_sync_status, new_sync_status) ->
          handle_status_change new_sync_status
      | Invalidated ->
          () ) ) ;
  (* recompute Mina status on an interval *)
  let stabilize () = O1trace.sync_thread "stabilize_sync_status" stabilize in
  stabilize () ;
  every (Time.Span.of_sec 15.0) ~stop:(never ()) stabilize ;
  observer

let sync_status t = t.sync_status

let visualize_frontier ~filename =
  compose_of_option
  @@ fun t ->
  let open Option.Let_syntax in
  let%map frontier =
    Broadcast_pipe.Reader.peek t.components.transition_frontier
  in
  Transition_frontier.visualize ~filename frontier

let best_staged_ledger = compose_of_option best_staged_ledger_opt

let best_protocol_state = compose_of_option best_protocol_state_opt

let best_ledger = compose_of_option best_ledger_opt

let get_ledger t state_hash_opt =
  let open Deferred.Or_error.Let_syntax in
  let%bind state_hash =
    Deferred.return
    @@ Option.value_map state_hash_opt ~f:Or_error.return
         ~default:
           ( match best_tip t with
           | `Active bc ->
               Or_error.return (Frontier_base.Breadcrumb.state_hash bc)
           | `Bootstrapping ->
               Or_error.error_string
                 "get_ledger: can't get staged ledger hash while bootstrapping"
           )
  in
  let%bind frontier =
    t.components.transition_frontier |> peek_frontier |> Deferred.return
  in
  match Transition_frontier.find frontier state_hash with
  | Some b ->
      let staged_ledger = Transition_frontier.Breadcrumb.staged_ledger b in
      let%map.Deferred accounts =
        Ledger.to_list (Staged_ledger.ledger staged_ledger)
      in
      Ok accounts
  | None ->
      Deferred.return
      @@ Or_error.error_string "state hash not found in transition frontier"

let get_snarked_ledger_full t state_hash_opt =
  let open Deferred.Or_error.Let_syntax in
  let signature_kind = Mina_signature_kind.t_DEPRECATED in
  let%bind state_hash =
    Option.value_map state_hash_opt ~f:Deferred.Or_error.return
      ~default:
        ( match best_tip t with
        | `Active bc ->
            Deferred.Or_error.return (Frontier_base.Breadcrumb.state_hash bc)
        | `Bootstrapping ->
            Deferred.Or_error.error_string
              "get_snarked_ledger: can't get snarked ledger hash while \
               bootstrapping" )
  in
  let%bind frontier =
    t.components.transition_frontier |> peek_frontier |> Deferred.return
  in
  match Transition_frontier.find frontier state_hash with
  | Some b ->
      let root_snarked_ledger =
        Transition_frontier.root_snarked_ledger frontier
      in
      let ledger = Ledger.Root.as_masked root_snarked_ledger in
      let path = Transition_frontier.path_map frontier b ~f:Fn.id in
      let%bind () =
        Mina_stdlib.Deferred.Result.List.iter path ~f:(fun b ->
            if Transition_frontier.Breadcrumb.just_emitted_a_proof b then
              (*Validate transactions against the protocol state associated with the transaction*)
              let get_protocol_state state_hash =
                match
                  Transition_frontier.find_protocol_state frontier state_hash
                with
                | Some s ->
                    Ok s
                | None ->
                    Or_error.errorf "Failed to find protocol state for hash %s"
                      (State_hash.to_base58_check state_hash)
              in
              let apply_first_pass =
                Ledger.apply_transaction_first_pass ~signature_kind
                  ~constraint_constants:
                    t.config.precomputed_values.constraint_constants
              in
              let apply_second_pass = Ledger.apply_transaction_second_pass in
              let apply_first_pass_sparse_ledger ~global_slot ~txn_state_view
                  sparse_ledger txn =
                let open Or_error.Let_syntax in
                let%map _ledger, partial_txn =
                  Mina_ledger.Sparse_ledger.apply_transaction_first_pass
                    ~constraint_constants:
                      t.config.precomputed_values.constraint_constants
                    ~global_slot ~txn_state_view sparse_ledger txn
                in
                partial_txn
              in
              Staged_ledger.Scan_state.get_snarked_ledger_async ~ledger
                ~get_protocol_state ~apply_first_pass ~apply_second_pass
                ~apply_first_pass_sparse_ledger ~signature_kind
                (Staged_ledger.scan_state
                   (Transition_frontier.Breadcrumb.staged_ledger b) )
              |> Deferred.Result.map_error ~f:(fun e ->
                     Error.createf
                       "Failed to apply proof transactions for state_hash:%s : \
                        %s"
                       (State_hash.to_base58_check
                          (Transition_frontier.Breadcrumb.state_hash b) )
                       (Error.to_string_hum e) )
            else return () )
      in
      let snarked_ledger_hash =
        Transition_frontier.Breadcrumb.block b
        |> Mina_block.header |> Header.protocol_state
        |> Mina_state.Protocol_state.blockchain_state
        |> Mina_state.Blockchain_state.snarked_ledger_hash
      in
      let merkle_root = Ledger.merkle_root ledger in
      if Frozen_ledger_hash.equal snarked_ledger_hash merkle_root then
        return ledger
      else
        Deferred.Or_error.errorf
          "Expected snarked ledger hash %s but got %s for state hash %s"
          (Frozen_ledger_hash.to_base58_check snarked_ledger_hash)
          (Frozen_ledger_hash.to_base58_check merkle_root)
          (State_hash.to_base58_check state_hash)
  | None ->
      Deferred.Or_error.error_string
        "get_snarked_ledger: state hash not found in transition frontier"

let get_snarked_ledger t state_hash_opt =
  let open Deferred.Or_error.Let_syntax in
  let%bind ledger = get_snarked_ledger_full t state_hash_opt in
  let%map.Deferred res = Ledger.to_list ledger in
  ignore @@ Ledger.unregister_mask_exn ~loc:__LOC__ ledger ;
  Ok res

let get_account t aid =
  let open Participating_state.Let_syntax in
  let%map ledger = best_ledger t in
  let open Option.Let_syntax in
  let%bind loc = Ledger.location_of_account ledger aid in
  Ledger.get ledger loc

let get_inferred_nonce_from_transaction_pool_and_ledger t
    (account_id : Account_id.t) =
  let transaction_pool = t.components.transaction_pool in
  let resource_pool =
    Network_pool.Transaction_pool.resource_pool transaction_pool
  in
  let pooled_transactions =
    Network_pool.Transaction_pool.Resource_pool.all_from_account resource_pool
      account_id
  in
  let txn_pool_nonce =
    List.last pooled_transactions
    |> Option.map
         ~f:
           (Fn.compose User_command.expected_target_nonce
              Transaction_hash.User_command_with_valid_signature.command )
  in
  match txn_pool_nonce with
  | Some nonce ->
      Participating_state.Option.return nonce
  | None ->
      let open Participating_state.Option.Let_syntax in
      let%map account = get_account t account_id in
      account.Account.nonce

let work_selector t = t.work_selector

let add_block_subscriber t public_key =
  Mina_subscriptions.add_block_subscriber t.subscriptions public_key

let add_payment_subscriber t public_key =
  Mina_subscriptions.add_payment_subscriber t.subscriptions public_key

let transaction_pool t = t.components.transaction_pool

let snark_pool t = t.components.snark_pool

let peers t = Mina_networking.peers t.components.net

let initial_peers t = Mina_networking.initial_peers t.components.net

let snark_work_fee t =
  match t.processes.snark_worker with `On (_, fee) -> fee | `Off fee -> fee

let set_snark_work_fee t new_fee =
  t.processes.snark_worker <-
    ( match t.processes.snark_worker with
    | `On (config, _) ->
        `On (config, new_fee)
    | `Off _ ->
        `Off new_fee )

let top_level_logger t = t.config.logger

let most_recent_valid_transition t = t.components.most_recent_valid_block

let block_produced_bvar t = t.components.block_produced_bvar

let staged_ledger_ledger_proof t =
  let open Option.Let_syntax in
  let%bind sl = best_staged_ledger_opt t in
  Staged_ledger.current_ledger_proof sl

let validated_transitions t = t.pipes.validated_transitions_reader

let initialization_finish_signal t = t.initialization_finish_signal

let dump_tf t =
  peek_frontier t.components.transition_frontier
  |> Or_error.map ~f:Transition_frontier.visualize_to_string

(** The [best_path coda] is the list of state hashes from the root to the best_tip in the transition frontier. It includes the root hash and the hash *)
let best_path t =
  let open Option.Let_syntax in
  let%map tf = Broadcast_pipe.Reader.peek t.components.transition_frontier in
  let bt = Transition_frontier.best_tip tf in
  List.cons
    Transition_frontier.(root tf |> Breadcrumb.state_hash)
    (Transition_frontier.hash_path tf bt)

let best_chain ?max_length t =
  let open Option.Let_syntax in
  let%map frontier =
    Broadcast_pipe.Reader.peek t.components.transition_frontier
  in
  let best_tip_path = Transition_frontier.best_tip_path ?max_length frontier in
  match max_length with
  | Some max_length
    when Mina_stdlib.List.Length.Compare.(best_tip_path >= max_length) ->
      (* The [best_tip_path] has already been truncated to the correct length,
         we skip adding the root to stay below the maximum.
      *)
      best_tip_path
  | _ ->
      Transition_frontier.root frontier :: best_tip_path

let request_work t =
  let (module Work_selection_method) = t.config.work_selection_method in
  let%bind.Option prover =
    Option.first_some (snark_worker_key t) (snark_coordinator_key t)
  in
  let fee = snark_work_fee t in
  let sok_message = Sok_message.create ~fee ~prover in
  [%log' debug t.config.logger] "Received work request"
    ~metadata:[ ("sok_message", Sok_message.to_yojson sok_message) ] ;
  let work_from_selector =
    lazy
      (Work_selection_method.work ~snark_pool:(snark_pool t) ~fee
         ~logger:t.config.logger t.work_selector )
  in
  Work_partitioner.request_partitioned_work ~work_from_selector ~sok_message
    ~partitioner:t.work_partitioner

let work_selection_method t = t.config.work_selection_method

let add_complete_work ~logger ~fee ~prover
    ~(results :
       ( Snark_work_lib.Spec.Single.t
       , Ledger_proof.Cached.t )
       Snark_work_lib.Result.Single.Poly.t
       One_or_two.t ) t =
  let update_metrics () =
    let snark_pool = snark_pool t in
    let fee_opt =
      Option.map (snark_worker_key t) ~f:(fun _ -> snark_work_fee t)
    in
    let pending_work =
      Work_selector.pending_work_statements ~snark_pool ~fee_opt t.work_selector
      |> List.length
    in
    Mina_metrics.(
      Gauge.set Snark_work.pending_snark_work (Int.to_float pending_work))
  in
  let proofs = One_or_two.map ~f:(fun { proof; _ } -> proof) results in
  let fee_with_prover = Fee_with_prover.{ fee; prover } in
  let stmts =
    One_or_two.map
      ~f:(fun { spec; _ } -> Snark_work_lib.Spec.Single.Poly.statement spec)
      results
  in
  [%log debug] "Partitioner combined work"
    ~metadata:
      [ ("work_ids", Transaction_snark_work.Statement.compact_json stmts)
      ; ("fee_with_prover", Fee_with_prover.to_yojson fee_with_prover)
      ] ;
  Or_error.try_with update_metrics
  |> Result.iter_error ~f:(fun err ->
         [%log warn] "Failed to update metrics on adding work"
           ~metadata:[ ("error", `String (Error.to_string_hum err)) ] ) ;
  let cb result =
    (* remove it from seen jobs after attempting to adding it to the pool to
           avoid this work being reassigned.
     * If the diff is accepted then remove it from the seen jobs.
     * If not then the work should have already been in the pool with a 
           lower fee or the statement isn't referenced anymore or any other 
           error. In any case remove it from the seen jobs so that it can be 
           picked up if needed *)
    Work_selector.remove t.work_selector stmts ;
    Result.iter_error result ~f:(fun err ->
        (* Possible reasons of failure: receiving pipe's capacity exceeded,
            fee that isn't the lowest, failure in verification or application to the pool *)
        [%log warn] "Failed to add completed work to the pool"
          ~metadata:
            [ ("work_ids", Transaction_snark_work.Statement.compact_json stmts)
            ; ("error", `String (Error.to_string_hum err))
            ] )
  in
  Network_pool.Snark_pool.(
    Local_sink.push t.pipes.snark_local_sink
      ( Add_solved_work
          ( stmts
          , Network_pool.Priced_proof.
              { proof =
                  proofs
                  |> One_or_two.map ~f:Ledger_proof.Cached.read_proof_from_disk
              ; fee = fee_with_prover
              } )
      , cb ))
  |> Deferred.don't_wait_for

let add_work t (work : Snark_work_lib.Result.Partitioned.Stable.Latest.t) =
  let logger = t.config.logger in
  match
    Work_partitioner.submit_partitioned_work ~result:work
      ~partitioner:t.work_partitioner
  with
  | SpecUnmatched ->
      `SpecUnmatched
  | Removed ->
      `Removed
  | Processed None ->
      `Ok
  | Processed (Some { results; fee; prover }) ->
      add_complete_work ~logger ~fee ~prover ~results t ;
      `Ok

let add_work_graphql t diff =
  let results_ivar = Ivar.create () in
  Network_pool.Snark_pool.Local_sink.push t.pipes.snark_local_sink
    (diff, Ivar.fill results_ivar)
  |> Deferred.don't_wait_for ;
  Ivar.read results_ivar

let get_current_nonce t aid =
  match
    Participating_state.active
      (get_inferred_nonce_from_transaction_pool_and_ledger t aid)
    |> Option.join
  with
  | None ->
      (* IMPORTANT! Do not change the content of this error without
       * updating Rosetta's construction API to handle the changes *)
      Error
        "Couldn't infer nonce for transaction from specified `sender` since \
         `sender` is not in the ledger or sent a transaction in transaction \
         pool."
  | Some nonce ->
      let ledger_nonce =
        Participating_state.active (get_account t aid)
        |> Option.join
        |> Option.map ~f:(fun { Account.nonce; _ } -> nonce)
        |> Option.value ~default:nonce
      in
      Ok (`Min ledger_nonce, nonce)

let add_transactions t (uc_inputs : User_command_input.t list) =
  let result_ivar = Ivar.create () in
  let cmd_inputs = Signed_command_inputs uc_inputs in
  Strict_pipe.Writer.write t.pipes.user_command_input_writer
    (cmd_inputs, Ivar.fill result_ivar, get_current_nonce t, get_account t)
  |> Deferred.don't_wait_for ;
  Ivar.read result_ivar

let add_full_transactions t user_commands =
  let add_all_txns () =
    let result_ivar = Ivar.create () in
    Network_pool.Transaction_pool.Local_sink.push t.pipes.tx_local_sink
      (user_commands, Ivar.fill result_ivar)
    |> Deferred.don't_wait_for ;
    Ivar.read result_ivar
  in
  let well_formed_errors =
    List.find_map user_commands ~f:(fun cmd ->
        match
          User_command.check_well_formedness
            ~genesis_constants:t.config.precomputed_values.genesis_constants cmd
        with
        | Ok () ->
            None
        | Error errs ->
            Some errs )
  in
  match well_formed_errors with
  | None ->
      add_all_txns ()
  | Some errs ->
      let error =
        Error.of_string
          ( List.map errs ~f:User_command.Well_formedness_error.to_string
          |> String.concat ~sep:"," )
      in
      Deferred.Result.fail error

let add_zkapp_transactions t
    (zkapp_commands : Zkapp_command.Stable.Latest.t list) =
  let add_all_txns () =
    let result_ivar = Ivar.create () in
    let cmd_inputs = Zkapp_command_command_inputs zkapp_commands in
    Strict_pipe.Writer.write t.pipes.user_command_input_writer
      (cmd_inputs, Ivar.fill result_ivar, get_current_nonce t, get_account t)
    |> Deferred.don't_wait_for ;
    Ivar.read result_ivar
  in
  let well_formed_errors =
    List.find_map zkapp_commands ~f:(fun cmd ->
        match
          User_command.check_well_formedness
            ~genesis_constants:t.config.precomputed_values.genesis_constants
            (Zkapp_command cmd)
        with
        | Ok () ->
            None
        | Error errs ->
            Some errs )
  in
  match well_formed_errors with
  | None ->
      add_all_txns ()
  | Some errs ->
      let error =
        Error.of_string
          ( List.map errs ~f:User_command.Well_formedness_error.to_string
          |> String.concat ~sep:"," )
      in
      Deferred.Result.fail error

let next_producer_timing t = t.next_producer_timing

let staking_ledger t =
  let open Option.Let_syntax in
  let consensus_constants = t.config.precomputed_values.consensus_constants in
  let%map transition_frontier =
    Broadcast_pipe.Reader.peek t.components.transition_frontier
  in
  let consensus_state =
    Transition_frontier.Breadcrumb.consensus_state
      (Transition_frontier.best_tip transition_frontier)
  in
  let local_state = t.config.consensus_local_state in
  Consensus.Hooks.get_epoch_ledger ~constants:consensus_constants
    ~consensus_state ~local_state

let next_epoch_ledger t =
  let open Option.Let_syntax in
  let%map frontier =
    Broadcast_pipe.Reader.peek t.components.transition_frontier
  in
  let root = Transition_frontier.root frontier in
  let root_epoch =
    Transition_frontier.Breadcrumb.consensus_state root
    |> Consensus.Data.Consensus_state.epoch_count
  in
  let best_tip = Transition_frontier.best_tip frontier in
  let best_tip_epoch =
    Transition_frontier.Breadcrumb.consensus_state best_tip
    |> Consensus.Data.Consensus_state.epoch_count
  in
  if
    Mina_numbers.Length.(
      equal root_epoch best_tip_epoch || equal best_tip_epoch zero)
  then
    (*root is in the same epoch as the best tip and so the next epoch ledger in the local state will be updated by Proof_of_stake.frontier_root_transition. Next epoch ledger in genesis epoch is the genesis ledger*)
    `Finalized
      (Consensus.Data.Local_state.next_epoch_ledger
         t.config.consensus_local_state )
  else
    (*No blocks in the new epoch is finalized yet, return nothing*)
    `Notfinalized

let find_delegators table pk =
  Option.value_map
    (Public_key.Compressed.Table.find table pk)
    ~default:[] ~f:Mina_base.Account.Index.Table.data

let current_epoch_delegators t ~pk =
  let open Option.Let_syntax in
  let%map _transition_frontier =
    Broadcast_pipe.Reader.peek t.components.transition_frontier
  in
  let current_epoch_delegatee_table =
    Consensus.Data.Local_state.current_epoch_delegatee_table
      ~local_state:t.config.consensus_local_state
  in
  find_delegators current_epoch_delegatee_table pk

let last_epoch_delegators t ~pk =
  let open Option.Let_syntax in
  let%bind _transition_frontier =
    Broadcast_pipe.Reader.peek t.components.transition_frontier
  in
  let%map last_epoch_delegatee_table =
    Consensus.Data.Local_state.last_epoch_delegatee_table
      ~local_state:t.config.consensus_local_state
  in
  find_delegators last_epoch_delegatee_table pk

let perform_compaction compaction_interval t =
  match compaction_interval with
  | None ->
      ()
  | Some compaction_interval_compiled ->
      let slot_duration_ms =
        let leeway = 1000 in
        t.config.precomputed_values.constraint_constants
          .block_window_duration_ms + leeway
      in
      let expected_time_for_compaction =
        match Sys.getenv "MINA_COMPACTION_MS" with
        | Some ms ->
            Float.of_string ms
        | None ->
            6000.
      in
      let span ?(incr = 0.) ms = Float.(of_int ms +. incr) |> Time.Span.of_ms in
      let interval_configured =
        match Sys.getenv "MINA_COMPACTION_INTERVAL_MS" with
        | Some ms ->
            Time.Span.of_ms (Float.of_string ms)
        | None ->
            compaction_interval_compiled
      in
      if Time.Span.(interval_configured <= of_ms expected_time_for_compaction)
      then (
        [%log' fatal t.config.logger]
          "Time between compactions %f should be greater than the expected \
           time for compaction %f"
          (Time.Span.to_ms interval_configured)
          expected_time_for_compaction ;
        failwith
          (sprintf
             "Time between compactions %f should be greater than the expected \
              time for compaction %f"
             (Time.Span.to_ms interval_configured)
             expected_time_for_compaction ) ) ;
      let call_compact () =
        let start = Time.now () in
        Gc.compact () ;
        let span = Time.diff (Time.now ()) start in
        [%log' debug t.config.logger]
          ~metadata:[ ("time", `Float (Time.Span.to_ms span)) ]
          "Gc.compact took $time ms"
      in
      let rec perform interval =
        upon (after interval) (fun () ->
            match !(t.block_production_status) with
            | `Free ->
                call_compact () ;
                perform interval_configured
            | `Producing ->
                perform (span slot_duration_ms)
            | `Producing_in_ms ms ->
                if Float.(ms < expected_time_for_compaction) then
                  (*too close to block production; perform compaction after block production*)
                  perform (span slot_duration_ms ~incr:ms)
                else (
                  call_compact () ;
                  perform interval_configured ) )
      in
      perform interval_configured

let check_and_stop_daemon t ~wait =
  let uptime_mins =
    Time_ns.(diff (now ()) daemon_start_time |> Span.to_min |> Int.of_float)
  in
  let max_catchup_time = Time.Span.of_hr 1. in
  if uptime_mins <= wait then
    `Check_in
      (Block_time.Span.to_time_span
         t.config.precomputed_values.consensus_constants.slot_duration_ms )
  else
    match t.next_producer_timing with
    | None ->
        `Now
    | Some timing -> (
        match timing.timing with
        | Daemon_rpcs.Types.Status.Next_producer_timing.Check_again tm
        | Produce { time = tm; _ }
        | Produce_now { time = tm; _ } ->
            let tm = Block_time.to_time_exn tm in
            (*Assuming it takes at most 1hr to bootstrap and catchup*)
            let next_block =
              Time.add tm
                (Block_time.Span.to_time_span
                   t.config.precomputed_values.consensus_constants
                     .slot_duration_ms )
            in
            let wait_for = Time.(diff next_block (now ())) in
            if Time.Span.(wait_for > max_catchup_time) then `Now
            else `Check_in wait_for
        | Evaluating_vrf _last_checked_slot ->
            let vrf_poll_interval =
              (config t).compile_config.vrf_poll_interval
            in
            `Check_in (Core.Time.Span.scale vrf_poll_interval 2.0) )

let stop_long_running_daemon t =
  let wait_mins = (t.config.stop_time * 60) + (Random.int 10 * 60) in
  [%log' info t.config.logger]
    "Stopping daemon after $wait mins and when there are no blocks to be \
     produced"
    ~metadata:[ ("wait", `Int wait_mins) ] ;
  let stop_daemon () =
    let uptime_mins =
      Time_ns.(diff (now ()) daemon_start_time |> Span.to_min |> Int.of_float)
    in
    [%log' info t.config.logger]
      "Deamon has been running for $uptime mins. Stopping now..."
      ~metadata:[ ("uptime", `Int uptime_mins) ] ;
    Scheduler.yield ()
    >>= (fun () -> return (Async.shutdown 1))
    |> don't_wait_for
  in
  let rec go interval =
    upon (after interval) (fun () ->
        match check_and_stop_daemon t ~wait:wait_mins with
        | `Now ->
            stop_daemon ()
        | `Check_in tm ->
            go tm )
  in
  go (Time.Span.of_ms (wait_mins * 60 * 1000 |> Float.of_int))

let offline_time
    { Genesis_constants.Constraint_constants.block_window_duration_ms; _ } =
  (* This is a bit of a hack, see #3232. *)
  let inactivity_ms = block_window_duration_ms * 8 in
  Block_time.Span.of_ms @@ Int64.of_int inactivity_ms

let setup_timer ~constraint_constants time_controller sync_state_broadcaster =
  Block_time.Timeout.create time_controller (offline_time constraint_constants)
    ~f:(fun _ ->
      Broadcast_pipe.Writer.write sync_state_broadcaster `Offline
      |> don't_wait_for )

let online_broadcaster ~constraint_constants time_controller =
  let online_reader, online_writer = Broadcast_pipe.create `Offline in
  let init =
    Block_time.Timeout.create time_controller
      (Block_time.Span.of_ms Int64.zero)
      ~f:ignore
  in
  let current_timer = ref init in
  let notify_online () =
    let%map () = Broadcast_pipe.Writer.write online_writer `Online in
    Block_time.Timeout.cancel time_controller !current_timer () ;
    current_timer :=
      setup_timer ~constraint_constants time_controller online_writer
  in
  (online_reader, notify_online)

module type CONTEXT = sig
  val logger : Logger.t

  val time_controller : Block_time.Controller.t

  val trust_system : Trust_system.t

  val consensus_local_state : Consensus.Data.Local_state.t

  val precomputed_values : Precomputed_values.t

  val constraint_constants : Genesis_constants.Constraint_constants.t

  val consensus_constants : Consensus.Constants.t

  val commit_id : string

  val vrf_poll_interval : Time.Span.t

  val zkapp_cmd_limit : int option ref

  val compaction_interval : Time.Span.t option

  val ledger_sync_config : Syncable_ledger.daemon_config

  val proof_cache_db : Proof_cache_tag.cache_db
end

let context ~commit_id ~proof_cache_db (config : Config.t) : (module CONTEXT) =
  ( module struct
    let logger = config.logger

    let time_controller = config.time_controller

    let trust_system = config.trust_system

    let consensus_local_state = config.consensus_local_state

    let precomputed_values = config.precomputed_values

    let consensus_constants = precomputed_values.consensus_constants

    let constraint_constants = precomputed_values.constraint_constants

    let commit_id = commit_id

    let vrf_poll_interval = config.compile_config.vrf_poll_interval

    let zkapp_cmd_limit = config.zkapp_cmd_limit

    let compaction_interval = config.compile_config.compaction_interval

    let ledger_sync_config =
      let open Option.Let_syntax in
      let max_subtree_depth =
        let%bind daemon = precomputed_values.runtime_config.daemon in
        daemon.sync_ledger_max_subtree_depth
      in
      let default_subtree_depth =
        let%bind daemon = precomputed_values.runtime_config.daemon in
        daemon.sync_ledger_default_subtree_depth
      in
      Syncable_ledger.create_config ~compile_config:config.compile_config
        ~max_subtree_depth ~default_subtree_depth ()

    let proof_cache_db = proof_cache_db
  end )

let shorten_commit_id commit_id =
  (* Shorten the commit ID to 8 characters for logging purposes *)
  let min_commit_id_length = 8 in
  if String.length commit_id < min_commit_id_length then commit_id
  else
    (* Take the first 8 characters of the commit ID *)
    String.sub ~pos:0 ~len:min_commit_id_length commit_id

let start t =
  let commit_id_short = shorten_commit_id t.commit_id in
  let set_next_producer_timing timing consensus_state =
    let block_production_status, next_producer_timing =
      let generated_from_consensus_at :
          Daemon_rpcs.Types.Status.Next_producer_timing.slot =
        { slot = Consensus.Data.Consensus_state.curr_global_slot consensus_state
        ; global_slot_since_genesis =
            Consensus.Data.Consensus_state.global_slot_since_genesis
              consensus_state
        }
      in
      let info time (data : Consensus.Data.Block_data.t) :
          Daemon_rpcs.Types.Status.Next_producer_timing.producing_time =
        let for_slot : Daemon_rpcs.Types.Status.Next_producer_timing.slot =
          { slot = Consensus.Data.Block_data.global_slot data
          ; global_slot_since_genesis =
              Consensus.Data.Block_data.global_slot_since_genesis data
          }
        in
        { time; for_slot }
      in
      let status, timing =
        match timing with
        | `Check_again block_time ->
            ( `Free
            , Daemon_rpcs.Types.Status.Next_producer_timing.Check_again
                block_time )
        | `Evaluating_vrf last_checked_slot ->
            (* Vrf evaluation is still going on, so treating it as if a block is being produced*)
            (`Producing, Evaluating_vrf last_checked_slot)
        | `Produce_now (block_data, _) ->
            let info :
                Daemon_rpcs.Types.Status.Next_producer_timing.producing_time =
              let time =
                Consensus.Data.Consensus_time.of_global_slot
                  ~constants:t.config.precomputed_values.consensus_constants
                  (Consensus.Data.Block_data.global_slot block_data)
                |> Consensus.Data.Consensus_time.to_time
                     ~constants:t.config.precomputed_values.consensus_constants
              in
              info time block_data
            in
            (`Producing, Produce_now info)
        | `Produce (time, block_data, _) ->
            ( `Producing_in_ms (Int64.to_float time)
            , Produce
                (info
                   ( time |> Block_time.Span.of_ms
                   |> Block_time.of_span_since_epoch )
                   block_data ) )
      in
      ( status
      , { Daemon_rpcs.Types.Status.Next_producer_timing.timing
        ; generated_from_consensus_at
        } )
    in
    t.block_production_status := block_production_status ;
    t.next_producer_timing <- Some next_producer_timing
  in
  ( if
    not
      (Keypair.And_compressed_pk.Set.is_empty t.config.block_production_keypairs)
  then
    let module Context =
    ( val context ~proof_cache_db:t.proof_cache_db ~commit_id:t.commit_id
            t.config )
    in
    Block_producer.run
      ~context:(module Context)
      ~vrf_evaluator:t.processes.vrf_evaluator ~verifier:t.processes.verifier
      ~set_next_producer_timing ~prover:t.processes.prover
      ~trust_system:t.config.trust_system
      ~transaction_resource_pool:
        (Network_pool.Transaction_pool.resource_pool
           t.components.transaction_pool )
      ~get_completed_work:
        (Network_pool.Snark_pool.get_completed_work t.components.snark_pool)
      ~time_controller:t.config.time_controller
      ~coinbase_receiver:t.coinbase_receiver
      ~consensus_local_state:t.config.consensus_local_state
      ~frontier_reader:t.components.transition_frontier
      ~transition_writer:t.pipes.producer_transition_writer
      ~log_block_creation:t.config.log_block_creation
      ~block_reward_threshold:t.config.block_reward_threshold
      ~block_produced_bvar:t.components.block_produced_bvar
      ~vrf_evaluation_state:t.vrf_evaluation_state ~net:t.components.net
      ~zkapp_cmd_limit_hardcap:
        t.config.precomputed_values.genesis_constants.zkapp_cmd_limit_hardcap ) ;
  perform_compaction t.config.compile_config.compaction_interval t ;
  let () =
    match t.config.node_status_url with
    | Some node_status_url ->
        if t.config.simplified_node_stats then
          let block_producer_public_key_base58 =
            Option.map ~f:(fun (_, pk) ->
                Public_key.Compressed.to_base58_check pk )
            @@ Keypair.And_compressed_pk.Set.choose
                 t.config.block_production_keypairs
          in
          Node_status_service.start_simplified ~commit_id:t.commit_id
            ~logger:t.config.logger ~node_status_url ~network:t.components.net
            ~chain_id:t.config.chain_id
            ~addrs_and_ports:t.config.gossip_net_params.addrs_and_ports
            ~slot_duration:
              (Block_time.Span.to_time_span
                 t.config.precomputed_values.consensus_constants
                   .slot_duration_ms )
            ~block_producer_public_key_base58
        else
          Node_status_service.start ~commit_id:t.commit_id
            ~logger:t.config.logger ~node_status_url ~network:t.components.net
            ~transition_frontier:t.components.transition_frontier
            ~sync_status:t.sync_status ~chain_id:t.config.chain_id
            ~addrs_and_ports:t.config.gossip_net_params.addrs_and_ports
            ~start_time:t.config.start_time
            ~slot_duration:
              (Block_time.Span.to_time_span
                 t.config.precomputed_values.consensus_constants
                   .slot_duration_ms )
    | None ->
        ()
  in
  let built_with_commit_sha =
    if t.config.uptime_send_node_commit then Some commit_id_short else None
  in
  Uptime_service.start ~logger:t.config.logger ~uptime_url:t.config.uptime_url
    ~snark_worker_opt:t.processes.uptime_snark_worker_opt
    ~transition_frontier:t.components.transition_frontier
    ~constraint_constants:t.config.precomputed_values.constraint_constants
    ~protocol_constants:t.config.precomputed_values.genesis_constants.protocol
    ~time_controller:t.config.time_controller
    ~block_produced_bvar:t.components.block_produced_bvar
    ~uptime_submitter_keypair:t.config.uptime_submitter_keypair
    ~graphql_control_port:t.config.graphql_control_port ~built_with_commit_sha
    ~get_next_producer_timing:(fun () -> t.next_producer_timing)
    ~get_snark_work_fee:(fun () -> snark_work_fee t)
    ~get_peer:(fun () -> t.config.gossip_net_params.addrs_and_ports.peer) ;
  stop_long_running_daemon t ;
  Snark_worker.start t

let start_with_precomputed_blocks t blocks =
  let module Context =
  (val context ~proof_cache_db:t.proof_cache_db ~commit_id:t.commit_id t.config)
  in
  let%bind () =
    Block_producer.run_precomputed
      ~context:(module Context)
      ~verifier:t.processes.verifier ~trust_system:t.config.trust_system
      ~time_controller:t.config.time_controller
      ~frontier_reader:t.components.transition_frontier
      ~transition_writer:t.pipes.producer_transition_writer
      ~precomputed_blocks:blocks
  in
  start t

let send_resource_pool_diff_or_wait ~rl ~diff_score ~max_per_15_seconds diff =
  (* HACK: Pretend we're a remote peer so that we can rate limit
                 ourselves.
  *)
  let us : Network_peer.Peer.t =
    { host = Unix.Inet_addr.of_string "127.0.0.1"
    ; libp2p_port = 0
    ; peer_id = ""
    }
  in
  let score = diff_score diff in
  let rec able_to_send_or_wait () =
    match
      Network_pool.Rate_limiter.add rl (Remote us) ~now:(Time.now ()) ~score
    with
    | `Within_capacity ->
        Deferred.return ()
    | `Capacity_exceeded ->
        if score > max_per_15_seconds then (
          (* This will never pass the rate limiting; pass it on
                             to progress in the queue. *)
          ignore
            ( Network_pool.Rate_limiter.add rl (Remote us) ~now:(Time.now ())
                ~score:0
              : [ `Within_capacity | `Capacity_exceeded ] ) ;
          Deferred.return () )
        else
          let%bind () =
            after
              Time.(
                diff (now ())
                  (Network_pool.Rate_limiter.next_expires rl (Remote us)))
          in
          able_to_send_or_wait ()
  in
  able_to_send_or_wait ()

module type Itn_settable = sig
  type t

  val set_itn_logger_data : t -> daemon_port:int -> unit Deferred.Or_error.t
end

let start_filtered_log ~commit_id
    in_memory_reverse_structured_log_messages_for_integration_test
    (structured_log_ids : string list) =
  let handle str =
    let idx, old_messages, started =
      !in_memory_reverse_structured_log_messages_for_integration_test
    in
    in_memory_reverse_structured_log_messages_for_integration_test :=
      (idx + 1, str :: old_messages, started)
  in
  let _, _, started =
    !in_memory_reverse_structured_log_messages_for_integration_test
  in
  if started then Or_error.error_string "Already initialized"
  else (
    in_memory_reverse_structured_log_messages_for_integration_test :=
      (0, [], true) ;
    let event_set =
      Structured_log_events.Set.of_list
      @@ List.map ~f:Structured_log_events.id_of_string structured_log_ids
    in
    Logger.Consumer_registry.register ~id:Logger.Logger_id.mina ~commit_id
      ~processor:(Logger.Processor.raw_structured_log_events event_set)
      ~transport:(Logger.Transport.raw handle)
      () ;
    Ok () )

let fetch_completed_snarks (module Context : CONTEXT) snark_pool network
    received_block get_current_frontier =
  let open Context in
  let open Network_peer in
  let%bind all_peers = Mina_networking.peers network in
  let peer_limit = 5 in
  let limited_peers = List.take all_peers peer_limit in
  let check_every = Time.Span.of_ms 20. in
  let log_every = Time.Span.of_sec 10. in
  let log_rate = Time.Span.( // ) log_every check_every |> Float.to_int in

  (* Keep reading from the transition frontier until it has caught up to the most valid block from the network.
     * This is to ensure that the snarks are verified and added to the pool in the correct order
  *)
  let rec wait_for_new_top_block received_block iteration_count =
    let frontier = get_current_frontier () in
    match frontier with
    | None ->
        let iteration_count =
          if iteration_count >= log_rate then (
            [%log error]
              "Transition frontier is not available after sync something has \
               gone terribly wrong" ;
            0 )
          else iteration_count + 1
        in
        let%bind () = after check_every in
        wait_for_new_top_block received_block iteration_count
    | Some frontier ->
        let tip = Transition_frontier.best_tip frontier in
        let top_block =
          Transition_frontier.Breadcrumb.validated_transition tip
          |> Mina_block.Validated.header |> Mina_block.Header.blockchain_length
        in
        let delta =
          Unsigned.UInt32.(Infix.(received_block - top_block) |> to_int)
        in
        (* if delta is less than or equal to zero the transition frontier has caught up with the network *)
        if delta <= 0 then Deferred.unit
        else
          let iteration_count =
            if iteration_count >= log_rate then (
              [%log debug]
                ~metadata:
                  [ ( "old_top_block"
                    , `Int (received_block |> Unsigned.UInt32.to_int) )
                  ; ("new_top_block", `Int (top_block |> Unsigned.UInt32.to_int))
                  ]
                "WAITING  old top block: $old_top_block, new top block: \
                 $new_top_block" ;
              0 )
            else iteration_count + 1
          in
          let%bind () = after check_every in
          wait_for_new_top_block received_block iteration_count
  in
  let%bind () = wait_for_new_top_block received_block log_rate in

  Deferred.List.iter
    ~f:(fun peer ->
      [%log debug] "PEER IS: Fetching completed snarks from peer: $peer"
        ~metadata:[ ("peer", Network_peer.Peer.to_yojson peer) ] ;
      let completed_works =
        Mina_networking.get_completed_checked_snarks network peer
      in
      let%bind completed_works = completed_works in
      let completed_works =
        match completed_works with
        | Error e ->
            [%log debug]
              ~metadata:
                [ ("peer", Network_peer.Peer.to_yojson peer)
                ; ("error", Error_json.error_to_yojson e)
                ]
              "Failed to fetch completed snarks from peer: $error" ;
            []
        | Ok completed_works ->
            completed_works
      in

      [%log debug]
        ~metadata:
          [ ("peer", Network_peer.Peer.to_yojson peer)
          ; ("completed_works", `Int (List.length completed_works))
          ]
        "Fetched $completed_works completed snarks from peer: $peer" ;

      (* verify the snarks and add them to the pool *)
      let%bind () =
        Deferred.List.iter completed_works ~f:(fun work ->
            (* proofs should be verified in apply and broadcast *)
            let statement =
              Transaction_snark_work.Stable.Latest.statement work
            in
            let snark =
              Network_pool.Priced_proof.
                { proof = work.proofs
                ; fee = { fee = work.fee; prover = work.prover }
                }
            in
            let msg =
              let diff =
                Network_pool.Snark_pool.Diff_versioned.Stable.Latest
                .Add_solved_work
                  (statement, snark)
              in
              Envelope.Incoming.wrap_peer ~data:diff ~sender:peer
            in
            (* verify the snarks to be added *)
            let resource_pool =
              Network_pool.Snark_pool.resource_pool snark_pool
            in
            let%bind err =
              Network_pool.Snark_pool.Resource_pool.verify_and_act resource_pool
                ~work:(statement, snark) ~sender:msg.sender
            in
            match err with
            | Ok () ->
                [%log info]
                  ~metadata:
                    [ ("peer", Network_peer.Peer.to_yojson peer)
                    ; ( "work_ids"
                      , Transaction_snark_work.Statement.compact_json statement
                      )
                    ]
                  "Successfully verified snark work from peer: $peer" ;

                (* does an empty check for the snark, then an unsafe apply, and finally adds it to the pool *)
                Deferred.return
                  Network_pool.Snark_pool.(
                    apply_no_broadcast snark_pool
                      (Envelope.Incoming.map
                         ~f:
                           (Resource_pool.Diff.Cached.write_all_proofs_to_disk
                              ~proof_cache_db )
                         msg ))
            | Error e ->
                [%log info]
                  ~metadata:
                    [ ("peer", Network_peer.Peer.to_yojson peer)
                    ; ( "work_ids"
                      , Transaction_snark_work.Statement.compact_json statement
                      )
                    ; ( "error"
                      , Network_pool.Intf.Verification_error.to_error e
                        |> Error_json.error_to_yojson )
                    ]
                  "Failed to verify snark work from peer: $peer" ;
                Deferred.unit )
      in
      Deferred.unit )
    limited_peers

let raise_on_initialization_error (`Initialization_error e) =
  Error.raise @@ Error.tag ~tag:"proof cache initialization error" e

let initialize_proof_cache_db (config : Config.t) =
  Proof_cache_tag.create_db ~logger:config.logger
    (config.conf_dir ^/ "proof_cache")
  >>| function Error e -> raise_on_initialization_error e | Ok db -> db

let initialize_zkapp_vk_cache_db (config : Config.t) =
  Zkapp_vk_cache_tag.create_db ~logger:config.logger
    (config.conf_dir ^/ "zkapp_vk_cache")
  >>| function Error e -> raise_on_initialization_error e | Ok db -> db

let create ~commit_id ?wallets (config : Config.t) =
  [%log' info config.logger] "Creating daemon with commit id: %s" commit_id ;
  let commit_id_short = shorten_commit_id commit_id in
  let constraint_constants = config.precomputed_values.constraint_constants in
  let consensus_constants = config.precomputed_values.consensus_constants in
  let block_window_duration = config.compile_config.block_window_duration in
  let monitor = Option.value ~default:(Monitor.create ()) config.monitor in
  Async.Scheduler.within' ~monitor (fun () ->
      let set_itn_data (type t) (module M : Itn_settable with type t = t) (t : t)
          =
        if config.itn_features then
          let ({ client_port; _ } : Node_addrs_and_ports.t) =
            config.gossip_net_params.addrs_and_ports
          in
          match%map M.set_itn_logger_data t ~daemon_port:client_port with
          | Ok () ->
              ()
          | Error err ->
              [%log' warn config.logger]
                "Error when setting ITN logger data: %s"
                (Error.to_string_hum err)
        else Deferred.unit
      in
      O1trace.thread "mina_lib" (fun () ->
          let in_memory_reverse_structured_log_messages_for_integration_test =
            ref (0, [], false)
          in
          if not (List.is_empty config.start_filtered_logs) then
            (* Start the filtered logs, if requested. *)
            Or_error.ok_exn
            @@ start_filtered_log ~commit_id
                 in_memory_reverse_structured_log_messages_for_integration_test
                 config.start_filtered_logs ;
          let%bind proof_cache_db = initialize_proof_cache_db config in
          let%bind zkapp_vk_cache_db = initialize_zkapp_vk_cache_db config in
          let module Context =
          (val context ~proof_cache_db ~commit_id config)
          in
          let%bind prover =
            Monitor.try_with ~here:[%here]
              ~rest:
                (`Call
                  (fun exn ->
                    let err = Error.of_exn ~backtrace:`Get exn in
                    [%log' warn config.logger]
                      "unhandled exception from daemon-side prover server: $exn"
                      ~metadata:[ ("exn", Error_json.error_to_yojson err) ] ) )
              (fun () ->
                O1trace.thread "manage_prover_subprocess" (fun () ->
                    let%bind prover =
                      Prover.create ~commit_id ~logger:config.logger
                        ~enable_internal_tracing:
                          (Internal_tracing.is_enabled ())
                        ~internal_trace_filename:"prover-internal-trace.jsonl"
                        ~proof_level:config.precomputed_values.proof_level
                        ~constraint_constants ~pids:config.pids
                        ~conf_dir:config.conf_dir
                        ~signature_kind:Mina_signature_kind.t_DEPRECATED ()
                    in
                    let%map () = set_itn_data (module Prover) prover in
                    prover ) )
            >>| Result.ok_exn
          in
          let%bind verifier =
            Monitor.try_with ~here:[%here]
              ~rest:
                (`Call
                  (fun exn ->
                    let err = Error.of_exn ~backtrace:`Get exn in
                    [%log' warn config.logger]
                      "unhandled exception from daemon-side verifier server: \
                       $exn"
                      ~metadata:[ ("exn", Error_json.error_to_yojson err) ] ) )
              (fun () ->
                O1trace.thread "manage_verifier_subprocess" (fun () ->
                    let%bind blockchain_verification_key =
                      Prover.get_blockchain_verification_key prover
                      >>| Or_error.ok_exn
                    in
                    let%bind transaction_verification_key =
                      Prover.get_transaction_verification_key prover
                      >>| Or_error.ok_exn
                    in
                    let%bind verifier =
                      Verifier.create ~commit_id ~logger:config.logger
                        ~enable_internal_tracing:
                          (Internal_tracing.is_enabled ())
                        ~internal_trace_filename:"verifier-internal-trace.jsonl"
                        ~proof_level:config.precomputed_values.proof_level
                        ~pids:config.pids ~conf_dir:(Some config.conf_dir)
                        ~blockchain_verification_key
                        ~transaction_verification_key ()
                    in
                    let%map () = set_itn_data (module Verifier) verifier in
                    verifier ) )
            >>| Result.ok_exn
          in
          (* This setup is required for the dynamic enabling/disabling of internal
             tracing to also work with the verifier and prover sub-processes. *)
          Internal_tracing.register_toggle_callback (fun enabled ->
              let%map result =
                Verifier.toggle_internal_tracing verifier enabled
              in
              Or_error.iter_error result ~f:(fun error ->
                  [%log' warn config.logger]
                    "Failed to toggle verifier internal tracing: $error"
                    ~metadata:[ ("error", `String (Error.to_string_hum error)) ] ) ) ;
          Internal_tracing.register_toggle_callback (fun enabled ->
              let%map result = Prover.toggle_internal_tracing prover enabled in
              Or_error.iter_error result ~f:(fun error ->
                  [%log' warn config.logger]
                    "Failed to toggle prover internal tracing: $error"
                    ~metadata:[ ("error", `String (Error.to_string_hum error)) ] ) ) ;
          let%bind vrf_evaluator =
            Monitor.try_with ~here:[%here]
              ~rest:
                (`Call
                  (fun exn ->
                    let err = Error.of_exn ~backtrace:`Get exn in
                    [%log' warn config.logger]
                      "unhandled exception from daemon-side vrf evaluator \
                       server: $exn"
                      ~metadata:[ ("exn", Error_json.error_to_yojson err) ] ) )
              (fun () ->
                O1trace.thread "manage_vrf_evaluator_subprocess" (fun () ->
                    Vrf_evaluator.create ~commit_id ~constraint_constants
                      ~pids:config.pids ~logger:config.logger
                      ~conf_dir:config.conf_dir ~consensus_constants
                      ~keypairs:config.block_production_keypairs ) )
            >>| Result.ok_exn
          in
          let snark_worker =
            Option.value_map config.snark_worker_config.initial_snark_worker_key
              ~default:(`Off config.snark_work_fee) ~f:(fun public_key ->
                `On
                  ( { public_key
                    ; process = Ivar.create ()
                    ; kill_ivar = Ivar.create ()
                    }
                  , config.snark_work_fee ) )
          in
          let%bind uptime_snark_worker_opt =
            (* if uptime URL provided, run uptime service SNARK worker *)
            Option.value_map config.uptime_url ~default:(return None)
              ~f:(fun _url ->
                Monitor.try_with ~here:[%here]
                  ~rest:
                    (`Call
                      (fun exn ->
                        let err = Error.of_exn ~backtrace:`Get exn in
                        [%log' fatal config.logger]
                          "unhandled exception when creating uptime service \
                           SNARK worker: $exn, terminating daemon"
                          ~metadata:[ ("exn", Error_json.error_to_yojson err) ] ;
                        (* make sure Async shutdown handlers are called *)
                        don't_wait_for (Async.exit 1) ) )
                  (fun () ->
                    O1trace.thread "manage_uptime_snark_worker_subprocess"
                      (fun () ->
                        Uptime_service.Uptime_snark_worker.create
                          ~constraint_constants:
                            config.precomputed_values.constraint_constants
                          ~logger:config.logger ~pids:config.pids ) )
                >>| Result.ok )
          in
          log_snark_coordinator_warning config snark_worker ;
          Protocol_version.set_proposed_opt config.proposed_protocol_version_opt ;
          let log_rate_limiter_occasionally rl ~label =
            let t = Time.Span.of_min 1. in
            every t (fun () ->
                [%log' debug config.logger]
                  ~metadata:
                    [ ("rate_limiter", Network_pool.Rate_limiter.summary rl) ]
                  !"%s $rate_limiter" label )
          in
          let producer_transition_reader, producer_transition_writer =
            Strict_pipe.create Synchronous
          in
          let frontier_broadcast_pipe_r, frontier_broadcast_pipe_w =
            Broadcast_pipe.create None
          in
          let get_current_frontier () =
            Broadcast_pipe.Reader.peek frontier_broadcast_pipe_r
          in
          Mina_stdlib_unix.Exit_handlers.register_async_shutdown_handler
            ~logger:config.logger
            ~description:"Close transition frontier, if exists" (fun () ->
              match get_current_frontier () with
              | None ->
                  Deferred.unit
              | Some frontier ->
                  Transition_frontier.close ~loc:__LOC__ frontier ) ;
          (* knot-tying hacks so we can pass a get_node_status function before net, Mina_lib.t created *)
          let sync_status_ref = ref None in
          let get_node_status (net : Mina_networking.t) =
            O1trace.thread "handle_request_get_node_status" (fun () ->
                let node_ip_addr =
                  config.gossip_net_params.addrs_and_ports.external_ip
                in
                let peer_opt = config.gossip_net_params.addrs_and_ports.peer in
                let node_peer_id =
                  Option.value_map peer_opt ~default:"<UNKNOWN>" ~f:(fun peer ->
                      peer.peer_id )
                in
                if config.disable_node_status then
                  Deferred.return
                  @@ Error
                       (Error.of_string
                          (sprintf
                             !"Node with IP address=%{sexp: Unix.Inet_addr.t}, \
                               peer ID=%s, node status is disabled"
                             node_ip_addr node_peer_id ) )
                else
                  let ( protocol_state_hash
                      , best_tip_opt
                      , k_block_hashes_and_timestamps ) =
                    match get_current_frontier () with
                    | None ->
                        ( config.precomputed_values.protocol_state_with_hashes
                            .hash
                            .state_hash
                        , None
                        , [] )
                    | Some frontier ->
                        let tip = Transition_frontier.best_tip frontier in
                        let protocol_state_hash =
                          Transition_frontier.Breadcrumb.state_hash tip
                        in
                        let k_breadcrumbs =
                          Transition_frontier.root frontier
                          :: Transition_frontier.best_tip_path frontier
                        in
                        let k_block_hashes_and_timestamps =
                          List.map k_breadcrumbs ~f:(fun bc ->
                              ( Transition_frontier.Breadcrumb.state_hash bc
                              , Option.value_map
                                  (Transition_frontier.Breadcrumb
                                   .transition_receipt_time bc )
                                  ~default:"no timestamp available"
                                  ~f:
                                    (Time.to_string_iso8601_basic
                                       ~zone:Time.Zone.utc ) ) )
                        in
                        ( protocol_state_hash
                        , Some tip
                        , k_block_hashes_and_timestamps )
                  in
                  let%bind peers = Mina_networking.peers net in
                  let open Deferred.Or_error.Let_syntax in
                  let%map sync_status =
                    match !sync_status_ref with
                    | None ->
                        Deferred.return (Ok `Offline)
                    | Some status ->
                        Deferred.return
                          (Mina_incremental.Status.Observer.value status)
                  in
                  let block_producers =
                    config.block_production_keypairs
                    |> Public_key.Compressed.Set.map ~f:snd
                    |> Set.to_list
                  in
                  let ban_statuses =
                    Trust_system.Peer_trust.peer_statuses config.trust_system
                  in
                  let git_commit = commit_id_short in
                  let uptime_minutes =
                    let now = Time.now () in
                    let minutes_float =
                      Time.diff now config.start_time |> Time.Span.to_min
                    in
                    (* if rounding fails, just convert *)
                    Option.value_map
                      (Float.iround_nearest minutes_float)
                      ~f:Fn.id
                      ~default:(Float.to_int minutes_float)
                  in
                  let block_height_opt =
                    match best_tip_opt with
                    | None ->
                        None
                    | Some tip ->
                        let state =
                          Transition_frontier.Breadcrumb.protocol_state tip
                        in
                        let consensus_state =
                          state |> Mina_state.Protocol_state.consensus_state
                        in
                        Some
                          ( Mina_numbers.Length.to_int
                          @@ Consensus.Data.Consensus_state.blockchain_length
                               consensus_state )
                  in
                  Mina_networking.Node_status.Stable.V2.
                    { node_ip_addr
                    ; node_peer_id
                    ; sync_status
                    ; peers
                    ; block_producers
                    ; protocol_state_hash
                    ; ban_statuses
                    ; k_block_hashes_and_timestamps
                    ; git_commit
                    ; uptime_minutes
                    ; block_height_opt
                    } )
          in
          let slot_tx_end =
            Runtime_config.slot_tx_end config.precomputed_values.runtime_config
          in
          let txn_pool_config =
            Network_pool.Transaction_pool.Resource_pool.make_config ~verifier
              ~trust_system:config.trust_system
              ~pool_max_size:
                config.precomputed_values.genesis_constants.txpool_max_size
              ~genesis_constants:config.precomputed_values.genesis_constants
              ~slot_tx_end ~vk_cache_db:zkapp_vk_cache_db ~proof_cache_db
              ~signature_kind:Mina_signature_kind.t_DEPRECATED
          in
          let first_received_message_signal = Ivar.create () in
          let online_status, notify_online_impl =
            online_broadcaster
              ~constraint_constants:Context.constraint_constants
              config.time_controller
          in
          let on_first_received_message ~f =
            Ivar.read first_received_message_signal >>| f
          in

          (* TODO remove the line below after making sure notification will not lead
             to a stale lock *)
          let notify_online () =
            Ivar.fill_if_empty first_received_message_signal () ;
            notify_online_impl () |> don't_wait_for ;
            Deferred.unit
          in
          let transaction_pool, tx_remote_sink, tx_local_sink =
            (* make transaction pool return writer for local and incoming diffs *)
            Network_pool.Transaction_pool.create ~config:txn_pool_config
              ~constraint_constants ~consensus_constants
              ~time_controller:config.time_controller ~logger:config.logger
              ~frontier_broadcast_pipe:frontier_broadcast_pipe_r
              ~on_remote_push:notify_online
              ~log_gossip_heard:
                config.net_config.log_gossip_heard.transaction_pool_diff
              ~block_window_duration
          in
          let snark_pool_config =
            Network_pool.Snark_pool.Resource_pool.make_config ~verifier
              ~trust_system:config.trust_system
              ~disk_location:config.snark_pool_disk_location ~proof_cache_db
          in
          let snark_pool, snark_remote_sink, snark_local_sink =
            Network_pool.Snark_pool.create ~config:snark_pool_config
              ~constraint_constants ~consensus_constants
              ~time_controller:config.time_controller ~logger:config.logger
              ~frontier_broadcast_pipe:frontier_broadcast_pipe_r
              ~on_remote_push:notify_online
              ~log_gossip_heard:
                config.net_config.log_gossip_heard.snark_pool_diff
              ~block_window_duration
          in
          let block_reader, block_sink =
            Transition_handler.Block_sink.create
              { logger = config.logger
              ; slot_duration_ms =
                  config.precomputed_values.consensus_constants.slot_duration_ms
              ; on_push = notify_online
              ; log_gossip_heard = config.net_config.log_gossip_heard.new_state
              ; time_controller = Context.time_controller
              ; consensus_constants
              ; genesis_constants = config.precomputed_values.genesis_constants
              ; constraint_constants
              }
          in
          let work_selector =
            Work_selector.State.init
              ~reassignment_wait:config.work_reassignment_wait
              ~frontier_broadcast_pipe:frontier_broadcast_pipe_r
              ~logger:config.logger
          in
          (* NOTE: [reassignment_wait] is interpreted as milliseconds *)
          let work_partitioner =
            Work_partitioner.create
              ~signature_kind:Mina_signature_kind.t_DEPRECATED
              ~reassignment_timeout:
                (Time.Span.of_ms (Float.of_int config.work_reassignment_wait))
              ~logger:config.logger ~proof_cache_db
          in
          let sinks = (block_sink, tx_remote_sink, snark_remote_sink) in
          let%bind net =
            O1trace.thread "mina_networking" (fun () ->
                Mina_networking.create
                  (module Context)
                  config.net_config ~sinks
                  ~get_transition_frontier:(fun () ->
                    Broadcast_pipe.Reader.peek frontier_broadcast_pipe_r )
                  ~get_snark_pool:(fun () -> Some snark_pool)
                  ~snark_job_state:(fun () -> Some work_selector)
                  ~get_node_status )
          in
          let user_command_input_reader, user_command_input_writer =
            Strict_pipe.(create ~name:"local user transactions" Synchronous)
          in
          let block_produced_bvar = Bvar.create () in
          (*Read from user_command_input_reader that has the user command inputs from client, infer nonce, create user command, and write it to the pipe consumed by the network pool*)
          Strict_pipe.Reader.iter user_command_input_reader
            ~f:(fun (inputs, result_cb, get_current_nonce, get_account) ->
              match inputs with
              | Signed_command_inputs uc_inputs -> (
                  match%bind
                    User_command_input.to_user_commands ~get_current_nonce
                      ~get_account ~constraint_constants ~logger:config.logger
                      ~signature_kind:Mina_signature_kind.t_DEPRECATED uc_inputs
                  with
                  | Ok signed_commands ->
                      if List.is_empty signed_commands then (
                        result_cb
                          (Error (Error.of_string "No user commands to send")) ;
                        Deferred.unit )
                      else
                        (*callback for the result from transaction_pool.apply_diff*)
                        Network_pool.Transaction_pool.Local_sink.push
                          tx_local_sink
                          ( List.map signed_commands ~f:(fun c ->
                                User_command.Signed_command c )
                          , result_cb )
                  | Error e ->
                      [%log' error config.logger]
                        "Failed to submit user commands: $error"
                        ~metadata:[ ("error", Error_json.error_to_yojson e) ] ;
                      result_cb (Error e) ;
                      Deferred.unit )
              | Zkapp_command_command_inputs zkapp_commands ->
                  (* TODO: here, submit a Zkapp_command.t, which includes a nonce
                     allow the nonce to be omitted, and infer it, as done
                     for user command inputs
                  *)
                  (* too-big Zkapp_command.t's were filtered when writing to the user command pipe *)
                  Network_pool.Transaction_pool.Local_sink.push tx_local_sink
                    ( List.map zkapp_commands ~f:(fun zkapp_command ->
                          User_command.Zkapp_command zkapp_command )
                    , result_cb ) )
          |> Deferred.don't_wait_for ;
          let most_recent_valid_block_reader, most_recent_valid_block_writer =
            Broadcast_pipe.create
              ( Mina_block.genesis_header
                  ~precomputed_values:config.precomputed_values
              |> Validation.reset_frontier_dependencies_validation
              |> Validation.reset_staged_ledger_diff_validation )
          in
          let get_most_recent_valid_block () =
            Broadcast_pipe.Reader.peek most_recent_valid_block_reader
          in

          let transaction_resource_pool =
            Network_pool.Transaction_pool.resource_pool transaction_pool
          in
          let transaction_pool_proxy : Staged_ledger.transaction_pool_proxy =
            { find_by_hash =
                Network_pool.Transaction_pool.Resource_pool.find_by_hash
                  transaction_resource_pool
            }
          in

          let ledger_backing =
            Config.ledger_backing ~hardfork_mode:config.hardfork_mode
          in
          let valid_transitions, initialization_finish_signal =
            Transition_router.run
              ~context:(module Context)
              ~trust_system:config.trust_system ~verifier ~network:net
              ~is_seed:config.is_seed ~is_demo_mode:config.demo_mode
              ~time_controller:config.time_controller
              ~consensus_local_state:config.consensus_local_state
              ~persistent_root_location:config.persistent_root_location
              ~persistent_frontier_location:config.persistent_frontier_location
              ~get_current_frontier
              ~frontier_broadcast_writer:frontier_broadcast_pipe_w
              ~catchup_mode:`Super ~network_transition_reader:block_reader
              ~producer_transition_reader ~get_most_recent_valid_block
              ~most_recent_valid_block_writer
              ~get_completed_work:
                (Network_pool.Snark_pool.get_completed_work snark_pool)
<<<<<<< HEAD
              ~notify_online ~transaction_pool_proxy ~ledger_backing ()
=======
              ~notify_online ~transaction_pool_proxy ~ledger_backing
              ~signature_kind:Mina_signature_kind.t_DEPRECATED ()
>>>>>>> b8e9e217
          in
          let ( valid_transitions_for_network
              , valid_transitions_for_api
              , new_blocks ) =
            let network_pipe, downstream_pipe =
              Strict_pipe.Reader.Fork.two valid_transitions
            in
            let api_pipe, new_blocks_pipe =
              Strict_pipe.Reader.(
                Fork.two
                  (map downstream_pipe ~f:(fun (`Transition t, _, _) -> t)))
            in
            (network_pipe, api_pipe, new_blocks_pipe)
          in
          O1trace.background_thread "broadcast_transaction_pool_diffs"
            (fun () ->
              let rl = Network_pool.Transaction_pool.create_rate_limiter () in
              log_rate_limiter_occasionally rl ~label:"broadcast_transactions" ;
              Linear_pipe.iter
                (Network_pool.Transaction_pool.broadcasts transaction_pool)
                ~f:(fun Network_pool.With_nonce.{ message; nonce } ->
                  (* the commands had valid sizes when added to the transaction pool
                     don't need to check sizes again for broadcast
                  *)
                  let%bind () =
                    send_resource_pool_diff_or_wait ~rl
                      ~diff_score:
                        Network_pool.Transaction_pool.Resource_pool.Diff.score
                      ~max_per_15_seconds:
                        Network_pool.Transaction_pool.Resource_pool.Diff
                        .max_per_15_seconds message
                  in
                  Mina_networking.broadcast_transaction_pool_diff ~nonce net
                    message ) ) ;
          O1trace.background_thread "broadcast_blocks" (fun () ->
              Strict_pipe.Reader.iter_without_pushback
                valid_transitions_for_network
                ~f:(fun
                     (`Transition transition, `Source source, `Valid_cb valid_cb)
                   ->
                  let hash =
                    Mina_block.Validated.forget transition
                    |> State_hash.With_state_hashes.state_hash
                  in
                  let consensus_state =
                    transition |> Mina_block.Validated.header
                    |> Header.protocol_state
                    |> Mina_state.Protocol_state.consensus_state
                  in
                  let now =
                    let open Block_time in
                    now config.time_controller |> to_span_since_epoch
                    |> Span.to_ms
                  in
                  match
                    Consensus.Hooks.received_at_valid_time
                      ~constants:consensus_constants ~time_received:now
                      consensus_state
                  with
                  | Ok () -> (
                      match source with
                      | `Gossip ->
                          [%str_log' info config.logger]
                            ~metadata:
                              [ ( "external_transition"
                                , Mina_block.Validated.to_yojson transition )
                              ]
                            (Rebroadcast_transition { state_hash = hash }) ;
                          (*send callback to libp2p to forward the gossiped transition*)
                          Option.iter
                            ~f:
                              (Fn.flip
                                 Mina_net2.Validation_callback
                                 .fire_if_not_already_fired `Accept )
                            valid_cb
                      | `Internal ->
                          (*Send callback to publish the new block. Don't log rebroadcast message if it is internally generated; There is a broadcast log*)
                          Option.iter
                            ~f:
                              (Fn.flip
                                 Mina_net2.Validation_callback
                                 .fire_if_not_already_fired `Accept )
                            valid_cb
                      | `Catchup ->
                          (*Noop for directly downloaded transitions*)
                          Option.iter
                            ~f:
                              (Fn.flip
                                 Mina_net2.Validation_callback
                                 .fire_if_not_already_fired `Accept )
                            valid_cb )
                  | Error reason -> (
                      let timing_error_json =
                        match reason with
                        | `Too_early ->
                            `String "too early"
                        | `Too_late slots ->
                            `String (sprintf "%Lu slots too late" slots)
                      in
                      let metadata =
                        [ ("state_hash", State_hash.to_yojson hash)
                        ; ("block", Mina_block.Validated.to_yojson transition)
                        ; ("timing", timing_error_json)
                        ]
                      in
                      Option.iter
                        ~f:
                          (Fn.flip
                             Mina_net2.Validation_callback
                             .fire_if_not_already_fired `Reject )
                        valid_cb ;
                      match source with
                      | `Catchup ->
                          ()
                      | `Internal ->
                          [%log' error config.logger] ~metadata
                            "Internally generated block $state_hash cannot be \
                             rebroadcast because it's not a valid time to do \
                             so ($timing)"
                      | `Gossip ->
                          [%log' warn config.logger] ~metadata
                            "Not rebroadcasting block $state_hash because it \
                             was received $timing" ) ) ) ;
          (* FIXME #4093: augment ban_notifications with a Peer.ID so we can implement ban_notify
             trace_task "ban notification loop" (fun () ->
              Linear_pipe.iter (Mina_networking.ban_notification_reader net)
                ~f:(fun notification ->
                  let open Gossip_net in
                  let peer = notification.banned_peer in
                  let banned_until = notification.banned_until in
                  (* if RPC call fails, will be logged in gossip net code *)
                  let%map _ =
                    Mina_networking.ban_notify net peer banned_until
                  in
                  () ) ) ; *)
          don't_wait_for
            (Linear_pipe.iter
               (Mina_networking.ban_notification_reader net)
               ~f:(Fn.const Deferred.unit) ) ;

          let%map wallets =
            match wallets with
            | Some wallets ->
                return wallets
            | None ->
                Secrets.Wallets.load ~logger:config.logger
                  ~disk_location:config.wallets_disk_location
          in

          O1trace.background_thread "broadcast_snark_pool_diffs" (fun () ->
              let rl = Network_pool.Snark_pool.create_rate_limiter () in
              log_rate_limiter_occasionally rl ~label:"broadcast_snark_work" ;
              Linear_pipe.iter (Network_pool.Snark_pool.broadcasts snark_pool)
                ~f:(fun Network_pool.With_nonce.{ message; nonce } ->
                  let%bind () =
                    send_resource_pool_diff_or_wait ~rl
                      ~diff_score:
                        Network_pool.Snark_pool.Resource_pool.Diff.score
                      ~max_per_15_seconds:
                        Network_pool.Snark_pool.Resource_pool.Diff
                        .max_per_15_seconds message
                  in
                  Mina_networking.broadcast_snark_pool_diff ~nonce net message ) ) ;
          Option.iter config.archive_process_location
            ~f:(fun archive_process_port ->
              [%log' info config.logger]
                "Communicating with the archive process"
                ~metadata:
                  [ ( "Host"
                    , `String (Host_and_port.host archive_process_port.value) )
                  ; ( "Port"
                    , `Int (Host_and_port.port archive_process_port.value) )
                  ] ;
              Archive_client.run ~logger:config.logger
                ~precomputed_values:config.precomputed_values
                ~frontier_broadcast_pipe:frontier_broadcast_pipe_r
                archive_process_port ) ;
          let precomputed_block_writer =
            ref
              ( Option.map config.precomputed_blocks_path ~f:(fun path ->
                    `Path path )
              , if config.log_precomputed_blocks then Some `Log else None )
          in
          let subscriptions =
            Mina_subscriptions.create ~logger:config.logger
              ~constraint_constants ~new_blocks ~wallets
              ~transition_frontier:frontier_broadcast_pipe_r
              ~is_storing_all:config.is_archive_rocksdb
              ~upload_blocks_to_gcloud:config.upload_blocks_to_gcloud
              ~time_controller:config.time_controller ~precomputed_block_writer
          in
          let open Mina_incremental.Status in
          let transition_frontier_incr =
            Var.watch @@ of_broadcast_pipe frontier_broadcast_pipe_r
          in
          let transition_frontier_and_catchup_signal_incr =
            transition_frontier_incr
            >>= function
            | Some transition_frontier ->
                of_broadcast_pipe Ledger_catchup.Catchup_jobs.reader
                |> Var.watch
                >>| fun catchup_signal ->
                Some (transition_frontier, catchup_signal)
            | None ->
                return None
          in
          let sync_status =
            create_sync_status_observer ~logger:config.logger
              ~genesis_timestamp:
                config.precomputed_values.genesis_constants.protocol
                  .genesis_state_timestamp
              ~net ~is_seed:config.is_seed ~demo_mode:config.demo_mode
              ~transition_frontier_and_catchup_signal_incr
              ~online_status_incr:(Var.watch @@ of_broadcast_pipe online_status)
              ~first_connection_incr:
                ( Var.watch @@ of_deferred
                @@ Mina_networking.on_first_connect net ~f:Fn.id )
              ~first_message_incr:
                (Var.watch @@ of_deferred @@ on_first_received_message ~f:Fn.id)
          in
          (* tie other knot *)
          sync_status_ref := Some sync_status ;
          O1trace.background_thread "fetch_completed_snarks" (fun () ->
              let open Deferred.Let_syntax in
              let last_sync_status = ref `Offline in
              let equal_status
                  (s1 :
                    [> `Catchup
                    | `Connecting
                    | `Listening
                    | `Offline
                    | `Synced
                    | `Bootstrap ] )
                  (s2 :
                    [> `Catchup
                    | `Connecting
                    | `Listening
                    | `Offline
                    | `Synced
                    | `Bootstrap ] ) =
                match (s1, s2) with
                | `Catchup, `Catchup ->
                    true
                | `Connecting, `Connecting ->
                    true
                | `Listening, `Listening ->
                    true
                | `Offline, `Offline ->
                    true
                | `Synced, `Synced ->
                    true
                | `Bootstrap, `Bootstrap ->
                    true
                | _ ->
                    false
              in
              let to_yojson_status = function
                | `Catchup ->
                    `String "Catchup"
                | `Connecting ->
                    `String "Connecting"
                | `Listening ->
                    `String "Listening"
                | `Offline ->
                    `String "Offline"
                | `Synced ->
                    `String "Synced"
                | `Bootstrap ->
                    `String "Bootstrap"
              in
              let rec loop () =
                let status = !last_sync_status in
                (* log the status with info *)
                [%log' debug config.logger] "Current sync status: $status"
                  ~metadata:[ ("status", to_yojson_status status) ] ;
                if Option.is_none !sync_status_ref then loop ()
                else
                  match
                    Mina_incremental.Status.Observer.value
                      (Option.value_exn !sync_status_ref)
                  with
                  | Ok (`Offline as s) | Ok (`Bootstrap as s) ->
                      let%bind () = after (Time.Span.of_sec 1.) in
                      last_sync_status := s ;
                      loop ()
                  | Ok `Synced
                    when equal_status !last_sync_status `Catchup
                         || equal_status !last_sync_status `Bootstrap ->
                      [%log' debug config.logger]
                        "Synced, fetching completed snarks" ;
                      let received_block =
                        get_most_recent_valid_block ()
                        |> Validation.header
                        |> Mina_block.Header.blockchain_length
                      in
                      fetch_completed_snarks
                        (module Context)
                        snark_pool net received_block get_current_frontier
                  | Ok (`Catchup as s)
                  | Ok (`Listening as s)
                  | Ok (`Connecting as s)
                  | Ok (`Synced as s) ->
                      let%bind () = after (Time.Span.of_sec 1.) in
                      last_sync_status := s ;
                      loop ()
                  | Error _e ->
                      loop ()
              in
              loop () ) ;
          { config
          ; next_producer_timing = None
          ; processes =
              { prover
              ; verifier
              ; snark_worker
              ; uptime_snark_worker_opt
              ; vrf_evaluator
              }
          ; initialization_finish_signal
          ; components =
              { net
              ; transaction_pool
              ; snark_pool
              ; transition_frontier = frontier_broadcast_pipe_r
              ; most_recent_valid_block = most_recent_valid_block_reader
              ; block_produced_bvar
              }
          ; pipes =
              { validated_transitions_reader = valid_transitions_for_api
              ; producer_transition_writer
              ; user_command_input_writer
              ; tx_local_sink
              ; snark_local_sink
              }
          ; wallets
          ; coinbase_receiver = ref config.coinbase_receiver
          ; work_selector
          ; work_partitioner
          ; subscriptions
          ; sync_status
          ; precomputed_block_writer
          ; block_production_status = ref `Free
          ; in_memory_reverse_structured_log_messages_for_integration_test
          ; vrf_evaluation_state = Block_producer.Vrf_evaluation_state.create ()
          ; commit_id
          ; proof_cache_db
          } ) )

let net { components = { net; _ }; _ } = net

let runtime_config t = t.config.precomputed_values.runtime_config

let start_filtered_log
    ({ in_memory_reverse_structured_log_messages_for_integration_test
     ; commit_id
     ; _
     } :
      t ) (structured_log_ids : string list) =
  start_filtered_log ~commit_id
    in_memory_reverse_structured_log_messages_for_integration_test
    structured_log_ids

let get_filtered_log_entries
    ({ in_memory_reverse_structured_log_messages_for_integration_test; _ } : t)
    (idx : int) =
  let rec get_from_idx curr_idx rev_messages output =
    if idx < curr_idx then
      match rev_messages with
      | [] ->
          output
      | msg :: rev_messages ->
          get_from_idx (curr_idx - 1) rev_messages (msg :: output)
    else output
  in
  let curr_idx, messages, is_started =
    !in_memory_reverse_structured_log_messages_for_integration_test
  in
  (get_from_idx curr_idx messages [], is_started)

let prover { processes = { prover; _ }; _ } = prover

let vrf_evaluator { processes = { vrf_evaluator; _ }; _ } = vrf_evaluator

let genesis_ledger t = Genesis_proof.genesis_ledger t.config.precomputed_values

let get_transition_frontier (t : t) =
  transition_frontier t |> Pipe_lib.Broadcast_pipe.Reader.peek
  |> Result.of_option
       ~error:(Error.of_string "Could not obtain transition frontier")

let best_chain_block_by_height (t : t) height =
  let open Result.Let_syntax in
  let%bind transition_frontier = get_transition_frontier t in
  Transition_frontier.best_tip_path transition_frontier
  |> List.find ~f:(fun bc ->
         let validated_transition =
           Transition_frontier.Breadcrumb.validated_transition bc
         in
         let block_height =
           Mina_block.(
             blockchain_length @@ With_hash.data
             @@ Validated.forget validated_transition)
         in
         Unsigned.UInt32.equal block_height height )
  |> Result.of_option
       ~error:
         (Error.createf
            !"Could not find block in transition frontier with height %s"
            (Unsigned.UInt32.to_string height) )

let best_chain_block_by_state_hash (t : t) hash =
  let open Result.Let_syntax in
  let%bind transition_frontier = get_transition_frontier t in
  Transition_frontier.find transition_frontier hash
  |> Result.of_option
       ~error:
         (Error.createf
            !"Block with state hash %s not found in transition frontier"
            (State_hash.to_base58_check hash) )

let best_chain_block_before_stop_slot (t : t) =
  let open Deferred.Result.Let_syntax in
  let runtime_config = t.config.precomputed_values.runtime_config in
  match best_tip t with
  | `Bootstrapping ->
      Deferred.Or_error.error_string "Daemon is bootstrapping"
  | `Active breadcrumb -> (
      let txn_stop_slot_opt = Runtime_config.slot_tx_end runtime_config in
      match txn_stop_slot_opt with
      | None ->
          return breadcrumb
      | Some stop_slot ->
          let rec find_block_older_than_stop_slot breadcrumb =
            let protocol_state =
              Transition_frontier.Breadcrumb.protocol_state breadcrumb
            in
            let global_slot =
              Mina_state.Protocol_state.consensus_state protocol_state
              |> Consensus.Data.Consensus_state.curr_global_slot
            in
            if
              Mina_numbers.Global_slot_since_hard_fork.( < ) global_slot
                stop_slot
            then return breadcrumb
            else
              let parent_hash =
                Transition_frontier.Breadcrumb.parent_hash breadcrumb
              in
              let%bind breadcrumb =
                Deferred.return @@ best_chain_block_by_state_hash t parent_hash
              in
              find_block_older_than_stop_slot breadcrumb
          in
          find_block_older_than_stop_slot breadcrumb )

module Hardfork_config = struct
  type mina_lib = t

  type breadcrumb_spec =
    [ `Stop_slot
    | `State_hash of State_hash.t
    | `Block_height of Unsigned.UInt32.t ]

  let breadcrumb ~breadcrumb_spec mina =
    match breadcrumb_spec with
    | `Stop_slot ->
        best_chain_block_before_stop_slot mina
    | `State_hash state_hash_base58 ->
        best_chain_block_by_state_hash mina state_hash_base58 |> Deferred.return
    | `Block_height block_height ->
        best_chain_block_by_height mina block_height |> Deferred.return

  let genesis_source_of_snapshot = function
    | Consensus.Data.Local_state.Snapshot.Ledger_snapshot.Genesis_epoch_ledger l
      ->
        `Genesis l
    | Consensus.Data.Local_state.Snapshot.Ledger_snapshot.Ledger_root l ->
        `Root l

  let genesis_source_ledger_cast = function
    | `Genesis l ->
        let l_inner = Lazy.force @@ Genesis_ledger.Packed.t l in
        Ledger.Any_ledger.cast (module Ledger) l_inner
    | `Root l ->
        Ledger.Root.as_unmasked l
    | `Uncommitted l ->
        Ledger.Any_ledger.cast (module Ledger) l

  let genesis_source_ledger_merkle_root l =
    genesis_source_ledger_cast l |> Ledger.Any_ledger.M.merkle_root

  type genesis_source_ledgers =
    { root_snarked_ledger : Ledger.Root.t
    ; staged_ledger : Ledger.t
    ; staking_ledger :
        [ `Genesis of Genesis_ledger.Packed.t | `Root of Ledger.Root.t ]
    ; next_epoch_ledger :
        [ `Genesis of Genesis_ledger.Packed.t
        | `Root of Ledger.Root.t
        | `Uncommitted of Ledger.t ]
    }

  let source_ledgers ~breadcrumb mina =
    let open Deferred.Result.Let_syntax in
    let mina_config = config mina in
    let frontier_consensus_local_state = mina_config.consensus_local_state in
    let consensus_state =
      breadcrumb |> Transition_frontier.Breadcrumb.protocol_state
      |> Mina_state.Protocol_state.consensus_state
    in
    let staking_epoch =
      Consensus.Proof_of_stake.Data.Consensus_state.staking_epoch_data
        consensus_state
    in
    let next_epoch =
      Consensus.Proof_of_stake.Data.Consensus_state.next_epoch_data
        consensus_state
    in
    let frontier =
      transition_frontier mina |> Pipe_lib.Broadcast_pipe.Reader.peek
      |> Option.value_exn
    in
    let root_consensus_state =
      frontier |> Transition_frontier.root
      |> Transition_frontier.Breadcrumb.protocol_state
      |> Mina_state.Protocol_state.consensus_state
    in
    let root_snarked_ledger =
      frontier |> Transition_frontier.root_snarked_ledger
    in
    let staged_ledger =
      Transition_frontier.Breadcrumb.staged_ledger breadcrumb
      |> Staged_ledger.ledger
    in
    let%map staking_ledger, next_epoch_ledger =
      match
        (* We pretend that the block is finalized, so that we can query it in
           advance, for redundancy.
        *)
        Consensus.Hooks.get_epoch_ledgers_for_finalized_frontier_block
          ~root_consensus_state ~target_consensus_state:consensus_state
          ~local_state:frontier_consensus_local_state
      with
      | `Both (staking_ledger, next_epoch_ledger) ->
          return
            ( genesis_source_of_snapshot staking_ledger
            , genesis_source_of_snapshot next_epoch_ledger )
      | `Snarked_ledger (staking_ledger, num_parents) ->
          (* The epoch transition was at a block between the given block and
             the root. We find it by walking back by `num_parents` blocks.
          *)
          let%bind epoch_transition_state_hash =
            let open Result.Let_syntax in
            let rec ancestor breadcrumb i =
              if i = 0 then return breadcrumb
              else
                let parent_hash =
                  Transition_frontier.Breadcrumb.parent_hash breadcrumb
                in
                let%bind breadcrumb =
                  best_chain_block_by_state_hash mina parent_hash
                in
                ancestor breadcrumb (i - 1)
            in
            ancestor breadcrumb num_parents
            >>| Transition_frontier.Breadcrumb.state_hash |> Deferred.return
          in
          (* When this block reaches the root of the frontier, its snarked
             ledger will become the next epoch ledger; we simulate that here.
          *)
          let%map next_epoch_ledger =
            get_snarked_ledger_full mina (Some epoch_transition_state_hash)
          in
          ( genesis_source_of_snapshot staking_ledger
          , `Uncommitted next_epoch_ledger )
    in
    assert (
      Ledger_hash.equal
        (genesis_source_ledger_merkle_root staking_ledger)
        staking_epoch.ledger.hash ) ;
    assert (
      Ledger_hash.equal
        (genesis_source_ledger_merkle_root next_epoch_ledger)
        next_epoch.ledger.hash ) ;
    { root_snarked_ledger; staged_ledger; staking_ledger; next_epoch_ledger }

  type inputs =
    { staged_ledger : Ledger.t
    ; global_slot_since_genesis : Mina_numbers.Global_slot_since_genesis.t
    ; state_hash : State_hash.t
    ; staking_ledger : Ledger.Any_ledger.witness
    ; staking_epoch_seed : Epoch_seed.t
    ; next_epoch_ledger : Ledger.Any_ledger.witness
    ; next_epoch_seed : Epoch_seed.t
    ; blockchain_length : Mina_numbers.Length.t
    }

  let prepare_inputs ~breadcrumb_spec mina =
    let open Deferred.Result.Let_syntax in
    let%bind breadcrumb = breadcrumb ~breadcrumb_spec mina in
    let block = Transition_frontier.Breadcrumb.block breadcrumb in
    let blockchain_length = Mina_block.blockchain_length block in
    let global_slot_since_genesis =
      Mina_block.consensus_state block
      |> Consensus.Data.Consensus_state.global_slot_since_genesis
    in
    let state_hash = Transition_frontier.Breadcrumb.state_hash breadcrumb in
    let protocol_state =
      Transition_frontier.Breadcrumb.protocol_state breadcrumb
    in
    let consensus = Mina_state.Protocol_state.consensus_state protocol_state in
    let staking_epoch =
      Consensus.Proof_of_stake.Data.Consensus_state.staking_epoch_data consensus
    in
    let next_epoch =
      Consensus.Proof_of_stake.Data.Consensus_state.next_epoch_data consensus
    in
    let staking_epoch_seed = staking_epoch.Epoch_data.Poly.seed in
    let next_epoch_seed = next_epoch.Epoch_data.Poly.seed in
    let%map { root_snarked_ledger = _
            ; staged_ledger
            ; staking_ledger
            ; next_epoch_ledger
            } =
      source_ledgers ~breadcrumb mina
    in
    { staged_ledger
    ; global_slot_since_genesis
    ; state_hash
    ; staking_ledger = genesis_source_ledger_cast staking_ledger
    ; staking_epoch_seed
    ; next_epoch_ledger = genesis_source_ledger_cast next_epoch_ledger
    ; next_epoch_seed
    ; blockchain_length
    }
end

let zkapp_cmd_limit t = t.config.zkapp_cmd_limit

let proof_cache_db t = t.proof_cache_db<|MERGE_RESOLUTION|>--- conflicted
+++ resolved
@@ -2244,12 +2244,8 @@
               ~most_recent_valid_block_writer
               ~get_completed_work:
                 (Network_pool.Snark_pool.get_completed_work snark_pool)
-<<<<<<< HEAD
-              ~notify_online ~transaction_pool_proxy ~ledger_backing ()
-=======
               ~notify_online ~transaction_pool_proxy ~ledger_backing
               ~signature_kind:Mina_signature_kind.t_DEPRECATED ()
->>>>>>> b8e9e217
           in
           let ( valid_transitions_for_network
               , valid_transitions_for_api
