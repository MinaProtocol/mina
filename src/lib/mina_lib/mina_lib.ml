open Core_kernel
open Async
open Mina_base
open Mina_transaction
module Ledger = Mina_ledger.Ledger
open Mina_block
open Pipe_lib
open Strict_pipe
open Signature_lib
open Network_peer
module Archive_client = Archive_client
module Config = Config
module Conf_dir = Conf_dir
module Subscriptions = Mina_subscriptions
module Snark_worker_lib = Snark_worker
module Timeout = Timeout_lib.Core_time

let daemon_start_time = Time_ns.now ()

type Structured_log_events.t += Connecting
  [@@deriving register_event { msg = "Mina daemon is connecting" }]

type Structured_log_events.t += Listening
  [@@deriving register_event { msg = "Mina daemon is listening" }]

type Structured_log_events.t += Bootstrapping
  [@@deriving register_event { msg = "Mina daemon is bootstrapping" }]

type Structured_log_events.t += Ledger_catchup
  [@@deriving register_event { msg = "Mina daemon is doing ledger catchup" }]

type Structured_log_events.t += Synced
  [@@deriving register_event { msg = "Mina daemon is synced" }]

type Structured_log_events.t +=
  | Rebroadcast_transition of { state_hash : State_hash.t }
  [@@deriving register_event { msg = "Rebroadcasting $state_hash" }]

exception Snark_worker_error of int

exception Snark_worker_signal_interrupt of Signal.t

(* A way to run a single snark worker for a daemon in a lazy manner. Forcing
   this lazy value will run the snark worker process. A snark work is
   assigned to a public key. This public key can change throughout the entire time
   the daemon is running *)
type snark_worker =
  { public_key : Public_key.Compressed.t
  ; process : Process.t Ivar.t
  ; kill_ivar : unit Ivar.t
  }

type processes =
  { prover : Prover.t
  ; verifier : Verifier.t
  ; vrf_evaluator : Vrf_evaluator.t
  ; mutable snark_worker :
      [ `On of snark_worker * Currency.Fee.t | `Off of Currency.Fee.t ]
  ; uptime_snark_worker_opt : Uptime_service.Uptime_snark_worker.t option
  }

type components =
  { net : Mina_networking.t
  ; transaction_pool : Network_pool.Transaction_pool.t
  ; snark_pool : Network_pool.Snark_pool.t
  ; transition_frontier : Transition_frontier.t option Broadcast_pipe.Reader.t
  ; most_recent_valid_block :
      Mina_block.initial_valid_block Broadcast_pipe.Reader.t
  ; block_produced_bvar : (Transition_frontier.Breadcrumb.t, read_write) Bvar.t
  }

(* tag commands so they can share a common pipe, to ensure sequentiality of nonces *)
type command_inputs =
  | Signed_command_inputs of User_command_input.t list
  | Zkapp_command_command_inputs of Zkapp_command.t list

type pipes =
  { validated_transitions_reader : Mina_block.Validated.t Strict_pipe.Reader.t
  ; producer_transition_writer :
      ( Transition_frontier.Breadcrumb.t
      , Strict_pipe.synchronous
      , unit Deferred.t )
      Strict_pipe.Writer.t
  ; user_command_input_writer :
      ( command_inputs
        * (   ( [ `Broadcasted | `Not_broadcasted ]
              * Network_pool.Transaction_pool.Resource_pool.Diff.t
              * Network_pool.Transaction_pool.Resource_pool.Diff.Rejected.t )
              Or_error.t
           -> unit )
        * (   Account_id.t
           -> ( [ `Min of Mina_base.Account.Nonce.t ] * Mina_base.Account.Nonce.t
              , string )
              Result.t )
        * (Account_id.t -> Account.t option Participating_state.T.t)
      , Strict_pipe.synchronous
      , unit Deferred.t )
      Strict_pipe.Writer.t
  ; tx_local_sink : Network_pool.Transaction_pool.Local_sink.t
  ; snark_local_sink : Network_pool.Snark_pool.Local_sink.t
  }

type t =
  { config : Config.t
  ; processes : processes
  ; components : components
  ; initialization_finish_signal : unit Ivar.t
  ; pipes : pipes
  ; wallets : Secrets.Wallets.t
  ; coinbase_receiver : Consensus.Coinbase_receiver.t ref
  ; snark_job_state : Work_selector.State.t
  ; mutable next_producer_timing :
      Daemon_rpcs.Types.Status.Next_producer_timing.t option
  ; subscriptions : Mina_subscriptions.t
  ; sync_status : Sync_status.t Mina_incremental.Status.Observer.t
  ; precomputed_block_writer :
      ([ `Path of string ] option * [ `Log ] option) ref
  ; block_production_status :
      [ `Producing | `Producing_in_ms of float | `Free ] ref
  ; in_memory_reverse_structured_log_messages_for_integration_test :
      (int * string list * bool) ref
  ; vrf_evaluation_state : Block_producer.Vrf_evaluation_state.t
  }
[@@deriving fields]

let vrf_evaluation_state t = t.vrf_evaluation_state

let time_controller t = t.config.time_controller

let subscription t = t.subscriptions

let peek_frontier frontier_broadcast_pipe =
  Broadcast_pipe.Reader.peek frontier_broadcast_pipe
  |> Result.of_option
       ~error:
         (Error.of_string
            "Cannot retrieve transition frontier now. Bootstrapping right now." )

let client_port t =
  let { Node_addrs_and_ports.client_port; _ } =
    t.config.gossip_net_params.addrs_and_ports
  in
  client_port

(* Get the most recently set public keys  *)
let block_production_pubkeys t : Public_key.Compressed.Set.t =
  t.config.block_production_keypairs |> Keypair.And_compressed_pk.Set.to_list
  |> List.map ~f:snd |> Public_key.Compressed.Set.of_list

let coinbase_receiver t = !(t.coinbase_receiver)

let replace_coinbase_receiver t coinbase_receiver =
  [%log' info t.config.logger]
    "Changing the coinbase receiver for produced blocks from $old_receiver to \
     $new_receiver"
    ~metadata:
      [ ( "old_receiver"
        , Consensus.Coinbase_receiver.to_yojson !(t.coinbase_receiver) )
      ; ("new_receiver", Consensus.Coinbase_receiver.to_yojson coinbase_receiver)
      ] ;
  t.coinbase_receiver := coinbase_receiver

let log_snark_worker_warning t =
  if Option.is_some t.config.snark_coordinator_key then
    [%log' warn t.config.logger]
      "The snark coordinator flag is set; running a snark worker will override \
       the snark coordinator key"

let log_snark_coordinator_warning (config : Config.t) snark_worker =
  if Option.is_some config.snark_coordinator_key then
    match snark_worker with
    | `On _ ->
        [%log' warn config.logger]
          "The snark coordinator key will be ignored because the snark worker \
           key is set "
    | _ ->
        ()

module Snark_worker = struct
  let run_process ~logger ~proof_level pids client_port kill_ivar num_threads =
    let env =
      Option.map
        ~f:(fun num -> `Extend [ ("RAYON_NUM_THREADS", string_of_int num) ])
        num_threads
    in
    let%map snark_worker_process =
      let our_binary = Sys.executable_name in
      Process.create_exn () ~prog:our_binary ?env
        ~args:
          ( "internal" :: Snark_worker.Intf.command_name
          :: Snark_worker.arguments ~proof_level
               ~daemon_address:
                 (Host_and_port.create ~host:"127.0.0.1" ~port:client_port)
               ~shutdown_on_disconnect:false )
    in
    Child_processes.Termination.register_process pids snark_worker_process
      Snark_worker ;
    Child_processes.Termination.wait_for_process_log_errors ~logger
      snark_worker_process ~module_:__MODULE__ ~location:__LOC__ ~here:[%here] ;
    let close_stdin () =
      Process.stdin snark_worker_process |> Async.Writer.close
    in
    let remove_pid () =
      let pid = Process.pid snark_worker_process in
      Child_processes.Termination.remove pids pid
    in
    don't_wait_for
      ( match%bind
          Monitor.try_with ~here:[%here] (fun () ->
              Process.wait snark_worker_process )
        with
      | Ok signal_or_error -> (
          let%bind () = close_stdin () in
          remove_pid () ;
          match signal_or_error with
          | Ok () ->
              [%log info] "Snark worker process died" ;
              if Ivar.is_full kill_ivar then
                [%log error] "Ivar.fill bug is here!" ;
              Ivar.fill kill_ivar () ;
              Deferred.unit
          | Error (`Exit_non_zero non_zero_error) ->
              [%log fatal]
                !"Snark worker process died with a nonzero error %i"
                non_zero_error ;
              raise (Snark_worker_error non_zero_error)
          | Error (`Signal signal) ->
              [%log fatal]
                !"Snark worker died with signal %{sexp:Signal.t}. Aborting \
                  daemon"
                signal ;
              raise (Snark_worker_signal_interrupt signal) )
      | Error exn ->
          let%bind () = close_stdin () in
          remove_pid () ;
          [%log info]
            !"Exception when waiting for snark worker process to terminate: \
              $exn"
            ~metadata:[ ("exn", `String (Exn.to_string exn)) ] ;
          Deferred.unit ) ;
    [%log trace]
      !"Created snark worker with pid: %i"
      (Pid.to_int @@ Process.pid snark_worker_process) ;
    (* We want these to be printfs so we don't double encode our logs here *)
    Pipe.iter_without_pushback
      (Async.Reader.pipe (Process.stdout snark_worker_process))
      ~f:(fun s -> printf "%s" s)
    |> don't_wait_for ;
    Pipe.iter_without_pushback
      (Async.Reader.pipe (Process.stderr snark_worker_process))
      ~f:(fun s -> printf "%s" s)
    |> don't_wait_for ;
    snark_worker_process

  let start t =
    O1trace.thread "snark_worker"
    @@ fun () ->
    match t.processes.snark_worker with
    | `On ({ process = process_ivar; kill_ivar; _ }, _) ->
        [%log' debug t.config.logger] !"Starting snark worker process" ;
        log_snark_worker_warning t ;
        let%map snark_worker_process =
          run_process ~logger:t.config.logger
            ~proof_level:t.config.precomputed_values.proof_level t.config.pids
            t.config.gossip_net_params.addrs_and_ports.client_port kill_ivar
            t.config.snark_worker_config.num_threads
        in
        [%log' debug t.config.logger]
          ~metadata:
            [ ( "snark_worker_pid"
              , `Int (Pid.to_int (Process.pid snark_worker_process)) )
            ]
          "Started snark worker process with pid: $snark_worker_pid" ;
        if Ivar.is_full process_ivar then
          [%log' error t.config.logger] "Ivar.fill bug is here!" ;
        Ivar.fill process_ivar snark_worker_process
    | `Off _ ->
        [%log' info t.config.logger]
          !"Attempted to turn on snark worker, but snark worker key is set to \
            none" ;
        Deferred.unit

  let stop ?(should_wait_kill = false) t =
    match t.processes.snark_worker with
    | `On ({ public_key = _; process; kill_ivar }, _) ->
        let%bind process = Ivar.read process in
        [%log' info t.config.logger]
          "Killing snark worker process with pid: $snark_worker_pid"
          ~metadata:
            [ ("snark_worker_pid", `Int (Pid.to_int (Process.pid process))) ] ;
        Signal.send_exn Signal.term (`Pid (Process.pid process)) ;
        if should_wait_kill then Ivar.read kill_ivar else Deferred.unit
    | `Off _ ->
        [%log' warn t.config.logger]
          "Attempted to turn off snark worker, but no snark worker was running" ;
        Deferred.unit

  let get_key { processes = { snark_worker; _ }; _ } =
    match snark_worker with
    | `On ({ public_key; _ }, _) ->
        Some public_key
    | `Off _ ->
        None

  let replace_key t new_key =
    let snark_worker = t.processes.snark_worker in
    let logger = t.config.logger in
    match (snark_worker, new_key) with
    | `Off _, None ->
        [%log info]
          "Snark work is still not happening since keys snark worker keys are \
           still set to None" ;
        Deferred.unit
    | `Off fee, Some new_key ->
        let process = Ivar.create () in
        let kill_ivar = Ivar.create () in
        t.processes.snark_worker <-
          `On ({ public_key = new_key; process; kill_ivar }, fee) ;
        start t
    | `On ({ public_key = old; process; kill_ivar }, fee), Some new_key ->
        [%log debug]
          !"Changing snark worker key from $old to $new"
          ~metadata:
            [ ("old", Public_key.Compressed.to_yojson old)
            ; ("new", Public_key.Compressed.to_yojson new_key)
            ] ;
        t.processes.snark_worker <-
          `On ({ public_key = new_key; process; kill_ivar }, fee) ;
        Deferred.unit
    | `On (_, fee), None ->
        let%map () = stop t in
        t.processes.snark_worker <- `Off fee
end

let replace_snark_worker_key = Snark_worker.replace_key

let snark_worker_key = Snark_worker.get_key

let snark_coordinator_key t = t.config.snark_coordinator_key

let stop_snark_worker = Snark_worker.stop

let best_tip_opt t =
  let open Option.Let_syntax in
  let%map frontier =
    Broadcast_pipe.Reader.peek t.components.transition_frontier
  in
  Transition_frontier.best_tip frontier

let transition_frontier t = t.components.transition_frontier

let root_length_opt t =
  let open Option.Let_syntax in
  let%map frontier =
    Broadcast_pipe.Reader.peek t.components.transition_frontier
  in
  Transition_frontier.root_length frontier

let best_staged_ledger_opt t =
  let open Option.Let_syntax in
  let%map tip = best_tip_opt t in
  Transition_frontier.Breadcrumb.staged_ledger tip

let best_protocol_state_opt t =
  let open Option.Let_syntax in
  let%map tip = best_tip_opt t in
  Transition_frontier.Breadcrumb.protocol_state tip

let best_ledger_opt t =
  let open Option.Let_syntax in
  let%map staged_ledger = best_staged_ledger_opt t in
  Staged_ledger.ledger staged_ledger

let compose_of_option f =
  Fn.compose
    (Option.value_map ~default:`Bootstrapping ~f:(fun x -> `Active x))
    f

let best_tip = compose_of_option best_tip_opt

let root_length = compose_of_option root_length_opt

let active_or_bootstrapping =
  compose_of_option (fun t ->
      Option.bind
        (Broadcast_pipe.Reader.peek t.components.transition_frontier)
        ~f:(Fn.const (Some ())) )

let get_node_state t =
  let chain_id = t.config.chain_id in
  let addrs_and_ports = t.config.gossip_net_params.addrs_and_ports in
  let peer_id = (Node_addrs_and_ports.to_peer_exn addrs_and_ports).peer_id in
  let ip_address =
    Node_addrs_and_ports.external_ip addrs_and_ports
    |> Core.Unix.Inet_addr.to_string
  in
  let public_key =
    let key_list =
      block_production_pubkeys t |> Public_key.Compressed.Set.to_list
    in
    if List.is_empty key_list then None else Some (List.hd_exn key_list)
  in
  let catchup_job_states =
    match Broadcast_pipe.Reader.peek @@ transition_frontier t with
    | None ->
        None
    | Some tf -> (
        match Transition_frontier.catchup_tree tf with
        | Full catchup_tree ->
            Some
              (Transition_frontier.Full_catchup_tree.to_node_status_report
                 catchup_tree )
        | _ ->
            None )
  in
  let block_height_at_best_tip =
    best_tip t
    |> Participating_state.map ~f:(fun b ->
           Transition_frontier.Breadcrumb.consensus_state b
           |> Consensus.Data.Consensus_state.blockchain_length
           |> Mina_numbers.Length.to_uint32 )
    |> Participating_state.map ~f:Unsigned.UInt32.to_int
    |> Participating_state.active
  in
  let sync_status =
    sync_status t |> Mina_incremental.Status.Observer.value_exn
  in
  let uptime_of_node =
    Time.(
      Span.to_string_hum
      @@ Time.diff (now ())
           (Time_ns.to_time_float_round_nearest_microsecond daemon_start_time))
  in
  let%map hardware_info = Conf_dir.get_hw_info () in
  { Node_error_service.peer_id
  ; ip_address
  ; chain_id
  ; public_key
  ; catchup_job_states
  ; block_height_at_best_tip
  ; sync_status
  ; hardware_info
  ; uptime_of_node
  }

(* This is a hack put in place to deal with nodes getting stuck
   in Offline states, that is, not receiving blocks for an extended period,
   or stuck in Bootstrap for too long

   To address this, we restart the libp2p helper when we become offline. *)
let next_helper_restart = ref None

let offline_shutdown = ref None

exception Offline_shutdown

exception Bootstrap_stuck_shutdown

let create_sync_status_observer ~logger ~is_seed ~demo_mode ~net
    ~transition_frontier_and_catchup_signal_incr ~online_status_incr
    ~first_connection_incr ~first_message_incr =
  let open Mina_incremental.Status in
  let restart_delay = Time.Span.of_min 5. in
  let offline_shutdown_delay = Time.Span.of_min 25. in
  let after_genesis =
    let genesis_timestamp =
      Genesis_constants.(
        genesis_timestamp_of_string genesis_state_timestamp_string)
    in
    fun () -> Time.(( >= ) (now ())) genesis_timestamp
  in
  let incremental_status =
    map4 online_status_incr transition_frontier_and_catchup_signal_incr
      first_connection_incr first_message_incr
      ~f:(fun online_status active_status first_connection first_message ->
        (* Always be synced in demo mode, we don't expect peers to connect to us *)
        if demo_mode then `Synced
        else
          match online_status with
          | `Offline ->
              (* nothing to do if offline before genesis *)
              ( if after_genesis () then
                match !next_helper_restart with
                | None ->
                    next_helper_restart :=
                      Some
                        (Async.Clock.Event.run_after restart_delay
                           (fun () ->
                             [%log info]
                               "Offline for too long; restarting libp2p_helper" ;
                             Mina_networking.restart_helper net ;
                             next_helper_restart := None ;
                             match !offline_shutdown with
                             | None ->
                                 offline_shutdown :=
                                   Some
                                     (Async.Clock.Event.run_after
                                        offline_shutdown_delay
                                        (fun () -> raise Offline_shutdown)
                                        () )
                             | Some _ ->
                                 () )
                           () )
                | Some _ ->
                    () ) ;
              let is_empty = function `Empty -> true | _ -> false in
              if is_empty first_connection then (
                [%str_log info] Connecting ;
                `Connecting )
              else if is_empty first_message then (
                [%str_log info] Listening ;
                `Listening )
              else `Offline
          | `Online -> (
              Option.iter !next_helper_restart ~f:(fun e ->
                  Async.Clock.Event.abort_if_possible e () ) ;
              next_helper_restart := None ;
              Option.iter !offline_shutdown ~f:(fun e ->
                  Async.Clock.Event.abort_if_possible e () ) ;
              offline_shutdown := None ;
              match active_status with
              | None ->
                  let logger = Logger.create () in
                  [%str_log info] Bootstrapping ;
                  `Bootstrap
              | Some (_, catchup_jobs) ->
                  let logger = Logger.create () in
                  if catchup_jobs > 0 then (
                    [%str_log info] Ledger_catchup ;
                    `Catchup )
                  else (
                    [%str_log info] Synced ;
                    `Synced ) ) )
  in
  let observer = observe incremental_status in
  (* monitor Mina status, issue a warning if offline for too long (unless we are a seed node) *)
  ( if not is_seed then
    let offline_timeout_min = 15.0 in
    let offline_timeout_duration = Time.Span.of_min offline_timeout_min in
    let offline_timeout = ref None in
    let offline_warned = ref false in
    let bootstrap_timeout_min = 120.0 in
    let bootstrap_timeout_duration = Time.Span.of_min bootstrap_timeout_min in
    let bootstrap_timeout = ref None in
    let log_offline_warning _tm =
      [%log error]
        "Daemon has not received any gossip messages for %0.0f minutes; check \
         the daemon's external port forwarding, if needed"
        offline_timeout_min ;
      offline_warned := true
    in
    let start_offline_timeout () =
      match !offline_timeout with
      | Some _ ->
          ()
      | None ->
          offline_timeout :=
            Some
              (Timeout.create () offline_timeout_duration ~f:log_offline_warning)
    in
    let stop_offline_timeout () =
      match !offline_timeout with
      | Some timeout ->
          if !offline_warned then (
            [%log info]
              "Daemon had been offline (no gossip messages received), now back \
               online" ;
            offline_warned := false ) ;
          Timeout.cancel () timeout () ;
          offline_timeout := None
      | None ->
          ()
    in
    let log_bootstrap_error_and_restart _tm =
      [%log error] "Daemon has been in bootstrap for %0.0f minutes"
        bootstrap_timeout_min ;
      raise Bootstrap_stuck_shutdown
    in
    let start_bootstrap_timeout () =
      match !bootstrap_timeout with
      | Some _ ->
          ()
      | None ->
<<<<<<< HEAD
          bootstrap_timeout :=
            Some
              (Timeout.create () bootstrap_timeout_duration
                 ~f:log_bootstrap_error_and_restart )
=======
          (* don't check bootstrap timeout before genesis *)
          if after_genesis () then
            bootstrap_timeout :=
              Some
                (Timeout.create () bootstrap_timeout_duration
                   ~f:log_bootstrap_error_and_restart )
>>>>>>> 55d8a449
    in
    let stop_bootstrap_timeout () =
      match !bootstrap_timeout with
      | Some timeout ->
          Timeout.cancel () timeout () ;
          bootstrap_timeout := None
      | None ->
          ()
    in
<<<<<<< HEAD
    let handle_status_change sync_status =
=======
    let handle_status_change (sync_status : Sync_status.t) =
>>>>>>> 55d8a449
      ( match sync_status with
      | `Offline ->
          start_offline_timeout ()
      | _ ->
          stop_offline_timeout () ) ;
      match sync_status with
      | `Bootstrap ->
          start_bootstrap_timeout ()
      | _ ->
          stop_bootstrap_timeout ()
    in
    Observer.on_update_exn observer ~f:(function
      | Initialized sync_status ->
          handle_status_change sync_status
      | Changed (_old_sync_status, new_sync_status) ->
          handle_status_change new_sync_status
      | Invalidated ->
          () ) ) ;
  (* recompute Mina status on an interval *)
  let stabilize () = O1trace.sync_thread "stabilize_sync_status" stabilize in
  stabilize () ;
  every (Time.Span.of_sec 15.0) ~stop:(never ()) stabilize ;
  observer

let sync_status t = t.sync_status

let visualize_frontier ~filename =
  compose_of_option
  @@ fun t ->
  let open Option.Let_syntax in
  let%map frontier =
    Broadcast_pipe.Reader.peek t.components.transition_frontier
  in
  Transition_frontier.visualize ~filename frontier

let best_staged_ledger = compose_of_option best_staged_ledger_opt

let best_protocol_state = compose_of_option best_protocol_state_opt

let best_ledger = compose_of_option best_ledger_opt

let get_ledger t state_hash_opt =
  let open Deferred.Or_error.Let_syntax in
  let%bind state_hash =
    Deferred.return
    @@ Option.value_map state_hash_opt ~f:Or_error.return
         ~default:
           ( match best_tip t with
           | `Active bc ->
               Or_error.return (Frontier_base.Breadcrumb.state_hash bc)
           | `Bootstrapping ->
               Or_error.error_string
                 "get_ledger: can't get staged ledger hash while bootstrapping"
           )
  in
  let%bind frontier =
    t.components.transition_frontier |> peek_frontier |> Deferred.return
  in
  match Transition_frontier.find frontier state_hash with
  | Some b ->
      let staged_ledger = Transition_frontier.Breadcrumb.staged_ledger b in
      let%map.Deferred accounts =
        Ledger.to_list (Staged_ledger.ledger staged_ledger)
      in
      Ok accounts
  | None ->
      Deferred.return
      @@ Or_error.error_string "state hash not found in transition frontier"

let get_snarked_ledger t state_hash_opt =
  let open Deferred.Or_error.Let_syntax in
  let%bind state_hash =
    Option.value_map state_hash_opt ~f:Deferred.Or_error.return
      ~default:
        ( match best_tip t with
        | `Active bc ->
            Deferred.Or_error.return (Frontier_base.Breadcrumb.state_hash bc)
        | `Bootstrapping ->
            Deferred.Or_error.error_string
              "get_snarked_ledger: can't get snarked ledger hash while \
               bootstrapping" )
  in
  let%bind frontier =
    t.components.transition_frontier |> peek_frontier |> Deferred.return
  in
  match Transition_frontier.find frontier state_hash with
  | Some b ->
      let root_snarked_ledger =
        Transition_frontier.root_snarked_ledger frontier
      in
      let ledger = Ledger.of_database root_snarked_ledger in
      let path = Transition_frontier.path_map frontier b ~f:Fn.id in
      let%bind () =
        Mina_stdlib.Deferred.Result.List.iter path ~f:(fun b ->
            if Transition_frontier.Breadcrumb.just_emitted_a_proof b then
              (*Validate transactions against the protocol state associated with the transaction*)
              let get_protocol_state state_hash =
                match
                  Transition_frontier.find_protocol_state frontier state_hash
                with
                | Some s ->
                    Ok s
                | None ->
                    Or_error.errorf "Failed to find protocol state for hash %s"
                      (State_hash.to_base58_check state_hash)
              in
              let apply_first_pass =
                Ledger.apply_transaction_first_pass
                  ~constraint_constants:
                    t.config.precomputed_values.constraint_constants
              in
              let apply_second_pass = Ledger.apply_transaction_second_pass in
              let apply_first_pass_sparse_ledger ~global_slot ~txn_state_view
                  sparse_ledger txn =
                let open Or_error.Let_syntax in
                let%map _ledger, partial_txn =
                  Mina_ledger.Sparse_ledger.apply_transaction_first_pass
                    ~constraint_constants:
                      t.config.precomputed_values.constraint_constants
                    ~global_slot ~txn_state_view sparse_ledger txn
                in
                partial_txn
              in
              Staged_ledger.Scan_state.get_snarked_ledger_async ~ledger
                ~get_protocol_state ~apply_first_pass ~apply_second_pass
                ~apply_first_pass_sparse_ledger
                (Staged_ledger.scan_state
                   (Transition_frontier.Breadcrumb.staged_ledger b) )
              |> Deferred.Result.map_error ~f:(fun e ->
                     Error.createf
                       "Failed to apply proof transactions for state_hash:%s : \
                        %s"
                       (State_hash.to_base58_check
                          (Transition_frontier.Breadcrumb.state_hash b) )
                       (Error.to_string_hum e) )
            else return () )
      in
      let snarked_ledger_hash =
        Transition_frontier.Breadcrumb.block b
        |> Mina_block.header |> Header.protocol_state
        |> Mina_state.Protocol_state.blockchain_state
        |> Mina_state.Blockchain_state.snarked_ledger_hash
      in
      let merkle_root = Ledger.merkle_root ledger in
      if Frozen_ledger_hash.equal snarked_ledger_hash merkle_root then (
        let%map.Deferred res = Ledger.to_list ledger in
        ignore @@ Ledger.unregister_mask_exn ~loc:__LOC__ ledger ;
        Ok res )
      else
        Deferred.Or_error.errorf
          "Expected snarked ledger hash %s but got %s for state hash %s"
          (Frozen_ledger_hash.to_base58_check snarked_ledger_hash)
          (Frozen_ledger_hash.to_base58_check merkle_root)
          (State_hash.to_base58_check state_hash)
  | None ->
      Deferred.Or_error.error_string
        "get_snarked_ledger: state hash not found in transition frontier"

let get_account t aid =
  let open Participating_state.Let_syntax in
  let%map ledger = best_ledger t in
  let open Option.Let_syntax in
  let%bind loc = Ledger.location_of_account ledger aid in
  Ledger.get ledger loc

let get_inferred_nonce_from_transaction_pool_and_ledger t
    (account_id : Account_id.t) =
  let transaction_pool = t.components.transaction_pool in
  let resource_pool =
    Network_pool.Transaction_pool.resource_pool transaction_pool
  in
  let pooled_transactions =
    Network_pool.Transaction_pool.Resource_pool.all_from_account resource_pool
      account_id
  in
  let txn_pool_nonce =
    List.last pooled_transactions
    |> Option.map
         ~f:
           (Fn.compose User_command.expected_target_nonce
              Transaction_hash.User_command_with_valid_signature.command )
  in
  match txn_pool_nonce with
  | Some nonce ->
      Participating_state.Option.return nonce
  | None ->
      let open Participating_state.Option.Let_syntax in
      let%map account = get_account t account_id in
      account.Account.Poly.nonce

let snark_job_state t = t.snark_job_state

let add_block_subscriber t public_key =
  Mina_subscriptions.add_block_subscriber t.subscriptions public_key

let add_payment_subscriber t public_key =
  Mina_subscriptions.add_payment_subscriber t.subscriptions public_key

let transaction_pool t = t.components.transaction_pool

let snark_pool t = t.components.snark_pool

let peers t = Mina_networking.peers t.components.net

let initial_peers t = Mina_networking.initial_peers t.components.net

let snark_work_fee t =
  match t.processes.snark_worker with `On (_, fee) -> fee | `Off fee -> fee

let set_snark_work_fee t new_fee =
  t.processes.snark_worker <-
    ( match t.processes.snark_worker with
    | `On (config, _) ->
        `On (config, new_fee)
    | `Off _ ->
        `Off new_fee )

let top_level_logger t = t.config.logger

let most_recent_valid_transition t = t.components.most_recent_valid_block

let block_produced_bvar t = t.components.block_produced_bvar

let staged_ledger_ledger_proof t =
  let open Option.Let_syntax in
  let%bind sl = best_staged_ledger_opt t in
  Staged_ledger.current_ledger_proof sl

let validated_transitions t = t.pipes.validated_transitions_reader

module Root_diff = struct
  [%%versioned
  module Stable = struct
    module V2 = struct
      type t =
        { commands : User_command.Stable.V2.t With_status.Stable.V2.t list
        ; root_length : int
        }

      let to_latest = Fn.id
    end
  end]
end

let initialization_finish_signal t = t.initialization_finish_signal

(* TODO: this is a bad pattern for two reasons:
 *   - uses an abstraction leak to patch new functionality instead of making a new extension
 *   - every call to this function will create a new, unique pipe with it's own thread for transfering
 *     items from the identity extension with no route for termination
 *)
let root_diff t =
  let root_diff_reader, root_diff_writer =
    Strict_pipe.create ~name:"root diff"
      (Buffered (`Capacity 30, `Overflow Crash))
  in
  O1trace.background_thread "read_root_diffs" (fun () ->
      let open Root_diff.Stable.Latest in
      let length_of_breadcrumb b =
        Transition_frontier.Breadcrumb.consensus_state b
        |> Consensus.Data.Consensus_state.blockchain_length
        |> Mina_numbers.Length.to_uint32 |> Unsigned.UInt32.to_int
      in
      Broadcast_pipe.Reader.iter t.components.transition_frontier ~f:(function
        | None ->
            Deferred.unit
        | Some frontier ->
            let root = Transition_frontier.root frontier in
            Strict_pipe.Writer.write root_diff_writer
              { commands =
                  List.map
                    ( Transition_frontier.Breadcrumb.validated_transition root
                    |> Mina_block.Validated.valid_commands )
                    ~f:(With_status.map ~f:User_command.forget_check)
              ; root_length = length_of_breadcrumb root
              } ;
            Broadcast_pipe.Reader.iter
              Transition_frontier.(
                Extensions.(get_view_pipe (extensions frontier) Identity))
              ~f:
                (Deferred.List.iter ~f:(function
                  | Transition_frontier.Diff.Full.With_mutant.E (New_node _, _)
                    ->
                      Deferred.unit
                  | Transition_frontier.Diff.Full.With_mutant.E
                      (Best_tip_changed _, _) ->
                      Deferred.unit
                  | Transition_frontier.Diff.Full.With_mutant.E
                      (Root_transitioned { new_root; _ }, _) ->
                      let root_hash =
                        (Transition_frontier.Root_data.Limited.hashes new_root)
                          .state_hash
                      in
                      let new_root_breadcrumb =
                        Transition_frontier.(find_exn frontier root_hash)
                      in
                      Strict_pipe.Writer.write root_diff_writer
                        { commands =
                            Transition_frontier.Breadcrumb.validated_transition
                              new_root_breadcrumb
                            |> Mina_block.Validated.valid_commands
                            |> List.map
                                 ~f:
                                   (With_status.map ~f:User_command.forget_check)
                        ; root_length = length_of_breadcrumb new_root_breadcrumb
                        } ;
                      Deferred.unit ) ) ) ) ;
  root_diff_reader

let dump_tf t =
  peek_frontier t.components.transition_frontier
  |> Or_error.map ~f:Transition_frontier.visualize_to_string

(** The [best_path coda] is the list of state hashes from the root to the best_tip in the transition frontier. It includes the root hash and the hash *)
let best_path t =
  let open Option.Let_syntax in
  let%map tf = Broadcast_pipe.Reader.peek t.components.transition_frontier in
  let bt = Transition_frontier.best_tip tf in
  List.cons
    Transition_frontier.(root tf |> Breadcrumb.state_hash)
    (Transition_frontier.hash_path tf bt)

let best_chain ?max_length t =
  let open Option.Let_syntax in
  let%map frontier =
    Broadcast_pipe.Reader.peek t.components.transition_frontier
  in
  let best_tip_path = Transition_frontier.best_tip_path ?max_length frontier in
  match max_length with
  | Some max_length
    when Mina_stdlib.List.Length.Compare.(best_tip_path >= max_length) ->
      (* The [best_tip_path] has already been truncated to the correct length,
         we skip adding the root to stay below the maximum.
      *)
      best_tip_path
  | _ ->
      Transition_frontier.root frontier :: best_tip_path

let request_work t =
  let (module Work_selection_method) = t.config.work_selection_method in
  let fee = snark_work_fee t in
  let instances_opt =
    Work_selection_method.work ~logger:t.config.logger ~fee
      ~snark_pool:(snark_pool t) (snark_job_state t)
  in
  Option.map instances_opt ~f:(fun instances ->
      { Snark_work_lib.Work.Spec.instances; fee } )

let work_selection_method t = t.config.work_selection_method

let add_work t (work : Snark_worker_lib.Work.Result.t) =
  let (module Work_selection_method) = t.config.work_selection_method in
  let update_metrics () =
    let snark_pool = snark_pool t in
    let fee_opt =
      Option.map (snark_worker_key t) ~f:(fun _ -> snark_work_fee t)
    in
    let pending_work =
      Work_selection_method.pending_work_statements ~snark_pool ~fee_opt
        t.snark_job_state
      |> List.length
    in
    Mina_metrics.(
      Gauge.set Snark_work.pending_snark_work (Int.to_float pending_work))
  in
  let spec = work.spec.instances in
  let cb _ =
    (* remove it from seen jobs after attempting to adding it to the pool to avoid this work being reassigned
     * If the diff is accepted then remove it from the seen jobs.
     * If not then the work should have already been in the pool with a lower fee or the statement isn't referenced anymore or any other error. In any case remove it from the seen jobs so that it can be picked up if needed *)
    Work_selection_method.remove t.snark_job_state spec
  in
  ignore (Or_error.try_with (fun () -> update_metrics ()) : unit Or_error.t) ;
  Network_pool.Snark_pool.Local_sink.push t.pipes.snark_local_sink
    (Network_pool.Snark_pool.Resource_pool.Diff.of_result work, cb)
  |> Deferred.don't_wait_for

let get_current_nonce t aid =
  match
    Participating_state.active
      (get_inferred_nonce_from_transaction_pool_and_ledger t aid)
    |> Option.join
  with
  | None ->
      (* IMPORTANT! Do not change the content of this error without
       * updating Rosetta's construction API to handle the changes *)
      Error
        "Couldn't infer nonce for transaction from specified `sender` since \
         `sender` is not in the ledger or sent a transaction in transaction \
         pool."
  | Some nonce ->
      let ledger_nonce =
        Participating_state.active (get_account t aid)
        |> Option.join
        |> Option.map ~f:(fun { Account.Poly.nonce; _ } -> nonce)
        |> Option.value ~default:nonce
      in
      Ok (`Min ledger_nonce, nonce)

let add_transactions t (uc_inputs : User_command_input.t list) =
  let result_ivar = Ivar.create () in
  let cmd_inputs = Signed_command_inputs uc_inputs in
  Strict_pipe.Writer.write t.pipes.user_command_input_writer
    (cmd_inputs, Ivar.fill result_ivar, get_current_nonce t, get_account t)
  |> Deferred.don't_wait_for ;
  Ivar.read result_ivar

let add_full_transactions t user_commands =
  let add_all_txns () =
    let result_ivar = Ivar.create () in
    Network_pool.Transaction_pool.Local_sink.push t.pipes.tx_local_sink
      (user_commands, Ivar.fill result_ivar)
    |> Deferred.don't_wait_for ;
    Ivar.read result_ivar
  in
  let well_formed_errors =
    List.find_map user_commands ~f:(fun cmd ->
        match
          User_command.check_well_formedness
            ~genesis_constants:t.config.precomputed_values.genesis_constants cmd
        with
        | Ok () ->
            None
        | Error errs ->
            Some errs )
  in
  match well_formed_errors with
  | None ->
      add_all_txns ()
  | Some errs ->
      let error =
        Error.of_string
          ( List.map errs ~f:User_command.Well_formedness_error.to_string
          |> String.concat ~sep:"," )
      in
      Deferred.Result.fail error

let add_zkapp_transactions t (zkapp_commands : Zkapp_command.t list) =
  let add_all_txns () =
    let result_ivar = Ivar.create () in
    let cmd_inputs = Zkapp_command_command_inputs zkapp_commands in
    Strict_pipe.Writer.write t.pipes.user_command_input_writer
      (cmd_inputs, Ivar.fill result_ivar, get_current_nonce t, get_account t)
    |> Deferred.don't_wait_for ;
    Ivar.read result_ivar
  in
  let well_formed_errors =
    List.find_map zkapp_commands ~f:(fun cmd ->
        match
          User_command.check_well_formedness
            ~genesis_constants:t.config.precomputed_values.genesis_constants
            (Zkapp_command cmd)
        with
        | Ok () ->
            None
        | Error errs ->
            Some errs )
  in
  match well_formed_errors with
  | None ->
      add_all_txns ()
  | Some errs ->
      let error =
        Error.of_string
          ( List.map errs ~f:User_command.Well_formedness_error.to_string
          |> String.concat ~sep:"," )
      in
      Deferred.Result.fail error

let next_producer_timing t = t.next_producer_timing

let staking_ledger t =
  let open Option.Let_syntax in
  let consensus_constants = t.config.precomputed_values.consensus_constants in
  let%map transition_frontier =
    Broadcast_pipe.Reader.peek t.components.transition_frontier
  in
  let consensus_state =
    Transition_frontier.Breadcrumb.consensus_state
      (Transition_frontier.best_tip transition_frontier)
  in
  let local_state = t.config.consensus_local_state in
  Consensus.Hooks.get_epoch_ledger ~constants:consensus_constants
    ~consensus_state ~local_state

let next_epoch_ledger t =
  let open Option.Let_syntax in
  let%map frontier =
    Broadcast_pipe.Reader.peek t.components.transition_frontier
  in
  let root = Transition_frontier.root frontier in
  let root_epoch =
    Transition_frontier.Breadcrumb.consensus_state root
    |> Consensus.Data.Consensus_state.epoch_count
  in
  let best_tip = Transition_frontier.best_tip frontier in
  let best_tip_epoch =
    Transition_frontier.Breadcrumb.consensus_state best_tip
    |> Consensus.Data.Consensus_state.epoch_count
  in
  if
    Mina_numbers.Length.(
      equal root_epoch best_tip_epoch || equal best_tip_epoch zero)
  then
    (*root is in the same epoch as the best tip and so the next epoch ledger in the local state will be updated by Proof_of_stake.frontier_root_transition. Next epoch ledger in genesis epoch is the genesis ledger*)
    `Finalized
      (Consensus.Data.Local_state.next_epoch_ledger
         t.config.consensus_local_state )
  else
    (*No blocks in the new epoch is finalized yet, return nothing*)
    `Notfinalized

let find_delegators table pk =
  Option.value_map
    (Public_key.Compressed.Table.find table pk)
    ~default:[] ~f:Mina_base.Account.Index.Table.data

let current_epoch_delegators t ~pk =
  let open Option.Let_syntax in
  let%map _transition_frontier =
    Broadcast_pipe.Reader.peek t.components.transition_frontier
  in
  let current_epoch_delegatee_table =
    Consensus.Data.Local_state.current_epoch_delegatee_table
      ~local_state:t.config.consensus_local_state
  in
  find_delegators current_epoch_delegatee_table pk

let last_epoch_delegators t ~pk =
  let open Option.Let_syntax in
  let%bind _transition_frontier =
    Broadcast_pipe.Reader.peek t.components.transition_frontier
  in
  let%map last_epoch_delegatee_table =
    Consensus.Data.Local_state.last_epoch_delegatee_table
      ~local_state:t.config.consensus_local_state
  in
  find_delegators last_epoch_delegatee_table pk

let perform_compaction t =
  match Mina_compile_config.compaction_interval_ms with
  | None ->
      ()
  | Some compaction_interval_compiled ->
      let slot_duration_ms =
        let leeway = 1000 in
        t.config.precomputed_values.constraint_constants
          .block_window_duration_ms + leeway
      in
      let expected_time_for_compaction =
        match Sys.getenv "MINA_COMPACTION_MS" with
        | Some ms ->
            Float.of_string ms
        | None ->
            6000.
      in
      let span ?(incr = 0.) ms = Float.(of_int ms +. incr) |> Time.Span.of_ms in
      let interval_configured =
        match Sys.getenv "MINA_COMPACTION_INTERVAL_MS" with
        | Some ms ->
            Time.Span.of_ms (Float.of_string ms)
        | None ->
            span compaction_interval_compiled
      in
      if Time.Span.(interval_configured <= of_ms expected_time_for_compaction)
      then (
        [%log' fatal t.config.logger]
          "Time between compactions %f should be greater than the expected \
           time for compaction %f"
          (Time.Span.to_ms interval_configured)
          expected_time_for_compaction ;
        failwith
          (sprintf
             "Time between compactions %f should be greater than the expected \
              time for compaction %f"
             (Time.Span.to_ms interval_configured)
             expected_time_for_compaction ) ) ;
      let call_compact () =
        let start = Time.now () in
        Gc.compact () ;
        let span = Time.diff (Time.now ()) start in
        [%log' debug t.config.logger]
          ~metadata:[ ("time", `Float (Time.Span.to_ms span)) ]
          "Gc.compact took $time ms"
      in
      let rec perform interval =
        upon (after interval) (fun () ->
            match !(t.block_production_status) with
            | `Free ->
                call_compact () ;
                perform interval_configured
            | `Producing ->
                perform (span slot_duration_ms)
            | `Producing_in_ms ms ->
                if Float.(ms < expected_time_for_compaction) then
                  (*too close to block production; perform compaction after block production*)
                  perform (span slot_duration_ms ~incr:ms)
                else (
                  call_compact () ;
                  perform interval_configured ) )
      in
      perform interval_configured

let check_and_stop_daemon t ~wait =
  let uptime_mins =
    Time_ns.(diff (now ()) daemon_start_time |> Span.to_min |> Int.of_float)
  in
  let max_catchup_time = Time.Span.of_hr 1. in
  if uptime_mins <= wait then
    `Check_in
      (Block_time.Span.to_time_span
         t.config.precomputed_values.consensus_constants.slot_duration_ms )
  else
    match t.next_producer_timing with
    | None ->
        `Now
    | Some timing -> (
        match timing.timing with
        | Daemon_rpcs.Types.Status.Next_producer_timing.Check_again tm
        | Produce { time = tm; _ }
        | Produce_now { time = tm; _ } ->
            let tm = Block_time.to_time_exn tm in
            (*Assuming it takes at most 1hr to bootstrap and catchup*)
            let next_block =
              Time.add tm
                (Block_time.Span.to_time_span
                   t.config.precomputed_values.consensus_constants
                     .slot_duration_ms )
            in
            let wait_for = Time.(diff next_block (now ())) in
            if Time.Span.(wait_for > max_catchup_time) then `Now
            else `Check_in wait_for
        | Evaluating_vrf _last_checked_slot ->
            `Check_in
              (Core.Time.Span.of_ms
                 (Mina_compile_config.vrf_poll_interval_ms * 2 |> Int.to_float) )
        )

let stop_long_running_daemon t =
  let wait_mins = (t.config.stop_time * 60) + (Random.int 10 * 60) in
  [%log' info t.config.logger]
    "Stopping daemon after $wait mins and when there are no blocks to be \
     produced"
    ~metadata:[ ("wait", `Int wait_mins) ] ;
  let stop_daemon () =
    let uptime_mins =
      Time_ns.(diff (now ()) daemon_start_time |> Span.to_min |> Int.of_float)
    in
    [%log' info t.config.logger]
      "Deamon has been running for $uptime mins. Stopping now..."
      ~metadata:[ ("uptime", `Int uptime_mins) ] ;
    Scheduler.yield ()
    >>= (fun () -> return (Async.shutdown 1))
    |> don't_wait_for
  in
  let rec go interval =
    upon (after interval) (fun () ->
        match check_and_stop_daemon t ~wait:wait_mins with
        | `Now ->
            stop_daemon ()
        | `Check_in tm ->
            go tm )
  in
  go (Time.Span.of_ms (wait_mins * 60 * 1000 |> Float.of_int))

let offline_time
    { Genesis_constants.Constraint_constants.block_window_duration_ms; _ } =
  (* This is a bit of a hack, see #3232. *)
  let inactivity_ms = block_window_duration_ms * 8 in
  Block_time.Span.of_ms @@ Int64.of_int inactivity_ms

let setup_timer ~constraint_constants time_controller sync_state_broadcaster =
  Block_time.Timeout.create time_controller (offline_time constraint_constants)
    ~f:(fun _ ->
      Broadcast_pipe.Writer.write sync_state_broadcaster `Offline
      |> don't_wait_for )

let online_broadcaster ~constraint_constants time_controller =
  let online_reader, online_writer = Broadcast_pipe.create `Offline in
  let init =
    Block_time.Timeout.create time_controller
      (Block_time.Span.of_ms Int64.zero)
      ~f:ignore
  in
  let current_timer = ref init in
  let notify_online () =
    let%map () = Broadcast_pipe.Writer.write online_writer `Online in
    Block_time.Timeout.cancel time_controller !current_timer () ;
    current_timer :=
      setup_timer ~constraint_constants time_controller online_writer
  in
  (online_reader, notify_online)

module type CONTEXT = sig
  val logger : Logger.t

  val precomputed_values : Precomputed_values.t

  val constraint_constants : Genesis_constants.Constraint_constants.t

  val consensus_constants : Consensus.Constants.t
end

let context (config : Config.t) : (module CONTEXT) =
  ( module struct
    let logger = config.logger

    let precomputed_values = config.precomputed_values

    let consensus_constants = precomputed_values.consensus_constants

    let constraint_constants = precomputed_values.constraint_constants
  end )

let start t =
  let set_next_producer_timing timing consensus_state =
    let block_production_status, next_producer_timing =
      let generated_from_consensus_at :
          Daemon_rpcs.Types.Status.Next_producer_timing.slot =
        { slot = Consensus.Data.Consensus_state.curr_global_slot consensus_state
        ; global_slot_since_genesis =
            Consensus.Data.Consensus_state.global_slot_since_genesis
              consensus_state
        }
      in
      let info time (data : Consensus.Data.Block_data.t) :
          Daemon_rpcs.Types.Status.Next_producer_timing.producing_time =
        let for_slot : Daemon_rpcs.Types.Status.Next_producer_timing.slot =
          { slot = Consensus.Data.Block_data.global_slot data
          ; global_slot_since_genesis =
              Consensus.Data.Block_data.global_slot_since_genesis data
          }
        in
        { time; for_slot }
      in
      let status, timing =
        match timing with
        | `Check_again block_time ->
            ( `Free
            , Daemon_rpcs.Types.Status.Next_producer_timing.Check_again
                block_time )
        | `Evaluating_vrf last_checked_slot ->
            (* Vrf evaluation is still going on, so treating it as if a block is being produced*)
            (`Producing, Evaluating_vrf last_checked_slot)
        | `Produce_now (block_data, _) ->
            let info :
                Daemon_rpcs.Types.Status.Next_producer_timing.producing_time =
              let time =
                Consensus.Data.Consensus_time.of_global_slot
                  ~constants:t.config.precomputed_values.consensus_constants
                  (Consensus.Data.Block_data.global_slot block_data)
                |> Consensus.Data.Consensus_time.to_time
                     ~constants:t.config.precomputed_values.consensus_constants
              in
              info time block_data
            in
            (`Producing, Produce_now info)
        | `Produce (time, block_data, _) ->
            ( `Producing_in_ms (Int64.to_float time)
            , Produce
                (info
                   ( time |> Block_time.Span.of_ms
                   |> Block_time.of_span_since_epoch )
                   block_data ) )
      in
      ( status
      , { Daemon_rpcs.Types.Status.Next_producer_timing.timing
        ; generated_from_consensus_at
        } )
    in
    t.block_production_status := block_production_status ;
    t.next_producer_timing <- Some next_producer_timing
  in
  if
    not
      (Keypair.And_compressed_pk.Set.is_empty t.config.block_production_keypairs)
  then
    Block_producer.run ~context:(context t.config)
      ~vrf_evaluator:t.processes.vrf_evaluator ~verifier:t.processes.verifier
      ~set_next_producer_timing ~prover:t.processes.prover
      ~trust_system:t.config.trust_system
      ~transaction_resource_pool:
        (Network_pool.Transaction_pool.resource_pool
           t.components.transaction_pool )
      ~get_completed_work:
        (Network_pool.Snark_pool.get_completed_work t.components.snark_pool)
      ~time_controller:t.config.time_controller
      ~coinbase_receiver:t.coinbase_receiver
      ~consensus_local_state:t.config.consensus_local_state
      ~frontier_reader:t.components.transition_frontier
      ~transition_writer:t.pipes.producer_transition_writer
      ~log_block_creation:t.config.log_block_creation
      ~block_reward_threshold:t.config.block_reward_threshold
      ~block_produced_bvar:t.components.block_produced_bvar
      ~vrf_evaluation_state:t.vrf_evaluation_state ~net:t.components.net ;
  perform_compaction t ;
  let () =
    match t.config.node_status_url with
    | Some node_status_url ->
        Node_status_service.start ~logger:t.config.logger ~node_status_url
          ~network:t.components.net
          ~transition_frontier:t.components.transition_frontier
          ~sync_status:t.sync_status ~chain_id:t.config.chain_id
          ~addrs_and_ports:t.config.gossip_net_params.addrs_and_ports
          ~start_time:t.config.start_time
          ~slot_duration:
            (Block_time.Span.to_time_span
               t.config.precomputed_values.consensus_constants.slot_duration_ms )
    | None ->
        ()
  in
  let built_with_commit_sha =
    if t.config.uptime_send_node_commit then Some Mina_version.commit_id_short
    else None
  in
  Uptime_service.start ~logger:t.config.logger ~uptime_url:t.config.uptime_url
    ~snark_worker_opt:t.processes.uptime_snark_worker_opt
    ~transition_frontier:t.components.transition_frontier
    ~time_controller:t.config.time_controller
    ~block_produced_bvar:t.components.block_produced_bvar
    ~uptime_submitter_keypair:t.config.uptime_submitter_keypair
    ~graphql_control_port:t.config.graphql_control_port ~built_with_commit_sha
    ~get_next_producer_timing:(fun () -> t.next_producer_timing)
    ~get_snark_work_fee:(fun () -> snark_work_fee t)
    ~get_peer:(fun () -> t.config.gossip_net_params.addrs_and_ports.peer) ;
  stop_long_running_daemon t ;
  Snark_worker.start t

let start_with_precomputed_blocks t blocks =
  let%bind () =
    Block_producer.run_precomputed ~context:(context t.config)
      ~verifier:t.processes.verifier ~trust_system:t.config.trust_system
      ~time_controller:t.config.time_controller
      ~frontier_reader:t.components.transition_frontier
      ~transition_writer:t.pipes.producer_transition_writer
      ~precomputed_blocks:blocks
  in
  start t

let send_resource_pool_diff_or_wait ~rl ~diff_score ~max_per_15_seconds diff =
  (* HACK: Pretend we're a remote peer so that we can rate limit
                 ourselves.
  *)
  let us =
    { Network_peer.Peer.host = Unix.Inet_addr.of_string "127.0.0.1"
    ; libp2p_port = 0
    ; peer_id = ""
    }
  in
  let score = diff_score diff in
  let rec able_to_send_or_wait () =
    match
      Network_pool.Rate_limiter.add rl (Remote us) ~now:(Time.now ()) ~score
    with
    | `Within_capacity ->
        Deferred.return ()
    | `Capacity_exceeded ->
        if score > max_per_15_seconds then (
          (* This will never pass the rate limiting; pass it on
                             to progress in the queue. *)
          ignore
            ( Network_pool.Rate_limiter.add rl (Remote us) ~now:(Time.now ())
                ~score:0
              : [ `Within_capacity | `Capacity_exceeded ] ) ;
          Deferred.return () )
        else
          let%bind () =
            after
              Time.(
                diff (now ())
                  (Network_pool.Rate_limiter.next_expires rl (Remote us)))
          in
          able_to_send_or_wait ()
  in
  able_to_send_or_wait ()

module type Itn_settable = sig
  type t

  val set_itn_logger_data : t -> daemon_port:int -> unit Deferred.Or_error.t
end

let create ?wallets (config : Config.t) =
  let module Context = (val context config) in
  let catchup_mode = if config.super_catchup then `Super else `Normal in
  let constraint_constants = config.precomputed_values.constraint_constants in
  let consensus_constants = config.precomputed_values.consensus_constants in
  let monitor = Option.value ~default:(Monitor.create ()) config.monitor in
  Async.Scheduler.within' ~monitor (fun () ->
      let set_itn_data (type t) (module M : Itn_settable with type t = t) (t : t)
          =
        if Mina_compile_config.itn_features then
          let ({ client_port; _ } : Node_addrs_and_ports.t) =
            config.gossip_net_params.addrs_and_ports
          in
          match%map M.set_itn_logger_data t ~daemon_port:client_port with
          | Ok () ->
              ()
          | Error err ->
              [%log' warn config.logger]
                "Error when setting ITN logger data: %s"
                (Error.to_string_hum err)
        else Deferred.unit
      in
      O1trace.thread "mina_lib" (fun () ->
          let%bind prover =
            Monitor.try_with ~here:[%here]
              ~rest:
                (`Call
                  (fun exn ->
                    let err = Error.of_exn ~backtrace:`Get exn in
                    [%log' warn config.logger]
                      "unhandled exception from daemon-side prover server: $exn"
                      ~metadata:[ ("exn", Error_json.error_to_yojson err) ] ) )
              (fun () ->
                O1trace.thread "manage_prover_subprocess" (fun () ->
                    let%bind prover =
                      Prover.create ~logger:config.logger
                        ~enable_internal_tracing:
                          (Internal_tracing.is_enabled ())
                        ~internal_trace_filename:"prover-internal-trace.jsonl"
                        ~proof_level:config.precomputed_values.proof_level
                        ~constraint_constants ~pids:config.pids
                        ~conf_dir:config.conf_dir ()
                    in
                    let%map () = set_itn_data (module Prover) prover in
                    prover ) )
            >>| Result.ok_exn
          in
          let%bind verifier =
            Monitor.try_with ~here:[%here]
              ~rest:
                (`Call
                  (fun exn ->
                    let err = Error.of_exn ~backtrace:`Get exn in
                    [%log' warn config.logger]
                      "unhandled exception from daemon-side verifier server: \
                       $exn"
                      ~metadata:[ ("exn", Error_json.error_to_yojson err) ] ) )
              (fun () ->
                O1trace.thread "manage_verifier_subprocess" (fun () ->
                    let%bind verifier =
                      Verifier.create ~logger:config.logger
                        ~enable_internal_tracing:
                          (Internal_tracing.is_enabled ())
                        ~internal_trace_filename:"verifier-internal-trace.jsonl"
                        ~proof_level:config.precomputed_values.proof_level
                        ~constraint_constants:
                          config.precomputed_values.constraint_constants
                        ~pids:config.pids ~conf_dir:(Some config.conf_dir) ()
                    in
                    let%map () = set_itn_data (module Verifier) verifier in
                    verifier ) )
            >>| Result.ok_exn
          in
          (* This setup is required for the dynamic enabling/disabling of internal
             tracing to also work with the verifier and prover sub-processes. *)
          Internal_tracing.register_toggle_callback (fun enabled ->
              let%map result =
                Verifier.toggle_internal_tracing verifier enabled
              in
              Or_error.iter_error result ~f:(fun error ->
                  [%log' warn config.logger]
                    "Failed to toggle verifier internal tracing: $error"
                    ~metadata:[ ("error", `String (Error.to_string_hum error)) ] ) ) ;
          Internal_tracing.register_toggle_callback (fun enabled ->
              let%map result = Prover.toggle_internal_tracing prover enabled in
              Or_error.iter_error result ~f:(fun error ->
                  [%log' warn config.logger]
                    "Failed to toggle prover internal tracing: $error"
                    ~metadata:[ ("error", `String (Error.to_string_hum error)) ] ) ) ;
          let%bind vrf_evaluator =
            Monitor.try_with ~here:[%here]
              ~rest:
                (`Call
                  (fun exn ->
                    let err = Error.of_exn ~backtrace:`Get exn in
                    [%log' warn config.logger]
                      "unhandled exception from daemon-side vrf evaluator \
                       server: $exn"
                      ~metadata:[ ("exn", Error_json.error_to_yojson err) ] ) )
              (fun () ->
                O1trace.thread "manage_vrf_evaluator_subprocess" (fun () ->
                    Vrf_evaluator.create ~constraint_constants ~pids:config.pids
                      ~logger:config.logger ~conf_dir:config.conf_dir
                      ~consensus_constants
                      ~keypairs:config.block_production_keypairs ) )
            >>| Result.ok_exn
          in
          let snark_worker =
            Option.value_map config.snark_worker_config.initial_snark_worker_key
              ~default:(`Off config.snark_work_fee) ~f:(fun public_key ->
                `On
                  ( { public_key
                    ; process = Ivar.create ()
                    ; kill_ivar = Ivar.create ()
                    }
                  , config.snark_work_fee ) )
          in
          let%bind uptime_snark_worker_opt =
            (* if uptime URL provided, run uptime service SNARK worker *)
            Option.value_map config.uptime_url ~default:(return None)
              ~f:(fun _url ->
                Monitor.try_with ~here:[%here]
                  ~rest:
                    (`Call
                      (fun exn ->
                        let err = Error.of_exn ~backtrace:`Get exn in
                        [%log' fatal config.logger]
                          "unhandled exception when creating uptime service \
                           SNARK worker: $exn, terminating daemon"
                          ~metadata:[ ("exn", Error_json.error_to_yojson err) ] ;
                        (* make sure Async shutdown handlers are called *)
                        don't_wait_for (Async.exit 1) ) )
                  (fun () ->
                    O1trace.thread "manage_uptime_snark_worker_subprocess"
                      (fun () ->
                        Uptime_service.Uptime_snark_worker.create
                          ~logger:config.logger ~pids:config.pids ) )
                >>| Result.ok )
          in
          log_snark_coordinator_warning config snark_worker ;
          Protocol_version.set_proposed_opt config.proposed_protocol_version_opt ;
          let log_rate_limiter_occasionally rl ~label =
            let t = Time.Span.of_min 1. in
            every t (fun () ->
                [%log' debug config.logger]
                  ~metadata:
                    [ ("rate_limiter", Network_pool.Rate_limiter.summary rl) ]
                  !"%s $rate_limiter" label )
          in
          let producer_transition_reader, producer_transition_writer =
            Strict_pipe.create Synchronous
          in
          let frontier_broadcast_pipe_r, frontier_broadcast_pipe_w =
            Broadcast_pipe.create None
          in
          Exit_handlers.register_async_shutdown_handler ~logger:config.logger
            ~description:"Close transition frontier, if exists" (fun () ->
              match Broadcast_pipe.Reader.peek frontier_broadcast_pipe_r with
              | None ->
                  Deferred.unit
              | Some frontier ->
                  Transition_frontier.close ~loc:__LOC__ frontier ) ;
          let handle_request name ~f query_env =
            O1trace.thread ("handle_request_" ^ name) (fun () ->
                let input = Envelope.Incoming.data query_env in
                Deferred.return
                @@
                let open Option.Let_syntax in
                let%bind frontier =
                  Broadcast_pipe.Reader.peek frontier_broadcast_pipe_r
                in
                f ~frontier input )
          in
          (* knot-tying hacks so we can pass a get_node_status function before net, Mina_lib.t created *)
          let net_ref = ref None in
          let sync_status_ref = ref None in
          let get_node_status _env =
            O1trace.thread "handle_request_get_node_status" (fun () ->
                let node_ip_addr =
                  config.gossip_net_params.addrs_and_ports.external_ip
                in
                let peer_opt = config.gossip_net_params.addrs_and_ports.peer in
                let node_peer_id =
                  Option.value_map peer_opt ~default:"<UNKNOWN>" ~f:(fun peer ->
                      peer.peer_id )
                in
                if config.disable_node_status then
                  Deferred.return
                  @@ Error
                       (Error.of_string
                          (sprintf
                             !"Node with IP address=%{sexp: Unix.Inet_addr.t}, \
                               peer ID=%s, node status is disabled"
                             node_ip_addr node_peer_id ) )
                else
                  match !net_ref with
                  | None ->
                      (* should be unreachable; without a network, we wouldn't receive this RPC call *)
                      [%log' info config.logger]
                        "Network not instantiated when node status requested" ;
                      Deferred.return
                      @@ Error
                           (Error.of_string
                              (sprintf
                                 !"Node with IP address=%{sexp: \
                                   Unix.Inet_addr.t}, peer ID=%s, network not \
                                   instantiated when node status requested"
                                 node_ip_addr node_peer_id ) )
                  | Some net ->
                      let ( protocol_state_hash
                          , best_tip_opt
                          , k_block_hashes_and_timestamps ) =
                        match
                          Broadcast_pipe.Reader.peek frontier_broadcast_pipe_r
                        with
                        | None ->
                            ( config.precomputed_values
                                .protocol_state_with_hashes
                                .hash
                                .state_hash
                            , None
                            , [] )
                        | Some frontier ->
                            let tip = Transition_frontier.best_tip frontier in
                            let protocol_state_hash =
                              Transition_frontier.Breadcrumb.state_hash tip
                            in
                            let k_breadcrumbs =
                              Transition_frontier.root frontier
                              :: Transition_frontier.best_tip_path frontier
                            in
                            let k_block_hashes_and_timestamps =
                              List.map k_breadcrumbs ~f:(fun bc ->
                                  ( Transition_frontier.Breadcrumb.state_hash bc
                                  , Option.value_map
                                      (Transition_frontier.Breadcrumb
                                       .transition_receipt_time bc )
                                      ~default:"no timestamp available"
                                      ~f:
                                        (Time.to_string_iso8601_basic
                                           ~zone:Time.Zone.utc ) ) )
                            in
                            ( protocol_state_hash
                            , Some tip
                            , k_block_hashes_and_timestamps )
                      in
                      let%bind peers = Mina_networking.peers net in
                      let open Deferred.Or_error.Let_syntax in
                      let%map sync_status =
                        match !sync_status_ref with
                        | None ->
                            Deferred.return (Ok `Offline)
                        | Some status ->
                            Deferred.return
                              (Mina_incremental.Status.Observer.value status)
                      in
                      let block_producers =
                        config.block_production_keypairs
                        |> Public_key.Compressed.Set.map ~f:snd
                        |> Set.to_list
                      in
                      let ban_statuses =
                        Trust_system.Peer_trust.peer_statuses
                          config.trust_system
                      in
                      let git_commit = Mina_version.commit_id_short in
                      let uptime_minutes =
                        let now = Time.now () in
                        let minutes_float =
                          Time.diff now config.start_time |> Time.Span.to_min
                        in
                        (* if rounding fails, just convert *)
                        Option.value_map
                          (Float.iround_nearest minutes_float)
                          ~f:Fn.id
                          ~default:(Float.to_int minutes_float)
                      in
                      let block_height_opt =
                        match best_tip_opt with
                        | None ->
                            None
                        | Some tip ->
                            let state =
                              Transition_frontier.Breadcrumb.protocol_state tip
                            in
                            let consensus_state =
                              state |> Mina_state.Protocol_state.consensus_state
                            in
                            Some
                              ( Mina_numbers.Length.to_int
                              @@ Consensus.Data.Consensus_state
                                 .blockchain_length consensus_state )
                      in
                      Mina_networking.Rpcs.Get_node_status.Node_status.
                        { node_ip_addr
                        ; node_peer_id
                        ; sync_status
                        ; peers
                        ; block_producers
                        ; protocol_state_hash
                        ; ban_statuses
                        ; k_block_hashes_and_timestamps
                        ; git_commit
                        ; uptime_minutes
                        ; block_height_opt
                        } )
          in
          let get_some_initial_peers _ =
            O1trace.thread "handle_request_get_some_initial_peers" (fun () ->
                match !net_ref with
                | None ->
                    (* should be unreachable; without a network, we wouldn't receive this RPC call *)
                    [%log' error config.logger]
                      "Network not instantiated when initial peers requested" ;
                    Deferred.return []
                | Some net ->
                    Mina_networking.peers net )
          in
          let txn_pool_config =
            Network_pool.Transaction_pool.Resource_pool.make_config ~verifier
              ~trust_system:config.trust_system
              ~pool_max_size:
                config.precomputed_values.genesis_constants.txpool_max_size
              ~genesis_constants:config.precomputed_values.genesis_constants
          in
          let first_received_message_signal = Ivar.create () in
          let online_status, notify_online_impl =
            online_broadcaster
              ~constraint_constants:config.net_config.constraint_constants
              config.time_controller
          in
          let on_first_received_message ~f =
            Ivar.read first_received_message_signal >>| f
          in

          (* TODO remove the line below after making sure notification will not lead
             to a stale lock *)
          let notify_online () =
            Ivar.fill_if_empty first_received_message_signal () ;
            notify_online_impl () |> don't_wait_for ;
            Deferred.unit
          in
          let transaction_pool, tx_remote_sink, tx_local_sink =
            (* make transaction pool return writer for local and incoming diffs *)
            Network_pool.Transaction_pool.create ~config:txn_pool_config
              ~constraint_constants ~consensus_constants
              ~time_controller:config.time_controller ~logger:config.logger
              ~frontier_broadcast_pipe:frontier_broadcast_pipe_r
              ~on_remote_push:notify_online
              ~log_gossip_heard:
                config.net_config.log_gossip_heard.transaction_pool_diff
          in
          let snark_pool_config =
            Network_pool.Snark_pool.Resource_pool.make_config ~verifier
              ~trust_system:config.trust_system
              ~disk_location:config.snark_pool_disk_location
          in
          let snark_pool, snark_remote_sink, snark_local_sink =
            Network_pool.Snark_pool.create ~config:snark_pool_config
              ~constraint_constants ~consensus_constants
              ~time_controller:config.time_controller ~logger:config.logger
              ~frontier_broadcast_pipe:frontier_broadcast_pipe_r
              ~on_remote_push:notify_online
              ~log_gossip_heard:
                config.net_config.log_gossip_heard.snark_pool_diff
          in
          let block_reader, block_sink =
            Transition_handler.Block_sink.create
              { logger = config.logger
              ; slot_duration_ms =
                  config.precomputed_values.consensus_constants.slot_duration_ms
              ; on_push = notify_online
              ; log_gossip_heard = config.net_config.log_gossip_heard.new_state
              ; time_controller = config.net_config.time_controller
              ; consensus_constants
              ; genesis_constants = config.precomputed_values.genesis_constants
              ; constraint_constants
              }
          in
          let sinks = (block_sink, tx_remote_sink, snark_remote_sink) in
          let%bind net =
            O1trace.thread "mina_networking" (fun () ->
                Mina_networking.create config.net_config ~get_some_initial_peers
                  ~sinks
                  ~get_staged_ledger_aux_and_pending_coinbases_at_hash:(fun query_env
                                                                            ->
                    O1trace.thread
                      "handle_request_get_staged_ledger_aux_and_pending_coinbases_at_hash"
                      (fun () ->
                        let input = Envelope.Incoming.data query_env in
                        Deferred.return
                        @@
                        let open Option.Let_syntax in
                        let%bind frontier =
                          Broadcast_pipe.Reader.peek frontier_broadcast_pipe_r
                        in
                        let%map ( scan_state
                                , expected_merkle_root
                                , pending_coinbases
                                , protocol_states ) =
                          Sync_handler
                          .get_staged_ledger_aux_and_pending_coinbases_at_hash
                            ~frontier input
                        in
                        let staged_ledger_hash =
                          Staged_ledger_hash.of_aux_ledger_and_coinbase_hash
                            (Staged_ledger.Scan_state.hash scan_state)
                            expected_merkle_root pending_coinbases
                        in
                        [%log' debug config.logger]
                          ~metadata:
                            [ ( "staged_ledger_hash"
                              , Staged_ledger_hash.to_yojson staged_ledger_hash
                              )
                            ]
                          "sending scan state and pending coinbase" ;
                        ( scan_state
                        , expected_merkle_root
                        , pending_coinbases
                        , protocol_states ) ) )
                  ~answer_sync_ledger_query:(fun query_env ->
                    let open Deferred.Or_error.Let_syntax in
                    O1trace.thread "handle_request_answer_sync_ledger_query"
                      (fun () ->
                        let ledger_hash, _ = Envelope.Incoming.data query_env in
                        let%bind frontier =
                          Deferred.return
                          @@ peek_frontier frontier_broadcast_pipe_r
                        in
                        Sync_handler.answer_query ~frontier ledger_hash
                          (Envelope.Incoming.map ~f:Tuple2.get2 query_env)
                          ~logger:config.logger
                          ~trust_system:config.trust_system
                        |> Deferred.map
                           (* begin error string prefix so we can pattern-match *)
                             ~f:
                               (Result.of_option
                                  ~error:
                                    (Error.createf
                                       !"%s for ledger_hash: \
                                         %{sexp:Ledger_hash.t}"
                                       Mina_networking
                                       .refused_answer_query_string ledger_hash ) ) )
                    )
                  ~get_ancestry:
                    (handle_request "get_ancestry" ~f:(fun ~frontier s ->
                         s
                         |> With_hash.map_hash ~f:(fun state_hash ->
                                { State_hash.State_hashes.state_hash
                                ; state_body_hash = None
                                } )
                         |> Sync_handler.Root.prove
                              ~context:(module Context)
                              ~frontier ) )
                  ~get_best_tip:
                    (handle_request "get_best_tip" ~f:(fun ~frontier () ->
                         let open Option.Let_syntax in
                         let open Proof_carrying_data in
                         let%map proof_with_data =
                           Best_tip_prover.prove
                             ~context:(module Context)
                             frontier
                         in
                         { proof_with_data with
                           data = With_hash.data proof_with_data.data
                         } ) )
                  ~get_node_status
                  ~get_transition_chain_proof:
                    (handle_request "get_transition_chain_proof"
                       ~f:(fun ~frontier hash ->
                         Transition_chain_prover.prove ~frontier hash ) )
                  ~get_transition_chain:
                    (handle_request "get_transition_chain"
                       ~f:Sync_handler.get_transition_chain )
                  ~get_transition_knowledge:(fun _q ->
                    O1trace.thread "handle_request_get_transition_knowledge"
                      (fun () ->
                        return
                          ( match
                              Broadcast_pipe.Reader.peek
                                frontier_broadcast_pipe_r
                            with
                          | None ->
                              []
                          | Some frontier ->
                              Sync_handler.best_tip_path ~frontier ) ) ) )
          in
          (* tie the first knot *)
          net_ref := Some net ;
          let user_command_input_reader, user_command_input_writer =
            Strict_pipe.(create ~name:"local user transactions" Synchronous)
          in
          let block_produced_bvar = Bvar.create () in
          (*Read from user_command_input_reader that has the user command inputs from client, infer nonce, create user command, and write it to the pipe consumed by the network pool*)
          Strict_pipe.Reader.iter user_command_input_reader
            ~f:(fun (inputs, result_cb, get_current_nonce, get_account) ->
              match inputs with
              | Signed_command_inputs uc_inputs -> (
                  match%bind
                    User_command_input.to_user_commands ~get_current_nonce
                      ~get_account ~constraint_constants ~logger:config.logger
                      uc_inputs
                  with
                  | Ok signed_commands ->
                      if List.is_empty signed_commands then (
                        result_cb
                          (Error (Error.of_string "No user commands to send")) ;
                        Deferred.unit )
                      else
                        (*callback for the result from transaction_pool.apply_diff*)
                        Network_pool.Transaction_pool.Local_sink.push
                          tx_local_sink
                          ( List.map signed_commands ~f:(fun c ->
                                User_command.Signed_command c )
                          , result_cb )
                  | Error e ->
                      [%log' error config.logger]
                        "Failed to submit user commands: $error"
                        ~metadata:[ ("error", Error_json.error_to_yojson e) ] ;
                      result_cb (Error e) ;
                      Deferred.unit )
              | Zkapp_command_command_inputs zkapp_commands ->
                  (* TODO: here, submit a Zkapp_command.t, which includes a nonce
                     allow the nonce to be omitted, and infer it, as done
                     for user command inputs
                  *)
                  (* too-big Zkapp_command.t's were filtered when writing to the user command pipe *)
                  Network_pool.Transaction_pool.Local_sink.push tx_local_sink
                    ( List.map zkapp_commands ~f:(fun zkapp_command ->
                          User_command.Zkapp_command zkapp_command )
                    , result_cb ) )
          |> Deferred.don't_wait_for ;
          let ((most_recent_valid_block_reader, _) as most_recent_valid_block) =
            Broadcast_pipe.create
              ( Mina_block.genesis ~precomputed_values:config.precomputed_values
              |> Validation.reset_frontier_dependencies_validation
              |> Validation.reset_staged_ledger_diff_validation )
          in
          let valid_transitions, initialization_finish_signal =
            Transition_router.run
              ~context:(module Context)
              ~trust_system:config.trust_system ~verifier ~network:net
              ~is_seed:config.is_seed ~is_demo_mode:config.demo_mode
              ~time_controller:config.time_controller
              ~consensus_local_state:config.consensus_local_state
              ~persistent_root_location:config.persistent_root_location
              ~persistent_frontier_location:config.persistent_frontier_location
              ~frontier_broadcast_pipe:
                (frontier_broadcast_pipe_r, frontier_broadcast_pipe_w)
              ~catchup_mode ~network_transition_reader:block_reader
              ~producer_transition_reader ~most_recent_valid_block
              ~get_completed_work:
                (Network_pool.Snark_pool.get_completed_work snark_pool)
              ~notify_online ()
          in
          let ( valid_transitions_for_network
              , valid_transitions_for_api
              , new_blocks ) =
            let network_pipe, downstream_pipe =
              Strict_pipe.Reader.Fork.two valid_transitions
            in
            let api_pipe, new_blocks_pipe =
              Strict_pipe.Reader.(
                Fork.two
                  (map downstream_pipe ~f:(fun (`Transition t, _, _) -> t)))
            in
            (network_pipe, api_pipe, new_blocks_pipe)
          in
          O1trace.background_thread "broadcast_transaction_pool_diffs"
            (fun () ->
              let rl = Network_pool.Transaction_pool.create_rate_limiter () in
              log_rate_limiter_occasionally rl ~label:"broadcast_transactions" ;
              Linear_pipe.iter
                (Network_pool.Transaction_pool.broadcasts transaction_pool)
                ~f:(fun Network_pool.With_nonce.{ message; nonce } ->
                  (* the commands had valid sizes when added to the transaction pool
                     don't need to check sizes again for broadcast
                  *)
                  let%bind () =
                    send_resource_pool_diff_or_wait ~rl
                      ~diff_score:
                        Network_pool.Transaction_pool.Resource_pool.Diff.score
                      ~max_per_15_seconds:
                        Network_pool.Transaction_pool.Resource_pool.Diff
                        .max_per_15_seconds message
                  in
                  Mina_networking.broadcast_transaction_pool_diff ~nonce net
                    message ) ) ;
          O1trace.background_thread "broadcast_blocks" (fun () ->
              Strict_pipe.Reader.iter_without_pushback
                valid_transitions_for_network
                ~f:(fun
                     (`Transition transition, `Source source, `Valid_cb valid_cb)
                   ->
                  let hash =
                    Mina_block.Validated.forget transition
                    |> State_hash.With_state_hashes.state_hash
                  in
                  let consensus_state =
                    transition |> Mina_block.Validated.header
                    |> Header.protocol_state
                    |> Mina_state.Protocol_state.consensus_state
                  in
                  let now =
                    let open Block_time in
                    now config.time_controller |> to_span_since_epoch
                    |> Span.to_ms
                  in
                  match
                    Consensus.Hooks.received_at_valid_time
                      ~constants:consensus_constants ~time_received:now
                      consensus_state
                  with
                  | Ok () -> (
                      match source with
                      | `Gossip ->
                          [%str_log' info config.logger]
                            ~metadata:
                              [ ( "external_transition"
                                , Mina_block.Validated.to_yojson transition )
                              ]
                            (Rebroadcast_transition { state_hash = hash }) ;
                          (*send callback to libp2p to forward the gossiped transition*)
                          Option.iter
                            ~f:
                              (Fn.flip
                                 Mina_net2.Validation_callback
                                 .fire_if_not_already_fired `Accept )
                            valid_cb
                      | `Internal ->
                          (*Send callback to publish the new block. Don't log rebroadcast message if it is internally generated; There is a broadcast log*)
                          Option.iter
                            ~f:
                              (Fn.flip
                                 Mina_net2.Validation_callback
                                 .fire_if_not_already_fired `Accept )
                            valid_cb
                      | `Catchup ->
                          (*Noop for directly downloaded transitions*)
                          Option.iter
                            ~f:
                              (Fn.flip
                                 Mina_net2.Validation_callback
                                 .fire_if_not_already_fired `Accept )
                            valid_cb )
                  | Error reason -> (
                      let timing_error_json =
                        match reason with
                        | `Too_early ->
                            `String "too early"
                        | `Too_late slots ->
                            `String (sprintf "%Lu slots too late" slots)
                      in
                      let metadata =
                        [ ("state_hash", State_hash.to_yojson hash)
                        ; ("block", Mina_block.Validated.to_yojson transition)
                        ; ("timing", timing_error_json)
                        ]
                      in
                      Option.iter
                        ~f:
                          (Fn.flip
                             Mina_net2.Validation_callback
                             .fire_if_not_already_fired `Reject )
                        valid_cb ;
                      match source with
                      | `Catchup ->
                          ()
                      | `Internal ->
                          [%log' error config.logger] ~metadata
                            "Internally generated block $state_hash cannot be \
                             rebroadcast because it's not a valid time to do \
                             so ($timing)"
                      | `Gossip ->
                          [%log' warn config.logger] ~metadata
                            "Not rebroadcasting block $state_hash because it \
                             was received $timing" ) ) ) ;
          (* FIXME #4093: augment ban_notifications with a Peer.ID so we can implement ban_notify
             trace_task "ban notification loop" (fun () ->
              Linear_pipe.iter (Mina_networking.ban_notification_reader net)
                ~f:(fun notification ->
                  let open Gossip_net in
                  let peer = notification.banned_peer in
                  let banned_until = notification.banned_until in
                  (* if RPC call fails, will be logged in gossip net code *)
                  let%map _ =
                    Mina_networking.ban_notify net peer banned_until
                  in
                  () ) ) ; *)
          don't_wait_for
            (Linear_pipe.iter
               (Mina_networking.ban_notification_reader net)
               ~f:(Fn.const Deferred.unit) ) ;
          let snark_jobs_state =
            Work_selector.State.init
              ~reassignment_wait:config.work_reassignment_wait
              ~frontier_broadcast_pipe:frontier_broadcast_pipe_r
              ~logger:config.logger
          in
          let%bind wallets =
            match wallets with
            | Some wallets ->
                return wallets
            | None ->
                Secrets.Wallets.load ~logger:config.logger
                  ~disk_location:config.wallets_disk_location
          in
          O1trace.background_thread "broadcast_snark_pool_diffs" (fun () ->
              let rl = Network_pool.Snark_pool.create_rate_limiter () in
              log_rate_limiter_occasionally rl ~label:"broadcast_snark_work" ;
              Linear_pipe.iter (Network_pool.Snark_pool.broadcasts snark_pool)
                ~f:(fun Network_pool.With_nonce.{ message; nonce } ->
                  let%bind () =
                    send_resource_pool_diff_or_wait ~rl
                      ~diff_score:
                        Network_pool.Snark_pool.Resource_pool.Diff.score
                      ~max_per_15_seconds:
                        Network_pool.Snark_pool.Resource_pool.Diff
                        .max_per_15_seconds message
                  in
                  Mina_networking.broadcast_snark_pool_diff ~nonce net message ) ) ;
          Option.iter config.archive_process_location
            ~f:(fun archive_process_port ->
              [%log' info config.logger]
                "Communicating with the archive process"
                ~metadata:
                  [ ( "Host"
                    , `String (Host_and_port.host archive_process_port.value) )
                  ; ( "Port"
                    , `Int (Host_and_port.port archive_process_port.value) )
                  ] ;
              Archive_client.run ~logger:config.logger
                ~precomputed_values:config.precomputed_values
                ~frontier_broadcast_pipe:frontier_broadcast_pipe_r
                archive_process_port ) ;
          let precomputed_block_writer =
            ref
              ( Option.map config.precomputed_blocks_path ~f:(fun path ->
                    `Path path )
              , if config.log_precomputed_blocks then Some `Log else None )
          in
          let subscriptions =
            Mina_subscriptions.create ~logger:config.logger
              ~constraint_constants ~new_blocks ~wallets
              ~transition_frontier:frontier_broadcast_pipe_r
              ~is_storing_all:config.is_archive_rocksdb
              ~upload_blocks_to_gcloud:config.upload_blocks_to_gcloud
              ~time_controller:config.time_controller ~precomputed_block_writer
          in
          let open Mina_incremental.Status in
          let transition_frontier_incr =
            Var.watch @@ of_broadcast_pipe frontier_broadcast_pipe_r
          in
          let transition_frontier_and_catchup_signal_incr =
            transition_frontier_incr
            >>= function
            | Some transition_frontier ->
                of_broadcast_pipe Ledger_catchup.Catchup_jobs.reader
                |> Var.watch
                >>| fun catchup_signal ->
                Some (transition_frontier, catchup_signal)
            | None ->
                return None
          in
          let sync_status =
            create_sync_status_observer ~logger:config.logger ~net
              ~is_seed:config.is_seed ~demo_mode:config.demo_mode
              ~transition_frontier_and_catchup_signal_incr
              ~online_status_incr:(Var.watch @@ of_broadcast_pipe online_status)
              ~first_connection_incr:
                ( Var.watch @@ of_deferred
                @@ Mina_networking.on_first_connect net ~f:Fn.id )
              ~first_message_incr:
                (Var.watch @@ of_deferred @@ on_first_received_message ~f:Fn.id)
          in
          (* tie other knot *)
          sync_status_ref := Some sync_status ;
          Deferred.return
            { config
            ; next_producer_timing = None
            ; processes =
                { prover
                ; verifier
                ; snark_worker
                ; uptime_snark_worker_opt
                ; vrf_evaluator
                }
            ; initialization_finish_signal
            ; components =
                { net
                ; transaction_pool
                ; snark_pool
                ; transition_frontier = frontier_broadcast_pipe_r
                ; most_recent_valid_block = most_recent_valid_block_reader
                ; block_produced_bvar
                }
            ; pipes =
                { validated_transitions_reader = valid_transitions_for_api
                ; producer_transition_writer
                ; user_command_input_writer
                ; tx_local_sink
                ; snark_local_sink
                }
            ; wallets
            ; coinbase_receiver = ref config.coinbase_receiver
            ; snark_job_state = snark_jobs_state
            ; subscriptions
            ; sync_status
            ; precomputed_block_writer
            ; block_production_status = ref `Free
            ; in_memory_reverse_structured_log_messages_for_integration_test =
                ref (0, [], false)
            ; vrf_evaluation_state =
                Block_producer.Vrf_evaluation_state.create ()
            } ) )

let net { components = { net; _ }; _ } = net

let runtime_config { config = { precomputed_values; _ }; _ } =
  Genesis_ledger_helper.runtime_config_of_precomputed_values precomputed_values

let start_filtered_log
    ({ in_memory_reverse_structured_log_messages_for_integration_test; _ } : t)
    (structured_log_ids : string list) =
  let handle str =
    let idx, old_messages, started =
      !in_memory_reverse_structured_log_messages_for_integration_test
    in
    in_memory_reverse_structured_log_messages_for_integration_test :=
      (idx + 1, str :: old_messages, started)
  in
  let _, _, started =
    !in_memory_reverse_structured_log_messages_for_integration_test
  in
  if started then Or_error.error_string "Already initialized"
  else (
    in_memory_reverse_structured_log_messages_for_integration_test :=
      (0, [], true) ;
    let event_set =
      Structured_log_events.Set.of_list
      @@ List.map ~f:Structured_log_events.id_of_string structured_log_ids
    in
    Logger.Consumer_registry.register ~id:Logger.Logger_id.mina
      ~processor:(Logger.Processor.raw_structured_log_events event_set)
      ~transport:(Logger.Transport.raw handle) ;
    Ok () )

let get_filtered_log_entries
    ({ in_memory_reverse_structured_log_messages_for_integration_test; _ } : t)
    (idx : int) =
  let rec get_from_idx curr_idx rev_messages output =
    if idx < curr_idx then
      match rev_messages with
      | [] ->
          output
      | msg :: rev_messages ->
          get_from_idx (curr_idx - 1) rev_messages (msg :: output)
    else output
  in
  let curr_idx, messages, is_started =
    !in_memory_reverse_structured_log_messages_for_integration_test
  in
  (get_from_idx curr_idx messages [], is_started)

let verifier { processes = { verifier; _ }; _ } = verifier

let vrf_evaluator { processes = { vrf_evaluator; _ }; _ } = vrf_evaluator

let genesis_ledger t = Genesis_proof.genesis_ledger t.config.precomputed_values

let get_transition_frontier (t : t) =
  transition_frontier t |> Pipe_lib.Broadcast_pipe.Reader.peek
  |> Result.of_option ~error:"Could not obtain transition frontier"

let best_chain_block_by_height (t : t) height =
  let open Result.Let_syntax in
  let%bind transition_frontier = get_transition_frontier t in
  Transition_frontier.best_tip_path transition_frontier
  |> List.find ~f:(fun bc ->
         let validated_transition =
           Transition_frontier.Breadcrumb.validated_transition bc
         in
         let block_height =
           Mina_block.(
             blockchain_length @@ With_hash.data
             @@ Validated.forget validated_transition)
         in
         Unsigned.UInt32.equal block_height height )
  |> Result.of_option
       ~error:
         (sprintf "Could not find block in transition frontier with height %s"
            (Unsigned.UInt32.to_string height) )

let best_chain_block_by_state_hash (t : t) hash =
  let open Result.Let_syntax in
  let%bind transition_frontier = get_transition_frontier t in
  Transition_frontier.find transition_frontier hash
  |> Result.of_option
       ~error:
         (sprintf "Block with state hash %s not found in transition frontier"
            (State_hash.to_base58_check hash) )<|MERGE_RESOLUTION|>--- conflicted
+++ resolved
@@ -581,19 +581,12 @@
       | Some _ ->
           ()
       | None ->
-<<<<<<< HEAD
-          bootstrap_timeout :=
-            Some
-              (Timeout.create () bootstrap_timeout_duration
-                 ~f:log_bootstrap_error_and_restart )
-=======
           (* don't check bootstrap timeout before genesis *)
           if after_genesis () then
             bootstrap_timeout :=
               Some
                 (Timeout.create () bootstrap_timeout_duration
                    ~f:log_bootstrap_error_and_restart )
->>>>>>> 55d8a449
     in
     let stop_bootstrap_timeout () =
       match !bootstrap_timeout with
@@ -603,11 +596,7 @@
       | None ->
           ()
     in
-<<<<<<< HEAD
-    let handle_status_change sync_status =
-=======
     let handle_status_change (sync_status : Sync_status.t) =
->>>>>>> 55d8a449
       ( match sync_status with
       | `Offline ->
           start_offline_timeout ()
