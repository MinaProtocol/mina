open Core_kernel
open Async
open Mina_base
open Mina_transaction
module Ledger = Mina_ledger.Ledger
open Mina_transition
open Pipe_lib
open Strict_pipe
open Signature_lib
open Network_peer
module Archive_client = Archive_client
module Config = Config
module Conf_dir = Conf_dir
module Subscriptions = Coda_subscriptions
module Snark_worker_lib = Snark_worker
module Timeout = Timeout_lib.Core_time

type Structured_log_events.t += Connecting
  [@@deriving register_event { msg = "Mina daemon is connecting" }]

type Structured_log_events.t += Listening
  [@@deriving register_event { msg = "Mina daemon is listening" }]

type Structured_log_events.t += Bootstrapping
  [@@deriving register_event { msg = "Mina daemon is bootstrapping" }]

type Structured_log_events.t += Ledger_catchup
  [@@deriving register_event { msg = "Mina daemon is doing ledger catchup" }]

type Structured_log_events.t += Synced
  [@@deriving register_event { msg = "Mina daemon is synced" }]

type Structured_log_events.t +=
  | Rebroadcast_transition of { state_hash : State_hash.t }
  [@@deriving register_event { msg = "Rebroadcasting $state_hash" }]

exception Snark_worker_error of int

exception Snark_worker_signal_interrupt of Signal.t

(* A way to run a single snark worker for a daemon in a lazy manner. Forcing
   this lazy value will run the snark worker process. A snark work is
   assigned to a public key. This public key can change throughout the entire time
   the daemon is running *)
type snark_worker =
  { public_key : Public_key.Compressed.t
  ; process : Process.t Ivar.t
  ; kill_ivar : unit Ivar.t
  }

type processes =
  { prover : Prover.t
  ; verifier : Verifier.t
  ; vrf_evaluator : Vrf_evaluator.t
  ; mutable snark_worker :
      [ `On of snark_worker * Currency.Fee.t | `Off of Currency.Fee.t ]
  ; uptime_snark_worker_opt : Uptime_service.Uptime_snark_worker.t option
  }

type components =
  { net : Mina_networking.t
  ; transaction_pool : Network_pool.Transaction_pool.t
  ; snark_pool : Network_pool.Snark_pool.t
  ; transition_frontier : Transition_frontier.t option Broadcast_pipe.Reader.t
  ; most_recent_valid_block :
      External_transition.Initial_validated.t Broadcast_pipe.Reader.t
  ; block_produced_bvar : (Transition_frontier.Breadcrumb.t, read_write) Bvar.t
  }

(* tag commands so they can share a common pipe, to ensure sequentiality of nonces *)
type command_inputs =
  | User_command_inputs of User_command_input.t list
  | Snapp_command_inputs of Parties.t list

type pipes =
  { validated_transitions_reader :
      External_transition.Validated.t Strict_pipe.Reader.t
  ; producer_transition_writer :
      ( Transition_frontier.Breadcrumb.t
      , Strict_pipe.synchronous
      , unit Deferred.t )
      Strict_pipe.Writer.t
  ; user_command_input_writer :
      ( command_inputs
        * (   ( Network_pool.Transaction_pool.Resource_pool.Diff.t
              * Network_pool.Transaction_pool.Resource_pool.Diff.Rejected.t )
              Or_error.t
           -> unit)
        * (   Account_id.t
           -> ( [ `Min of Mina_base.Account.Nonce.t ] * Mina_base.Account.Nonce.t
              , string )
              Result.t)
        * (Account_id.t -> Account.t option Participating_state.T.t)
      , Strict_pipe.synchronous
      , unit Deferred.t )
      Strict_pipe.Writer.t
  ; tx_local_sink : Network_pool.Transaction_pool.Local_sink.t
  ; snark_local_sink : Network_pool.Snark_pool.Local_sink.t
  }

type t =
  { config : Config.t
  ; processes : processes
  ; components : components
  ; initialization_finish_signal : unit Ivar.t
  ; pipes : pipes
  ; wallets : Secrets.Wallets.t
  ; coinbase_receiver : Consensus.Coinbase_receiver.t ref
  ; snark_job_state : Work_selector.State.t
  ; mutable next_producer_timing :
      Daemon_rpcs.Types.Status.Next_producer_timing.t option
  ; subscriptions : Coda_subscriptions.t
  ; sync_status : Sync_status.t Mina_incremental.Status.Observer.t
  ; precomputed_block_writer :
      ([ `Path of string ] option * [ `Log ] option) ref
  ; block_production_status :
      [ `Producing | `Producing_in_ms of float | `Free ] ref
  }
[@@deriving fields]

let time_controller t = t.config.time_controller

let subscription t = t.subscriptions

let peek_frontier frontier_broadcast_pipe =
  Broadcast_pipe.Reader.peek frontier_broadcast_pipe
  |> Result.of_option
       ~error:
         (Error.of_string
            "Cannot retrieve transition frontier now. Bootstrapping right now.")

let client_port t =
  let { Node_addrs_and_ports.client_port; _ } =
    t.config.gossip_net_params.addrs_and_ports
  in
  client_port

(* Get the most recently set public keys  *)
let block_production_pubkeys t : Public_key.Compressed.Set.t =
  t.config.block_production_keypairs |> Keypair.And_compressed_pk.Set.to_list
  |> List.map ~f:snd |> Public_key.Compressed.Set.of_list

let coinbase_receiver t = !(t.coinbase_receiver)

let replace_coinbase_receiver t coinbase_receiver =
  [%log' info t.config.logger]
    "Changing the coinbase receiver for produced blocks from $old_receiver to \
     $new_receiver"
    ~metadata:
      [ ( "old_receiver"
        , Consensus.Coinbase_receiver.to_yojson !(t.coinbase_receiver) )
      ; ("new_receiver", Consensus.Coinbase_receiver.to_yojson coinbase_receiver)
      ] ;
  t.coinbase_receiver := coinbase_receiver

let log_snark_worker_warning t =
  if Option.is_some t.config.snark_coordinator_key then
    [%log' warn t.config.logger]
      "The snark coordinator flag is set; running a snark worker will override \
       the snark coordinator key"

let log_snark_coordinator_warning (config : Config.t) snark_worker =
  if Option.is_some config.snark_coordinator_key then
    match snark_worker with
    | `On _ ->
        [%log' warn config.logger]
          "The snark coordinator key will be ignored because the snark worker \
           key is set "
    | _ ->
        ()

module Snark_worker = struct
  let run_process ~logger ~proof_level pids client_port kill_ivar num_threads =
    let env =
      Option.map
        ~f:(fun num -> `Extend [ ("RAYON_NUM_THREADS", string_of_int num) ])
        num_threads
    in
    let%map snark_worker_process =
      let our_binary = Sys.executable_name in
      Process.create_exn () ~prog:our_binary ?env
        ~args:
          ( "internal" :: Snark_worker.Intf.command_name
          :: Snark_worker.arguments ~proof_level
               ~daemon_address:
                 (Host_and_port.create ~host:"127.0.0.1" ~port:client_port)
               ~shutdown_on_disconnect:false )
    in
    Child_processes.Termination.register_process pids snark_worker_process
      Snark_worker ;
    Child_processes.Termination.wait_for_process_log_errors ~logger
      snark_worker_process ~module_:__MODULE__ ~location:__LOC__ ~here:[%here] ;
    let close_stdin () =
      Process.stdin snark_worker_process |> Async.Writer.close
    in
    let remove_pid () =
      let pid = Process.pid snark_worker_process in
      Child_processes.Termination.remove pids pid
    in
    don't_wait_for
      ( match%bind
          Monitor.try_with ~here:[%here] (fun () ->
              Process.wait snark_worker_process)
        with
      | Ok signal_or_error -> (
          let%bind () = close_stdin () in
          remove_pid () ;
          match signal_or_error with
          | Ok () ->
              [%log info] "Snark worker process died" ;
              if Ivar.is_full kill_ivar then
                [%log error] "Ivar.fill bug is here!" ;
              Ivar.fill kill_ivar () ;
              Deferred.unit
          | Error (`Exit_non_zero non_zero_error) ->
              [%log fatal]
                !"Snark worker process died with a nonzero error %i"
                non_zero_error ;
              raise (Snark_worker_error non_zero_error)
          | Error (`Signal signal) ->
              [%log fatal]
                !"Snark worker died with signal %{sexp:Signal.t}. Aborting \
                  daemon"
                signal ;
              raise (Snark_worker_signal_interrupt signal) )
      | Error exn ->
          let%bind () = close_stdin () in
          remove_pid () ;
          [%log info]
            !"Exception when waiting for snark worker process to terminate: \
              $exn"
            ~metadata:[ ("exn", `String (Exn.to_string exn)) ] ;
          Deferred.unit ) ;
    [%log trace]
      !"Created snark worker with pid: %i"
      (Pid.to_int @@ Process.pid snark_worker_process) ;
    (* We want these to be printfs so we don't double encode our logs here *)
    Pipe.iter_without_pushback
      (Async.Reader.pipe (Process.stdout snark_worker_process))
      ~f:(fun s -> printf "%s" s)
    |> don't_wait_for ;
    Pipe.iter_without_pushback
      (Async.Reader.pipe (Process.stderr snark_worker_process))
      ~f:(fun s -> printf "%s" s)
    |> don't_wait_for ;
    snark_worker_process

  let start t =
    match t.processes.snark_worker with
    | `On ({ process = process_ivar; kill_ivar; _ }, _) ->
        [%log' debug t.config.logger] !"Starting snark worker process" ;
        log_snark_worker_warning t ;
        let%map snark_worker_process =
          run_process ~logger:t.config.logger
            ~proof_level:t.config.precomputed_values.proof_level t.config.pids
            t.config.gossip_net_params.addrs_and_ports.client_port kill_ivar
            t.config.snark_worker_config.num_threads
        in
        [%log' debug t.config.logger]
          ~metadata:
            [ ( "snark_worker_pid"
              , `Int (Pid.to_int (Process.pid snark_worker_process)) )
            ]
          "Started snark worker process with pid: $snark_worker_pid" ;
        if Ivar.is_full process_ivar then
          [%log' error t.config.logger] "Ivar.fill bug is here!" ;
        Ivar.fill process_ivar snark_worker_process
    | `Off _ ->
        [%log' info t.config.logger]
          !"Attempted to turn on snark worker, but snark worker key is set to \
            none" ;
        Deferred.unit

  let stop ?(should_wait_kill = false) t =
    match t.processes.snark_worker with
    | `On ({ public_key = _; process; kill_ivar }, _) ->
        let%bind process = Ivar.read process in
        [%log' info t.config.logger]
          "Killing snark worker process with pid: $snark_worker_pid"
          ~metadata:
            [ ("snark_worker_pid", `Int (Pid.to_int (Process.pid process))) ] ;
        Signal.send_exn Signal.term (`Pid (Process.pid process)) ;
        if should_wait_kill then Ivar.read kill_ivar else Deferred.unit
    | `Off _ ->
        [%log' warn t.config.logger]
          "Attempted to turn off snark worker, but no snark worker was running" ;
        Deferred.unit

  let get_key { processes = { snark_worker; _ }; _ } =
    match snark_worker with
    | `On ({ public_key; _ }, _) ->
        Some public_key
    | `Off _ ->
        None

  let replace_key
      ({ processes = { snark_worker; _ }; config = { logger; _ }; _ } as t)
      new_key =
    match (snark_worker, new_key) with
    | `Off _, None ->
        [%log info]
          "Snark work is still not happening since keys snark worker keys are \
           still set to None" ;
        Deferred.unit
    | `Off fee, Some new_key ->
        let process = Ivar.create () in
        let kill_ivar = Ivar.create () in
        t.processes.snark_worker <-
          `On ({ public_key = new_key; process; kill_ivar }, fee) ;
        start t
    | `On ({ public_key = old; process; kill_ivar }, fee), Some new_key ->
        [%log debug]
          !"Changing snark worker key from $old to $new"
          ~metadata:
            [ ("old", Public_key.Compressed.to_yojson old)
            ; ("new", Public_key.Compressed.to_yojson new_key)
            ] ;
        t.processes.snark_worker <-
          `On ({ public_key = new_key; process; kill_ivar }, fee) ;
        Deferred.unit
    | `On (_, fee), None ->
        let%map () = stop t in
        t.processes.snark_worker <- `Off fee
end

let replace_snark_worker_key = Snark_worker.replace_key

let snark_worker_key = Snark_worker.get_key

let snark_coordinator_key t = t.config.snark_coordinator_key

let stop_snark_worker = Snark_worker.stop

let best_tip_opt t =
  let open Option.Let_syntax in
  let%map frontier =
    Broadcast_pipe.Reader.peek t.components.transition_frontier
  in
  Transition_frontier.best_tip frontier

let transition_frontier t = t.components.transition_frontier

let root_length_opt t =
  let open Option.Let_syntax in
  let%map frontier =
    Broadcast_pipe.Reader.peek t.components.transition_frontier
  in
  Transition_frontier.root_length frontier

let best_staged_ledger_opt t =
  let open Option.Let_syntax in
  let%map tip = best_tip_opt t in
  Transition_frontier.Breadcrumb.staged_ledger tip

let best_protocol_state_opt t =
  let open Option.Let_syntax in
  let%map tip = best_tip_opt t in
  Transition_frontier.Breadcrumb.protocol_state tip

let best_ledger_opt t =
  let open Option.Let_syntax in
  let%map staged_ledger = best_staged_ledger_opt t in
  Staged_ledger.ledger staged_ledger

let compose_of_option f =
  Fn.compose
    (Option.value_map ~default:`Bootstrapping ~f:(fun x -> `Active x))
    f

let best_tip = compose_of_option best_tip_opt

let root_length = compose_of_option root_length_opt

let active_or_bootstrapping =
  compose_of_option (fun t ->
      Option.bind
        (Broadcast_pipe.Reader.peek t.components.transition_frontier)
        ~f:(Fn.const (Some ())))

(* This is a hack put in place to deal with nodes getting stuck
   in Offline states, that is, not receiving blocks for an extended period.

   To address this, we restart the libp2p helper when we become offline. *)
let next_helper_restart = ref None

let offline_shutdown = ref None

exception Offline_shutdown

let create_sync_status_observer ~logger ~is_seed ~demo_mode ~net
    ~transition_frontier_and_catchup_signal_incr ~online_status_incr
    ~first_connection_incr ~first_message_incr =
  let open Mina_incremental.Status in
  let restart_delay = Time.Span.of_min 5. in
  let offline_shutdown_delay = Time.Span.of_min 25. in
  let incremental_status =
    map4 online_status_incr transition_frontier_and_catchup_signal_incr
      first_connection_incr first_message_incr
      ~f:(fun online_status active_status first_connection first_message ->
        (* Always be synced in demo mode, we don't expect peers to connect to us *)
        if demo_mode then `Synced
        else
          match online_status with
          | `Offline ->
              ( match !next_helper_restart with
              | None ->
                  next_helper_restart :=
                    Some
                      (Async.Clock.Event.run_after restart_delay
                         (fun () ->
                           [%log info]
                             "Offline for too long; restarting libp2p_helper" ;
                           Mina_networking.restart_helper net ;
                           next_helper_restart := None ;
                           match !offline_shutdown with
                           | None ->
                               offline_shutdown :=
                                 Some
                                   (Async.Clock.Event.run_after
                                      offline_shutdown_delay
                                      (fun () -> raise Offline_shutdown)
                                      ())
                           | Some _ ->
                               ())
                         ())
              | Some _ ->
                  () ) ;
              let is_empty = function `Empty -> true | _ -> false in
              if is_empty first_connection then (
                [%str_log info] Connecting ;
                `Connecting )
              else if is_empty first_message then (
                [%str_log info] Listening ;
                `Listening )
              else `Offline
          | `Online -> (
              Option.iter !next_helper_restart ~f:(fun e ->
                  Async.Clock.Event.abort_if_possible e ()) ;
              next_helper_restart := None ;
              Option.iter !offline_shutdown ~f:(fun e ->
                  Async.Clock.Event.abort_if_possible e ()) ;
              offline_shutdown := None ;
              match active_status with
              | None ->
                  let logger = Logger.create () in
                  [%str_log info] Bootstrapping ;
                  `Bootstrap
              | Some (_, catchup_jobs) ->
                  let logger = Logger.create () in
                  if catchup_jobs > 0 then (
                    [%str_log info] Ledger_catchup ;
                    `Catchup )
                  else (
                    [%str_log info] Synced ;
                    `Synced ) ))
  in
  let observer = observe incremental_status in
  (* monitor Mina status, issue a warning if offline for too long (unless we are a seed node) *)
  ( if not is_seed then
    let offline_timeout_min = 15.0 in
    let offline_timeout_duration = Time.Span.of_min offline_timeout_min in
    let offline_timeout = ref None in
    let offline_warned = ref false in
    let log_offline_warning _tm =
      [%log error]
        "Daemon has not received any gossip messages for %0.0f minutes; check \
         the daemon's external port forwarding, if needed"
        offline_timeout_min ;
      offline_warned := true
    in
    let start_offline_timeout () =
      match !offline_timeout with
      | Some _ ->
          ()
      | None ->
          offline_timeout :=
            Some
              (Timeout.create () offline_timeout_duration
                 ~f:log_offline_warning)
    in
    let stop_offline_timeout () =
      match !offline_timeout with
      | Some timeout ->
          if !offline_warned then (
            [%log info]
              "Daemon had been offline (no gossip messages received), now back \
               online" ;
            offline_warned := false ) ;
          Timeout.cancel () timeout () ;
          offline_timeout := None
      | None ->
          ()
    in
    let handle_status_change status =
      if match status with `Offline -> true | _ -> false then
        start_offline_timeout ()
      else stop_offline_timeout ()
    in
    Observer.on_update_exn observer ~f:(function
      | Initialized value ->
          handle_status_change value
      | Changed (_, value) ->
          handle_status_change value
      | Invalidated ->
          ()) ) ;
  (* recompute Mina status on an interval *)
  let stabilize () = O1trace.sync_thread "stabilize_sync_status" stabilize in
  stabilize () ;
  every (Time.Span.of_sec 15.0) ~stop:(never ()) stabilize ;
  observer

let sync_status t = t.sync_status

let visualize_frontier ~filename =
  compose_of_option
  @@ fun t ->
  let open Option.Let_syntax in
  let%map frontier =
    Broadcast_pipe.Reader.peek t.components.transition_frontier
  in
  Transition_frontier.visualize ~filename frontier

let best_staged_ledger = compose_of_option best_staged_ledger_opt

let best_protocol_state = compose_of_option best_protocol_state_opt

let best_ledger = compose_of_option best_ledger_opt

let get_ledger t state_hash_opt =
  let open Or_error.Let_syntax in
  let%bind state_hash =
    Option.value_map state_hash_opt ~f:Or_error.return
      ~default:
        ( match best_tip t with
        | `Active bc ->
            Or_error.return (Frontier_base.Breadcrumb.state_hash bc)
        | `Bootstrapping ->
            Or_error.error_string
              "get_ledger: can't get staged ledger hash while bootstrapping" )
  in
  let%bind frontier = t.components.transition_frontier |> peek_frontier in
  match Transition_frontier.find frontier state_hash with
  | Some b ->
      let staged_ledger = Transition_frontier.Breadcrumb.staged_ledger b in
      Ok (Ledger.to_list (Staged_ledger.ledger staged_ledger))
  | None ->
      Or_error.error_string
        "get_ledger: state hash not found in transition frontier"

let get_snarked_ledger t state_hash_opt =
  let open Or_error.Let_syntax in
  let%bind state_hash =
    Option.value_map state_hash_opt ~f:Or_error.return
      ~default:
        ( match best_tip t with
        | `Active bc ->
            Or_error.return (Frontier_base.Breadcrumb.state_hash bc)
        | `Bootstrapping ->
            Or_error.error_string
              "get_snarked_ledger: can't get snarked ledger hash while \
               bootstrapping" )
  in
  let%bind frontier = t.components.transition_frontier |> peek_frontier in
  match Transition_frontier.find frontier state_hash with
  | Some b ->
      let root_snarked_ledger =
        Transition_frontier.root_snarked_ledger frontier
      in
      let ledger = Ledger.of_database root_snarked_ledger in
      let path = Transition_frontier.path_map frontier b ~f:Fn.id in
      let%bind _ =
        List.fold_until ~init:(Ok ()) path
          ~f:(fun _acc b ->
            if Transition_frontier.Breadcrumb.just_emitted_a_proof b then
              match
                Staged_ledger.proof_txns_with_state_hashes
                  (Transition_frontier.Breadcrumb.staged_ledger b)
              with
              | None ->
                  Stop
                    (Or_error.error_string
                       (sprintf
                          "No transactions corresponding to the emitted proof \
                           for state_hash:%s"
                          (State_hash.to_base58_check
                             (Transition_frontier.Breadcrumb.state_hash b))))
              | Some txns -> (
                  match
                    List.fold_until ~init:(Ok ())
                      (Non_empty_list.to_list txns)
                      ~f:(fun _acc (txn, state_hash) ->
                        (*Validate transactions against the protocol state associated with the transaction*)
                        match
                          Transition_frontier.find_protocol_state frontier
                            state_hash
                        with
                        | Some state -> (
                            let txn_state_view =
                              Mina_state.Protocol_state.body state
                              |> Mina_state.Protocol_state.Body.view
                            in
                            match
                              Ledger.apply_transaction
                                ~constraint_constants:
                                  t.config.precomputed_values
                                    .constraint_constants ~txn_state_view ledger
                                txn.data
                            with
                            | Ok _ ->
                                Continue (Ok ())
                            | e ->
                                Stop (Or_error.map e ~f:ignore) )
                        | None ->
                            Stop
                              (Or_error.errorf
                                 !"Coudln't find protocol state with hash %s"
                                 (State_hash.to_base58_check state_hash)))
                      ~finish:Fn.id
                  with
                  | Ok _ ->
                      Continue (Ok ())
                  | e ->
                      Stop e )
            else Continue (Ok ()))
          ~finish:Fn.id
      in
      let snarked_ledger_hash =
        Transition_frontier.Breadcrumb.blockchain_state b
        |> Mina_state.Blockchain_state.snarked_ledger_hash
      in
      let merkle_root = Ledger.merkle_root ledger in
      if Frozen_ledger_hash.equal snarked_ledger_hash merkle_root then (
        let res = Ledger.to_list ledger in
        ignore @@ Ledger.unregister_mask_exn ~loc:__LOC__ ledger ;
        Ok res )
      else
        Or_error.errorf
          "Expected snarked ledger hash %s but got %s for state hash %s"
          (Frozen_ledger_hash.to_base58_check snarked_ledger_hash)
          (Frozen_ledger_hash.to_base58_check merkle_root)
          (State_hash.to_base58_check state_hash)
  | None ->
      Or_error.error_string
        "get_snarked_ledger: state hash not found in transition frontier"

let get_account t aid =
  let open Participating_state.Let_syntax in
  let%map ledger = best_ledger t in
  let open Option.Let_syntax in
  let%bind loc = Ledger.location_of_account ledger aid in
  Ledger.get ledger loc

let get_inferred_nonce_from_transaction_pool_and_ledger t
    (account_id : Account_id.t) =
  let transaction_pool = t.components.transaction_pool in
  let resource_pool =
    Network_pool.Transaction_pool.resource_pool transaction_pool
  in
  let pooled_transactions =
    Network_pool.Transaction_pool.Resource_pool.all_from_account resource_pool
      account_id
  in
  let txn_pool_nonce =
    let nonces =
      List.map pooled_transactions
        ~f:
          (Fn.compose User_command.nonce_exn
             Transaction_hash.User_command_with_valid_signature.command)
    in
    (* The last nonce gives us the maximum nonce in the transaction pool *)
    List.last nonces
  in
  match txn_pool_nonce with
  | Some nonce ->
      Participating_state.Option.return (Account.Nonce.succ nonce)
  | None ->
      let open Participating_state.Option.Let_syntax in
      let%map account = get_account t account_id in
      account.Account.Poly.nonce

let snark_job_state t = t.snark_job_state

let add_block_subscriber t public_key =
  Coda_subscriptions.add_block_subscriber t.subscriptions public_key

let add_payment_subscriber t public_key =
  Coda_subscriptions.add_payment_subscriber t.subscriptions public_key

let transaction_pool t = t.components.transaction_pool

let snark_pool t = t.components.snark_pool

let peers t = Mina_networking.peers t.components.net

let initial_peers t = Mina_networking.initial_peers t.components.net

let snark_work_fee t =
  match t.processes.snark_worker with `On (_, fee) -> fee | `Off fee -> fee

let set_snark_work_fee t new_fee =
  t.processes.snark_worker <-
    ( match t.processes.snark_worker with
    | `On (config, _) ->
        `On (config, new_fee)
    | `Off _ ->
        `Off new_fee )

let top_level_logger t = t.config.logger

let most_recent_valid_transition t = t.components.most_recent_valid_block

let block_produced_bvar t = t.components.block_produced_bvar

let staged_ledger_ledger_proof t =
  let open Option.Let_syntax in
  let%bind sl = best_staged_ledger_opt t in
  Staged_ledger.current_ledger_proof sl

let validated_transitions t = t.pipes.validated_transitions_reader

module Root_diff = struct
  [%%versioned
  module Stable = struct
    module V2 = struct
      type t =
        { commands : User_command.Stable.V2.t With_status.Stable.V2.t list
        ; root_length : int
        }

      let to_latest = Fn.id
    end
  end]
end

let initialization_finish_signal t = t.initialization_finish_signal

(* TODO: this is a bad pattern for two reasons:
 *   - uses an abstraction leak to patch new functionality instead of making a new extension
 *   - every call to this function will create a new, unique pipe with it's own thread for transfering
 *     items from the identity extension with no route for termination
 *)
let root_diff t =
  let root_diff_reader, root_diff_writer =
    Strict_pipe.create ~name:"root diff"
      (Buffered (`Capacity 30, `Overflow Crash))
  in
  O1trace.background_thread "read_root_diffs" (fun () ->
      let open Root_diff.Stable.Latest in
      let length_of_breadcrumb =
        Fn.compose Unsigned.UInt32.to_int
          Transition_frontier.Breadcrumb.blockchain_length
      in
      Broadcast_pipe.Reader.iter t.components.transition_frontier ~f:(function
        | None ->
            Deferred.unit
        | Some frontier ->
            let root = Transition_frontier.root frontier in
            Strict_pipe.Writer.write root_diff_writer
              { commands =
                  List.map
                    (Transition_frontier.Breadcrumb.commands root)
                    ~f:(With_status.map ~f:User_command.forget_check)
              ; root_length = length_of_breadcrumb root
              } ;
            Broadcast_pipe.Reader.iter
              Transition_frontier.(
                Extensions.(get_view_pipe (extensions frontier) Identity))
              ~f:
                (Deferred.List.iter ~f:(function
                  | Transition_frontier.Diff.Full.With_mutant.E (New_node _, _)
                    ->
                      Deferred.unit
                  | Transition_frontier.Diff.Full.With_mutant.E
                      (Best_tip_changed _, _) ->
                      Deferred.unit
                  | Transition_frontier.Diff.Full.With_mutant.E
                      (Root_transitioned { new_root; _ }, _) ->
                      let root_hash =
                        (Transition_frontier.Root_data.Limited.hashes new_root)
                          .state_hash
                      in
                      let new_root_breadcrumb =
                        Transition_frontier.(find_exn frontier root_hash)
                      in
                      Strict_pipe.Writer.write root_diff_writer
                        { commands =
                            Transition_frontier.Breadcrumb.commands
                              new_root_breadcrumb
                            |> List.map
                                 ~f:
                                   (With_status.map
                                      ~f:User_command.forget_check)
                        ; root_length = length_of_breadcrumb new_root_breadcrumb
                        } ;
                      Deferred.unit)))) ;
  root_diff_reader

let dump_tf t =
  peek_frontier t.components.transition_frontier
  |> Or_error.map ~f:Transition_frontier.visualize_to_string

(** The [best_path coda] is the list of state hashes from the root to the best_tip in the transition frontier. It includes the root hash and the hash *)
let best_path t =
  let open Option.Let_syntax in
  let%map tf = Broadcast_pipe.Reader.peek t.components.transition_frontier in
  let bt = Transition_frontier.best_tip tf in
  List.cons
    Transition_frontier.(root tf |> Breadcrumb.state_hash)
    (Transition_frontier.hash_path tf bt)

let best_chain ?max_length t =
  let open Option.Let_syntax in
  let%map frontier =
    Broadcast_pipe.Reader.peek t.components.transition_frontier
  in
  let best_tip_path = Transition_frontier.best_tip_path ?max_length frontier in
  match max_length with
  | Some max_length when max_length <= List.length best_tip_path ->
      (* The [best_tip_path] has already been truncated to the correct length,
         we skip adding the root to stay below the maximum.
      *)
      best_tip_path
  | _ ->
      Transition_frontier.root frontier :: best_tip_path

let request_work t =
  let (module Work_selection_method) = t.config.work_selection_method in
  let fee = snark_work_fee t in
  let instances_opt =
    Work_selection_method.work ~logger:t.config.logger ~fee
      ~snark_pool:(snark_pool t) (snark_job_state t)
  in
  Option.map instances_opt ~f:(fun instances ->
      { Snark_work_lib.Work.Spec.instances; fee })

let work_selection_method t = t.config.work_selection_method

let add_work t (work : Snark_worker_lib.Work.Result.t) =
  let (module Work_selection_method) = t.config.work_selection_method in
  let update_metrics () =
    let snark_pool = snark_pool t in
    let fee_opt =
      Option.map (snark_worker_key t) ~f:(fun _ -> snark_work_fee t)
    in
    let pending_work =
      Work_selection_method.pending_work_statements ~snark_pool ~fee_opt
        t.snark_job_state
      |> List.length
    in
    Mina_metrics.(
      Gauge.set Snark_work.pending_snark_work (Int.to_float pending_work))
  in
  let spec = work.spec.instances in
  let cb _ =
    (* remove it from seen jobs after attempting to adding it to the pool to avoid this work being reassigned
     * If the diff is accepted then remove it from the seen jobs.
     * If not then the work should have already been in the pool with a lower fee or the statement isn't referenced anymore or any other error. In any case remove it from the seen jobs so that it can be picked up if needed *)
    Work_selection_method.remove t.snark_job_state spec
  in
  ignore (Or_error.try_with (fun () -> update_metrics ()) : unit Or_error.t) ;
  Network_pool.Snark_pool.Local_sink.push t.pipes.snark_local_sink
    (Network_pool.Snark_pool.Resource_pool.Diff.of_result work, cb)
  |> Deferred.don't_wait_for

let get_current_nonce t aid =
  match
    Participating_state.active
      (get_inferred_nonce_from_transaction_pool_and_ledger t aid)
    |> Option.join
  with
  | None ->
      (* IMPORTANT! Do not change the content of this error without
       * updating Rosetta's construction API to handle the changes *)
      Error
        "Couldn't infer nonce for transaction from specified `sender` since \
         `sender` is not in the ledger or sent a transaction in transaction \
         pool."
  | Some nonce ->
      let ledger_nonce =
        Participating_state.active (get_account t aid)
        |> Option.join
        |> Option.map ~f:(fun { Account.Poly.nonce; _ } -> nonce)
        |> Option.value ~default:nonce
      in
      Ok (`Min ledger_nonce, nonce)

let add_transactions t (uc_inputs : User_command_input.t list) =
  let result_ivar = Ivar.create () in
  let cmd_inputs = User_command_inputs uc_inputs in
  Strict_pipe.Writer.write t.pipes.user_command_input_writer
    (cmd_inputs, Ivar.fill result_ivar, get_current_nonce t, get_account t)
  |> Deferred.don't_wait_for ;
  Ivar.read result_ivar

let add_full_transactions t user_command =
  let result_ivar = Ivar.create () in
  Network_pool.Transaction_pool.Local_sink.push t.pipes.tx_local_sink
    (user_command, Ivar.fill result_ivar)
  |> Deferred.don't_wait_for ;
  Ivar.read result_ivar

let add_snapp_transactions t (snapp_txns : Parties.t list) =
  let result_ivar = Ivar.create () in
  let cmd_inputs = Snapp_command_inputs snapp_txns in
  Strict_pipe.Writer.write t.pipes.user_command_input_writer
    (cmd_inputs, Ivar.fill result_ivar, get_current_nonce t, get_account t)
  |> Deferred.don't_wait_for ;
  Ivar.read result_ivar

let next_producer_timing t = t.next_producer_timing

let staking_ledger t =
  let open Option.Let_syntax in
  let consensus_constants = t.config.precomputed_values.consensus_constants in
  let%map transition_frontier =
    Broadcast_pipe.Reader.peek t.components.transition_frontier
  in
  let consensus_state =
    Transition_frontier.Breadcrumb.consensus_state
      (Transition_frontier.best_tip transition_frontier)
  in
  let local_state = t.config.consensus_local_state in
  Consensus.Hooks.get_epoch_ledger ~constants:consensus_constants
    ~consensus_state ~local_state

let next_epoch_ledger t =
  let open Option.Let_syntax in
  let%map frontier =
    Broadcast_pipe.Reader.peek t.components.transition_frontier
  in
  let root = Transition_frontier.root frontier in
  let root_epoch =
    Transition_frontier.Breadcrumb.consensus_state root
    |> Consensus.Data.Consensus_state.epoch_count
  in
  let best_tip = Transition_frontier.best_tip frontier in
  let best_tip_epoch =
    Transition_frontier.Breadcrumb.consensus_state best_tip
    |> Consensus.Data.Consensus_state.epoch_count
  in
  if
    Mina_numbers.Length.(
      equal root_epoch best_tip_epoch || equal best_tip_epoch zero)
  then
    (*root is in the same epoch as the best tip and so the next epoch ledger in the local state will be updated by Proof_of_stake.frontier_root_transition. Next epoch ledger in genesis epoch is the genesis ledger*)
    `Finalized
      (Consensus.Data.Local_state.next_epoch_ledger
         t.config.consensus_local_state)
  else
    (*No blocks in the new epoch is finalized yet, return nothing*)
    `Notfinalized

let find_delegators table pk =
  Option.value_map
    (Public_key.Compressed.Table.find table pk)
    ~default:[] ~f:Mina_base.Account.Index.Table.data

let current_epoch_delegators t ~pk =
  let open Option.Let_syntax in
  let%map _transition_frontier =
    Broadcast_pipe.Reader.peek t.components.transition_frontier
  in
  let current_epoch_delegatee_table =
    Consensus.Data.Local_state.current_epoch_delegatee_table
      ~local_state:t.config.consensus_local_state
  in
  find_delegators current_epoch_delegatee_table pk

let last_epoch_delegators t ~pk =
  let open Option.Let_syntax in
  let%bind _transition_frontier =
    Broadcast_pipe.Reader.peek t.components.transition_frontier
  in
  let%map last_epoch_delegatee_table =
    Consensus.Data.Local_state.last_epoch_delegatee_table
      ~local_state:t.config.consensus_local_state
  in
  find_delegators last_epoch_delegatee_table pk

let perform_compaction t =
  match Mina_compile_config.compaction_interval_ms with
  | None ->
      ()
  | Some compaction_interval_compiled ->
      let slot_duration_ms =
        let leeway = 1000 in
        t.config.precomputed_values.constraint_constants
          .block_window_duration_ms + leeway
      in
      let expected_time_for_compaction =
        match Sys.getenv "MINA_COMPACTION_MS" with
        | Some ms ->
            Float.of_string ms
        | None ->
            6000.
      in
      let span ?(incr = 0.) ms = Float.(of_int ms +. incr) |> Time.Span.of_ms in
      let interval_configured =
        match Sys.getenv "MINA_COMPACTION_INTERVAL_MS" with
        | Some ms ->
            Time.Span.of_ms (Float.of_string ms)
        | None ->
            span compaction_interval_compiled
      in
      if Time.Span.(interval_configured <= of_ms expected_time_for_compaction)
      then (
        [%log' fatal t.config.logger]
          "Time between compactions %f should be greater than the expected \
           time for compaction %f"
          (Time.Span.to_ms interval_configured)
          expected_time_for_compaction ;
        failwith
          (sprintf
             "Time between compactions %f should be greater than the expected \
              time for compaction %f"
             (Time.Span.to_ms interval_configured)
             expected_time_for_compaction) ) ;
      let call_compact () =
        let start = Time.now () in
        Gc.compact () ;
        let span = Time.diff (Time.now ()) start in
        [%log' debug t.config.logger]
          ~metadata:[ ("time", `Float (Time.Span.to_ms span)) ]
          "Gc.compact took $time ms"
      in
      let rec perform interval =
        upon (after interval) (fun () ->
            match !(t.block_production_status) with
            | `Free ->
                call_compact () ;
                perform interval_configured
            | `Producing ->
                perform (span slot_duration_ms)
            | `Producing_in_ms ms ->
                if Float.(ms < expected_time_for_compaction) then
                  (*too close to block production; perform compaction after block production*)
                  perform (span slot_duration_ms ~incr:ms)
                else (
                  call_compact () ;
                  perform interval_configured ))
      in
      perform interval_configured

let daemon_start_time = Time_ns.now ()

let check_and_stop_daemon t ~wait =
  let uptime_mins =
    Time_ns.(diff (now ()) daemon_start_time |> Span.to_min |> Int.of_float)
  in
  let max_catchup_time = Time.Span.of_hr 1. in
  if uptime_mins <= wait then
    `Check_in
      (Block_time.Span.to_time_span
         t.config.precomputed_values.consensus_constants.slot_duration_ms)
  else
    match t.next_producer_timing with
    | None ->
        `Now
    | Some timing -> (
        match timing.timing with
        | Daemon_rpcs.Types.Status.Next_producer_timing.Check_again tm
        | Produce { time = tm; _ }
        | Produce_now { time = tm; _ } ->
            let tm = Block_time.to_time tm in
            (*Assuming it takes at most 1hr to bootstrap and catchup*)
            let next_block =
              Time.add tm
                (Block_time.Span.to_time_span
                   t.config.precomputed_values.consensus_constants
                     .slot_duration_ms)
            in
            let wait_for = Time.(diff next_block (now ())) in
            if Time.Span.(wait_for > max_catchup_time) then `Now
            else `Check_in wait_for
        | Evaluating_vrf _last_checked_slot ->
            `Check_in
              (Core.Time.Span.of_ms
                 (Mina_compile_config.vrf_poll_interval_ms * 2 |> Int.to_float))
        )

let stop_long_running_daemon t =
  let wait_mins = (t.config.stop_time * 60) + (Random.int 10 * 60) in
  [%log' info t.config.logger]
    "Stopping daemon after $wait mins and when there are no blocks to be \
     produced"
    ~metadata:[ ("wait", `Int wait_mins) ] ;
  let stop_daemon () =
    let uptime_mins =
      Time_ns.(diff (now ()) daemon_start_time |> Span.to_min |> Int.of_float)
    in
    [%log' info t.config.logger]
      "Deamon has been running for $uptime mins. Stopping now..."
      ~metadata:[ ("uptime", `Int uptime_mins) ] ;
    Scheduler.yield ()
    >>= (fun () -> return (Async.shutdown 1))
    |> don't_wait_for
  in
  let rec go interval =
    upon (after interval) (fun () ->
        match check_and_stop_daemon t ~wait:wait_mins with
        | `Now ->
            stop_daemon ()
        | `Check_in tm ->
            go tm)
  in
  go (Time.Span.of_ms (wait_mins * 60 * 1000 |> Float.of_int))

let offline_time
    { Genesis_constants.Constraint_constants.block_window_duration_ms; _ } =
  (* This is a bit of a hack, see #3232. *)
  let inactivity_ms = block_window_duration_ms * 8 in
  Block_time.Span.of_ms @@ Int64.of_int inactivity_ms

let setup_timer ~constraint_constants time_controller sync_state_broadcaster =
  Block_time.Timeout.create time_controller (offline_time constraint_constants)
    ~f:(fun _ ->
      Broadcast_pipe.Writer.write sync_state_broadcaster `Offline
      |> don't_wait_for)

let online_broadcaster ~constraint_constants time_controller =
  let online_reader, online_writer = Broadcast_pipe.create `Offline in
  let init =
    Block_time.Timeout.create time_controller
      (Block_time.Span.of_ms Int64.zero)
      ~f:ignore
  in
  let current_timer = ref init in
  let notify_online () =
    let%map () = Broadcast_pipe.Writer.write online_writer `Online in
    Block_time.Timeout.cancel time_controller !current_timer () ;
    current_timer :=
      setup_timer ~constraint_constants time_controller online_writer
  in
  (online_reader, notify_online)

let start t =
  let set_next_producer_timing timing consensus_state =
    let block_production_status, next_producer_timing =
      let generated_from_consensus_at :
          Daemon_rpcs.Types.Status.Next_producer_timing.slot =
        { slot = Consensus.Data.Consensus_state.curr_global_slot consensus_state
        ; global_slot_since_genesis =
            Consensus.Data.Consensus_state.global_slot_since_genesis
              consensus_state
        }
      in
      let info time (data : Consensus.Data.Block_data.t) :
          Daemon_rpcs.Types.Status.Next_producer_timing.producing_time =
        let for_slot : Daemon_rpcs.Types.Status.Next_producer_timing.slot =
          { slot = Consensus.Data.Block_data.global_slot data
          ; global_slot_since_genesis =
              Consensus.Data.Block_data.global_slot_since_genesis data
          }
        in
        { time; for_slot }
      in
      let status, timing =
        match timing with
        | `Check_again block_time ->
            ( `Free
            , Daemon_rpcs.Types.Status.Next_producer_timing.Check_again
                block_time )
        | `Evaluating_vrf last_checked_slot ->
            (* Vrf evaluation is still going on, so treating it as if a block is being produced*)
            (`Producing, Evaluating_vrf last_checked_slot)
        | `Produce_now (block_data, _) ->
            let info :
                Daemon_rpcs.Types.Status.Next_producer_timing.producing_time =
              let time =
                Consensus.Data.Consensus_time.of_global_slot
                  ~constants:t.config.precomputed_values.consensus_constants
                  (Consensus.Data.Block_data.global_slot block_data)
                |> Consensus.Data.Consensus_time.to_time
                     ~constants:t.config.precomputed_values.consensus_constants
              in
              info time block_data
            in
            (`Producing, Produce_now info)
        | `Produce (time, block_data, _) ->
            ( `Producing_in_ms (Int64.to_float time)
            , Produce
                (info
                   ( time |> Block_time.Span.of_ms
                   |> Block_time.of_span_since_epoch )
                   block_data) )
      in
      ( status
      , { Daemon_rpcs.Types.Status.Next_producer_timing.timing
        ; generated_from_consensus_at
        } )
    in
    t.block_production_status := block_production_status ;
    t.next_producer_timing <- Some next_producer_timing
  in
  if
    not
      (Keypair.And_compressed_pk.Set.is_empty
         t.config.block_production_keypairs)
  then
    Block_producer.run ~logger:t.config.logger
      ~vrf_evaluator:t.processes.vrf_evaluator ~verifier:t.processes.verifier
      ~set_next_producer_timing ~prover:t.processes.prover
      ~trust_system:t.config.trust_system
      ~transaction_resource_pool:
        (Network_pool.Transaction_pool.resource_pool
           t.components.transaction_pool)
      ~get_completed_work:
        (Network_pool.Snark_pool.get_completed_work t.components.snark_pool)
      ~time_controller:t.config.time_controller
      ~coinbase_receiver:t.coinbase_receiver
      ~consensus_local_state:t.config.consensus_local_state
      ~frontier_reader:t.components.transition_frontier
      ~transition_writer:t.pipes.producer_transition_writer
      ~log_block_creation:t.config.log_block_creation
      ~precomputed_values:t.config.precomputed_values
      ~block_reward_threshold:t.config.block_reward_threshold
      ~block_produced_bvar:t.components.block_produced_bvar ;
  perform_compaction t ;
  let () =
    match t.config.node_status_url with
    | Some node_status_url ->
        Node_status_service.start ~logger:t.config.logger ~node_status_url
          ~network:t.components.net
          ~transition_frontier:t.components.transition_frontier
          ~sync_status:t.sync_status
          ~addrs_and_ports:t.config.gossip_net_params.addrs_and_ports
          ~start_time:t.config.start_time
          ~slot_duration:
            (Block_time.Span.to_time_span
               t.config.precomputed_values.consensus_constants.slot_duration_ms)
    | None ->
        ()
  in
  Uptime_service.start ~logger:t.config.logger ~uptime_url:t.config.uptime_url
    ~snark_worker_opt:t.processes.uptime_snark_worker_opt
    ~transition_frontier:t.components.transition_frontier
    ~time_controller:t.config.time_controller
    ~block_produced_bvar:t.components.block_produced_bvar
    ~uptime_submitter_keypair:t.config.uptime_submitter_keypair
    ~get_next_producer_timing:(fun () -> t.next_producer_timing)
    ~get_snark_work_fee:(fun () -> snark_work_fee t)
    ~get_peer:(fun () -> t.config.gossip_net_params.addrs_and_ports.peer) ;
  stop_long_running_daemon t ;
  Snark_worker.start t

let start_with_precomputed_blocks t blocks =
  let%bind () =
    Block_producer.run_precomputed ~logger:t.config.logger
      ~verifier:t.processes.verifier ~trust_system:t.config.trust_system
      ~time_controller:t.config.time_controller
      ~frontier_reader:t.components.transition_frontier
      ~transition_writer:t.pipes.producer_transition_writer
      ~precomputed_values:t.config.precomputed_values ~precomputed_blocks:blocks
  in
  start t

let send_resource_pool_diff_or_wait ~rl ~diff_score ~max_per_15_seconds diff =
  (* HACK: Pretend we're a remote peer so that we can rate limit
                 ourselves.
  *)
  let us =
    { Network_peer.Peer.host = Unix.Inet_addr.of_string "127.0.0.1"
    ; libp2p_port = 0
    ; peer_id = ""
    }
  in
  let score = diff_score diff in
  let rec able_to_send_or_wait () =
    match
      Network_pool.Rate_limiter.add rl (Remote us) ~now:(Time.now ()) ~score
    with
    | `Within_capacity ->
        Deferred.return ()
    | `Capacity_exceeded ->
        if score > max_per_15_seconds then (
          (* This will never pass the rate limiting; pass it on
                             to progress in the queue. *)
          ignore
            ( Network_pool.Rate_limiter.add rl (Remote us) ~now:(Time.now ())
                ~score:0
              : [ `Within_capacity | `Capacity_exceeded ] ) ;
          Deferred.return () )
        else
          let%bind () =
            after
              Time.(
                diff (now ())
                  (Network_pool.Rate_limiter.next_expires rl (Remote us)))
          in
          able_to_send_or_wait ()
  in
  able_to_send_or_wait ()

let create ?wallets (config : Config.t) =
  let catchup_mode = if config.super_catchup then `Super else `Normal in
  let constraint_constants = config.precomputed_values.constraint_constants in
  let consensus_constants = config.precomputed_values.consensus_constants in
  let monitor = Option.value ~default:(Monitor.create ()) config.monitor in
  Async.Scheduler.within' ~monitor (fun () ->
      O1trace.thread "mina_lib" (fun () ->
          let%bind prover =
            Monitor.try_with ~here:[%here]
              ~rest:
                (`Call
                  (fun exn ->
                    let err = Error.of_exn ~backtrace:`Get exn in
                    [%log' warn config.logger]
                      "unhandled exception from daemon-side prover server: $exn"
                      ~metadata:[ ("exn", Error_json.error_to_yojson err) ]))
              (fun () ->
                O1trace.thread "manage_prover_subprocess" (fun () ->
                    Prover.create ~logger:config.logger
                      ~proof_level:config.precomputed_values.proof_level
                      ~constraint_constants ~pids:config.pids
                      ~conf_dir:config.conf_dir))
            >>| Result.ok_exn
          in
          let%bind verifier =
            Monitor.try_with ~here:[%here]
              ~rest:
                (`Call
                  (fun exn ->
                    let err = Error.of_exn ~backtrace:`Get exn in
                    [%log' warn config.logger]
                      "unhandled exception from daemon-side verifier server: \
                       $exn"
                      ~metadata:[ ("exn", Error_json.error_to_yojson err) ]))
              (fun () ->
                O1trace.thread "manage_verifier_subprocess" (fun () ->
                    Verifier.create ~logger:config.logger
                      ~proof_level:config.precomputed_values.proof_level
                      ~constraint_constants:
                        config.precomputed_values.constraint_constants
                      ~pids:config.pids ~conf_dir:(Some config.conf_dir)))
            >>| Result.ok_exn
          in
          let%bind vrf_evaluator =
            Monitor.try_with ~here:[%here]
              ~rest:
                (`Call
                  (fun exn ->
                    let err = Error.of_exn ~backtrace:`Get exn in
                    [%log' warn config.logger]
                      "unhandled exception from daemon-side vrf evaluator \
                       server: $exn"
                      ~metadata:[ ("exn", Error_json.error_to_yojson err) ]))
              (fun () ->
                O1trace.thread "manage_vrf_evaluator_subprocess" (fun () ->
                    Vrf_evaluator.create ~constraint_constants ~pids:config.pids
                      ~logger:config.logger ~conf_dir:config.conf_dir
                      ~consensus_constants
                      ~keypairs:config.block_production_keypairs))
            >>| Result.ok_exn
          in
          let snark_worker =
            Option.value_map config.snark_worker_config.initial_snark_worker_key
              ~default:(`Off config.snark_work_fee) ~f:(fun public_key ->
                `On
                  ( { public_key
                    ; process = Ivar.create ()
                    ; kill_ivar = Ivar.create ()
                    }
                  , config.snark_work_fee ))
          in
          let%bind uptime_snark_worker_opt =
            (* if uptime URL provided, run uptime service SNARK worker *)
            Option.value_map config.uptime_url ~default:(return None)
              ~f:(fun _url ->
                Monitor.try_with ~here:[%here]
                  ~rest:
                    (`Call
                      (fun exn ->
                        let err = Error.of_exn ~backtrace:`Get exn in
                        [%log' fatal config.logger]
                          "unhandled exception from uptime service SNARK \
                           worker: $exn, terminating daemon"
                          ~metadata:[ ("exn", Error_json.error_to_yojson err) ] ;
                        (* make sure Async shutdown handlers are called *)
                        don't_wait_for (Async.exit 1)))
                  (fun () ->
                    O1trace.thread "manage_uptimer_snark_worker_subprocess"
                      (fun () ->
                        Uptime_service.Uptime_snark_worker.create
                          ~logger:config.logger ~pids:config.pids))
                >>| Result.ok)
          in
          log_snark_coordinator_warning config snark_worker ;
          Protocol_version.set_current config.initial_protocol_version ;
          Protocol_version.set_proposed_opt config.proposed_protocol_version_opt ;
          let log_rate_limiter_occasionally rl ~label =
            let t = Time.Span.of_min 1. in
            every t (fun () ->
                [%log' debug config.logger]
                  ~metadata:
                    [ ("rate_limiter", Network_pool.Rate_limiter.summary rl) ]
                  !"%s $rate_limiter" label)
          in
          let producer_transition_reader, producer_transition_writer =
            Strict_pipe.create Synchronous
          in
          let frontier_broadcast_pipe_r, frontier_broadcast_pipe_w =
            Broadcast_pipe.create None
          in
          Exit_handlers.register_async_shutdown_handler ~logger:config.logger
            ~description:"Close transition frontier, if exists" (fun () ->
              match Broadcast_pipe.Reader.peek frontier_broadcast_pipe_r with
              | None ->
                  Deferred.unit
              | Some frontier ->
                  Transition_frontier.close ~loc:__LOC__ frontier) ;
          let handle_request name ~f query_env =
            O1trace.thread ("handle_request_" ^ name) (fun () ->
                let input = Envelope.Incoming.data query_env in
                Deferred.return
                @@
                let open Option.Let_syntax in
                let%bind frontier =
                  Broadcast_pipe.Reader.peek frontier_broadcast_pipe_r
                in
                f ~frontier input)
          in
          (* knot-tying hacks so we can pass a get_node_status function before net, Mina_lib.t created *)
          let net_ref = ref None in
          let sync_status_ref = ref None in
          let get_node_status _env =
            O1trace.thread "handle_request_get_node_status" (fun () ->
                let node_ip_addr =
                  config.gossip_net_params.addrs_and_ports.external_ip
                in
                let peer_opt = config.gossip_net_params.addrs_and_ports.peer in
                let node_peer_id =
                  Option.value_map peer_opt ~default:"<UNKNOWN>" ~f:(fun peer ->
                      peer.peer_id)
                in
                if config.disable_node_status then
                  Deferred.return
                  @@ Error
                       (Error.of_string
                          (sprintf
                             !"Node with IP address=%{sexp: Unix.Inet_addr.t}, \
                               peer ID=%s, node status is disabled"
                             node_ip_addr node_peer_id))
                else
                  match !net_ref with
                  | None ->
                      (* should be unreachable; without a network, we wouldn't receive this RPC call *)
                      [%log' info config.logger]
                        "Network not instantiated when node status requested" ;
                      Deferred.return
                      @@ Error
                           (Error.of_string
                              (sprintf
                                 !"Node with IP address=%{sexp: \
                                   Unix.Inet_addr.t}, peer ID=%s, network not \
                                   instantiated when node status requested"
                                 node_ip_addr node_peer_id))
                  | Some net ->
                      let ( protocol_state_hash
                          , best_tip_opt
                          , k_block_hashes_and_timestamps ) =
                        match
                          Broadcast_pipe.Reader.peek frontier_broadcast_pipe_r
                        with
                        | None ->
                            ( config.precomputed_values
                                .protocol_state_with_hashes
                                .hash
                                .state_hash
                            , None
                            , [] )
                        | Some frontier ->
                            let tip = Transition_frontier.best_tip frontier in
                            let protocol_state_hash =
                              Transition_frontier.Breadcrumb.state_hash tip
                            in
                            let k_breadcrumbs =
                              Transition_frontier.root frontier
                              :: Transition_frontier.best_tip_path frontier
                            in
                            let k_block_hashes_and_timestamps =
                              List.map k_breadcrumbs ~f:(fun bc ->
                                  ( Transition_frontier.Breadcrumb.state_hash bc
                                  , Option.value_map
                                      (Transition_frontier.Breadcrumb
                                       .transition_receipt_time bc)
                                      ~default:"no timestamp available"
                                      ~f:
                                        (Time.to_string_iso8601_basic
                                           ~zone:Time.Zone.utc) ))
                            in
                            ( protocol_state_hash
                            , Some tip
                            , k_block_hashes_and_timestamps )
                      in
                      let%bind peers = Mina_networking.peers net in
                      let open Deferred.Or_error.Let_syntax in
                      let%map sync_status =
                        match !sync_status_ref with
                        | None ->
                            Deferred.return (Ok `Offline)
                        | Some status ->
                            Deferred.return
                              (Mina_incremental.Status.Observer.value status)
                      in
                      let block_producers =
                        config.block_production_keypairs
                        |> Public_key.Compressed.Set.map ~f:snd
                        |> Set.to_list
                      in
                      let ban_statuses =
                        Trust_system.Peer_trust.peer_statuses
                          config.trust_system
                      in
                      let git_commit = Mina_version.commit_id_short in
                      let uptime_minutes =
                        let now = Time.now () in
                        let minutes_float =
                          Time.diff now config.start_time |> Time.Span.to_min
                        in
                        (* if rounding fails, just convert *)
                        Option.value_map
                          (Float.iround_nearest minutes_float)
                          ~f:Fn.id
                          ~default:(Float.to_int minutes_float)
                      in
                      let block_height_opt =
                        match best_tip_opt with
                        | None ->
                            None
                        | Some tip ->
                            let state =
                              Transition_frontier.Breadcrumb.protocol_state tip
                            in
                            let consensus_state =
                              state |> Mina_state.Protocol_state.consensus_state
                            in
                            Some
                              ( Mina_numbers.Length.to_int
                              @@ Consensus.Data.Consensus_state
                                 .blockchain_length consensus_state )
                      in
                      Mina_networking.Rpcs.Get_node_status.Node_status.
                        { node_ip_addr
                        ; node_peer_id
                        ; sync_status
                        ; peers
                        ; block_producers
                        ; protocol_state_hash
                        ; ban_statuses
                        ; k_block_hashes_and_timestamps
                        ; git_commit
                        ; uptime_minutes
                        ; block_height_opt
                        })
          in
          let get_some_initial_peers _ =
            O1trace.thread "handle_request_get_some_initial_peers" (fun () ->
                match !net_ref with
                | None ->
                    (* should be unreachable; without a network, we wouldn't receive this RPC call *)
                    [%log' error config.logger]
                      "Network not instantiated when initial peers requested" ;
                    Deferred.return []
                | Some net ->
                    Mina_networking.peers net)
          in
          let txn_pool_config =
            Network_pool.Transaction_pool.Resource_pool.make_config ~verifier
              ~trust_system:config.trust_system
              ~pool_max_size:
                config.precomputed_values.genesis_constants.txpool_max_size
          in
          let first_received_message_signal = Ivar.create () in
          let online_status, notify_online_impl =
            online_broadcaster
              ~constraint_constants:config.net_config.constraint_constants
              config.time_controller
          in
          let on_first_received_message ~f =
            Ivar.read first_received_message_signal >>| f
          in

          (* TODO remove the line below after making sure notification will not lead
             to a stale lock *)
          let notify_online () =
            Ivar.fill_if_empty first_received_message_signal () ;
            notify_online_impl () |> don't_wait_for ;
            Deferred.unit
          in
          let transaction_pool, tx_remote_sink, tx_local_sink =
            (* make transaction pool return writer for local and incoming diffs *)
            Network_pool.Transaction_pool.create ~config:txn_pool_config
              ~constraint_constants ~consensus_constants
              ~time_controller:config.time_controller ~logger:config.logger
              ~frontier_broadcast_pipe:frontier_broadcast_pipe_r
          in
          let snark_pool_config =
            Network_pool.Snark_pool.Resource_pool.make_config ~verifier
              ~trust_system:config.trust_system
              ~disk_location:config.snark_pool_disk_location
          in
          let%bind snark_pool, snark_remote_sink, snark_local_sink =
            Network_pool.Snark_pool.load ~config:snark_pool_config
              ~constraint_constants ~consensus_constants
              ~time_controller:config.time_controller ~logger:config.logger
              ~frontier_broadcast_pipe:frontier_broadcast_pipe_r
          in
          let block_reader, block_sink =
            Transition_handler.Block_sink.create
              { logger = config.logger
              ; slot_duration_ms =
                  config.precomputed_values.consensus_constants.slot_duration_ms
              ; on_push = notify_online
              ; log_gossip_heard = config.net_config.log_gossip_heard.new_state
              ; time_controller = config.net_config.time_controller
              ; consensus_constants = config.net_config.consensus_constants
              }
          in
          let sinks = (block_sink, tx_remote_sink, snark_remote_sink) in
          let%bind net =
            O1trace.thread "mina_networking" (fun () ->
                Mina_networking.create config.net_config ~get_some_initial_peers
                  ~sinks
                  ~get_staged_ledger_aux_and_pending_coinbases_at_hash:
                    (fun query_env ->
                    O1trace.thread
                      "handle_request_get_staged_ledger_aux_and_pending_coinbases_at_hash"
                      (fun () ->
                        let input = Envelope.Incoming.data query_env in
                        Deferred.return
                        @@
                        let open Option.Let_syntax in
                        let%bind frontier =
                          Broadcast_pipe.Reader.peek frontier_broadcast_pipe_r
                        in
                        let%map ( scan_state
                                , expected_merkle_root
                                , pending_coinbases
                                , protocol_states ) =
                          Sync_handler
                          .get_staged_ledger_aux_and_pending_coinbases_at_hash
                            ~frontier input
                        in
                        let staged_ledger_hash =
                          Staged_ledger_hash.of_aux_ledger_and_coinbase_hash
                            (Staged_ledger.Scan_state.hash scan_state)
                            expected_merkle_root pending_coinbases
                        in
                        [%log' debug config.logger]
                          ~metadata:
                            [ ( "staged_ledger_hash"
                              , Staged_ledger_hash.to_yojson staged_ledger_hash
                              )
                            ]
                          "sending scan state and pending coinbase" ;
                        ( scan_state
                        , expected_merkle_root
                        , pending_coinbases
                        , protocol_states )))
                  ~answer_sync_ledger_query:(fun query_env ->
                    let open Deferred.Or_error.Let_syntax in
                    O1trace.thread "handle_request_answer_sync_ledger_query"
                      (fun () ->
                        let ledger_hash, _ = Envelope.Incoming.data query_env in
                        let%bind frontier =
                          Deferred.return
                          @@ peek_frontier frontier_broadcast_pipe_r
                        in
                        Sync_handler.answer_query ~frontier ledger_hash
                          (Envelope.Incoming.map ~f:Tuple2.get2 query_env)
                          ~logger:config.logger
                          ~trust_system:config.trust_system
                        |> Deferred.map
                           (* begin error string prefix so we can pattern-match *)
                             ~f:
                               (Result.of_option
                                  ~error:
                                    (Error.createf
                                       !"%s for ledger_hash: \
                                         %{sexp:Ledger_hash.t}"
                                       Mina_networking
                                       .refused_answer_query_string ledger_hash))))
                  ~get_ancestry:
                    (handle_request "get_ancestry" ~f:(fun ~frontier s ->
                         s
                         |> With_hash.map_hash ~f:(fun state_hash ->
                                { State_hash.State_hashes.state_hash
                                ; state_body_hash = None
                                })
                         |> Sync_handler.Root.prove ~consensus_constants
                              ~logger:config.logger ~frontier))
                  ~get_best_tip:
                    (handle_request "get_best_tip" ~f:(fun ~frontier () ->
                         let open Option.Let_syntax in
                         let open Proof_carrying_data in
                         let%map proof_with_data =
                           Best_tip_prover.prove ~logger:config.logger frontier
                         in
                         { proof_with_data with
                           data = With_hash.data proof_with_data.data
                         }))
                  ~get_node_status
                  ~get_transition_chain_proof:
                    (handle_request "get_transition_chain_proof"
                       ~f:(fun ~frontier hash ->
                         Transition_chain_prover.prove ~frontier hash))
                  ~get_transition_chain:
                    (handle_request "get_transition_chain"
                       ~f:Sync_handler.get_transition_chain)
                  ~get_transition_knowledge:(fun _q ->
                    O1trace.thread "handle_request_get_transition_knowledge"
                      (fun () ->
                        return
                          ( match
                              Broadcast_pipe.Reader.peek
                                frontier_broadcast_pipe_r
                            with
                          | None ->
                              []
                          | Some frontier ->
                              Sync_handler.best_tip_path ~frontier ))))
          in
          (* tie the first knot *)
          net_ref := Some net ;
          let user_command_input_reader, user_command_input_writer =
            Strict_pipe.(create ~name:"local user transactions" Synchronous)
          in
          let block_produced_bvar = Bvar.create () in
<<<<<<< HEAD
          let txn_pool_config =
            Network_pool.Transaction_pool.Resource_pool.make_config ~verifier
              ~trust_system:config.trust_system
              ~pool_max_size:
                config.precomputed_values.genesis_constants.txpool_max_size
          in
          let transaction_pool =
            Network_pool.Transaction_pool.create ~config:txn_pool_config
              ~constraint_constants ~consensus_constants
              ~time_controller:config.time_controller
              ~expiry_ns:
                (Time_ns.Span.of_hr
                   (Float.of_int
                      config.precomputed_values.genesis_constants
                        .transaction_expiry_hr))
              ~logger:config.logger
              ~incoming_diffs:(Mina_networking.transaction_pool_diffs net)
              ~local_diffs:local_txns_reader
              ~frontier_broadcast_pipe:frontier_broadcast_pipe_r
          in
          (*Read from user_command_input_reader that has the user command inputs from client, infer nonce, create user command, and write it to the pipe consumed by the network pool*)
          Strict_pipe.Reader.iter user_command_input_reader
            ~f:(fun (inputs, result_cb, get_current_nonce, get_account) ->
              match inputs with
              | User_command_inputs uc_inputs -> (
                  match%bind
                    User_command_input.to_user_commands ~get_current_nonce
                      ~get_account ~constraint_constants ~logger:config.logger
                      uc_inputs
                  with
                  | Ok user_commands ->
                      if List.is_empty user_commands then (
                        result_cb
                          (Error (Error.of_string "No user commands to send")) ;
                        Deferred.unit )
                      else
                        (*callback for the result from transaction_pool.apply_diff*)
                        Strict_pipe.Writer.write local_txns_writer
                          ( List.map user_commands ~f:(fun cmd ->
                                User_command.Signed_command cmd)
                          , result_cb )
                  | Error e ->
                      [%log' error config.logger]
                        "Failed to submit user commands: $error"
                        ~metadata:[ ("error", Error_json.error_to_yojson e) ] ;
                      result_cb (Error e) ;
                      Deferred.unit )
              | Snapp_command_inputs snapp_txns ->
                  (* TODO: here, submit a Parties.t, which includes a nonce
                     allow the nonce to be omitted, and infer it, as done
                     for user command inputs
                  *)
                  Strict_pipe.Writer.write local_txns_writer
                    ( List.map snapp_txns ~f:(fun cmd ->
                          User_command.Parties cmd)
                    , result_cb ))
=======
          (*Read from user_command_input_reader that has the user command inputs from client, infer nonce, create user command, and write it to the pipe consumed by the network pool*)
          Strict_pipe.Reader.iter user_command_input_reader
            ~f:(fun (input_list, result_cb, get_current_nonce, get_account) ->
              match%bind
                User_command_input.to_user_commands ~get_current_nonce
                  ~get_account ~constraint_constants ~logger:config.logger
                  input_list
              with
              | Ok user_commands ->
                  if List.is_empty user_commands then (
                    result_cb
                      (Error (Error.of_string "No user commands to send")) ;
                    Deferred.unit )
                  else
                    Network_pool.Transaction_pool.Local_sink.push tx_local_sink
                      (*callback for the result from transaction_pool.apply_diff*)
                      ( List.map user_commands ~f:(fun c ->
                            User_command.Signed_command c)
                      , result_cb )
              | Error e ->
                  [%log' error config.logger]
                    "Failed to submit user commands: $error"
                    ~metadata:[ ("error", Error_json.error_to_yojson e) ] ;
                  result_cb (Error e) ;
                  Deferred.unit)
>>>>>>> b8a521cb
          |> Deferred.don't_wait_for ;
          let ((most_recent_valid_block_reader, _) as most_recent_valid_block) =
            Broadcast_pipe.create
              ( External_transition.genesis
                  ~precomputed_values:config.precomputed_values
              |> External_transition.Validated.to_initial_validated )
          in
          let valid_transitions, initialization_finish_signal =
            Transition_router.run ~logger:config.logger
              ~trust_system:config.trust_system ~verifier ~network:net
              ~is_seed:config.is_seed ~is_demo_mode:config.demo_mode
              ~time_controller:config.time_controller
              ~consensus_local_state:config.consensus_local_state
              ~persistent_root_location:config.persistent_root_location
              ~persistent_frontier_location:config.persistent_frontier_location
              ~frontier_broadcast_pipe:
                (frontier_broadcast_pipe_r, frontier_broadcast_pipe_w)
              ~catchup_mode ~network_transition_reader:block_reader
              ~producer_transition_reader:
                (Strict_pipe.Reader.map producer_transition_reader
                   ~f:(fun breadcrumb ->
                     let et =
                       Transition_frontier.Breadcrumb.validated_transition
                         breadcrumb
                     in
                     let validation_callback =
                       Mina_net2.Validation_callback.create_without_expiration
                         ()
                     in
                     External_transition.Validated.poke_validation_callback et
                       validation_callback ;
                     don't_wait_for
                       (* this will never throw since the callback was created without expiration *)
                       (let%bind v =
                          Mina_net2.Validation_callback.await_exn
                            validation_callback
                        in
                        if
                          Mina_net2.Validation_callback.equal_validation_result
                            v `Accept
                        then
                          Mina_networking.broadcast_state net
                            (External_transition.Validation
                             .forget_validation_with_hash et)
                        else Deferred.unit) ;
                     breadcrumb))
              ~most_recent_valid_block
              ~precomputed_values:config.precomputed_values ~notify_online
          in
          let ( valid_transitions_for_network
              , valid_transitions_for_api
              , new_blocks ) =
            let network_pipe, downstream_pipe =
              Strict_pipe.Reader.Fork.two valid_transitions
            in
            let api_pipe, new_blocks_pipe =
              Strict_pipe.Reader.(
                Fork.two (map downstream_pipe ~f:(fun (`Transition t, _) -> t)))
            in
            (network_pipe, api_pipe, new_blocks_pipe)
          in
          O1trace.background_thread "broadcast_transaction_pool_diffs"
            (fun () ->
              let rl = Network_pool.Transaction_pool.create_rate_limiter () in
              log_rate_limiter_occasionally rl ~label:"broadcast_transactions" ;
              Linear_pipe.iter
                (Network_pool.Transaction_pool.broadcasts transaction_pool)
                ~f:(fun x ->
                  let%bind () =
                    send_resource_pool_diff_or_wait ~rl
                      ~diff_score:
                        Network_pool.Transaction_pool.Resource_pool.Diff.score
                      ~max_per_15_seconds:
                        Network_pool.Transaction_pool.Resource_pool.Diff
                        .max_per_15_seconds x
                  in
                  Mina_networking.broadcast_transaction_pool_diff net x)) ;
          O1trace.background_thread "broadcast_blocks" (fun () ->
              Strict_pipe.Reader.iter_without_pushback
                valid_transitions_for_network
                ~f:(fun (`Transition transition, `Source source) ->
                  let hash =
                    (External_transition.Validated.state_hashes transition)
                      .state_hash
                  in
                  let consensus_state =
                    transition |> External_transition.Validated.consensus_state
                  in
                  let now =
                    let open Block_time in
                    now config.time_controller |> to_span_since_epoch
                    |> Span.to_ms
                  in
                  match
                    Consensus.Hooks.received_at_valid_time
                      ~constants:consensus_constants ~time_received:now
                      consensus_state
                  with
                  | Ok () -> (
                      match source with
                      | `Gossip ->
                          [%str_log' info config.logger]
                            ~metadata:
                              [ ( "external_transition"
                                , External_transition.Validated.to_yojson
                                    transition )
                              ]
                            (Rebroadcast_transition { state_hash = hash }) ;
                          (*send callback to libp2p to forward the gossiped transition*)
                          External_transition.Validated.accept transition
                      | `Internal ->
                          (*Send callback to publish the new block. Don't log rebroadcast message if it is internally generated; There is a broadcast log*)
                          External_transition.Validated.accept transition
                      | `Catchup ->
                          (*Noop for directly downloaded transitions*)
                          External_transition.Validated.accept transition )
                  | Error reason -> (
                      let timing_error_json =
                        match reason with
                        | `Too_early ->
                            `String "too early"
                        | `Too_late slots ->
                            `String (sprintf "%Lu slots too late" slots)
                      in
                      let metadata =
                        [ ("state_hash", State_hash.to_yojson hash)
                        ; ( "external_transition"
                          , External_transition.Validated.to_yojson transition
                          )
                        ; ("timing", timing_error_json)
                        ]
                      in
                      External_transition.Validated.reject transition ;
                      match source with
                      | `Catchup ->
                          ()
                      | `Internal ->
                          [%log' error config.logger] ~metadata
                            "Internally generated block $state_hash cannot be \
                             rebroadcast because it's not a valid time to do \
                             so ($timing)"
                      | `Gossip ->
                          [%log' warn config.logger] ~metadata
                            "Not rebroadcasting block $state_hash because it \
                             was received $timing" ))) ;
          (* FIXME #4093: augment ban_notifications with a Peer.ID so we can implement ban_notify
             trace_task "ban notification loop" (fun () ->
              Linear_pipe.iter (Mina_networking.ban_notification_reader net)
                ~f:(fun notification ->
                  let open Gossip_net in
                  let peer = notification.banned_peer in
                  let banned_until = notification.banned_until in
                  (* if RPC call fails, will be logged in gossip net code *)
                  let%map _ =
                    Mina_networking.ban_notify net peer banned_until
                  in
                  () ) ) ; *)
          don't_wait_for
            (Linear_pipe.iter
               (Mina_networking.ban_notification_reader net)
               ~f:(Fn.const Deferred.unit)) ;
<<<<<<< HEAD
          let snark_pool_config =
            Network_pool.Snark_pool.Resource_pool.make_config ~verifier
              ~trust_system:config.trust_system
              ~disk_location:config.snark_pool_disk_location
          in
          let%bind snark_pool =
            Network_pool.Snark_pool.load ~config:snark_pool_config
              ~constraint_constants ~consensus_constants
              ~time_controller:config.time_controller
              ~expiry_ns:
                (Time_ns.Span.of_hr
                   (Float.of_int
                      config.precomputed_values.genesis_constants
                        .transaction_expiry_hr))
              ~logger:config.logger
              ~incoming_diffs:(Mina_networking.snark_pool_diffs net)
              ~local_diffs:local_snark_work_reader
              ~frontier_broadcast_pipe:frontier_broadcast_pipe_r
          in
=======
>>>>>>> b8a521cb
          let snark_jobs_state =
            Work_selector.State.init
              ~reassignment_wait:config.work_reassignment_wait
              ~frontier_broadcast_pipe:frontier_broadcast_pipe_r
              ~logger:config.logger
          in
          let%bind wallets =
            match wallets with
            | Some wallets ->
                return wallets
            | None ->
                Secrets.Wallets.load ~logger:config.logger
                  ~disk_location:config.wallets_disk_location
          in
          O1trace.background_thread "broadcast_snark_pool_diffs" (fun () ->
              let rl = Network_pool.Snark_pool.create_rate_limiter () in
              log_rate_limiter_occasionally rl ~label:"broadcast_snark_work" ;
              Linear_pipe.iter (Network_pool.Snark_pool.broadcasts snark_pool)
                ~f:(fun x ->
                  let%bind () =
                    send_resource_pool_diff_or_wait ~rl
                      ~diff_score:
                        Network_pool.Snark_pool.Resource_pool.Diff.score
                      ~max_per_15_seconds:
                        Network_pool.Snark_pool.Resource_pool.Diff
                        .max_per_15_seconds x
                  in
                  Mina_networking.broadcast_snark_pool_diff net x)) ;
          Option.iter config.archive_process_location
            ~f:(fun archive_process_port ->
              [%log' info config.logger]
                "Communicating with the archive process"
                ~metadata:
                  [ ( "Host"
                    , `String (Host_and_port.host archive_process_port.value) )
                  ; ( "Port"
                    , `Int (Host_and_port.port archive_process_port.value) )
                  ] ;
              Archive_client.run ~logger:config.logger
                ~frontier_broadcast_pipe:frontier_broadcast_pipe_r
                archive_process_port) ;
          let precomputed_block_writer =
            ref
              ( Option.map config.precomputed_blocks_path ~f:(fun path ->
                    `Path path)
              , if config.log_precomputed_blocks then Some `Log else None )
          in
          let subscriptions =
            Coda_subscriptions.create ~logger:config.logger
              ~constraint_constants ~new_blocks ~wallets
              ~transition_frontier:frontier_broadcast_pipe_r
              ~is_storing_all:config.is_archive_rocksdb
              ~upload_blocks_to_gcloud:config.upload_blocks_to_gcloud
              ~time_controller:config.time_controller ~precomputed_block_writer
          in
          let open Mina_incremental.Status in
          let transition_frontier_incr =
            Var.watch @@ of_broadcast_pipe frontier_broadcast_pipe_r
          in
          let transition_frontier_and_catchup_signal_incr =
            transition_frontier_incr
            >>= function
            | Some transition_frontier ->
                of_broadcast_pipe Ledger_catchup.Catchup_jobs.reader
                |> Var.watch
                >>| fun catchup_signal ->
                Some (transition_frontier, catchup_signal)
            | None ->
                return None
          in
          let sync_status =
            create_sync_status_observer ~logger:config.logger ~net
              ~is_seed:config.is_seed ~demo_mode:config.demo_mode
              ~transition_frontier_and_catchup_signal_incr
              ~online_status_incr:(Var.watch @@ of_broadcast_pipe online_status)
              ~first_connection_incr:
                ( Var.watch @@ of_deferred
                @@ Mina_networking.on_first_connect net ~f:Fn.id )
              ~first_message_incr:
                (Var.watch @@ of_deferred @@ on_first_received_message ~f:Fn.id)
          in
          (* tie other knot *)
          sync_status_ref := Some sync_status ;
          Deferred.return
            { config
            ; next_producer_timing = None
            ; processes =
                { prover
                ; verifier
                ; snark_worker
                ; uptime_snark_worker_opt
                ; vrf_evaluator
                }
            ; initialization_finish_signal
            ; components =
                { net
                ; transaction_pool
                ; snark_pool
                ; transition_frontier = frontier_broadcast_pipe_r
                ; most_recent_valid_block = most_recent_valid_block_reader
                ; block_produced_bvar
                }
            ; pipes =
                { validated_transitions_reader = valid_transitions_for_api
                ; producer_transition_writer
                ; user_command_input_writer
                ; tx_local_sink
                ; snark_local_sink
                }
            ; wallets
            ; coinbase_receiver = ref config.coinbase_receiver
            ; snark_job_state = snark_jobs_state
            ; subscriptions
            ; sync_status
            ; precomputed_block_writer
            ; block_production_status = ref `Free
            }))

let net { components = { net; _ }; _ } = net

let runtime_config { config = { precomputed_values; _ }; _ } =
  Genesis_ledger_helper.runtime_config_of_precomputed_values precomputed_values<|MERGE_RESOLUTION|>--- conflicted
+++ resolved
@@ -1593,6 +1593,11 @@
               ~constraint_constants ~consensus_constants
               ~time_controller:config.time_controller ~logger:config.logger
               ~frontier_broadcast_pipe:frontier_broadcast_pipe_r
+              ~expiry_ns:
+                (Time_ns.Span.of_hr
+                   (Float.of_int
+                      config.precomputed_values.genesis_constants
+                        .transaction_expiry_hr))
           in
           let snark_pool_config =
             Network_pool.Snark_pool.Resource_pool.make_config ~verifier
@@ -1604,6 +1609,11 @@
               ~constraint_constants ~consensus_constants
               ~time_controller:config.time_controller ~logger:config.logger
               ~frontier_broadcast_pipe:frontier_broadcast_pipe_r
+              ~expiry_ns:
+                (Time_ns.Span.of_hr
+                   (Float.of_int
+                      config.precomputed_values.genesis_constants
+                        .transaction_expiry_hr))
           in
           let block_reader, block_sink =
             Transition_handler.Block_sink.create
@@ -1726,27 +1736,6 @@
             Strict_pipe.(create ~name:"local user transactions" Synchronous)
           in
           let block_produced_bvar = Bvar.create () in
-<<<<<<< HEAD
-          let txn_pool_config =
-            Network_pool.Transaction_pool.Resource_pool.make_config ~verifier
-              ~trust_system:config.trust_system
-              ~pool_max_size:
-                config.precomputed_values.genesis_constants.txpool_max_size
-          in
-          let transaction_pool =
-            Network_pool.Transaction_pool.create ~config:txn_pool_config
-              ~constraint_constants ~consensus_constants
-              ~time_controller:config.time_controller
-              ~expiry_ns:
-                (Time_ns.Span.of_hr
-                   (Float.of_int
-                      config.precomputed_values.genesis_constants
-                        .transaction_expiry_hr))
-              ~logger:config.logger
-              ~incoming_diffs:(Mina_networking.transaction_pool_diffs net)
-              ~local_diffs:local_txns_reader
-              ~frontier_broadcast_pipe:frontier_broadcast_pipe_r
-          in
           (*Read from user_command_input_reader that has the user command inputs from client, infer nonce, create user command, and write it to the pipe consumed by the network pool*)
           Strict_pipe.Reader.iter user_command_input_reader
             ~f:(fun (inputs, result_cb, get_current_nonce, get_account) ->
@@ -1764,9 +1753,10 @@
                         Deferred.unit )
                       else
                         (*callback for the result from transaction_pool.apply_diff*)
-                        Strict_pipe.Writer.write local_txns_writer
-                          ( List.map user_commands ~f:(fun cmd ->
-                                User_command.Signed_command cmd)
+                        Network_pool.Transaction_pool.Local_sink.push
+                          tx_local_sink
+                          ( List.map user_commands ~f:(fun c ->
+                                User_command.Signed_command c)
                           , result_cb )
                   | Error e ->
                       [%log' error config.logger]
@@ -1779,37 +1769,10 @@
                      allow the nonce to be omitted, and infer it, as done
                      for user command inputs
                   *)
-                  Strict_pipe.Writer.write local_txns_writer
+                  Network_pool.Transaction_pool.Local_sink.push tx_local_sink
                     ( List.map snapp_txns ~f:(fun cmd ->
                           User_command.Parties cmd)
                     , result_cb ))
-=======
-          (*Read from user_command_input_reader that has the user command inputs from client, infer nonce, create user command, and write it to the pipe consumed by the network pool*)
-          Strict_pipe.Reader.iter user_command_input_reader
-            ~f:(fun (input_list, result_cb, get_current_nonce, get_account) ->
-              match%bind
-                User_command_input.to_user_commands ~get_current_nonce
-                  ~get_account ~constraint_constants ~logger:config.logger
-                  input_list
-              with
-              | Ok user_commands ->
-                  if List.is_empty user_commands then (
-                    result_cb
-                      (Error (Error.of_string "No user commands to send")) ;
-                    Deferred.unit )
-                  else
-                    Network_pool.Transaction_pool.Local_sink.push tx_local_sink
-                      (*callback for the result from transaction_pool.apply_diff*)
-                      ( List.map user_commands ~f:(fun c ->
-                            User_command.Signed_command c)
-                      , result_cb )
-              | Error e ->
-                  [%log' error config.logger]
-                    "Failed to submit user commands: $error"
-                    ~metadata:[ ("error", Error_json.error_to_yojson e) ] ;
-                  result_cb (Error e) ;
-                  Deferred.unit)
->>>>>>> b8a521cb
           |> Deferred.don't_wait_for ;
           let ((most_recent_valid_block_reader, _) as most_recent_valid_block) =
             Broadcast_pipe.create
@@ -1971,28 +1934,6 @@
             (Linear_pipe.iter
                (Mina_networking.ban_notification_reader net)
                ~f:(Fn.const Deferred.unit)) ;
-<<<<<<< HEAD
-          let snark_pool_config =
-            Network_pool.Snark_pool.Resource_pool.make_config ~verifier
-              ~trust_system:config.trust_system
-              ~disk_location:config.snark_pool_disk_location
-          in
-          let%bind snark_pool =
-            Network_pool.Snark_pool.load ~config:snark_pool_config
-              ~constraint_constants ~consensus_constants
-              ~time_controller:config.time_controller
-              ~expiry_ns:
-                (Time_ns.Span.of_hr
-                   (Float.of_int
-                      config.precomputed_values.genesis_constants
-                        .transaction_expiry_hr))
-              ~logger:config.logger
-              ~incoming_diffs:(Mina_networking.snark_pool_diffs net)
-              ~local_diffs:local_snark_work_reader
-              ~frontier_broadcast_pipe:frontier_broadcast_pipe_r
-          in
-=======
->>>>>>> b8a521cb
           let snark_jobs_state =
             Work_selector.State.init
               ~reassignment_wait:config.work_reassignment_wait
