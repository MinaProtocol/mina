open Core_kernel
open Async
open Mina_base
open Mina_transaction
module Ledger = Mina_ledger.Ledger
open Mina_block
open Pipe_lib
open Strict_pipe
open Signature_lib
open Network_peer
module Archive_client = Archive_client
module Config = Config
module Conf_dir = Conf_dir
module Subscriptions = Mina_subscriptions
module Snark_worker_lib = Snark_worker
module Timeout = Timeout_lib.Core_time

let daemon_start_time = Time_ns.now ()

type Structured_log_events.t += Connecting
  [@@deriving register_event { msg = "Mina daemon is connecting" }]

type Structured_log_events.t += Listening
  [@@deriving register_event { msg = "Mina daemon is listening" }]

type Structured_log_events.t += Bootstrapping
  [@@deriving register_event { msg = "Mina daemon is bootstrapping" }]

type Structured_log_events.t += Ledger_catchup
  [@@deriving register_event { msg = "Mina daemon is doing ledger catchup" }]

type Structured_log_events.t += Synced
  [@@deriving register_event { msg = "Mina daemon is synced" }]

type Structured_log_events.t +=
  | Rebroadcast_transition of { state_hash : State_hash.t }
  [@@deriving register_event { msg = "Rebroadcasting $state_hash" }]

exception Snark_worker_error of int

exception Snark_worker_signal_interrupt of Signal.t

(* A way to run a single snark worker for a daemon in a lazy manner. Forcing
   this lazy value will run the snark worker process. A snark work is
   assigned to a public key. This public key can change throughout the entire time
   the daemon is running *)
type snark_worker =
  { public_key : Public_key.Compressed.t
  ; process : Process.t Ivar.t
  ; kill_ivar : unit Ivar.t
  }

type processes =
  { prover : Prover.t
  ; verifier : Verifier.t
  ; vrf_evaluator : Vrf_evaluator.t
  ; mutable snark_worker :
      [ `On of snark_worker * Currency.Fee.t | `Off of Currency.Fee.t ]
  ; uptime_snark_worker_opt : Uptime_service.Uptime_snark_worker.t option
  }

type components =
  { net : Mina_networking.t
  ; transaction_pool : Network_pool.Transaction_pool.t
  ; snark_pool : Network_pool.Snark_pool.t
  ; transition_frontier : Transition_frontier.t option Broadcast_pipe.Reader.t
  ; most_recent_valid_block :
      Mina_block.initial_valid_block Broadcast_pipe.Reader.t
  ; block_produced_bvar : (Transition_frontier.Breadcrumb.t, read_write) Bvar.t
  }

(* tag commands so they can share a common pipe, to ensure sequentiality of nonces *)
type command_inputs =
  | Signed_command_inputs of User_command_input.t list
  | Zkapp_command_command_inputs of Zkapp_command.t list

type pipes =
  { validated_transitions_reader : Mina_block.Validated.t Strict_pipe.Reader.t
  ; producer_transition_writer :
      ( Transition_frontier.Breadcrumb.t
      , Strict_pipe.synchronous
      , unit Deferred.t )
      Strict_pipe.Writer.t
  ; user_command_input_writer :
      ( command_inputs
        * (   ( [ `Broadcasted | `Not_broadcasted ]
              * Network_pool.Transaction_pool.Resource_pool.Diff.t
              * Network_pool.Transaction_pool.Resource_pool.Diff.Rejected.t )
              Or_error.t
           -> unit )
        * (   Account_id.t
           -> ( [ `Min of Mina_base.Account.Nonce.t ] * Mina_base.Account.Nonce.t
              , string )
              Result.t )
        * (Account_id.t -> Account.t option Participating_state.T.t)
      , Strict_pipe.synchronous
      , unit Deferred.t )
      Strict_pipe.Writer.t
  ; tx_local_sink : Network_pool.Transaction_pool.Local_sink.t
  ; snark_local_sink : Network_pool.Snark_pool.Local_sink.t
  }

type t =
  { config : Config.t
  ; processes : processes
  ; components : components
  ; initialization_finish_signal : unit Ivar.t
  ; pipes : pipes
  ; wallets : Secrets.Wallets.t
  ; coinbase_receiver : Consensus.Coinbase_receiver.t ref
  ; snark_job_state : Work_selector.State.t
  ; mutable next_producer_timing :
      Daemon_rpcs.Types.Status.Next_producer_timing.t option
  ; subscriptions : Mina_subscriptions.t
  ; sync_status : Sync_status.t Mina_incremental.Status.Observer.t
  ; precomputed_block_writer :
      ([ `Path of string ] option * [ `Log ] option) ref
  ; block_production_status :
      [ `Producing | `Producing_in_ms of float | `Free ] ref
  ; in_memory_reverse_structured_log_messages_for_integration_test :
      (int * string list * bool) ref
  ; vrf_evaluation_state : Block_producer.Vrf_evaluation_state.t
  }
[@@deriving fields]

let vrf_evaluation_state t = t.vrf_evaluation_state

let time_controller t = t.config.time_controller

let subscription t = t.subscriptions

let peek_frontier frontier_broadcast_pipe =
  Broadcast_pipe.Reader.peek frontier_broadcast_pipe
  |> Result.of_option
       ~error:
         (Error.of_string
            "Cannot retrieve transition frontier now. Bootstrapping right now." )

let client_port t =
  let { Node_addrs_and_ports.client_port; _ } =
    t.config.gossip_net_params.addrs_and_ports
  in
  client_port

(* Get the most recently set public keys  *)
let block_production_pubkeys t : Public_key.Compressed.Set.t =
  t.config.block_production_keypairs |> Keypair.And_compressed_pk.Set.to_list
  |> List.map ~f:snd |> Public_key.Compressed.Set.of_list

let coinbase_receiver t = !(t.coinbase_receiver)

let replace_coinbase_receiver t coinbase_receiver =
  [%log' info t.config.logger]
    "Changing the coinbase receiver for produced blocks from $old_receiver to \
     $new_receiver"
    ~metadata:
      [ ( "old_receiver"
        , Consensus.Coinbase_receiver.to_yojson !(t.coinbase_receiver) )
      ; ("new_receiver", Consensus.Coinbase_receiver.to_yojson coinbase_receiver)
      ] ;
  t.coinbase_receiver := coinbase_receiver

let log_snark_worker_warning t =
  if Option.is_some t.config.snark_coordinator_key then
    [%log' warn t.config.logger]
      "The snark coordinator flag is set; running a snark worker will override \
       the snark coordinator key"

let log_snark_coordinator_warning (config : Config.t) snark_worker =
  if Option.is_some config.snark_coordinator_key then
    match snark_worker with
    | `On _ ->
        [%log' warn config.logger]
          "The snark coordinator key will be ignored because the snark worker \
           key is set "
    | _ ->
        ()

module Snark_worker = struct
  let run_process ~logger ~proof_level pids client_port kill_ivar num_threads =
    let env =
      Option.map
        ~f:(fun num -> `Extend [ ("RAYON_NUM_THREADS", string_of_int num) ])
        num_threads
    in
    let%map snark_worker_process =
      let our_binary = Sys.executable_name in
      Process.create_exn () ~prog:our_binary ?env
        ~args:
          ( "internal" :: Snark_worker.Intf.command_name
          :: Snark_worker.arguments ~proof_level
               ~daemon_address:
                 (Host_and_port.create ~host:"127.0.0.1" ~port:client_port)
               ~shutdown_on_disconnect:false )
    in
    Child_processes.Termination.register_process pids snark_worker_process
      Snark_worker ;
    Child_processes.Termination.wait_for_process_log_errors ~logger
      snark_worker_process ~module_:__MODULE__ ~location:__LOC__ ~here:[%here] ;
    let close_stdin () =
      Process.stdin snark_worker_process |> Async.Writer.close
    in
    let remove_pid () =
      let pid = Process.pid snark_worker_process in
      Child_processes.Termination.remove pids pid
    in
    don't_wait_for
      ( match%bind
          Monitor.try_with ~here:[%here] (fun () ->
              Process.wait snark_worker_process )
        with
      | Ok signal_or_error -> (
          let%bind () = close_stdin () in
          remove_pid () ;
          match signal_or_error with
          | Ok () ->
              [%log info] "Snark worker process died" ;
              if Ivar.is_full kill_ivar then
                [%log error] "Ivar.fill bug is here!" ;
              Ivar.fill kill_ivar () ;
              Deferred.unit
          | Error (`Exit_non_zero non_zero_error) ->
              [%log fatal]
                !"Snark worker process died with a nonzero error %i"
                non_zero_error ;
              raise (Snark_worker_error non_zero_error)
          | Error (`Signal signal) ->
              [%log fatal]
                !"Snark worker died with signal %{sexp:Signal.t}. Aborting \
                  daemon"
                signal ;
              raise (Snark_worker_signal_interrupt signal) )
      | Error exn ->
          let%bind () = close_stdin () in
          remove_pid () ;
          [%log info]
            !"Exception when waiting for snark worker process to terminate: \
              $exn"
            ~metadata:[ ("exn", `String (Exn.to_string exn)) ] ;
          Deferred.unit ) ;
    [%log trace]
      !"Created snark worker with pid: %i"
      (Pid.to_int @@ Process.pid snark_worker_process) ;
    (* We want these to be printfs so we don't double encode our logs here *)
    Pipe.iter_without_pushback
      (Async.Reader.pipe (Process.stdout snark_worker_process))
      ~f:(fun s -> printf "%s" s)
    |> don't_wait_for ;
    Pipe.iter_without_pushback
      (Async.Reader.pipe (Process.stderr snark_worker_process))
      ~f:(fun s -> printf "%s" s)
    |> don't_wait_for ;
    snark_worker_process

  let start t =
    O1trace.thread "snark_worker"
    @@ fun () ->
    match t.processes.snark_worker with
    | `On ({ process = process_ivar; kill_ivar; _ }, _) ->
        [%log' debug t.config.logger] !"Starting snark worker process" ;
        log_snark_worker_warning t ;
        let%map snark_worker_process =
          run_process ~logger:t.config.logger
            ~proof_level:t.config.precomputed_values.proof_level t.config.pids
            t.config.gossip_net_params.addrs_and_ports.client_port kill_ivar
            t.config.snark_worker_config.num_threads
        in
        [%log' debug t.config.logger]
          ~metadata:
            [ ( "snark_worker_pid"
              , `Int (Pid.to_int (Process.pid snark_worker_process)) )
            ]
          "Started snark worker process with pid: $snark_worker_pid" ;
        if Ivar.is_full process_ivar then
          [%log' error t.config.logger] "Ivar.fill bug is here!" ;
        Ivar.fill process_ivar snark_worker_process
    | `Off _ ->
        [%log' info t.config.logger]
          !"Attempted to turn on snark worker, but snark worker key is set to \
            none" ;
        Deferred.unit

  let stop ?(should_wait_kill = false) t =
    match t.processes.snark_worker with
    | `On ({ public_key = _; process; kill_ivar }, _) ->
        let%bind process = Ivar.read process in
        [%log' info t.config.logger]
          "Killing snark worker process with pid: $snark_worker_pid"
          ~metadata:
            [ ("snark_worker_pid", `Int (Pid.to_int (Process.pid process))) ] ;
        Signal.send_exn Signal.term (`Pid (Process.pid process)) ;
        if should_wait_kill then Ivar.read kill_ivar else Deferred.unit
    | `Off _ ->
        [%log' warn t.config.logger]
          "Attempted to turn off snark worker, but no snark worker was running" ;
        Deferred.unit

  let get_key { processes = { snark_worker; _ }; _ } =
    match snark_worker with
    | `On ({ public_key; _ }, _) ->
        Some public_key
    | `Off _ ->
        None

  let replace_key t new_key =
    let snark_worker = t.processes.snark_worker in
    let logger = t.config.logger in
    match (snark_worker, new_key) with
    | `Off _, None ->
        [%log info]
          "Snark work is still not happening since keys snark worker keys are \
           still set to None" ;
        Deferred.unit
    | `Off fee, Some new_key ->
        let process = Ivar.create () in
        let kill_ivar = Ivar.create () in
        t.processes.snark_worker <-
          `On ({ public_key = new_key; process; kill_ivar }, fee) ;
        start t
    | `On ({ public_key = old; process; kill_ivar }, fee), Some new_key ->
        [%log debug]
          !"Changing snark worker key from $old to $new"
          ~metadata:
            [ ("old", Public_key.Compressed.to_yojson old)
            ; ("new", Public_key.Compressed.to_yojson new_key)
            ] ;
        t.processes.snark_worker <-
          `On ({ public_key = new_key; process; kill_ivar }, fee) ;
        Deferred.unit
    | `On (_, fee), None ->
        let%map () = stop t in
        t.processes.snark_worker <- `Off fee
end

let replace_snark_worker_key = Snark_worker.replace_key

let snark_worker_key = Snark_worker.get_key

let snark_coordinator_key t = t.config.snark_coordinator_key

let stop_snark_worker = Snark_worker.stop

let best_tip_opt t =
  let open Option.Let_syntax in
  let%map frontier =
    Broadcast_pipe.Reader.peek t.components.transition_frontier
  in
  Transition_frontier.best_tip frontier

let transition_frontier t = t.components.transition_frontier

let root_length_opt t =
  let open Option.Let_syntax in
  let%map frontier =
    Broadcast_pipe.Reader.peek t.components.transition_frontier
  in
  Transition_frontier.root_length frontier

let best_staged_ledger_opt t =
  let open Option.Let_syntax in
  let%map tip = best_tip_opt t in
  Transition_frontier.Breadcrumb.staged_ledger tip

let best_protocol_state_opt t =
  let open Option.Let_syntax in
  let%map tip = best_tip_opt t in
  Transition_frontier.Breadcrumb.protocol_state tip

let best_ledger_opt t =
  let open Option.Let_syntax in
  let%map staged_ledger = best_staged_ledger_opt t in
  Staged_ledger.ledger staged_ledger

let compose_of_option f =
  Fn.compose
    (Option.value_map ~default:`Bootstrapping ~f:(fun x -> `Active x))
    f

let best_tip = compose_of_option best_tip_opt

let root_length = compose_of_option root_length_opt

let active_or_bootstrapping =
  compose_of_option (fun t ->
      Option.bind
        (Broadcast_pipe.Reader.peek t.components.transition_frontier)
        ~f:(Fn.const (Some ())) )

let get_node_state t =
  let chain_id = t.config.chain_id in
  let addrs_and_ports = t.config.gossip_net_params.addrs_and_ports in
  let peer_id = (Node_addrs_and_ports.to_peer_exn addrs_and_ports).peer_id in
  let ip_address =
    Node_addrs_and_ports.external_ip addrs_and_ports
    |> Core.Unix.Inet_addr.to_string
  in
  let public_key =
    let key_list =
      block_production_pubkeys t |> Public_key.Compressed.Set.to_list
    in
    if List.is_empty key_list then None else Some (List.hd_exn key_list)
  in
  let catchup_job_states =
    match Broadcast_pipe.Reader.peek @@ transition_frontier t with
    | None ->
        None
    | Some tf -> (
        match Transition_frontier.catchup_tree tf with
        | Full catchup_tree ->
            Some
              (Transition_frontier.Full_catchup_tree.to_node_status_report
                 catchup_tree )
        | _ ->
            None )
  in
  let block_height_at_best_tip =
    best_tip t
    |> Participating_state.map ~f:(fun b ->
           Transition_frontier.Breadcrumb.consensus_state b
           |> Consensus.Data.Consensus_state.blockchain_length
           |> Mina_numbers.Length.to_uint32 )
    |> Participating_state.map ~f:Unsigned.UInt32.to_int
    |> Participating_state.active
  in
  let sync_status =
    sync_status t |> Mina_incremental.Status.Observer.value_exn
  in
  let uptime_of_node =
    Time.(
      Span.to_string_hum
      @@ Time.diff (now ())
           (Time_ns.to_time_float_round_nearest_microsecond daemon_start_time))
  in
  let%map hardware_info = Conf_dir.get_hw_info () in
  { Node_error_service.peer_id
  ; ip_address
  ; chain_id
  ; public_key
  ; catchup_job_states
  ; block_height_at_best_tip
  ; sync_status
  ; hardware_info
  ; uptime_of_node
  }

(* This is a hack put in place to deal with nodes getting stuck
   in Offline states, that is, not receiving blocks for an extended period,
   or stuck in Bootstrap for too long

   To address this, we restart the libp2p helper when we become offline. *)
let next_helper_restart = ref None

let offline_shutdown = ref None

exception Offline_shutdown

exception Bootstrap_stuck_shutdown

let create_sync_status_observer ~logger ~is_seed ~demo_mode ~net
    ~transition_frontier_and_catchup_signal_incr ~online_status_incr
    ~first_connection_incr ~first_message_incr =
  let open Mina_incremental.Status in
  let restart_delay = Time.Span.of_min 5. in
  let offline_shutdown_delay = Time.Span.of_min 25. in
  let after_genesis =
    let genesis_timestamp =
      Genesis_constants.(
        genesis_timestamp_of_string genesis_state_timestamp_string)
    in
    fun () -> Time.(( >= ) (now ())) genesis_timestamp
  in
  let incremental_status =
    map4 online_status_incr transition_frontier_and_catchup_signal_incr
      first_connection_incr first_message_incr
      ~f:(fun online_status active_status first_connection first_message ->
        (* Always be synced in demo mode, we don't expect peers to connect to us *)
        if demo_mode then `Synced
        else
          match online_status with
          | `Offline ->
              (* nothing to do if offline before genesis *)
              ( if after_genesis () then
                match !next_helper_restart with
                | None ->
                    next_helper_restart :=
                      Some
                        (Async.Clock.Event.run_after restart_delay
                           (fun () ->
                             [%log info]
                               "Offline for too long; restarting libp2p_helper" ;
                             Mina_networking.restart_helper net ;
                             next_helper_restart := None ;
                             match !offline_shutdown with
                             | None ->
                                 offline_shutdown :=
                                   Some
                                     (Async.Clock.Event.run_after
                                        offline_shutdown_delay
                                        (fun () -> raise Offline_shutdown)
                                        () )
                             | Some _ ->
                                 () )
                           () )
                | Some _ ->
                    () ) ;
              let is_empty = function `Empty -> true | _ -> false in
              if is_empty first_connection then (
                [%str_log info] Connecting ;
                `Connecting )
              else if is_empty first_message then (
                [%str_log info] Listening ;
                `Listening )
              else `Offline
          | `Online -> (
              Option.iter !next_helper_restart ~f:(fun e ->
                  Async.Clock.Event.abort_if_possible e () ) ;
              next_helper_restart := None ;
              Option.iter !offline_shutdown ~f:(fun e ->
                  Async.Clock.Event.abort_if_possible e () ) ;
              offline_shutdown := None ;
              match active_status with
              | None ->
                  let logger = Logger.create () in
                  [%str_log info] Bootstrapping ;
                  `Bootstrap
              | Some (_, catchup_jobs) ->
                  let logger = Logger.create () in
                  if catchup_jobs > 0 then (
                    [%str_log info] Ledger_catchup ;
                    `Catchup )
                  else (
                    [%str_log info] Synced ;
                    `Synced ) ) )
  in
  let observer = observe incremental_status in
  (* monitor Mina status, issue a warning if offline for too long (unless we are a seed node) *)
  ( if not is_seed then
    let offline_timeout_min = 15.0 in
    let offline_timeout_duration = Time.Span.of_min offline_timeout_min in
    let offline_timeout = ref None in
    let offline_warned = ref false in
    let bootstrap_timeout_min = 120.0 in
    let bootstrap_timeout_duration = Time.Span.of_min bootstrap_timeout_min in
    let bootstrap_timeout = ref None in
    let log_offline_warning _tm =
      [%log error]
        "Daemon has not received any gossip messages for %0.0f minutes; check \
         the daemon's external port forwarding, if needed"
        offline_timeout_min ;
      offline_warned := true
    in
    let start_offline_timeout () =
      match !offline_timeout with
      | Some _ ->
          ()
      | None ->
          offline_timeout :=
            Some
              (Timeout.create () offline_timeout_duration ~f:log_offline_warning)
    in
    let stop_offline_timeout () =
      match !offline_timeout with
      | Some timeout ->
          if !offline_warned then (
            [%log info]
              "Daemon had been offline (no gossip messages received), now back \
               online" ;
            offline_warned := false ) ;
          Timeout.cancel () timeout () ;
          offline_timeout := None
      | None ->
          ()
    in
    let log_bootstrap_error_and_restart _tm =
      [%log error] "Daemon has been in bootstrap for %0.0f minutes"
        bootstrap_timeout_min ;
      raise Bootstrap_stuck_shutdown
    in
    let start_bootstrap_timeout () =
      match !bootstrap_timeout with
      | Some _ ->
          ()
      | None ->
          (* don't check bootstrap timeout before genesis *)
          if after_genesis () then
            bootstrap_timeout :=
              Some
                (Timeout.create () bootstrap_timeout_duration
                   ~f:log_bootstrap_error_and_restart )
    in
    let stop_bootstrap_timeout () =
      match !bootstrap_timeout with
      | Some timeout ->
          Timeout.cancel () timeout () ;
          bootstrap_timeout := None
      | None ->
          ()
    in
    let handle_status_change (sync_status : Sync_status.t) =
      ( match sync_status with
      | `Offline ->
          start_offline_timeout ()
      | _ ->
          stop_offline_timeout () ) ;
      match sync_status with
      | `Bootstrap ->
          start_bootstrap_timeout ()
      | _ ->
          stop_bootstrap_timeout ()
    in
    Observer.on_update_exn observer ~f:(function
      | Initialized sync_status ->
          handle_status_change sync_status
      | Changed (_old_sync_status, new_sync_status) ->
          handle_status_change new_sync_status
      | Invalidated ->
          () ) ) ;
  (* recompute Mina status on an interval *)
  let stabilize () = O1trace.sync_thread "stabilize_sync_status" stabilize in
  stabilize () ;
  every (Time.Span.of_sec 15.0) ~stop:(never ()) stabilize ;
  observer

let sync_status t = t.sync_status

let visualize_frontier ~filename =
  compose_of_option
  @@ fun t ->
  let open Option.Let_syntax in
  let%map frontier =
    Broadcast_pipe.Reader.peek t.components.transition_frontier
  in
  Transition_frontier.visualize ~filename frontier

let best_staged_ledger = compose_of_option best_staged_ledger_opt

let best_protocol_state = compose_of_option best_protocol_state_opt

let best_ledger = compose_of_option best_ledger_opt

let get_ledger t state_hash_opt =
  let open Deferred.Or_error.Let_syntax in
  let%bind state_hash =
    Deferred.return
    @@ Option.value_map state_hash_opt ~f:Or_error.return
         ~default:
           ( match best_tip t with
           | `Active bc ->
               Or_error.return (Frontier_base.Breadcrumb.state_hash bc)
           | `Bootstrapping ->
               Or_error.error_string
                 "get_ledger: can't get staged ledger hash while bootstrapping"
           )
  in
  let%bind frontier =
    t.components.transition_frontier |> peek_frontier |> Deferred.return
  in
  match Transition_frontier.find frontier state_hash with
  | Some b ->
      let staged_ledger = Transition_frontier.Breadcrumb.staged_ledger b in
      let%map.Deferred accounts =
        Ledger.to_list (Staged_ledger.ledger staged_ledger)
      in
      Ok accounts
  | None ->
      Deferred.return
      @@ Or_error.error_string "state hash not found in transition frontier"

let get_snarked_ledger t state_hash_opt =
  let open Deferred.Or_error.Let_syntax in
  let%bind state_hash =
    Option.value_map state_hash_opt ~f:Deferred.Or_error.return
      ~default:
        ( match best_tip t with
        | `Active bc ->
            Deferred.Or_error.return (Frontier_base.Breadcrumb.state_hash bc)
        | `Bootstrapping ->
            Deferred.Or_error.error_string
              "get_snarked_ledger: can't get snarked ledger hash while \
               bootstrapping" )
  in
  let%bind frontier =
    t.components.transition_frontier |> peek_frontier |> Deferred.return
  in
  match Transition_frontier.find frontier state_hash with
  | Some b ->
      let root_snarked_ledger =
        Transition_frontier.root_snarked_ledger frontier
      in
      let ledger = Ledger.of_database root_snarked_ledger in
      let path = Transition_frontier.path_map frontier b ~f:Fn.id in
      let%bind () =
        Mina_stdlib.Deferred.Result.List.iter path ~f:(fun b ->
            if Transition_frontier.Breadcrumb.just_emitted_a_proof b then
              (*Validate transactions against the protocol state associated with the transaction*)
              let get_protocol_state state_hash =
                match
                  Transition_frontier.find_protocol_state frontier state_hash
                with
                | Some s ->
                    Ok s
                | None ->
                    Or_error.errorf "Failed to find protocol state for hash %s"
                      (State_hash.to_base58_check state_hash)
              in
              let apply_first_pass =
                Ledger.apply_transaction_first_pass
                  ~constraint_constants:
                    t.config.precomputed_values.constraint_constants
              in
              let apply_second_pass = Ledger.apply_transaction_second_pass in
              let apply_first_pass_sparse_ledger ~global_slot ~txn_state_view
                  sparse_ledger txn =
                let open Or_error.Let_syntax in
                let%map _ledger, partial_txn =
                  Mina_ledger.Sparse_ledger.apply_transaction_first_pass
                    ~constraint_constants:
                      t.config.precomputed_values.constraint_constants
                    ~global_slot ~txn_state_view sparse_ledger txn
                in
                partial_txn
              in
              Staged_ledger.Scan_state.get_snarked_ledger_async ~ledger
                ~get_protocol_state ~apply_first_pass ~apply_second_pass
                ~apply_first_pass_sparse_ledger
                (Staged_ledger.scan_state
                   (Transition_frontier.Breadcrumb.staged_ledger b) )
              |> Deferred.Result.map_error ~f:(fun e ->
                     Error.createf
                       "Failed to apply proof transactions for state_hash:%s : \
                        %s"
                       (State_hash.to_base58_check
                          (Transition_frontier.Breadcrumb.state_hash b) )
                       (Error.to_string_hum e) )
            else return () )
      in
      let snarked_ledger_hash =
        Transition_frontier.Breadcrumb.block b
        |> Mina_block.header |> Header.protocol_state
        |> Mina_state.Protocol_state.blockchain_state
        |> Mina_state.Blockchain_state.snarked_ledger_hash
      in
      let merkle_root = Ledger.merkle_root ledger in
      if Frozen_ledger_hash.equal snarked_ledger_hash merkle_root then (
        let%map.Deferred res = Ledger.to_list ledger in
        ignore @@ Ledger.unregister_mask_exn ~loc:__LOC__ ledger ;
        Ok res )
      else
        Deferred.Or_error.errorf
          "Expected snarked ledger hash %s but got %s for state hash %s"
          (Frozen_ledger_hash.to_base58_check snarked_ledger_hash)
          (Frozen_ledger_hash.to_base58_check merkle_root)
          (State_hash.to_base58_check state_hash)
  | None ->
      Deferred.Or_error.error_string
        "get_snarked_ledger: state hash not found in transition frontier"

let get_account t aid =
  let open Participating_state.Let_syntax in
  let%map ledger = best_ledger t in
  let open Option.Let_syntax in
  let%bind loc = Ledger.location_of_account ledger aid in
  Ledger.get ledger loc

let get_inferred_nonce_from_transaction_pool_and_ledger t
    (account_id : Account_id.t) =
  let transaction_pool = t.components.transaction_pool in
  let resource_pool =
    Network_pool.Transaction_pool.resource_pool transaction_pool
  in
  let pooled_transactions =
    Network_pool.Transaction_pool.Resource_pool.all_from_account resource_pool
      account_id
  in
  let txn_pool_nonce =
    List.last pooled_transactions
    |> Option.map
         ~f:
           (Fn.compose User_command.expected_target_nonce
              Transaction_hash.User_command_with_valid_signature.command )
  in
  match txn_pool_nonce with
  | Some nonce ->
      Participating_state.Option.return nonce
  | None ->
      let open Participating_state.Option.Let_syntax in
      let%map account = get_account t account_id in
      account.Account.Poly.nonce

let snark_job_state t = t.snark_job_state

let add_block_subscriber t public_key =
  Mina_subscriptions.add_block_subscriber t.subscriptions public_key

let add_payment_subscriber t public_key =
  Mina_subscriptions.add_payment_subscriber t.subscriptions public_key

let transaction_pool t = t.components.transaction_pool

let snark_pool t = t.components.snark_pool

let peers t = Mina_networking.peers t.components.net

let initial_peers t = Mina_networking.initial_peers t.components.net

let snark_work_fee t =
  match t.processes.snark_worker with `On (_, fee) -> fee | `Off fee -> fee

let set_snark_work_fee t new_fee =
  t.processes.snark_worker <-
    ( match t.processes.snark_worker with
    | `On (config, _) ->
        `On (config, new_fee)
    | `Off _ ->
        `Off new_fee )

let top_level_logger t = t.config.logger

let most_recent_valid_transition t = t.components.most_recent_valid_block

let block_produced_bvar t = t.components.block_produced_bvar

let staged_ledger_ledger_proof t =
  let open Option.Let_syntax in
  let%bind sl = best_staged_ledger_opt t in
  Staged_ledger.current_ledger_proof sl

let validated_transitions t = t.pipes.validated_transitions_reader

let initialization_finish_signal t = t.initialization_finish_signal

let dump_tf t =
  peek_frontier t.components.transition_frontier
  |> Or_error.map ~f:Transition_frontier.visualize_to_string

(** The [best_path coda] is the list of state hashes from the root to the best_tip in the transition frontier. It includes the root hash and the hash *)
let best_path t =
  let open Option.Let_syntax in
  let%map tf = Broadcast_pipe.Reader.peek t.components.transition_frontier in
  let bt = Transition_frontier.best_tip tf in
  List.cons
    Transition_frontier.(root tf |> Breadcrumb.state_hash)
    (Transition_frontier.hash_path tf bt)

let best_chain ?max_length t =
  let open Option.Let_syntax in
  let%map frontier =
    Broadcast_pipe.Reader.peek t.components.transition_frontier
  in
  let best_tip_path = Transition_frontier.best_tip_path ?max_length frontier in
  match max_length with
  | Some max_length
    when Mina_stdlib.List.Length.Compare.(best_tip_path >= max_length) ->
      (* The [best_tip_path] has already been truncated to the correct length,
         we skip adding the root to stay below the maximum.
      *)
      best_tip_path
  | _ ->
      Transition_frontier.root frontier :: best_tip_path

let request_work t =
  let (module Work_selection_method) = t.config.work_selection_method in
  let fee = snark_work_fee t in
  let instances_opt =
    Work_selection_method.work ~logger:t.config.logger ~fee
      ~snark_pool:(snark_pool t) (snark_job_state t)
  in
  Option.map instances_opt ~f:(fun instances ->
      { Snark_work_lib.Work.Spec.instances; fee } )

let work_selection_method t = t.config.work_selection_method

let add_work t (work : Snark_worker_lib.Work.Result.t) =
  let (module Work_selection_method) = t.config.work_selection_method in
  let update_metrics () =
    let snark_pool = snark_pool t in
    let fee_opt =
      Option.map (snark_worker_key t) ~f:(fun _ -> snark_work_fee t)
    in
    let pending_work =
      Work_selection_method.pending_work_statements ~snark_pool ~fee_opt
        t.snark_job_state
      |> List.length
    in
    Mina_metrics.(
      Gauge.set Snark_work.pending_snark_work (Int.to_float pending_work))
  in
  let spec = work.spec.instances in
  let cb _ =
    (* remove it from seen jobs after attempting to adding it to the pool to avoid this work being reassigned
     * If the diff is accepted then remove it from the seen jobs.
     * If not then the work should have already been in the pool with a lower fee or the statement isn't referenced anymore or any other error. In any case remove it from the seen jobs so that it can be picked up if needed *)
    Work_selection_method.remove t.snark_job_state spec
  in
  ignore (Or_error.try_with (fun () -> update_metrics ()) : unit Or_error.t) ;
  Network_pool.Snark_pool.Local_sink.push t.pipes.snark_local_sink
    (Network_pool.Snark_pool.Resource_pool.Diff.of_result work, cb)
  |> Deferred.don't_wait_for

let get_current_nonce t aid =
  match
    Participating_state.active
      (get_inferred_nonce_from_transaction_pool_and_ledger t aid)
    |> Option.join
  with
  | None ->
      (* IMPORTANT! Do not change the content of this error without
       * updating Rosetta's construction API to handle the changes *)
      Error
        "Couldn't infer nonce for transaction from specified `sender` since \
         `sender` is not in the ledger or sent a transaction in transaction \
         pool."
  | Some nonce ->
      let ledger_nonce =
        Participating_state.active (get_account t aid)
        |> Option.join
        |> Option.map ~f:(fun { Account.Poly.nonce; _ } -> nonce)
        |> Option.value ~default:nonce
      in
      Ok (`Min ledger_nonce, nonce)

let add_transactions t (uc_inputs : User_command_input.t list) =
  let result_ivar = Ivar.create () in
  let cmd_inputs = Signed_command_inputs uc_inputs in
  Strict_pipe.Writer.write t.pipes.user_command_input_writer
    (cmd_inputs, Ivar.fill result_ivar, get_current_nonce t, get_account t)
  |> Deferred.don't_wait_for ;
  Ivar.read result_ivar

let add_full_transactions t user_commands =
  let add_all_txns () =
    let result_ivar = Ivar.create () in
    Network_pool.Transaction_pool.Local_sink.push t.pipes.tx_local_sink
      (user_commands, Ivar.fill result_ivar)
    |> Deferred.don't_wait_for ;
    Ivar.read result_ivar
  in
  let well_formed_errors =
    List.find_map user_commands ~f:(fun cmd ->
        match
          User_command.check_well_formedness
            ~genesis_constants:t.config.precomputed_values.genesis_constants cmd
        with
        | Ok () ->
            None
        | Error errs ->
            Some errs )
  in
  match well_formed_errors with
  | None ->
      add_all_txns ()
  | Some errs ->
      let error =
        Error.of_string
          ( List.map errs ~f:User_command.Well_formedness_error.to_string
          |> String.concat ~sep:"," )
      in
      Deferred.Result.fail error

let add_zkapp_transactions t (zkapp_commands : Zkapp_command.t list) =
  let add_all_txns () =
    let result_ivar = Ivar.create () in
    let cmd_inputs = Zkapp_command_command_inputs zkapp_commands in
    Strict_pipe.Writer.write t.pipes.user_command_input_writer
      (cmd_inputs, Ivar.fill result_ivar, get_current_nonce t, get_account t)
    |> Deferred.don't_wait_for ;
    Ivar.read result_ivar
  in
  let well_formed_errors =
    List.find_map zkapp_commands ~f:(fun cmd ->
        match
          User_command.check_well_formedness
            ~genesis_constants:t.config.precomputed_values.genesis_constants
            (Zkapp_command cmd)
        with
        | Ok () ->
            None
        | Error errs ->
            Some errs )
  in
  match well_formed_errors with
  | None ->
      add_all_txns ()
  | Some errs ->
      let error =
        Error.of_string
          ( List.map errs ~f:User_command.Well_formedness_error.to_string
          |> String.concat ~sep:"," )
      in
      Deferred.Result.fail error

let next_producer_timing t = t.next_producer_timing

let staking_ledger t =
  let open Option.Let_syntax in
  let consensus_constants = t.config.precomputed_values.consensus_constants in
  let%map transition_frontier =
    Broadcast_pipe.Reader.peek t.components.transition_frontier
  in
  let consensus_state =
    Transition_frontier.Breadcrumb.consensus_state
      (Transition_frontier.best_tip transition_frontier)
  in
  let local_state = t.config.consensus_local_state in
  Consensus.Hooks.get_epoch_ledger ~constants:consensus_constants
    ~consensus_state ~local_state

let next_epoch_ledger t =
  let open Option.Let_syntax in
  let%map frontier =
    Broadcast_pipe.Reader.peek t.components.transition_frontier
  in
  let root = Transition_frontier.root frontier in
  let root_epoch =
    Transition_frontier.Breadcrumb.consensus_state root
    |> Consensus.Data.Consensus_state.epoch_count
  in
  let best_tip = Transition_frontier.best_tip frontier in
  let best_tip_epoch =
    Transition_frontier.Breadcrumb.consensus_state best_tip
    |> Consensus.Data.Consensus_state.epoch_count
  in
  if
    Mina_numbers.Length.(
      equal root_epoch best_tip_epoch || equal best_tip_epoch zero)
  then
    (*root is in the same epoch as the best tip and so the next epoch ledger in the local state will be updated by Proof_of_stake.frontier_root_transition. Next epoch ledger in genesis epoch is the genesis ledger*)
    `Finalized
      (Consensus.Data.Local_state.next_epoch_ledger
         t.config.consensus_local_state )
  else
    (*No blocks in the new epoch is finalized yet, return nothing*)
    `Notfinalized

let find_delegators table pk =
  Option.value_map
    (Public_key.Compressed.Table.find table pk)
    ~default:[] ~f:Mina_base.Account.Index.Table.data

let current_epoch_delegators t ~pk =
  let open Option.Let_syntax in
  let%map _transition_frontier =
    Broadcast_pipe.Reader.peek t.components.transition_frontier
  in
  let current_epoch_delegatee_table =
    Consensus.Data.Local_state.current_epoch_delegatee_table
      ~local_state:t.config.consensus_local_state
  in
  find_delegators current_epoch_delegatee_table pk

let last_epoch_delegators t ~pk =
  let open Option.Let_syntax in
  let%bind _transition_frontier =
    Broadcast_pipe.Reader.peek t.components.transition_frontier
  in
  let%map last_epoch_delegatee_table =
    Consensus.Data.Local_state.last_epoch_delegatee_table
      ~local_state:t.config.consensus_local_state
  in
  find_delegators last_epoch_delegatee_table pk

let perform_compaction t =
  match Mina_compile_config.compaction_interval_ms with
  | None ->
      ()
  | Some compaction_interval_compiled ->
      let slot_duration_ms =
        let leeway = 1000 in
        t.config.precomputed_values.constraint_constants
          .block_window_duration_ms + leeway
      in
      let expected_time_for_compaction =
        match Sys.getenv "MINA_COMPACTION_MS" with
        | Some ms ->
            Float.of_string ms
        | None ->
            6000.
      in
      let span ?(incr = 0.) ms = Float.(of_int ms +. incr) |> Time.Span.of_ms in
      let interval_configured =
        match Sys.getenv "MINA_COMPACTION_INTERVAL_MS" with
        | Some ms ->
            Time.Span.of_ms (Float.of_string ms)
        | None ->
            span compaction_interval_compiled
      in
      if Time.Span.(interval_configured <= of_ms expected_time_for_compaction)
      then (
        [%log' fatal t.config.logger]
          "Time between compactions %f should be greater than the expected \
           time for compaction %f"
          (Time.Span.to_ms interval_configured)
          expected_time_for_compaction ;
        failwith
          (sprintf
             "Time between compactions %f should be greater than the expected \
              time for compaction %f"
             (Time.Span.to_ms interval_configured)
             expected_time_for_compaction ) ) ;
      let call_compact () =
        let start = Time.now () in
        Gc.compact () ;
        let span = Time.diff (Time.now ()) start in
        [%log' debug t.config.logger]
          ~metadata:[ ("time", `Float (Time.Span.to_ms span)) ]
          "Gc.compact took $time ms"
      in
      let rec perform interval =
        upon (after interval) (fun () ->
            match !(t.block_production_status) with
            | `Free ->
                call_compact () ;
                perform interval_configured
            | `Producing ->
                perform (span slot_duration_ms)
            | `Producing_in_ms ms ->
                if Float.(ms < expected_time_for_compaction) then
                  (*too close to block production; perform compaction after block production*)
                  perform (span slot_duration_ms ~incr:ms)
                else (
                  call_compact () ;
                  perform interval_configured ) )
      in
      perform interval_configured

let check_and_stop_daemon t ~wait =
  let uptime_mins =
    Time_ns.(diff (now ()) daemon_start_time |> Span.to_min |> Int.of_float)
  in
  let max_catchup_time = Time.Span.of_hr 1. in
  if uptime_mins <= wait then
    `Check_in
      (Block_time.Span.to_time_span
         t.config.precomputed_values.consensus_constants.slot_duration_ms )
  else
    match t.next_producer_timing with
    | None ->
        `Now
    | Some timing -> (
        match timing.timing with
        | Daemon_rpcs.Types.Status.Next_producer_timing.Check_again tm
        | Produce { time = tm; _ }
        | Produce_now { time = tm; _ } ->
            let tm = Block_time.to_time_exn tm in
            (*Assuming it takes at most 1hr to bootstrap and catchup*)
            let next_block =
              Time.add tm
                (Block_time.Span.to_time_span
                   t.config.precomputed_values.consensus_constants
                     .slot_duration_ms )
            in
            let wait_for = Time.(diff next_block (now ())) in
            if Time.Span.(wait_for > max_catchup_time) then `Now
            else `Check_in wait_for
        | Evaluating_vrf _last_checked_slot ->
            `Check_in
              (Core.Time.Span.of_ms
                 (Mina_compile_config.vrf_poll_interval_ms * 2 |> Int.to_float) )
        )

let stop_long_running_daemon t =
  let wait_mins = (t.config.stop_time * 60) + (Random.int 10 * 60) in
  [%log' info t.config.logger]
    "Stopping daemon after $wait mins and when there are no blocks to be \
     produced"
    ~metadata:[ ("wait", `Int wait_mins) ] ;
  let stop_daemon () =
    let uptime_mins =
      Time_ns.(diff (now ()) daemon_start_time |> Span.to_min |> Int.of_float)
    in
    [%log' info t.config.logger]
      "Deamon has been running for $uptime mins. Stopping now..."
      ~metadata:[ ("uptime", `Int uptime_mins) ] ;
    Scheduler.yield ()
    >>= (fun () -> return (Async.shutdown 1))
    |> don't_wait_for
  in
  let rec go interval =
    upon (after interval) (fun () ->
        match check_and_stop_daemon t ~wait:wait_mins with
        | `Now ->
            stop_daemon ()
        | `Check_in tm ->
            go tm )
  in
  go (Time.Span.of_ms (wait_mins * 60 * 1000 |> Float.of_int))

let offline_time
    { Genesis_constants.Constraint_constants.block_window_duration_ms; _ } =
  (* This is a bit of a hack, see #3232. *)
  let inactivity_ms = block_window_duration_ms * 8 in
  Block_time.Span.of_ms @@ Int64.of_int inactivity_ms

let setup_timer ~constraint_constants time_controller sync_state_broadcaster =
  Block_time.Timeout.create time_controller (offline_time constraint_constants)
    ~f:(fun _ ->
      Broadcast_pipe.Writer.write sync_state_broadcaster `Offline
      |> don't_wait_for )

let online_broadcaster ~constraint_constants time_controller =
  let online_reader, online_writer = Broadcast_pipe.create `Offline in
  let init =
    Block_time.Timeout.create time_controller
      (Block_time.Span.of_ms Int64.zero)
      ~f:ignore
  in
  let current_timer = ref init in
  let notify_online () =
    let%map () = Broadcast_pipe.Writer.write online_writer `Online in
    Block_time.Timeout.cancel time_controller !current_timer () ;
    current_timer :=
      setup_timer ~constraint_constants time_controller online_writer
  in
  (online_reader, notify_online)

module type CONTEXT = sig
  val logger : Logger.t

  val precomputed_values : Precomputed_values.t

  val constraint_constants : Genesis_constants.Constraint_constants.t

  val consensus_constants : Consensus.Constants.t
end

let context (config : Config.t) : (module CONTEXT) =
  ( module struct
    let logger = config.logger

    let precomputed_values = config.precomputed_values

    let consensus_constants = precomputed_values.consensus_constants

    let constraint_constants = precomputed_values.constraint_constants
  end )

let start t =
  let set_next_producer_timing timing consensus_state =
    let block_production_status, next_producer_timing =
      let generated_from_consensus_at :
          Daemon_rpcs.Types.Status.Next_producer_timing.slot =
        { slot = Consensus.Data.Consensus_state.curr_global_slot consensus_state
        ; global_slot_since_genesis =
            Consensus.Data.Consensus_state.global_slot_since_genesis
              consensus_state
        }
      in
      let info time (data : Consensus.Data.Block_data.t) :
          Daemon_rpcs.Types.Status.Next_producer_timing.producing_time =
        let for_slot : Daemon_rpcs.Types.Status.Next_producer_timing.slot =
          { slot = Consensus.Data.Block_data.global_slot data
          ; global_slot_since_genesis =
              Consensus.Data.Block_data.global_slot_since_genesis data
          }
        in
        { time; for_slot }
      in
      let status, timing =
        match timing with
        | `Check_again block_time ->
            ( `Free
            , Daemon_rpcs.Types.Status.Next_producer_timing.Check_again
                block_time )
        | `Evaluating_vrf last_checked_slot ->
            (* Vrf evaluation is still going on, so treating it as if a block is being produced*)
            (`Producing, Evaluating_vrf last_checked_slot)
        | `Produce_now (block_data, _) ->
            let info :
                Daemon_rpcs.Types.Status.Next_producer_timing.producing_time =
              let time =
                Consensus.Data.Consensus_time.of_global_slot
                  ~constants:t.config.precomputed_values.consensus_constants
                  (Consensus.Data.Block_data.global_slot block_data)
                |> Consensus.Data.Consensus_time.to_time
                     ~constants:t.config.precomputed_values.consensus_constants
              in
              info time block_data
            in
            (`Producing, Produce_now info)
        | `Produce (time, block_data, _) ->
            ( `Producing_in_ms (Int64.to_float time)
            , Produce
                (info
                   ( time |> Block_time.Span.of_ms
                   |> Block_time.of_span_since_epoch )
                   block_data ) )
      in
      ( status
      , { Daemon_rpcs.Types.Status.Next_producer_timing.timing
        ; generated_from_consensus_at
        } )
    in
    t.block_production_status := block_production_status ;
    t.next_producer_timing <- Some next_producer_timing
  in
  if
    not
      (Keypair.And_compressed_pk.Set.is_empty t.config.block_production_keypairs)
  then
    Block_producer.run ~context:(context t.config)
      ~vrf_evaluator:t.processes.vrf_evaluator ~verifier:t.processes.verifier
      ~set_next_producer_timing ~prover:t.processes.prover
      ~trust_system:t.config.trust_system
      ~transaction_resource_pool:
        (Network_pool.Transaction_pool.resource_pool
           t.components.transaction_pool )
      ~get_completed_work:
        (Network_pool.Snark_pool.get_completed_work t.components.snark_pool)
      ~time_controller:t.config.time_controller
      ~coinbase_receiver:t.coinbase_receiver
      ~consensus_local_state:t.config.consensus_local_state
      ~frontier_reader:t.components.transition_frontier
      ~transition_writer:t.pipes.producer_transition_writer
      ~log_block_creation:t.config.log_block_creation
      ~block_reward_threshold:t.config.block_reward_threshold
      ~block_produced_bvar:t.components.block_produced_bvar
      ~vrf_evaluation_state:t.vrf_evaluation_state ~net:t.components.net ;
  perform_compaction t ;
  let () =
    match t.config.node_status_url with
    | Some node_status_url ->
        Node_status_service.start ~logger:t.config.logger ~node_status_url
          ~network:t.components.net
          ~transition_frontier:t.components.transition_frontier
          ~sync_status:t.sync_status ~chain_id:t.config.chain_id
          ~addrs_and_ports:t.config.gossip_net_params.addrs_and_ports
          ~start_time:t.config.start_time
          ~slot_duration:
            (Block_time.Span.to_time_span
               t.config.precomputed_values.consensus_constants.slot_duration_ms )
    | None ->
        ()
  in
  let built_with_commit_sha =
    if t.config.uptime_send_node_commit then Some Mina_version.commit_id_short
    else None
  in
  Uptime_service.start ~logger:t.config.logger ~uptime_url:t.config.uptime_url
    ~snark_worker_opt:t.processes.uptime_snark_worker_opt
    ~transition_frontier:t.components.transition_frontier
    ~time_controller:t.config.time_controller
    ~block_produced_bvar:t.components.block_produced_bvar
    ~uptime_submitter_keypair:t.config.uptime_submitter_keypair
    ~graphql_control_port:t.config.graphql_control_port ~built_with_commit_sha
    ~get_next_producer_timing:(fun () -> t.next_producer_timing)
    ~get_snark_work_fee:(fun () -> snark_work_fee t)
    ~get_peer:(fun () -> t.config.gossip_net_params.addrs_and_ports.peer) ;
  stop_long_running_daemon t ;
  Snark_worker.start t

let start_with_precomputed_blocks t blocks =
  let%bind () =
    Block_producer.run_precomputed ~context:(context t.config)
      ~verifier:t.processes.verifier ~trust_system:t.config.trust_system
      ~time_controller:t.config.time_controller
      ~frontier_reader:t.components.transition_frontier
      ~transition_writer:t.pipes.producer_transition_writer
      ~precomputed_blocks:blocks
  in
  start t

let send_resource_pool_diff_or_wait ~rl ~diff_score ~max_per_15_seconds diff =
  (* HACK: Pretend we're a remote peer so that we can rate limit
                 ourselves.
  *)
  let us =
    { Network_peer.Peer.host = Unix.Inet_addr.of_string "127.0.0.1"
    ; libp2p_port = 0
    ; peer_id = ""
    }
  in
  let score = diff_score diff in
  let rec able_to_send_or_wait () =
    match
      Network_pool.Rate_limiter.add rl (Remote us) ~now:(Time.now ()) ~score
    with
    | `Within_capacity ->
        Deferred.return ()
    | `Capacity_exceeded ->
        if score > max_per_15_seconds then (
          (* This will never pass the rate limiting; pass it on
                             to progress in the queue. *)
          ignore
            ( Network_pool.Rate_limiter.add rl (Remote us) ~now:(Time.now ())
                ~score:0
              : [ `Within_capacity | `Capacity_exceeded ] ) ;
          Deferred.return () )
        else
          let%bind () =
            after
              Time.(
                diff (now ())
                  (Network_pool.Rate_limiter.next_expires rl (Remote us)))
          in
          able_to_send_or_wait ()
  in
  able_to_send_or_wait ()

module type Itn_settable = sig
  type t

  val set_itn_logger_data : t -> daemon_port:int -> unit Deferred.Or_error.t
end

let create ?wallets (config : Config.t) =
  let module Context = (val context config) in
  let catchup_mode = if config.super_catchup then `Super else `Normal in
  let constraint_constants = config.precomputed_values.constraint_constants in
  let consensus_constants = config.precomputed_values.consensus_constants in
  let monitor = Option.value ~default:(Monitor.create ()) config.monitor in
  Async.Scheduler.within' ~monitor (fun () ->
      let set_itn_data (type t) (module M : Itn_settable with type t = t) (t : t)
          =
        if Mina_compile_config.itn_features then
          let ({ client_port; _ } : Node_addrs_and_ports.t) =
            config.gossip_net_params.addrs_and_ports
          in
          match%map M.set_itn_logger_data t ~daemon_port:client_port with
          | Ok () ->
              ()
          | Error err ->
              [%log' warn config.logger]
                "Error when setting ITN logger data: %s"
                (Error.to_string_hum err)
        else Deferred.unit
      in
      O1trace.thread "mina_lib" (fun () ->
          let%bind prover =
            Monitor.try_with ~here:[%here]
              ~rest:
                (`Call
                  (fun exn ->
                    let err = Error.of_exn ~backtrace:`Get exn in
                    [%log' warn config.logger]
                      "unhandled exception from daemon-side prover server: $exn"
                      ~metadata:[ ("exn", Error_json.error_to_yojson err) ] ) )
              (fun () ->
                O1trace.thread "manage_prover_subprocess" (fun () ->
                    let%bind prover =
                      Prover.create ~logger:config.logger
                        ~enable_internal_tracing:
                          (Internal_tracing.is_enabled ())
                        ~internal_trace_filename:"prover-internal-trace.jsonl"
                        ~proof_level:config.precomputed_values.proof_level
                        ~constraint_constants ~pids:config.pids
                        ~conf_dir:config.conf_dir ()
                    in
                    let%map () = set_itn_data (module Prover) prover in
                    prover ) )
            >>| Result.ok_exn
          in
          let%bind verifier =
            Monitor.try_with ~here:[%here]
              ~rest:
                (`Call
                  (fun exn ->
                    let err = Error.of_exn ~backtrace:`Get exn in
                    [%log' warn config.logger]
                      "unhandled exception from daemon-side verifier server: \
                       $exn"
                      ~metadata:[ ("exn", Error_json.error_to_yojson err) ] ) )
              (fun () ->
                O1trace.thread "manage_verifier_subprocess" (fun () ->
                    let%bind verifier =
                      Verifier.create ~logger:config.logger
                        ~enable_internal_tracing:
                          (Internal_tracing.is_enabled ())
                        ~internal_trace_filename:"verifier-internal-trace.jsonl"
                        ~proof_level:config.precomputed_values.proof_level
                        ~constraint_constants:
                          config.precomputed_values.constraint_constants
                        ~pids:config.pids ~conf_dir:(Some config.conf_dir) ()
                    in
                    let%map () = set_itn_data (module Verifier) verifier in
                    verifier ) )
            >>| Result.ok_exn
          in
          (* This setup is required for the dynamic enabling/disabling of internal
             tracing to also work with the verifier and prover sub-processes. *)
          Internal_tracing.register_toggle_callback (fun enabled ->
              let%map result =
                Verifier.toggle_internal_tracing verifier enabled
              in
              Or_error.iter_error result ~f:(fun error ->
                  [%log' warn config.logger]
                    "Failed to toggle verifier internal tracing: $error"
                    ~metadata:[ ("error", `String (Error.to_string_hum error)) ] ) ) ;
          Internal_tracing.register_toggle_callback (fun enabled ->
              let%map result = Prover.toggle_internal_tracing prover enabled in
              Or_error.iter_error result ~f:(fun error ->
                  [%log' warn config.logger]
                    "Failed to toggle prover internal tracing: $error"
                    ~metadata:[ ("error", `String (Error.to_string_hum error)) ] ) ) ;
          let%bind vrf_evaluator =
            Monitor.try_with ~here:[%here]
              ~rest:
                (`Call
                  (fun exn ->
                    let err = Error.of_exn ~backtrace:`Get exn in
                    [%log' warn config.logger]
                      "unhandled exception from daemon-side vrf evaluator \
                       server: $exn"
                      ~metadata:[ ("exn", Error_json.error_to_yojson err) ] ) )
              (fun () ->
                O1trace.thread "manage_vrf_evaluator_subprocess" (fun () ->
                    Vrf_evaluator.create ~constraint_constants ~pids:config.pids
                      ~logger:config.logger ~conf_dir:config.conf_dir
                      ~consensus_constants
                      ~keypairs:config.block_production_keypairs ) )
            >>| Result.ok_exn
          in
          let snark_worker =
            Option.value_map config.snark_worker_config.initial_snark_worker_key
              ~default:(`Off config.snark_work_fee) ~f:(fun public_key ->
                `On
                  ( { public_key
                    ; process = Ivar.create ()
                    ; kill_ivar = Ivar.create ()
                    }
                  , config.snark_work_fee ) )
          in
          let%bind uptime_snark_worker_opt =
            (* if uptime URL provided, run uptime service SNARK worker *)
            Option.value_map config.uptime_url ~default:(return None)
              ~f:(fun _url ->
                Monitor.try_with ~here:[%here]
                  ~rest:
                    (`Call
                      (fun exn ->
                        let err = Error.of_exn ~backtrace:`Get exn in
                        [%log' fatal config.logger]
                          "unhandled exception when creating uptime service \
                           SNARK worker: $exn, terminating daemon"
                          ~metadata:[ ("exn", Error_json.error_to_yojson err) ] ;
                        (* make sure Async shutdown handlers are called *)
                        don't_wait_for (Async.exit 1) ) )
                  (fun () ->
                    O1trace.thread "manage_uptime_snark_worker_subprocess"
                      (fun () ->
                        Uptime_service.Uptime_snark_worker.create
                          ~logger:config.logger ~pids:config.pids ) )
                >>| Result.ok )
          in
          log_snark_coordinator_warning config snark_worker ;
          Protocol_version.set_proposed_opt config.proposed_protocol_version_opt ;
          let log_rate_limiter_occasionally rl ~label =
            let t = Time.Span.of_min 1. in
            every t (fun () ->
                [%log' debug config.logger]
                  ~metadata:
                    [ ("rate_limiter", Network_pool.Rate_limiter.summary rl) ]
                  !"%s $rate_limiter" label )
          in
          let producer_transition_reader, producer_transition_writer =
            Strict_pipe.create Synchronous
          in
          let frontier_broadcast_pipe_r, frontier_broadcast_pipe_w =
            Broadcast_pipe.create None
          in
          Exit_handlers.register_async_shutdown_handler ~logger:config.logger
            ~description:"Close transition frontier, if exists" (fun () ->
              match Broadcast_pipe.Reader.peek frontier_broadcast_pipe_r with
              | None ->
                  Deferred.unit
              | Some frontier ->
                  Transition_frontier.close ~loc:__LOC__ frontier ) ;
          let handle_request name ~f query_env =
            O1trace.thread ("handle_request_" ^ name) (fun () ->
                let input = Envelope.Incoming.data query_env in
                Deferred.return
                @@
                let open Option.Let_syntax in
                let%bind frontier =
                  Broadcast_pipe.Reader.peek frontier_broadcast_pipe_r
                in
                f ~frontier input )
          in
          (* knot-tying hacks so we can pass a get_node_status function before net, Mina_lib.t created *)
          let net_ref = ref None in
          let sync_status_ref = ref None in
          let get_node_status _env =
            O1trace.thread "handle_request_get_node_status" (fun () ->
                let node_ip_addr =
                  config.gossip_net_params.addrs_and_ports.external_ip
                in
                let peer_opt = config.gossip_net_params.addrs_and_ports.peer in
                let node_peer_id =
                  Option.value_map peer_opt ~default:"<UNKNOWN>" ~f:(fun peer ->
                      peer.peer_id )
                in
                if config.disable_node_status then
                  Deferred.return
                  @@ Error
                       (Error.of_string
                          (sprintf
                             !"Node with IP address=%{sexp: Unix.Inet_addr.t}, \
                               peer ID=%s, node status is disabled"
                             node_ip_addr node_peer_id ) )
                else
                  match !net_ref with
                  | None ->
                      (* should be unreachable; without a network, we wouldn't receive this RPC call *)
                      [%log' info config.logger]
                        "Network not instantiated when node status requested" ;
                      Deferred.return
                      @@ Error
                           (Error.of_string
                              (sprintf
                                 !"Node with IP address=%{sexp: \
                                   Unix.Inet_addr.t}, peer ID=%s, network not \
                                   instantiated when node status requested"
                                 node_ip_addr node_peer_id ) )
                  | Some net ->
                      let ( protocol_state_hash
                          , best_tip_opt
                          , k_block_hashes_and_timestamps ) =
                        match
                          Broadcast_pipe.Reader.peek frontier_broadcast_pipe_r
                        with
                        | None ->
                            ( config.precomputed_values
                                .protocol_state_with_hashes
                                .hash
                                .state_hash
                            , None
                            , [] )
                        | Some frontier ->
                            let tip = Transition_frontier.best_tip frontier in
                            let protocol_state_hash =
                              Transition_frontier.Breadcrumb.state_hash tip
                            in
                            let k_breadcrumbs =
                              Transition_frontier.root frontier
                              :: Transition_frontier.best_tip_path frontier
                            in
                            let k_block_hashes_and_timestamps =
                              List.map k_breadcrumbs ~f:(fun bc ->
                                  ( Transition_frontier.Breadcrumb.state_hash bc
                                  , Option.value_map
                                      (Transition_frontier.Breadcrumb
                                       .transition_receipt_time bc )
                                      ~default:"no timestamp available"
                                      ~f:
                                        (Time.to_string_iso8601_basic
                                           ~zone:Time.Zone.utc ) ) )
                            in
                            ( protocol_state_hash
                            , Some tip
                            , k_block_hashes_and_timestamps )
                      in
                      let%bind peers = Mina_networking.peers net in
                      let open Deferred.Or_error.Let_syntax in
                      let%map sync_status =
                        match !sync_status_ref with
                        | None ->
                            Deferred.return (Ok `Offline)
                        | Some status ->
                            Deferred.return
                              (Mina_incremental.Status.Observer.value status)
                      in
                      let block_producers =
                        config.block_production_keypairs
                        |> Public_key.Compressed.Set.map ~f:snd
                        |> Set.to_list
                      in
                      let ban_statuses =
                        Trust_system.Peer_trust.peer_statuses
                          config.trust_system
                      in
                      let git_commit = Mina_version.commit_id_short in
                      let uptime_minutes =
                        let now = Time.now () in
                        let minutes_float =
                          Time.diff now config.start_time |> Time.Span.to_min
                        in
                        (* if rounding fails, just convert *)
                        Option.value_map
                          (Float.iround_nearest minutes_float)
                          ~f:Fn.id
                          ~default:(Float.to_int minutes_float)
                      in
                      let block_height_opt =
                        match best_tip_opt with
                        | None ->
                            None
                        | Some tip ->
                            let state =
                              Transition_frontier.Breadcrumb.protocol_state tip
                            in
                            let consensus_state =
                              state |> Mina_state.Protocol_state.consensus_state
                            in
                            Some
                              ( Mina_numbers.Length.to_int
                              @@ Consensus.Data.Consensus_state
                                 .blockchain_length consensus_state )
                      in
                      Mina_networking.Rpcs.Get_node_status.Node_status.
                        { node_ip_addr
                        ; node_peer_id
                        ; sync_status
                        ; peers
                        ; block_producers
                        ; protocol_state_hash
                        ; ban_statuses
                        ; k_block_hashes_and_timestamps
                        ; git_commit
                        ; uptime_minutes
                        ; block_height_opt
                        } )
          in
          let get_some_initial_peers _ =
            O1trace.thread "handle_request_get_some_initial_peers" (fun () ->
                match !net_ref with
                | None ->
                    (* should be unreachable; without a network, we wouldn't receive this RPC call *)
                    [%log' error config.logger]
                      "Network not instantiated when initial peers requested" ;
                    Deferred.return []
                | Some net ->
                    Mina_networking.peers net )
          in
          let txn_pool_config =
            Network_pool.Transaction_pool.Resource_pool.make_config ~verifier
              ~trust_system:config.trust_system
              ~pool_max_size:
                config.precomputed_values.genesis_constants.txpool_max_size
              ~genesis_constants:config.precomputed_values.genesis_constants
          in
          let first_received_message_signal = Ivar.create () in
          let online_status, notify_online_impl =
            online_broadcaster
              ~constraint_constants:config.net_config.constraint_constants
              config.time_controller
          in
          let on_first_received_message ~f =
            Ivar.read first_received_message_signal >>| f
          in

          (* TODO remove the line below after making sure notification will not lead
             to a stale lock *)
          let notify_online () =
            Ivar.fill_if_empty first_received_message_signal () ;
            notify_online_impl () |> don't_wait_for ;
            Deferred.unit
          in
          let transaction_pool, tx_remote_sink, tx_local_sink =
            (* make transaction pool return writer for local and incoming diffs *)
            Network_pool.Transaction_pool.create ~config:txn_pool_config
              ~constraint_constants ~consensus_constants
              ~time_controller:config.time_controller ~logger:config.logger
              ~frontier_broadcast_pipe:frontier_broadcast_pipe_r
              ~on_remote_push:notify_online
              ~log_gossip_heard:
                config.net_config.log_gossip_heard.transaction_pool_diff
          in
          let snark_pool_config =
            Network_pool.Snark_pool.Resource_pool.make_config ~verifier
              ~trust_system:config.trust_system
              ~disk_location:config.snark_pool_disk_location
          in
          let snark_pool, snark_remote_sink, snark_local_sink =
            Network_pool.Snark_pool.create ~config:snark_pool_config
              ~constraint_constants ~consensus_constants
              ~time_controller:config.time_controller ~logger:config.logger
              ~frontier_broadcast_pipe:frontier_broadcast_pipe_r
              ~on_remote_push:notify_online
              ~log_gossip_heard:
                config.net_config.log_gossip_heard.snark_pool_diff
          in
          let block_reader, block_sink =
            Transition_handler.Block_sink.create
              { logger = config.logger
              ; slot_duration_ms =
                  config.precomputed_values.consensus_constants.slot_duration_ms
              ; on_push = notify_online
              ; log_gossip_heard = config.net_config.log_gossip_heard.new_state
              ; time_controller = config.net_config.time_controller
              ; consensus_constants
              ; genesis_constants = config.precomputed_values.genesis_constants
              ; constraint_constants
              }
          in
          let sinks = (block_sink, tx_remote_sink, snark_remote_sink) in
          let%bind net =
            O1trace.thread "mina_networking" (fun () ->
                Mina_networking.create config.net_config ~get_some_initial_peers
                  ~sinks
                  ~get_staged_ledger_aux_and_pending_coinbases_at_hash:(fun query_env
                                                                            ->
                    O1trace.thread
                      "handle_request_get_staged_ledger_aux_and_pending_coinbases_at_hash"
                      (fun () ->
                        let input = Envelope.Incoming.data query_env in
                        Deferred.return
                        @@
                        let open Option.Let_syntax in
                        let%bind frontier =
                          Broadcast_pipe.Reader.peek frontier_broadcast_pipe_r
                        in
                        let%map ( scan_state
                                , expected_merkle_root
                                , pending_coinbases
                                , protocol_states ) =
                          Sync_handler
                          .get_staged_ledger_aux_and_pending_coinbases_at_hash
                            ~frontier input
                        in
                        let staged_ledger_hash =
                          Staged_ledger_hash.of_aux_ledger_and_coinbase_hash
                            (Staged_ledger.Scan_state.hash scan_state)
                            expected_merkle_root pending_coinbases
                        in
                        [%log' debug config.logger]
                          ~metadata:
                            [ ( "staged_ledger_hash"
                              , Staged_ledger_hash.to_yojson staged_ledger_hash
                              )
                            ]
                          "sending scan state and pending coinbase" ;
                        ( scan_state
                        , expected_merkle_root
                        , pending_coinbases
                        , protocol_states ) ) )
                  ~answer_sync_ledger_query:(fun query_env ->
                    let open Deferred.Or_error.Let_syntax in
                    O1trace.thread "handle_request_answer_sync_ledger_query"
                      (fun () ->
                        let ledger_hash, _ = Envelope.Incoming.data query_env in
                        let%bind frontier =
                          Deferred.return
                          @@ peek_frontier frontier_broadcast_pipe_r
                        in
                        Sync_handler.answer_query ~frontier ledger_hash
                          (Envelope.Incoming.map ~f:Tuple2.get2 query_env)
                          ~logger:config.logger
                          ~trust_system:config.trust_system
                        |> Deferred.map
                           (* begin error string prefix so we can pattern-match *)
                             ~f:
                               (Result.of_option
                                  ~error:
                                    (Error.createf
                                       !"%s for ledger_hash: \
                                         %{sexp:Ledger_hash.t}"
                                       Mina_networking
                                       .refused_answer_query_string ledger_hash ) ) )
                    )
                  ~get_ancestry:
                    (handle_request "get_ancestry" ~f:(fun ~frontier s ->
                         s
                         |> With_hash.map_hash ~f:(fun state_hash ->
                                { State_hash.State_hashes.state_hash
                                ; state_body_hash = None
                                } )
                         |> Sync_handler.Root.prove
                              ~context:(module Context)
                              ~frontier ) )
                  ~get_best_tip:
                    (handle_request "get_best_tip" ~f:(fun ~frontier () ->
                         let open Option.Let_syntax in
                         let open Proof_carrying_data in
                         let%map proof_with_data =
                           Best_tip_prover.prove
                             ~context:(module Context)
                             frontier
                         in
                         { proof_with_data with
                           data = With_hash.data proof_with_data.data
                         } ) )
                  ~get_node_status
                  ~get_transition_chain_proof:
                    (handle_request "get_transition_chain_proof"
                       ~f:(fun ~frontier hash ->
                         Transition_chain_prover.prove ~frontier hash ) )
                  ~get_transition_chain:
                    (handle_request "get_transition_chain"
                       ~f:Sync_handler.get_transition_chain )
                  ~get_transition_knowledge:(fun _q ->
                    O1trace.thread "handle_request_get_transition_knowledge"
                      (fun () ->
                        return
                          ( match
                              Broadcast_pipe.Reader.peek
                                frontier_broadcast_pipe_r
                            with
                          | None ->
                              []
                          | Some frontier ->
                              Sync_handler.best_tip_path ~frontier ) ) ) )
          in
          (* tie the first knot *)
          net_ref := Some net ;
          let user_command_input_reader, user_command_input_writer =
            Strict_pipe.(create ~name:"local user transactions" Synchronous)
          in
          let block_produced_bvar = Bvar.create () in
          (*Read from user_command_input_reader that has the user command inputs from client, infer nonce, create user command, and write it to the pipe consumed by the network pool*)
          Strict_pipe.Reader.iter user_command_input_reader
            ~f:(fun (inputs, result_cb, get_current_nonce, get_account) ->
              match inputs with
              | Signed_command_inputs uc_inputs -> (
                  match%bind
                    User_command_input.to_user_commands ~get_current_nonce
                      ~get_account ~constraint_constants ~logger:config.logger
                      uc_inputs
                  with
                  | Ok signed_commands ->
                      if List.is_empty signed_commands then (
                        result_cb
                          (Error (Error.of_string "No user commands to send")) ;
                        Deferred.unit )
                      else
                        (*callback for the result from transaction_pool.apply_diff*)
                        Network_pool.Transaction_pool.Local_sink.push
                          tx_local_sink
                          ( List.map signed_commands ~f:(fun c ->
                                User_command.Signed_command c )
                          , result_cb )
                  | Error e ->
                      [%log' error config.logger]
                        "Failed to submit user commands: $error"
                        ~metadata:[ ("error", Error_json.error_to_yojson e) ] ;
                      result_cb (Error e) ;
                      Deferred.unit )
              | Zkapp_command_command_inputs zkapp_commands ->
                  (* TODO: here, submit a Zkapp_command.t, which includes a nonce
                     allow the nonce to be omitted, and infer it, as done
                     for user command inputs
                  *)
                  (* too-big Zkapp_command.t's were filtered when writing to the user command pipe *)
                  Network_pool.Transaction_pool.Local_sink.push tx_local_sink
                    ( List.map zkapp_commands ~f:(fun zkapp_command ->
                          User_command.Zkapp_command zkapp_command )
                    , result_cb ) )
          |> Deferred.don't_wait_for ;
          let ((most_recent_valid_block_reader, _) as most_recent_valid_block) =
            Broadcast_pipe.create
              ( Mina_block.genesis ~precomputed_values:config.precomputed_values
              |> Validation.reset_frontier_dependencies_validation
              |> Validation.reset_staged_ledger_diff_validation )
          in
          let valid_transitions, initialization_finish_signal =
            Transition_router.run
              ~context:(module Context)
              ~trust_system:config.trust_system ~verifier ~network:net
              ~is_seed:config.is_seed ~is_demo_mode:config.demo_mode
              ~time_controller:config.time_controller
              ~consensus_local_state:config.consensus_local_state
              ~persistent_root_location:config.persistent_root_location
              ~persistent_frontier_location:config.persistent_frontier_location
              ~frontier_broadcast_pipe:
                (frontier_broadcast_pipe_r, frontier_broadcast_pipe_w)
              ~catchup_mode ~network_transition_reader:block_reader
              ~producer_transition_reader ~most_recent_valid_block
              ~get_completed_work:
                (Network_pool.Snark_pool.get_completed_work snark_pool)
              ~notify_online ()
          in
          let ( valid_transitions_for_network
              , valid_transitions_for_api
              , new_blocks ) =
            let network_pipe, downstream_pipe =
              Strict_pipe.Reader.Fork.two valid_transitions
            in
            let api_pipe, new_blocks_pipe =
              Strict_pipe.Reader.(
                Fork.two
                  (map downstream_pipe ~f:(fun (`Transition t, _, _) -> t)))
            in
            (network_pipe, api_pipe, new_blocks_pipe)
          in
          O1trace.background_thread "broadcast_transaction_pool_diffs"
            (fun () ->
              let rl = Network_pool.Transaction_pool.create_rate_limiter () in
              log_rate_limiter_occasionally rl ~label:"broadcast_transactions" ;
              Linear_pipe.iter
                (Network_pool.Transaction_pool.broadcasts transaction_pool)
                ~f:(fun Network_pool.With_nonce.{ message; nonce } ->
                  (* the commands had valid sizes when added to the transaction pool
                     don't need to check sizes again for broadcast
                  *)
                  let%bind () =
                    send_resource_pool_diff_or_wait ~rl
                      ~diff_score:
                        Network_pool.Transaction_pool.Resource_pool.Diff.score
                      ~max_per_15_seconds:
                        Network_pool.Transaction_pool.Resource_pool.Diff
                        .max_per_15_seconds message
                  in
                  Mina_networking.broadcast_transaction_pool_diff ~nonce net
                    message ) ) ;
          O1trace.background_thread "broadcast_blocks" (fun () ->
              Strict_pipe.Reader.iter_without_pushback
                valid_transitions_for_network
                ~f:(fun
                     (`Transition transition, `Source source, `Valid_cb valid_cb)
                   ->
                  let hash =
                    Mina_block.Validated.forget transition
                    |> State_hash.With_state_hashes.state_hash
                  in
                  let consensus_state =
                    transition |> Mina_block.Validated.header
                    |> Header.protocol_state
                    |> Mina_state.Protocol_state.consensus_state
                  in
                  let now =
                    let open Block_time in
                    now config.time_controller |> to_span_since_epoch
                    |> Span.to_ms
                  in
                  match
                    Consensus.Hooks.received_at_valid_time
                      ~constants:consensus_constants ~time_received:now
                      consensus_state
                  with
                  | Ok () -> (
                      match source with
                      | `Gossip ->
                          [%str_log' info config.logger]
                            ~metadata:
                              [ ( "external_transition"
                                , Mina_block.Validated.to_yojson transition )
                              ]
                            (Rebroadcast_transition { state_hash = hash }) ;
                          (*send callback to libp2p to forward the gossiped transition*)
                          Option.iter
                            ~f:
                              (Fn.flip
                                 Mina_net2.Validation_callback
                                 .fire_if_not_already_fired `Accept )
                            valid_cb
                      | `Internal ->
                          (*Send callback to publish the new block. Don't log rebroadcast message if it is internally generated; There is a broadcast log*)
                          Option.iter
                            ~f:
                              (Fn.flip
                                 Mina_net2.Validation_callback
                                 .fire_if_not_already_fired `Accept )
                            valid_cb
                      | `Catchup ->
                          (*Noop for directly downloaded transitions*)
                          Option.iter
                            ~f:
                              (Fn.flip
                                 Mina_net2.Validation_callback
                                 .fire_if_not_already_fired `Accept )
                            valid_cb )
                  | Error reason -> (
                      let timing_error_json =
                        match reason with
                        | `Too_early ->
                            `String "too early"
                        | `Too_late slots ->
                            `String (sprintf "%Lu slots too late" slots)
                      in
                      let metadata =
                        [ ("state_hash", State_hash.to_yojson hash)
                        ; ("block", Mina_block.Validated.to_yojson transition)
                        ; ("timing", timing_error_json)
                        ]
                      in
                      Option.iter
                        ~f:
                          (Fn.flip
                             Mina_net2.Validation_callback
                             .fire_if_not_already_fired `Reject )
                        valid_cb ;
                      match source with
                      | `Catchup ->
                          ()
                      | `Internal ->
                          [%log' error config.logger] ~metadata
                            "Internally generated block $state_hash cannot be \
                             rebroadcast because it's not a valid time to do \
                             so ($timing)"
                      | `Gossip ->
                          [%log' warn config.logger] ~metadata
                            "Not rebroadcasting block $state_hash because it \
                             was received $timing" ) ) ) ;
          (* FIXME #4093: augment ban_notifications with a Peer.ID so we can implement ban_notify
             trace_task "ban notification loop" (fun () ->
              Linear_pipe.iter (Mina_networking.ban_notification_reader net)
                ~f:(fun notification ->
                  let open Gossip_net in
                  let peer = notification.banned_peer in
                  let banned_until = notification.banned_until in
                  (* if RPC call fails, will be logged in gossip net code *)
                  let%map _ =
                    Mina_networking.ban_notify net peer banned_until
                  in
                  () ) ) ; *)
          don't_wait_for
            (Linear_pipe.iter
               (Mina_networking.ban_notification_reader net)
               ~f:(Fn.const Deferred.unit) ) ;
          let snark_jobs_state =
            Work_selector.State.init
              ~reassignment_wait:config.work_reassignment_wait
              ~frontier_broadcast_pipe:frontier_broadcast_pipe_r
              ~logger:config.logger
          in
          let%bind wallets =
            match wallets with
            | Some wallets ->
                return wallets
            | None ->
                Secrets.Wallets.load ~logger:config.logger
                  ~disk_location:config.wallets_disk_location
          in
          O1trace.background_thread "broadcast_snark_pool_diffs" (fun () ->
              let rl = Network_pool.Snark_pool.create_rate_limiter () in
              log_rate_limiter_occasionally rl ~label:"broadcast_snark_work" ;
              Linear_pipe.iter (Network_pool.Snark_pool.broadcasts snark_pool)
                ~f:(fun Network_pool.With_nonce.{ message; nonce } ->
                  let%bind () =
                    send_resource_pool_diff_or_wait ~rl
                      ~diff_score:
                        Network_pool.Snark_pool.Resource_pool.Diff.score
                      ~max_per_15_seconds:
                        Network_pool.Snark_pool.Resource_pool.Diff
                        .max_per_15_seconds message
                  in
                  Mina_networking.broadcast_snark_pool_diff ~nonce net message ) ) ;
          Option.iter config.archive_process_location
            ~f:(fun archive_process_port ->
              [%log' info config.logger]
                "Communicating with the archive process"
                ~metadata:
                  [ ( "Host"
                    , `String (Host_and_port.host archive_process_port.value) )
                  ; ( "Port"
                    , `Int (Host_and_port.port archive_process_port.value) )
                  ] ;
              Archive_client.run ~logger:config.logger
                ~precomputed_values:config.precomputed_values
                ~frontier_broadcast_pipe:frontier_broadcast_pipe_r
                archive_process_port ) ;
          let precomputed_block_writer =
            ref
              ( Option.map config.precomputed_blocks_path ~f:(fun path ->
                    `Path path )
              , if config.log_precomputed_blocks then Some `Log else None )
          in
          let subscriptions =
            Mina_subscriptions.create ~logger:config.logger
              ~constraint_constants ~new_blocks ~wallets
              ~transition_frontier:frontier_broadcast_pipe_r
              ~is_storing_all:config.is_archive_rocksdb
              ~upload_blocks_to_gcloud:config.upload_blocks_to_gcloud
              ~time_controller:config.time_controller ~precomputed_block_writer
          in
          let open Mina_incremental.Status in
          let transition_frontier_incr =
            Var.watch @@ of_broadcast_pipe frontier_broadcast_pipe_r
          in
          let transition_frontier_and_catchup_signal_incr =
            transition_frontier_incr
            >>= function
            | Some transition_frontier ->
                of_broadcast_pipe Ledger_catchup.Catchup_jobs.reader
                |> Var.watch
                >>| fun catchup_signal ->
                Some (transition_frontier, catchup_signal)
            | None ->
                return None
          in
          let sync_status =
            create_sync_status_observer ~logger:config.logger ~net
              ~is_seed:config.is_seed ~demo_mode:config.demo_mode
              ~transition_frontier_and_catchup_signal_incr
              ~online_status_incr:(Var.watch @@ of_broadcast_pipe online_status)
              ~first_connection_incr:
                ( Var.watch @@ of_deferred
                @@ Mina_networking.on_first_connect net ~f:Fn.id )
              ~first_message_incr:
                (Var.watch @@ of_deferred @@ on_first_received_message ~f:Fn.id)
          in
          (* tie other knot *)
          sync_status_ref := Some sync_status ;
          Deferred.return
            { config
            ; next_producer_timing = None
            ; processes =
                { prover
                ; verifier
                ; snark_worker
                ; uptime_snark_worker_opt
                ; vrf_evaluator
                }
            ; initialization_finish_signal
            ; components =
                { net
                ; transaction_pool
                ; snark_pool
                ; transition_frontier = frontier_broadcast_pipe_r
                ; most_recent_valid_block = most_recent_valid_block_reader
                ; block_produced_bvar
                }
            ; pipes =
                { validated_transitions_reader = valid_transitions_for_api
                ; producer_transition_writer
                ; user_command_input_writer
                ; tx_local_sink
                ; snark_local_sink
                }
            ; wallets
            ; coinbase_receiver = ref config.coinbase_receiver
            ; snark_job_state = snark_jobs_state
            ; subscriptions
            ; sync_status
            ; precomputed_block_writer
            ; block_production_status = ref `Free
            ; in_memory_reverse_structured_log_messages_for_integration_test =
                ref (0, [], false)
            ; vrf_evaluation_state =
                Block_producer.Vrf_evaluation_state.create ()
            } ) )

let net { components = { net; _ }; _ } = net

let runtime_config { config = { precomputed_values; _ }; _ } =
  Genesis_ledger_helper.runtime_config_of_precomputed_values precomputed_values

let start_filtered_log
    ({ in_memory_reverse_structured_log_messages_for_integration_test; _ } : t)
    (structured_log_ids : string list) =
  let handle str =
    let idx, old_messages, started =
      !in_memory_reverse_structured_log_messages_for_integration_test
    in
    in_memory_reverse_structured_log_messages_for_integration_test :=
      (idx + 1, str :: old_messages, started)
  in
  let _, _, started =
    !in_memory_reverse_structured_log_messages_for_integration_test
  in
  if started then Or_error.error_string "Already initialized"
  else (
    in_memory_reverse_structured_log_messages_for_integration_test :=
      (0, [], true) ;
    let event_set =
      Structured_log_events.Set.of_list
      @@ List.map ~f:Structured_log_events.id_of_string structured_log_ids
    in
    Logger.Consumer_registry.register ~id:Logger.Logger_id.mina
      ~processor:(Logger.Processor.raw_structured_log_events event_set)
      ~transport:(Logger.Transport.raw handle) ;
    Ok () )

let get_filtered_log_entries
    ({ in_memory_reverse_structured_log_messages_for_integration_test; _ } : t)
    (idx : int) =
  let rec get_from_idx curr_idx rev_messages output =
    if idx < curr_idx then
      match rev_messages with
      | [] ->
          output
      | msg :: rev_messages ->
          get_from_idx (curr_idx - 1) rev_messages (msg :: output)
    else output
  in
  let curr_idx, messages, is_started =
    !in_memory_reverse_structured_log_messages_for_integration_test
  in
  (get_from_idx curr_idx messages [], is_started)

<<<<<<< HEAD
=======
let verifier { processes = { verifier; _ }; _ } = verifier

let vrf_evaluator { processes = { vrf_evaluator; _ }; _ } = vrf_evaluator

let genesis_ledger t = Genesis_proof.genesis_ledger t.config.precomputed_values

>>>>>>> e27fc3de
let get_transition_frontier (t : t) =
  transition_frontier t |> Pipe_lib.Broadcast_pipe.Reader.peek
  |> Result.of_option ~error:"Could not obtain transition frontier"

let best_chain_block_by_height (t : t) height =
  let open Result.Let_syntax in
  let%bind transition_frontier = get_transition_frontier t in
  Transition_frontier.best_tip_path transition_frontier
  |> List.find ~f:(fun bc ->
         let validated_transition =
           Transition_frontier.Breadcrumb.validated_transition bc
         in
         let block_height =
           Mina_block.(
             blockchain_length @@ With_hash.data
             @@ Validated.forget validated_transition)
         in
         Unsigned.UInt32.equal block_height height )
  |> Result.of_option
       ~error:
         (sprintf "Could not find block in transition frontier with height %s"
            (Unsigned.UInt32.to_string height) )

let best_chain_block_by_state_hash (t : t) hash =
  let open Result.Let_syntax in
  let%bind transition_frontier = get_transition_frontier t in
  Transition_frontier.find transition_frontier hash
  |> Result.of_option
       ~error:
         (sprintf "Block with state hash %s not found in transition frontier"
            (State_hash.to_base58_check hash) )<|MERGE_RESOLUTION|>--- conflicted
+++ resolved
@@ -2266,15 +2266,12 @@
   in
   (get_from_idx curr_idx messages [], is_started)
 
-<<<<<<< HEAD
-=======
 let verifier { processes = { verifier; _ }; _ } = verifier
 
 let vrf_evaluator { processes = { vrf_evaluator; _ }; _ } = vrf_evaluator
 
 let genesis_ledger t = Genesis_proof.genesis_ledger t.config.precomputed_values
 
->>>>>>> e27fc3de
 let get_transition_frontier (t : t) =
   transition_frontier t |> Pipe_lib.Broadcast_pipe.Reader.peek
   |> Result.of_option ~error:"Could not obtain transition frontier"
