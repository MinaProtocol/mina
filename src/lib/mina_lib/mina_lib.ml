--- conflicted
+++ resolved
@@ -1802,18 +1802,13 @@
                 valid_transitions_for_network
                 ~f:(fun (`Transition transition, `Source source, valid_cb) ->
                   [%log' warn config.logger]
-<<<<<<< HEAD
-                    "read valid transition $state_hash (with cb $valid_cb)"
-=======
-                    "read valid transition $state_hash (with cb \
-                     $valid_cb_exists) from $source"
->>>>>>> 916e06db
+                    "read valid transition $state_hash (with cb $valid_cb) \
+                     from $source"
                     ~metadata:
                       [ ( "state_hash"
                         , State_hash.to_yojson
                           @@ State_hash.With_state_hashes.state_hash
                           @@ fst transition )
-<<<<<<< HEAD
                       ; ( "valid_cb"
                         , `String
                             ( match valid_cb with
@@ -1821,13 +1816,15 @@
                                 "validation cb exists"
                             | `No_valid_cb reason ->
                                 "no validation cb: " ^ reason ) )
-=======
-                      ; ("valid_cb_exists", `Bool (Option.is_some valid_cb))
-                      ; ("source", `String (match source with
-                        | `Gossip -> "gossip"
-                        | `Catchup -> "catchup"
-                        | `Internal -> "internal"  ))
->>>>>>> 916e06db
+                      ; ( "source"
+                        , `String
+                            ( match source with
+                            | `Gossip ->
+                                "gossip"
+                            | `Catchup ->
+                                "catchup"
+                            | `Internal ->
+                                "internal" ) )
                       ] ;
                   let hash =
                     Mina_block.Validated.forget transition
