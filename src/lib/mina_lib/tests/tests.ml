--- conflicted
+++ resolved
@@ -46,7 +46,9 @@
         let runtime_config : Runtime_config.t =
           { daemon = None
           ; genesis = None
-          ; proof = Some { Runtime_config.Proof_keys.default with level = None }
+          ; proof =
+              Some
+                { Runtime_config.Proof_keys.default with level = Some No_check }
           ; ledger =
               Some
                 { base = Named "test"
@@ -63,14 +65,9 @@
         match%map
           Genesis_ledger_helper.Config_loader.init_from_config_file
             ~genesis_dir:(make_dirname "genesis_dir")
-<<<<<<< HEAD
             ~constants:
               (Runtime_config.Constants.magic_for_unit_tests runtime_config)
             ~logger runtime_config
-=======
-            ~constraint_constants ~genesis_constants ~logger
-            ~proof_level:No_check runtime_config ~cli_proof_level:None
->>>>>>> 0b129326
         with
         | Ok (precomputed_values, _) ->
             precomputed_values
