let%test_module "Epoch ledger sync tests" =
  ( module struct
    open Core_kernel
    open Async
    open Mina_base
    open Pipe_lib
    open Network_peer

    module type CONTEXT = sig
      include Mina_lib.CONTEXT

      val genesis_ledger : Mina_ledger.Ledger.t Lazy.t
    end

    type network_info =
      { networking : Mina_networking.t; network_peer : Peer.t }

    type test_state =
      { name : string
      ; network_info1 : network_info
      ; network_info2 : network_info
      ; staking_epoch_ledger :
          Consensus.Data.Local_state.Snapshot.Ledger_snapshot.t
      ; next_epoch_ledger :
          Consensus.Data.Local_state.Snapshot.Ledger_snapshot.t
      ; cleanup : unit -> unit
      }

    exception Sync_timeout

    let logger = Logger.null ()

    let () =
      (* Disable log messages from best_tip_diff logger. *)
      Logger.Consumer_registry.register ~commit_id:""
        ~id:Logger.Logger_id.best_tip_diff ~processor:(Logger.Processor.raw ())
        ~transport:
          (Logger.Transport.create
             ( module struct
               type t = unit

               let transport () _ = ()
             end )
             () )
        ()

    let default_timeout_min = 5.0

    let dir_prefix = "sync_test_data"

    let genesis_constants = Genesis_constants.For_unit_tests.t

    let constraint_constants =
      Genesis_constants.For_unit_tests.Constraint_constants.t

    let make_dirname s =
      let open Core in
      let uuid = Uuid_unix.create () |> Uuid.to_string in
      dir_prefix ^/ sprintf "%s_%s" s uuid

    let make_context () : (module CONTEXT) Deferred.t =
      let%bind precomputed_values =
        let runtime_config : Runtime_config.t =
          { daemon = None
          ; genesis = None
          ; proof = None
          ; ledger =
              Some
                { base = Named "test"
                ; num_accounts = None
                ; balances = []
                ; hash = None
                ; s3_data_hash = None
                ; name = None
                ; add_genesis_winner = None
                }
          ; epoch_data = None
          }
        in
        match%map
          Genesis_ledger_helper.init_from_config_file
            ~genesis_dir:(make_dirname "genesis_dir")
            ~constraint_constants ~genesis_constants ~logger
            ~proof_level:No_check runtime_config ~cli_proof_level:None
            ~genesis_backing_type:Stable_db
        with
        | Ok (precomputed_values, _) ->
            precomputed_values
        | Error err ->
            failwithf "Could not create precomputed values: %s"
              (Error.to_string_hum err) ()
      in
      let constraint_constants = precomputed_values.constraint_constants in
      let consensus_constants =
        let genesis_constants = Genesis_constants.For_unit_tests.t in
        Consensus.Constants.create ~constraint_constants
          ~protocol_constants:genesis_constants.protocol
      in
      let%bind trust_system =
        Trust_system.create (make_dirname "trust_system")
      in
      let time_controller = Block_time.Controller.basic ~logger in
      let module Context = struct
        let logger = logger

        let constraint_constants = constraint_constants

        let consensus_constants = consensus_constants

        let precomputed_values = precomputed_values

        let trust_system = trust_system

        let time_controller = time_controller

        let commit_id = "not specified for unit test"

        let vrf_poll_interval =
          Mina_compile_config.For_unit_tests.t.vrf_poll_interval

        let zkapp_cmd_limit =
          ref Mina_compile_config.For_unit_tests.t.zkapp_cmd_limit

        let compaction_interval =
          Mina_compile_config.For_unit_tests.t.compaction_interval

        let ledger_sync_config =
          Syncable_ledger.create_config
            ~compile_config:Mina_compile_config.For_unit_tests.t
            ~max_subtree_depth:None ~default_subtree_depth:None ()
      end in
      let genesis_ledger = Genesis_ledger.for_unit_tests in
      let genesis_epoch_data : Consensus.Genesis_epoch_data.t = None in
      let genesis_state_hash = Quickcheck.random_value Ledger_hash.gen in
      let consensus_local_state =
        Consensus.Data.Local_state.create
          ~context:(module Context)
          ~genesis_ledger ~genesis_epoch_data
          ~epoch_ledger_location:(make_dirname "epoch_ledger")
          ~genesis_state_hash ~epoch_ledger_backing_type:Stable_db
          (Signature_lib.Public_key.Compressed.Set.of_list [])
      in
      let module Context = struct
        include Context

        let genesis_ledger = Genesis_ledger.Packed.t genesis_ledger

        let consensus_local_state = consensus_local_state

        let proof_cache_db = Proof_cache_tag.For_tests.create_db ()
      end in
      return (module Context : CONTEXT)

    let pids = Child_processes.Termination.create_pid_table ()

    let make_verifier (module Context : CONTEXT) =
      let open Context in
      Verifier.For_tests.default ~constraint_constants ~logger
        ~proof_level:precomputed_values.proof_level ~pids
        ~conf_dir:(Some (make_dirname "verifier"))
        ()

    let make_empty_ledger ~backing_type (module Context : CONTEXT) :
        Genesis_ledger.Packed.t =
      ( module Genesis_ledger.Make (struct
        include Test_genesis_ledger

        let directory = `New backing_type

        let depth = constraint_constants.ledger_depth

        let logger = Context.logger
      end) )

    let make_empty_root_ledger ~backing_type (module Context : CONTEXT) =
      Mina_ledger.Ledger.Root.create_temporary ~logger ~backing_type
        ~depth:Context.precomputed_values.constraint_constants.ledger_depth ()

    (* [instance] and [test_number] are used to make ports distinct
       among tests
    *)
    let make_mina_network ~context:(module Context : CONTEXT) ~name ~instance
        ~test_number ~libp2p_keypair_str ~initial_peers =
      let open Context in
      let frontier_broadcast_pipe_r, frontier_broadcast_pipe_w =
        Broadcast_pipe.create None
      in
      let producer_transition_reader, _producer_transition_writer =
        Strict_pipe.create Synchronous
      in
      let precomputed_values = Context.precomputed_values in
      let time_controller = Block_time.Controller.basic ~logger in
      let on_remote_push () = Deferred.unit in
      let%bind verifier = make_verifier (module Context) in
      let block_reader, block_sink =
        let on_push () = Deferred.unit in
        Transition_handler.Block_sink.create
          { logger
          ; slot_duration_ms =
              precomputed_values.consensus_constants.slot_duration_ms
          ; on_push
          ; log_gossip_heard = false
          ; time_controller
          ; consensus_constants
          ; genesis_constants = precomputed_values.genesis_constants
          ; constraint_constants
          }
      in
      let _transaction_pool, tx_remote_sink, _tx_local_sink =
        let config =
          Network_pool.Transaction_pool.Resource_pool.make_config ~verifier
            ~trust_system
            ~pool_max_size:precomputed_values.genesis_constants.txpool_max_size
            ~genesis_constants:precomputed_values.genesis_constants
            ~slot_tx_end:None
            ~proof_cache_db:(Proof_cache_tag.For_tests.create_db ())
            ~vk_cache_db:(Zkapp_vk_cache_tag.For_tests.create_db ())
            ~signature_kind:Mina_signature_kind.t_DEPRECATED
        in
        Network_pool.Transaction_pool.create ~config ~constraint_constants
          ~consensus_constants ~time_controller ~logger
          ~frontier_broadcast_pipe:frontier_broadcast_pipe_r ~on_remote_push
          ~log_gossip_heard:false
          ~block_window_duration:
            ( Time.Span.of_ms
            @@ Float.of_int constraint_constants.block_window_duration_ms )
      in
      let snark_remote_sink, snark_pool =
        let config =
          Network_pool.Snark_pool.Resource_pool.make_config ~verifier
            ~trust_system
            ~disk_location:(make_dirname "snark_pool_config")
            ~proof_cache_db:(Proof_cache_tag.For_tests.create_db ())
        in
        let snark_pool, snark_remote_sink, _snark_local_sink =
          Network_pool.Snark_pool.create ~config ~constraint_constants
            ~consensus_constants ~time_controller ~logger
            ~frontier_broadcast_pipe:frontier_broadcast_pipe_r ~on_remote_push
            ~log_gossip_heard:false
            ~block_window_duration:
              ( Time.Span.of_ms
              @@ Float.of_int constraint_constants.block_window_duration_ms )
        in
        (snark_remote_sink, snark_pool)
      in
      let sinks = (block_sink, tx_remote_sink, snark_remote_sink) in
      let genesis_ledger_hash =
        Mina_ledger.Ledger.merkle_root (Lazy.force genesis_ledger)
      in
      let is_seed = instance = 0 in
      let libp2p_keypair =
        Mina_net2.Keypair.of_string libp2p_keypair_str |> Or_error.ok_exn
      in
      let libp2p_port =
        Cli_lib.Flag.Port.default_libp2p + instance + (test_number * 2)
      in
      let creatable_gossip_net =
        let chain_id = "dummy_chain_id" in
        let conf_dir = make_dirname "libp2p" in
        let seed_peer_list_url = None in
        let addrs_and_ports =
          let external_ip = Core.Unix.Inet_addr.localhost in
          let bind_ip = Core.Unix.Inet_addr.of_string "0.0.0.0" in
          let client_port =
            Cli_lib.Flag.Port.default_client - instance - (test_number * 2)
          in
          ( { external_ip; bind_ip; peer = None; client_port; libp2p_port }
            : Node_addrs_and_ports.t )
        in
        let pubsub_v1 =
          (* TODO after introducing Bitswap-based block retrieval,
             use definition in Mina_cli_entrypoint
          *)
          Gossip_net.Libp2p.N
        in
        let pubsub_v0 = Cli_lib.Default.pubsub_v0 in
        let gossip_net_params : Gossip_net.Libp2p.Config.t =
          { timeout = Time.Span.of_sec 3.
          ; logger
          ; conf_dir
          ; chain_id
          ; unsafe_no_trust_ip = false
          ; seed_peer_list_url
          ; initial_peers
          ; addrs_and_ports
          ; metrics_port = None
          ; trust_system
          ; flooding = false
          ; direct_peers = []
          ; peer_protection_ratio = 0.2
          ; peer_exchange = false
          ; min_connections = Cli_lib.Default.min_connections
          ; max_connections = Cli_lib.Default.max_connections
          ; validation_queue_size = Cli_lib.Default.validation_queue_size
          ; isolate = false
          ; keypair = Some libp2p_keypair
          ; all_peers_seen_metric = false
          ; known_private_ip_nets = []
          ; time_controller
          ; pubsub_v1
          ; pubsub_v0
          }
        in
        Mina_networking.Gossip_net.(
          Any.Creatable
            ( (module Libp2p)
            , Libp2p.create ~allow_multiple_instances:true ~pids
                gossip_net_params ))
      in
      let log_gossip_heard : Mina_networking.Config.log_gossip_heard =
        { snark_pool_diff = false
        ; transaction_pool_diff = false
        ; new_state = false
        }
      in
      let config : Mina_networking.Config.t =
        { genesis_ledger_hash; creatable_gossip_net; is_seed; log_gossip_heard }
      in
      let rpc_error name _ =
        return
        @@ Or_error.error_string (sprintf "Error for unimplemented RPC %s" name)
      in
      let%bind (mina_networking : Mina_networking.t) =
        Mina_networking.create
          (module Context)
          config ~sinks
          ~get_transition_frontier:(fun () ->
            Broadcast_pipe.Reader.peek frontier_broadcast_pipe_r )
          ~get_snark_pool:(fun () -> Some snark_pool)
          ~get_node_status:(rpc_error "get_node_status")
          ~snark_job_state:(fun () -> None)
      in
      (* create transition frontier *)
      let tr_tm0 = Unix.gettimeofday () in
      let _valid_transitions, initialization_finish_signal =
        let notify_online () = Deferred.unit in
        let most_recent_valid_block_reader, most_recent_valid_block_writer =
          Broadcast_pipe.create
            ( Mina_block.genesis_header ~precomputed_values
            |> Mina_block.Validation.reset_frontier_dependencies_validation
            |> Mina_block.Validation.reset_staged_ledger_diff_validation )
        in
        let get_current_frontier () =
          Broadcast_pipe.Reader.peek frontier_broadcast_pipe_r
        in
        let get_most_recent_valid_block () =
          Broadcast_pipe.Reader.peek most_recent_valid_block_reader
        in
        (* we're going to set and sync the epoch ledgers in the test
           so router should not do a sync
        *)
        Transition_router.run ~sync_local_state:false ~cache_exceptions:true
          ~context:(module Context)
          ~trust_system ~verifier ~network:mina_networking
          ~is_seed:config.is_seed ~is_demo_mode:false ~time_controller
          ~consensus_local_state
          ~persistent_root_location:(make_dirname "persistent_root_location")
          ~persistent_frontier_location:
            (make_dirname "persistent_frontier_location")
          ~get_current_frontier
          ~frontier_broadcast_writer:frontier_broadcast_pipe_w
          ~get_completed_work:(Fn.const None) ~catchup_mode:`Super
          ~network_transition_reader:block_reader ~producer_transition_reader
          ~get_most_recent_valid_block ~most_recent_valid_block_writer
          ~notify_online ?transaction_pool_proxy:None ~ledger_backing:Stable_db
<<<<<<< HEAD
          ()
=======
          ~signature_kind:Mina_signature_kind.t_DEPRECATED ()
>>>>>>> b8e9e217
      in
      let%bind () = Ivar.read initialization_finish_signal in
      let tr_tm1 = Unix.gettimeofday () in
      [%log debug] "(%s) Time to start transition router: %0.02f" name
        (tr_tm1 -. tr_tm0) ;
      let network_peer =
        let peer_id = Mina_net2.Keypair.to_peer_id libp2p_keypair in
        Peer.create Core.Unix.Inet_addr.localhost ~libp2p_port ~peer_id
      in
      return { networking = mina_networking; network_peer }

    let setup_test ?(timeout_min = default_timeout_min)
        (module Context : CONTEXT) ~name ~staking_epoch_ledger
        ~next_epoch_ledger ~test_number =
      let%bind fresh_trust_system =
        Trust_system.create (make_dirname "trust_system")
      in
      let open Context in
      let module Context2 = struct
        include Context

        let trust_system = fresh_trust_system
      end in
      let test_finished = ref false in
      let cleanup () = test_finished := true in
      (* set timeout so CI doesn't run forever *)
      don't_wait_for
        (let%map () = after (Time.Span.of_min timeout_min) in
         if not !test_finished then (cleanup () ; raise Sync_timeout) ) ;
      let net_info1_tm0 = Unix.gettimeofday () in
      let%bind network_info1 =
        make_mina_network ~name
          ~context:(module Context)
          ~instance:0 ~test_number
          ~libp2p_keypair_str:
            "CAESQFzI5/57gycQ1qumCq00OFo60LArXgbrgV0b5P8tNiSujUZT5Psc+74luHmSSf7kVIZ7w0YObC//UVXPCOgeh4o=,CAESII1GU+T7HPu+Jbh5kkn+5FSGe8NGDmwv/1FVzwjoHoeK,12D3KooWKKqrPfHi4PNkWms5Z9oANjRftE5vueTmkt4rpz9sXM69"
          ~initial_peers:[]
      in
      let net_info1_tm1 = Unix.gettimeofday () in
      [%log debug] "(%s) Time to create network 1: %0.02f" name
        (net_info1_tm1 -. net_info1_tm0) ;
      let staking_epoch_snapshot =
        Consensus.Data.Local_state.For_tests.snapshot_of_ledger
          staking_epoch_ledger
      in
      let next_epoch_snapshot =
        Consensus.Data.Local_state.For_tests.snapshot_of_ledger
          next_epoch_ledger
      in
      (* store snapshots in local state *)
      Consensus.Data.Local_state.For_tests.set_snapshot consensus_local_state
        Staking_epoch_snapshot staking_epoch_snapshot ;
      Consensus.Data.Local_state.For_tests.set_snapshot consensus_local_state
        Next_epoch_snapshot next_epoch_snapshot ;
      let net_info2_tm0 = Unix.gettimeofday () in
      let%map network_info2 =
        make_mina_network ~name ~instance:1 ~test_number
          ~context:(module Context2)
          ~libp2p_keypair_str:
            "CAESQMHCQMQDqPKTFLAjZWwA3vvbkzMJZiVrjvte+bDfUvEeRhjvhsa9IfuFDEmJ721drMJ5cEWAmVmrQYfretz9MUQ=,CAESIEYY74bGvSH7hQxJie9tXazCeXBFgJlZq0GH63rc/TFE,12D3KooWEXzm5pMj1DQqNz6bpMRdJa55bytbawkuHVNhGR3XuTpw"
          ~initial_peers:
            [ Mina_net2.Multiaddr.of_peer network_info1.network_peer ]
      in
      let net_info2_tm1 = Unix.gettimeofday () in
      [%log debug] "(%s) Time to create network 2: %0.02f" name
        (net_info2_tm1 -. net_info2_tm0) ;
      { name
      ; network_info1
      ; network_info2
      ; staking_epoch_ledger
      ; next_epoch_ledger
      ; cleanup
      }

    let both_ledgers_sync_successfully ~backing_type ~starting_accounts
        (module Context : CONTEXT) (test : test_state) =
      let open Context in
      let make_sync_ledger () =
        let root_ledger =
          make_empty_root_ledger ~backing_type (module Context)
        in
        let casted = Mina_ledger.Ledger.Root.as_unmasked root_ledger in
        List.iter starting_accounts ~f:(fun (acct : Account.t) ->
            let acct_id = Account_id.create acct.public_key Token_id.default in
            match
              Mina_ledger.Ledger.Any_ledger.M.get_or_create_account casted
                acct_id acct
            with
            | Ok _ ->
                ()
            | Error _ ->
                failwith "Could not add starting account" ) ;
        let sync_ledger =
          Mina_ledger.Sync_ledger.Root.create
            ~context:(module Context)
            ~trust_system:Context.trust_system root_ledger
        in
        let query_reader =
          Mina_ledger.Sync_ledger.Root.query_reader sync_ledger
        in
        let answer_writer =
          Mina_ledger.Sync_ledger.Root.answer_writer sync_ledger
        in
        (*
        (* setup a proxy response pipe so we can inspect the messages from our test *)
        let proxy_answer_reader, proxy_answer_writer =
          Linear_pipe.create ()
        in
        don't_wait_for (
          Linear_pipe.Reader.iter proxy_answer_reader ~f:(fun answer ->
            if Option.is_none response && is_genesis_state_hash
            ( match response with
              | None when genesis_state_hash ->
            )
            Linear_pipe.write proxy_response_writer response)
        *)
        Mina_networking.glue_sync_ledger test.network_info2.networking
          ~preferred:[ test.network_info1.network_peer ]
          query_reader answer_writer ;
        sync_ledger
      in
      let staking_ledger_root =
        Consensus.Data.Local_state.Snapshot.Ledger_snapshot.merkle_root
          test.staking_epoch_ledger
      in
      let next_epoch_ledger_root =
        Consensus.Data.Local_state.Snapshot.Ledger_snapshot.merkle_root
          test.next_epoch_ledger
      in
      (* sync current staking ledger *)
      let sync_ledger1_tm0 = Unix.gettimeofday () in
      let sync_ledger1 = make_sync_ledger () in
      let%bind () =
        match%map
          Mina_ledger.Sync_ledger.Root.fetch sync_ledger1 staking_ledger_root
            ~data:() ~equal:(fun () () -> true)
        with
        | `Ok ledger ->
            let sync_ledger1_tm1 = Unix.gettimeofday () in
            [%log debug] "(%s) Time to sync ledger 1: %0.02f" test.name
              (sync_ledger1_tm1 -. sync_ledger1_tm0) ;
            let ledger_root = Mina_ledger.Ledger.Root.merkle_root ledger in
            assert (Ledger_hash.equal ledger_root staking_ledger_root) ;
            [%log debug] "Synced current epoch ledger successfully"
        | `Target_changed _ ->
            failwith "Target changed when getting staking ledger"
      in
      (* sync next staking ledger *)
      let sync_ledger2_tm0 = Unix.gettimeofday () in
      let sync_ledger2 = make_sync_ledger () in
      match%bind
        Mina_ledger.Sync_ledger.Root.fetch sync_ledger2 next_epoch_ledger_root
          ~data:() ~equal:(fun () () -> true)
      with
      | `Ok ledger ->
          let sync_ledger2_tm1 = Unix.gettimeofday () in
          [%log debug] "(%s) Time to sync ledger 2: %0.02f" test.name
            (sync_ledger2_tm1 -. sync_ledger2_tm0) ;
          test.cleanup () ;
          let ledger_root = Mina_ledger.Ledger.Root.merkle_root ledger in
          assert (Ledger_hash.equal ledger_root next_epoch_ledger_root) ;
          [%log debug] "Synced next epoch ledger, sync test succeeded" ;
          Deferred.unit
      | `Target_changed _ ->
          test.cleanup () ;
          failwith "Target changed when getting next epoch ledger"

    let cannot_sync_staking_ledger (test : test_state) =
      let staking_ledger_root =
        Consensus.Data.Local_state.Snapshot.Ledger_snapshot.merkle_root
          test.staking_epoch_ledger
      in
      let%map response =
        Mina_networking.query_peer test.network_info2.networking
          test.network_info1.network_peer.peer_id
          Mina_networking.Rpcs.Answer_sync_ledger_query
          (staking_ledger_root, Num_accounts)
      in
      match response with
      | Connected { data = Ok (Error err); _ } ->
          if
            not
              (String.is_substring (Error.to_string_hum err)
                 ~substring:"Refusing to answer sync ledger query" )
          then
            failwithf "unexpected error returned from sync ledger RPC: %s"
              (Error.to_string_hum err) ()
      | Connected { data = Ok (Ok _); _ } ->
          failwith "unexpected successful RPC response"
      | Connected { data = Error err; _ } ->
          failwithf "unexpected RPC failure: %s" (Error.to_string_hum err) ()
      | Failed_to_connect err ->
          failwithf "unexpected connection failure: %s"
            (Error.to_string_hum err) ()

    let make_genesis_ledger ~backing_type (module Context : CONTEXT)
        (accounts : Account.t list) =
      let ledger = make_empty_ledger ~backing_type (module Context) in
      let ledger_inner = Lazy.force @@ Genesis_ledger.Packed.t ledger in
      List.iter accounts ~f:(fun acct ->
          let acct_id = Account_id.create acct.public_key Token_id.default in
          match
            Mina_ledger.Ledger.get_or_create_account ledger_inner acct_id acct
          with
          | Ok _ ->
              ()
          | Error _ ->
              failwith "Could not add account" ) ;
      Consensus.Data.Local_state.Snapshot.Ledger_snapshot.Genesis_epoch_ledger
        ledger

    let make_db_ledger (module Context : CONTEXT) ~backing_type
        (accounts : Account.t list) =
      let root_ledger = make_empty_root_ledger ~backing_type (module Context) in
      let casted = Mina_ledger.Ledger.Root.as_unmasked root_ledger in
      List.iter accounts ~f:(fun acct ->
          let acct_id = Account_id.create acct.public_key Token_id.default in
          match
            Mina_ledger.Ledger.Any_ledger.M.get_or_create_account casted acct_id
              acct
          with
          | Ok _ ->
              ()
          | Error _ ->
              failwith "Could not add account" ) ;
      Consensus.Data.Local_state.Snapshot.Ledger_snapshot.Ledger_root
        root_ledger

    let test_accounts =
      Quickcheck.(random_value @@ Generator.list_with_length 20 Account.gen)

    let test_sync_current_next_staking_to_empty_ledger ~backing_type () =
      let%bind (module Context) = make_context () in
      let staking_epoch_ledger =
        make_db_ledger ~backing_type
          (module Context)
          (List.take test_accounts 10)
      in
      let next_epoch_ledger =
        make_db_ledger ~backing_type
          (module Context)
          (List.take test_accounts 20)
      in
      setup_test ~name:"sync to empty ledgers" ~test_number:1
        (module Context)
        ~staking_epoch_ledger ~next_epoch_ledger
      >>= both_ledgers_sync_successfully ~backing_type
            (module Context)
            ~starting_accounts:[]

    let%test_unit "Sync current, next staking ledgers to empty ledgers, backed \
                   with stable db" =
      Async.Thread_safe.block_on_async_exn
        (test_sync_current_next_staking_to_empty_ledger ~backing_type:Stable_db)

    let%test_unit "Sync current, next staking ledgers to empty ledgers, backed \
                   with converting db" =
      Async.Thread_safe.block_on_async_exn
        (test_sync_current_next_staking_to_empty_ledger
           ~backing_type:Converting_db )

    let test_sync_current_next_staking_to_nonempty_ledger ~backing_type () =
      let%bind (module Context) = make_context () in
      let staking_epoch_ledger =
        make_db_ledger ~backing_type
          (module Context)
          (List.take test_accounts 10)
      in
      let next_epoch_ledger =
        make_db_ledger ~backing_type
          (module Context)
          (List.take test_accounts 20)
      in
      (* we make sure the starting ledger is contained
         in the target ledgers
         possible bug: if the starting ledger is disjoint from
         the ledger to sync to, see issue #12170
      *)
      let starting_accounts = List.take test_accounts 8 in
      setup_test ~name:"sync to nonempty ledgers" ~test_number:2
        (module Context)
        ~staking_epoch_ledger ~next_epoch_ledger
      >>= both_ledgers_sync_successfully
            (module Context)
            ~starting_accounts ~backing_type

    let%test_unit "Sync current, next staking ledgers to nonempty ledgers, \
                   backed with stable db" =
      Async.Thread_safe.block_on_async_exn
        (test_sync_current_next_staking_to_nonempty_ledger
           ~backing_type:Stable_db )

    let%test_unit "Sync current, next staking ledgers to nonempty ledgers, \
                   backed with converting db" =
      Async.Thread_safe.block_on_async_exn
        (test_sync_current_next_staking_to_nonempty_ledger
           ~backing_type:Converting_db )

    (* A `fetch` to sync a genesis ledger will just loop, because `get_ledger_by_hash`
       returns None for genesis ledgers

       In the consensus code, we don't call `fetch` if the requested hash is the
       genesis ledger hash, so such looping should not occur

       In the tests here, we send a single `Answer_sync_ledger_query` RPC to determine
       that the other peer will not serve us a genesis ledger.
    *)
    let%test_unit "Sync genesis ledgers to empty ledgers, should fail" =
      Async.Thread_safe.block_on_async_exn (fun () ->
          let%bind (module Context) = make_context () in
          let staking_epoch_ledger =
            make_genesis_ledger ~backing_type:Stable_db
              (module Context)
              (List.take test_accounts 10)
          in
          let next_epoch_ledger = staking_epoch_ledger in
          setup_test ~name:"fail to sync genesis ledgers" ~test_number:3
            (module Context)
            ~staking_epoch_ledger ~next_epoch_ledger
          >>= cannot_sync_staking_ledger )
  end )<|MERGE_RESOLUTION|>--- conflicted
+++ resolved
@@ -363,11 +363,7 @@
           ~network_transition_reader:block_reader ~producer_transition_reader
           ~get_most_recent_valid_block ~most_recent_valid_block_writer
           ~notify_online ?transaction_pool_proxy:None ~ledger_backing:Stable_db
-<<<<<<< HEAD
-          ()
-=======
           ~signature_kind:Mina_signature_kind.t_DEPRECATED ()
->>>>>>> b8e9e217
       in
       let%bind () = Ivar.read initialization_finish_signal in
       let tr_tm1 = Unix.gettimeofday () in
