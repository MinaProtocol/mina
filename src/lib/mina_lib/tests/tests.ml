--- conflicted
+++ resolved
@@ -160,14 +160,9 @@
         ~conf_dir:(Some (make_dirname "verifier"))
         ()
 
-<<<<<<< HEAD
     let make_empty_ledger ~backing_type (module Context : CONTEXT) :
         Genesis_ledger.Packed.t =
-      let module Test_genesis_ledger = Genesis_ledger.Make (struct
-=======
-    let make_empty_ledger (module Context : CONTEXT) : Genesis_ledger.Packed.t =
       ( module Genesis_ledger.Make (struct
->>>>>>> f4980c10
         include Test_genesis_ledger
 
         let directory = `New backing_type
@@ -175,20 +170,10 @@
         let depth = constraint_constants.ledger_depth
 
         let logger = Context.logger
-<<<<<<< HEAD
-      end) in
-      (module Test_genesis_ledger)
-
-    (* TODO: single for now, but the tests might need to be expanded to cover
-       other types of Root ledgers when they are implemented *)
-    let make_empty_root_ledger (module Context : CONTEXT) =
-      Mina_ledger.Ledger.Root.create_temporary ~logger ~backing_type:Stable_db
-=======
       end) )
 
     let make_empty_root_ledger ~backing_type (module Context : CONTEXT) =
       Mina_ledger.Ledger.Root.create_temporary ~logger ~backing_type
->>>>>>> f4980c10
         ~depth:Context.precomputed_values.constraint_constants.ledger_depth ()
 
     (* [instance] and [test_number] are used to make ports distinct
