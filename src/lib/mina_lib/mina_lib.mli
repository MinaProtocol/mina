open Async_kernel
open Core
open Mina_base
open Mina_state
open Pipe_lib
open Signature_lib
module Archive_client = Archive_client
module Config = Config
module Conf_dir = Conf_dir
module Subscriptions = Mina_subscriptions

type t

type Structured_log_events.t +=
  | Connecting
  | Listening
  | Bootstrapping
  | Ledger_catchup
  | Synced
  | Rebroadcast_transition of { state_hash : State_hash.t }
  [@@deriving register_event]

module type CONTEXT = sig
  val logger : Logger.t

  val precomputed_values : Precomputed_values.t

  val constraint_constants : Genesis_constants.Constraint_constants.t

  val consensus_constants : Consensus.Constants.t
end

exception Snark_worker_error of int

exception Snark_worker_signal_interrupt of Signal.t

exception Offline_shutdown

exception Bootstrap_stuck_shutdown

val time_controller : t -> Block_time.Controller.t

val subscription : t -> Mina_subscriptions.t

val daemon_start_time : Time_ns.t

(** Derived from local state (aka they may not reflect the latest public keys to which you've attempted to change *)
val block_production_pubkeys : t -> Public_key.Compressed.Set.t

val coinbase_receiver : t -> Consensus.Coinbase_receiver.t

val replace_coinbase_receiver : t -> Consensus.Coinbase_receiver.t -> unit

val next_producer_timing :
  t -> Daemon_rpcs.Types.Status.Next_producer_timing.t option

val staking_ledger :
  t -> Consensus.Data.Local_state.Snapshot.Ledger_snapshot.t option

val next_epoch_ledger :
     t
  -> [ `Finalized of Consensus.Data.Local_state.Snapshot.Ledger_snapshot.t
     | `Notfinalized ]
     option

val current_epoch_delegators :
  t -> pk:Public_key.Compressed.t -> Mina_base.Account.t list option

val last_epoch_delegators :
  t -> pk:Public_key.Compressed.t -> Mina_base.Account.t list option

val replace_snark_worker_key :
  t -> Public_key.Compressed.t option -> unit Deferred.t

val add_block_subscriber :
     t
  -> Public_key.Compressed.t option
  -> (Filtered_external_transition.t, State_hash.t) With_hash.t Pipe.Reader.t

val add_payment_subscriber : t -> Account.key -> Signed_command.t Pipe.Reader.t

val snark_worker_key : t -> Public_key.Compressed.t option

val snark_coordinator_key : t -> Public_key.Compressed.t option

val snark_work_fee : t -> Currency.Fee.t

val set_snark_work_fee : t -> Currency.Fee.t -> unit

val request_work : t -> Snark_worker.Work.Spec.t option

val work_selection_method : t -> (module Work_selector.Selection_method_intf)

val add_work : t -> Snark_worker.Work.Result.t -> unit

val snark_job_state : t -> Work_selector.State.t

val get_current_nonce :
     t
  -> Account_id.t
  -> ([> `Min of Account.Nonce.t ] * Account.Nonce.t, string) result

val add_transactions :
     t
  -> User_command_input.t list
  -> ( [ `Broadcasted | `Not_broadcasted ]
     * Network_pool.Transaction_pool.Resource_pool.Diff.t
     * Network_pool.Transaction_pool.Resource_pool.Diff.Rejected.t )
     Deferred.Or_error.t

val add_full_transactions :
     t
  -> User_command.t list
  -> ( [ `Broadcasted | `Not_broadcasted ]
     * Network_pool.Transaction_pool.Resource_pool.Diff.t
     * Network_pool.Transaction_pool.Resource_pool.Diff.Rejected.t )
     Deferred.Or_error.t

val add_zkapp_transactions :
     t
  -> Zkapp_command.t list
  -> ( [ `Broadcasted | `Not_broadcasted ]
     * Network_pool.Transaction_pool.Resource_pool.Diff.t
     * Network_pool.Transaction_pool.Resource_pool.Diff.Rejected.t )
     Deferred.Or_error.t

val get_account : t -> Account_id.t -> Account.t option Participating_state.T.t

val get_inferred_nonce_from_transaction_pool_and_ledger :
  t -> Account_id.t -> Account.Nonce.t option Participating_state.t

val active_or_bootstrapping : t -> unit Participating_state.t

val get_node_state : t -> Node_error_service.node_state Deferred.t

val best_staged_ledger : t -> Staged_ledger.t Participating_state.t

val best_ledger : t -> Mina_ledger.Ledger.t Participating_state.t

val root_length : t -> int Participating_state.t

val best_protocol_state : t -> Protocol_state.Value.t Participating_state.t

val best_tip : t -> Transition_frontier.Breadcrumb.t Participating_state.t

val sync_status : t -> Sync_status.t Mina_incremental.Status.Observer.t

val visualize_frontier : filename:string -> t -> unit Participating_state.t

val peers : t -> Network_peer.Peer.t list Deferred.t

val initial_peers : t -> Mina_net2.Multiaddr.t list

val client_port : t -> int

val validated_transitions : t -> Mina_block.Validated.t Strict_pipe.Reader.t

module Root_diff : sig
  [%%versioned:
  module Stable : sig
    module V2 : sig
      type t =
        { commands : User_command.Stable.V2.t With_status.Stable.V2.t list
        ; root_length : int
        }
    end
  end]
end

val root_diff : t -> Root_diff.t Strict_pipe.Reader.t

val initialization_finish_signal : t -> unit Ivar.t

val dump_tf : t -> string Or_error.t

val best_path : t -> State_hash.t list option

val best_chain :
  ?max_length:int -> t -> Transition_frontier.Breadcrumb.t list option

val transaction_pool : t -> Network_pool.Transaction_pool.t

val snark_pool : t -> Network_pool.Snark_pool.t

val start : t -> unit Deferred.t

val start_with_precomputed_blocks :
  t -> Block_producer.Precomputed.t Sequence.t -> unit Deferred.t

val stop_snark_worker : ?should_wait_kill:bool -> t -> unit Deferred.t

val create : ?wallets:Secrets.Wallets.t -> Config.t -> t Deferred.t

val staged_ledger_ledger_proof : t -> Ledger_proof.t option

val transition_frontier :
  t -> Transition_frontier.t option Broadcast_pipe.Reader.t

val get_ledger : t -> State_hash.t option -> Account.t list Deferred.Or_error.t

val get_snarked_ledger_full :
<<<<<<< HEAD
  t -> State_hash.t option -> Ledger.t Deferred.Or_error.t
=======
  t -> State_hash.t option -> Mina_ledger.Ledger.t Deferred.Or_error.t
>>>>>>> ffea94c0

val get_snarked_ledger :
  t -> State_hash.t option -> Account.t list Deferred.Or_error.t

val wallets : t -> Secrets.Wallets.t

val subscriptions : t -> Mina_subscriptions.t

val most_recent_valid_transition :
  t -> Mina_block.initial_valid_block Broadcast_pipe.Reader.t

val block_produced_bvar :
  t -> (Transition_frontier.Breadcrumb.t, read_write) Bvar.t

val top_level_logger : t -> Logger.t

val config : t -> Config.t

val net : t -> Mina_networking.t

val runtime_config : t -> Runtime_config.t

val start_filtered_log : t -> string list -> unit Or_error.t

val get_filtered_log_entries : t -> int -> string list * bool

val verifier : t -> Verifier.t

val vrf_evaluator : t -> Vrf_evaluator.t

val genesis_ledger : t -> Mina_ledger.Ledger.t Lazy.t

val vrf_evaluation_state : t -> Block_producer.Vrf_evaluation_state.t

val best_chain_block_by_height :
  t -> Unsigned.UInt32.t -> (Transition_frontier.Breadcrumb.t, string) Result.t

val best_chain_block_by_state_hash :
  t -> State_hash.t -> (Transition_frontier.Breadcrumb.t, string) Result.t<|MERGE_RESOLUTION|>--- conflicted
+++ resolved
@@ -199,11 +199,7 @@
 val get_ledger : t -> State_hash.t option -> Account.t list Deferred.Or_error.t
 
 val get_snarked_ledger_full :
-<<<<<<< HEAD
-  t -> State_hash.t option -> Ledger.t Deferred.Or_error.t
-=======
   t -> State_hash.t option -> Mina_ledger.Ledger.t Deferred.Or_error.t
->>>>>>> ffea94c0
 
 val get_snarked_ledger :
   t -> State_hash.t option -> Account.t list Deferred.Or_error.t
