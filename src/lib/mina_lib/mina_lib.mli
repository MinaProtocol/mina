--- conflicted
+++ resolved
@@ -154,23 +154,6 @@
 val client_port : t -> int
 
 val validated_transitions : t -> Mina_block.Validated.t Strict_pipe.Reader.t
-<<<<<<< HEAD
-
-module Root_diff : sig
-  [%%versioned:
-  module Stable : sig
-    module V2 : sig
-      type t =
-        { commands : User_command.Stable.V2.t With_status.Stable.V2.t list
-        ; root_length : int
-        }
-    end
-  end]
-end
-
-val root_diff : t -> Root_diff.t Strict_pipe.Reader.t
-=======
->>>>>>> 96453589
 
 val initialization_finish_signal : t -> unit Ivar.t
 
