--- conflicted
+++ resolved
@@ -209,8 +209,6 @@
 
 val get_filtered_log_entries : t -> int -> string list * bool
 
-<<<<<<< HEAD
-=======
 val verifier : t -> Verifier.t
 
 val vrf_evaluator : t -> Vrf_evaluator.t
@@ -219,7 +217,6 @@
 
 val vrf_evaluation_state : t -> Block_producer.Vrf_evaluation_state.t
 
->>>>>>> e27fc3de
 val best_chain_block_by_height :
   t -> Unsigned.UInt32.t -> (Transition_frontier.Breadcrumb.t, string) Result.t
 
