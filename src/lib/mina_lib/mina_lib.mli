--- conflicted
+++ resolved
@@ -223,7 +223,6 @@
 
 val get_filtered_log_entries : t -> int -> string list * bool
 
-<<<<<<< HEAD
 val verifier : t -> Verifier.t
 
 val vrf_evaluator : t -> Vrf_evaluator.t
@@ -231,10 +230,9 @@
 val genesis_ledger : t -> Mina_ledger.Ledger.t Lazy.t
 
 val vrf_evaluation_state : t -> Block_producer.Vrf_evaluation_state.t
-=======
+
 val best_chain_block_by_height :
   t -> Unsigned.UInt32.t -> (Transition_frontier.Breadcrumb.t, string) Result.t
 
 val best_chain_block_by_state_hash :
-  t -> State_hash.t -> (Transition_frontier.Breadcrumb.t, string) Result.t
->>>>>>> a90c96ee
+  t -> State_hash.t -> (Transition_frontier.Breadcrumb.t, string) Result.t