open Sgn_type

module type S = sig
  module Impl : Snarky.Snark_intf.S

  open Impl

  module G1 : sig
    type t

    module Unchecked : sig
      type t
    end

    val typ : (t, Unchecked.t) Typ.t

    module Shifted : sig
      module type S =
        Snarky.Curves.Shifted_intf
        with type ('a, 'b) checked := ('a, 'b) Checked.t
         and type curve_var := t
         and type boolean_var := Boolean.var

      type 'a m = (module S with type t = 'a)

      val create : unit -> ((module S), _) Checked.t
    end

    (* This should check if the input is constant and do [scale_known] if so *)
    val scale :
         's Shifted.m
      -> t
      -> Boolean.var Bitstring_lib.Bitstring.Lsb_first.t
      -> init:'s
      -> ('s, _) Checked.t
  end

  module G2 : sig
    type t

    module Shifted : sig
      module type S =
        Snarky.Curves.Shifted_intf
        with type ('a, 'b) checked := ('a, 'b) Checked.t
         and type curve_var := t
         and type boolean_var := Boolean.var

      type 'a m = (module S with type t = 'a)

      val create : unit -> ((module S), _) Checked.t
    end

    module Unchecked : sig
      type t

      val one : t
    end

    val typ : (t, Unchecked.t) Typ.t
  end

  module G1_precomputation : sig
    type t

    val create : G1.t -> t
  end

  module G2_precomputation : sig
    type t

    val create : G2.t -> (t, _) Checked.t

    val create_constant : G2.Unchecked.t -> t

    val if_ : Boolean.var -> then_:t -> else_:t -> (t, _) Checked.t
  end

  module Fqk : sig
    type t

    module Unchecked : sig
      type t [@@deriving sexp]
    end

    val typ : (t, Unchecked.t) Typ.t

    val ( * ) : t -> t -> (t, _) Checked.t

    val equal : t -> t -> (Boolean.var, _) Checked.t

    val one : t

    val if_ : Boolean.var -> then_:t -> else_:t -> (t, _) Checked.t
  end

  module Fqe : sig
    type _ t_

    val real_part : 'a t_ -> 'a

    val to_list : 'a t_ -> 'a list

    val if_ :
         Boolean.var
<<<<<<< HEAD
      -> then_:Field.var t_
      -> else_:Field.var t_
      -> (Field.var t_, _) Checked.t
=======
      -> then_:Field.Var.t t_
      -> else_:Field.Var.t t_
      -> (Field.Var.t t_, _) Checked.t
>>>>>>> 12f9eb38
  end

  val batch_miller_loop :
       (Sgn.t * G1_precomputation.t * G2_precomputation.t) list
    -> (Fqk.t, _) Checked.t

  val final_exponentiation : Fqk.t -> (Fqk.t, _) Checked.t
end<|MERGE_RESOLUTION|>--- conflicted
+++ resolved
@@ -102,15 +102,9 @@
 
     val if_ :
          Boolean.var
-<<<<<<< HEAD
-      -> then_:Field.var t_
-      -> else_:Field.var t_
-      -> (Field.var t_, _) Checked.t
-=======
       -> then_:Field.Var.t t_
       -> else_:Field.Var.t t_
       -> (Field.Var.t t_, _) Checked.t
->>>>>>> 12f9eb38
   end
 
   val batch_miller_loop :
