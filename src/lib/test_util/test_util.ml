open Core
open Fold_lib

module Make (Impl : Snarky_backendless.Snark_intf.S) = struct
  let triple_string trips =
    let to_string b = if b then "1" else "0" in
    String.concat ~sep:" "
      (List.map trips ~f:(fun (b1, b2, b3) ->
           to_string b1 ^ to_string b2 ^ to_string b3 ))

  let checked_to_unchecked typ1 typ2 checked input =
    let open Impl in
    let (), checked_result =
      run_and_check
        (let%bind input = exists typ1 ~compute:(As_prover.return input) in
         let%map result = checked input in
         As_prover.read typ2 result)
        ()
      |> Or_error.ok_exn
    in
    checked_result

  let test_to_triples typ fold var_to_triples input =
    let open Impl in
    let (), checked =
      run_and_check
        (let%bind input = exists typ ~compute:(As_prover.return input) in
         let%map result = var_to_triples input in
         As_prover.all
           (List.map result
              ~f:
                (As_prover.read
                   (Typ.tuple3 Boolean.typ Boolean.typ Boolean.typ))))
        ()
      |> Or_error.ok_exn
    in
    let unchecked = Fold.to_list (fold input) in
    if not ([%equal: (bool * bool * bool) list] checked unchecked) then
      failwithf
        !"Got %s (%d)\nexpected %s (%d)"
        (triple_string checked) (List.length checked) (triple_string unchecked)
        (List.length unchecked) ()

<<<<<<< HEAD
  let test_equal ?(equal = Caml.( = )) typ1 typ2 checked unchecked input =
=======
  let test_equal ?(equal = Poly.( = )) typ1 typ2 checked unchecked input =
>>>>>>> 7ed00a76
    let checked_result = checked_to_unchecked typ1 typ2 checked input in
    assert (equal checked_result (unchecked input))

  let arbitrary_string ~len =
    String.init (Random.int len) ~f:(fun _ ->
        Char.of_int_exn (Random.int_incl 0 255) )

  let with_randomness r f =
    let s = Caml.Random.get_state () in
    Random.init r ;
    try
      let x = f () in
      Caml.Random.set_state s ; x
    with e -> Caml.Random.set_state s ; raise e
end

include Make (Snark_params.Tick)<|MERGE_RESOLUTION|>--- conflicted
+++ resolved
@@ -41,11 +41,7 @@
         (triple_string checked) (List.length checked) (triple_string unchecked)
         (List.length unchecked) ()
 
-<<<<<<< HEAD
-  let test_equal ?(equal = Caml.( = )) typ1 typ2 checked unchecked input =
-=======
   let test_equal ?(equal = Poly.( = )) typ1 typ2 checked unchecked input =
->>>>>>> 7ed00a76
     let checked_result = checked_to_unchecked typ1 typ2 checked input in
     assert (equal checked_result (unchecked input))
 
