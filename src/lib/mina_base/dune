--- conflicted
+++ resolved
@@ -70,15 +70,9 @@
  )
  (preprocessor_deps ../../config.mlh)
  (preprocess
-<<<<<<< HEAD
-  (pps ppx_annot ppx_snarky ppx_here ppx_coda ppx_version ppx_compare ppx_deriving.enum ppx_deriving.ord ppx_deriving.make
-       ppx_base base_quickcheck.ppx_quickcheck ppx_bench ppx_let ppx_optcomp ppx_sexp_conv ppx_bin_prot ppx_fields_conv ppx_custom_printf ppx_assert ppx_deriving_yojson ppx_inline_test h_list.ppx
-       ppx_variants_conv
-=======
   (pps ppx_annot ppx_snarky ppx_here ppx_mina ppx_version ppx_compare ppx_deriving.enum ppx_deriving.ord ppx_deriving.make
        ppx_base base_quickcheck.ppx_quickcheck ppx_bench ppx_let ppx_optcomp ppx_sexp_conv ppx_bin_prot ppx_fields_conv ppx_custom_printf ppx_assert ppx_deriving_yojson ppx_inline_test h_list.ppx
        ppx_variants_conv ppx_pipebang
->>>>>>> 897a81d1
  ))
  (instrumentation (backend bisect_ppx))
  (synopsis "Snarks and friends necessary for keypair generation"))