(library
 (name mina_base)
 (public_name mina_base)
 (inline_tests (flags -verbose -show-counts))
 (library_flags -linkall)
 (flags -w -22)
 (libraries
   ;; opam libraries
   async_kernel
   result
   bin_prot.shape
   ppx_inline_test.config
   sexplib0
   yojson
   digestif
   sexp_diff_kernel
   core_kernel
   base.caml
   base
   base.base_internalhash_types
   integers
   base_quickcheck
   base_quickcheck.ppx_quickcheck
   core_kernel.uuid
   ;; local libraries
<<<<<<< HEAD
=======
   protocol_version
>>>>>>> 55d8a449
   mina_wire_types
   run_in_thread
   kimchi_backend_common
   kimchi_backend.pasta
   kimchi_backend.pasta.basic
   mina_base.import
   sgn
   sgn_type
   pickles_types
   blake2
   pickles
   sparse_ledger_lib
   snark_params
   signature_lib
   rosetta_coding
   random_oracle
   hash_prefix_states
   dummy_values
   currency
   mina_numbers
   genesis_constants
   block_time
   base58_check
   bignum_bigint
   mina_compile_config
   codable
   crypto_params
   debug_assert
   fold_lib
   fields_derivers.zkapps
   fields_derivers.json
   fields_derivers.graphql
   one_or_two
   outside_hash_image
   quickcheck_lib
   snarky.backendless
   test_util
   unsigned_extended
   with_hash
   random_oracle_input
   data_hash_lib
   pickles.backend
   mina_signature_kind
   mina_base.util
   kimchi_backend
   hex
   snark_bits
   error_json
   ppx_version.runtime
 )
 (preprocessor_deps ../../config.mlh)
 (preprocess
  (pps ppx_annot ppx_snarky ppx_here ppx_mina ppx_version ppx_compare ppx_deriving.enum ppx_deriving.ord ppx_deriving.make
       ppx_base base_quickcheck.ppx_quickcheck ppx_bench ppx_let ppx_optcomp ppx_sexp_conv ppx_bin_prot ppx_fields_conv ppx_custom_printf ppx_assert ppx_deriving_yojson ppx_inline_test h_list.ppx
       ppx_variants_conv ppx_pipebang
 ))
 (instrumentation (backend bisect_ppx))
 (synopsis "Snarks and friends necessary for keypair generation"))<|MERGE_RESOLUTION|>--- conflicted
+++ resolved
@@ -23,10 +23,7 @@
    base_quickcheck.ppx_quickcheck
    core_kernel.uuid
    ;; local libraries
-<<<<<<< HEAD
-=======
    protocol_version
->>>>>>> 55d8a449
    mina_wire_types
    run_in_thread
    kimchi_backend_common
