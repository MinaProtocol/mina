--- conflicted
+++ resolved
@@ -17,13 +17,8 @@
   module Stable = struct
     [@@@no_toplevel_latest_type]
 
-<<<<<<< HEAD
     module V2 = struct
-      type 'a t = 'a Vector.Vector_8.Stable.V1.t
-=======
-    module V1 = struct
       type 'a t = 'a State_length_vec.Stable.V1.t
->>>>>>> 577bdfd4
       [@@deriving compare, yojson, sexp, hash, equal]
     end
   end]
