[%%import "/src/config.mlh"]

open Core_kernel

[%%ifdef consensus_mechanism]

open Snark_params.Tick
open Signature_lib
module Mina_numbers = Mina_numbers

[%%else]

open Signature_lib_nonconsensus
module Mina_numbers = Mina_numbers_nonconsensus.Mina_numbers
module Currency = Currency_nonconsensus.Currency
module Random_oracle = Random_oracle_nonconsensus.Random_oracle

[%%endif]

module Impl = Pickles.Impls.Step
open Mina_numbers
open Currency
open Pickles_types
module Digest = Random_oracle.Digest

module type Type = sig
  type t
end

module Update = struct
  module Poly = struct
    [%%versioned
    module Stable = struct
      module V1 = struct
        type ( 'state_element
             , 'pk
             , 'vk
             , 'perms
             , 'snapp_uri
             , 'token_symbol
             , 'timing )
             t =
          { app_state : 'state_element Snapp_state.V.Stable.V1.t
          ; delegate : 'pk
          ; verification_key : 'vk
          ; permissions : 'perms
          ; snapp_uri : 'snapp_uri
          ; token_symbol : 'token_symbol
          ; timing : 'timing
          }
        [@@deriving compare, equal, sexp, hash, yojson, hlist]
      end
    end]
  end

  module Timing_info = struct
    [%%versioned
    module Stable = struct
      module V1 = struct
        type t =
          { initial_minimum_balance : Balance.Stable.V1.t
          ; cliff_time : Global_slot.Stable.V1.t
          ; cliff_amount : Amount.Stable.V1.t
          ; vesting_period : Global_slot.Stable.V1.t
          ; vesting_increment : Amount.Stable.V1.t
          }
        [@@deriving compare, equal, sexp, hash, yojson, hlist]

        let to_latest = Fn.id
      end
    end]

    type value = t

    let gen =
      let open Quickcheck.Let_syntax in
      let%bind initial_minimum_balance = Balance.gen in
      let%bind cliff_time = Global_slot.gen in
      let%bind cliff_amount =
        Amount.gen_incl Amount.zero (Balance.to_amount initial_minimum_balance)
      in
      let%bind vesting_period =
        Global_slot.gen_incl Global_slot.(succ zero) (Global_slot.of_int 10)
      in
      let%map vesting_increment =
        Amount.gen_incl Amount.one (Amount.of_int 100)
      in
      { initial_minimum_balance
      ; cliff_time
      ; cliff_amount
      ; vesting_period
      ; vesting_increment
      }

    let to_input (t : t) =
      List.reduce_exn ~f:Random_oracle_input.append
        [ Balance.to_input t.initial_minimum_balance
        ; Global_slot.to_input t.cliff_time
        ; Amount.to_input t.cliff_amount
        ; Global_slot.to_input t.vesting_period
        ; Amount.to_input t.vesting_increment
        ]

    let dummy =
      let slot_unused = Global_slot.zero in
      let balance_unused = Balance.zero in
      let amount_unused = Amount.zero in
      { initial_minimum_balance = balance_unused
      ; cliff_time = slot_unused
      ; cliff_amount = amount_unused
      ; vesting_period = slot_unused
      ; vesting_increment = amount_unused
      }

    module Checked = struct
      type t =
        { initial_minimum_balance : Balance.Checked.t
        ; cliff_time : Global_slot.Checked.t
        ; cliff_amount : Amount.Checked.t
        ; vesting_period : Global_slot.Checked.t
        ; vesting_increment : Amount.Checked.t
        }
      [@@deriving hlist]

      let constant (t : value) : t =
        { initial_minimum_balance = Balance.var_of_t t.initial_minimum_balance
        ; cliff_time = Global_slot.Checked.constant t.cliff_time
        ; cliff_amount = Amount.var_of_t t.cliff_amount
        ; vesting_period = Global_slot.Checked.constant t.vesting_period
        ; vesting_increment = Amount.var_of_t t.vesting_increment
        }

      let to_input
          ({ initial_minimum_balance
           ; cliff_time
           ; cliff_amount
           ; vesting_period
           ; vesting_increment
           } :
            t) =
        List.reduce_exn ~f:Random_oracle_input.append
          [ Balance.var_to_input initial_minimum_balance
          ; Snark_params.Tick.Run.run_checked
              (Global_slot.Checked.to_input cliff_time)
          ; Amount.var_to_input cliff_amount
          ; Snark_params.Tick.Run.run_checked
              (Global_slot.Checked.to_input vesting_period)
          ; Amount.var_to_input vesting_increment
          ]
    end

    let typ : (Checked.t, t) Typ.t =
      Typ.of_hlistable
        [ Balance.typ
        ; Global_slot.typ
        ; Amount.typ
        ; Global_slot.typ
        ; Amount.typ
        ]
        ~var_to_hlist:Checked.to_hlist ~var_of_hlist:Checked.of_hlist
        ~value_to_hlist:to_hlist ~value_of_hlist:of_hlist
  end

  open Snapp_basic

  [%%versioned
  module Stable = struct
    module V1 = struct
      (* TODO: Have to check that the public key is not = Public_key.Compressed.empty here.  *)
      type t =
        ( F.Stable.V1.t Set_or_keep.Stable.V1.t
        , Public_key.Compressed.Stable.V1.t Set_or_keep.Stable.V1.t
        , ( Pickles.Side_loaded.Verification_key.Stable.V2.t
          , F.Stable.V1.t )
          With_hash.Stable.V1.t
          Set_or_keep.Stable.V1.t
        , Permissions.Stable.V1.t Set_or_keep.Stable.V1.t
        , string Set_or_keep.Stable.V1.t
        , Account.Token_symbol.Stable.V1.t Set_or_keep.Stable.V1.t
        , Timing_info.Stable.V1.t Set_or_keep.Stable.V1.t )
        Poly.Stable.V1.t
      [@@deriving compare, equal, sexp, hash, yojson]

      let to_latest = Fn.id
    end
  end]

  let gen ?(new_account = false) ?(snapp_account = false) () :
      t Quickcheck.Generator.t =
    let open Quickcheck.Let_syntax in
    if snapp_account && not new_account then
      failwith "Party.Update.gen: got snapp_account but not new_account" ;
    let%bind app_state =
      let%bind fields =
        let field_gen = Snark_params.Tick.Field.gen in
        Quickcheck.Generator.list_with_length 8 (Set_or_keep.gen field_gen)
      in
      (* won't raise because length is correct *)
      Quickcheck.Generator.return (Snapp_state.V.of_list_exn fields)
    in
    let%bind delegate = Set_or_keep.gen Public_key.Compressed.gen in
    let%bind verification_key =
      if snapp_account then
        Set_or_keep.gen
          (Quickcheck.Generator.return
             (let data = Pickles.Side_loaded.Verification_key.dummy in
              let hash = Snapp_account.digest_vk data in
              { With_hash.data; hash }))
      else return Set_or_keep.Keep
    in
    let%bind permissions =
      if snapp_account then Set_or_keep.gen Permissions.gen
      else return Set_or_keep.Keep
    in
    let%bind snapp_uri =
      let uri_gen =
        Quickcheck.Generator.of_list
          [ "https://www.example.com"
          ; "https://www.minaprotocol.com"
          ; "https://www.gurgle.com"
          ; "https://faceplant.com"
          ]
      in
      Set_or_keep.gen uri_gen
    in
    let%bind token_symbol =
      let token_gen =
        Quickcheck.Generator.of_list
          [ "MINA"; "TOKEN1"; "TOKEN2"; "TOKEN3"; "TOKEN4"; "TOKEN5" ]
      in
      Set_or_keep.gen token_gen
    in
    let%map timing =
      if new_account then Set_or_keep.gen Timing_info.gen
      else return Set_or_keep.Keep
    in
    Poly.
      { app_state
      ; delegate
      ; verification_key
      ; permissions
      ; snapp_uri
      ; token_symbol
      ; timing
      }

  module Checked = struct
    open Pickles.Impls.Step

    type t =
      ( Field.t Set_or_keep.Checked.t
      , Public_key.Compressed.var Set_or_keep.Checked.t
      , Field.t Set_or_keep.Checked.t
      , Permissions.Checked.t Set_or_keep.Checked.t
      , string Data_as_hash.t Set_or_keep.Checked.t
      , Account.Token_symbol.var Set_or_keep.Checked.t
      , Timing_info.Checked.t Set_or_keep.Checked.t )
      Poly.t

<<<<<<< HEAD
    let to_input
        ({ app_state
         ; delegate
         ; verification_key
         ; permissions
         ; snapp_uri
         ; token_symbol
         ; timing
         } :
          t) =
      let open Random_oracle_input in
=======
    let to_input ({ app_state; delegate; verification_key; permissions } : t) =
      let open Random_oracle_input.Chunked in
>>>>>>> c17928ed
      List.reduce_exn ~f:append
        [ Snapp_state.to_input app_state
            ~f:(Set_or_keep.Checked.to_input ~f:field)
        ; Set_or_keep.Checked.to_input delegate
            ~f:Public_key.Compressed.Checked.to_input
        ; Set_or_keep.Checked.to_input verification_key ~f:field
        ; Set_or_keep.Checked.to_input permissions
            ~f:Permissions.Checked.to_input
        ; Set_or_keep.Checked.to_input snapp_uri ~f:Data_as_hash.to_input
        ; Set_or_keep.Checked.to_input token_symbol
            ~f:Account.Token_symbol.var_to_input
        ; Set_or_keep.Checked.to_input timing ~f:Timing_info.Checked.to_input
        ]
  end

  let noop : t =
    { app_state =
        Vector.init Snapp_state.Max_state_size.n ~f:(fun _ -> Set_or_keep.Keep)
    ; delegate = Keep
    ; verification_key = Keep
    ; permissions = Keep
    ; snapp_uri = Keep
    ; token_symbol = Keep
    ; timing = Keep
    }

  let dummy = noop

<<<<<<< HEAD
  let to_input
      ({ app_state
       ; delegate
       ; verification_key
       ; permissions
       ; snapp_uri
       ; token_symbol
       ; timing
       } :
        t) =
    let open Random_oracle_input in
=======
  let to_input ({ app_state; delegate; verification_key; permissions } : t) =
    let open Random_oracle_input.Chunked in
>>>>>>> c17928ed
    List.reduce_exn ~f:append
      [ Snapp_state.to_input app_state
          ~f:(Set_or_keep.to_input ~dummy:Field.zero ~f:field)
      ; Set_or_keep.to_input delegate
          ~dummy:(Snapp_predicate.Eq_data.Tc.public_key ()).default
          ~f:Public_key.Compressed.to_input
      ; Set_or_keep.to_input
          (Set_or_keep.map verification_key ~f:With_hash.hash)
          ~dummy:Field.zero ~f:field
      ; Set_or_keep.to_input permissions ~dummy:Permissions.user_default
          ~f:Permissions.to_input
      ; Set_or_keep.to_input
          (Set_or_keep.map ~f:Account.hash_snapp_uri snapp_uri)
          ~dummy:(Account.hash_snapp_uri_opt None)
          ~f:field
      ; Set_or_keep.to_input token_symbol ~dummy:Account.Token_symbol.default
          ~f:Account.Token_symbol.to_input
      ; Set_or_keep.to_input timing ~dummy:Timing_info.dummy
          ~f:Timing_info.to_input
      ]

  let typ () : (Checked.t, t) Typ.t =
    let open Poly in
    let open Pickles.Impls.Step in
    Typ.of_hlistable
      [ Snapp_state.typ (Set_or_keep.typ ~dummy:Field.Constant.zero Field.typ)
      ; Set_or_keep.typ ~dummy:Public_key.Compressed.empty
          Public_key.Compressed.typ
      ; Set_or_keep.typ ~dummy:Field.Constant.zero Field.typ
        |> Typ.transport
             ~there:(Set_or_keep.map ~f:With_hash.hash)
             ~back:(Set_or_keep.map ~f:(fun _ -> failwith "vk typ"))
      ; Set_or_keep.typ ~dummy:Permissions.user_default Permissions.typ
      ; (* We have to do this unfortunate dance to provide a dummy value. *)
        Set_or_keep.typ ~dummy:None
          (Data_as_hash.optional_typ ~hash:Account.hash_snapp_uri
             ~non_preimage:(Account.hash_snapp_uri_opt None)
             ~dummy_value:"")
        |> Typ.transport
             ~there:(Set_or_keep.map ~f:Option.some)
             ~back:(Set_or_keep.map ~f:(fun x -> Option.value_exn x))
      ; Set_or_keep.typ ~dummy:Account.Token_symbol.default
          Account.Token_symbol.typ
      ; Set_or_keep.typ ~dummy:Timing_info.dummy Timing_info.typ
      ]
      ~var_to_hlist:to_hlist ~var_of_hlist:of_hlist ~value_to_hlist:to_hlist
      ~value_of_hlist:of_hlist
end

module Events = Snapp_account.Events
module Sequence_events = Snapp_account.Sequence_events

module Body = struct
  module Poly = struct
    [%%versioned
    module Stable = struct
      module V1 = struct
        type ( 'pk
             , 'update
             , 'token_id
             , 'amount
             , 'events
             , 'call_data
             , 'int
             , 'bool
             , 'protocol_state )
             t =
          { pk : 'pk
          ; update : 'update
          ; token_id : 'token_id
          ; balance_change : 'amount
          ; increment_nonce : 'bool
          ; events : 'events
          ; sequence_events : 'events
          ; call_data : 'call_data
          ; call_depth : 'int
          ; protocol_state : 'protocol_state
          ; use_full_commitment : 'bool
          }
        [@@deriving hlist, sexp, equal, yojson, hash, compare]
      end
    end]
  end

  (* Why isn't this derived automatically? *)
  let hash_fold_array f init x = Array.fold ~init ~f x

  [%%versioned
  module Stable = struct
    module V1 = struct
      type t =
        ( Public_key.Compressed.Stable.V1.t
        , Update.Stable.V1.t
        , Token_id.Stable.V1.t
        , (Amount.Stable.V1.t, Sgn.Stable.V1.t) Signed_poly.Stable.V1.t
        , Pickles.Backend.Tick.Field.Stable.V1.t array list
        , Pickles.Backend.Tick.Field.Stable.V1.t (* Opaque to txn logic *)
        , int
        , bool
        , Snapp_predicate.Protocol_state.Stable.V1.t )
        Poly.Stable.V1.t
      [@@deriving sexp, equal, yojson, hash, compare]

      let to_latest = Fn.id
    end
  end]

  (* * Balance change for the fee payer is always going to be Neg, so represent it using
       an unsigned fee,
     * token id is always going to be the default, so use unit value as a
       placeholder,
     * increment nonce must always be true for a fee payer, so use unit as a
       placeholder.
  *)
  module Fee_payer = struct
    [%%versioned
    module Stable = struct
      module V1 = struct
        type t =
          ( Public_key.Compressed.Stable.V1.t
          , Update.Stable.V1.t
          , unit
          , Fee.Stable.V1.t
          , Pickles.Backend.Tick.Field.Stable.V1.t array list
          , Pickles.Backend.Tick.Field.Stable.V1.t (* Opaque to txn logic *)
          , int
          , unit
          , Snapp_predicate.Protocol_state.Stable.V1.t )
          Poly.Stable.V1.t
        [@@deriving sexp, equal, yojson, hash, compare]

        let to_latest = Fn.id
      end
    end]

    let dummy : t =
      { pk = Public_key.Compressed.empty
      ; update = Update.dummy
      ; token_id = ()
      ; balance_change = Fee.zero
      ; increment_nonce = ()
      ; events = []
      ; sequence_events = []
      ; call_data = Field.zero
      ; call_depth = 0
      ; protocol_state = Snapp_predicate.Protocol_state.accept
      ; use_full_commitment = ()
      }
  end

  let of_fee_payer (t : Fee_payer.t) : t =
    { t with
      balance_change =
        { Signed_poly.sgn = Sgn.Neg
        ; magnitude = Amount.of_fee t.balance_change
        }
    ; token_id = Token_id.default
    ; increment_nonce = true
    ; use_full_commitment = true
    }

  module Checked = struct
    type t =
      ( Public_key.Compressed.var
      , Update.Checked.t
      , Token_id.Checked.t
      , Amount.Signed.var
      , Events.var
      , Field.Var.t
      , int As_prover.Ref.t
      , Boolean.var
      , Snapp_predicate.Protocol_state.Checked.t )
      Poly.t

<<<<<<< HEAD
    let to_input
        ({ pk
         ; update
         ; token_id
         ; balance_change
         ; increment_nonce
         ; events
         ; sequence_events
         ; call_data
         ; call_depth = _depth (* ignored *)
         ; protocol_state
         ; use_full_commitment
         } :
          t) =
      List.reduce_exn ~f:Random_oracle_input.append
        [ Public_key.Compressed.Checked.to_input pk
        ; Update.Checked.to_input update
        ; Impl.run_checked (Token_id.Checked.to_input token_id)
        ; Amount.Signed.Checked.to_input balance_change
        ; Random_oracle_input.bitstring [ increment_nonce ]
        ; Events.var_to_input events
        ; Events.var_to_input sequence_events
        ; Random_oracle_input.field call_data
        ; Snapp_predicate.Protocol_state.Checked.to_input protocol_state
        ; Random_oracle_input.bitstring [ use_full_commitment ]
=======
    let to_input ({ pk; update; token_id; delta } : t) =
      List.reduce_exn ~f:Random_oracle_input.Chunked.append
        [ Public_key.Compressed.Checked.to_input pk
        ; Update.Checked.to_input update
        ; Token_id.Checked.to_input token_id
        ; Amount.Signed.Checked.to_input delta
>>>>>>> c17928ed
        ]

    let digest (t : t) =
      Random_oracle.Checked.(
        hash ~init:Hash_prefix.snapp_body (pack_input (to_input t)))
  end

  let typ () : (Checked.t, t) Typ.t =
    let open Poly in
    Typ.of_hlistable
      [ Public_key.Compressed.typ
      ; Update.typ ()
      ; Token_id.typ
      ; Amount.Signed.typ
      ; Boolean.typ
      ; Events.typ
      ; Events.typ
      ; Field.typ
      ; Typ.Internal.ref ()
      ; Snapp_predicate.Protocol_state.typ
      ; Impl.Boolean.typ
      ]
      ~var_to_hlist:to_hlist ~var_of_hlist:of_hlist ~value_to_hlist:to_hlist
      ~value_of_hlist:of_hlist

  let dummy : t =
    { pk = Public_key.Compressed.empty
    ; update = Update.dummy
    ; token_id = Token_id.default
    ; balance_change = Amount.Signed.zero
    ; increment_nonce = false
    ; events = []
    ; sequence_events = []
    ; call_data = Field.zero
    ; call_depth = 0
    ; protocol_state = Snapp_predicate.Protocol_state.accept
    ; use_full_commitment = false
    }

<<<<<<< HEAD
  let to_input
      ({ pk
       ; update
       ; token_id
       ; balance_change
       ; increment_nonce
       ; events
       ; sequence_events
       ; call_data
       ; call_depth = _ (* ignored *)
       ; protocol_state
       ; use_full_commitment
       } :
        t) =
    List.reduce_exn ~f:Random_oracle_input.append
=======
  let to_input ({ pk; update; token_id; delta } : t) =
    List.reduce_exn ~f:Random_oracle_input.Chunked.append
>>>>>>> c17928ed
      [ Public_key.Compressed.to_input pk
      ; Update.to_input update
      ; Token_id.to_input token_id
      ; Amount.Signed.to_input balance_change
      ; Random_oracle_input.bitstring [ increment_nonce ]
      ; Events.to_input events
      ; Events.to_input sequence_events
      ; Random_oracle_input.field call_data
      ; Snapp_predicate.Protocol_state.to_input protocol_state
      ; Random_oracle_input.bitstring [ use_full_commitment ]
      ]

  let digest (t : t) =
    Random_oracle.(hash ~init:Hash_prefix.snapp_body (pack_input (to_input t)))

  module Digested = struct
    type t = Random_oracle.Digest.t

    module Checked = struct
      type t = Random_oracle.Checked.Digest.t
    end
  end
end

module Predicate = struct
  [%%versioned
  module Stable = struct
    module V1 = struct
      type t =
        | Full of Snapp_predicate.Account.Stable.V2.t
        | Nonce of Account.Nonce.Stable.V1.t
        | Accept
      [@@deriving sexp, equal, yojson, hash, compare]

      let to_latest = Fn.id
    end
  end]

  let to_full = function
    | Full s ->
        s
    | Nonce n ->
        { Snapp_predicate.Account.accept with
          nonce = Check { lower = n; upper = n }
        }
    | Accept ->
        Snapp_predicate.Account.accept

  module Tag = struct
    type t = Full | Nonce | Accept [@@deriving equal, compare, sexp]
  end

  let tag : t -> Tag.t = function
    | Full _ ->
        Full
    | Nonce _ ->
        Nonce
    | Accept ->
        Accept

  let digest (t : t) =
    let digest x =
      Random_oracle.(
        hash ~init:Hash_prefix_states.party_predicate (pack_input x))
    in
    to_full t |> Snapp_predicate.Account.to_input |> digest

  module Checked = struct
    type t = Snapp_predicate.Account.Checked.t

    let digest (t : t) =
      let digest x =
        Random_oracle.Checked.(
          hash ~init:Hash_prefix_states.party_predicate (pack_input x))
      in
<<<<<<< HEAD
      Snapp_predicate.Account.Checked.to_input t |> digest
=======
      match t with
      | Full a ->
          Snapp_predicate.Account.Checked.to_input a |> digest
      | Nonce_or_accept { nonce; accept = b } ->
          let open Impl in
          Field.(
            if_ b
              ~then_:(constant (Lazy.force accept))
              ~else_:(digest (Account.Nonce.Checked.to_input nonce)))
>>>>>>> c17928ed
  end

  let typ () : (Snapp_predicate.Account.Checked.t, t) Typ.t =
    Typ.transport (Snapp_predicate.Account.typ ()) ~there:to_full
      ~back:(fun s -> Full s)
end

module Predicated = struct
  module Poly = struct
    [%%versioned
    module Stable = struct
      module V1 = struct
        type ('body, 'predicate) t = { body : 'body; predicate : 'predicate }
        [@@deriving hlist, sexp, equal, yojson, hash, compare]
      end
    end]
  end

  [%%versioned
  module Stable = struct
    module V1 = struct
      type t = (Body.Stable.V1.t, Predicate.Stable.V1.t) Poly.Stable.V1.t
      [@@deriving sexp, equal, yojson, hash, compare]

      let to_latest = Fn.id
    end
  end]

  let to_input ({ body; predicate } : t) =
    List.reduce_exn ~f:Random_oracle_input.Chunked.append
      [ Body.to_input body
      ; Random_oracle_input.Chunked.field (Predicate.digest predicate)
      ]

  let digest (t : t) =
    Random_oracle.(hash ~init:Hash_prefix.party (pack_input (to_input t)))

  let typ () : (_, t) Typ.t =
    let open Poly in
    Typ.of_hlistable
      [ Body.typ (); Predicate.typ () ]
      ~var_to_hlist:to_hlist ~var_of_hlist:of_hlist ~value_to_hlist:to_hlist
      ~value_of_hlist:of_hlist

  module Checked = struct
    type t = (Body.Checked.t, Predicate.Checked.t) Poly.t

    let to_input ({ body; predicate } : t) =
      List.reduce_exn ~f:Random_oracle_input.Chunked.append
        [ Body.Checked.to_input body
        ; Random_oracle_input.Chunked.field (Predicate.Checked.digest predicate)
        ]

    let digest (t : t) =
      Random_oracle.Checked.(
        hash ~init:Hash_prefix.party (pack_input (to_input t)))
  end

  module Proved = struct
    [%%versioned
    module Stable = struct
      module V1 = struct
        type t =
          ( Body.Stable.V1.t
          , Snapp_predicate.Account.Stable.V1.t )
          Poly.Stable.V1.t
        [@@deriving sexp, equal, yojson, hash, compare]

        let to_latest = Fn.id
      end
    end]

    module Digested = struct
      type t = (Body.Digested.t, Snapp_predicate.Digested.t) Poly.t

      module Checked = struct
        type t = (Body.Digested.Checked.t, Field.Var.t) Poly.t
      end
    end

    module Checked = struct
      type t = (Body.Checked.t, Snapp_predicate.Account.Checked.t) Poly.t
    end
  end

  module Signed = struct
    [%%versioned
    module Stable = struct
      module V1 = struct
        type t = (Body.Stable.V1.t, Account_nonce.Stable.V1.t) Poly.Stable.V1.t
        [@@deriving sexp, equal, yojson, hash, compare]

        let to_latest = Fn.id
      end
    end]

    module Checked = struct
      type t = (Body.Checked.t, Account_nonce.Checked.t) Poly.t
    end

    let dummy : t = { body = Body.dummy; predicate = Account_nonce.zero }
  end

  module Fee_payer = struct
    [%%versioned
    module Stable = struct
      module V1 = struct
        type t =
          ( Body.Fee_payer.Stable.V1.t
          , Account_nonce.Stable.V1.t )
          Poly.Stable.V1.t
        [@@deriving sexp, equal, yojson, hash, compare]

        let to_latest = Fn.id
      end
    end]

    module Checked = struct
      type t = (Body.Checked.t, Account_nonce.Checked.t) Poly.t
    end

    let dummy : t =
      { body = Body.Fee_payer.dummy; predicate = Account_nonce.zero }

    let to_signed (t : t) : Signed.t =
      { body = Body.of_fee_payer t.body; predicate = t.predicate }
  end

  module Empty = struct
    [%%versioned
    module Stable = struct
      module V1 = struct
        type t = (Body.Stable.V1.t, unit) Poly.Stable.V1.t
        [@@deriving sexp, equal, yojson, hash, compare]

        let to_latest = Fn.id
      end
    end]

    let dummy : t = { body = Body.dummy; predicate = () }

    let create body : t = { body; predicate = () }
  end

  let of_signed ({ body; predicate } : Signed.t) : t =
    { body; predicate = Nonce predicate }

  let of_fee_payer ({ body; predicate } : Fee_payer.t) : t =
    { body = Body.of_fee_payer body; predicate = Nonce predicate }
end

module Poly (Data : Type) (Auth : Type) = struct
  type t = { data : Data.t; authorization : Auth.t }
end

module Proved = struct
  [%%versioned
  module Stable = struct
    module V1 = struct
      type t =
            Poly(Predicated.Proved.Stable.V1)
              (Pickles.Side_loaded.Proof.Stable.V2)
            .t =
        { data : Predicated.Proved.Stable.V1.t
        ; authorization : Pickles.Side_loaded.Proof.Stable.V2.t
        }
      [@@deriving sexp, equal, yojson, hash, compare]

      let to_latest = Fn.id
    end
  end]
end

module Signed = struct
  [%%versioned
  module Stable = struct
    module V1 = struct
      type t = Poly(Predicated.Signed.Stable.V1)(Signature.Stable.V1).t =
        { data : Predicated.Signed.Stable.V1.t
        ; authorization : Signature.Stable.V1.t
        }
      [@@deriving sexp, equal, yojson, hash, compare]

      let to_latest = Fn.id
    end
  end]

  let account_id (t : t) : Account_id.t =
    Account_id.create t.data.body.pk t.data.body.token_id
end

module Fee_payer = struct
  [%%versioned
  module Stable = struct
    module V1 = struct
      type t = Poly(Predicated.Fee_payer.Stable.V1)(Signature.Stable.V1).t =
        { data : Predicated.Fee_payer.Stable.V1.t
        ; authorization : Signature.Stable.V1.t
        }
      [@@deriving sexp, equal, yojson, hash, compare]

      let to_latest = Fn.id
    end
  end]

  let account_id (t : t) : Account_id.t =
    Account_id.create t.data.body.pk Token_id.default

  let to_signed (t : t) : Signed.t =
    { authorization = t.authorization
    ; data = Predicated.Fee_payer.to_signed t.data
    }
end

module Empty = struct
  [%%versioned
  module Stable = struct
    module V1 = struct
      type t = Poly(Predicated.Empty.Stable.V1)(Unit.Stable.V1).t =
        { data : Predicated.Empty.Stable.V1.t; authorization : unit }
      [@@deriving sexp, equal, yojson, hash, compare]

      let to_latest = Fn.id
    end
  end]
end

[%%versioned
module Stable = struct
  module V1 = struct
    type t = Poly(Predicated.Stable.V1)(Control.Stable.V2).t =
      { data : Predicated.Stable.V1.t; authorization : Control.Stable.V2.t }
    [@@deriving sexp, equal, yojson, hash, compare]

    let to_latest = Fn.id
  end
end]

let account_id (t : t) : Account_id.t =
  Account_id.create t.data.body.pk t.data.body.token_id

let of_signed ({ data; authorization } : Signed.t) : t =
  { authorization = Signature authorization; data = Predicated.of_signed data }

let of_fee_payer ({ data; authorization } : Fee_payer.t) : t =
  { authorization = Signature authorization
  ; data = Predicated.of_fee_payer data
  }

(** The change in balance to apply to the target account of this party.
    When this is negative, the amount will be withdrawn from the account and
    made available to later parties in the same transaction.
    When this is positive, the amount will be deposited into the account from
    the funds made available by previous parties in the same transaction.
*)
let balance_change (t : t) : Amount.Signed.t = t.data.body.balance_change

let protocol_state (t : t) : Snapp_predicate.Protocol_state.t =
  t.data.body.protocol_state<|MERGE_RESOLUTION|>--- conflicted
+++ resolved
@@ -1,6 +1,7 @@
 [%%import "/src/config.mlh"]
 
 open Core_kernel
+open Util
 
 [%%ifdef consensus_mechanism]
 
@@ -93,7 +94,7 @@
       }
 
     let to_input (t : t) =
-      List.reduce_exn ~f:Random_oracle_input.append
+      List.reduce_exn ~f:Random_oracle_input.Chunked.append
         [ Balance.to_input t.initial_minimum_balance
         ; Global_slot.to_input t.cliff_time
         ; Amount.to_input t.cliff_amount
@@ -138,13 +139,11 @@
            ; vesting_increment
            } :
             t) =
-        List.reduce_exn ~f:Random_oracle_input.append
+        List.reduce_exn ~f:Random_oracle_input.Chunked.append
           [ Balance.var_to_input initial_minimum_balance
-          ; Snark_params.Tick.Run.run_checked
-              (Global_slot.Checked.to_input cliff_time)
+          ; Global_slot.Checked.to_input cliff_time
           ; Amount.var_to_input cliff_amount
-          ; Snark_params.Tick.Run.run_checked
-              (Global_slot.Checked.to_input vesting_period)
+          ; Global_slot.Checked.to_input vesting_period
           ; Amount.var_to_input vesting_increment
           ]
     end
@@ -257,7 +256,6 @@
       , Timing_info.Checked.t Set_or_keep.Checked.t )
       Poly.t
 
-<<<<<<< HEAD
     let to_input
         ({ app_state
          ; delegate
@@ -268,11 +266,7 @@
          ; timing
          } :
           t) =
-      let open Random_oracle_input in
-=======
-    let to_input ({ app_state; delegate; verification_key; permissions } : t) =
       let open Random_oracle_input.Chunked in
->>>>>>> c17928ed
       List.reduce_exn ~f:append
         [ Snapp_state.to_input app_state
             ~f:(Set_or_keep.Checked.to_input ~f:field)
@@ -301,7 +295,6 @@
 
   let dummy = noop
 
-<<<<<<< HEAD
   let to_input
       ({ app_state
        ; delegate
@@ -312,11 +305,7 @@
        ; timing
        } :
         t) =
-    let open Random_oracle_input in
-=======
-  let to_input ({ app_state; delegate; verification_key; permissions } : t) =
     let open Random_oracle_input.Chunked in
->>>>>>> c17928ed
     List.reduce_exn ~f:append
       [ Snapp_state.to_input app_state
           ~f:(Set_or_keep.to_input ~dummy:Field.zero ~f:field)
@@ -491,7 +480,6 @@
       , Snapp_predicate.Protocol_state.Checked.t )
       Poly.t
 
-<<<<<<< HEAD
     let to_input
         ({ pk
          ; update
@@ -506,25 +494,19 @@
          ; use_full_commitment
          } :
           t) =
-      List.reduce_exn ~f:Random_oracle_input.append
-        [ Public_key.Compressed.Checked.to_input pk
-        ; Update.Checked.to_input update
-        ; Impl.run_checked (Token_id.Checked.to_input token_id)
-        ; Amount.Signed.Checked.to_input balance_change
-        ; Random_oracle_input.bitstring [ increment_nonce ]
-        ; Events.var_to_input events
-        ; Events.var_to_input sequence_events
-        ; Random_oracle_input.field call_data
-        ; Snapp_predicate.Protocol_state.Checked.to_input protocol_state
-        ; Random_oracle_input.bitstring [ use_full_commitment ]
-=======
-    let to_input ({ pk; update; token_id; delta } : t) =
       List.reduce_exn ~f:Random_oracle_input.Chunked.append
         [ Public_key.Compressed.Checked.to_input pk
         ; Update.Checked.to_input update
         ; Token_id.Checked.to_input token_id
-        ; Amount.Signed.Checked.to_input delta
->>>>>>> c17928ed
+        ; Amount.Signed.Checked.to_input balance_change
+        ; Random_oracle_input.Chunked.packed
+            ((increment_nonce :> Field.Var.t), 1)
+        ; Events.var_to_input events
+        ; Events.var_to_input sequence_events
+        ; Random_oracle_input.Chunked.field call_data
+        ; Snapp_predicate.Protocol_state.Checked.to_input protocol_state
+        ; Random_oracle_input.Chunked.packed
+            ((use_full_commitment :> Field.Var.t), 1)
         ]
 
     let digest (t : t) =
@@ -564,7 +546,6 @@
     ; use_full_commitment = false
     }
 
-<<<<<<< HEAD
   let to_input
       ({ pk
        ; update
@@ -579,21 +560,17 @@
        ; use_full_commitment
        } :
         t) =
-    List.reduce_exn ~f:Random_oracle_input.append
-=======
-  let to_input ({ pk; update; token_id; delta } : t) =
     List.reduce_exn ~f:Random_oracle_input.Chunked.append
->>>>>>> c17928ed
       [ Public_key.Compressed.to_input pk
       ; Update.to_input update
       ; Token_id.to_input token_id
       ; Amount.Signed.to_input balance_change
-      ; Random_oracle_input.bitstring [ increment_nonce ]
+      ; Random_oracle_input.Chunked.packed (field_of_bool increment_nonce, 1)
       ; Events.to_input events
       ; Events.to_input sequence_events
-      ; Random_oracle_input.field call_data
+      ; Random_oracle_input.Chunked.field call_data
       ; Snapp_predicate.Protocol_state.to_input protocol_state
-      ; Random_oracle_input.bitstring [ use_full_commitment ]
+      ; Random_oracle_input.Chunked.packed (field_of_bool use_full_commitment, 1)
       ]
 
   let digest (t : t) =
@@ -659,19 +636,7 @@
         Random_oracle.Checked.(
           hash ~init:Hash_prefix_states.party_predicate (pack_input x))
       in
-<<<<<<< HEAD
       Snapp_predicate.Account.Checked.to_input t |> digest
-=======
-      match t with
-      | Full a ->
-          Snapp_predicate.Account.Checked.to_input a |> digest
-      | Nonce_or_accept { nonce; accept = b } ->
-          let open Impl in
-          Field.(
-            if_ b
-              ~then_:(constant (Lazy.force accept))
-              ~else_:(digest (Account.Nonce.Checked.to_input nonce)))
->>>>>>> c17928ed
   end
 
   let typ () : (Snapp_predicate.Account.Checked.t, t) Typ.t =
