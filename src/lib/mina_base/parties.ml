--- conflicted
+++ resolved
@@ -782,66 +782,30 @@
 
   let typ = Snark_params.Tick.Field.typ
 
-<<<<<<< HEAD
-  let create ~other_parties_hash : t = other_parties_hash
-
-  let create_complete (t : t) ~memo_hash ~fee_payer_hash =
+  let create ~(other_parties_hash : Digest.Forest.t) : t =
+    (other_parties_hash :> t)
+
+  let create_complete (t : t) ~memo_hash ~(fee_payer_hash : Digest.Party.t) =
     Random_oracle.hash ~init:Hash_prefix.party_cons
-      [| memo_hash; fee_payer_hash; t |]
-=======
-  let create ~(other_parties_hash : Digest.Forest.t)
-      ~protocol_state_predicate_hash ~memo_hash : t =
-    Random_oracle.hash ~init:Hash_prefix.party_with_protocol_state_predicate
-      [| protocol_state_predicate_hash
-       ; (other_parties_hash :> Pickles.Impls.Step.Field.Constant.t)
-       ; memo_hash
-      |]
-
-  let with_fee_payer (t : t) ~(fee_payer_hash : Digest.Party.t) =
-    Random_oracle.hash ~init:Hash_prefix.party_cons
-      [| (fee_payer_hash :> t); t |]
->>>>>>> 98d492f0
+      [| memo_hash; (fee_payer_hash :> t); t |]
 
   module Checked = struct
     type t = Pickles.Impls.Step.Field.t
 
-<<<<<<< HEAD
-    let create ~other_parties_hash = other_parties_hash
-
-    let create_complete (t : t) ~memo_hash ~fee_payer_hash =
+    let create ~(other_parties_hash : Digest.Forest.Checked.t) =
+      (other_parties_hash :> t)
+
+    let create_complete (t : t) ~memo_hash
+        ~(fee_payer_hash : Digest.Party.Checked.t) =
       Random_oracle.Checked.hash ~init:Hash_prefix.party_cons
-        [| memo_hash; fee_payer_hash; t |]
-=======
-    let create ~(other_parties_hash : Digest.Forest.Checked.t)
-        ~protocol_state_predicate_hash ~memo_hash =
-      Random_oracle.Checked.hash
-        ~init:Hash_prefix.party_with_protocol_state_predicate
-        [| protocol_state_predicate_hash
-         ; (other_parties_hash :> t)
-         ; memo_hash
-        |]
-
-    let with_fee_payer (t : t) ~(fee_payer_hash : Digest.Party.Checked.t) =
-      Random_oracle.Checked.hash ~init:Hash_prefix.party_cons
-        [| (fee_payer_hash :> t); t |]
->>>>>>> 98d492f0
+        [| memo_hash; (fee_payer_hash :> t); t |]
   end
 end
 
 let other_parties_hash (t : t) = Call_forest.hash t.other_parties
 
 let commitment (t : t) : Transaction_commitment.t =
-<<<<<<< HEAD
-  Transaction_commitment.create
-    ~other_parties_hash:
-      (Call_forest.With_hashes.other_parties_hash t.other_parties)
-=======
   Transaction_commitment.create ~other_parties_hash:(other_parties_hash t)
-    ~protocol_state_predicate_hash:
-      (Zkapp_precondition.Protocol_state.digest
-         t.fee_payer.body.protocol_state_precondition)
-    ~memo_hash:(Signed_command_memo.hash t.memo)
->>>>>>> 98d492f0
 
 (** This module defines weights for each component of a `Parties.t` element. *)
 module Weight = struct
