<<<<<<< HEAD
open Core_kernel
open Snark_params.Tick

type t [@@deriving sexp, equal, compare, hash, yojson]

include Hashable with type t := t

type value [@@deriving sexp, equal, compare, hash]

type var

val var_of_t : t -> var

val typ : (var, t) Typ.t

val var_to_input : var -> Field.Var.t Random_oracle.Input.Chunked.t

val to_input : t -> Field.t Random_oracle.Input.Chunked.t

val genesis :
     constraint_constants:Genesis_constants.Constraint_constants.t
  -> genesis_ledger_hash:Ledger_hash.t
  -> t

include Comparable.S with type t := t

module Stable : sig
  module V1 : sig
    type nonrec t = t
    [@@deriving bin_io, sexp, equal, compare, hash, yojson, version]
  end

  module Latest : module type of V1
end

module Aux_hash : sig
  type t

  module Stable : sig
    module V1 : sig
      type nonrec t = t
      [@@deriving bin_io, sexp, equal, compare, hash, yojson, version]
    end

    module Latest : module type of V1
  end

  val of_bytes : string -> t

  val to_bytes : t -> string

  val to_base58_check : t -> string

  val of_base58_check_exn : string -> t

  val dummy : t
end

val ledger_hash : t -> Ledger_hash.t

val aux_hash : t -> Aux_hash.t

val pending_coinbase_hash : t -> Pending_coinbase.Hash.t

val pending_coinbase_hash_var : var -> Pending_coinbase.Hash.var

val of_aux_ledger_and_coinbase_hash :
  Aux_hash.t -> Ledger_hash.t -> Pending_coinbase.t -> t
=======
include
  Staged_ledger_hash_intf.Full
    with type Aux_hash.t =
      Mina_wire_types.Mina_base.Staged_ledger_hash.Aux_hash.t
     and type Pending_coinbase_aux.t =
      Mina_wire_types.Mina_base.Staged_ledger_hash.Pending_coinbase_aux.V1.t
     and type t = Mina_wire_types.Mina_base.Staged_ledger_hash.V1.t
     and type Stable.V1.t = Mina_wire_types.Mina_base.Staged_ledger_hash.V1.t
>>>>>>> 0b63498e
<|MERGE_RESOLUTION|>--- conflicted
+++ resolved
@@ -1,73 +1,3 @@
-<<<<<<< HEAD
-open Core_kernel
-open Snark_params.Tick
-
-type t [@@deriving sexp, equal, compare, hash, yojson]
-
-include Hashable with type t := t
-
-type value [@@deriving sexp, equal, compare, hash]
-
-type var
-
-val var_of_t : t -> var
-
-val typ : (var, t) Typ.t
-
-val var_to_input : var -> Field.Var.t Random_oracle.Input.Chunked.t
-
-val to_input : t -> Field.t Random_oracle.Input.Chunked.t
-
-val genesis :
-     constraint_constants:Genesis_constants.Constraint_constants.t
-  -> genesis_ledger_hash:Ledger_hash.t
-  -> t
-
-include Comparable.S with type t := t
-
-module Stable : sig
-  module V1 : sig
-    type nonrec t = t
-    [@@deriving bin_io, sexp, equal, compare, hash, yojson, version]
-  end
-
-  module Latest : module type of V1
-end
-
-module Aux_hash : sig
-  type t
-
-  module Stable : sig
-    module V1 : sig
-      type nonrec t = t
-      [@@deriving bin_io, sexp, equal, compare, hash, yojson, version]
-    end
-
-    module Latest : module type of V1
-  end
-
-  val of_bytes : string -> t
-
-  val to_bytes : t -> string
-
-  val to_base58_check : t -> string
-
-  val of_base58_check_exn : string -> t
-
-  val dummy : t
-end
-
-val ledger_hash : t -> Ledger_hash.t
-
-val aux_hash : t -> Aux_hash.t
-
-val pending_coinbase_hash : t -> Pending_coinbase.Hash.t
-
-val pending_coinbase_hash_var : var -> Pending_coinbase.Hash.var
-
-val of_aux_ledger_and_coinbase_hash :
-  Aux_hash.t -> Ledger_hash.t -> Pending_coinbase.t -> t
-=======
 include
   Staged_ledger_hash_intf.Full
     with type Aux_hash.t =
@@ -75,5 +5,4 @@
      and type Pending_coinbase_aux.t =
       Mina_wire_types.Mina_base.Staged_ledger_hash.Pending_coinbase_aux.V1.t
      and type t = Mina_wire_types.Mina_base.Staged_ledger_hash.V1.t
-     and type Stable.V1.t = Mina_wire_types.Mina_base.Staged_ledger_hash.V1.t
->>>>>>> 0b63498e
+     and type Stable.V1.t = Mina_wire_types.Mina_base.Staged_ledger_hash.V1.t