[%%import "/src/config.mlh"]

open Core_kernel

(* TODO: temporary hack *)
[%%ifdef consensus_mechanism]

[%%versioned
module Stable = struct
  module V1 = struct
    type t =
      | Proof of Pickles.Side_loaded.Proof.Stable.V1.t
      | Signature of Signature.Stable.V1.t
<<<<<<< HEAD
=======
      | Both of
          { signature : Signature.Stable.V1.t
          ; proof : Pickles.Side_loaded.Proof.Stable.V1.t
          }
>>>>>>> 5f12ad48
      | None_given
    [@@deriving sexp, equal, yojson, hash, compare]

    let to_latest = Fn.id
  end
end]

[%%else]

[%%versioned
module Stable = struct
  module V1 = struct
<<<<<<< HEAD
    type t = Proof of unit | Signature of Signature.Stable.V1.t | None_given
=======
    type t =
      | Proof of unit
      | Signature of Signature.Stable.V1.t
      | Both of { signature : Signature.Stable.V1.t; proof : unit }
      | None_given
>>>>>>> 5f12ad48
    [@@deriving sexp, equal, yojson, hash, compare]

    let to_latest = Fn.id
  end
end]

[%%endif]

module Tag = struct
  type t = Proof | Signature | None_given [@@deriving equal, compare, sexp]
end

let tag : t -> Tag.t = function
  | Proof _ ->
      Proof
  | Signature _ ->
      Signature
  | None_given ->
      None_given<|MERGE_RESOLUTION|>--- conflicted
+++ resolved
@@ -11,13 +11,6 @@
     type t =
       | Proof of Pickles.Side_loaded.Proof.Stable.V1.t
       | Signature of Signature.Stable.V1.t
-<<<<<<< HEAD
-=======
-      | Both of
-          { signature : Signature.Stable.V1.t
-          ; proof : Pickles.Side_loaded.Proof.Stable.V1.t
-          }
->>>>>>> 5f12ad48
       | None_given
     [@@deriving sexp, equal, yojson, hash, compare]
 
@@ -30,15 +23,7 @@
 [%%versioned
 module Stable = struct
   module V1 = struct
-<<<<<<< HEAD
     type t = Proof of unit | Signature of Signature.Stable.V1.t | None_given
-=======
-    type t =
-      | Proof of unit
-      | Signature of Signature.Stable.V1.t
-      | Both of { signature : Signature.Stable.V1.t; proof : unit }
-      | None_given
->>>>>>> 5f12ad48
     [@@deriving sexp, equal, yojson, hash, compare]
 
     let to_latest = Fn.id
