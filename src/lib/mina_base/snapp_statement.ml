[%%import "/src/config.mlh"]

open Core_kernel

[%%ifdef consensus_mechanism]

open Snark_params.Tick

[%%endif]

module Poly = struct
  [%%versioned
  module Stable = struct
    module V1 = struct
      type 'comm t = { transaction : 'comm; at_party : 'comm }
      [@@deriving hlist, sexp, yojson]
    end
  end]

  let to_field_elements (t : 'c t) : 'c array =
    let [ x0; x1 ] = to_hlist t in
    [| x0; x1 |]
end

[%%versioned
module Stable = struct
<<<<<<< HEAD
  module V1 = struct
    type t = Parties.Transaction_commitment.Stable.V1.t Poly.Stable.V1.t
    [@@deriving sexp, yojson]
=======
  module V2 = struct
    type t =
      ( Predicate.Stable.V1.t
      , Snapp_command.Party.Body.Stable.V2.t )
      Poly.Stable.V1.t
    [@@deriving sexp]
>>>>>>> f01d3925

    let to_latest = Fn.id
  end
end]

let to_field_elements : t -> _ = Poly.to_field_elements

[%%ifdef consensus_mechanism]

module Checked = struct
  type t = Parties.Transaction_commitment.Checked.t Poly.t

  let to_field_elements : t -> _ = Poly.to_field_elements

  open Pickles.Impls.Step

  module Assert = struct
    let equal (t1 : t) (t2 : t) =
      Array.iter2_exn ~f:Field.Assert.equal (to_field_elements t1)
        (to_field_elements t2)
  end
end

let typ =
  let open Poly in
  Typ.of_hlistable
    Parties.Transaction_commitment.[ typ; typ ]
    ~var_to_hlist:to_hlist ~var_of_hlist:of_hlist ~value_to_hlist:to_hlist
    ~value_of_hlist:of_hlist

[%%endif]<|MERGE_RESOLUTION|>--- conflicted
+++ resolved
@@ -24,18 +24,9 @@
 
 [%%versioned
 module Stable = struct
-<<<<<<< HEAD
-  module V1 = struct
+  module V2 = struct
     type t = Parties.Transaction_commitment.Stable.V1.t Poly.Stable.V1.t
     [@@deriving sexp, yojson]
-=======
-  module V2 = struct
-    type t =
-      ( Predicate.Stable.V1.t
-      , Snapp_command.Party.Body.Stable.V2.t )
-      Poly.Stable.V1.t
-    [@@deriving sexp]
->>>>>>> f01d3925
 
     let to_latest = Fn.id
   end
