--- conflicted
+++ resolved
@@ -1,10 +1,7 @@
-<<<<<<< HEAD
-=======
 (* parties_logic.ml *)
 
 open Core_kernel
 
->>>>>>> 6c33fa65
 module type Iffable = sig
   type bool
 
@@ -30,16 +27,13 @@
 
   val ( &&& ) : t -> t -> t
 
-<<<<<<< HEAD
   module Assert : sig
     val is_true : t -> unit
 
     val any : t list -> unit
   end
-=======
+
   val display : t -> label:string -> string
-
-  val assert_ : t -> unit
 
   val all : t list -> t
 
@@ -58,7 +52,6 @@
   val sub_amount_flagged : t -> amount -> t * [ `Underflow of bool ]
 
   val add_signed_amount_flagged : t -> signed_amount -> t * [ `Overflow of bool ]
->>>>>>> 6c33fa65
 end
 
 module type Amount_intf = sig
@@ -103,6 +96,8 @@
   val equal : t -> t -> bool
 
   val create : public_key -> token_id -> t
+
+  val derive_token_id : owner:t -> token_id
 end
 
 module type Global_slot_intf = sig
@@ -271,7 +266,7 @@
 
   val account_id : t -> account_id
 
-  val caller : t -> account_id
+  val caller : t -> token_id
 
   val use_full_commitment : t -> bool
 
@@ -429,8 +424,6 @@
 
   type public_key
 
-  type bool
-
   module Permissions : sig
     type controller
 
@@ -465,9 +458,6 @@
 
   val set_timing : timing -> t -> t
 
-<<<<<<< HEAD
-  val token_owner : t -> bool
-=======
   type balance
 
   val balance : t -> balance
@@ -550,7 +540,6 @@
   val permissions : t -> Permissions.t
 
   val set_permissions : Permissions.t -> t -> t
->>>>>>> 6c33fa65
 end
 
 module Eff = struct
@@ -628,10 +617,6 @@
   module Timing :
     Timing_intf with type bool := Bool.t and type global_slot := Global_slot.t
 
-<<<<<<< HEAD
-  module Account :
-    Account_intf with type timing := Timing.t and type bool := Bool.t
-=======
   module Verification_key : Iffable with type bool := Bool.t
 
   module Snapp_uri : Iffable with type bool := Bool.t
@@ -654,7 +639,6 @@
        and type state_hash := State_hash.t
 
   module Events : Events_intf with type bool := Bool.t and type field := Field.t
->>>>>>> 6c33fa65
 
   module Party :
     Party_intf
@@ -696,7 +680,7 @@
     Stack_frame_intf
       with type bool := Bool.t
        and type parties := Parties.t
-       and type caller := (Account_id.t, Bool.t) Caller.t
+       and type caller := Token_id.t
 
   module Call_stack :
     Call_stack_intf
@@ -764,11 +748,10 @@
   open Inputs
   module Ps = Inputs.Parties
 
-  let invalid_caller =
-    { Caller.id = Account_id.invalid; token_owner = Bool.false_ }
+  let default_caller = Token_id.default
 
   let stack_frame_default =
-    Stack_frame.make ~caller:invalid_caller ~caller_caller:invalid_caller
+    Stack_frame.make ~caller:default_caller ~caller_caller:default_caller
       ~calls:Ps.empty
 
   let assert_ = Bool.Assert.is_true
@@ -807,30 +790,24 @@
     let (party, party_forest), remainder_of_current_forest =
       Ps.pop_exn (Stack_frame.calls current_forest)
     in
-    let party_caller_is_caller, party_caller_is_caller_caller =
-      let party_caller = Party.caller party in
+    let party_caller = Party.caller party in
+    let () =
       let is_caller =
-        Account_id.equal party_caller (Stack_frame.caller current_forest).id
+        Token_id.equal party_caller (Stack_frame.caller current_forest)
       in
       let is_caller_caller =
-        Account_id.equal party_caller
-          (Stack_frame.caller_caller current_forest).id
-      in
-      let () =
-        (* Check that party has a valid caller. *)
-        assert_ Bool.(is_caller ||| is_caller_caller)
-      in
-      (is_caller, is_caller_caller)
+        Token_id.equal party_caller (Stack_frame.caller_caller current_forest)
+      in
+      (* Check that party has a valid caller. *)
+      assert_ Bool.(is_caller ||| is_caller_caller)
     in
     let () =
       (* Check that the token owner was consulted if using a non-default
          token *)
+      let party_token_id = Party.token_id party in
       Bool.Assert.any
-        [ Token_id.equal (Party.token_id party) Token_id.default
-        ; Bool.( &&& ) party_caller_is_caller
-            (Stack_frame.caller current_forest).token_owner
-        ; Bool.( &&& ) party_caller_is_caller_caller
-            (Stack_frame.caller_caller current_forest).token_owner
+        [ Token_id.equal party_token_id Token_id.default
+        ; Token_id.equal party_token_id party_caller
         ]
     in
     (* Cases:
@@ -868,7 +845,7 @@
                (Call_stack.push remainder_of_current_forest_frame
                   ~onto:call_stack))
     in
-    let new_current_forest ~account_is_token_owner =
+    let new_current_forest =
       Stack_frame.if_ party_forest_empty
         ~then_:
           (Stack_frame.if_ remainder_of_current_forest_empty
@@ -876,9 +853,7 @@
         ~else_:
           (Stack_frame.make ~calls:party_forest
              ~caller:
-               { id = Party.account_id party
-               ; token_owner = account_is_token_owner
-               }
+               (Account_id.derive_token_id ~owner:(Party.account_id party))
              ~caller_caller:(Stack_frame.caller current_forest))
     in
     (party, new_current_forest, new_call_stack)
@@ -934,13 +909,13 @@
             ( Stack_frame.if_ is_start'
                 ~then_:
                   (Stack_frame.make ~calls:start_data.parties
-                     ~caller:invalid_caller ~caller_caller:invalid_caller)
+                     ~caller:default_caller ~caller_caller:default_caller)
                 ~else_:local_state.frame
             , Call_stack.if_ is_start' ~then_:Call_stack.empty
                 ~else_:local_state.call_stack )
         | `Yes start_data ->
-            ( Stack_frame.make ~calls:start_data.parties ~caller:invalid_caller
-                ~caller_caller:invalid_caller
+            ( Stack_frame.make ~calls:start_data.parties ~caller:default_caller
+                ~caller_caller:default_caller
             , Call_stack.empty )
         | `No ->
             (local_state.frame, local_state.call_stack)
@@ -953,9 +928,6 @@
         Inputs.Ledger.get_account party local_state.ledger
       in
       Inputs.Ledger.check_inclusion local_state.ledger (a, inclusion_proof) ;
-      let remaining =
-        remaining ~account_is_token_owner:(Account.token_owner a)
-      in
       let transaction_commitment, full_transaction_commitment =
         match is_start with
         | `No ->
@@ -993,15 +965,12 @@
       in
       ((party, remaining, call_stack), to_pop, local_state, acct)
     in
-<<<<<<< HEAD
     let local_state = { local_state with frame = remaining; call_stack } in
-=======
     Inputs.Ledger.check_inclusion local_state.ledger (a, inclusion_proof) ;
     (* Register verification key, in case it needs to be 'side-loaded' to
        verify a snapp proof.
     *)
     Account.register_verification_key a ;
->>>>>>> 6c33fa65
     let predicate_satisfied : Bool.t =
       h.perform (Check_predicate (is_start', party, a, global_state))
     in
@@ -1017,13 +986,9 @@
           ~then_:local_state.full_transaction_commitment
           ~else_:local_state.transaction_commitment
       in
-<<<<<<< HEAD
-      Inputs.Party.check_authorization ~account:a ~commitment
+      Inputs.Party.check_authorization ~commitment
         ~at_party:(Stack_frame.calls at_party)
         party
-=======
-      Inputs.Party.check_authorization ~commitment ~at_party party
->>>>>>> 6c33fa65
     in
     (* The fee-payer must increment their nonce. *)
     let local_state =
