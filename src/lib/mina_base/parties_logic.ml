(* parties_logic.ml *)

open Core_kernel

module type Iffable = sig
  type bool

  type t

  val if_ : bool -> then_:t -> else_:t -> t
end

module type Bool_intf = sig
  type t

  include Iffable with type t := t and type bool := t

  val true_ : t

  val false_ : t

  val equal : t -> t -> t

  val not : t -> t

  val ( ||| ) : t -> t -> t

  val ( &&& ) : t -> t -> t

  val assert_ : t -> unit

  val all : t list -> t
end

module type Balance_intf = sig
  include Iffable

  type amount

  type signed_amount

  val sub_amount_flagged : t -> amount -> t * [ `Underflow of bool ]

  val add_signed_amount_flagged : t -> signed_amount -> t * [ `Overflow of bool ]
end

module type Amount_intf = sig
  include Iffable

  type unsigned = t

  module Signed : sig
    include Iffable with type bool := bool

    val equal : t -> t -> bool

    val is_pos : t -> bool

    val negate : t -> t

    val add_flagged : t -> t -> t * [ `Overflow of bool ]

    val of_unsigned : unsigned -> t
  end

  val zero : t

  val equal : t -> t -> bool

  val add_flagged : t -> t -> t * [ `Overflow of bool ]

  val add_signed_flagged : t -> Signed.t -> t * [ `Overflow of bool ]

  val of_constant_fee : Currency.Fee.t -> t
end

module type Global_slot_intf = sig
  type t

  type bool

  val zero : t

  val ( > ) : t -> t -> bool
end

module type Timing_intf = sig
  include Iffable

  type global_slot

  val vesting_period : t -> global_slot
end

module type Token_id_intf = sig
  include Iffable

  val equal : t -> t -> bool

  val invalid : t

  val default : t
end

module type Protocol_state_predicate_intf = sig
  type t
end

module Local_state = struct
  open Core_kernel

  [%%versioned
  module Stable = struct
    module V1 = struct
      type ( 'parties
           , 'call_stack
           , 'token_id
           , 'excess
           , 'ledger
           , 'bool
           , 'comm
           , 'failure_status )
           t =
        { parties : 'parties
        ; call_stack : 'call_stack
        ; transaction_commitment : 'comm
        ; full_transaction_commitment : 'comm
        ; token_id : 'token_id
        ; excess : 'excess
        ; ledger : 'ledger
        ; success : 'bool
        ; failure_status : 'failure_status
        }
      [@@deriving compare, equal, hash, sexp, yojson, fields, hlist]
    end
  end]

  let typ parties call_stack token_id excess ledger bool comm failure_status =
    Pickles.Impls.Step.Typ.of_hlistable
      [ parties
      ; call_stack
      ; comm
      ; comm
      ; token_id
      ; excess
      ; ledger
      ; bool
      ; failure_status
      ]
      ~var_to_hlist:to_hlist ~var_of_hlist:of_hlist ~value_to_hlist:to_hlist
      ~value_of_hlist:of_hlist

  module Value = struct
    [%%versioned
    module Stable = struct
      module V1 = struct
        type t =
          ( Parties.Digest.Stable.V1.t
          , Parties.Digest.Stable.V1.t
          , Token_id.Stable.V1.t
          , Currency.Amount.Stable.V1.t
          , Ledger_hash.Stable.V1.t
          , bool
          , Parties.Transaction_commitment.Stable.V1.t
          , Transaction_status.Failure.Stable.V1.t option )
          Stable.V1.t
        [@@deriving compare, equal, hash, sexp, yojson]

        let to_latest = Fn.id
      end
    end]
  end

  module Checked = struct
    open Pickles.Impls.Step

    type t =
      ( Field.t
      , Field.t
      , Token_id.Checked.t
      , Currency.Amount.Checked.t
      , Ledger_hash.var
      , Boolean.var
      , Parties.Transaction_commitment.Checked.t
      , unit )
      Stable.Latest.t
  end
end

module type Set_or_keep_intf = sig
  type _ t

  type bool

  val is_set : _ t -> bool

  val is_keep : _ t -> bool

  val set_or_keep : if_:(bool -> then_:'a -> else_:'a -> 'a) -> 'a t -> 'a -> 'a
end

module type Party_intf = sig
  type t

  type bool

  type parties

  type signed_amount

  type transaction_commitment

  type protocol_state_predicate

  type public_key

  type token_id

  type account

  val balance_change : t -> signed_amount

  val protocol_state : t -> protocol_state_predicate

  val public_key : t -> public_key

  val token_id : t -> token_id

  val use_full_commitment : t -> bool

  val increment_nonce : t -> bool

  val check_authorization :
       account:account
    -> commitment:transaction_commitment
    -> at_party:parties
    -> t
    -> [ `Proof_verifies of bool ] * [ `Signature_verifies of bool ]

  module Update : sig
    type _ set_or_keep

    type timing

    val timing : t -> timing set_or_keep

    type field

    val app_state : t -> field set_or_keep Snapp_state.V.t
  end
end

module type Opt_intf = sig
  type bool

  type 'a t

  val is_some : 'a t -> bool

  val map : 'a t -> f:('a -> 'b) -> 'b t

  val or_default :
    if_:(bool -> then_:'a -> else_:'a -> 'a) -> 'a t -> default:'a -> 'a

  val or_exn : 'a t -> 'a
end

module type Stack_intf = sig
  include Iffable

  module Opt : Opt_intf with type bool := bool

  type elt

  val empty : t

  val is_empty : t -> bool

  val pop_exn : t -> elt * t

  val pop : t -> (elt * t) Opt.t

  val push : elt -> onto:t -> t
end

module type Parties_intf = sig
  include Iffable

  type party

  module Opt : Opt_intf with type bool := bool

  val empty : t

  val is_empty : t -> bool

  val pop_exn : t -> (party * t) * t
end

module type Call_stack_intf = sig
  type parties

  include Stack_intf with type elt := parties
end

module type Ledger_intf = sig
  include Iffable

  type public_key

  type token_id

  type party

  type account

  type inclusion_proof

  val empty : depth:int -> unit -> t

  val get_account : party -> t -> account * inclusion_proof

  val set_account : t -> account * inclusion_proof -> t

  val check_inclusion : t -> account * inclusion_proof -> unit

  val check_account :
    public_key -> token_id -> account * inclusion_proof -> [ `Is_new of bool ]
end

module type Controller_intf = sig
  include Iffable

  val check : proof_verifies:bool -> signature_verifies:bool -> t -> bool
end

module type Account_intf = sig
  type t

  module Permissions : sig
    type controller

    val edit_state : t -> controller

    val send : t -> controller

    val receive : t -> controller

    val set_delegate : t -> controller

    val set_permissions : t -> controller

    val set_verification_key : t -> controller

    val set_snapp_uri : t -> controller

    val edit_sequence_state : t -> controller

    val set_token_symbol : t -> controller

    val increment_nonce : t -> controller
  end

  type timing

  val timing : t -> timing

  val set_timing : timing -> t -> t

  type balance

  val balance : t -> balance

  val set_balance : balance -> t -> t

  type bool

  type global_slot

  val check_timing :
<<<<<<< HEAD
    txn_global_slot:global_slot -> t -> [ `Invalid_timing of bool ] * timing

  (** Fill the snapp field of the account if it's currently [None] *)
  val make_snapp : t -> t

  val proved_state : t -> bool

  val set_proved_state : bool -> t -> t

  type field

  val app_state : t -> field Snapp_state.V.t

  val set_app_state : field Snapp_state.V.t -> t -> t
=======
       txn_global_slot:global_slot
    -> t
    -> [ `Invalid_timing of bool | `Insufficient_balance of bool ] * timing
>>>>>>> d8c489c8
end

module Eff = struct
  type (_, _) t =
    | Check_predicate :
        'bool * 'party * 'account * 'global_state
        -> ( 'bool
           , < bool : 'bool
             ; party : 'party
             ; account : 'account
             ; global_state : 'global_state
             ; .. > )
           t
    | Check_protocol_state_predicate :
        'protocol_state_pred * 'global_state
        -> ( 'bool
           , < bool : 'bool
             ; global_state : 'global_state
             ; protocol_state_predicate : 'protocol_state_pred
             ; .. > )
           t
    | Check_auth_and_update_account :
        { is_start : 'bool
        ; party : 'party
        ; account : 'account
        ; account_is_new : 'bool
        ; signature_verifies : 'bool
        ; global_state : 'global_state
        }
        -> ( 'account * 'bool * 'failure
           , < bool : 'bool
             ; party : 'party
             ; parties : 'parties
             ; account : 'account
             ; global_state : 'global_state
             ; failure : 'failure
             ; .. > )
           t
end

type 'e handler = { perform : 'r. ('r, 'e) Eff.t -> 'r }

module type Inputs_intf = sig
  module Bool : Bool_intf

  module Field : Iffable with type bool := Bool.t

  module Amount : Amount_intf with type bool := Bool.t

  module Balance :
    Balance_intf
      with type bool := Bool.t
       and type amount := Amount.t
       and type signed_amount := Amount.Signed.t

  module Public_key : sig
    type t
  end

  module Token_id : Token_id_intf with type bool := Bool.t

  module Set_or_keep : Set_or_keep_intf with type bool := Bool.t

  module Protocol_state_predicate : Protocol_state_predicate_intf

  module Controller : Controller_intf with type bool := Bool.t

  module Global_slot : Global_slot_intf with type bool := Bool.t

  module Timing :
    Timing_intf with type bool := Bool.t and type global_slot := Global_slot.t

  module Account :
    Account_intf
      with type Permissions.controller := Controller.t
       and type timing := Timing.t
       and type balance := Balance.t
       and type bool := Bool.t
       and type global_slot := Global_slot.t
       and type field := Field.t

  module Party :
    Party_intf
      with type signed_amount := Amount.Signed.t
       and type protocol_state_predicate := Protocol_state_predicate.t
       and type token_id := Token_id.t
       and type bool := Bool.t
       and type account := Account.t
       and type public_key := Public_key.t
       and type Update.timing := Timing.t
       and type 'a Update.set_or_keep := 'a Set_or_keep.t
       and type Update.field := Field.t

  module Ledger :
    Ledger_intf
      with type bool := Bool.t
       and type account := Account.t
       and type party := Party.t
       and type token_id := Token_id.t
       and type public_key := Public_key.t

  module Opt : Opt_intf with type bool := Bool.t

  module Parties :
    Parties_intf
      with type t = Party.parties
       and type bool := Bool.t
       and type party := Party.t
       and module Opt := Opt

  module Call_stack :
    Call_stack_intf
      with type parties := Parties.t
       and type bool := Bool.t
       and module Opt := Opt

  module Transaction_commitment : sig
    include
      Iffable with type bool := Bool.t and type t = Party.transaction_commitment

    val empty : t

    val commitment :
      party:Party.t -> other_parties:Parties.t -> memo_hash:Field.t -> t

    val full_commitment : party:Party.t -> commitment:t -> t
  end

  module Local_state : sig
    type failure_status

    type t =
      ( Parties.t
      , Call_stack.t
      , Token_id.t
      , Amount.t
      , Ledger.t
      , Bool.t
      , Transaction_commitment.t
      , failure_status )
      Local_state.t

    val add_check : t -> Transaction_status.Failure.t -> Bool.t -> t
  end

  module Global_state : sig
    type t

    val ledger : t -> Ledger.t

    val set_ledger : should_update:Bool.t -> t -> Ledger.t -> t

    val fee_excess : t -> Amount.Signed.t

    val set_fee_excess : t -> Amount.Signed.t -> t

    val global_slot_since_genesis : t -> Global_slot.t
  end
end

module Start_data = struct
  open Core_kernel

  [%%versioned
  module Stable = struct
    module V1 = struct
      type ('parties, 'field) t = { parties : 'parties; memo_hash : 'field }
      [@@deriving sexp, yojson]
    end
  end]
end

module Make (Inputs : Inputs_intf) = struct
  open Inputs
  module Ps = Inputs.Parties

  (* Pop from the call stack, returning dummy values if the stack is empty. *)
  let pop_call_stack (s : Call_stack.t) : Ps.t * Call_stack.t =
    let res = Call_stack.pop s in
    (* Split out the option returned by Call_stack.pop into two options *)
    let next_forest, next_call_stack =
      (Opt.map ~f:fst res, Opt.map ~f:snd res)
    in
    (* Handle the None cases *)
    ( Opt.or_default ~if_:Ps.if_ ~default:Ps.empty next_forest
    , Opt.or_default ~if_:Call_stack.if_ ~default:Call_stack.empty
        next_call_stack )

  let get_next_party
      (current_forest : Ps.t) (* The stack for the most recent snapp *)
      (call_stack : Call_stack.t) (* The partially-completed parent stacks *) =
    (* If the current stack is complete, 'return' to the previous
       partially-completed one.
    *)
    let current_forest, call_stack =
      let next_forest, next_call_stack =
        (* Invariant: call_stack contains only non-empty forests. *)
        pop_call_stack call_stack
      in
      (* TODO: I believe current should only be empty for the first party in
         a transaction. *)
      let current_is_empty = Ps.is_empty current_forest in
      ( Ps.if_ current_is_empty ~then_:next_forest ~else_:current_forest
      , Call_stack.if_ current_is_empty ~then_:next_call_stack ~else_:call_stack
      )
    in
    let (party, party_forest), remainder_of_current_forest =
      Ps.pop_exn current_forest
    in
    (* Cases:
       - [party_forest] is empty, [remainder_of_current_forest] is empty.
       Pop from the call stack to get another forest, which is guaranteed to be non-empty.
       The result of popping becomes the "current forest".
       - [party_forest] is empty, [remainder_of_current_forest] is non-empty.
       Push nothing to the stack. [remainder_of_current_forest] becomes new "current forest"
       - [party_forest] is non-empty, [remainder_of_current_forest] is empty.
       Push nothing to the stack. [party_forest] becomes new "current forest"
       - [party_forest] is non-empty, [remainder_of_current_forest] is non-empty:
       Push [remainder_of_current_forest] to the stack. [party_forest] becomes new "current forest".
    *)
    let party_forest_empty = Ps.is_empty party_forest in
    let remainder_of_current_forest_empty =
      Ps.is_empty remainder_of_current_forest
    in
    let newly_popped_forest, popped_call_stack = pop_call_stack call_stack in
    let new_call_stack =
      Call_stack.if_ party_forest_empty
        ~then_:
          (Call_stack.if_ remainder_of_current_forest_empty
             ~then_:
               (* Don't actually need the or_default used in this case. *)
               popped_call_stack ~else_:call_stack)
        ~else_:
          (Call_stack.if_ remainder_of_current_forest_empty ~then_:call_stack
             ~else_:
               (Call_stack.push remainder_of_current_forest ~onto:call_stack))
    in
    let new_current_forest =
      Ps.if_ party_forest_empty
        ~then_:
          (Ps.if_ remainder_of_current_forest_empty ~then_:newly_popped_forest
             ~else_:remainder_of_current_forest)
        ~else_:party_forest
    in
    (party, new_current_forest, new_call_stack)

  let apply ~(constraint_constants : Genesis_constants.Constraint_constants.t)
      ~(is_start :
         [ `Yes of _ Start_data.t | `No | `Compute of _ Start_data.t ])
      (h :
        (< global_state : Global_state.t
         ; transaction_commitment : Transaction_commitment.t
         ; full_transaction_commitment : Transaction_commitment.t
         ; amount : Amount.t
         ; bool : Bool.t
         ; failure : Local_state.failure_status
         ; .. >
         as
         'env)
        handler) ((global_state : Global_state.t), (local_state : Local_state.t))
      =
    let open Inputs in
    let is_start' =
      let is_start' = Ps.is_empty local_state.parties in
      ( match is_start with
      | `Compute _ ->
          ()
      | `Yes _ ->
          Bool.assert_ is_start'
      | `No ->
          Bool.assert_ (Bool.not is_start') ) ;
      match is_start with
      | `Yes _ ->
          Bool.true_
      | `No ->
          Bool.false_
      | `Compute _ ->
          is_start'
    in
    let local_state =
      { local_state with
        ledger =
          Inputs.Ledger.if_ is_start'
            ~then_:(Inputs.Global_state.ledger global_state)
            ~else_:local_state.ledger
      }
    in
    let (party, remaining, call_stack), at_party, local_state =
      let to_pop, call_stack =
        match is_start with
        | `Compute start_data ->
            ( Ps.if_ is_start' ~then_:start_data.parties
                ~else_:local_state.parties
            , Call_stack.if_ is_start' ~then_:Call_stack.empty
                ~else_:local_state.call_stack )
        | `Yes start_data ->
            (start_data.parties, Call_stack.empty)
        | `No ->
            (local_state.parties, local_state.call_stack)
      in
      let party, remaining, call_stack = get_next_party to_pop call_stack in
      let transaction_commitment, full_transaction_commitment =
        match is_start with
        | `No ->
            ( local_state.transaction_commitment
            , local_state.full_transaction_commitment )
        | `Yes start_data | `Compute start_data ->
            let tx_commitment_on_start =
              Transaction_commitment.commitment ~party ~other_parties:remaining
                ~memo_hash:start_data.memo_hash
            in
            let full_tx_commitment_on_start =
              Transaction_commitment.full_commitment ~party
                ~commitment:tx_commitment_on_start
            in
            let tx_commitment =
              Transaction_commitment.if_ is_start' ~then_:tx_commitment_on_start
                ~else_:local_state.transaction_commitment
            in
            let full_tx_commitment =
              Transaction_commitment.if_ is_start'
                ~then_:full_tx_commitment_on_start
                ~else_:local_state.full_transaction_commitment
            in
            (tx_commitment, full_tx_commitment)
      in
      let local_state =
        { local_state with
          transaction_commitment
        ; full_transaction_commitment
        ; token_id =
            Token_id.if_ is_start' ~then_:Token_id.default
              ~else_:local_state.token_id
        }
      in
      ((party, remaining, call_stack), to_pop, local_state)
    in
    let local_state = { local_state with parties = remaining; call_stack } in
    let a, inclusion_proof =
      Inputs.Ledger.get_account party local_state.ledger
    in
    Inputs.Ledger.check_inclusion local_state.ledger (a, inclusion_proof) ;
    let predicate_satisfied : Bool.t =
      h.perform (Check_predicate (is_start', party, a, global_state))
    in
    let protocol_state_predicate_satisfied : Bool.t =
      h.perform
        (Check_protocol_state_predicate
           (Party.protocol_state party, global_state))
    in
    let `Proof_verifies proof_verifies, `Signature_verifies signature_verifies =
      let commitment =
        Inputs.Transaction_commitment.if_
          (Inputs.Party.use_full_commitment party)
          ~then_:local_state.full_transaction_commitment
          ~else_:local_state.transaction_commitment
      in
      Inputs.Party.check_authorization ~account:a ~commitment ~at_party party
    in
    (* The fee-payer must increment their nonce. *)
    let local_state =
      Local_state.add_check local_state Fee_payer_nonce_must_increase
        Inputs.Bool.(Inputs.Party.increment_nonce party ||| not is_start')
    in
    let local_state =
      Local_state.add_check local_state Parties_replay_check_failed
        Inputs.Bool.(
          Inputs.Party.increment_nonce party
          ||| Inputs.Party.use_full_commitment party
          ||| not signature_verifies)
    in
    let (`Is_new account_is_new) =
      Inputs.Ledger.check_account (Party.public_key party)
        (Party.token_id party) (a, inclusion_proof)
    in
    (* Set account timing for new accounts, if specified. *)
    let a, local_state =
      let timing = Party.Update.timing party in
      let local_state =
        Local_state.add_check local_state
          Update_not_permitted_timing_existing_account
          Bool.(account_is_new ||| Set_or_keep.is_keep timing)
      in
      let timing =
        Set_or_keep.set_or_keep ~if_:Timing.if_ timing (Account.timing a)
      in
      let vesting_period = Timing.vesting_period timing in
      (* Assert that timing is valid, otherwise we may have a division by 0. *)
      Bool.assert_ Global_slot.(vesting_period > zero) ;
      let a = Account.set_timing timing a in
      (a, local_state)
    in
    (* Apply balance change. *)
    let a, local_state =
      let balance_change = Party.balance_change party in
      let balance, `Overflow failed1 =
        Balance.add_signed_amount_flagged (Account.balance a) balance_change
      in
      (* TODO: Should this report 'insufficient balance'? *)
      let local_state =
        Local_state.add_check local_state Overflow (Bool.not failed1)
      in
      let fee =
        Amount.of_constant_fee constraint_constants.account_creation_fee
      in
      let balance_when_new, `Underflow failed2 =
        Balance.sub_amount_flagged balance fee
      in
      let local_state =
        Local_state.add_check local_state Amount_insufficient_to_create_account
          Bool.(not (account_is_new &&& failed2))
      in
      let balance =
        Balance.if_ account_is_new ~then_:balance_when_new ~else_:balance
      in
      let is_receiver = Amount.Signed.is_pos balance_change in
      let local_state =
        let controller =
          Controller.if_ is_receiver
            ~then_:(Account.Permissions.receive a)
            ~else_:(Account.Permissions.send a)
        in
        let has_permission =
          Controller.check ~proof_verifies ~signature_verifies controller
        in
        Local_state.add_check local_state Update_not_permitted_balance
          Bool.(
            has_permission
            ||| Amount.Signed.(equal (of_unsigned Amount.zero) balance_change))
      in
      let a = Account.set_balance balance a in
      (a, local_state)
    in
    let txn_global_slot = Global_state.global_slot_since_genesis global_state in
    (* Check timing with current balance *)
    let a, local_state =
      let `Invalid_timing invalid_timing, timing =
        match Account.check_timing ~txn_global_slot a with
        | `Insufficient_balance _, _ ->
            failwith "Did not propose a balance change at this timing check!"
        | `Invalid_timing invalid_timing, timing ->
            (* NB: Have to destructure to remove the possibility of
               [`Insufficient_balance _] in the type.
            *)
            (`Invalid_timing invalid_timing, timing)
      in
      let local_state =
        Local_state.add_check local_state Source_minimum_balance_violation
          (Bool.not invalid_timing)
      in
      let a = Account.set_timing timing a in
      (a, local_state)
    in
    (* Transform into a snapp account.
       This must be done before updating snapp fields!
    *)
    let a = Account.make_snapp a in
    (* Update app state. *)
    let a, local_state =
      let app_state = Party.Update.app_state party in
      let keeping_app_state =
        Bool.all
          (List.map ~f:Set_or_keep.is_keep
             (Pickles_types.Vector.to_list app_state))
      in
      let changing_app_state =
        Bool.all
          (List.map ~f:Set_or_keep.is_keep
             (Pickles_types.Vector.to_list app_state))
      in
      let proved_state =
        Bool.if_ keeping_app_state ~then_:(Account.proved_state a)
          ~else_:
            (Bool.if_ proof_verifies
               ~then_:
                 (Bool.if_ changing_app_state ~then_:Bool.true_
                    ~else_:(Account.proved_state a))
               ~else_:Bool.false_)
      in
      let a = Account.set_proved_state proved_state a in
      let has_permission =
        Controller.check ~proof_verifies ~signature_verifies
          (Account.Permissions.edit_state a)
      in
      let local_state =
        Local_state.add_check local_state Update_not_permitted_app_state
          Bool.((not keeping_app_state) ||| has_permission)
      in
      let app_state =
        Pickles_types.Vector.map2 app_state (Account.app_state a)
          ~f:(Set_or_keep.set_or_keep ~if_:Field.if_)
      in
      let a = Account.set_app_state app_state a in
      (a, local_state)
    in
    let a', update_permitted, failure_status =
      h.perform
        (Check_auth_and_update_account
           { is_start = is_start'
           ; signature_verifies
           ; global_state
           ; party
           ; account = a
           ; account_is_new
           })
    in
    let party_succeeded =
      Bool.(
        protocol_state_predicate_satisfied &&& predicate_satisfied
        &&& update_permitted)
    in
    (* The first party must succeed. *)
    Bool.(assert_ ((not is_start') ||| party_succeeded)) ;
    let local_state =
      { local_state with
        success = Bool.( &&& ) local_state.success party_succeeded
      }
    in
    let local_delta =
      (* NOTE: It is *not* correct to use the actual change in balance here.
         Indeed, if the account creation fee is paid, using that amount would
         be equivalent to paying it out to the block producer.
         In the case of a failure that prevents any updates from being applied,
         every other party in this transaction will also fail, and the excess
         will never be promoted to the global excess, so this amount is
         irrelevant.
      *)
      Amount.Signed.negate (Party.balance_change party)
    in
    let party_token = Party.token_id party in
    Bool.(assert_ (not (Token_id.(equal invalid) party_token))) ;
    let new_local_fee_excess, `Overflow overflowed =
      let curr_token : Token_id.t = local_state.token_id in
      let curr_is_default = Token_id.(equal default) curr_token in
      let party_is_default = Token_id.(equal default) party_token in
      Bool.(
        assert_
          ( (not is_start')
          ||| (party_is_default &&& Amount.Signed.is_pos local_delta) )) ;
      (* FIXME: Allow non-default tokens again. *)
      Bool.(assert_ (party_is_default &&& curr_is_default)) ;
      Amount.add_signed_flagged local_state.excess local_delta
    in
    (* The first party must succeed. *)
    Bool.(assert_ (not (is_start' &&& overflowed))) ;
    let local_state =
      { local_state with
        excess = new_local_fee_excess
      ; success = Bool.(local_state.success &&& not overflowed)
      ; failure_status
      }
    in

    (* If a's token ID differs from that in the local state, then
       the local state excess gets moved into the execution state's fee excess.

       If there are more parties to execute after this one, then the local delta gets
       accumulated in the local state.

       If there are no more parties to execute, then we do the same as if we switch tokens.
       The local state excess (plus the local delta) gets moved to the fee excess if it is default token.
    *)
    let new_ledger =
      Inputs.Ledger.set_account local_state.ledger (a', inclusion_proof)
    in
    let is_last_party = Ps.is_empty remaining in
    let local_state =
      { local_state with
        ledger = new_ledger
      ; transaction_commitment =
          Transaction_commitment.if_ is_last_party
            ~then_:Transaction_commitment.empty
            ~else_:local_state.transaction_commitment
      ; full_transaction_commitment =
          Transaction_commitment.if_ is_last_party
            ~then_:Transaction_commitment.empty
            ~else_:local_state.full_transaction_commitment
      }
    in
    let update_local_excess = Bool.(is_start' ||| is_last_party) in
    let update_global_state =
      Bool.(update_local_excess &&& local_state.success)
    in
    let valid_fee_excess =
      let delta_settled = Amount.equal local_state.excess Amount.zero in
      Bool.((not is_last_party) ||| delta_settled)
    in
    let local_state =
      Local_state.add_check local_state Invalid_fee_excess valid_fee_excess
    in
    let global_state, global_excess_update_failed, update_global_state =
      let amt = Global_state.fee_excess global_state in
      let res, `Overflow overflow =
        Amount.Signed.add_flagged amt
          (Amount.Signed.of_unsigned local_state.excess)
      in
      let global_excess_update_failed =
        Bool.(update_global_state &&& overflow)
      in
      let update_global_state = Bool.(update_global_state &&& not overflow) in
      let new_amt =
        Amount.Signed.if_ update_global_state ~then_:res ~else_:amt
      in
      ( Global_state.set_fee_excess global_state new_amt
      , global_excess_update_failed
      , update_global_state )
    in
    let local_state =
      { local_state with
        excess =
          Amount.if_ update_local_excess ~then_:Amount.zero
            ~else_:local_state.excess
      }
    in
    Bool.(assert_ (not (is_start' &&& global_excess_update_failed))) ;
    let local_state =
      { local_state with
        success = Bool.(local_state.success &&& not global_excess_update_failed)
      }
    in
    let global_state =
      Global_state.set_ledger ~should_update:update_global_state global_state
        local_state.ledger
    in
    let local_state =
      (* Make sure to reset the local_state at the end of a transaction.
         The following fields are already reset
         - parties
         - transaction_commitment
         - full_transaction_commitment
         - excess
         so we need to reset
         - token_id = Token_id.default
         - ledger = Frozen_ledger_hash.empty_hash
         - success = true
      *)
      { local_state with
        token_id =
          Token_id.if_ is_last_party ~then_:Token_id.default
            ~else_:local_state.token_id
      ; ledger =
          Inputs.Ledger.if_ is_last_party
            ~then_:
              (Inputs.Ledger.empty ~depth:constraint_constants.ledger_depth ())
            ~else_:local_state.ledger
      ; success =
          Bool.if_ is_last_party ~then_:Bool.true_ ~else_:local_state.success
      }
    in
    (global_state, local_state)

  let step h state = apply ~is_start:`No h state

  let start start_data h state = apply ~is_start:(`Yes start_data) h state
end<|MERGE_RESOLUTION|>--- conflicted
+++ resolved
@@ -378,26 +378,22 @@
   type global_slot
 
   val check_timing :
-<<<<<<< HEAD
-    txn_global_slot:global_slot -> t -> [ `Invalid_timing of bool ] * timing
-
-  (** Fill the snapp field of the account if it's currently [None] *)
-  val make_snapp : t -> t
-
-  val proved_state : t -> bool
-
-  val set_proved_state : bool -> t -> t
-
-  type field
-
-  val app_state : t -> field Snapp_state.V.t
-
-  val set_app_state : field Snapp_state.V.t -> t -> t
-=======
        txn_global_slot:global_slot
     -> t
     -> [ `Invalid_timing of bool | `Insufficient_balance of bool ] * timing
->>>>>>> d8c489c8
+
+  (** Fill the snapp field of the account if it's currently [None] *)
+  val make_snapp : t -> t
+
+  val proved_state : t -> bool
+
+  val set_proved_state : bool -> t -> t
+
+  type field
+
+  val app_state : t -> field Snapp_state.V.t
+
+  val set_app_state : field Snapp_state.V.t -> t -> t
 end
 
 module Eff = struct
