open Core_kernel
open Mina_base_import

<<<<<<< HEAD
module Single : sig
  module Stable : sig
    module V2 : sig
      type t = private
        { receiver_pk : Public_key.Compressed.Stable.V1.t
        ; fee : Currency.Fee.Stable.V1.t
        ; fee_token : Token_id.Stable.V1.t
        }
      [@@deriving bin_io, sexp, compare, equal, yojson, version, hash]
    end

    module Latest = V2
  end

  type t = Stable.Latest.t = private
    { receiver_pk : Public_key.Compressed.t
    ; fee : Currency.Fee.t
    ; fee_token : Token_id.t
    }
  [@@deriving sexp, compare, yojson, hash]

  include Comparable.S with type t := t

  include Codable.Base58_check_intf with type t := t

  val create :
       receiver_pk:Public_key.Compressed.t
    -> fee:Currency.Fee.t
    -> fee_token:Token_id.t
    -> t

  val receiver_pk : t -> Public_key.Compressed.t

  val receiver : t -> Account_id.t

  val fee : t -> Currency.Fee.t

  val fee_token : t -> Token_id.t

  module Gen : sig
    val with_random_receivers :
         ?min_fee:int
      -> keys:Signature_keypair.t array
      -> max_fee:int
      -> token:Token_id.t Quickcheck.Generator.t
      -> t Quickcheck.Generator.t
  end
end

module Stable : sig
  module V2 : sig
    type t = private Single.Stable.V2.t One_or_two.Stable.V1.t
    [@@deriving bin_io, sexp, compare, equal, yojson, version, hash]
  end

  module Latest = V2
end

type t = Stable.Latest.t [@@deriving sexp, compare, yojson, hash]

type single = Single.t = private
  { receiver_pk : Public_key.Compressed.t
  ; fee : Currency.Fee.t
  ; fee_token : Token_id.t
  }
[@@deriving sexp, compare, yojson, hash]

include Comparable.S with type t := t

val create : Single.t -> Single.t option -> t Or_error.t

val create_single :
     receiver_pk:Public_key.Compressed.t
  -> fee:Currency.Fee.t
  -> fee_token:Token_id.t
  -> t

val to_singles : t -> Single.t One_or_two.t

val of_singles : Single.t One_or_two.t -> t Or_error.t

val fee_excess : t -> Fee_excess.t Or_error.t

val fee_token : single -> Token_id.t

val fee_tokens : t -> Token_id.t One_or_two.t

val receiver_pks : t -> Public_key.Compressed.t list

val receivers : t -> Account_id.t list

val fee_payer_pk : t -> Public_key.Compressed.t

val map : t -> f:(Single.t -> 'b) -> 'b One_or_two.t

val fold : t -> init:'acc -> f:('acc -> Single.t -> 'acc) -> 'acc

val to_list : t -> Single.t list

val to_numbered_list : t -> (int * Single.t) list
=======
include
  Fee_transfer_intf.Full
    with type Single.Stable.V2.t =
      Mina_wire_types.Mina_base.Fee_transfer.Single.V2.t
     and type Stable.V2.t = Mina_wire_types.Mina_base.Fee_transfer.V2.t
>>>>>>> a5d2b57c
<|MERGE_RESOLUTION|>--- conflicted
+++ resolved
@@ -1,111 +1,8 @@
 open Core_kernel
 open Mina_base_import
 
-<<<<<<< HEAD
-module Single : sig
-  module Stable : sig
-    module V2 : sig
-      type t = private
-        { receiver_pk : Public_key.Compressed.Stable.V1.t
-        ; fee : Currency.Fee.Stable.V1.t
-        ; fee_token : Token_id.Stable.V1.t
-        }
-      [@@deriving bin_io, sexp, compare, equal, yojson, version, hash]
-    end
-
-    module Latest = V2
-  end
-
-  type t = Stable.Latest.t = private
-    { receiver_pk : Public_key.Compressed.t
-    ; fee : Currency.Fee.t
-    ; fee_token : Token_id.t
-    }
-  [@@deriving sexp, compare, yojson, hash]
-
-  include Comparable.S with type t := t
-
-  include Codable.Base58_check_intf with type t := t
-
-  val create :
-       receiver_pk:Public_key.Compressed.t
-    -> fee:Currency.Fee.t
-    -> fee_token:Token_id.t
-    -> t
-
-  val receiver_pk : t -> Public_key.Compressed.t
-
-  val receiver : t -> Account_id.t
-
-  val fee : t -> Currency.Fee.t
-
-  val fee_token : t -> Token_id.t
-
-  module Gen : sig
-    val with_random_receivers :
-         ?min_fee:int
-      -> keys:Signature_keypair.t array
-      -> max_fee:int
-      -> token:Token_id.t Quickcheck.Generator.t
-      -> t Quickcheck.Generator.t
-  end
-end
-
-module Stable : sig
-  module V2 : sig
-    type t = private Single.Stable.V2.t One_or_two.Stable.V1.t
-    [@@deriving bin_io, sexp, compare, equal, yojson, version, hash]
-  end
-
-  module Latest = V2
-end
-
-type t = Stable.Latest.t [@@deriving sexp, compare, yojson, hash]
-
-type single = Single.t = private
-  { receiver_pk : Public_key.Compressed.t
-  ; fee : Currency.Fee.t
-  ; fee_token : Token_id.t
-  }
-[@@deriving sexp, compare, yojson, hash]
-
-include Comparable.S with type t := t
-
-val create : Single.t -> Single.t option -> t Or_error.t
-
-val create_single :
-     receiver_pk:Public_key.Compressed.t
-  -> fee:Currency.Fee.t
-  -> fee_token:Token_id.t
-  -> t
-
-val to_singles : t -> Single.t One_or_two.t
-
-val of_singles : Single.t One_or_two.t -> t Or_error.t
-
-val fee_excess : t -> Fee_excess.t Or_error.t
-
-val fee_token : single -> Token_id.t
-
-val fee_tokens : t -> Token_id.t One_or_two.t
-
-val receiver_pks : t -> Public_key.Compressed.t list
-
-val receivers : t -> Account_id.t list
-
-val fee_payer_pk : t -> Public_key.Compressed.t
-
-val map : t -> f:(Single.t -> 'b) -> 'b One_or_two.t
-
-val fold : t -> init:'acc -> f:('acc -> Single.t -> 'acc) -> 'acc
-
-val to_list : t -> Single.t list
-
-val to_numbered_list : t -> (int * Single.t) list
-=======
 include
   Fee_transfer_intf.Full
     with type Single.Stable.V2.t =
       Mina_wire_types.Mina_base.Fee_transfer.Single.V2.t
-     and type Stable.V2.t = Mina_wire_types.Mina_base.Fee_transfer.V2.t
->>>>>>> a5d2b57c
+     and type Stable.V2.t = Mina_wire_types.Mina_base.Fee_transfer.V2.t