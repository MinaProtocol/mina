--- conflicted
+++ resolved
@@ -181,11 +181,7 @@
            (Input.Chunked.append (Coinbase_data.to_input coinbase) (to_input h)) )
       |> of_hash
 
-<<<<<<< HEAD
-    let empty = Random_oracle.salt "CoinbaseStack" |> Random_oracle.digest
-=======
     let empty = Hash_prefix_create.salt "CoinbaseStack" |> Random_oracle.digest
->>>>>>> 96453589
 
     module Checked = struct
       type t = var
@@ -263,7 +259,10 @@
       end
     end]
 
-<<<<<<< HEAD
+    let init (t : t) = t.init
+
+    let curr (t : t) = t.curr
+
     type var = Stack_hash.var Poly.t
 
     let gen : t Quickcheck.Generator.t =
@@ -368,116 +367,6 @@
       let version_byte = Base58_check.Version_bytes.receipt_chain_hash
     end)
 
-=======
-    let init (t : t) = t.init
-
-    let curr (t : t) = t.curr
-
-    type var = Stack_hash.var Poly.t
-
-    let gen : t Quickcheck.Generator.t =
-      let open Quickcheck.Generator.Let_syntax in
-      let%map init, curr =
-        Quickcheck.Generator.tuple2 Stack_hash.gen Stack_hash.gen
-      in
-      { Poly.init; curr }
-
-    let to_input (t : t) =
-      Random_oracle.Input.Chunked.append
-        (Stack_hash.to_input t.init)
-        (Stack_hash.to_input t.curr)
-
-    let var_to_input (t : var) =
-      Random_oracle.Input.Chunked.append
-        (Stack_hash.var_to_input t.init)
-        (Stack_hash.var_to_input t.curr)
-
-    let var_of_t (t : t) =
-      { Poly.init = Stack_hash.var_of_t t.init
-      ; curr = Stack_hash.var_of_t t.curr
-      }
-
-    let typ : (var, t) Typ.t =
-      Snark_params.Tick.Typ.of_hlistable
-        [ Stack_hash.typ; Stack_hash.typ ]
-        ~var_to_hlist:Poly.to_hlist ~var_of_hlist:Poly.of_hlist
-        ~value_to_hlist:Poly.to_hlist ~value_of_hlist:Poly.of_hlist
-
-    let to_bits (t : t) = Stack_hash.to_bits t.init @ Stack_hash.to_bits t.curr
-
-    let to_bytes (t : t) =
-      Stack_hash.to_bytes t.init ^ Stack_hash.to_bytes t.curr
-
-    let equal_var (v1 : var) (v2 : var) =
-      let open Tick.Checked.Let_syntax in
-      let%bind b1 = Stack_hash.equal_var v1.init v2.init in
-      let%bind b2 = Stack_hash.equal_var v1.curr v2.curr in
-      Boolean.(b1 && b2)
-
-    let if_ (cond : Tick0.Boolean.var) ~(then_ : var) ~(else_ : var) :
-        var Tick0.Checked.t =
-      let%bind init = Stack_hash.if_ cond ~then_:then_.init ~else_:else_.init in
-      let%map curr = Stack_hash.if_ cond ~then_:then_.curr ~else_:else_.curr in
-      { Poly.init; curr }
-
-    let push (t : t) (state_body_hash : State_body_hash.t)
-        (global_slot : Mina_numbers.Global_slot_since_genesis.t) : t =
-      (* this is the same computation for combining state hashes and state body hashes as
-         `Protocol_state.hash_abstract', not available here because it would create
-         a module dependency cycle
-      *)
-      { t with
-        curr =
-          Random_oracle.hash ~init:Hash_prefix.protocol_state
-            [| (t.curr :> Field.t)
-             ; (state_body_hash :> Field.t)
-             ; Mina_numbers.Global_slot_since_genesis.to_field global_slot
-            |]
-          |> Stack_hash.of_hash
-      }
-
-    let empty : t = { Poly.init = Stack_hash.dummy; curr = Stack_hash.dummy }
-
-    let create ~init = { Poly.init; curr = init }
-
-    module Checked = struct
-      type t = var
-
-      let push (t : t) (state_body_hash : State_body_hash.var)
-          (global_slot : Mina_numbers.Global_slot_since_genesis.Checked.var) =
-        make_checked (fun () ->
-            let curr =
-              Random_oracle.Checked.hash ~init:Hash_prefix.protocol_state
-                [| Stack_hash.var_to_hash_packed t.curr
-                 ; State_body_hash.var_to_hash_packed state_body_hash
-                 ; Mina_numbers.Global_slot_since_genesis.Checked.to_field
-                     global_slot
-                |]
-              |> Stack_hash.var_of_hash_packed
-            in
-            { t with curr } )
-
-      let check_merge (s1, t1) (s2, t2) =
-        (*state stacks are updated for every transaction in transaction snark but
-          only once for every blockchain snark. Therefore, source stacks (and
-          target stacks) will be equal for transactions in the same block*)
-        let%bind eq_src = equal_var s1 s2
-        and eq_target = equal_var t1 t2
-        and correct_transition = equal_var t1 s2 in
-        let%bind same_update = Boolean.(eq_src &&& eq_target) in
-        Boolean.any [ same_update; correct_transition ]
-    end
-  end
-
-  (* Pending coinbase hash *)
-  module Hash_builder = struct
-    include Data_hash.Make_full_size (struct
-      let description = "Pending coinbase hash builder"
-
-      let version_byte = Base58_check.Version_bytes.receipt_chain_hash
-    end)
-
->>>>>>> 96453589
     (* Data hash versioned boilerplate below *)
 
     [%%versioned
@@ -509,12 +398,8 @@
       |> of_hash
 
     let empty_hash =
-<<<<<<< HEAD
-      Random_oracle.(digest (salt "PendingCoinbaseMerkleTree")) |> of_hash
-=======
       Hash_prefix_create.salt "PendingCoinbaseMerkleTree"
       |> Random_oracle.digest |> of_hash
->>>>>>> 96453589
 
     let of_digest = of_hash
   end
@@ -647,14 +532,11 @@
       end
     end]
 
-<<<<<<< HEAD
-=======
     let data (t : t) = t.data
 
     let state (t : t) = t.state
   end
 
->>>>>>> 96453589
   module Hash_versioned = struct
     [%%versioned
     module Stable = struct
@@ -983,7 +865,6 @@
             As_prover.(
               map (read Update.Action.typ action) ~f:(fun act ->
                   Find_index_of_newest_stacks act ))
-<<<<<<< HEAD
         in
         let equal_to_zero x = Amount.(equal_var x (var_of_t zero)) in
         let%bind no_update = Update.Action.Checked.no_update action in
@@ -1146,175 +1027,6 @@
 
     type t = (Merkle_tree.t, Stack_id.t) Poly.t [@@deriving sexp, to_yojson]
 
-    let init_hash = Stack.data_hash Stack.empty
-
-    let hash_at_level =
-      let cached = ref [| init_hash |] in
-      fun i ->
-        let len = Array.length !cached in
-=======
-        in
-        let equal_to_zero x = Amount.(equal_var x (var_of_t zero)) in
-        let%bind no_update = Update.Action.Checked.no_update action in
-        let update_state_stack (stack : Stack.var) =
-          (*get previous stack to carry-forward the stack of state body hashes*)
-          let%bind previous_state_stack =
-            request_witness State_stack.typ
-              As_prover.(map (return ()) ~f:(fun () -> Get_previous_stack))
-          in
-          let stack_initialized = { stack with state = previous_state_stack } in
-          let%bind stack_with_state_hash =
-            Stack.Checked.push_state state_body_hash global_slot
-              stack_initialized
-          in
-          (*Always update the state body hash unless there are no transactions in this block*)
-          Stack.Checked.if_ no_update ~then_:stack ~else_:stack_with_state_hash
-        in
-        let update_stack1 stack =
-          let%bind stack = update_state_stack stack in
-          let%bind total_coinbase_amount =
-            let coinbase_amount =
-              Currency.Amount.var_of_t constraint_constants.coinbase_amount
-            in
-            let supercharged_coinbase =
-              let amt =
-                Option.value_exn
-                  (Currency.Amount.scale constraint_constants.coinbase_amount
-                     constraint_constants.supercharged_coinbase_factor )
-              in
-              Currency.Amount.var_of_t amt
-            in
-            Currency.Amount.Checked.if_ supercharge_coinbase
-              ~then_:supercharged_coinbase ~else_:coinbase_amount
-          in
-          let%bind rem_amount =
-            Currency.Amount.Checked.sub total_coinbase_amount amount
-          in
-          let%bind no_coinbase_in_this_stack =
-            Update.Action.Checked.update_two_stacks_coinbase_in_second action
-          in
-          let%bind amount1_equal_to_zero = equal_to_zero amount in
-          let%bind amount2_equal_to_zero = equal_to_zero rem_amount in
-          (*if no update then coinbase amount has to be zero*)
-          let%bind () =
-            with_label __LOC__ (fun () ->
-                let%bind check =
-                  Boolean.equal no_update amount1_equal_to_zero
-                in
-                Boolean.Assert.is_true check )
-          in
-          let%bind no_coinbase =
-            Boolean.(no_update ||| no_coinbase_in_this_stack)
-          in
-          (* TODO: Optimize here since we are pushing twice to the same stack *)
-          let%bind stack_with_amount1 =
-            Stack.Checked.push_coinbase (coinbase_receiver, amount) stack
-          in
-          let%bind stack_with_amount2 =
-            Stack.Checked.push_coinbase
-              (coinbase_receiver, rem_amount)
-              stack_with_amount1
-          in
-          chain Stack.if_ no_coinbase ~then_:(return stack)
-            ~else_:
-              (Stack.if_ amount2_equal_to_zero ~then_:stack_with_amount1
-                 ~else_:stack_with_amount2 )
-        in
-        (*This is for the second stack for when transactions in a block occupy
-          two trees of the scan state; the second tree will carry-forward the state
-          stack from the previous block, push the new state, and may or may not have a coinbase*)
-        let update_stack2 (init_stack : Stack.var) (stack0 : Stack.var) =
-          let%bind add_coinbase =
-            Update.Action.Checked.update_two_stacks_coinbase_in_second action
-          in
-          let%bind update_state =
-            let%bind update_second_stack =
-              Update.Action.Checked.update_two_stacks_coinbase_in_first action
-            in
-            Boolean.(update_second_stack ||| add_coinbase)
-          in
-          let%bind stack =
-            let%bind stack_with_state =
-              Stack.Checked.push_state state_body_hash global_slot
-                { stack0 with
-                  state =
-                    State_stack.create ~init:init_stack.Stack.Poly.state.curr
-                }
-            in
-            Stack.if_ update_state ~then_:stack_with_state ~else_:stack0
-          in
-          let%bind stack_with_coinbase =
-            Stack.Checked.push_coinbase (coinbase_receiver, amount) stack
-          in
-          Stack.if_ add_coinbase ~then_:stack_with_coinbase ~else_:stack
-        in
-        (*update the first stack*)
-        let%bind root', `Old prev, `New _updated_stack1 =
-          handle
-            (fun () ->
-              Merkle_tree.fetch_and_update_req ~depth
-                (Hash.var_to_hash_packed t)
-                addr1 ~f:update_stack1 )
-            reraise_merkle_requests
-        in
-        (*update the second stack*)
-        let%map root, _, _ =
-          handle
-            (fun () ->
-              Merkle_tree.fetch_and_update_req ~depth root' addr2
-                ~f:(update_stack2 prev) )
-            reraise_merkle_requests
-        in
-        Hash.var_of_hash_packed root
-
-      let%snarkydef_ pop_coinbases
-          ~(constraint_constants : Genesis_constants.Constraint_constants.t) t
-          ~proof_emitted =
-        let depth = constraint_constants.pending_coinbase_depth in
-        let%bind addr =
-          request_witness (Address.typ ~depth)
-            As_prover.(map (return ()) ~f:(fun _ -> Find_index_of_oldest_stack))
-        in
-        let%bind prev, prev_path =
-          request_witness
-            Typ.(Stack.typ * Path.typ ~depth)
-            As_prover.(
-              map
-                (read (Address.typ ~depth) addr)
-                ~f:(fun a -> Get_coinbase_stack a))
-        in
-        let stack_hash = Stack.hash_var in
-        let%bind prev_entry_hash = stack_hash prev in
-        let%bind () =
-          Merkle_tree.implied_root prev_entry_hash addr prev_path
-          >>= Field.Checked.Assert.equal (Hash.var_to_hash_packed t)
-        in
-        let%bind next =
-          Stack.if_ proof_emitted ~then_:Stack.Checked.empty ~else_:prev
-        in
-        let%bind next_entry_hash = stack_hash next in
-        let%bind () =
-          perform
-            (let open As_prover in
-            let open Let_syntax in
-            let%map addr = read (Address.typ ~depth) addr
-            and next = read Stack.typ next in
-            Set_oldest_coinbase_stack (addr, next))
-        in
-        let%map new_root =
-          Merkle_tree.implied_root next_entry_hash addr prev_path
-        in
-        (Hash.var_of_hash_packed new_root, prev)
-    end
-
-    module Poly = struct
-      type ('tree, 'stack_id) t = ('tree, 'stack_id) A.Poly.t =
-        { tree : 'tree; pos_list : 'stack_id list; new_pos : 'stack_id }
-      [@@deriving sexp, to_yojson]
-    end
-
-    type t = (Merkle_tree.t, Stack_id.t) Poly.t [@@deriving sexp, to_yojson]
-
     let hash_at_level =
       let cached = ref [||] in
       fun i ->
@@ -1325,7 +1037,6 @@
             1 )
           else len
         in
->>>>>>> 96453589
         ( if i >= len then
           let cur_hash = ref (Array.last !cached) in
           cached :=
