--- conflicted
+++ resolved
@@ -830,10 +830,9 @@
         | _ ->
             unhandled
 
-<<<<<<< HEAD
       let get ~depth t addr =
         handle
-          (Merkle_tree.get_req ~depth (Hash.var_to_hash_packed t) addr)
+          (fun () -> Merkle_tree.get_req ~depth (Hash.var_to_hash_packed t) addr)
           reraise_merkle_requests
 
       let%snarkydef_ add_coinbase
@@ -847,58 +846,6 @@
             As_prover.(
               map (read Update.Action.typ action) ~f:(fun act ->
                   Find_index_of_newest_stacks act ))
-=======
-    type _ Request.t +=
-      | Coinbase_stack_path : Address.value -> path Request.t
-      | Get_coinbase_stack : Address.value -> (Stack.t * path) Request.t
-      | Set_coinbase_stack : Address.value * Stack.t -> unit Request.t
-      | Set_oldest_coinbase_stack : Address.value * Stack.t -> unit Request.t
-      | Find_index_of_newest_stacks :
-          Update.Action.t
-          -> (Address.value * Address.value) Request.t
-      | Find_index_of_oldest_stack : Address.value Request.t
-      | Get_previous_stack : State_stack.t Request.t
-
-    let reraise_merkle_requests (With { request; respond }) =
-      match request with
-      | Merkle_tree.Get_path addr ->
-          respond (Delegate (Coinbase_stack_path addr))
-      | Merkle_tree.Set (addr, stack) ->
-          respond (Delegate (Set_coinbase_stack (addr, stack)))
-      | Merkle_tree.Get_element addr ->
-          respond (Delegate (Get_coinbase_stack addr))
-      | _ ->
-          unhandled
-
-    let get ~depth t addr =
-      handle
-        (fun () -> Merkle_tree.get_req ~depth (Hash.var_to_hash_packed t) addr)
-        reraise_merkle_requests
-
-    let%snarkydef_ add_coinbase
-        ~(constraint_constants : Genesis_constants.Constraint_constants.t) t
-        ({ action; coinbase_amount = amount } : Update.var) ~coinbase_receiver
-        ~supercharge_coinbase state_body_hash =
-      let depth = constraint_constants.pending_coinbase_depth in
-      let%bind addr1, addr2 =
-        request_witness
-          Typ.(Address.typ ~depth * Address.typ ~depth)
-          As_prover.(
-            map (read Update.Action.typ action) ~f:(fun act ->
-                Find_index_of_newest_stacks act ))
-      in
-      let equal_to_zero x = Amount.(equal_var x (var_of_t zero)) in
-      let%bind no_update = Update.Action.Checked.no_update action in
-      let update_state_stack (stack : Stack.var) =
-        (*get previous stack to carry-forward the stack of state body hashes*)
-        let%bind previous_state_stack =
-          request_witness State_stack.typ
-            As_prover.(map (return ()) ~f:(fun () -> Get_previous_stack))
-        in
-        let stack_initialized = { stack with state = previous_state_stack } in
-        let%bind stack_with_state_hash =
-          Stack.Checked.push_state state_body_hash stack_initialized
->>>>>>> ffef7ea1
         in
         let equal_to_zero x = Amount.(equal_var x (var_of_t zero)) in
         let%bind no_update = Update.Action.Checked.no_update action in
@@ -942,9 +889,11 @@
           let%bind amount2_equal_to_zero = equal_to_zero rem_amount in
           (*if no update then coinbase amount has to be zero*)
           let%bind () =
-            with_label __LOC__
-              (let%bind check = Boolean.equal no_update amount1_equal_to_zero in
-               Boolean.Assert.is_true check )
+            with_label __LOC__ (fun () ->
+                let%bind check =
+                  Boolean.equal no_update amount1_equal_to_zero
+                in
+                Boolean.Assert.is_true check )
           in
           let%bind no_coinbase =
             Boolean.(no_update ||| no_coinbase_in_this_stack)
@@ -991,29 +940,21 @@
           in
           Stack.if_ add_coinbase ~then_:stack_with_coinbase ~else_:stack
         in
-<<<<<<< HEAD
         (*update the first stack*)
         let%bind root', `Old prev, `New _updated_stack1 =
           handle
-            (Merkle_tree.fetch_and_update_req ~depth
-               (Hash.var_to_hash_packed t)
-               addr1 ~f:update_stack1 )
+            (fun () ->
+              Merkle_tree.fetch_and_update_req ~depth
+                (Hash.var_to_hash_packed t)
+                addr1 ~f:update_stack1 )
             reraise_merkle_requests
-=======
-        let%bind amount1_equal_to_zero = equal_to_zero amount in
-        let%bind amount2_equal_to_zero = equal_to_zero rem_amount in
-        (*if no update then coinbase amount has to be zero*)
-        let%bind () =
-          with_label __LOC__ (fun () ->
-              let%bind check = Boolean.equal no_update amount1_equal_to_zero in
-              Boolean.Assert.is_true check )
->>>>>>> ffef7ea1
         in
         (*update the second stack*)
         let%map root, _, _ =
           handle
-            (Merkle_tree.fetch_and_update_req ~depth root' addr2
-               ~f:(update_stack2 prev) )
+            (fun () ->
+              Merkle_tree.fetch_and_update_req ~depth root' addr2
+                ~f:(update_stack2 prev) )
             reraise_merkle_requests
         in
         Hash.var_of_hash_packed root
@@ -1055,77 +996,8 @@
         let%map new_root =
           Merkle_tree.implied_root next_entry_hash addr prev_path
         in
-<<<<<<< HEAD
         (Hash.var_of_hash_packed new_root, prev)
     end
-=======
-        Stack.if_ add_coinbase ~then_:stack_with_coinbase ~else_:stack
-      in
-      (*update the first stack*)
-      let%bind root', `Old prev, `New _updated_stack1 =
-        handle
-          (fun () ->
-            Merkle_tree.fetch_and_update_req ~depth
-              (Hash.var_to_hash_packed t)
-              addr1 ~f:update_stack1 )
-          reraise_merkle_requests
-      in
-      (*update the second stack*)
-      let%map root, _, _ =
-        handle
-          (fun () ->
-            Merkle_tree.fetch_and_update_req ~depth root' addr2
-              ~f:(update_stack2 prev) )
-          reraise_merkle_requests
-      in
-      Hash.var_of_hash_packed root
-
-    let%snarkydef_ pop_coinbases
-        ~(constraint_constants : Genesis_constants.Constraint_constants.t) t
-        ~proof_emitted =
-      let depth = constraint_constants.pending_coinbase_depth in
-      let%bind addr =
-        request_witness (Address.typ ~depth)
-          As_prover.(map (return ()) ~f:(fun _ -> Find_index_of_oldest_stack))
-      in
-      let%bind prev, prev_path =
-        request_witness
-          Typ.(Stack.typ * Path.typ ~depth)
-          As_prover.(
-            map
-              (read (Address.typ ~depth) addr)
-              ~f:(fun a -> Get_coinbase_stack a))
-      in
-      let stack_hash = Stack.hash_var in
-      let%bind prev_entry_hash = stack_hash prev in
-      let%bind () =
-        Merkle_tree.implied_root prev_entry_hash addr prev_path
-        >>= Field.Checked.Assert.equal (Hash.var_to_hash_packed t)
-      in
-      let%bind next =
-        Stack.if_ proof_emitted ~then_:Stack.Checked.empty ~else_:prev
-      in
-      let%bind next_entry_hash = stack_hash next in
-      let%bind () =
-        perform
-          (let open As_prover in
-          let open Let_syntax in
-          let%map addr = read (Address.typ ~depth) addr
-          and next = read Stack.typ next in
-          Set_oldest_coinbase_stack (addr, next))
-      in
-      let%map new_root =
-        Merkle_tree.implied_root next_entry_hash addr prev_path
-      in
-      (Hash.var_of_hash_packed new_root, prev)
-  end
-
-  module Poly = struct
-    type ('tree, 'stack_id) t =
-      { tree : 'tree; pos_list : 'stack_id list; new_pos : 'stack_id }
-    [@@deriving sexp, to_yojson]
-  end
->>>>>>> ffef7ea1
 
     module Poly = struct
       type ('tree, 'stack_id) t = ('tree, 'stack_id) A.Poly.t =
@@ -1550,19 +1422,19 @@
             in
             let%map result =
               handle
-                (f_add_coinbase
-                   (Hash.var_of_t (merkle_root pending_coinbases))
-                   { Update.Poly.action = action_var
-                   ; coinbase_amount = amount_var
-                   }
-                   ~coinbase_receiver:coinbase_receiver_var
-                   ~supercharge_coinbase:supercharge_coinbase_var
-                   state_body_hash_var )
+                (fun () ->
+                  f_add_coinbase
+                    (Hash.var_of_t (merkle_root pending_coinbases))
+                    { Update.Poly.action = action_var
+                    ; coinbase_amount = amount_var
+                    }
+                    ~coinbase_receiver:coinbase_receiver_var
+                    ~supercharge_coinbase:supercharge_coinbase_var
+                    state_body_hash_var )
                 (unstage (handler ~depth pending_coinbases ~is_new_stack))
             in
             As_prover.read Hash.typ result
           in
-<<<<<<< HEAD
           Or_error.ok_exn (run_and_check comp)
         in
         assert (Hash.equal (merkle_root unchecked) checked_merkle_root) )
@@ -1611,32 +1483,18 @@
             in
             let%map result =
               handle
-                (f_add_coinbase
-                   (Hash.var_of_t (merkle_root pending_coinbases))
-                   { Update.Poly.action = action_var
-                   ; coinbase_amount = amount_var
-                   }
-                   ~coinbase_receiver:coinbase_receiver_var
-                   ~supercharge_coinbase:supercharge_coinbase_var
-                   state_body_hash_var )
+                (fun () ->
+                  f_add_coinbase
+                    (Hash.var_of_t (merkle_root pending_coinbases))
+                    { Update.Poly.action = action_var
+                    ; coinbase_amount = amount_var
+                    }
+                    ~coinbase_receiver:coinbase_receiver_var
+                    ~supercharge_coinbase:supercharge_coinbase_var
+                    state_body_hash_var )
                 (unstage (handler ~depth pending_coinbases ~is_new_stack:true))
             in
             As_prover.read Hash.typ result
-=======
-          let state_body_hash_var = State_body_hash.var_of_t state_body_hash in
-          let%map result =
-            handle
-              (fun () ->
-                f_add_coinbase
-                  (Hash.var_of_t (merkle_root pending_coinbases))
-                  { Update.Poly.action = action_var
-                  ; coinbase_amount = amount_var
-                  }
-                  ~coinbase_receiver:coinbase_receiver_var
-                  ~supercharge_coinbase:supercharge_coinbase_var
-                  state_body_hash_var )
-              (unstage (handler ~depth pending_coinbases ~is_new_stack))
->>>>>>> ffef7ea1
           in
           Or_error.ok_exn (run_and_check comp)
         in
@@ -1653,8 +1511,9 @@
             let open Snark_params.Tick in
             let%map current, _previous =
               handle
-                (f_pop_coinbase ~proof_emitted:Boolean.true_
-                   (Hash.var_of_t checked_merkle_root) )
+                (fun () ->
+                  f_pop_coinbase ~proof_emitted:Boolean.true_
+                    (Hash.var_of_t checked_merkle_root) )
                 (unstage (handler ~depth unchecked ~is_new_stack:false))
             in
             As_prover.read Hash.typ current
@@ -1681,7 +1540,6 @@
             Pending_coinbase.incr_index ~depth t ~is_new_stack:true
             |> Or_error.ok_exn
           in
-<<<<<<< HEAD
           (Pending_coinbase.Stack.empty, t')
       | ((initial_coinbase, _supercharged_coinbase), state_body_hash)
         :: coinbases ->
@@ -1692,21 +1550,6 @@
             |> Pending_coinbase.add_coinbase ~depth ~coinbase:initial_coinbase
                  ~is_new_stack:false
             |> Or_error.ok_exn
-=======
-          let state_body_hash_var = State_body_hash.var_of_t state_body_hash in
-          let%map result =
-            handle
-              (fun () ->
-                f_add_coinbase
-                  (Hash.var_of_t (merkle_root pending_coinbases))
-                  { Update.Poly.action = action_var
-                  ; coinbase_amount = amount_var
-                  }
-                  ~coinbase_receiver:coinbase_receiver_var
-                  ~supercharge_coinbase:supercharge_coinbase_var
-                  state_body_hash_var )
-              (unstage (handler ~depth pending_coinbases ~is_new_stack:true))
->>>>>>> ffef7ea1
           in
           let updated =
             List.fold coinbases ~init:t'
@@ -1745,24 +1588,12 @@
       let max_coinbase_stack_count =
         Pending_coinbase.max_coinbase_stack_count ~depth
       in
-<<<<<<< HEAD
       let pending_coinbases = Pending_coinbase.create_exn' ~depth () in
       let rec go coinbase_lists pc =
         if List.is_empty coinbase_lists then ()
         else
           let coinbase_lists' =
             List.take coinbase_lists max_coinbase_stack_count
-=======
-      let checked_merkle_root_after_pop =
-        let comp =
-          let open Snark_params.Tick in
-          let%map current, _previous =
-            handle
-              (fun () ->
-                f_pop_coinbase ~proof_emitted:Boolean.true_
-                  (Hash.var_of_t checked_merkle_root) )
-              (unstage (handler ~depth unchecked ~is_new_stack:false))
->>>>>>> ffef7ea1
           in
           let added_stacks, pending_coinbases_updated =
             add coinbase_lists' pc
