open Core_kernel
open Mina_base_util
open Fold_lib
open Snark_params.Tick
module Wire_types = Mina_wire_types.Mina_base.Staged_ledger_hash

module Make_sig (A : Wire_types.Types.S) = struct
  module type S =
    Staged_ledger_hash_intf.Full
      with type Aux_hash.t = A.Aux_hash.t
       and type Pending_coinbase_aux.t = A.Pending_coinbase_aux.V1.t
       and type t = A.V1.t
       and type Stable.V1.t = A.V1.t
end

module Make_str (A : Wire_types.Concrete) = struct
  module Aux_hash = struct
    let length_in_bits = 256

    let length_in_bytes = length_in_bits / 8

    [%%versioned
    module Stable = struct
      module V1 = struct
        type t = Bounded_types.String.Stable.V1.t
        [@@deriving sexp, equal, compare, hash]

        let to_latest = Fn.id

        module Base58_check = Base58_check.Make (struct
          let description = "Aux hash"

          let version_byte =
            Base58_check.Version_bytes.staged_ledger_hash_aux_hash
        end)

        let to_base58_check s = Base58_check.encode s

        let of_base58_check_exn s = Base58_check.decode_exn s

        let to_yojson s = `String (to_base58_check s)

        let of_yojson = function
          | `String s -> (
              match Base58_check.decode s with
              | Error e ->
                  Error
                    (sprintf "Aux_hash.of_yojson, bad Base58Check:%s"
                       (Error.to_string_hum e) )
              | Ok x ->
                  Ok x )
          | _ ->
              Error "Aux_hash.of_yojson expected `String"
      end
    end]

    [%%define_locally
    Stable.Latest.
      ( to_yojson
      , of_yojson
      , to_base58_check
      , of_base58_check_exn
      , compare
      , sexp_of_t )]

    let of_bytes = Fn.id

    let to_bytes = Fn.id

    let dummy : t = String.init length_in_bytes ~f:(fun _ -> '\000')

    let of_sha256 : Digestif.SHA256.t -> t =
      Fn.compose of_bytes Digestif.SHA256.to_raw_string

    let gen : t Quickcheck.Generator.t =
      let char_generator =
        Base_quickcheck.Generator.of_list
          [ '0'
          ; '1'
          ; '2'
          ; '3'
          ; '4'
          ; '5'
          ; '6'
          ; '7'
          ; '8'
          ; '9'
          ; 'A'
          ; 'B'
          ; 'C'
          ; 'D'
          ; 'E'
          ; 'F'
          ]
      in
      String.gen_with_length (length_in_bytes * 2) char_generator
      |> Quickcheck.Generator.map
           ~f:(Fn.compose of_sha256 Digestif.SHA256.of_hex)
  end

  module Pending_coinbase_aux = struct
    let length_in_bits = 256

    let length_in_bytes = length_in_bits / 8

    [%%versioned
    module Stable = struct
      module V1 = struct
        type t = Bounded_types.String.Stable.V1.t
        [@@deriving sexp, equal, compare, hash]

        let to_latest = Fn.id

        module Base58_check = Base58_check.Make (struct
          let description = "Pending coinbase aux"

          let version_byte =
            Base58_check.Version_bytes.staged_ledger_hash_pending_coinbase_aux
        end)

        let to_base58_check s = Base58_check.encode s

        let of_base58_check_exn s = Base58_check.decode_exn s

        let to_yojson s = `String (to_base58_check s)

        let of_yojson = function
          | `String s -> (
              match Base58_check.decode s with
              | Ok x ->
                  Ok x
              | Error e ->
                  Error
                    (sprintf
                       "Pending_coinbase_aux.of_yojson, bad Base58Check:%s"
                       (Error.to_string_hum e) ) )
          | _ ->
              Error "Pending_coinbase_aux.of_yojson expected `String"
      end
    end]

    [%%define_locally
    Stable.Latest.(to_yojson, of_yojson, to_base58_check, of_base58_check_exn)]

    let dummy : t = String.init length_in_bytes ~f:(fun _ -> '\000')
  end

  module Non_snark = struct
    [%%versioned
    module Stable = struct
      module V1 = struct
        type t = A.Non_snark.V1.t =
          { ledger_hash : Ledger_hash.Stable.V1.t
          ; aux_hash : Aux_hash.Stable.V1.t
          ; pending_coinbase_aux : Pending_coinbase_aux.Stable.V1.t
          }
        [@@deriving sexp, equal, compare, hash, yojson, fields]

        let to_latest = Fn.id
      end
    end]

    type value = t [@@deriving sexp, compare, hash, yojson]

    let dummy : t Lazy.t =
      lazy
        { ledger_hash = Ledger_hash.empty_hash
        ; aux_hash = Aux_hash.dummy
        ; pending_coinbase_aux = Pending_coinbase_aux.dummy
        }

    let genesis ~genesis_ledger_hash : t =
      { ledger_hash = genesis_ledger_hash
      ; aux_hash = Aux_hash.dummy
      ; pending_coinbase_aux = Pending_coinbase_aux.dummy
      }

    type var = Boolean.var list

    let length_in_bits = 256

    let digest ({ ledger_hash; aux_hash; pending_coinbase_aux } : t) =
      let h = Digestif.SHA256.init () in
      let h =
        Digestif.SHA256.feed_string h (Ledger_hash.to_bytes ledger_hash)
      in
      let h = Digestif.SHA256.feed_string h aux_hash in
      let h = Digestif.SHA256.feed_string h pending_coinbase_aux in
      Digestif.SHA256.(get h |> to_raw_string)

    let fold t = Fold.string_bits (digest t)

    let to_input t =
      let open Random_oracle.Input.Chunked in
      Array.reduce_exn ~f:append
        (Array.of_list_map
           (Fold.to_list (fold t))
           ~f:(fun b -> packed (field_of_bool b, 1)) )

    let ledger_hash ({ ledger_hash; _ } : t) = ledger_hash

    let aux_hash ({ aux_hash; _ } : t) = aux_hash

    let of_ledger_aux_coinbase_hash aux_hash ledger_hash pending_coinbase_aux :
        t =
      { aux_hash; ledger_hash; pending_coinbase_aux }

    let var_to_input (t : var) =
      let open Random_oracle.Input.Chunked in
      Array.reduce_exn ~f:append
        (Array.of_list_map t ~f:(fun b -> packed ((b :> Field.Var.t), 1)))

    let var_of_t t : var =
      List.map (Fold.to_list @@ fold t) ~f:Boolean.var_of_value

<<<<<<< HEAD
    let warn_improper_transport () =
      if String.equal Node_config.proof_level "check" then ()
      else printf "WARNING: improperly transporting staged-ledger-hash\n"

=======
>>>>>>> abe0f139
    let typ : (var, value) Typ.t =
      Typ.transport (Typ.list ~length:length_in_bits Boolean.typ)
        ~there:(Fn.compose Fold.to_list fold) ~back:(fun _ ->
          (* TODO: We could just use a prover value. *)
          printf "WARNING: improperly transporting staged-ledger-hash\n" ;
          Lazy.force dummy )
  end

  module Poly = struct
    [%%versioned
    module Stable = struct
      module V1 = struct
        type ('non_snark, 'pending_coinbase_hash) t =
              ('non_snark, 'pending_coinbase_hash) A.Poly.V1.t =
          { non_snark : 'non_snark
          ; pending_coinbase_hash : 'pending_coinbase_hash
          }
        [@@deriving sexp, equal, compare, hash, yojson, hlist]
      end
    end]
  end

  [%%versioned
  module Stable = struct
    module V1 = struct
      (** Staged ledger hash has two parts
      1) merkle root of the pending coinbases
      2) ledger hash, aux hash, and the FIFO order of the coinbase stacks(Non snark).
      Only part 1 is required for blockchain snark computation and therefore the remaining fields of the staged ledger are grouped together as "Non_snark"
      *)
      type t =
        ( Non_snark.Stable.V1.t
        , Pending_coinbase.Hash_versioned.Stable.V1.t )
        Poly.Stable.V1.t
      [@@deriving sexp, equal, compare, hash, yojson]

      let to_latest = Fn.id
    end
  end]

  type ('a, 'b) t_ = ('a, 'b) Poly.t

  type value = t [@@deriving sexp, equal, compare, hash]

  type var = (Non_snark.var, Pending_coinbase.Hash.var) t_

  include Hashable.Make (Stable.Latest)

  let ledger_hash ({ non_snark; _ } : t) = Non_snark.ledger_hash non_snark

  let aux_hash ({ non_snark; _ } : t) = Non_snark.aux_hash non_snark

  let pending_coinbase_aux ({ non_snark; _ } : t) =
    Non_snark.pending_coinbase_aux non_snark

  let pending_coinbase_hash ({ pending_coinbase_hash; _ } : t) =
    pending_coinbase_hash

  let pending_coinbase_hash_var ({ pending_coinbase_hash; _ } : var) =
    pending_coinbase_hash

  let of_aux_ledger_and_coinbase_hash aux_hash ledger_hash pending_coinbase : t
      =
    { non_snark =
        Non_snark.of_ledger_aux_coinbase_hash aux_hash ledger_hash
          (Pending_coinbase.hash_extra pending_coinbase)
    ; pending_coinbase_hash = Pending_coinbase.merkle_root pending_coinbase
    }

  let genesis ~(constraint_constants : Genesis_constants.Constraint_constants.t)
      ~genesis_ledger_hash : t =
    let pending_coinbase =
      Pending_coinbase.create ~depth:constraint_constants.pending_coinbase_depth
        ()
      |> Or_error.ok_exn
    in
    { non_snark = Non_snark.genesis ~genesis_ledger_hash
    ; pending_coinbase_hash = Pending_coinbase.merkle_root pending_coinbase
    }

  let var_of_t ({ pending_coinbase_hash; non_snark } : t) : var =
    let non_snark = Non_snark.var_of_t non_snark in
    let pending_coinbase_hash =
      Pending_coinbase.Hash.var_of_t pending_coinbase_hash
    in
    { non_snark; pending_coinbase_hash }

  let to_input ({ non_snark; pending_coinbase_hash } : t) =
    Random_oracle.Input.Chunked.(
      append
        (Non_snark.to_input non_snark)
        (field (pending_coinbase_hash :> Field.t)))

  let var_to_input ({ non_snark; pending_coinbase_hash } : var) =
    Random_oracle.Input.Chunked.(
      append
        (Non_snark.var_to_input non_snark)
        (field (Pending_coinbase.Hash.var_to_hash_packed pending_coinbase_hash)))

  let typ : (var, t) Typ.t =
    Typ.of_hlistable
      [ Non_snark.typ; Pending_coinbase.Hash.typ ]
      ~var_to_hlist:Poly.to_hlist ~var_of_hlist:Poly.of_hlist
      ~value_to_hlist:Poly.to_hlist ~value_of_hlist:Poly.of_hlist
end

include Wire_types.Make (Make_sig) (Make_str)<|MERGE_RESOLUTION|>--- conflicted
+++ resolved
@@ -213,13 +213,6 @@
     let var_of_t t : var =
       List.map (Fold.to_list @@ fold t) ~f:Boolean.var_of_value
 
-<<<<<<< HEAD
-    let warn_improper_transport () =
-      if String.equal Node_config.proof_level "check" then ()
-      else printf "WARNING: improperly transporting staged-ledger-hash\n"
-
-=======
->>>>>>> abe0f139
     let typ : (var, value) Typ.t =
       Typ.transport (Typ.list ~length:length_in_bits Boolean.typ)
         ~there:(Fn.compose Fold.to_list fold) ~back:(fun _ ->
