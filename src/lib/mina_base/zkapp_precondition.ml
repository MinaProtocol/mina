[%%import "/src/config.mlh"]

open Core_kernel

[%%ifdef consensus_mechanism]

open Snark_params.Tick

[%%endif]

open Signature_lib
module A = Account
open Mina_numbers
open Currency
open Zkapp_basic
open Pickles_types
module Impl = Pickles.Impls.Step

module Closed_interval = struct
  [%%versioned
  module Stable = struct
    module V1 = struct
      type 'a t =
            'a Mina_wire_types.Mina_base.Zkapp_precondition.Closed_interval.V1.t =
        { lower : 'a; upper : 'a }
      [@@deriving annot, sexp, equal, compare, hash, yojson, hlist, fields]
    end
  end]

  let gen gen_a compare_a =
    let open Quickcheck.Let_syntax in
    let%bind a1 = gen_a in
    let%map a2 = gen_a in
    if compare_a a1 a2 <= 0 then { lower = a1; upper = a2 }
    else { lower = a2; upper = a1 }

  let to_input { lower; upper } ~f =
    Random_oracle_input.Chunked.append (f lower) (f upper)

  let typ x =
    Typ.of_hlistable [ x; x ] ~var_to_hlist:to_hlist ~var_of_hlist:of_hlist
      ~value_to_hlist:to_hlist ~value_of_hlist:of_hlist

  let deriver ~name inner obj =
    let open Fields_derivers_zkapps.Derivers in
    let ( !. ) = ( !. ) ~t_fields_annots in
    Fields.make_creator obj ~lower:!.inner ~upper:!.inner
    |> finish (name ^ "Interval") ~t_toplevel_annots

  let%test_module "ClosedInterval" =
    ( module struct
      module IntClosedInterval = struct
        type t_ = int t [@@deriving sexp, equal, compare]

        (* Note: nonrec doesn't work with ppx-deriving *)
        type t = t_ [@@deriving sexp, equal, compare]

        let v = { lower = 10; upper = 100 }
      end

      let%test_unit "roundtrip json" =
        let open Fields_derivers_zkapps.Derivers in
        let full = o () in
        let _a : _ Unified_input.t = deriver ~name:"Int" int full in
        [%test_eq: IntClosedInterval.t]
          (!(full#of_json) (!(full#to_json) IntClosedInterval.v))
          IntClosedInterval.v
    end )
end

let assert_ b e = if b then Ok () else Or_error.error_string e

(* Proofs are produced against a predicate on the protocol state. For the
   transaction to go through, the predicate must be satisfied of the protocol
   state at the time of transaction application. *)
module Numeric = struct
  module Tc = struct
    type ('var, 'a) t =
      { zero : 'a
      ; max_value : 'a
      ; compare : 'a -> 'a -> int
      ; equal : 'a -> 'a -> bool
      ; typ : ('var, 'a) Typ.t
      ; to_input : 'a -> F.t Random_oracle_input.Chunked.t
      ; to_input_checked : 'var -> Field.Var.t Random_oracle_input.Chunked.t
      ; lte_checked : 'var -> 'var -> Boolean.var
      ; eq_checked : 'var -> 'var -> Boolean.var
      }

    let run f x y = Impl.run_checked (f x y)

    let ( !! ) f = Fn.compose Impl.run_checked f

    let length =
      Length.
        { zero
        ; max_value
        ; compare
        ; lte_checked = run Checked.( <= )
        ; eq_checked = run Checked.( = )
        ; equal
        ; typ
        ; to_input
        ; to_input_checked = Checked.to_input
        }

    let amount =
      Currency.Amount.
        { zero
        ; max_value = max_int
        ; compare
        ; lte_checked = run Checked.( <= )
        ; eq_checked = run Checked.( = )
        ; equal
        ; typ
        ; to_input
        ; to_input_checked = var_to_input
        }

    let balance =
      Currency.Balance.
        { zero
        ; max_value = max_int
        ; compare
        ; lte_checked = run Checked.( <= )
        ; eq_checked = run Checked.( = )
        ; equal
        ; typ
        ; to_input
        ; to_input_checked = var_to_input
        }

    let nonce =
      Account_nonce.
        { zero
        ; max_value
        ; compare
        ; lte_checked = run Checked.( <= )
        ; eq_checked = run Checked.( = )
        ; equal
        ; typ
        ; to_input
        ; to_input_checked = Checked.to_input
        }

    let global_slot =
      Global_slot.
        { zero
        ; max_value
        ; compare
        ; lte_checked = run Checked.( <= )
        ; eq_checked = run Checked.( = )
        ; equal
        ; typ
        ; to_input
        ; to_input_checked = Checked.to_input
        }
  end

  open Tc

  [%%versioned
  module Stable = struct
    module V1 = struct
      type 'a t = 'a Closed_interval.Stable.V1.t Or_ignore.Stable.V1.t
      [@@deriving sexp, equal, yojson, hash, compare]
    end
  end]

  let deriver name inner range_max obj =
    let closed_interval obj' = Closed_interval.deriver ~name inner obj' in
    Or_ignore.deriver_interval ~range_max closed_interval obj

  module Derivers = struct
    open Fields_derivers_zkapps.Derivers

<<<<<<< HEAD
    let nonce obj = deriver "Nonce" uint32 obj

    let balance obj = deriver "Balance" balance obj
=======
    let range_uint32 =
      Unsigned_extended.UInt32.(to_string zero, to_string max_int)

    let range_uint64 =
      Unsigned_extended.UInt64.(to_string zero, to_string max_int)

    let block_time_inner obj =
      let ( ^^ ) = Fn.compose in
      iso_string ~name:"BlockTime" ~js_type:UInt64
        ~of_string:(Block_time.of_uint64 ^^ Unsigned_extended.UInt64.of_string)
        ~to_string:(Unsigned_extended.UInt64.to_string ^^ Block_time.to_uint64)
        obj

    let nonce obj = deriver "Nonce" uint32 range_uint32 obj
>>>>>>> 7be29b1a

    let balance obj = deriver "Balance" balance range_uint64 obj

    let amount obj = deriver "CurrencyAmount" amount range_uint64 obj

    let length obj = deriver "Length" uint32 range_uint32 obj

<<<<<<< HEAD
    let token_id obj = deriver "TokenId" Token_id.deriver obj
=======
    let global_slot obj = deriver "GlobalSlot" uint32 range_uint32 obj

    let block_time obj = deriver "BlockTime" block_time_inner range_uint64 obj
>>>>>>> 7be29b1a
  end

  let%test_module "Numeric" =
    ( module struct
      module Int_numeric = struct
        type t_ = int t [@@deriving sexp, equal, compare]

        (* Note: nonrec doesn't work with ppx-deriving *)
        type t = t_ [@@deriving sexp, equal, compare]
      end

      module T = struct
        type t = { foo : Int_numeric.t }
        [@@deriving annot, sexp, equal, compare, fields]

        let v : t =
          { foo = Or_ignore.Check { Closed_interval.lower = 10; upper = 100 } }

        let deriver obj =
          let open Fields_derivers_zkapps.Derivers in
          let ( !. ) = ( !. ) ~t_fields_annots in
          Fields.make_creator obj ~foo:!.(deriver "Int" int ("0", "1000"))
          |> finish "T" ~t_toplevel_annots
      end

      let%test_unit "roundtrip json" =
        let open Fields_derivers_zkapps.Derivers in
        let full = o () in
        let _a : _ Unified_input.t = T.deriver full in
        [%test_eq: T.t] (of_json full (to_json full T.v)) T.v
    end )

  let gen gen_a compare_a = Or_ignore.gen (Closed_interval.gen gen_a compare_a)

  let to_input { zero; max_value; to_input; _ } (t : 'a t) =
    Flagged_option.to_input'
      ~f:(Closed_interval.to_input ~f:to_input)
      ~field_of_bool
      ( match t with
      | Ignore ->
          { is_some = false
          ; data = { Closed_interval.lower = zero; upper = max_value }
          }
      | Check x ->
          { is_some = true; data = x } )

  module Checked = struct
    type 'a t = 'a Closed_interval.t Or_ignore.Checked.t

    let to_input { to_input_checked; _ } (t : 'a t) =
      Or_ignore.Checked.to_input t
        ~f:(Closed_interval.to_input ~f:to_input_checked)

    open Impl

    let check { lte_checked = ( <= ); _ } (t : 'a t) (x : 'a) =
      Or_ignore.Checked.check t ~f:(fun { lower; upper } ->
          Boolean.all [ lower <= x; x <= upper ] )

    let is_constant { eq_checked = ( = ); _ } (t : 'a t) =
      let is_constant ({ lower; upper } : _ Closed_interval.t) =
        lower = upper
      in
      Boolean.( &&& )
        (Or_ignore.Checked.is_check t)
        (is_constant (Or_ignore.Checked.data t))
  end

  let typ { zero; max_value; typ; _ } =
    Or_ignore.typ (Closed_interval.typ typ)
      ~ignore:{ Closed_interval.lower = zero; upper = max_value }

  let check ~label { compare; _ } (t : 'a t) (x : 'a) =
    match t with
    | Ignore ->
        Ok ()
    | Check { lower; upper } ->
        if compare lower x <= 0 && compare x upper <= 0 then Ok ()
        else Or_error.errorf "Bounds check failed: %s" label

  let is_constant { equal = ( = ); _ } (t : 'a t) =
    match t with Ignore -> false | Check { lower; upper } -> lower = upper
end

module Eq_data = struct
  include Or_ignore

  module Tc = struct
    type ('var, 'a) t =
      { equal : 'a -> 'a -> bool
      ; equal_checked : 'var -> 'var -> Boolean.var
      ; default : 'a
      ; typ : ('var, 'a) Typ.t
      ; to_input : 'a -> F.t Random_oracle_input.Chunked.t
      ; to_input_checked : 'var -> Field.Var.t Random_oracle_input.Chunked.t
      }

    let run f x y = Impl.run_checked (f x y)

    let field =
      let open Random_oracle_input.Chunked in
      Field.
        { typ
        ; equal
        ; equal_checked = run Checked.equal
        ; default = zero
        ; to_input = field
        ; to_input_checked = field
        }

    let sequence_state =
      let open Random_oracle_input.Chunked in
      lazy
        Field.
          { typ
          ; equal
          ; equal_checked = run Checked.equal
          ; default = Zkapp_account.Sequence_events.empty_state_element
          ; to_input = field
          ; to_input_checked = field
          }

    let boolean =
      let open Random_oracle_input.Chunked in
      Boolean.
        { typ
        ; equal = Bool.equal
        ; equal_checked = run equal
        ; default = false
        ; to_input = (fun b -> packed (field_of_bool b, 1))
        ; to_input_checked =
            (fun (b : Boolean.var) -> packed ((b :> Field.Var.t), 1))
        }

    let receipt_chain_hash =
      Receipt.Chain_hash.
        { field with
          to_input_checked = var_to_input
        ; typ
        ; equal
        ; equal_checked = run equal_var
        }

    let ledger_hash =
      Ledger_hash.
        { field with
          to_input_checked = var_to_input
        ; typ
        ; equal
        ; equal_checked = run equal_var
        }

    let frozen_ledger_hash =
      Frozen_ledger_hash.
        { field with
          to_input_checked = var_to_input
        ; typ
        ; equal
        ; equal_checked = run equal_var
        }

    let state_hash =
      State_hash.
        { field with
          to_input_checked = var_to_input
        ; typ
        ; equal
        ; equal_checked = run equal_var
        }

    let token_id =
      Token_id.
        { default
        ; to_input_checked = Checked.to_input
        ; to_input
        ; typ
        ; equal
        ; equal_checked = Checked.equal
        }

    let epoch_seed =
      Epoch_seed.
        { field with
          to_input_checked = var_to_input
        ; typ
        ; equal
        ; equal_checked = run equal_var
        }

    let public_key () =
      Public_key.Compressed.
        { default = invalid_public_key
        ; to_input
        ; to_input_checked = Checked.to_input
        ; equal_checked = run Checked.equal
        ; typ
        ; equal
        }
  end

  let to_input { Tc.default; to_input; _ } (t : _ t) =
    Flagged_option.to_input' ~f:to_input ~field_of_bool
      ( match t with
      | Ignore ->
          { is_some = false; data = default }
      | Check data ->
          { is_some = true; data } )

  let to_input_checked { Tc.to_input_checked; _ } (t : _ Checked.t) =
    Checked.to_input t ~f:to_input_checked

  let check_checked { Tc.equal_checked; _ } (t : 'a Checked.t) (x : 'a) =
    Checked.check t ~f:(equal_checked x)

  let check ?(label = "") { Tc.equal; _ } (t : 'a t) (x : 'a) =
    match t with
    | Ignore ->
        Ok ()
    | Check y ->
        if equal x y then Ok ()
        else Or_error.errorf "Equality check failed: %s" label

  let typ { Tc.default = ignore; typ = t; _ } = typ ~ignore t
end

module Hash = Eq_data

module Leaf_typs = struct
  let public_key () =
    Public_key.Compressed.(Or_ignore.typ ~ignore:invalid_public_key typ)

  open Eq_data.Tc

  let field = Eq_data.typ field

  let receipt_chain_hash = Hash.typ receipt_chain_hash

  let ledger_hash = Hash.typ ledger_hash

  let frozen_ledger_hash = Hash.typ frozen_ledger_hash

  let state_hash = Hash.typ state_hash

  open Numeric.Tc

  let length = Numeric.typ length

  let amount = Numeric.typ amount

  let balance = Numeric.typ balance

  let nonce = Numeric.typ nonce

  let global_slot = Numeric.typ global_slot

  let token_id = Hash.typ token_id
end

module Account = struct
  [%%versioned
  module Stable = struct
    module V2 = struct
      type t = Mina_wire_types.Mina_base.Zkapp_precondition.Account.V2.t =
        { balance : Balance.Stable.V1.t Numeric.Stable.V1.t
        ; nonce : Account_nonce.Stable.V1.t Numeric.Stable.V1.t
        ; receipt_chain_hash : Receipt.Chain_hash.Stable.V1.t Hash.Stable.V1.t
        ; delegate : Public_key.Compressed.Stable.V1.t Eq_data.Stable.V1.t
        ; state : F.Stable.V1.t Eq_data.Stable.V1.t Zkapp_state.V.Stable.V1.t
        ; sequence_state : F.Stable.V1.t Eq_data.Stable.V1.t
        ; proved_state : bool Eq_data.Stable.V1.t
        ; is_new : bool Eq_data.Stable.V1.t
        }
      [@@deriving annot, hlist, sexp, equal, yojson, hash, compare, fields]

      let to_latest = Fn.id
    end
  end]

  let gen : t Quickcheck.Generator.t =
    let open Quickcheck.Let_syntax in
    let%bind balance = Numeric.gen Balance.gen Balance.compare in
    let%bind nonce = Numeric.gen Account_nonce.gen Account_nonce.compare in
    let%bind receipt_chain_hash = Or_ignore.gen Receipt.Chain_hash.gen in
    let%bind delegate = Eq_data.gen Public_key.Compressed.gen in
    let%bind state =
      let%bind fields =
        let field_gen = Snark_params.Tick.Field.gen in
        Quickcheck.Generator.list_with_length 8 (Or_ignore.gen field_gen)
      in
      (* won't raise because length is correct *)
      Quickcheck.Generator.return (Zkapp_state.V.of_list_exn fields)
    in
    let%bind sequence_state =
      let%bind n = Int.gen_uniform_incl Int.min_value Int.max_value in
      let field_gen = Quickcheck.Generator.return (F.of_int n) in
      Or_ignore.gen field_gen
    in
    let%bind proved_state = Or_ignore.gen Quickcheck.Generator.bool in
    let%map is_new = Or_ignore.gen Quickcheck.Generator.bool in
    { balance
    ; nonce
    ; receipt_chain_hash
    ; delegate
    ; state
    ; sequence_state
    ; proved_state
    ; is_new
    }

  let accept : t =
    { balance = Ignore
    ; nonce = Ignore
    ; receipt_chain_hash = Ignore
    ; delegate = Ignore
    ; state =
        Vector.init Zkapp_state.Max_state_size.n ~f:(fun _ -> Or_ignore.Ignore)
    ; sequence_state = Ignore
    ; proved_state = Ignore
    ; is_new = Ignore
    }

  let is_accept : t -> bool = equal accept

  let deriver obj =
    let open Fields_derivers_zkapps in
    let ( !. ) = ( !. ) ~t_fields_annots in
    let sequence_state =
      with_checked ~checked:field ~name:"SequenceState" field
    in
    Fields.make_creator obj ~balance:!.Numeric.Derivers.balance
      ~nonce:!.Numeric.Derivers.nonce
      ~receipt_chain_hash:!.(Or_ignore.deriver field)
      ~delegate:!.(Or_ignore.deriver public_key)
      ~state:!.(Zkapp_state.deriver @@ Or_ignore.deriver field)
      ~sequence_state:!.(Or_ignore.deriver sequence_state)
      ~proved_state:!.(Or_ignore.deriver bool)
      ~is_new:!.(Or_ignore.deriver bool)
    |> finish "AccountPrecondition" ~t_toplevel_annots

  let%test_unit "json roundtrip" =
    let b = Balance.of_nanomina_int_exn 1000 in
    let predicate : t =
      { accept with
        balance = Or_ignore.Check { Closed_interval.lower = b; upper = b }
      ; sequence_state = Or_ignore.Check (Field.of_int 99)
      ; proved_state = Or_ignore.Check true
      }
    in
    let module Fd = Fields_derivers_zkapps.Derivers in
    let full = deriver (Fd.o ()) in
    [%test_eq: t] predicate (predicate |> Fd.to_json full |> Fd.of_json full)

  let to_input
      ({ balance
       ; nonce
       ; receipt_chain_hash
       ; delegate
       ; state
       ; sequence_state
       ; proved_state
       ; is_new
       } :
        t ) =
    let open Random_oracle_input.Chunked in
    List.reduce_exn ~f:append
      [ Numeric.(to_input Tc.balance balance)
      ; Numeric.(to_input Tc.nonce nonce)
      ; Hash.(to_input Tc.receipt_chain_hash receipt_chain_hash)
      ; Eq_data.(to_input (Tc.public_key ()) delegate)
      ; Vector.reduce_exn ~f:append
          (Vector.map state ~f:Eq_data.(to_input Tc.field))
      ; Eq_data.(to_input (Lazy.force Tc.sequence_state)) sequence_state
      ; Eq_data.(to_input Tc.boolean) proved_state
      ; Eq_data.(to_input Tc.boolean) is_new
      ]

  let digest t =
    Random_oracle.(
      hash ~init:Hash_prefix.zkapp_precondition_account
        (pack_input (to_input t)))

  module Checked = struct
    type t =
      { balance : Balance.var Numeric.Checked.t
      ; nonce : Account_nonce.Checked.t Numeric.Checked.t
      ; receipt_chain_hash : Receipt.Chain_hash.var Hash.Checked.t
      ; delegate : Public_key.Compressed.var Eq_data.Checked.t
      ; state : Field.Var.t Eq_data.Checked.t Zkapp_state.V.t
      ; sequence_state : Field.Var.t Eq_data.Checked.t
      ; proved_state : Boolean.var Eq_data.Checked.t
      ; is_new : Boolean.var Eq_data.Checked.t
      }
    [@@deriving hlist]

    let to_input
        ({ balance
         ; nonce
         ; receipt_chain_hash
         ; delegate
         ; state
         ; sequence_state
         ; proved_state
         ; is_new
         } :
          t ) =
      let open Random_oracle_input.Chunked in
      List.reduce_exn ~f:append
        [ Numeric.(Checked.to_input Tc.balance balance)
        ; Numeric.(Checked.to_input Tc.nonce nonce)
        ; Hash.(to_input_checked Tc.receipt_chain_hash receipt_chain_hash)
        ; Eq_data.(to_input_checked (Tc.public_key ()) delegate)
        ; Vector.reduce_exn ~f:append
            (Vector.map state ~f:Eq_data.(to_input_checked Tc.field))
        ; Eq_data.(to_input_checked (Lazy.force Tc.sequence_state))
            sequence_state
        ; Eq_data.(to_input_checked Tc.boolean) proved_state
        ; Eq_data.(to_input_checked Tc.boolean) is_new
        ]

    open Impl

    let checks ~new_account
        { balance
        ; nonce
        ; receipt_chain_hash
        ; delegate
        ; state
        ; sequence_state
        ; proved_state
        ; is_new
        } (a : Account.Checked.Unhashed.t) =
      [ ( Transaction_status.Failure.Account_balance_precondition_unsatisfied
        , Numeric.(Checked.check Tc.balance balance a.balance) )
      ; ( Transaction_status.Failure.Account_nonce_precondition_unsatisfied
        , Numeric.(Checked.check Tc.nonce nonce a.nonce) )
      ; ( Transaction_status.Failure
          .Account_receipt_chain_hash_precondition_unsatisfied
        , Eq_data.(
            check_checked Tc.receipt_chain_hash receipt_chain_hash
              a.receipt_chain_hash) )
      ; ( Transaction_status.Failure.Account_delegate_precondition_unsatisfied
        , Eq_data.(check_checked (Tc.public_key ()) delegate a.delegate) )
      ]
      @ [ ( Transaction_status.Failure
            .Account_sequence_state_precondition_unsatisfied
          , Boolean.any
              Vector.(
                to_list
                  (map a.zkapp.sequence_state
                     ~f:
                       Eq_data.(
                         check_checked
                           (Lazy.force Tc.sequence_state)
                           sequence_state) )) )
        ]
      @ ( Vector.(
            to_list
              (map2 state a.zkapp.app_state ~f:Eq_data.(check_checked Tc.field)))
        |> List.mapi ~f:(fun i check ->
               let failure =
                 Transaction_status.Failure
                 .Account_app_state_precondition_unsatisfied
                   i
               in
               (failure, check) ) )
      @ [ ( Transaction_status.Failure
            .Account_proved_state_precondition_unsatisfied
          , Eq_data.(check_checked Tc.boolean proved_state a.zkapp.proved_state)
          )
        ]
      @ [ ( Transaction_status.Failure.Account_is_new_precondition_unsatisfied
          , Eq_data.(check_checked Tc.boolean is_new new_account) )
        ]

    let check ~new_account ~check t a =
      List.iter
        ~f:(fun (failure, passed) -> check failure passed)
        (checks ~new_account t a)

    let digest (t : t) =
      Random_oracle.Checked.(
        hash ~init:Hash_prefix.zkapp_precondition_account
          (pack_input (to_input t)))
  end

  let typ () : (Checked.t, t) Typ.t =
    let open Leaf_typs in
    Typ.of_hlistable
      [ balance
      ; nonce
      ; receipt_chain_hash
      ; public_key ()
      ; Zkapp_state.typ (Or_ignore.typ Field.typ ~ignore:Field.zero)
      ; Or_ignore.typ Field.typ
          ~ignore:Zkapp_account.Sequence_events.empty_state_element
      ; Or_ignore.typ Boolean.typ ~ignore:false
      ; Or_ignore.typ Boolean.typ ~ignore:false
      ]
      ~var_to_hlist:Checked.to_hlist ~var_of_hlist:Checked.of_hlist
      ~value_to_hlist:to_hlist ~value_of_hlist:of_hlist

  let checks ~new_account
      { balance
      ; nonce
      ; receipt_chain_hash
      ; delegate
      ; state
      ; sequence_state
      ; proved_state
      ; is_new
      } (a : Account.t) =
    [ ( Transaction_status.Failure.Account_balance_precondition_unsatisfied
      , Numeric.(check ~label:"balance" Tc.balance balance a.balance) )
    ; ( Transaction_status.Failure.Account_nonce_precondition_unsatisfied
      , Numeric.(check ~label:"nonce" Tc.nonce nonce a.nonce) )
    ; ( Transaction_status.Failure
        .Account_receipt_chain_hash_precondition_unsatisfied
      , Eq_data.(
          check ~label:"receipt_chain_hash" Tc.receipt_chain_hash
            receipt_chain_hash a.receipt_chain_hash) )
    ; ( Transaction_status.Failure.Account_delegate_precondition_unsatisfied
      , let tc = Eq_data.Tc.public_key () in
        Eq_data.(
          check ~label:"delegate" tc delegate
            (Option.value ~default:tc.default a.delegate)) )
    ]
    @
    let zkapp = Option.value ~default:Zkapp_account.default a.zkapp in
    [ ( Transaction_status.Failure
        .Account_sequence_state_precondition_unsatisfied
      , match
          List.find (Vector.to_list zkapp.sequence_state) ~f:(fun state ->
              Eq_data.(
                check
                  (Lazy.force Tc.sequence_state)
                  ~label:"" sequence_state state)
              |> Or_error.is_ok )
        with
        | None ->
            Error (Error.createf "Sequence state mismatch")
        | Some _ ->
            Ok () )
    ]
    @ List.mapi
        Vector.(to_list (zip state zkapp.app_state))
        ~f:(fun i (c, v) ->
          let failure =
            Transaction_status.Failure
            .Account_app_state_precondition_unsatisfied
              i
          in
          (failure, Eq_data.(check Tc.field ~label:(sprintf "state[%d]" i) c v))
          )
    @ [ ( Transaction_status.Failure
          .Account_proved_state_precondition_unsatisfied
        , Eq_data.(
            check ~label:"proved_state" Tc.boolean proved_state
              zkapp.proved_state) )
      ]
    @ [ ( Transaction_status.Failure.Account_is_new_precondition_unsatisfied
        , Eq_data.(check ~label:"is_new" Tc.boolean is_new new_account) )
      ]

  let check ~new_account ~check t a =
    List.iter
      ~f:(fun (failure, res) -> check failure (Result.is_ok res))
      (checks ~new_account t a)
end

module Protocol_state = struct
  (* On each numeric field, you may assert a range
     On each hash field, you may assert an equality
  *)

  module Epoch_data = struct
    module Poly = Epoch_data.Poly

    [%%versioned
    module Stable = struct
      module V1 = struct
        (* TODO: Not sure if this should be frozen ledger hash or not *)
        type t =
          ( ( Frozen_ledger_hash.Stable.V1.t Hash.Stable.V1.t
            , Currency.Amount.Stable.V1.t Numeric.Stable.V1.t )
            Epoch_ledger.Poly.Stable.V1.t
          , Epoch_seed.Stable.V1.t Hash.Stable.V1.t
          , State_hash.Stable.V1.t Hash.Stable.V1.t
          , State_hash.Stable.V1.t Hash.Stable.V1.t
          , Length.Stable.V1.t Numeric.Stable.V1.t )
          Poly.Stable.V1.t
        [@@deriving sexp, equal, yojson, hash, compare]

        let to_latest = Fn.id
      end
    end]

    let deriver obj =
      let open Fields_derivers_zkapps.Derivers in
      let ledger obj' =
        let ( !. ) =
          ( !. ) ~t_fields_annots:Epoch_ledger.Poly.t_fields_annots
        in
        Epoch_ledger.Poly.Fields.make_creator obj'
          ~hash:!.(Or_ignore.deriver field)
          ~total_currency:!.Numeric.Derivers.amount
        |> finish "EpochLedgerPrecondition"
             ~t_toplevel_annots:Epoch_ledger.Poly.t_toplevel_annots
      in
      let ( !. ) = ( !. ) ~t_fields_annots:Poly.t_fields_annots in
      Poly.Fields.make_creator obj ~ledger:!.ledger
        ~seed:!.(Or_ignore.deriver field)
        ~start_checkpoint:!.(Or_ignore.deriver field)
        ~lock_checkpoint:!.(Or_ignore.deriver field)
        ~epoch_length:!.Numeric.Derivers.length
      |> finish "EpochDataPrecondition"
           ~t_toplevel_annots:Poly.t_toplevel_annots

    let%test_unit "json roundtrip" =
      let f = Or_ignore.Check Field.one in
      let u = Length.zero in
      let a = Amount.zero in
      let predicate : t =
        { Poly.ledger =
            { Epoch_ledger.Poly.hash = f
            ; total_currency =
                Or_ignore.Check { Closed_interval.lower = a; upper = a }
            }
        ; seed = f
        ; start_checkpoint = f
        ; lock_checkpoint = f
        ; epoch_length =
            Or_ignore.Check { Closed_interval.lower = u; upper = u }
        }
      in
      let module Fd = Fields_derivers_zkapps.Derivers in
      let full = deriver (Fd.o ()) in
      [%test_eq: t] predicate (predicate |> Fd.to_json full |> Fd.of_json full)

    let gen : t Quickcheck.Generator.t =
      let open Quickcheck.Let_syntax in
      let%bind ledger =
        let%bind hash = Hash.gen Frozen_ledger_hash0.gen in
        let%map total_currency = Numeric.gen Amount.gen Amount.compare in
        { Epoch_ledger.Poly.hash; total_currency }
      in
      let%bind seed = Hash.gen Epoch_seed.gen in
      let%bind start_checkpoint = Hash.gen State_hash.gen in
      let%bind lock_checkpoint = Hash.gen State_hash.gen in
      let min_epoch_length = 8 in
      let max_epoch_length = Genesis_constants.slots_per_epoch in
      let%map epoch_length =
        Numeric.gen
          (Length.gen_incl
             (Length.of_int min_epoch_length)
             (Length.of_int max_epoch_length) )
          Length.compare
      in
      { Poly.ledger; seed; start_checkpoint; lock_checkpoint; epoch_length }

    let to_input
        ({ ledger = { hash; total_currency }
         ; seed
         ; start_checkpoint
         ; lock_checkpoint
         ; epoch_length
         } :
          t ) =
      let open Random_oracle.Input.Chunked in
      List.reduce_exn ~f:append
        [ Hash.(to_input Tc.frozen_ledger_hash hash)
        ; Numeric.(to_input Tc.amount total_currency)
        ; Hash.(to_input Tc.epoch_seed seed)
        ; Hash.(to_input Tc.state_hash start_checkpoint)
        ; Hash.(to_input Tc.state_hash lock_checkpoint)
        ; Numeric.(to_input Tc.length epoch_length)
        ]

    module Checked = struct
      type t =
        ( ( Frozen_ledger_hash.var Hash.Checked.t
          , Currency.Amount.var Numeric.Checked.t )
          Epoch_ledger.Poly.t
        , Epoch_seed.var Hash.Checked.t
        , State_hash.var Hash.Checked.t
        , State_hash.var Hash.Checked.t
        , Length.Checked.t Numeric.Checked.t )
        Poly.t

      let to_input
          ({ ledger = { hash; total_currency }
           ; seed
           ; start_checkpoint
           ; lock_checkpoint
           ; epoch_length
           } :
            t ) =
        let open Random_oracle.Input.Chunked in
        List.reduce_exn ~f:append
          [ Hash.(to_input_checked Tc.frozen_ledger_hash hash)
          ; Numeric.(Checked.to_input Tc.amount total_currency)
          ; Hash.(to_input_checked Tc.epoch_seed seed)
          ; Hash.(to_input_checked Tc.state_hash start_checkpoint)
          ; Hash.(to_input_checked Tc.state_hash lock_checkpoint)
          ; Numeric.(Checked.to_input Tc.length epoch_length)
          ]
    end
  end

  module Poly = struct
    [%%versioned
    module Stable = struct
      module V1 = struct
        type ( 'snarked_ledger_hash
             , 'length
             , 'vrf_output
             , 'global_slot
             , 'amount
             , 'epoch_data )
             t =
              ( 'snarked_ledger_hash
              , 'length
              , 'vrf_output
              , 'global_slot
              , 'amount
              , 'epoch_data )
              Mina_wire_types.Mina_base.Zkapp_precondition.Protocol_state.Poly
              .V1
              .t =
          { (* TODO:
               We should include staged ledger hash again! It only changes once per
               block. *)
            snarked_ledger_hash : 'snarked_ledger_hash
          ; blockchain_length : 'length
                (* TODO: This previously had epoch_count but I removed it as I believe it is redundant
                   with global_slot_since_hard_fork.

                   epoch_count in [a, b]

                   should be equivalent to

                   global_slot_since_hard_fork in [slots_per_epoch * a, slots_per_epoch * b]

                   TODO: Now that we removed global_slot_since_hard_fork, maybe we want to add epoch_count back
                *)
          ; min_window_density : 'length
          ; last_vrf_output : 'vrf_output [@skip]
          ; total_currency : 'amount
          ; global_slot_since_genesis : 'global_slot
          ; staking_epoch_data : 'epoch_data
          ; next_epoch_data : 'epoch_data
          }
        [@@deriving annot, hlist, sexp, equal, yojson, hash, compare, fields]
      end
    end]
  end

  [%%versioned
  module Stable = struct
    module V1 = struct
      type t =
        ( Frozen_ledger_hash.Stable.V1.t Hash.Stable.V1.t
        , Length.Stable.V1.t Numeric.Stable.V1.t
        , unit (* TODO *)
        , Global_slot.Stable.V1.t Numeric.Stable.V1.t
        , Currency.Amount.Stable.V1.t Numeric.Stable.V1.t
        , Epoch_data.Stable.V1.t )
        Poly.Stable.V1.t
      [@@deriving sexp, equal, yojson, hash, compare]

      let to_latest = Fn.id
    end
  end]

  let deriver obj =
    let open Fields_derivers_zkapps.Derivers in
    let ( !. ) ?skip_data =
      ( !. ) ?skip_data ~t_fields_annots:Poly.t_fields_annots
    in
    let last_vrf_output = ( !. ) ~skip_data:() skip in
    Poly.Fields.make_creator obj
      ~snarked_ledger_hash:!.(Or_ignore.deriver field)
      ~blockchain_length:!.Numeric.Derivers.length
      ~min_window_density:!.Numeric.Derivers.length ~last_vrf_output
      ~total_currency:!.Numeric.Derivers.amount
      ~global_slot_since_genesis:!.Numeric.Derivers.global_slot
      ~staking_epoch_data:!.Epoch_data.deriver
      ~next_epoch_data:!.Epoch_data.deriver
    |> finish "NetworkPrecondition" ~t_toplevel_annots:Poly.t_toplevel_annots

  let gen : t Quickcheck.Generator.t =
    let open Quickcheck.Let_syntax in
    (* TODO: pass in ledger hash, next available token *)
    let snarked_ledger_hash = Zkapp_basic.Or_ignore.Ignore in
    let%bind blockchain_length = Numeric.gen Length.gen Length.compare in
    let max_min_window_density =
      Genesis_constants.for_unit_tests.protocol.slots_per_sub_window
      * Genesis_constants.Constraint_constants.compiled.sub_windows_per_window
      - 1
      |> Length.of_int
    in
    let%bind min_window_density =
      Numeric.gen
        (Length.gen_incl Length.zero max_min_window_density)
        Length.compare
    in
    (* TODO: fix when type becomes something other than unit *)
    let last_vrf_output = () in
    let%bind total_currency =
      Numeric.gen Currency.Amount.gen Currency.Amount.compare
    in
    let%bind global_slot_since_genesis =
      Numeric.gen Global_slot.gen Global_slot.compare
    in
    let%bind staking_epoch_data = Epoch_data.gen in
    let%map next_epoch_data = Epoch_data.gen in
    { Poly.snarked_ledger_hash
    ; blockchain_length
    ; min_window_density
    ; last_vrf_output
    ; total_currency
    ; global_slot_since_genesis
    ; staking_epoch_data
    ; next_epoch_data
    }

  let to_input
      ({ snarked_ledger_hash
       ; blockchain_length
       ; min_window_density
       ; last_vrf_output
       ; total_currency
       ; global_slot_since_genesis
       ; staking_epoch_data
       ; next_epoch_data
       } :
        t ) =
    let open Random_oracle.Input.Chunked in
    let () = last_vrf_output in
    let length = Numeric.(to_input Tc.length) in
    List.reduce_exn ~f:append
      [ Hash.(to_input Tc.field snarked_ledger_hash)
      ; length blockchain_length
      ; length min_window_density
      ; Numeric.(to_input Tc.amount total_currency)
      ; Numeric.(to_input Tc.global_slot global_slot_since_genesis)
      ; Epoch_data.to_input staking_epoch_data
      ; Epoch_data.to_input next_epoch_data
      ]

  let digest t =
    Random_oracle.(
      hash ~init:Hash_prefix.zkapp_precondition_protocol_state
        (pack_input (to_input t)))

  module View = struct
    [%%versioned
    module Stable = struct
      module V1 = struct
        type t =
          ( Frozen_ledger_hash.Stable.V1.t
          , Length.Stable.V1.t
          , unit (* TODO *)
          , Global_slot.Stable.V1.t
          , Currency.Amount.Stable.V1.t
          , ( ( Frozen_ledger_hash.Stable.V1.t
              , Currency.Amount.Stable.V1.t )
              Epoch_ledger.Poly.Stable.V1.t
            , Epoch_seed.Stable.V1.t
            , State_hash.Stable.V1.t
            , State_hash.Stable.V1.t
            , Length.Stable.V1.t )
            Epoch_data.Poly.Stable.V1.t )
          Poly.Stable.V1.t
        [@@deriving sexp, equal, yojson, hash, compare]

        let to_latest = Fn.id
      end
    end]

    module Checked = struct
      type t =
        ( Frozen_ledger_hash.var
        , Length.Checked.t
        , unit (* TODO *)
        , Global_slot.Checked.t
        , Currency.Amount.var
        , ( (Frozen_ledger_hash.var, Currency.Amount.var) Epoch_ledger.Poly.t
          , Epoch_seed.var
          , State_hash.var
          , State_hash.var
          , Length.Checked.t )
          Epoch_data.Poly.t )
        Poly.t
    end

    let epoch_data_deriver obj =
      let open Fields_derivers_zkapps.Derivers in
      let ledger obj' =
        let ( !. ) =
          ( !. ) ~t_fields_annots:Epoch_ledger.Poly.t_fields_annots
        in
        Epoch_ledger.Poly.Fields.make_creator obj' ~hash:!.field
          ~total_currency:!.amount
        |> finish "EpochLedger"
             ~t_toplevel_annots:Epoch_ledger.Poly.t_toplevel_annots
      in
      let ( !. ) = ( !. ) ~t_fields_annots:Epoch_data.Poly.t_fields_annots in
      Epoch_data.Poly.Fields.make_creator obj ~ledger:!.ledger ~seed:!.field
        ~start_checkpoint:!.field ~lock_checkpoint:!.field
        ~epoch_length:!.uint32
      |> finish "EpochData" ~t_toplevel_annots:Epoch_data.Poly.t_toplevel_annots

    let deriver obj =
      let open Fields_derivers_zkapps.Derivers in
      let ( !. ) ?skip_data =
        ( !. ) ?skip_data ~t_fields_annots:Poly.t_fields_annots
      in
      let last_vrf_output = ( !. ) ~skip_data:() skip in
      Poly.Fields.make_creator obj ~snarked_ledger_hash:!.field
        ~blockchain_length:!.uint32 ~min_window_density:!.uint32
        ~last_vrf_output ~total_currency:!.amount
        ~global_slot_since_genesis:!.uint32
        ~staking_epoch_data:!.epoch_data_deriver
        ~next_epoch_data:!.epoch_data_deriver
      |> finish "NetworkView" ~t_toplevel_annots:Poly.t_toplevel_annots
  end

  module Checked = struct
    type t =
      ( Frozen_ledger_hash.var Hash.Checked.t
      , Length.Checked.t Numeric.Checked.t
      , unit (* TODO *)
      , Global_slot.Checked.t Numeric.Checked.t
      , Currency.Amount.var Numeric.Checked.t
      , Epoch_data.Checked.t )
      Poly.Stable.Latest.t

    let to_input
        ({ snarked_ledger_hash
         ; blockchain_length
         ; min_window_density
         ; last_vrf_output
         ; total_currency
         ; global_slot_since_genesis
         ; staking_epoch_data
         ; next_epoch_data
         } :
          t ) =
      let open Random_oracle.Input.Chunked in
      let () = last_vrf_output in
      let length = Numeric.(Checked.to_input Tc.length) in
      List.reduce_exn ~f:append
        [ Hash.(to_input_checked Tc.frozen_ledger_hash snarked_ledger_hash)
        ; length blockchain_length
        ; length min_window_density
        ; Numeric.(Checked.to_input Tc.amount total_currency)
        ; Numeric.(Checked.to_input Tc.global_slot global_slot_since_genesis)
        ; Epoch_data.Checked.to_input staking_epoch_data
        ; Epoch_data.Checked.to_input next_epoch_data
        ]

    let digest t =
      Random_oracle.Checked.(
        hash ~init:Hash_prefix.zkapp_precondition_protocol_state
          (pack_input (to_input t)))

    let check
        (* Bind all the fields explicity so we make sure they are all used. *)
          ({ snarked_ledger_hash
           ; blockchain_length
           ; min_window_density
           ; last_vrf_output
           ; total_currency
           ; global_slot_since_genesis
           ; staking_epoch_data
           ; next_epoch_data
           } :
            t ) (s : View.Checked.t) =
      let open Impl in
      let epoch_ledger ({ hash; total_currency } : _ Epoch_ledger.Poly.t)
          (t : Epoch_ledger.var) =
        [ Hash.(check_checked Tc.frozen_ledger_hash) hash t.hash
        ; Numeric.(Checked.check Tc.amount) total_currency t.total_currency
        ]
      in
      let epoch_data
          ({ ledger; seed; start_checkpoint; lock_checkpoint; epoch_length } :
            _ Epoch_data.Poly.t ) (t : _ Epoch_data.Poly.t) =
        ignore seed ;
        epoch_ledger ledger t.ledger
        @ [ Hash.(check_checked Tc.state_hash)
              start_checkpoint t.start_checkpoint
          ; Hash.(check_checked Tc.state_hash) lock_checkpoint t.lock_checkpoint
          ; Numeric.(Checked.check Tc.length) epoch_length t.epoch_length
          ]
      in
      ignore last_vrf_output ;
      Boolean.all
        ( [ Hash.(check_checked Tc.ledger_hash)
              snarked_ledger_hash s.snarked_ledger_hash
          ; Numeric.(Checked.check Tc.length)
              blockchain_length s.blockchain_length
          ; Numeric.(Checked.check Tc.length)
              min_window_density s.min_window_density
          ; Numeric.(Checked.check Tc.amount) total_currency s.total_currency
          ; Numeric.(Checked.check Tc.global_slot)
              global_slot_since_genesis s.global_slot_since_genesis
          ]
        @ epoch_data staking_epoch_data s.staking_epoch_data
        @ epoch_data next_epoch_data s.next_epoch_data )
  end

  let typ : (Checked.t, Stable.Latest.t) Typ.t =
    let open Poly.Stable.Latest in
    let frozen_ledger_hash = Hash.(typ Tc.frozen_ledger_hash) in
    let state_hash = Hash.(typ Tc.state_hash) in
    let epoch_seed = Hash.(typ Tc.epoch_seed) in
    let length = Numeric.(typ Tc.length) in
    let amount = Numeric.(typ Tc.amount) in
    let global_slot = Numeric.(typ Tc.global_slot) in
    let epoch_data =
      let epoch_ledger =
        let open Epoch_ledger.Poly in
        Typ.of_hlistable
          [ frozen_ledger_hash; amount ]
          ~var_to_hlist:to_hlist ~var_of_hlist:of_hlist ~value_to_hlist:to_hlist
          ~value_of_hlist:of_hlist
      in
      let open Epoch_data.Poly in
      Typ.of_hlistable
        [ epoch_ledger; epoch_seed; state_hash; state_hash; length ]
        ~var_to_hlist:to_hlist ~var_of_hlist:of_hlist ~value_to_hlist:to_hlist
        ~value_of_hlist:of_hlist
    in
    Typ.of_hlistable
      [ frozen_ledger_hash
      ; length
      ; length
      ; Typ.unit
      ; amount
      ; global_slot
      ; epoch_data
      ; epoch_data
      ]
      ~var_to_hlist:to_hlist ~var_of_hlist:of_hlist ~value_to_hlist:to_hlist
      ~value_of_hlist:of_hlist

  let epoch_data : Epoch_data.t =
    { ledger = { hash = Ignore; total_currency = Ignore }
    ; seed = Ignore
    ; start_checkpoint = Ignore
    ; lock_checkpoint = Ignore
    ; epoch_length = Ignore
    }

  let accept : t =
    { snarked_ledger_hash = Ignore
    ; blockchain_length = Ignore
    ; min_window_density = Ignore
    ; last_vrf_output = ()
    ; total_currency = Ignore
    ; global_slot_since_genesis = Ignore
    ; staking_epoch_data = epoch_data
    ; next_epoch_data = epoch_data
    }

  let%test_unit "json roundtrip" =
    let predicate : t = accept in
    let module Fd = Fields_derivers_zkapps.Derivers in
    let full = deriver (Fd.o ()) in
    [%test_eq: t] predicate (predicate |> Fd.to_json full |> Fd.of_json full)

  let check
      (* Bind all the fields explicity so we make sure they are all used. *)
        ({ snarked_ledger_hash
         ; blockchain_length
         ; min_window_density
         ; last_vrf_output
         ; total_currency
         ; global_slot_since_genesis
         ; staking_epoch_data
         ; next_epoch_data
         } :
          t ) (s : View.t) =
    let open Or_error.Let_syntax in
    let epoch_ledger ({ hash; total_currency } : _ Epoch_ledger.Poly.t)
        (t : Epoch_ledger.Value.t) =
      let%bind () =
        Hash.(check ~label:"epoch_ledger_hash" Tc.frozen_ledger_hash)
          hash t.hash
      in
      let%map () =
        Numeric.(check ~label:"epoch_ledger_total_currency" Tc.amount)
          total_currency t.total_currency
      in
      ()
    in
    let epoch_data label
        ({ ledger; seed; start_checkpoint; lock_checkpoint; epoch_length } :
          _ Epoch_data.Poly.t ) (t : _ Epoch_data.Poly.t) =
      let l s = sprintf "%s_%s" label s in
      let%bind () = epoch_ledger ledger t.ledger in
      ignore seed ;
      let%bind () =
        Hash.(check ~label:(l "start_check_point") Tc.state_hash)
          start_checkpoint t.start_checkpoint
      in
      let%bind () =
        Hash.(check ~label:(l "lock_check_point") Tc.state_hash)
          lock_checkpoint t.lock_checkpoint
      in
      let%map () =
        Numeric.(check ~label:"epoch_length" Tc.length)
          epoch_length t.epoch_length
      in
      ()
    in
    let%bind () =
      Hash.(check ~label:"snarked_ledger_hash" Tc.ledger_hash)
        snarked_ledger_hash s.snarked_ledger_hash
    in
    let%bind () =
      Numeric.(check ~label:"blockchain_length" Tc.length)
        blockchain_length s.blockchain_length
    in
    let%bind () =
      Numeric.(check ~label:"min_window_density" Tc.length)
        min_window_density s.min_window_density
    in
    ignore last_vrf_output ;
    (* TODO: Decide whether to expose this *)
    let%bind () =
      Numeric.(check ~label:"total_currency" Tc.amount)
        total_currency s.total_currency
    in
    let%bind () =
      Numeric.(check ~label:"global_slot_since_genesis" Tc.global_slot)
        global_slot_since_genesis s.global_slot_since_genesis
    in
    let%bind () =
      epoch_data "staking_epoch_data" staking_epoch_data s.staking_epoch_data
    in
    let%map () =
      epoch_data "next_epoch_data" next_epoch_data s.next_epoch_data
    in
    ()
end

module Account_type = struct
  [%%versioned
  module Stable = struct
    module V1 = struct
      type t = User | Zkapp | None | Any
      [@@deriving sexp, equal, yojson, hash, compare]

      let to_latest = Fn.id
    end
  end]

  let check (t : t) (a : A.t option) =
    match (a, t) with
    | _, Any ->
        Ok ()
    | None, None ->
        Ok ()
    | None, _ ->
        Or_error.error_string "expected account_type = None"
    | Some a, User ->
        assert_ (Option.is_none a.zkapp) "expected account_type = User"
    | Some a, Zkapp ->
        assert_ (Option.is_some a.zkapp) "expected account_type = Zkapp"
    | Some _, None ->
        Or_error.error_string "no second account allowed"

  let to_bits = function
    | User ->
        [ true; false ]
    | Zkapp ->
        [ false; true ]
    | None ->
        [ false; false ]
    | Any ->
        [ true; true ]

  let of_bits = function
    | [ user; zkapp ] -> (
        match (user, zkapp) with
        | true, false ->
            User
        | false, true ->
            Zkapp
        | false, false ->
            None
        | true, true ->
            Any )
    | _ ->
        assert false

  let to_input x =
    let open Random_oracle_input.Chunked in
    Array.reduce_exn ~f:append
      (Array.of_list_map (to_bits x) ~f:(fun b -> packed (field_of_bool b, 1)))

  module Checked = struct
    type t = { user : Boolean.var; zkapp : Boolean.var } [@@deriving hlist]

    let to_input { user; zkapp } =
      let open Random_oracle_input.Chunked in
      Array.reduce_exn ~f:append
        (Array.map [| user; zkapp |] ~f:(fun b ->
             packed ((b :> Field.Var.t), 1) ) )

    let constant =
      let open Boolean in
      function
      | User ->
          { user = true_; zkapp = false_ }
      | Zkapp ->
          { user = false_; zkapp = true_ }
      | None ->
          { user = false_; zkapp = false_ }
      | Any ->
          { user = true_; zkapp = true_ }

    (* TODO: Write a unit test for these. *)
    let snapp_allowed t = t.zkapp

    let user_allowed t = t.user
  end

  let typ =
    let open Checked in
    Typ.of_hlistable
      [ Boolean.typ; Boolean.typ ]
      ~var_to_hlist:to_hlist ~var_of_hlist:of_hlist
      ~value_to_hlist:(function
        | User ->
            [ true; false ]
        | Zkapp ->
            [ false; true ]
        | None ->
            [ false; false ]
        | Any ->
            [ true; true ] )
      ~value_of_hlist:(fun [ user; zkapp ] ->
        match (user, zkapp) with
        | true, false ->
            User
        | false, true ->
            Zkapp
        | false, false ->
            None
        | true, true ->
            Any )
end

module Other = struct
  module Poly = struct
    [%%versioned
    module Stable = struct
      module V1 = struct
        type ('account, 'account_transition, 'vk) t =
          { predicate : 'account
          ; account_transition : 'account_transition
          ; account_vk : 'vk
          }
        [@@deriving hlist, sexp, equal, yojson, hash, compare]
      end
    end]
  end

  [%%versioned
  module Stable = struct
    module V2 = struct
      type t =
        ( Account.Stable.V2.t
        , Account_state.Stable.V1.t Transition.Stable.V1.t
        , F.Stable.V1.t Hash.Stable.V1.t )
        Poly.Stable.V1.t
      [@@deriving sexp, equal, yojson, hash, compare]

      let to_latest = Fn.id
    end
  end]

  module Checked = struct
    type t =
      ( Account.Checked.t
      , Account_state.Checked.t Transition.t
      , Field.Var.t Or_ignore.Checked.t )
      Poly.Stable.Latest.t

    let to_input ({ predicate; account_transition; account_vk } : t) =
      let open Random_oracle_input.Chunked in
      List.reduce_exn ~f:append
        [ Account.Checked.to_input predicate
        ; Transition.to_input ~f:Account_state.Checked.to_input
            account_transition
        ; Hash.(to_input_checked Tc.field) account_vk
        ]
  end

  let to_input ({ predicate; account_transition; account_vk } : t) =
    let open Random_oracle_input.Chunked in
    List.reduce_exn ~f:append
      [ Account.to_input predicate
      ; Transition.to_input ~f:Account_state.to_input account_transition
      ; Hash.(to_input Tc.field) account_vk
      ]

  let typ () =
    let open Poly in
    Typ.of_hlistable
      [ Account.typ (); Transition.typ Account_state.typ; Hash.(typ Tc.field) ]
      ~var_to_hlist:to_hlist ~var_of_hlist:of_hlist ~value_to_hlist:to_hlist
      ~value_of_hlist:of_hlist

  let accept : t =
    { predicate = Account.accept
    ; account_transition = { prev = Any; next = Any }
    ; account_vk = Ignore
    }
end

module Poly = struct
  [%%versioned
  module Stable = struct
    module V1 = struct
      type ('account, 'protocol_state, 'other, 'pk) t =
        { self_predicate : 'account
        ; other : 'other
        ; fee_payer : 'pk
        ; protocol_state_predicate : 'protocol_state
        }
      [@@deriving hlist, sexp, equal, yojson, hash, compare]

      let to_latest = Fn.id
    end
  end]

  let typ spec =
    let open Stable.Latest in
    Typ.of_hlistable spec ~var_to_hlist:to_hlist ~var_of_hlist:of_hlist
      ~value_to_hlist:to_hlist ~value_of_hlist:of_hlist
end

[%%versioned
module Stable = struct
  module V2 = struct
    type t =
      ( Account.Stable.V2.t
      , Protocol_state.Stable.V1.t
      , Other.Stable.V2.t
      , Public_key.Compressed.Stable.V1.t Eq_data.Stable.V1.t )
      Poly.Stable.V1.t
    [@@deriving sexp, equal, yojson, hash, compare]

    let to_latest = Fn.id
  end
end]

module Digested = F

let to_input ({ self_predicate; other; fee_payer; protocol_state_predicate } : t)
    =
  let open Random_oracle_input.Chunked in
  List.reduce_exn ~f:append
    [ Account.to_input self_predicate
    ; Other.to_input other
    ; Eq_data.(to_input (Tc.public_key ())) fee_payer
    ; Protocol_state.to_input protocol_state_predicate
    ]

let digest t =
  Random_oracle.(
    hash ~init:Hash_prefix.zkapp_precondition (pack_input (to_input t)))

let accept : t =
  { self_predicate = Account.accept
  ; other = Other.accept
  ; fee_payer = Ignore
  ; protocol_state_predicate = Protocol_state.accept
  }

module Checked = struct
  type t =
    ( Account.Checked.t
    , Protocol_state.Checked.t
    , Other.Checked.t
    , Public_key.Compressed.var Or_ignore.Checked.t )
    Poly.Stable.Latest.t

  let to_input
      ({ self_predicate; other; fee_payer; protocol_state_predicate } : t) =
    let open Random_oracle_input.Chunked in
    List.reduce_exn ~f:append
      [ Account.Checked.to_input self_predicate
      ; Other.Checked.to_input other
      ; Eq_data.(to_input_checked (Tc.public_key ())) fee_payer
      ; Protocol_state.Checked.to_input protocol_state_predicate
      ]

  let digest t =
    Random_oracle.Checked.(
      hash ~init:Hash_prefix.zkapp_precondition (pack_input (to_input t)))
end

let typ () : (Checked.t, Stable.Latest.t) Typ.t =
  Poly.typ
    [ Account.typ ()
    ; Other.typ ()
    ; Eq_data.(typ (Tc.public_key ()))
    ; Protocol_state.typ
    ]<|MERGE_RESOLUTION|>--- conflicted
+++ resolved
@@ -174,11 +174,6 @@
   module Derivers = struct
     open Fields_derivers_zkapps.Derivers
 
-<<<<<<< HEAD
-    let nonce obj = deriver "Nonce" uint32 obj
-
-    let balance obj = deriver "Balance" balance obj
-=======
     let range_uint32 =
       Unsigned_extended.UInt32.(to_string zero, to_string max_int)
 
@@ -193,7 +188,6 @@
         obj
 
     let nonce obj = deriver "Nonce" uint32 range_uint32 obj
->>>>>>> 7be29b1a
 
     let balance obj = deriver "Balance" balance range_uint64 obj
 
@@ -201,13 +195,9 @@
 
     let length obj = deriver "Length" uint32 range_uint32 obj
 
-<<<<<<< HEAD
-    let token_id obj = deriver "TokenId" Token_id.deriver obj
-=======
     let global_slot obj = deriver "GlobalSlot" uint32 range_uint32 obj
 
     let block_time obj = deriver "BlockTime" block_time_inner range_uint64 obj
->>>>>>> 7be29b1a
   end
 
   let%test_module "Numeric" =
