open Core_kernel

module Poly = struct
  [%%versioned
  module Stable = struct
    module V2 = struct
<<<<<<< HEAD
      type ('u, 's) t = Signed_command of 'u | Parties of 's
=======
      type ('u, 's) t =
            ('u, 's) Mina_wire_types.Mina_base.User_command.Poly.V2.t =
        | Signed_command of 'u
        | Parties of 's
>>>>>>> a5d2b57c
      [@@deriving sexp, compare, equal, hash, yojson]

      let to_latest = Fn.id
    end

    module V1 = struct
      type ('u, 's) t = Signed_command of 'u | Snapp_command of 's
      [@@deriving sexp, compare, equal, hash, yojson]

      let to_latest : _ t -> _ V2.t = function
        | Signed_command x ->
            Signed_command x
        | Snapp_command _ ->
            failwith "Snapp_command"
    end
  end]
end

type ('u, 's) t_ = ('u, 's) Poly.Stable.Latest.t =
  | Signed_command of 'u
  | Parties of 's

module Gen_make (C : Signed_command_intf.Gen_intf) = struct
  let to_signed_command f =
    Quickcheck.Generator.map f ~f:(fun c -> Signed_command c)

  open C.Gen

  let payment ?sign_type ~key_gen ?nonce ~max_amount ~fee_range () =
    to_signed_command
      (payment ?sign_type ~key_gen ?nonce ~max_amount ~fee_range ())

  let payment_with_random_participants ?sign_type ~keys ?nonce ~max_amount
      ~fee_range () =
    to_signed_command
      (payment_with_random_participants ?sign_type ~keys ?nonce ~max_amount
         ~fee_range () )

  let stake_delegation ~key_gen ?nonce ~fee_range () =
    to_signed_command (stake_delegation ~key_gen ?nonce ~fee_range ())

  let stake_delegation_with_random_participants ~keys ?nonce ~fee_range () =
    to_signed_command
      (stake_delegation_with_random_participants ~keys ?nonce ~fee_range ())

  let sequence ?length ?sign_type a =
    Quickcheck.Generator.map
      (sequence ?length ?sign_type a)
      ~f:(List.map ~f:(fun c -> Signed_command c))
end

module Gen = Gen_make (Signed_command)

[%%versioned
module Stable = struct
  module V2 = struct
    type t = (Signed_command.Stable.V2.t, Parties.Stable.V1.t) Poly.Stable.V2.t
    [@@deriving sexp, compare, equal, hash, yojson]

    let to_latest = Fn.id
  end
end]

(*
include Allocation_functor.Make.Versioned_v1.Full_compare_eq_hash (struct
  let id = "user_command"

  [%%versioned
  module Stable = struct
    module V1 = struct
      type t =
        (Signed_command.Stable.V1.t, Snapp_command.Stable.V1.t) Poly.Stable.V1.t
      [@@deriving sexp, compare, equal, hash, yojson]

      let to_latest = Fn.id

      type 'a creator : Signed_command.t -> Snapp_command.t -> 'a

      let create cmd1 cmd2 = (cmd1, cmd2)
    end
  end]
end)
*)

module Zero_one_or_two = struct
  [%%versioned
  module Stable = struct
    module V1 = struct
      type 'a t = [ `Zero | `One of 'a | `Two of 'a * 'a ]
      [@@deriving sexp, compare, equal, hash, yojson]
    end
  end]
end

module Verifiable = struct
  [%%versioned
  module Stable = struct
    module V2 = struct
      type t =
        ( Signed_command.Stable.V2.t
        , Parties.Verifiable.Stable.V1.t )
        Poly.Stable.V2.t
      [@@deriving sexp, compare, equal, hash, yojson]

      let to_latest = Fn.id
    end
  end]

  let fee_payer (t : t) =
    match t with
    | Signed_command x ->
        Signed_command.fee_payer x
    | Parties p ->
        Party.Fee_payer.account_id p.fee_payer
end

let to_verifiable (t : t) ~ledger ~get ~location_of_account : Verifiable.t =
  let find_vk (p : Party.t) =
    let ( ! ) x = Option.value_exn x in
    let id = Party.account_id p in
    Option.try_with (fun () ->
        let account : Account.t =
          !(get ledger !(location_of_account ledger id))
        in
        !(!(account.zkapp).verification_key) )
  in
  match t with
  | Signed_command c ->
      Signed_command c
  | Parties { fee_payer; other_parties; memo } ->
      Parties
        { fee_payer
        ; other_parties =
            other_parties
            |> Parties.Call_forest.map ~f:(fun party -> (party, find_vk party))
        ; memo
        }

let of_verifiable (t : Verifiable.t) : t =
  match t with
  | Signed_command x ->
      Signed_command x
  | Parties p ->
      Parties (Parties.of_verifiable p)

let fee : t -> Currency.Fee.t = function
  | Signed_command x ->
      Signed_command.fee x
  | Parties p ->
      Parties.fee p

(* for filtering *)
let minimum_fee = Mina_compile_config.minimum_user_command_fee

let has_insufficient_fee t = Currency.Fee.(fee t < minimum_fee)

let accounts_accessed (t : t) =
  match t with
  | Signed_command x ->
      Signed_command.accounts_accessed x
  | Parties ps ->
      Parties.accounts_accessed ps

let to_base58_check (t : t) =
  match t with
  | Signed_command x ->
      Signed_command.to_base58_check x
  | Parties ps ->
      Parties.to_base58_check ps

let fee_payer (t : t) =
  match t with
  | Signed_command x ->
      Signed_command.fee_payer x
  | Parties p ->
      Parties.fee_payer p

(** The application nonce is the nonce of the fee payer at which a user command can be applied. *)
let applicable_at_nonce (t : t) =
  match t with
  | Signed_command x ->
      Signed_command.nonce x
  | Parties p ->
      Parties.applicable_at_nonce p

let expected_target_nonce t = Account.Nonce.succ (applicable_at_nonce t)

(** The target nonce is what the nonce of the fee payer will be after a user command is successfully applied. *)
let target_nonce_on_success (t : t) =
  match t with
  | Signed_command x ->
      Account.Nonce.succ (Signed_command.nonce x)
  | Parties p ->
      Parties.target_nonce_on_success p

let fee_token (t : t) =
  match t with
  | Signed_command x ->
      Signed_command.fee_token x
  | Parties x ->
      Parties.fee_token x

let valid_until (t : t) =
  match t with
  | Signed_command x ->
      Signed_command.valid_until x
  | Parties _ ->
      Mina_numbers.Global_slot.max_value

module Valid = struct
  [%%versioned
  module Stable = struct
    module V2 = struct
      type t =
        ( Signed_command.With_valid_signature.Stable.V2.t
        , Parties.Valid.Stable.V1.t )
        Poly.Stable.V2.t
      [@@deriving sexp, compare, equal, hash, yojson]

      let to_latest = Fn.id
    end
  end]

  module Gen = Gen_make (Signed_command.With_valid_signature)
end

let check ~ledger ~get ~location_of_account (t : t) : Valid.t option =
  match t with
  | Signed_command x ->
      Option.map (Signed_command.check x) ~f:(fun c -> Signed_command c)
  | Parties p ->
      Option.map (Parties.Valid.to_valid ~ledger ~get ~location_of_account p)
        ~f:(fun p -> Parties p)

let forget_check (t : Valid.t) : t =
  match t with
  | Parties x ->
      Parties (Parties.Valid.forget x)
  | Signed_command c ->
      Signed_command (c :> Signed_command.t)

let to_valid_unsafe (t : t) =
  `If_this_is_used_it_should_have_a_comment_justifying_it
    ( match t with
    | Parties x ->
        let (`If_this_is_used_it_should_have_a_comment_justifying_it x) =
          Parties.Valid.to_valid_unsafe x
        in
        Parties x
    | Signed_command x ->
        (* This is safe due to being immediately wrapped again. *)
        let (`If_this_is_used_it_should_have_a_comment_justifying_it x) =
          Signed_command.to_valid_unsafe x
        in
        Signed_command x )

let filter_by_participant (commands : t list) public_key =
  List.filter commands ~f:(fun user_command ->
      Core_kernel.List.exists
        (accounts_accessed user_command)
        ~f:
          (Fn.compose
             (Signature_lib.Public_key.Compressed.equal public_key)
             Account_id.public_key ) )

(* A metric on user commands that should correspond roughly to resource costs
   for validation/application *)
<<<<<<< HEAD
let weight : Stable.Latest.t -> int = function
=======
let weight : t -> int = function
>>>>>>> a5d2b57c
  | Signed_command signed_command ->
      Signed_command.payload signed_command |> Signed_command_payload.weight
  | Parties parties ->
      Parties.weight parties

(* Fee per weight unit *)
let fee_per_wu (user_command : Stable.Latest.t) : Currency.Fee_rate.t =
  (*TODO: return Or_error*)
<<<<<<< HEAD
  Currency.Fee_rate.make_exn (fee user_command) (weight user_command)
=======
  Currency.Fee_rate.make_exn (fee user_command) (weight user_command)

let valid_size ~genesis_constants = function
  | Signed_command _ ->
      Ok ()
  | Parties parties ->
      Parties.valid_size ~genesis_constants parties
>>>>>>> a5d2b57c
<|MERGE_RESOLUTION|>--- conflicted
+++ resolved
@@ -4,14 +4,10 @@
   [%%versioned
   module Stable = struct
     module V2 = struct
-<<<<<<< HEAD
-      type ('u, 's) t = Signed_command of 'u | Parties of 's
-=======
       type ('u, 's) t =
             ('u, 's) Mina_wire_types.Mina_base.User_command.Poly.V2.t =
         | Signed_command of 'u
         | Parties of 's
->>>>>>> a5d2b57c
       [@@deriving sexp, compare, equal, hash, yojson]
 
       let to_latest = Fn.id
@@ -279,11 +275,7 @@
 
 (* A metric on user commands that should correspond roughly to resource costs
    for validation/application *)
-<<<<<<< HEAD
-let weight : Stable.Latest.t -> int = function
-=======
 let weight : t -> int = function
->>>>>>> a5d2b57c
   | Signed_command signed_command ->
       Signed_command.payload signed_command |> Signed_command_payload.weight
   | Parties parties ->
@@ -292,14 +284,10 @@
 (* Fee per weight unit *)
 let fee_per_wu (user_command : Stable.Latest.t) : Currency.Fee_rate.t =
   (*TODO: return Or_error*)
-<<<<<<< HEAD
-  Currency.Fee_rate.make_exn (fee user_command) (weight user_command)
-=======
   Currency.Fee_rate.make_exn (fee user_command) (weight user_command)
 
 let valid_size ~genesis_constants = function
   | Signed_command _ ->
       Ok ()
   | Parties parties ->
-      Parties.valid_size ~genesis_constants parties
->>>>>>> a5d2b57c
+      Parties.valid_size ~genesis_constants parties