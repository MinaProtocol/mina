open Core_kernel

module Poly = struct
  [%%versioned
  module Stable = struct
    module V2 = struct
      type ('u, 's) t =
            ('u, 's) Mina_wire_types.Mina_base.User_command.Poly.V2.t =
        | Signed_command of 'u
        | Zkapp_command of 's
      [@@deriving sexp, compare, equal, hash, yojson]

      let to_latest = Fn.id
    end

    module V1 = struct
      type ('u, 's) t = Signed_command of 'u | Snapp_command of 's
      [@@deriving sexp, compare, equal, hash, yojson]

      let to_latest : _ t -> _ V2.t = function
        | Signed_command x ->
            Signed_command x
        | Snapp_command _ ->
            failwith "Snapp_command"
    end
  end]
end

type ('u, 's) t_ = ('u, 's) Poly.Stable.Latest.t =
  | Signed_command of 'u
  | Zkapp_command of 's

module Gen_make (C : Signed_command_intf.Gen_intf) = struct
  let to_signed_command f =
    Quickcheck.Generator.map f ~f:(fun c -> Signed_command c)

  open C.Gen

  let payment ?sign_type ~key_gen ?nonce ~max_amount ~fee_range () =
    to_signed_command
      (payment ?sign_type ~key_gen ?nonce ~max_amount ~fee_range ())

  let payment_with_random_participants ?sign_type ~keys ?nonce ~max_amount
      ~fee_range () =
    to_signed_command
      (payment_with_random_participants ?sign_type ~keys ?nonce ~max_amount
         ~fee_range () )

  let stake_delegation ~key_gen ?nonce ~fee_range () =
    to_signed_command (stake_delegation ~key_gen ?nonce ~fee_range ())

  let stake_delegation_with_random_participants ~keys ?nonce ~fee_range () =
    to_signed_command
      (stake_delegation_with_random_participants ~keys ?nonce ~fee_range ())

  let sequence ?length ?sign_type a =
    Quickcheck.Generator.map
      (sequence ?length ?sign_type a)
      ~f:(List.map ~f:(fun c -> Signed_command c))
end

module Gen = Gen_make (Signed_command)

let gen_signed =
  let module G = Signed_command.Gen in
  let open Quickcheck.Let_syntax in
  let%bind keys =
    Quickcheck.Generator.list_with_length 2
      Mina_base_import.Signature_keypair.gen
  in
  G.payment_with_random_participants ~sign_type:`Real ~keys:(Array.of_list keys)
    ~max_amount:10000 ~fee_range:1000 ()

let gen = Gen.to_signed_command gen_signed

[%%versioned
module Stable = struct
  module V2 = struct
    type t =
      (Signed_command.Stable.V2.t, Zkapp_command.Stable.V1.t) Poly.Stable.V2.t
    [@@deriving sexp, compare, equal, hash, yojson]

    let to_latest = Fn.id
  end
end]

let to_base64 : t -> string = function
  | Signed_command sc ->
      Signed_command.to_base64 sc
  | Zkapp_command zc ->
      Zkapp_command.to_base64 zc

let of_base64 s : t Or_error.t =
  match Signed_command.of_base64 s with
  | Ok sc ->
      Ok (Signed_command sc)
  | Error err1 -> (
      match Zkapp_command.of_base64 s with
      | Ok zc ->
          Ok (Zkapp_command zc)
      | Error err2 ->
          Error
            (Error.of_string
               (sprintf
                  "Could decode Base64 neither to signed command (%s), nor to \
                   zkApp (%s)"
                  (Error.to_string_hum err1) (Error.to_string_hum err2) ) ) )

(*
include Allocation_functor.Make.Versioned_v1.Full_compare_eq_hash (struct
  let id = "user_command"

  [%%versioned
  module Stable = struct
    module V1 = struct
      type t =
        (Signed_command.Stable.V1.t, Snapp_command.Stable.V1.t) Poly.Stable.V1.t
      [@@deriving sexp, compare, equal, hash, yojson]

      let to_latest = Fn.id

      type 'a creator : Signed_command.t -> Snapp_command.t -> 'a

      let create cmd1 cmd2 = (cmd1, cmd2)
    end
  end]
end)
*)

module Zero_one_or_two = struct
  [%%versioned
  module Stable = struct
    module V1 = struct
      type 'a t = [ `Zero | `One of 'a | `Two of 'a * 'a ]
      [@@deriving sexp, compare, equal, hash, yojson]
    end
  end]
end

module Verifiable = struct
  [%%versioned
  module Stable = struct
    module V2 = struct
      type t =
        ( Signed_command.Stable.V2.t
        , Zkapp_command.Verifiable.Stable.V1.t )
        Poly.Stable.V2.t
      [@@deriving sexp, compare, equal, hash, yojson]

      let to_latest = Fn.id
    end
  end]

  let fee_payer (t : t) =
    match t with
    | Signed_command x ->
        Signed_command.fee_payer x
    | Zkapp_command p ->
        Account_update.Fee_payer.account_id p.fee_payer
end

let to_verifiable (t : t) ~failed ~find_vk : Verifiable.t Or_error.t =
  match t with
  | Signed_command c ->
      Ok (Signed_command c)
  | Zkapp_command cmd ->
      Zkapp_command.Verifiable.create ~failed ~find_vk cmd
      |> Or_error.map ~f:(fun cmd -> Zkapp_command cmd)

module Make_to_all_verifiable
    (Strategy : Zkapp_command.Verifiable.Create_all_intf) =
struct
  let to_all_verifiable (ts : t Strategy.Command_wrapper.t list) ~load_vk_cache
      : Verifiable.t Strategy.Command_wrapper.t list Or_error.t =
    let open Or_error.Let_syntax in
    (* First we tag everything with its index *)
    let its = List.mapi ts ~f:(fun i x -> (i, x)) in
    (* then we partition out the zkapp commands *)
    let izk_cmds, is_cmds =
      List.partition_map its ~f:(fun (i, cmd) ->
          match Strategy.Command_wrapper.unwrap cmd with
          | Zkapp_command c ->
              First (i, Strategy.Command_wrapper.map cmd ~f:(Fn.const c))
          | Signed_command c ->
              Second (i, Strategy.Command_wrapper.map cmd ~f:(Fn.const c)) )
    in
    (* then unzip the indices *)
    let ixs, zk_cmds = List.unzip izk_cmds in
    (* then we verify the zkapp commands *)
    (* TODO: we could optimize this by skipping the fee payer and non-proof authorizations *)
    let accounts_referenced =
      List.fold_left zk_cmds ~init:Account_id.Set.empty ~f:(fun set zk_cmd ->
          Strategy.Command_wrapper.unwrap zk_cmd
          |> Zkapp_command.accounts_referenced |> Account_id.Set.of_list
          |> Set.union set )
    in
    let vk_cache = load_vk_cache accounts_referenced in
    let%map vzk_cmds = Strategy.create_all zk_cmds vk_cache in
    (* rezip indices *)
    let ivzk_cmds = List.zip_exn ixs vzk_cmds in
    (* Put them back in with a sort by index (un-partition) *)
    let ivs =
      List.map is_cmds ~f:(fun (i, cmd) ->
          (i, Strategy.Command_wrapper.map cmd ~f:(fun c -> Signed_command c)) )
      @ List.map ivzk_cmds ~f:(fun (i, cmd) ->
            (i, Strategy.Command_wrapper.map cmd ~f:(fun c -> Zkapp_command c)) )
      |> List.sort ~compare:(fun (i, _) (j, _) -> i - j)
    in
    (* Drop the indices *)
    List.unzip ivs |> snd
end

module Unapplied_sequence =
  Make_to_all_verifiable (Zkapp_command.Verifiable.From_unapplied_sequence)
module Applied_sequence =
  Make_to_all_verifiable (Zkapp_command.Verifiable.From_applied_sequence)

let of_verifiable (t : Verifiable.t) : t =
  match t with
  | Signed_command x ->
      Signed_command x
  | Zkapp_command p ->
      Zkapp_command (Zkapp_command.of_verifiable p)

let fee : t -> Currency.Fee.t = function
  | Signed_command x ->
      Signed_command.fee x
  | Zkapp_command p ->
      Zkapp_command.fee p

let has_insufficient_fee ~minimum_fee t = Currency.Fee.(fee t < minimum_fee)

<<<<<<< HEAD
let is_disabled = function
  | Zkapp_command _ ->
      Node_config_unconfigurable_constants.zkapps_disabled
=======
let is_disabled ~(compile_config : Mina_compile_config.t) = function
  | Zkapp_command _ ->
      compile_config.zkapps_disabled
>>>>>>> 97ab3010
  | _ ->
      false

(* always `Accessed` for fee payer *)
let accounts_accessed (t : t) (status : Transaction_status.t) :
    (Account_id.t * [ `Accessed | `Not_accessed ]) list =
  match t with
  | Signed_command x ->
      Signed_command.account_access_statuses x status
  | Zkapp_command ps ->
      Zkapp_command.account_access_statuses ps status

let accounts_referenced (t : t) =
  List.map (accounts_accessed t Applied) ~f:(fun (acct_id, _status) -> acct_id)

let fee_payer (t : t) =
  match t with
  | Signed_command x ->
      Signed_command.fee_payer x
  | Zkapp_command p ->
      Zkapp_command.fee_payer p

(** The application nonce is the nonce of the fee payer at which a user command can be applied. *)
let applicable_at_nonce (t : t) =
  match t with
  | Signed_command x ->
      Signed_command.nonce x
  | Zkapp_command p ->
      Zkapp_command.applicable_at_nonce p

let expected_target_nonce t = Account.Nonce.succ (applicable_at_nonce t)

let extract_vks : t -> (Account_id.t * Verification_key_wire.t) List.t =
  function
  | Signed_command _ ->
      []
  | Zkapp_command cmd ->
      Zkapp_command.extract_vks cmd

(** The target nonce is what the nonce of the fee payer will be after a user command is successfully applied. *)
let target_nonce_on_success (t : t) =
  match t with
  | Signed_command x ->
      Account.Nonce.succ (Signed_command.nonce x)
  | Zkapp_command p ->
      Zkapp_command.target_nonce_on_success p

let fee_token (t : t) =
  match t with
  | Signed_command x ->
      Signed_command.fee_token x
  | Zkapp_command x ->
      Zkapp_command.fee_token x

let valid_until (t : t) =
  match t with
  | Signed_command x ->
      Signed_command.valid_until x
  | Zkapp_command { fee_payer; _ } -> (
      match fee_payer.Account_update.Fee_payer.body.valid_until with
      | Some valid_until ->
          valid_until
      | None ->
          Mina_numbers.Global_slot_since_genesis.max_value )

module Valid = struct
  type t_ = t

  [%%versioned
  module Stable = struct
    module V2 = struct
      type t =
        ( Signed_command.With_valid_signature.Stable.V2.t
        , Zkapp_command.Valid.Stable.V1.t )
        Poly.Stable.V2.t
      [@@deriving sexp, compare, equal, hash, yojson]

      let to_latest = Fn.id
    end
  end]

  module Gen = Gen_make (Signed_command.With_valid_signature)
end

let check_verifiable (t : Verifiable.t) : Valid.t Or_error.t =
  match t with
  | Signed_command x -> (
      match Signed_command.check x with
      | Some c ->
          Ok (Signed_command c)
      | None ->
          Or_error.error_string "Invalid signature" )
  | Zkapp_command p ->
      Ok (Zkapp_command (Zkapp_command.Valid.of_verifiable p))

let check ~failed ~find_vk (t : t) : Valid.t Or_error.t =
  to_verifiable ~failed ~find_vk t |> Or_error.bind ~f:check_verifiable

let forget_check (t : Valid.t) : t =
  match t with
  | Zkapp_command x ->
      Zkapp_command (Zkapp_command.Valid.forget x)
  | Signed_command c ->
      Signed_command (c :> Signed_command.t)

let to_valid_unsafe (t : t) =
  `If_this_is_used_it_should_have_a_comment_justifying_it
    ( match t with
    | Zkapp_command x ->
        let (`If_this_is_used_it_should_have_a_comment_justifying_it x) =
          Zkapp_command.Valid.to_valid_unsafe x
        in
        Zkapp_command x
    | Signed_command x ->
        (* This is safe due to being immediately wrapped again. *)
        let (`If_this_is_used_it_should_have_a_comment_justifying_it x) =
          Signed_command.to_valid_unsafe x
        in
        Signed_command x )

let filter_by_participant (commands : t list) public_key =
  List.filter commands ~f:(fun user_command ->
      Core_kernel.List.exists
        (accounts_referenced user_command)
        ~f:
          (Fn.compose
             (Signature_lib.Public_key.Compressed.equal public_key)
             Account_id.public_key ) )

(* A metric on user commands that should correspond roughly to resource costs
   for validation/application *)
let weight : t -> int = function
  | Signed_command signed_command ->
      Signed_command.payload signed_command |> Signed_command_payload.weight
  | Zkapp_command zkapp_command ->
      Zkapp_command.weight zkapp_command

(* Fee per weight unit *)
let fee_per_wu (user_command : Stable.Latest.t) : Currency.Fee_rate.t =
  (*TODO: return Or_error*)
  Currency.Fee_rate.make_exn (fee user_command) (weight user_command)

let valid_size ~genesis_constants = function
  | Signed_command _ ->
      Ok ()
  | Zkapp_command zkapp_command ->
      Zkapp_command.valid_size ~genesis_constants zkapp_command

let has_zero_vesting_period = function
  | Signed_command _ ->
      false
  | Zkapp_command p ->
      Zkapp_command.has_zero_vesting_period p

let is_incompatible_version = function
  | Signed_command _ ->
      false
  | Zkapp_command p ->
      Zkapp_command.is_incompatible_version p

let has_invalid_call_forest : t -> bool = function
  | Signed_command _ ->
      false
  | Zkapp_command cmd ->
      List.exists cmd.account_updates ~f:(fun call_forest ->
          let root_may_use_token =
            call_forest.elt.account_update.body.may_use_token
          in
          not (Account_update.May_use_token.equal root_may_use_token No) )

module Well_formedness_error = struct
  (* syntactically-evident errors such that a user command can never succeed *)
  type t =
    | Insufficient_fee
    | Zero_vesting_period
    | Zkapp_too_big of (Error.t[@to_yojson Error_json.error_to_yojson])
    | Zkapp_invalid_call_forest
    | Transaction_type_disabled
    | Incompatible_version
  [@@deriving compare, to_yojson, sexp]

  let to_string = function
    | Insufficient_fee ->
        "Insufficient fee"
    | Zero_vesting_period ->
        "Zero vesting period"
    | Zkapp_too_big err ->
        sprintf "Zkapp too big (%s)" (Error.to_string_hum err)
    | Zkapp_invalid_call_forest ->
        "Zkapp has an invalid call forest (root account updates may not use \
         tokens)"
    | Incompatible_version ->
        "Set verification-key permission is updated to an incompatible version"
    | Transaction_type_disabled ->
        "Transaction type disabled"
end

<<<<<<< HEAD
let check_well_formedness ~(genesis_constants : Genesis_constants.t) t :
=======
let check_well_formedness ~(genesis_constants : Genesis_constants.t)
    ~(compile_config : Mina_compile_config.t) t :
>>>>>>> 97ab3010
    (unit, Well_formedness_error.t list) result =
  let preds =
    let open Well_formedness_error in
    [ ( has_insufficient_fee
          ~minimum_fee:genesis_constants.minimum_user_command_fee
      , Insufficient_fee )
    ; (has_zero_vesting_period, Zero_vesting_period)
    ; (is_incompatible_version, Incompatible_version)
    ; (is_disabled ~compile_config, Transaction_type_disabled)
    ; (has_invalid_call_forest, Zkapp_invalid_call_forest)
    ]
  in
  let errs0 =
    List.fold preds ~init:[] ~f:(fun acc (f, err) ->
        if f t then err :: acc else acc )
  in
  let errs =
    match valid_size ~genesis_constants t with
    | Ok () ->
        errs0
    | Error err ->
        Zkapp_too_big err :: errs0
  in
  if List.is_empty errs then Ok () else Error errs

type fee_payer_summary_t = Signature.t * Account.key * int
[@@deriving yojson, hash]

let fee_payer_summary : t -> fee_payer_summary_t = function
  | Zkapp_command cmd ->
      let fp = Zkapp_command.fee_payer_account_update cmd in
      let open Account_update in
      let body = Fee_payer.body fp in
      ( Fee_payer.authorization fp
      , Body.Fee_payer.public_key body
      , Body.Fee_payer.nonce body |> Unsigned.UInt32.to_int )
  | Signed_command cmd ->
      Signed_command.
        (signature cmd, fee_payer_pk cmd, nonce cmd |> Unsigned.UInt32.to_int)

let fee_payer_summary_json =
  Fn.compose fee_payer_summary_t_to_yojson fee_payer_summary

let fee_payer_summary_string =
  let to_string (signature, pk, nonce) =
    sprintf "%s (%s %d)"
      (Signature.to_base58_check signature)
      (Signature_lib.Public_key.Compressed.to_base58_check pk)
      nonce
  in
  Fn.compose to_string fee_payer_summary<|MERGE_RESOLUTION|>--- conflicted
+++ resolved
@@ -230,15 +230,9 @@
 
 let has_insufficient_fee ~minimum_fee t = Currency.Fee.(fee t < minimum_fee)
 
-<<<<<<< HEAD
-let is_disabled = function
-  | Zkapp_command _ ->
-      Node_config_unconfigurable_constants.zkapps_disabled
-=======
 let is_disabled ~(compile_config : Mina_compile_config.t) = function
   | Zkapp_command _ ->
       compile_config.zkapps_disabled
->>>>>>> 97ab3010
   | _ ->
       false
 
@@ -436,12 +430,8 @@
         "Transaction type disabled"
 end
 
-<<<<<<< HEAD
-let check_well_formedness ~(genesis_constants : Genesis_constants.t) t :
-=======
 let check_well_formedness ~(genesis_constants : Genesis_constants.t)
     ~(compile_config : Mina_compile_config.t) t :
->>>>>>> 97ab3010
     (unit, Well_formedness_error.t list) result =
   let preds =
     let open Well_formedness_error in
