--- conflicted
+++ resolved
@@ -402,13 +402,8 @@
     | Insufficient_fee
     | Zero_vesting_period
     | Zkapp_too_big of (Error.t[@to_yojson Error_json.error_to_yojson])
-<<<<<<< HEAD
-    | Transaction_type_disabled
-  [@@deriving compare, to_yojson]
-=======
     | Incompatible_version
   [@@deriving compare, to_yojson, sexp]
->>>>>>> 35e80270
 
   let to_string = function
     | Insufficient_fee ->
@@ -417,13 +412,10 @@
         "Zero vesting period"
     | Zkapp_too_big err ->
         sprintf "Zkapp too big (%s)" (Error.to_string_hum err)
-<<<<<<< HEAD
+    | Incompatible_version ->
+        "Set verification-key permission is updated to an incompatible version"
     | Transaction_type_disabled ->
         "Transaction type disabled"
-=======
-    | Incompatible_version ->
-        "Set verification-key permission is updated to an incompatible version"
->>>>>>> 35e80270
 end
 
 let check_well_formedness ~genesis_constants t :
@@ -432,11 +424,8 @@
     let open Well_formedness_error in
     [ (has_insufficient_fee, Insufficient_fee)
     ; (has_zero_vesting_period, Zero_vesting_period)
-<<<<<<< HEAD
+    ; (is_incompatible_version, Incompatible_version)
     ; (is_disabled, Transaction_type_disabled)
-=======
-    ; (is_incompatible_version, Incompatible_version)
->>>>>>> 35e80270
     ]
   in
   let errs0 =
