--- conflicted
+++ resolved
@@ -295,7 +295,6 @@
           valid_until
       | None ->
           Mina_numbers.Global_slot_since_genesis.max_value )
-<<<<<<< HEAD
 
 module Valid = struct
   type t_ = t
@@ -309,21 +308,6 @@
         Poly.Stable.V2.t
       [@@deriving sexp, compare, equal, hash, yojson]
 
-=======
-
-module Valid = struct
-  type t_ = t
-
-  [%%versioned
-  module Stable = struct
-    module V2 = struct
-      type t =
-        ( Signed_command.With_valid_signature.Stable.V2.t
-        , Zkapp_command.Valid.Stable.V1.t )
-        Poly.Stable.V2.t
-      [@@deriving sexp, compare, equal, hash, yojson]
-
->>>>>>> 21cac80c
       let to_latest = Fn.id
     end
   end]
@@ -437,9 +421,6 @@
     | Error err ->
         Zkapp_too_big err :: errs0
   in
-<<<<<<< HEAD
-  if List.is_empty errs then Ok () else Error errs
-=======
   if List.is_empty errs then Ok () else Error errs
 
 type fee_payer_summary_t = Signature.t * Account.key * int
@@ -467,5 +448,4 @@
       (Signature_lib.Public_key.Compressed.to_base58_check pk)
       nonce
   in
-  Fn.compose to_string fee_payer_summary
->>>>>>> 21cac80c
+  Fn.compose to_string fee_payer_summary