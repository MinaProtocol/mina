--- conflicted
+++ resolved
@@ -419,8 +419,7 @@
       As_record.equal ~equal:Run.Boolean.Assert.( = ) ~and_:(fun _ _ -> ()) x y
   end
 
-  let to_input x =
-      As_record.to_input ~field_of_bool (As_record.of_variant x)
+  let to_input x = As_record.to_input ~field_of_bool (As_record.of_variant x)
 
   let typ : (Checked.t, t) Typ.t =
     As_record.typ
@@ -1111,66 +1110,6 @@
     end]
   end
 
-<<<<<<< HEAD
-=======
-  module Wire = struct
-    [%%versioned
-    module Stable = struct
-      module V1 = struct
-        type t =
-          { public_key : Public_key.Compressed.Stable.V1.t
-          ; token_id : Token_id.Stable.V2.t
-          ; update : Update.Stable.V1.t
-          ; balance_change :
-              (Amount.Stable.V1.t, Sgn.Stable.V1.t) Signed_poly.Stable.V1.t
-          ; increment_nonce : bool
-          ; events : Events'.Stable.V1.t
-          ; actions : Events'.Stable.V1.t
-          ; call_data : Pickles.Backend.Tick.Field.Stable.V1.t
-          ; preconditions : Preconditions.Stable.V1.t
-          ; use_full_commitment : bool
-          ; implicit_account_creation_fee : bool
-          ; caller : Call_type.Stable.V1.t
-          ; authorization_kind : Authorization_kind.Stable.V1.t
-          }
-        [@@deriving sexp, equal, yojson, hash, compare]
-
-        let to_latest = Fn.id
-      end
-    end]
-
-    let gen =
-      let open Quickcheck.Generator.Let_syntax in
-      let%map public_key = Public_key.Compressed.gen
-      and token_id = Token_id.gen
-      and update = Update.gen ()
-      and balance_change = Currency.Amount.Signed.gen
-      and increment_nonce = Quickcheck.Generator.bool
-      and events = return []
-      and actions = return []
-      and call_data = Field.gen
-      and preconditions = Preconditions.gen
-      and use_full_commitment = Quickcheck.Generator.bool
-      and implicit_account_creation_fee = Quickcheck.Generator.bool
-      and caller = Call_type.gen
-      and authorization_kind = Authorization_kind.gen in
-      { public_key
-      ; token_id
-      ; update
-      ; balance_change
-      ; increment_nonce
-      ; events
-      ; actions
-      ; call_data
-      ; preconditions
-      ; use_full_commitment
-      ; implicit_account_creation_fee
-      ; caller
-      ; authorization_kind
-      }
-  end
-
->>>>>>> fde5f83d
   module Graphql_repr = struct
     [%%versioned
     module Stable = struct
@@ -1188,12 +1127,8 @@
           ; call_depth : int
           ; preconditions : Preconditions.Stable.V1.t
           ; use_full_commitment : bool
-<<<<<<< HEAD
+          ; implicit_account_creation_fee : bool
           ; call_type : Call_type.Stable.V1.t
-=======
-          ; implicit_account_creation_fee : bool
-          ; caller : Token_id.Stable.V2.t
->>>>>>> fde5f83d
           ; authorization_kind : Authorization_kind.Stable.V1.t
           }
         [@@deriving annot, sexp, equal, yojson, hash, compare, fields]
@@ -1210,12 +1145,8 @@
         ~increment_nonce:!.bool ~events:!.Events.deriver
         ~actions:!.Actions.deriver ~call_data:!.field
         ~preconditions:!.Preconditions.deriver ~use_full_commitment:!.bool
-<<<<<<< HEAD
-        ~call_type:!.Call_type.deriver ~call_depth:!.int
-=======
-        ~implicit_account_creation_fee:!.bool ~caller:!.Token_id.deriver
+        ~implicit_account_creation_fee:!.bool ~call_type:!.Call_type.deriver
         ~call_depth:!.int
->>>>>>> fde5f83d
         ~authorization_kind:!.Authorization_kind.deriver
       |> finish "AccountUpdateBody" ~t_toplevel_annots
 
@@ -1231,12 +1162,8 @@
       ; call_depth = 0
       ; preconditions = Preconditions.accept
       ; use_full_commitment = false
-<<<<<<< HEAD
+      ; implicit_account_creation_fee = false
       ; call_type = Call
-=======
-      ; implicit_account_creation_fee = false
-      ; caller = Token_id.default
->>>>>>> fde5f83d
       ; authorization_kind = None_given
       }
   end
@@ -1258,12 +1185,8 @@
           ; call_depth : int
           ; preconditions : Preconditions.Stable.V1.t
           ; use_full_commitment : bool
-<<<<<<< HEAD
+          ; implicit_account_creation_fee : bool
           ; call_type : Call_type.Stable.V1.t
-=======
-          ; implicit_account_creation_fee : bool
-          ; caller : Call_type.Stable.V1.t
->>>>>>> fde5f83d
           ; authorization_kind : Authorization_kind.Stable.V1.t
           }
         [@@deriving annot, sexp, equal, yojson, hash, compare, fields]
@@ -1288,12 +1211,8 @@
         ; call_data : Pickles.Backend.Tick.Field.Stable.V1.t
         ; preconditions : Preconditions.Stable.V1.t
         ; use_full_commitment : bool
-<<<<<<< HEAD
+        ; implicit_account_creation_fee : bool
         ; call_type : Call_type.Stable.V1.t
-=======
-        ; implicit_account_creation_fee : bool
-        ; caller : Token_id.Stable.V2.t
->>>>>>> fde5f83d
         ; authorization_kind : Authorization_kind.Stable.V1.t
         }
       [@@deriving annot, sexp, equal, yojson, hash, hlist, compare, fields]
@@ -1313,12 +1232,8 @@
     ; call_data = p.call_data
     ; preconditions = p.preconditions
     ; use_full_commitment = p.use_full_commitment
-<<<<<<< HEAD
+    ; implicit_account_creation_fee = p.implicit_account_creation_fee
     ; call_type = p.call_type
-=======
-    ; implicit_account_creation_fee = p.implicit_account_creation_fee
-    ; caller
->>>>>>> fde5f83d
     ; authorization_kind = p.authorization_kind
     }
 
@@ -1333,12 +1248,8 @@
        ; call_data
        ; preconditions
        ; use_full_commitment
-<<<<<<< HEAD
+       ; implicit_account_creation_fee
        ; call_type
-=======
-       ; implicit_account_creation_fee
-       ; caller
->>>>>>> fde5f83d
        ; call_depth = _
        ; authorization_kind
        } :
@@ -1353,12 +1264,8 @@
     ; call_data
     ; preconditions
     ; use_full_commitment
-<<<<<<< HEAD
+    ; implicit_account_creation_fee
     ; call_type
-=======
-    ; implicit_account_creation_fee
-    ; caller
->>>>>>> fde5f83d
     ; authorization_kind
     }
 
@@ -1373,12 +1280,8 @@
        ; call_data
        ; preconditions
        ; use_full_commitment
-<<<<<<< HEAD
+       ; implicit_account_creation_fee
        ; call_type
-=======
-       ; implicit_account_creation_fee
-       ; caller
->>>>>>> fde5f83d
        ; authorization_kind
        } :
         t ) ~call_depth : Graphql_repr.t =
@@ -1392,12 +1295,8 @@
     ; call_data
     ; preconditions
     ; use_full_commitment
-<<<<<<< HEAD
+    ; implicit_account_creation_fee
     ; call_type
-=======
-    ; implicit_account_creation_fee
-    ; caller
->>>>>>> fde5f83d
     ; call_depth
     ; authorization_kind
     }
@@ -1476,12 +1375,8 @@
         ; account = Account_precondition.Nonce t.nonce
         }
     ; use_full_commitment = true
-<<<<<<< HEAD
+    ; implicit_account_creation_fee = true
     ; call_type = Call
-=======
-    ; implicit_account_creation_fee = true
-    ; caller = Token_id.default
->>>>>>> fde5f83d
     ; authorization_kind = Signature
     }
 
@@ -1507,12 +1402,8 @@
         ; account = Account_precondition.Nonce t.nonce
         }
     ; use_full_commitment = true
-<<<<<<< HEAD
+    ; implicit_account_creation_fee = true
     ; call_type = Call
-=======
-    ; implicit_account_creation_fee = true
-    ; caller = Call
->>>>>>> fde5f83d
     ; call_depth = 0
     ; authorization_kind = Signature
     }
@@ -1576,12 +1467,8 @@
       ; call_data : Field.Var.t
       ; preconditions : Preconditions.Checked.t
       ; use_full_commitment : Boolean.var
-<<<<<<< HEAD
+      ; implicit_account_creation_fee : Boolean.var
       ; call_type : Call_type.Checked.t
-=======
-      ; implicit_account_creation_fee : Boolean.var
-      ; caller : Token_id.Checked.t
->>>>>>> fde5f83d
       ; authorization_kind : Authorization_kind.Checked.t
       }
     [@@deriving annot, hlist, fields]
@@ -1597,12 +1484,8 @@
          ; call_data
          ; preconditions
          ; use_full_commitment
-<<<<<<< HEAD
+         ; implicit_account_creation_fee
          ; call_type
-=======
-         ; implicit_account_creation_fee
-         ; caller
->>>>>>> fde5f83d
          ; authorization_kind
          } :
           t ) =
@@ -1620,13 +1503,9 @@
         ; Preconditions.Checked.to_input preconditions
         ; Random_oracle_input.Chunked.packed
             ((use_full_commitment :> Field.Var.t), 1)
-<<<<<<< HEAD
-        ; Call_type.Checked.to_input call_type
-=======
         ; Random_oracle_input.Chunked.packed
             ((implicit_account_creation_fee :> Field.Var.t), 1)
-        ; Token_id.Checked.to_input caller
->>>>>>> fde5f83d
+        ; Call_type.Checked.to_input call_type
         ; Authorization_kind.Checked.to_input authorization_kind
         ]
 
@@ -1647,12 +1526,8 @@
       ; Field.typ
       ; Preconditions.typ ()
       ; Impl.Boolean.typ
-<<<<<<< HEAD
+      ; Impl.Boolean.typ
       ; Call_type.typ
-=======
-      ; Impl.Boolean.typ
-      ; Token_id.typ
->>>>>>> fde5f83d
       ; Authorization_kind.typ
       ]
       ~var_to_hlist:Checked.to_hlist ~var_of_hlist:Checked.of_hlist
@@ -1669,12 +1544,8 @@
     ; call_data = Field.zero
     ; preconditions = Preconditions.accept
     ; use_full_commitment = false
-<<<<<<< HEAD
+    ; implicit_account_creation_fee = true
     ; call_type = Call
-=======
-    ; implicit_account_creation_fee = true
-    ; caller = Token_id.default
->>>>>>> fde5f83d
     ; authorization_kind = None_given
     }
 
@@ -1696,12 +1567,8 @@
        ; call_data
        ; preconditions
        ; use_full_commitment
-<<<<<<< HEAD
+       ; implicit_account_creation_fee
        ; call_type
-=======
-       ; implicit_account_creation_fee
-       ; caller
->>>>>>> fde5f83d
        ; authorization_kind
        } :
         t ) =
@@ -1716,13 +1583,9 @@
       ; Random_oracle_input.Chunked.field call_data
       ; Preconditions.to_input preconditions
       ; Random_oracle_input.Chunked.packed (field_of_bool use_full_commitment, 1)
-<<<<<<< HEAD
-      ; Call_type.to_input call_type
-=======
       ; Random_oracle_input.Chunked.packed
           (field_of_bool implicit_account_creation_fee, 1)
-      ; Token_id.to_input caller
->>>>>>> fde5f83d
+      ; Call_type.to_input call_type
       ; Authorization_kind.to_input authorization_kind
       ]
 
@@ -1749,11 +1612,8 @@
     and call_data = Field.gen
     and preconditions = Preconditions.gen
     and use_full_commitment = Quickcheck.Generator.bool
-<<<<<<< HEAD
+    and implicit_account_creation_fee = Quickcheck.Generator.bool
     and call_type = Call_type.gen
-=======
-    and implicit_account_creation_fee = Quickcheck.Generator.bool
->>>>>>> fde5f83d
     and authorization_kind = Authorization_kind.gen in
     { public_key
     ; token_id
@@ -1765,12 +1625,8 @@
     ; call_data
     ; preconditions
     ; use_full_commitment
-<<<<<<< HEAD
+    ; implicit_account_creation_fee
     ; call_type
-=======
-    ; implicit_account_creation_fee
-    ; caller
->>>>>>> fde5f83d
     ; authorization_kind
     }
 end
