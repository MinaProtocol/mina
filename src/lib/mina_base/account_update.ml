--- conflicted
+++ resolved
@@ -1489,14 +1489,7 @@
         ; Authorization_kind.Checked.to_input authorization_kind
         ]
 
-<<<<<<< HEAD
-    let digest ?signature_kind (t : t) =
-      let signature_kind =
-        Option.value signature_kind ~default:Mina_signature_kind.t_DEPRECATED
-      in
-=======
     let digest ~signature_kind (t : t) =
->>>>>>> 85356701
       Random_oracle.Checked.(
         hash
           ~init:(Hash_prefix.zkapp_body ~signature_kind)
@@ -1571,14 +1564,7 @@
       ; Authorization_kind.to_input authorization_kind
       ]
 
-<<<<<<< HEAD
-  let digest ?signature_kind (t : t) =
-    let signature_kind =
-      Option.value signature_kind ~default:Mina_signature_kind.t_DEPRECATED
-    in
-=======
   let digest ~signature_kind (t : t) =
->>>>>>> 85356701
     Random_oracle.(
       hash
         ~init:(Hash_prefix.zkapp_body ~signature_kind)
@@ -1748,20 +1734,12 @@
   let of_simple (p : Simple.t) : Stable.Latest.t =
     { body = Body.of_simple p.body; authorization = p.authorization }
 
-<<<<<<< HEAD
-  let digest ?signature_kind t = Body.digest ?signature_kind t.Poly.body
-=======
   let digest ~signature_kind t = Body.digest ~signature_kind t.Poly.body
->>>>>>> 85356701
 
   module Checked = struct
     type t = Body.Checked.t
 
-<<<<<<< HEAD
-    let digest ?signature_kind (t : t) = Body.Checked.digest ?signature_kind t
-=======
     let digest ~signature_kind (t : t) = Body.Checked.digest ~signature_kind t
->>>>>>> 85356701
   end
 end
 
