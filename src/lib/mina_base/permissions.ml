--- conflicted
+++ resolved
@@ -370,11 +370,7 @@
       ~receive:(f controller) ~set_zkapp_uri:(f controller)
       ~edit_sequence_state:(f controller) ~set_token_symbol:(f controller)
       ~increment_nonce:(f controller) ~set_voting_for:(f controller)
-<<<<<<< HEAD
-      ~set_timing:(f controller)
-=======
-      ~access:(f controller)
->>>>>>> fde5f83d
+      ~set_timing:(f controller) ~access:(f controller)
     |> List.rev
     |> List.reduce_exn ~f:Random_oracle.Input.Chunked.append
 end
@@ -412,16 +408,13 @@
   let%bind set_token_symbol = auth_required_gen in
   let%bind increment_nonce = auth_required_gen in
   let%bind set_voting_for = auth_required_gen in
-<<<<<<< HEAD
   let%bind set_timing = auth_required_gen in
-=======
   let%bind access =
     (* Access permission is significantly more restrictive, do not arbitrarily
        set it when tests may not be intending to exercise it.
     *)
     Auth_required.gen_for_none_given_authorization
   in
->>>>>>> fde5f83d
   return
     { Poly.edit_state
     ; send
@@ -434,11 +427,8 @@
     ; set_token_symbol
     ; increment_nonce
     ; set_voting_for
-<<<<<<< HEAD
     ; set_timing
-=======
     ; access
->>>>>>> fde5f83d
     }
 
 [%%ifdef consensus_mechanism]
@@ -458,11 +448,7 @@
     Poly.Fields.map ~edit_state:c ~send:c ~receive:c ~set_delegate:c
       ~set_permissions:c ~set_verification_key:c ~set_zkapp_uri:c
       ~edit_sequence_state:c ~set_token_symbol:c ~increment_nonce:c
-<<<<<<< HEAD
-      ~set_voting_for:c ~set_timing:c
-=======
-      ~set_voting_for:c ~access:c
->>>>>>> fde5f83d
+      ~set_voting_for:c ~set_timing:c ~access:c
 
   let constant (t : Stable.Latest.t) : t =
     let open Core_kernel.Field in
@@ -470,17 +456,14 @@
     Poly.Fields.map ~edit_state:a ~send:a ~receive:a ~set_delegate:a
       ~set_permissions:a ~set_verification_key:a ~set_zkapp_uri:a
       ~edit_sequence_state:a ~set_token_symbol:a ~increment_nonce:a
-<<<<<<< HEAD
-      ~set_voting_for:a ~set_timing:a
-=======
-      ~set_voting_for:a ~access:a
->>>>>>> fde5f83d
+      ~set_voting_for:a ~set_timing:a ~access:a
 end
 
 let typ =
   let open Poly.Stable.Latest in
   Typ.of_hlistable
     [ Auth_required.typ
+    ; Auth_required.typ
     ; Auth_required.typ
     ; Auth_required.typ
     ; Auth_required.typ
@@ -512,11 +495,8 @@
   ; set_token_symbol = Signature
   ; increment_nonce = Signature
   ; set_voting_for = Signature
-<<<<<<< HEAD
   ; set_timing = Signature
-=======
   ; access = None
->>>>>>> fde5f83d
   }
 
 let empty : t =
@@ -550,11 +530,8 @@
     ~set_permissions:!.auth_required ~set_verification_key:!.auth_required
     ~set_zkapp_uri:!.auth_required ~edit_sequence_state:!.auth_required
     ~set_token_symbol:!.auth_required ~increment_nonce:!.auth_required
-<<<<<<< HEAD
     ~set_voting_for:!.auth_required ~set_timing:!.auth_required
-=======
-    ~set_voting_for:!.auth_required ~access:!.auth_required
->>>>>>> fde5f83d
+    ~access:!.auth_required
   |> finish "Permissions" ~t_toplevel_annots:Poly.t_toplevel_annots
 
 let%test_unit "json roundtrip" =
