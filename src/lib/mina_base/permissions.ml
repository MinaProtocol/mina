--- conflicted
+++ resolved
@@ -74,15 +74,12 @@
     | None_given ->
         None
 
-<<<<<<< HEAD
-=======
   let verification_key_perm_fallback_to_signature_with_older_version = function
     | Impossible | Proof ->
         Signature
     | t ->
         t
 
->>>>>>> 55d8a449
   (* permissions such that [check permission (Proof _)] is true *)
   let gen_for_proof_authorization : t Quickcheck.Generator.t =
     Quickcheck.Generator.of_list [ None; Either; Proof ]
@@ -357,26 +354,17 @@
   [%%versioned
   module Stable = struct
     module V2 = struct
-<<<<<<< HEAD
-      type 'controller t =
-            'controller Mina_wire_types.Mina_base.Permissions.Poly.V2.t =
-=======
       type ('controller, 'txn_version) t =
             ( 'controller
             , 'txn_version )
             Mina_wire_types.Mina_base.Permissions.Poly.V2.t =
->>>>>>> 55d8a449
         { edit_state : 'controller
         ; access : 'controller
         ; send : 'controller
         ; receive : 'controller
         ; set_delegate : 'controller
         ; set_permissions : 'controller
-<<<<<<< HEAD
-        ; set_verification_key : 'controller
-=======
         ; set_verification_key : 'controller * 'txn_version
->>>>>>> 55d8a449
         ; set_zkapp_uri : 'controller
         ; edit_action_state : 'controller
         ; set_token_symbol : 'controller
@@ -392,15 +380,11 @@
     let f mk acc field = mk (Core_kernel.Field.get field t) :: acc in
     Stable.Latest.Fields.fold ~init:[] ~edit_state:(f controller)
       ~send:(f controller) ~set_delegate:(f controller)
-<<<<<<< HEAD
-      ~set_permissions:(f controller) ~set_verification_key:(f controller)
-=======
       ~set_permissions:(f controller)
       ~set_verification_key:
         (f (fun (c, v) ->
              Random_oracle.Input.Chunked.append (controller c) (txn_version v) )
         )
->>>>>>> 55d8a449
       ~receive:(f controller) ~set_zkapp_uri:(f controller)
       ~edit_action_state:(f controller) ~set_token_symbol:(f controller)
       ~increment_nonce:(f controller) ~set_voting_for:(f controller)
@@ -412,14 +396,10 @@
 [%%versioned
 module Stable = struct
   module V2 = struct
-<<<<<<< HEAD
-    type t = Auth_required.Stable.V2.t Poly.Stable.V2.t
-=======
     type t =
       ( Auth_required.Stable.V2.t
       , Mina_numbers.Txn_version.Stable.V1.t )
       Poly.Stable.V2.t
->>>>>>> 55d8a449
     [@@deriving sexp, equal, compare, hash, yojson]
 
     let to_latest = Fn.id
@@ -443,14 +423,10 @@
   let%bind receive = auth_required_gen in
   let%bind set_delegate = auth_required_gen in
   let%bind set_permissions = auth_required_gen in
-<<<<<<< HEAD
-  let%bind set_verification_key = auth_required_gen in
-=======
   let%bind set_verification_key_auth = auth_required_gen in
   let txn_version =
     Mina_numbers.Txn_version.of_int @@ Protocol_version.(transaction current)
   in
->>>>>>> 55d8a449
   let%bind set_zkapp_uri = auth_required_gen in
   let%bind edit_action_state = auth_required_gen in
   let%bind set_token_symbol = auth_required_gen in
@@ -469,11 +445,7 @@
     ; receive
     ; set_delegate
     ; set_permissions
-<<<<<<< HEAD
-    ; set_verification_key
-=======
     ; set_verification_key = (set_verification_key_auth, txn_version)
->>>>>>> 55d8a449
     ; set_zkapp_uri
     ; edit_action_state
     ; set_token_symbol
@@ -486,23 +458,6 @@
 [%%ifdef consensus_mechanism]
 
 module Checked = struct
-<<<<<<< HEAD
-  type t = Auth_required.Checked.t Poly.Stable.Latest.t
-
-  let to_input (x : t) = Poly.to_input Auth_required.Checked.to_input x
-
-  let if_ b ~then_ ~else_ =
-    let g cond f =
-      cond b
-        ~then_:(Core_kernel.Field.get f then_)
-        ~else_:(Core_kernel.Field.get f else_)
-    in
-    let c = g Auth_required.Checked.if_ in
-    Poly.Fields.map ~edit_state:c ~send:c ~receive:c ~set_delegate:c
-      ~set_permissions:c ~set_verification_key:c ~set_zkapp_uri:c
-      ~edit_action_state:c ~set_token_symbol:c ~increment_nonce:c
-      ~set_voting_for:c ~set_timing:c ~access:c
-=======
   type t =
     ( Auth_required.Checked.t
     , Mina_numbers.Txn_version.Checked.t )
@@ -583,17 +538,11 @@
     ; set_timing
     ; access
     }
->>>>>>> 55d8a449
 
   let constant (t : Stable.Latest.t) : t =
     let open Core_kernel.Field in
     let a f = Auth_required.Checked.constant (get f t) in
     Poly.Fields.map ~edit_state:a ~send:a ~receive:a ~set_delegate:a
-<<<<<<< HEAD
-      ~set_permissions:a ~set_verification_key:a ~set_zkapp_uri:a
-      ~edit_action_state:a ~set_token_symbol:a ~increment_nonce:a
-      ~set_voting_for:a ~set_timing:a ~access:a
-=======
       ~set_permissions:a
       ~set_verification_key:(fun f ->
         let auth, txn_version = get f t in
@@ -601,7 +550,6 @@
         , Mina_numbers.Txn_version.Checked.constant txn_version ) )
       ~set_zkapp_uri:a ~edit_action_state:a ~set_token_symbol:a
       ~increment_nonce:a ~set_voting_for:a ~set_timing:a ~access:a
->>>>>>> 55d8a449
 end
 
 let typ =
@@ -613,11 +561,7 @@
     ; Auth_required.typ
     ; Auth_required.typ
     ; Auth_required.typ
-<<<<<<< HEAD
-    ; Auth_required.typ
-=======
     ; Typ.tuple2 Auth_required.typ Mina_numbers.Txn_version.typ
->>>>>>> 55d8a449
     ; Auth_required.typ
     ; Auth_required.typ
     ; Auth_required.typ
@@ -630,12 +574,8 @@
 
 [%%endif]
 
-<<<<<<< HEAD
-let to_input (x : t) = Poly.to_input Auth_required.to_input x
-=======
 let to_input (x : t) =
   Poly.to_input Auth_required.to_input Mina_numbers.Txn_version.to_input x
->>>>>>> 55d8a449
 
 let user_default : t =
   { edit_state = Signature
@@ -643,11 +583,7 @@
   ; receive = None
   ; set_delegate = Signature
   ; set_permissions = Signature
-<<<<<<< HEAD
-  ; set_verification_key = Signature
-=======
   ; set_verification_key = (Signature, Mina_numbers.Txn_version.current)
->>>>>>> 55d8a449
   ; set_zkapp_uri = Signature
   ; edit_action_state = Signature
   ; set_token_symbol = Signature
@@ -664,11 +600,7 @@
   ; access = None
   ; set_delegate = None
   ; set_permissions = None
-<<<<<<< HEAD
-  ; set_verification_key = None
-=======
   ; set_verification_key = (None, Mina_numbers.Txn_version.current)
->>>>>>> 55d8a449
   ; set_zkapp_uri = None
   ; edit_action_state = None
   ; set_token_symbol = None
@@ -684,8 +616,6 @@
     ~js_type:(Custom "AuthRequired") ~doc:"Kind of authorization required"
     ~to_string:Auth_required.to_string ~of_string:Auth_required.of_string
 
-<<<<<<< HEAD
-=======
 module As_record = struct
   type t = { auth : Auth_required.t; txn_version : Mina_numbers.Txn_version.t }
   [@@deriving fields, annot]
@@ -705,18 +635,13 @@
 
 let of_record { As_record.auth; txn_version } = (auth, txn_version)
 
->>>>>>> 55d8a449
 let deriver obj =
   let open Fields_derivers_zkapps.Derivers in
   let ( !. ) = ( !. ) ~t_fields_annots:Poly.t_fields_annots in
   Poly.Fields.make_creator obj ~edit_state:!.auth_required ~send:!.auth_required
     ~receive:!.auth_required ~set_delegate:!.auth_required
-<<<<<<< HEAD
-    ~set_permissions:!.auth_required ~set_verification_key:!.auth_required
-=======
     ~set_permissions:!.auth_required
     ~set_verification_key:!.(iso_record ~to_record ~of_record As_record.deriver)
->>>>>>> 55d8a449
     ~set_zkapp_uri:!.auth_required ~edit_action_state:!.auth_required
     ~set_token_symbol:!.auth_required ~increment_nonce:!.auth_required
     ~set_voting_for:!.auth_required ~set_timing:!.auth_required
@@ -742,14 +667,10 @@
         receive: "None",
         setDelegate: "Signature",
         setPermissions: "Signature",
-<<<<<<< HEAD
-        setVerificationKey: "Signature",
-=======
         setVerificationKey: {
           auth: "Signature",
           txnVersion: "2"
           },
->>>>>>> 55d8a449
         setZkappUri: "Signature",
         editActionState: "Signature",
         setTokenSymbol: "Signature",
