--- conflicted
+++ resolved
@@ -55,19 +55,11 @@
         | Either
         | Proof
         | Signature
-<<<<<<< HEAD
-        | Impossible (* Both and either can both be subsumed in verification key.
-                        It is good to have "Either" as a separate thing to spare the owner from
-                        having to make a proof instead of a signature. Both, I'm not sure if there's
-                        a good justification for. *)
-=======
-        | Both
         | Impossible
           (* Both and either can both be subsumed in verification key.
              It is good to have "Either" as a separate thing to spare the owner from
              having to make a proof instead of a signature. Both, I'm not sure if there's
              a good justification for. *)
->>>>>>> b1e92026
       [@@deriving sexp, equal, compare, hash, yojson, enum]
 
       let to_latest = Fn.id
