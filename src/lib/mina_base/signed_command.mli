--- conflicted
+++ resolved
@@ -1,46 +1,7 @@
 open Core_kernel
 open Mina_base_import
-<<<<<<< HEAD
-module Payload = Signed_command_payload
-
-module Poly : sig
-  [%%versioned:
-  module Stable : sig
-    module V1 : sig
-      type ('payload, 'pk, 'signature) t =
-        { payload : 'payload; signer : 'pk; signature : 'signature }
-      [@@deriving sexp, hash, yojson, equal, compare]
-    end
-  end]
-end
-
-[%%versioned:
-module Stable : sig
-  [@@@no_toplevel_latest_type]
-
-  module V2 : sig
-    type t =
-      ( Payload.Stable.V2.t
-      , Public_key.Stable.V1.t
-      , Signature.Stable.V1.t )
-      Poly.Stable.V1.t
-    [@@deriving sexp, hash, yojson, version]
-
-    val version_byte : char (* for base58_check *)
-
-    include Comparable.S with type t := t
-
-    include Hashable.S with type t := t
-
-    val accounts_accessed : t -> Account_id.t list
-  end
-end]
-
-include Signed_command_intf.S with type t = Stable.Latest.t
-=======
 
 include
   Signed_command_intf.Full
     with type With_valid_signature.Stable.Latest.t =
-      Mina_wire_types.Mina_base.Signed_command.With_valid_signature.V2.t
->>>>>>> a5d2b57c
+      Mina_wire_types.Mina_base.Signed_command.With_valid_signature.V2.t