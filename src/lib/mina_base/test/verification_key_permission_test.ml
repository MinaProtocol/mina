open Core_kernel
open Mina_base

let different_version = Mina_numbers.Txn_version.(succ current)

let update_vk_perm_to_be ~auth : Zkapp_command.t =
  let account_update : Account_update.t =
    { body =
        { Account_update.Body.dummy with
          update =
            { Account_update.Body.dummy.update with
              permissions =
                Set
                  { Permissions.user_default with set_verification_key = auth }
            }
        }
    ; authorization = Control.dummy_of_tag Signature
    }
  in
  let fee_payer : Account_update.Fee_payer.t =
    { body =
        { Account_update.Body.Fee_payer.dummy with
          fee = Currency.Fee.of_mina_int_exn 100
        }
    ; authorization = Signature.dummy
    }
  in
  { fee_payer
  ; account_updates = Zkapp_command.Call_forest.cons account_update []
  ; memo = Signed_command_memo.empty
  }

let auth_gen =
  Quickcheck.Generator.of_list
    [ Permissions.Auth_required.Either; Impossible; None; Proof; Signature ]

let update_vk_perm_with_different_version () =
  Quickcheck.test ~trials:10 auth_gen ~f:(fun auth ->
      match
        User_command.check_well_formedness
          ~genesis_constants:Genesis_constants.For_unit_tests.t
<<<<<<< HEAD
=======
          ~compile_config:Mina_compile_config.For_unit_tests.t
>>>>>>> 97ab3010
          (Zkapp_command (update_vk_perm_to_be ~auth:(auth, different_version)))
      with
      | Ok _ ->
          raise
            (Failure "Well-formedness check was expected to fail, but didn't")
      | Error e ->
          [%test_eq: User_command.Well_formedness_error.t list] e
            [ Incompatible_version ] )

let update_vk_perm_with_current_version () =
  Quickcheck.test ~trials:10 auth_gen ~f:(fun auth ->
      match
        User_command.check_well_formedness
<<<<<<< HEAD
=======
          ~compile_config:Mina_compile_config.For_unit_tests.t
>>>>>>> 97ab3010
          ~genesis_constants:Genesis_constants.For_unit_tests.t
          (Zkapp_command
             (update_vk_perm_to_be
                ~auth:(auth, Mina_numbers.Txn_version.current) ) )
      with
      | Ok () ->
          ()
      | Error _ ->
          raise
            (Failure "Well-formedness check was expected to pass, but didn't") )<|MERGE_RESOLUTION|>--- conflicted
+++ resolved
@@ -39,10 +39,7 @@
       match
         User_command.check_well_formedness
           ~genesis_constants:Genesis_constants.For_unit_tests.t
-<<<<<<< HEAD
-=======
           ~compile_config:Mina_compile_config.For_unit_tests.t
->>>>>>> 97ab3010
           (Zkapp_command (update_vk_perm_to_be ~auth:(auth, different_version)))
       with
       | Ok _ ->
@@ -56,10 +53,7 @@
   Quickcheck.test ~trials:10 auth_gen ~f:(fun auth ->
       match
         User_command.check_well_formedness
-<<<<<<< HEAD
-=======
           ~compile_config:Mina_compile_config.For_unit_tests.t
->>>>>>> 97ab3010
           ~genesis_constants:Genesis_constants.For_unit_tests.t
           (Zkapp_command
              (update_vk_perm_to_be
