(** Testing
    -------
    Component:  Mina base
    Invocation: dune exec src/lib/mina_base/test/main.exe -- \
                  test '^zero vesting period$'
    Subject:    Test zero vesting period detection
 *)

open Core_kernel
open Mina_base

let mk_zkapp_with_vesting_period n =
  let res =
    sprintf
      {json|
{
  "fee_payer": {
    "body": {
      "public_key": "B62qkb7Sed1VVsogq7qXzi79JNx9MkcbRihwwuSphUtBiEFPNTQfzNR",
      "fee": "2.0",
      "valid_until": null,
      "nonce": "0"
    },
    "authorization": "7mXAxX8GG74Dvgf8t4bdFDuiv9LnXeQmPcev9aSyZKxgsJNsSsJBz92Vqi7uzarkj5nwj9ngVbcya5cizm9af1G4RU6JA7q4"
  },
  "account_updates": [
    {
      "elt": {
        "account_update": {
          "body": {
            "public_key": "B62qkb7Sed1VVsogq7qXzi79JNx9MkcbRihwwuSphUtBiEFPNTQfzNR",
            "token_id": "wSHV2S4qX9jFsLjQo8r1BsMLH2ZRKsZx6EJd1sbozGPieEC4Jf",
            "update": {
              "app_state": [
                [
                  "Set",
                  "0x3D569D0DB7D61D3FC72EF212BF5A654E5A56FA9F5A6E3B7A3F01BC033339AE3F"
                ],
                [
                  "Set",
                  "0x0000000000000000000000000000000000000000000000000000000000000000"
                ],
                [
                  "Set",
                  "0x0000000000000000000000000000000000000000000000000000000000000001"
                ],
                [
                  "Set",
                  "0x0000000000000000000000000000000000000000000000000000000000000000"
                ],
                [
                  "Set",
                  "0x0000000000000000000000000000000000000000000000000000000000000001"
                ],
                [
                  "Set",
                  "0x0000000000000000000000000000000000000000000000000000000000000000"
                ],
                [
                  "Set",
                  "0x0000000000000000000000000000000000000000000000000000000000000000"
                ],
                [
                  "Set",
                  "0x0000000000000000000000000000000000000000000000000000000000000000"
                ]
              ],
              "delegate": [
                "Keep"
              ],
              "verification_key": [
                "Set",
                {
                  "data": "zBpFCuCnTznAquyNEJPic1GkixxJfWm4U6TFRyTwS5RaiXP3329qikhTY6ZQv7GLsJYxbPAqA1UKUf8m77LnPx7XRQivXpqypRNBska6ChC1hSog88HUEbnM1XwcPhuSKsxVZ6VWFuP3BNM3p8rb59RqnvF4mQbK35VW2pWiNmkXGp7SZEfkCWTqaRaBcjKndV1WPAWFrHPdHfCoMUqV2Yya2WiW42sJ9AD2VbaXHdf7vi6hZQzQSTzLsfdAqaBvs7GyLEvfySdw3RSi2V1MYqLee3tnCQypyfYP1vKD4ghNSkD5WJ1eu7gxWCtBtNmg5mGk7X28ntX4QCKDXbdnBtE2dTRJCvqryYbhQpmjQVb7nroZUVWtEkFcjLqAG4N9zpLmKqpzQXgt69TMMJ5399iaprJKdMMcg9SUkBwLjDHgvrsZrWYyuzifyimoLrZwebBBXDR7xuusqSgh5fzFRHMxWguJMHGTGyG9TbDMwvSDz2pbrg6k3VM5NgyJc7THiTutEnc1JNHnfXucKKnVSYZFYXG2QxWHjDqzXowwbqm9aMueHyJAxe1qfw9Z48fgrpxLzpsnxpT618eedaKQig3BffhCCwtUCktaAKRsWeFdV3LvmsBjHDbSUhv3ARhCtTSqm6tiDNMZL5c14NBt1RQqaeKjMe5GsMDEAfsGSkC1RVxHx6inVHTvuLzQosKEfwc5WXZSxE4z4x4EfwsaZF4GRPPnE9qr7b2DbNDyhjPqF6BTTS9pjtFvKeNDQdwsyM9FJaSRQd31DeoUSTA7EN8yjWWPnGAs2UzhmqEHquqLWHpr9aHiiNX7HvMi18zqnE3hGjPnmZgr7bvm93YqWgfP8GRvBjvsMMoioCSHA9VFameNRMQzNgdRGocLqu1CrFBDDpkevDaAjCWz4XN4gDK1kbDdN3rBaoJzusavtLHBveP2UVuV4PseB76zWKHELfrKbjSoxKygxj5qmGaozutmJepaqTdY6cLRMak9yU4tBJU2eyCD431GL9Khuzz8xDuT1RdsjtVNDhkoDk66PHP4MurEKiLJrUs4L4bKnzmj1RUeBnw3jP7xbrWqZuUtnNqqbf4EwkqG5MajD3aM2n3ymH2jSLi8oNudVakQtdLDnBh9Hd3A2GLAerr9eXv9LC4BFdyY4YDpev9Zmj2ektnbZiDKB4UG7Wa7d4jqbxEBCqicUeAknCnQLdc3XsZ992rNooFbLFsyWsgAtuHdDcXxbfKH17S8BGfmV4wWP5bLzhHYaBD7H1LrztLydnDjpKrMBz3sk9QRpntTeiDgaxqk3Pi9ZfErE1PgHdmvN9xjnrNTMf2vkgSoUMAjTXy3jgiKHuFQbr7EgrB5matQ9Q58ckfkxZN8Y7neD7w8cF92MCm7SHkZFDMvWvitVpzDFcH6p5B8QKVFYVmxX7ZiUj7qwvhvZNXeqfHBrbxSQQLAxUoof4SmuYQB8zYPUBsVmkXJ8SaPTGnMapqpZxmPFPyAuF3eqjCCyPRYNCdmFGZ5tHNs3D4wmimhthbYyq9iWb8DAVwXEPgPXfdggT7P7gnuzpbat8gHKXJ9XRrLZ2N6aHnSoAfyeJwa2gB7zeGQmPHQ4jscJzi3v6qdRMHTh5PjgEBhUbvdPNYBSe5pBrJzbzaov1zH6gqeud6M113BzdkCBJLT7WqNLW92Kmkh1i7aV2gDUcSNmQHpBNJdrpfe1T2j1szfNYMWtjbu9wKivyn8YzPtnfdXMXo7GFwnWchhJ4W6fockxx99zH2YDSMEcGjEHEa6kszhSeJ3AQefCRQiTAA3kVLExMYFGY4vWpFuLtf2sigSwcAbKwwfV7bVPy1Wce1Xq5je6iPTTTkHFNyGwjBbiLXk3JsUjZaAoACmhtgSUZs1wsL6PmSzsUuft7wAXt1eZTTUZSKsHnRwX4rqyNZw8buhwZ2jBoHHM6dHZZ6pfMd7RXB8FQdqHFDKbvj2H2QXUs2bfVNefNskPKWRFdUkQcuaX62CUij3AiLDPUWu9a9vAFqzCMAsEjzZZjMQCAY2v3Zh193xAUXhdAnBAnj2dtAyhe3EyTdGAHsaQ7FSUqD61nzXZKLudb4ZfKpY4LwjdZfJyszzsJxuTKLZrGy1akAGLJ5TNYjsdEmEW6xVMLon1aenYHj2QegyvXEq46oa13i3oW5mNbzy8mfZpS4RYbmu7rKo6e2dqf3XV4NesQuCb63qP5pMvXfDegxEVdYRc9b6ygcvzBSY15gvaaWapeswqpPPteNuH6CNMXLDs8fZFYBd4vcJFfrmSf7HYMAo9omXCGkksYHH8af5dmgcCbZQnKFbPaqYskSqDBr7sLnZufz7E2ZTcE9384UWWgPAr6YqMuD5S4yUTZAVozAGAajj9LY4JNNMceo2Ubbx61kp2s5CCqtAD7YcVd7GujDdqGokdjXwxhkRBRPeNTrWL2MmCSfNBoy2yGcod7F",
                  "hash": "0x098A22988BD5956BB3879A9AA74592A4E2E5D2FB783ACDD238D46CF7B19470E0"
                }
              ],
              "permissions": [ "Keep" ],
              "zkapp_uri": [ "Keep" ],
              "token_symbol": [ "Keep" ],
              "timing": [ "Keep" ],
              "voting_for": [ "Keep" ]
            },
            "balance_change": {
              "magnitude": "0",
              "sgn": [
                "Pos"
              ]
            },
            "increment_nonce": false,
            "events": [],
            "actions": [],
            "call_data": "0x0000000000000000000000000000000000000000000000000000000000000000",
            "preconditions": {
              "network": {
                "snarked_ledger_hash": [ "Ignore" ],
                "blockchain_length": [ "Ignore" ],
                "min_window_density": [ "Ignore" ],
                "total_currency": [ "Ignore" ],
                "global_slot_since_genesis": [ "Ignore" ],
                "staking_epoch_data": {
                  "ledger": {
                    "hash": [ "Ignore" ],
                    "total_currency": [ "Ignore" ]
                  },
                  "seed": [ "Ignore" ],
                  "start_checkpoint": [ "Ignore" ],
                  "lock_checkpoint": [ "Ignore" ],
                  "epoch_length": [ "Ignore" ]
                },
                "next_epoch_data": {
                  "ledger": {
                    "hash": [ "Ignore" ],
                    "total_currency": [  "Ignore" ]
                  },
                  "seed": [ "Ignore" ],
                  "start_checkpoint": [ "Ignore" ],
                  "lock_checkpoint": [ "Ignore" ],
                  "epoch_length": [ "Ignore" ]
                }
              },
              "account": {
                "balance": [ "Ignore" ],
                "nonce": [ "Ignore" ],
                "receipt_chain_hash": [ "Ignore" ],
                "delegate": [ "Ignore" ],
                "state": [
                  [ "Ignore" ],
                  [ "Ignore" ],
                  [ "Ignore" ],
                  [ "Ignore" ],
                  [ "Ignore" ],
                  [ "Ignore" ],
                  [ "Ignore" ],
                  [ "Ignore" ]
                ],
                "action_state": [ "Ignore" ],
                "proved_state": [ "Ignore" ],
                "is_new": [ "Ignore" ]
              },
              "valid_while": [ "Ignore" ]
            },
            "use_full_commitment": true,
            "implicit_account_creation_fee": false,
            "may_use_token": [ "No" ],
            "authorization_kind": [ "Signature" ]
          },
          "authorization": [
            "Signature",
            "7mXAxX8GG74Dvgf8t4bdFDuiv9LnXeQmPcev9aSyZKxgsJNsSsJBz92Vqi7uzarkj5nwj9ngVbcya5cizm9af1G4RU6JA7q4"
          ]
        },
        "account_update_digest": "0x324D57B61E07061A094A9E064984738480D8D3BF336A4CD33993A9FE6B37A823",
        "calls": []
      },
      "stack_hash": "0x3C28388F95EAF826FCC6CF06DBDD4A2E694FA7C5A281E0A623560F3A5BAF94AB"
    },
    {
      "elt": {
        "account_update": {
          "body": {
            "public_key": "B62qkb7Sed1VVsogq7qXzi79JNx9MkcbRihwwuSphUtBiEFPNTQfzNR",
            "token_id": "wSHV2S4qX9jFsLjQo8r1BsMLH2ZRKsZx6EJd1sbozGPieEC4Jf",
            "update": {
              "app_state": [
                [ "Keep" ],
                [ "Keep" ],
                [ "Keep" ],
                [ "Keep" ],
                [ "Keep" ],
                [ "Keep" ],
                [ "Keep" ],
                [ "Keep" ]
              ],
              "delegate": [ "Keep" ],
              "verification_key": [ "Keep" ],
              "permissions": [ "Keep" ],
              "zkapp_uri": [ "Keep" ],
              "token_symbol": [ "Keep" ],
              "timing": [
                "Set",
                {
                  "initial_minimum_balance": "0",
                  "cliff_time": "0",
                  "cliff_amount": "0",
                  "vesting_period": "%d",
                  "vesting_increment": "0"
                }
              ],
              "voting_for": [ "Keep" ]
            },
            "balance_change": {
              "magnitude": "0",
              "sgn": [
                "Pos"
              ]
            },
            "increment_nonce": false,
            "events": [],
            "actions": [],
            "call_data": "0x0000000000000000000000000000000000000000000000000000000000000000",
            "preconditions": {
              "network": {
                "snarked_ledger_hash": [ "Ignore" ],
                "blockchain_length": [ "Ignore" ],
                "min_window_density": [ "Ignore" ],
                "total_currency": [ "Ignore" ],
                "global_slot_since_genesis": [ "Ignore" ],
                "staking_epoch_data": {
                  "ledger": {
                    "hash": [ "Ignore" ],
                    "total_currency": [ "Ignore" ]
                  },
                  "seed": [ "Ignore" ],
                  "start_checkpoint": [ "Ignore" ],
                  "lock_checkpoint": [ "Ignore" ],
                  "epoch_length": [ "Ignore" ]
                },
                "next_epoch_data": {
                  "ledger": {
                    "hash": [ "Ignore" ],
                    "total_currency": [ "Ignore" ]
                  },
                  "seed": [ "Ignore" ],
                  "start_checkpoint": [ "Ignore" ],
                  "lock_checkpoint": [ "Ignore" ],
                  "epoch_length": [ "Ignore" ]
                }
              },
              "account": {
                "balance": [ "Ignore" ],
                "nonce": [ "Ignore" ],
                "receipt_chain_hash": [ "Ignore" ],
                "delegate": [ "Ignore" ],
                "state": [
                  [ "Ignore" ],
                  [ "Ignore" ],
                  [ "Ignore" ],
                  [ "Ignore" ],
                  [ "Ignore" ],
                  [ "Ignore" ],
                  [ "Ignore" ],
                  [ "Ignore" ]
                ],
                "action_state": [ "Ignore" ],
                "proved_state": [ "Ignore" ],
                "is_new": [ "Ignore" ]
              },
              "valid_while": [ "Ignore" ]
            },
            "use_full_commitment": false,
            "implicit_account_creation_fee": false,
            "may_use_token": [
              "No"
            ],
            "authorization_kind": [ "None_given" ]
          },
          "authorization": [ "None_given" ]
        },
        "account_update_digest": "0x1581BF4B656B5D89E65A7B9322F460D9AEAF08ABDD62CD6DD6D6FE1EE266035E",
        "calls": []
      },
      "stack_hash": "0x1C66CA0E7429D1D71E51BF1A5240D5A5C712DB9C4B7C31034A7A0115B612E83A"
    }
  ],
  "memo": "E4YM2vTHhWEg66xpj52JErHUBU4pZ1yageL4TVDDpTTSsv8mK6YaH"
}

      |json}
      n
    |> Yojson.Safe.from_string |> Zkapp_command.of_yojson
  in
  match res with
  | Ppx_deriving_yojson_runtime.Result.Ok zkapp ->
      zkapp
  | Ppx_deriving_yojson_runtime.Result.Error err ->
      failwith err

let zkapp_zero_vesting_period = mk_zkapp_with_vesting_period 0

let zero_vesting_period_is_error () =
  match
    User_command.check_well_formedness
      ~genesis_constants:Genesis_constants.For_unit_tests.t
<<<<<<< HEAD
=======
      ~compile_config:Mina_compile_config.For_unit_tests.t
>>>>>>> 97ab3010
      (Zkapp_command zkapp_zero_vesting_period)
  with
  | Error [ Zero_vesting_period ] ->
      ()
  | Ok _ | Error _ ->
      assert false

let zkapp_nonzero_vesting_period = mk_zkapp_with_vesting_period 1

let nonzero_vesting_period_ok () =
  match
    User_command.check_well_formedness
<<<<<<< HEAD
=======
      ~compile_config:Mina_compile_config.For_unit_tests.t
>>>>>>> 97ab3010
      ~genesis_constants:Genesis_constants.For_unit_tests.t
      (Zkapp_command zkapp_nonzero_vesting_period)
  with
  | Ok () ->
      ()
  | Error _ ->
      assert false<|MERGE_RESOLUTION|>--- conflicted
+++ resolved
@@ -282,10 +282,7 @@
   match
     User_command.check_well_formedness
       ~genesis_constants:Genesis_constants.For_unit_tests.t
-<<<<<<< HEAD
-=======
       ~compile_config:Mina_compile_config.For_unit_tests.t
->>>>>>> 97ab3010
       (Zkapp_command zkapp_zero_vesting_period)
   with
   | Error [ Zero_vesting_period ] ->
@@ -298,10 +295,7 @@
 let nonzero_vesting_period_ok () =
   match
     User_command.check_well_formedness
-<<<<<<< HEAD
-=======
       ~compile_config:Mina_compile_config.For_unit_tests.t
->>>>>>> 97ab3010
       ~genesis_constants:Genesis_constants.For_unit_tests.t
       (Zkapp_command zkapp_nonzero_vesting_period)
   with
