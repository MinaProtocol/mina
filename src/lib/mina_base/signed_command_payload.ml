--- conflicted
+++ resolved
@@ -181,16 +181,10 @@
         ({ fee; fee_token; fee_payer_pk; nonce; valid_until; memo } : var) =
       let%map nonce = Account_nonce.Checked.to_input_legacy nonce
       and valid_until = Global_slot.Checked.to_input_legacy valid_until
-<<<<<<< HEAD
-      and fee_token = Token_id.Checked.to_input_legacy fee_token in
-      Array.reduce_exn ~f:Random_oracle.Input.Legacy.append
-        [| Currency.Fee.var_to_input_legacy fee
-=======
       and fee_token = Token_id.Checked.to_input_legacy fee_token
       and fee = Currency.Fee.var_to_input_legacy fee in
       Array.reduce_exn ~f:Random_oracle.Input.Legacy.append
         [| fee
->>>>>>> 0264804c
          ; fee_token
          ; Public_key.Compressed.Checked.to_input_legacy fee_payer_pk
          ; nonce
