--- conflicted
+++ resolved
@@ -46,11 +46,6 @@
 module Call_forest = Zkapp_call_forest_base
 module Digest = Call_forest.Digest
 
-<<<<<<< HEAD
-type ('account_update_digest, 'forest_digest) with_forest =
-  (Account_update.t, 'account_update_digest, 'forest_digest) Call_forest.t
-  Poly.t
-=======
 type ('proof, 'account_update_digest, 'forest_digest) with_forest =
   ( ( Account_update.Body.t
     , ('proof, Signature.t) Control.Poly.t )
@@ -60,7 +55,6 @@
   Call_forest.t
   Poly.t
 [@@deriving sexp, compare, equal, hash, yojson]
->>>>>>> df5b5077
 
 module T = struct
   type t = (Proof.t, Digest.Account_update.t, Digest.Forest.t) with_forest
@@ -83,97 +77,15 @@
 
     module V1 = struct
       type t =
-<<<<<<< HEAD
-        ( Account_update.Stable.V1.t
-        , Digest.Account_update.Stable.V1.t
-        , Digest.Forest.Stable.V1.t )
-        Call_forest.Stable.V1.t
-=======
         (Account_update.Stable.V1.t, unit, unit) Call_forest.Stable.V1.t
->>>>>>> df5b5077
         Poly.Stable.V1.t
       [@@deriving sexp, compare, equal, hash, yojson]
 
       let to_latest = Fn.id
 
-<<<<<<< HEAD
-      module Wire = struct
-        [%%versioned
-        module Stable = struct
-          module V1 = struct
-            type t =
-              (Account_update.Stable.V1.t, unit, unit) Call_forest.Stable.V1.t
-              Poly.Stable.V1.t
-            [@@deriving sexp, compare, equal, hash, yojson]
-
-            let to_latest = Fn.id
-          end
-        end]
-
-        let of_graphql_repr (t : Graphql_repr.t) : t =
-          { fee_payer = t.fee_payer
-          ; memo = t.memo
-          ; account_updates =
-              Call_forest.of_account_updates_map t.account_updates
-                ~f:Account_update.of_graphql_repr
-                ~account_update_depth:(fun (p : Account_update.Graphql_repr.t)
-                                      -> p.body.call_depth )
-          }
-
-        let to_graphql_repr (t : t) : Graphql_repr.t =
-          { fee_payer = t.fee_payer
-          ; memo = t.memo
-          ; account_updates =
-              t.account_updates
-              |> Call_forest.to_account_updates_map
-                   ~f:(fun ~depth account_update ->
-                     Account_update.to_graphql_repr account_update
-                       ~call_depth:depth )
-          }
-
-        let gen =
-          let open Quickcheck.Generator in
-          let open Let_syntax in
-          let gen_call_forest =
-            fixed_point (fun self ->
-                let%bind calls_length = small_non_negative_int in
-                list_with_length calls_length
-                  (let%map account_update = Account_update.gen
-                   and calls = self in
-                   { With_stack_hash.stack_hash = ()
-                   ; elt =
-                       { Call_forest.Tree.account_update
-                       ; account_update_digest = ()
-                       ; calls
-                       }
-                   } ) )
-          in
-          let open Quickcheck.Let_syntax in
-          let%map fee_payer = Account_update.Fee_payer.gen
-          and account_updates = gen_call_forest
-          and memo = Signed_command_memo.gen in
-          { Poly.fee_payer; account_updates; memo }
-
-        let shrinker : t Quickcheck.Shrinker.t =
-          Quickcheck.Shrinker.create (fun t ->
-              let shape = Call_forest.shape t.Poly.account_updates in
-              Sequence.map
-                (Quickcheck.Shrinker.shrink
-                   Call_forest.Shape.quickcheck_shrinker shape )
-                ~f:(fun shape' ->
-                  { t with
-                    account_updates = Call_forest.mask t.account_updates shape'
-                  } ) )
-      end
-
-      let of_wire (w : Wire.t) : t =
-        { fee_payer = w.fee_payer
-        ; memo = w.memo
-=======
       let of_graphql_repr (t : Graphql_repr.t) : t =
         { fee_payer = t.fee_payer
         ; memo = t.memo
->>>>>>> df5b5077
         ; account_updates =
             Call_forest.of_account_updates_map t.account_updates
               ~f:Account_update.of_graphql_repr
@@ -314,16 +226,6 @@
   in
   Call_forest.cons_tree tree t.account_updates
 
-<<<<<<< HEAD
-let fee (t : (_, _) with_forest) : Currency.Fee.t = t.fee_payer.body.fee
-
-let fee_payer_account_update (t : (_, _) with_forest) = t.fee_payer
-
-let applicable_at_nonce (t : (_, _) with_forest) : Account.Nonce.t =
-  t.fee_payer.body.nonce
-
-let target_nonce_on_success (t : (_, _) with_forest) : Account.Nonce.t =
-=======
 let fee (t : (_, _, _) with_forest) : Currency.Fee.t = t.fee_payer.body.fee
 
 let fee_payer_account_update (t : (_, _, _) with_forest) = t.fee_payer
@@ -332,7 +234,6 @@
   t.fee_payer.body.nonce
 
 let target_nonce_on_success (t : (_, _, _) with_forest) : Account.Nonce.t =
->>>>>>> df5b5077
   let base_nonce = Account.Nonce.succ (applicable_at_nonce t) in
   let fee_payer_pubkey = t.fee_payer.body.public_key in
   let fee_payer_account_update_increments =
@@ -343,13 +244,8 @@
   Account.Nonce.add base_nonce
     (Account.Nonce.of_int fee_payer_account_update_increments)
 
-<<<<<<< HEAD
-let nonce_increments (t : (_, _) with_forest) : int Public_key.Compressed.Map.t
-    =
-=======
 let nonce_increments (t : (_, _, _) with_forest) :
     int Public_key.Compressed.Map.t =
->>>>>>> df5b5077
   let base_increments =
     Public_key.Compressed.Map.of_alist_exn [ (t.fee_payer.body.public_key, 1) ]
   in
@@ -360,21 +256,12 @@
           ~f:(Option.value_map ~default:1 ~f:(( + ) 1))
       else incr_map )
 
-<<<<<<< HEAD
-let fee_token (_t : (_, _) with_forest) = Token_id.default
-
-let fee_payer (t : (_, _) with_forest) =
-  Account_id.create t.fee_payer.body.public_key (fee_token t)
-
-let extract_vks (t : (_, _) with_forest) :
-=======
 let fee_token (_t : (_, _, _) with_forest) = Token_id.default
 
 let fee_payer (t : (_, _, _) with_forest) =
   Account_id.create t.fee_payer.body.public_key (fee_token t)
 
 let extract_vks (t : (_, _, _) with_forest) :
->>>>>>> df5b5077
     (Account_id.t * Verification_key_wire.t) List.t =
   Call_forest.fold ~init:[] t.account_updates
     ~f:(fun acc (p : Account_update.t) ->
@@ -384,36 +271,21 @@
       | _ ->
           acc )
 
-<<<<<<< HEAD
-let account_updates_list (t : (_, _) with_forest) : Account_update.t list =
-  Call_forest.fold t.account_updates ~init:[] ~f:(Fn.flip List.cons) |> List.rev
-
-let all_account_updates_list (t : (_, _) with_forest) : Account_update.t list =
-=======
 let account_updates_list (t : (_, _, _) with_forest) : Account_update.t list =
   Call_forest.fold t.account_updates ~init:[] ~f:(Fn.flip List.cons) |> List.rev
 
 let all_account_updates_list (t : (_, _, _) with_forest) : Account_update.t list
     =
->>>>>>> df5b5077
   Call_forest.fold t.account_updates
     ~init:[ Account_update.of_fee_payer (fee_payer_account_update t) ]
     ~f:(Fn.flip List.cons)
   |> List.rev
 
-<<<<<<< HEAD
-let fee_excess (t : (_, _) with_forest) =
-  Fee_excess.of_single (fee_token t, Currency.Fee.Signed.of_unsigned (fee t))
-
-(* always `Accessed` for fee payer *)
-let account_access_statuses (t : (_, _) with_forest)
-=======
 let fee_excess (t : (_, _, _) with_forest) =
   Fee_excess.of_single (fee_token t, Currency.Fee.Signed.of_unsigned (fee t))
 
 (* always `Accessed` for fee payer *)
 let account_access_statuses (t : (_, _, _) with_forest)
->>>>>>> df5b5077
     (status : Transaction_status.t) =
   let init = [ (fee_payer t, `Accessed) ] in
   let status_sym =
@@ -423,19 +295,11 @@
       (Account_update.account_id p, status_sym) :: acc )
   |> List.rev |> List.stable_dedup
 
-<<<<<<< HEAD
-let accounts_referenced (t : (_, _) with_forest) =
-  List.map (account_access_statuses t Applied) ~f:(fun (acct_id, _status) ->
-      acct_id )
-
-let fee_payer_pk (t : (_, _) with_forest) = t.fee_payer.body.public_key
-=======
 let accounts_referenced (t : (_, _, _) with_forest) =
   List.map (account_access_statuses t Applied) ~f:(fun (acct_id, _status) ->
       acct_id )
 
 let fee_payer_pk (t : (_, _, _) with_forest) = t.fee_payer.body.public_key
->>>>>>> df5b5077
 
 let value_if b ~then_ ~else_ = if b then then_ else else_
 
@@ -509,18 +373,11 @@
 
 module Verifiable : sig
   type t =
-<<<<<<< HEAD
-    (Side_loaded_verification_key.t, Zkapp_basic.F.t) With_hash.t option
-    Call_forest.With_hashes_and_data.t
-    Poly.t
-  [@@deriving sexp, compare, equal, hash, yojson, bin_io]
-=======
     ( Proof.t
     , (Side_loaded_verification_key.t, Zkapp_basic.F.t) With_hash.t option )
     Call_forest.With_hashes_and_data.t
     Poly.t
   [@@deriving sexp_of]
->>>>>>> df5b5077
 
   val load_vk_from_ledger :
        location_of_account:(Account_id.t -> 'loc option)
@@ -590,15 +447,6 @@
   val of_serializable : Serializable.t -> t
 end = struct
   type t =
-<<<<<<< HEAD
-    ( Side_loaded_verification_key.Stable.Latest.t
-    , Zkapp_basic.F.Stable.Latest.t )
-    With_hash.Stable.Latest.t
-    option
-    Call_forest.With_hashes_and_data.Stable.Latest.t
-    Poly.Stable.Latest.t
-  [@@deriving sexp, compare, equal, hash, yojson, bin_io_unversioned]
-=======
     ( Proof.Stable.Latest.t
     , ( Side_loaded_verification_key.Stable.Latest.t
       , Zkapp_basic.F.Stable.Latest.t )
@@ -637,7 +485,6 @@
             (Account_update.map_proofs ~f:ident upd, aux) )
     ; memo
     }
->>>>>>> df5b5077
 
   let ok_if_vk_hash_expected ~got ~expected =
     if not @@ Zkapp_basic.F.equal (With_hash.hash got) expected then
@@ -957,11 +804,7 @@
   let memo : Signed_command_memo.t -> int = fun _ -> 0
 end
 
-<<<<<<< HEAD
-let weight (zkapp_command : (_, _) with_forest) : int =
-=======
 let weight (zkapp_command : (_, _, _) with_forest) : int =
->>>>>>> df5b5077
   let { Poly.fee_payer; account_updates; memo } = zkapp_command in
   List.sum
     (module Int)
@@ -1007,14 +850,6 @@
   module For_tests = struct
     let of_verifiable (t : Verifiable.t) : t =
       { zkapp_command = of_verifiable t }
-<<<<<<< HEAD
-
-    let to_valid (t : T.t) ~failed ~find_vk : t Or_error.t =
-      Verifiable.create t ~failed ~find_vk |> Or_error.map ~f:of_verifiable
-  end
-end
-=======
->>>>>>> df5b5077
 
     let to_valid (t : T.t) ~failed ~find_vk : t Or_error.t =
       Verifiable.create t ~failed ~find_vk |> Or_error.map ~f:of_verifiable
@@ -1115,11 +950,7 @@
   end
 
   val group_by_zkapp_command_rev :
-<<<<<<< HEAD
-       (_, _) with_forest list
-=======
        (Proof.t, _, _) with_forest list
->>>>>>> df5b5077
     -> (Input.global_state * Input.local_state * Input.connecting_ledger_hash)
        list
        list
@@ -1160,12 +991,8 @@
       will need to be passed as part of the snark witness while applying that
       pair.
   *)
-<<<<<<< HEAD
-  let group_by_zkapp_command_rev (zkapp_commands : (_, _) with_forest list)
-=======
   let group_by_zkapp_command_rev
       (zkapp_commands : (Proof.t, _, _) with_forest list)
->>>>>>> df5b5077
       (stmtss : (global_state * local_state * connecting_ledger_hash) list list)
       : Zkapp_command_intermediate_state.t list =
     let intermediate_state ~kind ~spec ~before ~after =
@@ -1466,11 +1293,7 @@
    - in incoming blocks
 *)
 let valid_size ~(genesis_constants : Genesis_constants.t)
-<<<<<<< HEAD
-    (t : (_, _) with_forest) : unit Or_error.t =
-=======
     (t : (_, _, _) with_forest) : unit Or_error.t =
->>>>>>> df5b5077
   let events_elements events =
     List.fold events ~init:0 ~f:(fun acc event -> acc + Array.length event)
   in
