--- conflicted
+++ resolved
@@ -1260,7 +1260,6 @@
 
   module type Create_all_intf = sig
     type cache
-<<<<<<< HEAD
 
     module Command_wrapper : Command_wrapper_intf
 
@@ -1276,23 +1275,6 @@
        and type cache = Cache.t = struct
     type cache = Cache.t
 
-=======
-
-    module Command_wrapper : Command_wrapper_intf
-
-    val create_all :
-      T.t Command_wrapper.t list -> cache -> t Command_wrapper.t list Or_error.t
-  end
-
-  module Make_create_all
-      (Cache : Cache_intf)
-      (Command_wrapper : Command_wrapper_intf) :
-    Create_all_intf
-      with module Command_wrapper := Command_wrapper
-       and type cache = Cache.t = struct
-    type cache = Cache.t
-
->>>>>>> 9ec0f307
     let create_all (wrapped_cmds : T.t Command_wrapper.t list)
         (init_cache : Cache.t) : t Command_wrapper.t list Or_error.t =
       Or_error.try_with (fun () ->
