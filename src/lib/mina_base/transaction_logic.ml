--- conflicted
+++ resolved
@@ -2651,7 +2651,8 @@
     in
     let other_parties_signature =
       let c = if use_full_commitment then full_commitment else commitment in
-      Schnorr.sign sender.private_key (Random_oracle.Input.field c)
+      Schnorr.Chunked.sign sender.private_key
+        (Random_oracle.Input.Chunked.field c)
     in
     let other_parties =
       List.map parties.other_parties ~f:(fun party ->
@@ -2662,22 +2663,8 @@
               party)
     in
     let signature =
-<<<<<<< HEAD
-      Schnorr.sign sender.private_key
-        (Random_oracle.Input.field full_commitment)
-=======
       Schnorr.Chunked.sign sender.private_key
-        (Random_oracle.Input.Chunked.field
-           ( Parties.Transaction_commitment.create
-               ~other_parties_hash:
-                 (Parties.With_hashes.other_parties_hash parties)
-               ~protocol_state_predicate_hash:
-                 (Snapp_predicate.Protocol_state.digest parties.protocol_state)
-           |> Parties.Transaction_commitment.with_fee_payer
-                ~fee_payer_hash:
-                  (Party.Predicated.digest
-                     (Party.Predicated.of_signed parties.fee_payer.data)) ))
->>>>>>> c17928ed
+        (Random_oracle.Input.Chunked.field full_commitment)
     in
     { parties with
       fee_payer = { parties.fee_payer with authorization = signature }
