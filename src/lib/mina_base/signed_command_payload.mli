--- conflicted
+++ resolved
@@ -96,12 +96,7 @@
   module Checked : sig
     val to_input_legacy :
          var
-<<<<<<< HEAD
-      -> ( (Field.Var.t, Boolean.var) Random_oracle.Input.Legacy.t
-         , _ )
-=======
       -> (Field.Var.t, Boolean.var) Random_oracle.Input.Legacy.t
->>>>>>> 18ce40e8
          Snark_params.Tick.Checked.t
 
     val constant : t -> var
