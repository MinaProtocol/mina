[%%import "/src/config.mlh"]

open Core_kernel
open Snark_params
open Tick
open Unsigned_extended
open Snark_bits

(** See documentation of the {!Mina_wire_types} library *)
module Wire_types = Mina_wire_types.Block_time

module Make_sig (A : Wire_types.Types.S) = struct
  module type S = Intf.S with type Time.t = A.V1.t
end

module Make_str (_ : Wire_types.Concrete) = struct
  module Time = struct
    (* Milliseconds since epoch *)
    [%%versioned
    module Stable = struct
      module V1 = struct
        type t = UInt64.Stable.V1.t
        [@@deriving sexp, compare, equal, hash, yojson]

        let to_latest = Fn.id

        module T = struct
          type typ = t [@@deriving sexp, compare, hash]

          type t = typ [@@deriving sexp, compare, hash]
        end

        include Hashable.Make (T)
      end
    end]

    let max_value = UInt64.max_int

<<<<<<< HEAD
    type t = unit -> Time.Span.t [@@deriving sexp]

    (* NB: All instances are identical by construction (see basic below). *)
    let equal _ _ = true

    (* NB: All instances are identical by construction (see basic below). *)
    let compare _ _ = 0

    let time_offset = ref None

    let setting_enabled = ref None

    let disable_setting_offset () = setting_enabled := Some false

    let enable_setting_offset () =
      match !setting_enabled with
      | None ->
          setting_enabled := Some true
      | Some true ->
          ()
      | Some false ->
          failwith
            "Cannot enable time offset mutations; it has been explicitly \
             disabled"

    let set_time_offset offset =
      match !setting_enabled with
      | Some true ->
          time_offset := Some offset
      | None | Some false ->
          failwith "Cannot mutate the time offset"

    let create offset = offset

    let basic ~logger:_ () =
      match !time_offset with
      | Some offset ->
          offset
      | None ->
          let offset =
            let env = "MINA_TIME_OFFSET" in
            let env_offset =
              match Core_kernel.Sys.getenv_opt env with
              | Some tm ->
                  Int.of_string tm
              | None ->
                  let default = 0 in
                  eprintf
                    "Environment variable %s not found, using default of %d\n%!"
                    env default ;
                  default
=======
    let zero = UInt64.zero

    module Controller = struct
      [%%if time_offsets]

      type t = unit -> Time.Span.t [@@deriving sexp]

      (* NB: All instances are identical by construction (see basic below). *)
      let equal _ _ = true

      (* NB: All instances are identical by construction (see basic below). *)
      let compare _ _ = 0

      let time_offset = ref None

      let setting_enabled = ref None

      let disable_setting_offset () = setting_enabled := Some false

      let enable_setting_offset () =
        match !setting_enabled with
        | None ->
            setting_enabled := Some true
        | Some true ->
            ()
        | Some false ->
            failwith
              "Cannot enable time offset mutations; it has been explicitly \
               disabled"

      let set_time_offset offset =
        match !setting_enabled with
        | Some true ->
            time_offset := Some offset
        | None | Some false ->
            failwith "Cannot mutate the time offset"

      let create offset = offset

      let basic ~logger:_ () =
        match !time_offset with
        | Some offset ->
            offset
        | None ->
            let offset =
              let env = "MINA_TIME_OFFSET" in
              let env_offset =
                match Core_kernel.Sys.getenv_opt env with
                | Some tm ->
                    Int.of_string tm
                | None ->
                    let default = 0 in
                    eprintf
                      "Environment variable %s not found, using default of %d\n\
                       %!"
                      env default ;
                    default
              in
              Core_kernel.Time.Span.of_int_sec env_offset
>>>>>>> a5d2b57c
            in
            time_offset := Some offset ;
            offset

      let get_time_offset ~logger = basic ~logger ()

      [%%else]

      type t = unit [@@deriving sexp, equal, compare]

      let create () = ()

      let basic ~logger:_ = ()

      let disable_setting_offset () = ()

      let enable_setting_offset () = ()

      let set_time_offset _ = failwith "Cannot mutate the time offset"

      let get_time_offset _ = Core_kernel.Time.Span.of_int_sec 0

      [%%endif]
    end

<<<<<<< HEAD
  module B = Bits
  module Bits = Bits.UInt64
  include B.Snarkable.UInt64 (Tick)
  module N = Mina_numbers.Nat.Make_checked (UInt64) (Bits)

  let to_input (t : t) =
    Random_oracle_input.Chunked.packed (Tick.Field.project (Bits.to_bits t), 64)

  module Checked = struct
    type t = N.var

    module Unsafe = N.Unsafe

    let typ = N.typ

    let to_input (t : t) = N.to_input t

    let to_field = N.to_field

    open N

    let ( = ) = ( = )

    let ( <= ) = ( <= )

    let ( >= ) = ( >= )

    let ( < ) = ( < )

    let ( > ) = ( > )
  end
=======
    module B = Bits
    module Bits = Bits.UInt64
    include B.Snarkable.UInt64 (Tick)
    module N = Mina_numbers.Nat.Make_checked (UInt64) (Bits)

    let to_input (t : t) =
      Random_oracle_input.Chunked.packed
        (Tick.Field.project (Bits.to_bits t), 64)

    module Checked = struct
      type t = N.var

      module Unsafe = N.Unsafe

      let typ = N.typ

      let to_input (t : t) = N.to_input t

      let to_field = N.to_field

      open N

      let ( = ) = ( = )
>>>>>>> a5d2b57c

      let ( <= ) = ( <= )

      let ( >= ) = ( >= )

      let ( < ) = ( < )

      let ( > ) = ( > )
    end

    module Span = struct
      [%%versioned
      module Stable = struct
        module V1 = struct
          type t = UInt64.Stable.V1.t
          [@@deriving sexp, compare, equal, hash, yojson]

          let to_latest = Fn.id
        end
      end]

<<<<<<< HEAD
    let of_time_ns_span ns : t =
      let int64_ns = ns |> Time_ns.Span.to_int63_ns |> Int63.to_int64 in
      (* convert to milliseconds *)
      Int64.(int64_ns / 1_000_000L) |> UInt64.of_int64

    let to_string_hum s = to_time_ns_span s |> Time_ns.Span.to_string_hum
=======
      module Bits = B.UInt64
      include B.Snarkable.UInt64 (Tick)
>>>>>>> a5d2b57c

      let of_time_span s = UInt64.of_int64 (Int64.of_float (Time.Span.to_ms s))

      let to_time_span s = Time.Span.of_ms (Int64.to_float (UInt64.to_int64 s))

      let to_time_ns_span s =
        Time_ns.Span.of_ms (Int64.to_float (UInt64.to_int64 s))

      let of_time_ns_span ns : t =
        let int64_ns = ns |> Time_ns.Span.to_int63_ns |> Int63.to_int64 in
        (* convert to milliseconds *)
        Int64.(int64_ns / 1_000_000L) |> UInt64.of_int64

      let to_string_hum s = to_time_ns_span s |> Time_ns.Span.to_string_hum

      let to_ms = UInt64.to_int64

      let of_ms = UInt64.of_int64

      let ( + ) = UInt64.Infix.( + )

      let ( - ) = UInt64.Infix.( - )

      let ( * ) = UInt64.Infix.( * )

      let ( < ) = UInt64.( < )

<<<<<<< HEAD
    let zero = UInt64.zero

    let to_input = to_input

    module Checked = Checked
  end
=======
      let ( > ) = UInt64.( > )
>>>>>>> a5d2b57c

      let ( = ) = UInt64.( = )

      let ( <= ) = UInt64.( <= )

<<<<<<< HEAD
  (* TODO: Time.t can't hold the full uint64 range, so this can fail for large t *)
  let to_time_exn t =
    let t_int64 = UInt64.to_int64 t in
    if Int64.(t_int64 < zero) then failwith "converting to negative timestamp" ;
    Time.of_span_since_epoch (Time.Span.of_ms (Int64.to_float t_int64))
=======
      let ( >= ) = UInt64.( >= )
>>>>>>> a5d2b57c

      let min = UInt64.min

      let zero = UInt64.zero

      let to_input = to_input

      module Checked = Checked
    end

    include Comparable.Make (Stable.Latest)
    include Hashable.Make (Stable.Latest)

    let of_time t =
      UInt64.of_int64
        (Int64.of_float (Time.Span.to_ms (Time.to_span_since_epoch t)))

    (* TODO: Time.t can't hold the full uint64 range, so this can fail for large t *)
    let to_time_exn t =
      let t_int64 = UInt64.to_int64 t in
      if Int64.(t_int64 < zero) then failwith "converting to negative timestamp" ;
      Time.of_span_since_epoch (Time.Span.of_ms (Int64.to_float t_int64))

    [%%if time_offsets]

    let now offset = of_time (Time.sub (Time.now ()) (offset ()))

    [%%else]

    let now _ = of_time (Time.now ())

    [%%endif]

    let field_var_to_unpacked (x : Tick.Field.Var.t) =
      Tick.Field.Checked.unpack ~length:64 x

    let epoch = of_time Time.epoch

    let add x y = UInt64.add x y

    let diff x y = UInt64.sub x y

    let sub x y = UInt64.sub x y

<<<<<<< HEAD
  let of_uint64 : UInt64.t -> t = of_span_since_epoch

  let to_uint64 : t -> UInt64.t = to_span_since_epoch

  (* TODO: this can fail if the input has more than 63 bits, because it would be serialized to a negative number string *)
  let to_string_exn t =
    let t_int64 = UInt64.to_int64 t in
    if Int64.(t_int64 < zero) then failwith "converting to negative timestamp" ;
    Int64.to_string t_int64

  let of_time_ns ns : t =
    let int64_ns = ns |> Time_ns.to_int63_ns_since_epoch |> Int63.to_int64 in
    (* convert to milliseconds *)
    Int64.(int64_ns / 1_000_000L) |> UInt64.of_int64
=======
    let to_span_since_epoch t = diff t epoch
>>>>>>> a5d2b57c

    let of_span_since_epoch s = UInt64.add s epoch

    let diff_checked x y =
      let pack = Tick.Field.Var.project in
      Span.unpack_var Tick.Field.Checked.(pack x - pack y)

    let modulus t span = UInt64.rem t span

    let unpacked_to_number var =
      let bits = Span.Unpacked.var_to_bits var in
      Number.of_bits (bits :> Boolean.var list)

    let to_int64 = Fn.compose Span.to_ms to_span_since_epoch

<<<<<<< HEAD
  let to_string_system_time_exn (offset : Controller.t) (t : t) : string =
    to_system_time offset t |> to_string_exn
=======
    let of_int64 = Fn.compose of_span_since_epoch Span.of_ms
>>>>>>> a5d2b57c

    let of_uint64 : UInt64.t -> t = of_span_since_epoch

    let to_uint64 : t -> UInt64.t = to_span_since_epoch

    (* TODO: this can fail if the input has more than 63 bits, because it would be serialized to a negative number string *)
    let to_string_exn t =
      let t_int64 = UInt64.to_int64 t in
      if Int64.(t_int64 < zero) then failwith "converting to negative timestamp" ;
      Int64.to_string t_int64

    let of_time_ns ns : t =
      let int64_ns = ns |> Time_ns.to_int63_ns_since_epoch |> Int63.to_int64 in
      (* convert to milliseconds *)
      Int64.(int64_ns / 1_000_000L) |> UInt64.of_int64

    [%%if time_offsets]

    let to_system_time (offset : Controller.t) (t : t) =
      of_span_since_epoch
        Span.(to_span_since_epoch t + of_time_span (offset ()))

    [%%else]

    let to_system_time (_offset : Controller.t) (t : t) = t

    [%%endif]

    let to_string_system_time_exn (offset : Controller.t) (t : t) : string =
      to_system_time offset t |> to_string_exn

    let of_string_exn string =
      Int64.of_string string |> Span.of_ms |> of_span_since_epoch

    let gen_incl time_beginning time_end =
      let open Quickcheck.Let_syntax in
      let time_beginning_int64 = to_int64 time_beginning in
      let time_end_int64 = to_int64 time_end in
      let%map int64_time_span =
        Int64.(gen_incl time_beginning_int64 time_end_int64)
      in
      of_span_since_epoch @@ Span.of_ms int64_time_span

    let gen =
      let open Quickcheck.Let_syntax in
      let%map int64_time_span = Int64.(gen_incl zero max_value) in
      of_span_since_epoch @@ Span.of_ms int64_time_span
  end

  include Time
  module Timeout = Timeout_lib.Make (Time)
end

include Wire_types.Make (Make_sig) (Make_str)<|MERGE_RESOLUTION|>--- conflicted
+++ resolved
@@ -36,59 +36,6 @@
 
     let max_value = UInt64.max_int
 
-<<<<<<< HEAD
-    type t = unit -> Time.Span.t [@@deriving sexp]
-
-    (* NB: All instances are identical by construction (see basic below). *)
-    let equal _ _ = true
-
-    (* NB: All instances are identical by construction (see basic below). *)
-    let compare _ _ = 0
-
-    let time_offset = ref None
-
-    let setting_enabled = ref None
-
-    let disable_setting_offset () = setting_enabled := Some false
-
-    let enable_setting_offset () =
-      match !setting_enabled with
-      | None ->
-          setting_enabled := Some true
-      | Some true ->
-          ()
-      | Some false ->
-          failwith
-            "Cannot enable time offset mutations; it has been explicitly \
-             disabled"
-
-    let set_time_offset offset =
-      match !setting_enabled with
-      | Some true ->
-          time_offset := Some offset
-      | None | Some false ->
-          failwith "Cannot mutate the time offset"
-
-    let create offset = offset
-
-    let basic ~logger:_ () =
-      match !time_offset with
-      | Some offset ->
-          offset
-      | None ->
-          let offset =
-            let env = "MINA_TIME_OFFSET" in
-            let env_offset =
-              match Core_kernel.Sys.getenv_opt env with
-              | Some tm ->
-                  Int.of_string tm
-              | None ->
-                  let default = 0 in
-                  eprintf
-                    "Environment variable %s not found, using default of %d\n%!"
-                    env default ;
-                  default
-=======
     let zero = UInt64.zero
 
     module Controller = struct
@@ -148,7 +95,6 @@
                     default
               in
               Core_kernel.Time.Span.of_int_sec env_offset
->>>>>>> a5d2b57c
             in
             time_offset := Some offset ;
             offset
@@ -174,39 +120,6 @@
       [%%endif]
     end
 
-<<<<<<< HEAD
-  module B = Bits
-  module Bits = Bits.UInt64
-  include B.Snarkable.UInt64 (Tick)
-  module N = Mina_numbers.Nat.Make_checked (UInt64) (Bits)
-
-  let to_input (t : t) =
-    Random_oracle_input.Chunked.packed (Tick.Field.project (Bits.to_bits t), 64)
-
-  module Checked = struct
-    type t = N.var
-
-    module Unsafe = N.Unsafe
-
-    let typ = N.typ
-
-    let to_input (t : t) = N.to_input t
-
-    let to_field = N.to_field
-
-    open N
-
-    let ( = ) = ( = )
-
-    let ( <= ) = ( <= )
-
-    let ( >= ) = ( >= )
-
-    let ( < ) = ( < )
-
-    let ( > ) = ( > )
-  end
-=======
     module B = Bits
     module Bits = Bits.UInt64
     include B.Snarkable.UInt64 (Tick)
@@ -230,7 +143,6 @@
       open N
 
       let ( = ) = ( = )
->>>>>>> a5d2b57c
 
       let ( <= ) = ( <= )
 
@@ -252,17 +164,8 @@
         end
       end]
 
-<<<<<<< HEAD
-    let of_time_ns_span ns : t =
-      let int64_ns = ns |> Time_ns.Span.to_int63_ns |> Int63.to_int64 in
-      (* convert to milliseconds *)
-      Int64.(int64_ns / 1_000_000L) |> UInt64.of_int64
-
-    let to_string_hum s = to_time_ns_span s |> Time_ns.Span.to_string_hum
-=======
       module Bits = B.UInt64
       include B.Snarkable.UInt64 (Tick)
->>>>>>> a5d2b57c
 
       let of_time_span s = UInt64.of_int64 (Int64.of_float (Time.Span.to_ms s))
 
@@ -290,30 +193,13 @@
 
       let ( < ) = UInt64.( < )
 
-<<<<<<< HEAD
-    let zero = UInt64.zero
-
-    let to_input = to_input
-
-    module Checked = Checked
-  end
-=======
       let ( > ) = UInt64.( > )
->>>>>>> a5d2b57c
 
       let ( = ) = UInt64.( = )
 
       let ( <= ) = UInt64.( <= )
 
-<<<<<<< HEAD
-  (* TODO: Time.t can't hold the full uint64 range, so this can fail for large t *)
-  let to_time_exn t =
-    let t_int64 = UInt64.to_int64 t in
-    if Int64.(t_int64 < zero) then failwith "converting to negative timestamp" ;
-    Time.of_span_since_epoch (Time.Span.of_ms (Int64.to_float t_int64))
-=======
       let ( >= ) = UInt64.( >= )
->>>>>>> a5d2b57c
 
       let min = UInt64.min
 
@@ -358,24 +244,7 @@
 
     let sub x y = UInt64.sub x y
 
-<<<<<<< HEAD
-  let of_uint64 : UInt64.t -> t = of_span_since_epoch
-
-  let to_uint64 : t -> UInt64.t = to_span_since_epoch
-
-  (* TODO: this can fail if the input has more than 63 bits, because it would be serialized to a negative number string *)
-  let to_string_exn t =
-    let t_int64 = UInt64.to_int64 t in
-    if Int64.(t_int64 < zero) then failwith "converting to negative timestamp" ;
-    Int64.to_string t_int64
-
-  let of_time_ns ns : t =
-    let int64_ns = ns |> Time_ns.to_int63_ns_since_epoch |> Int63.to_int64 in
-    (* convert to milliseconds *)
-    Int64.(int64_ns / 1_000_000L) |> UInt64.of_int64
-=======
     let to_span_since_epoch t = diff t epoch
->>>>>>> a5d2b57c
 
     let of_span_since_epoch s = UInt64.add s epoch
 
@@ -391,12 +260,7 @@
 
     let to_int64 = Fn.compose Span.to_ms to_span_since_epoch
 
-<<<<<<< HEAD
-  let to_string_system_time_exn (offset : Controller.t) (t : t) : string =
-    to_system_time offset t |> to_string_exn
-=======
     let of_int64 = Fn.compose of_span_since_epoch Span.of_ms
->>>>>>> a5d2b57c
 
     let of_uint64 : UInt64.t -> t = of_span_since_epoch
 
