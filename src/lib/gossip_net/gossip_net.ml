[%%import
"../../config.mlh"]

open Core
open Async
open Pipe_lib
open Network_peer
open Kademlia
open O1trace
module Membership = Membership.Haskell

type ('q, 'r) dispatch =
  Versioned_rpc.Connection_with_menu.t -> 'q -> 'r Deferred.Or_error.t

module Get_chain_id = struct
  module Master = struct
    let name = "get_chain_id"

    module T = struct
      (* "master" types, do not change *)
      type query = unit

      type response = string
    end

    module Caller = T
    module Callee = T
  end

  include Master.T
  module M = Versioned_rpc.Both_convert.Plain.Make (Master)
  include M

  include Perf_histograms.Rpc.Plain.Extend (struct
    include M
    include Master
  end)

  module V1 = struct
    module T = struct
      type query = unit [@@deriving bin_io, version {rpc}]

      type response = string [@@deriving bin_io, version {rpc}]

      let query_of_caller_model = Fn.id

      let callee_model_of_query = Fn.id

      let response_of_callee_model = Fn.id

      let caller_model_of_response = Fn.id
    end

    include T
    include Register (T)
  end
end

module type Message_intf = sig
  type msg [@@deriving to_yojson]

  include
    Versioned_rpc.Both_convert.One_way.S
    with type callee_msg := msg
     and type caller_msg := msg

  val summary : msg -> string
end

module type Config_intf = sig
  type t =
    { timeout: Time.Span.t
    ; target_peer_count: int
    ; initial_peers: Host_and_port.t list
    ; addrs_and_ports: Kademlia.Node_addrs_and_ports.t
    ; conf_dir: string
    ; chain_id: string
    ; logger: Logger.t
    ; trust_system: Trust_system.t
    ; max_concurrent_connections: int option }
  [@@deriving make]
end

module type S = sig
  type msg

  type ban_notification = {banned_peer: Peer.t; banned_until: Time.t}

  module Connection_with_state : sig
    type t = Banned | Allowed of Rpc.Connection.t Ivar.t
  end

  type t =
    { timeout: Time.Span.t
    ; logger: Logger.t
    ; trust_system: Trust_system.t
    ; conf_dir: string
    ; chain_id: string
    ; target_peer_count: int
    ; broadcast_writer: msg Linear_pipe.Writer.t
    ; received_reader: msg Envelope.Incoming.t Strict_pipe.Reader.t
    ; addrs_and_ports: Kademlia.Node_addrs_and_ports.t
    ; initial_peers: Host_and_port.t list
    ; peers: Peer.Hash_set.t
    ; peers_by_ip: (Unix.Inet_addr.t, Peer.t list) Hashtbl.t
    ; disconnected_peers: Peer.Hash_set.t
    ; ban_notification_reader: ban_notification Linear_pipe.Reader.t
    ; ban_notification_writer: ban_notification Linear_pipe.Writer.t
    ; mutable membership: Membership.t
    ; connections:
        ( Unix.Inet_addr.t
        , (Uuid.t, Connection_with_state.t) Hashtbl.t )
        Hashtbl.t
    ; first_connect: unit Ivar.t
    ; max_concurrent_connections: int option }

  module Config : Config_intf

  val create :
    Config.t -> Host_and_port.t Rpc.Implementation.t list -> t Deferred.t

  val received : t -> msg Envelope.Incoming.t Strict_pipe.Reader.t

  val broadcast : t -> msg Linear_pipe.Writer.t

  val broadcast_all :
    t -> msg -> (unit -> [`Done | `Continue] Deferred.t) Staged.t

  val random_peers : t -> int -> Peer.t list

  val random_peers_except : t -> int -> except:Peer.Hash_set.t -> Peer.t list

  val peers : t -> Peer.t list

  val initial_peers : t -> Host_and_port.t list

  val ban_notification_reader : t -> ban_notification Linear_pipe.Reader.t

  val query_peer :
    t -> Peer.t -> ('q, 'r) dispatch -> 'q -> 'r Or_error.t Deferred.t

  val query_random_peers :
    t -> int -> ('q, 'r) dispatch -> 'q -> 'r Or_error.t Deferred.t List.t
end

module Make (Message : Message_intf) : S with type msg := Message.msg = struct
  type ban_notification = {banned_peer: Peer.t; banned_until: Time.t}

  module Connection_with_state = struct
    type t = Banned | Allowed of Rpc.Connection.t Ivar.t

    let value_map ~when_allowed ~when_banned t =
      match t with Allowed c -> when_allowed c | _ -> when_banned
  end

  type t =
    { timeout: Time.Span.t
    ; logger: Logger.t
    ; trust_system: Trust_system.t
    ; conf_dir: string
    ; chain_id: string
    ; target_peer_count: int
    ; broadcast_writer: Message.msg Linear_pipe.Writer.t
    ; received_reader: Message.msg Envelope.Incoming.t Strict_pipe.Reader.t
    ; addrs_and_ports: Kademlia.Node_addrs_and_ports.t
    ; initial_peers: Host_and_port.t list
    ; peers: Peer.Hash_set.t
    ; peers_by_ip: (Unix.Inet_addr.t, Peer.t list) Hashtbl.t
    ; disconnected_peers: Peer.Hash_set.t
    ; ban_notification_reader: ban_notification Linear_pipe.Reader.t
    ; ban_notification_writer: ban_notification Linear_pipe.Writer.t
    ; mutable membership: Membership.t
    ; connections:
        ( Unix.Inet_addr.t
        , (Uuid.t, Connection_with_state.t) Hashtbl.t )
        Hashtbl.t
          (**mapping a Uuid to a connection to be able to remove it from the hash
         *table since Rpc.Connection.t doesn't have the socket information*)
    ; first_connect: unit Ivar.t
    ; max_concurrent_connections: int option
          (* maximum number of concurrent connections from an ip (infinite if None)*)
    }

  module Config = struct
    type t =
      { timeout: Time.Span.t
      ; target_peer_count: int
      ; initial_peers: Host_and_port.t list
      ; addrs_and_ports: Kademlia.Node_addrs_and_ports.t
      ; conf_dir: string
      ; chain_id: string
      ; logger: Logger.t
      ; trust_system: Trust_system.t
      ; max_concurrent_connections: int option }
    [@@deriving make]
  end

  (* OPTIMIZATION: use fast n choose k implementation - see python or old flow code *)
  let random_sublist xs n = List.take (List.permute xs) n

  (* clear disconnect set if peer set is at least this large *)
  let disconnect_clear_threshold = 3

  let to_where_to_connect (t : t) (peer : Peer.t) =
    Tcp.Where_to_connect.of_host_and_port
      ~bind_to_address:t.addrs_and_ports.bind_ip
    @@ { Host_and_port.host= Unix.Inet_addr.to_string peer.host
       ; port= peer.communication_port }

  (* remove peer from set of peers and peers_by_ip

     there are issues with this simple approach, because
     Kademlia is not informed when peers are removed, so:

     - the node may not be informed when a peer reconnects, so the
        peer won't be re-added to the peer set
     - Kademlia may propagate information about the removed peers
        other nodes
  *)
  let remove_peer t peer =
    Logger.info t.logger ~module_:__MODULE__ ~location:__LOC__
      !"Removing peer from peer set: %s"
      (Peer.to_string peer)
      ~metadata:[("peer", Peer.to_yojson peer)] ;
    Coda_metrics.(Gauge.dec_one Network.peers) ;
    Hash_set.remove t.peers peer ;
    Hashtbl.update t.peers_by_ip peer.host ~f:(function
      | None ->
          failwith "Peer to remove doesn't appear in peers_by_ip"
      | Some ip_peers ->
          List.filter ip_peers ~f:(fun ip_peer -> not (Peer.equal ip_peer peer)) )

  let mark_peer_disconnected t peer =
    remove_peer t peer ;
    Logger.info t.logger ~module_:__MODULE__ ~location:__LOC__
      !"Moving peer to disconnected peer set : %{sexp: Peer.t}"
      peer ;
    Hash_set.add t.disconnected_peers peer

<<<<<<< HEAD
=======
  let record_peer_events t =
    let open Peer.Event in
    trace_task "peer events" (fun () ->
        Linear_pipe.iter_unordered ~max_concurrency:64
          (Membership.changes t.membership) ~f:(function
          | Connect peers ->
              Ivar.fill_if_empty t.first_connect () ;
              Logger.info t.logger ~module_:__MODULE__ ~location:__LOC__
                !"Connected to some peers [%s]"
                (Peer.pretty_list peers) ;
              List.iter peers ~f:(fun peer ->
                  Coda_metrics.(Gauge.inc_one Network.peers) ;
                  Hash_set.add t.peers peer ;
                  Hashtbl.add_multi t.peers_by_ip ~key:peer.host ~data:peer ;
                  if
                    Int.equal (Hash_set.length t.peers)
                      disconnect_clear_threshold
                  then Hash_set.clear t.disconnected_peers
                  else Hash_set.remove t.disconnected_peers peer ) ;
              Deferred.unit
          | Disconnect peers ->
              Logger.info t.logger ~module_:__MODULE__ ~location:__LOC__
                "Some peers disconnected: %s" (Peer.pretty_list peers) ;
              List.iter peers ~f:(mark_peer_disconnected t) ;
              Deferred.unit )
        |> ignore )

  let restart_kademlia t addl_peers =
    Logger.info t.logger ~module_:__MODULE__ ~location:__LOC__
      "Restarting Kademlia" ;
    let%bind () = Membership.stop t.membership in
    let%map new_membership =
      let initial_peers =
        List.dedup_and_sort ~compare:Host_and_port.compare
        @@ t.initial_peers @ addl_peers
      in
      Membership.connect ~node_addrs_and_ports:t.addrs_and_ports ~initial_peers
        ~conf_dir:t.conf_dir ~logger:t.logger ~trust_system:t.trust_system
    in
    match new_membership with
    | Ok membership ->
        t.membership <- membership ;
        record_peer_events t
    | Error _ ->
        failwith "Could not restart Kademlia"

  let unmark_all_disconnected_peers t =
    Logger.info t.logger ~module_:__MODULE__ ~location:__LOC__
      !"Clearing disconnected peer set : %{sexp: Peer.t list}"
      (Hash_set.to_list t.disconnected_peers) ;
    let disconnected_peers =
      List.map
        (Hash_set.to_list t.disconnected_peers)
        ~f:Peer.to_communications_host_and_port
    in
    Hash_set.clear t.disconnected_peers ;
    restart_kademlia t disconnected_peers

>>>>>>> 6dec688e
  let is_unix_errno errno unix_errno =
    Int.equal (Unix.Error.compare errno unix_errno) 0

  let rec try_call_rpc :
            'r 'q.    t -> Peer.t -> ('r, 'q) dispatch -> 'r
            -> 'q Deferred.Or_error.t =
   fun t peer dispatch query ->
    let call () =
      Rpc.Connection.with_client (to_where_to_connect t peer) (fun conn ->
          Versioned_rpc.Connection_with_menu.create conn
          >>=? fun conn' -> dispatch conn' query )
      >>= function
      | Ok (Ok result) ->
          (* call succeeded, result is valid *)
          let%map () =
            if Hash_set.mem t.disconnected_peers peer then (
              (* optimistically, mark all disconnected peers as peers *)
              Logger.info t.logger ~module_:__MODULE__ ~location:__LOC__
                !"On RPC call, reconnected to a disconnected peer: %{sexp: \
                  Peer.t}"
                peer ;
              unmark_all_disconnected_peers t )
            else return ()
          in
          Ok result
      | Ok (Error err) -> (
          (* call succeeded, result is an error *)
          Logger.error t.logger ~module_:__MODULE__ ~location:__LOC__
            "RPC call error: $error, same error in machine format: \
             $machine_error"
            ~metadata:
              [ ("error", `String (Error.to_string_hum err))
              ; ("machine_error", `String (Error.to_string_mach err)) ] ;
          match (Error.to_exn err, Error.sexp_of_t err) with
          | ( _
            , Sexp.List
                [ Sexp.Atom "src/connection.ml.Handshake_error.Handshake_error"
                ; _ ] ) ->
              let%map () =
                Trust_system.(
                  record t.trust_system t.logger peer.host
                    Actions.
                      (Outgoing_connection_error, Some ("handshake error", [])))
              in
              remove_peer t peer ; Error err
          | ( _
            , Sexp.List
                [ Sexp.List
                    [ Sexp.Atom "rpc_error"
                    ; Sexp.List [Sexp.Atom "Connection_closed"; _] ]
                ; _connection_description
                ; _rpc_tag
                ; _rpc_version ] ) ->
              let%map () =
                Trust_system.(
                  record t.trust_system t.logger peer.host
                    Actions.
                      ( Outgoing_connection_error
                      , Some ("Closed connection", []) ))
              in
              remove_peer t peer ; Error err
          | _ ->
              let%map () =
                Trust_system.(
                  record t.trust_system t.logger peer.host
                    Actions.
                      ( Violated_protocol
                      , Some
                          ( "RPC call failed, reason: $exn"
                          , [("exn", `String (Error.to_string_hum err))] ) ))
              in
              remove_peer t peer ; Error err )
      | Error monitor_exn -> (
          (* call itself failed *)
          (* TODO: learn what other exceptions are raised here *)
          let exn = Monitor.extract_exn monitor_exn in
          match exn with
          | Unix.Unix_error (errno, _, _)
            when is_unix_errno errno Unix.ECONNREFUSED ->
              let%map () =
                Trust_system.(
                  record t.trust_system t.logger peer.host
                    Actions.
                      ( Outgoing_connection_error
                      , Some ("Connection refused", []) ))
              in
              mark_peer_disconnected t peer ;
              Or_error.of_exn exn
          | _ ->
              Logger.error t.logger ~module_:__MODULE__ ~location:__LOC__
                "RPC call raised an exception: $exn"
                ~metadata:[("exn", `String (Exn.to_string exn))] ;
              return (Or_error.of_exn exn) )
    in
    match Hashtbl.find t.connections peer.host with
    | None ->
        call ()
    | Some conn_map ->
        if
          Option.is_some t.max_concurrent_connections
          && Hashtbl.length conn_map
             >= Option.value_exn t.max_concurrent_connections
        then
          Deferred.return
            (Or_error.errorf
               !"Not connecting to peer %s. Number of open connections to the \
                 peer equals the limit %d.\n"
               (Peer.to_string peer)
               (Option.value_exn t.max_concurrent_connections))
        else call ()

  and record_peer_events t =
    let open Peer.Event in
    trace_task "peer events" (fun () ->
        Linear_pipe.iter_unordered ~max_concurrency:64
          (Membership.changes t.membership) ~f:(function
          | Connect peers ->
              let%map kept_peers =
                Deferred.List.filter peers ~f:(fun peer ->
                    if%map filter_peer t peer then (
                      Coda_metrics.(Gauge.inc_one Network.peers) ;
                      Hash_set.add t.peers peer ;
                      Hashtbl.add_multi t.peers_by_ip ~key:peer.host ~data:peer ;
                      if
                        Int.equal (Hash_set.length t.peers)
                          disconnect_clear_threshold
                      then Hash_set.clear t.disconnected_peers
                      else Hash_set.remove t.disconnected_peers peer ;
                      true )
                    else false )
              in
              Logger.info t.logger ~module_:__MODULE__ ~location:__LOC__
                !"Connected to some peers [%s]"
                (Peer.pretty_list kept_peers) ;
              Ivar.fill_if_empty t.first_connect ()
          | Disconnect peers ->
              Logger.info t.logger ~module_:__MODULE__ ~location:__LOC__
                "Some peers disconnected: %s" (Peer.pretty_list peers) ;
              List.iter peers ~f:(mark_peer_disconnected t) ;
              Deferred.unit )
        |> ignore )

  and unmark_all_disconnected_peers t =
    Logger.info t.logger ~module_:__MODULE__ ~location:__LOC__
      !"Clearing disconnected peer set : %{sexp: Peer.t list}"
      (Hash_set.to_list t.disconnected_peers) ;
    let disconnected_peers =
      List.map
        (Hash_set.to_list t.disconnected_peers)
        ~f:Peer.to_communications_host_and_port
    in
    Hash_set.clear t.disconnected_peers ;
    Logger.info t.logger ~module_:__MODULE__ ~location:__LOC__
      "Restarting Kademlia" ;
    let%bind () = Membership.stop t.membership in
    let%map new_membership =
      let initial_peers =
        List.dedup_and_sort ~compare:Host_and_port.compare
        @@ t.initial_peers @ disconnected_peers
      in
      Membership.connect ~node_addrs_and_ports:t.addrs_and_ports ~initial_peers
        ~conf_dir:t.conf_dir ~logger:t.logger ~trust_system:t.trust_system
    in
    match new_membership with
    | Ok membership ->
        t.membership <- membership ;
        record_peer_events t
    | Error _ ->
        failwith "Could not restart Kademlia"

  and filter_peer t peer =
    match%map try_call_rpc t peer Get_chain_id.dispatch_multi () with
    | Ok their_chain_id ->
        if String.equal their_chain_id t.chain_id then true
        else (
          Logger.warn t.logger "Chain ID mismatch: refusing to connect to %s"
            ~location:__LOC__ ~module_:__MODULE__
            ~metadata:
              [ ("peer", Peer.to_yojson peer)
              ; ("theirs", `String their_chain_id)
              ; ("ours", `String t.chain_id) ]
            (Peer.to_string peer) ;
          false )
    | Error e ->
        Logger.warn t.logger
          "Retrieving chain ID failed: refusing to connect to %s: $error"
          ~location:__LOC__ ~module_:__MODULE__
          ~metadata:
            [ ("peer", Peer.to_yojson peer)
            ; ("error", `String (Error.to_string_hum e)) ]
          (Peer.to_string peer) ;
        false

  (* see if we can connect to a disconnected peer, every so often *)
  let retry_disconnected_peer t =
    let rec loop () =
      let%bind () = Async.after (Time.Span.of_sec 30.0) in
      let%bind () =
        if
          Hash_set.is_empty t.peers
          && not (Hash_set.is_empty t.disconnected_peers)
        then
          let peer =
            List.random_element_exn (Hash_set.to_list t.disconnected_peers)
          in
          Deferred.ignore
            (Rpc.Connection.with_client (to_where_to_connect t peer)
               (fun conn ->
                 match%bind Versioned_rpc.Connection_with_menu.create conn with
                 | Ok _conn' ->
                     Logger.info t.logger ~module_:__MODULE__ ~location:__LOC__
                       !"Reconnected to a random disconnected peer: %{sexp: \
                         Peer.t}"
                       peer ;
                     unmark_all_disconnected_peers t
                 | Error _ ->
                     return () ))
        else return ()
      in
      loop ()
    in
    loop ()

  let broadcast_selected t peers msg =
    let send peer =
      try_call_rpc t peer
        (fun conn m -> return (Message.dispatch_multi conn m))
        msg
    in
    trace_event "broadcasting message" ;
    Deferred.List.iter ~how:`Parallel peers ~f:(fun peer ->
        match%map send peer with
        | Ok () ->
            ()
        | Error e ->
            Logger.error t.logger ~module_:__MODULE__ ~location:__LOC__
              "Broadcasting message $message_summary to $peer failed: $error"
              ~metadata:
                [ ("error", `String (Error.to_string_hum e))
                ; ("message_summary", `String (Message.summary msg))
                ; ("message", Message.msg_to_yojson msg)
                ; ("peer", Peer.to_yojson peer) ] )

  let broadcast_random t n msg =
    (* don't use disconnected peers here; because this function is called
       repeatedly in the broadcast loop, that will quickly lead to a ban,
       so we don't be able to re-connect to that peer
     *)
    let selected_peers = random_sublist (Hash_set.to_list t.peers) n in
    broadcast_selected t selected_peers msg

  let send_ban_notification t banned_peer banned_until =
    Linear_pipe.write_without_pushback t.ban_notification_writer
      {banned_peer; banned_until}

  let create (config : Config.t)
      (implementation_list : Host_and_port.t Rpc.Implementation.t list) =
    let t_for_restarting = ref None in
    trace_task "gossip net" (fun () ->
        let fail m =
          failwithf "Failed to connect to Kademlia process: %s" m ()
        in
        let restart_counter = ref 0 in
        let rec handle_exn e =
          incr restart_counter ;
          if !restart_counter > 5 then
            failwithf
              "Already restarted Kademlia subprocess 5 times, dying with \
               exception %s"
              (Exn.to_string e) () ;
          match Monitor.extract_exn e with
          | Kademlia.Membership.Child_died ->
              let t = Option.value_exn !t_for_restarting in
              let peers =
                List.map (Hash_set.to_list t.peers)
                  ~f:Peer.to_communications_host_and_port
              in
              ( match%map
                  Monitor.try_with ~extract_exn:true
                    (fun () ->
                      let%bind () = after Time.Span.second in
                      restart_kademlia t peers )
                    ~rest:(`Call handle_exn)
                with
              | Error Kademlia.Membership.Child_died ->
                  handle_exn Kademlia.Membership.Child_died
              | Ok () ->
                  ()
              | Error e ->
                  failwithf "Unhandled Membership.connect exception: %s"
                    (Exn.to_string e) () )
              |> don't_wait_for
          | _ ->
              failwithf "Unhandled Membership.connect exception: %s"
                (Exn.to_string e) ()
        in
        let%bind membership =
          match%map
            Monitor.try_with
              (fun () ->
                trace_task "membership" (fun () ->
                    Membership.connect ~initial_peers:config.initial_peers
                      ~node_addrs_and_ports:config.addrs_and_ports
                      ~conf_dir:config.conf_dir ~logger:config.logger
                      ~trust_system:config.trust_system ) )
              ~rest:(`Call handle_exn)
          with
          | Ok (Ok membership) ->
              membership
          | Ok (Error e) ->
              fail (Error.to_string_hum e)
          | Error e ->
              fail (Exn.to_string e)
        in
        let first_connect = Ivar.create () in
        let broadcast_reader, broadcast_writer = Linear_pipe.create () in
        let received_reader, received_writer =
          Strict_pipe.create ~name:"received gossip messages"
            (Buffered (`Capacity 64, `Overflow Crash))
        in
        let ban_notification_reader, ban_notification_writer =
          Linear_pipe.create ()
        in
        let t =
          { timeout= config.timeout
          ; logger= config.logger
          ; trust_system= config.trust_system
          ; conf_dir= config.conf_dir
          ; target_peer_count= config.target_peer_count
          ; broadcast_writer
          ; received_reader
          ; addrs_and_ports= config.addrs_and_ports
          ; peers= Peer.Hash_set.create ()
          ; initial_peers= config.initial_peers
          ; peers_by_ip= Hashtbl.create (module Unix.Inet_addr)
          ; disconnected_peers= Peer.Hash_set.create ()
          ; ban_notification_reader
          ; ban_notification_writer
          ; membership
          ; chain_id= config.chain_id
          ; connections= Hashtbl.create (module Unix.Inet_addr)
          ; max_concurrent_connections= config.max_concurrent_connections
          ; first_connect }
        in
        t_for_restarting := Some t ;
        don't_wait_for
          (Strict_pipe.Reader.iter (Trust_system.ban_pipe config.trust_system)
             ~f:(fun (addr, banned_until) ->
               (* all peers at banned IP *)
               let peers =
                 Option.value_map
                   (Hashtbl.find t.peers_by_ip addr)
                   ~default:[] ~f:Fn.id
               in
               List.iter peers ~f:(fun peer ->
                   send_ban_notification t peer banned_until ) ;
               match Hashtbl.find t.connections addr with
               | None ->
                   Deferred.unit
               | Some conn_tbl ->
                   Logger.debug t.logger ~module_:__MODULE__ ~location:__LOC__
                     !"Peer %s banned, disconnecting."
                     (Unix.Inet_addr.to_string addr) ;
                   let%map () =
                     Deferred.List.iter (Hashtbl.to_alist conn_tbl)
                       ~f:(fun (_, conn_state) ->
                         Connection_with_state.value_map conn_state
                           ~when_allowed:(fun conn_ivar ->
                             let%bind conn = Ivar.read conn_ivar in
                             Rpc.Connection.close conn )
                           ~when_banned:Deferred.unit )
                   in
                   Hashtbl.map_inplace conn_tbl ~f:(fun conn_state ->
                       Connection_with_state.value_map conn_state
                         ~when_allowed:(fun _ -> Connection_with_state.Banned)
                         ~when_banned:Banned ) )) ;
        don't_wait_for (retry_disconnected_peer t) ;
        trace_task "rebroadcasting messages" (fun () ->
            don't_wait_for
              (Linear_pipe.iter_unordered ~max_concurrency:64 broadcast_reader
                 ~f:(fun m ->
                   Logger.trace t.logger ~module_:__MODULE__ ~location:__LOC__
                     "broadcasting message" ;
                   broadcast_random t t.target_peer_count m )) ) ;
        let implementations =
          let implementations =
            Versioned_rpc.Menu.add
              ( Message.implement_multi
                  (fun client_host_and_port ~version:_ msg ->
                    (* wrap received message in envelope *)
                    Coda_metrics.(
                      Counter.inc_one Network.gossip_messages_received) ;
                    let sender =
                      Envelope.Sender.Remote
                        (Unix.Inet_addr.of_string
                           client_host_and_port.Host_and_port.host)
                    in
                    Strict_pipe.Writer.write received_writer
                      (Envelope.Incoming.wrap ~data:msg ~sender) )
              @ Get_chain_id.implement_multi (fun _ ~version:_ () ->
                    return config.chain_id )
              @ implementation_list )
          in
          let handle_unknown_rpc conn ~rpc_tag ~version =
            let inet_addr = Unix.Inet_addr.of_string conn.Host_and_port.host in
            Deferred.don't_wait_for
              Trust_system.(
                record t.trust_system t.logger inet_addr
                  Actions.
                    ( Violated_protocol
                    , Some
                        ( "Attempt to make unknown (fixed-version) RPC call \
                           \"$rpc\" with version $version"
                        , [("rpc", `String rpc_tag); ("version", `Int version)]
                        ) )) ;
            `Close_connection
          in
          Rpc.Implementations.create_exn ~implementations
            ~on_unknown_rpc:(`Call handle_unknown_rpc)
        in
        record_peer_events t ;
        let%map _ =
          Tcp.Server.create
            ~on_handler_error:
              (`Call
                (fun addr exn ->
                  Logger.error t.logger ~module_:__MODULE__ ~location:__LOC__
                    "Exception raised in gossip net TCP server handler when \
                     connected to address $address: $exn"
                    ~metadata:
                      [ ("exn", `String (Exn.to_string_mach exn))
                      ; ("address", `String (Socket.Address.to_string addr)) ] ;
                  raise exn ))
            Tcp.(
              Where_to_listen.bind_to
                (Bind_to_address.Address t.addrs_and_ports.bind_ip)
                (Bind_to_port.On_port t.addrs_and_ports.communication_port))
            (fun client reader writer ->
              let client_inet_addr = Socket.Address.Inet.addr client in
              let%bind () =
                Trust_system.(
                  record t.trust_system t.logger client_inet_addr
                    Actions.(Connected, None))
              in
              let conn_map =
                Option.value_map
                  ~default:(Hashtbl.create (module Uuid))
                  (Hashtbl.find t.connections client_inet_addr)
                  ~f:Fn.id
              in
              let is_client_banned =
                let peer_status =
                  Trust_system.Peer_trust.lookup t.trust_system
                    client_inet_addr
                in
                match peer_status.banned with
                | Banned_until _ ->
                    true
                | Unbanned ->
                    false
              in
              if is_client_banned then (
                Logger.info t.logger ~module_:__MODULE__ ~location:__LOC__
                  "Rejecting connection from banned peer %s"
                  (Socket.Address.Inet.to_string client) ;
                Deferred.unit )
              else if
                Option.is_some t.max_concurrent_connections
                && Hashtbl.length conn_map
                   >= Option.value_exn t.max_concurrent_connections
              then (
                Logger.error t.logger ~module_:__MODULE__ ~location:__LOC__
                  "Gossip net TCP server cannot open another connection. \
                   Number of open connections from client $client equals the \
                   limit $max_connections"
                  ~metadata:
                    [ ("client", `String (Socket.Address.Inet.to_string client))
                    ; ( "max_connections"
                      , `Int (Option.value_exn t.max_concurrent_connections) )
                    ] ;
                Deferred.unit )
              else
                let conn_id = Uuid_unix.create () in
                Hashtbl.add_exn conn_map ~key:conn_id
                  ~data:(Allowed (Ivar.create ())) ;
                Hashtbl.set t.connections ~key:client_inet_addr ~data:conn_map ;
                let%map () =
                  Rpc.Connection.server_with_close reader writer
                    ~implementations
                    ~connection_state:(fun conn ->
                      (* connection state is the client's IP and ephemeral port
                        when connecting to the server over TCP; the ephemeral
                        port is distinct from the client's discovery and
                        communication ports *)
                      Connection_with_state.value_map
                        (Hashtbl.find_exn conn_map conn_id)
                        ~when_allowed:(fun ivar -> Ivar.fill ivar conn)
                        ~when_banned:() ;
                      Hashtbl.set t.connections
                        ~key:(Socket.Address.Inet.addr client)
                        ~data:conn_map ;
                      Socket.Address.Inet.to_host_and_port client )
                    ~on_handshake_error:
                      (`Call
                        (fun exn ->
                          Trust_system.(
                            record t.trust_system t.logger client_inet_addr
                              Actions.
                                ( Incoming_connection_error
                                , Some
                                    ( "Handshake error: $exn"
                                    , [("exn", `String (Exn.to_string exn))] )
                                )) ))
                in
                let conn_map =
                  Hashtbl.find_exn t.connections client_inet_addr
                in
                Hashtbl.remove conn_map conn_id ;
                if Hashtbl.is_empty conn_map then
                  Hashtbl.remove t.connections client_inet_addr
                else
                  Hashtbl.set t.connections ~key:client_inet_addr
                    ~data:conn_map )
        in
        t )

  let received t = t.received_reader

  let broadcast t = t.broadcast_writer

  let peers t = Hash_set.to_list t.peers

  let initial_peers t = t.initial_peers

  let ban_notification_reader t = t.ban_notification_reader

  let broadcast_all t msg =
    let to_broadcast = ref (List.permute (Hash_set.to_list t.peers)) in
    stage (fun () ->
        let selected = List.take !to_broadcast t.target_peer_count in
        to_broadcast := List.drop !to_broadcast t.target_peer_count ;
        let%map () = broadcast_selected t selected msg in
        if List.length !to_broadcast = 0 then `Done else `Continue )

  let random_peers t n =
    (* choose disconnected peers if no other peers available *)
    let peers =
      if Hash_set.is_empty t.peers then t.disconnected_peers else t.peers
    in
    random_sublist (Hash_set.to_list peers) n

  let random_peers_except t n ~(except : Peer.Hash_set.t) =
    (* choose disconnected peers if no other peers available *)
    let new_peers =
      let open Hash_set in
      let diff_peers = diff t.peers except in
      if is_empty diff_peers then diff t.disconnected_peers except
      else diff_peers
    in
    random_sublist (Hash_set.to_list new_peers) n

  let query_peer t (peer : Peer.t) rpc query =
    Logger.trace t.logger ~module_:__MODULE__ ~location:__LOC__
      !"Querying peer %s" (Peer.to_string peer) ;
    try_call_rpc t peer rpc query

  let query_random_peers t n rpc query =
    let peers = random_peers t n in
    Logger.trace t.logger ~module_:__MODULE__ ~location:__LOC__
      !"Querying random peers: %s"
      (Peer.pretty_list peers) ;
    List.map peers ~f:(fun peer -> query_peer t peer rpc query)
end<|MERGE_RESOLUTION|>--- conflicted
+++ resolved
@@ -237,67 +237,6 @@
       peer ;
     Hash_set.add t.disconnected_peers peer
 
-<<<<<<< HEAD
-=======
-  let record_peer_events t =
-    let open Peer.Event in
-    trace_task "peer events" (fun () ->
-        Linear_pipe.iter_unordered ~max_concurrency:64
-          (Membership.changes t.membership) ~f:(function
-          | Connect peers ->
-              Ivar.fill_if_empty t.first_connect () ;
-              Logger.info t.logger ~module_:__MODULE__ ~location:__LOC__
-                !"Connected to some peers [%s]"
-                (Peer.pretty_list peers) ;
-              List.iter peers ~f:(fun peer ->
-                  Coda_metrics.(Gauge.inc_one Network.peers) ;
-                  Hash_set.add t.peers peer ;
-                  Hashtbl.add_multi t.peers_by_ip ~key:peer.host ~data:peer ;
-                  if
-                    Int.equal (Hash_set.length t.peers)
-                      disconnect_clear_threshold
-                  then Hash_set.clear t.disconnected_peers
-                  else Hash_set.remove t.disconnected_peers peer ) ;
-              Deferred.unit
-          | Disconnect peers ->
-              Logger.info t.logger ~module_:__MODULE__ ~location:__LOC__
-                "Some peers disconnected: %s" (Peer.pretty_list peers) ;
-              List.iter peers ~f:(mark_peer_disconnected t) ;
-              Deferred.unit )
-        |> ignore )
-
-  let restart_kademlia t addl_peers =
-    Logger.info t.logger ~module_:__MODULE__ ~location:__LOC__
-      "Restarting Kademlia" ;
-    let%bind () = Membership.stop t.membership in
-    let%map new_membership =
-      let initial_peers =
-        List.dedup_and_sort ~compare:Host_and_port.compare
-        @@ t.initial_peers @ addl_peers
-      in
-      Membership.connect ~node_addrs_and_ports:t.addrs_and_ports ~initial_peers
-        ~conf_dir:t.conf_dir ~logger:t.logger ~trust_system:t.trust_system
-    in
-    match new_membership with
-    | Ok membership ->
-        t.membership <- membership ;
-        record_peer_events t
-    | Error _ ->
-        failwith "Could not restart Kademlia"
-
-  let unmark_all_disconnected_peers t =
-    Logger.info t.logger ~module_:__MODULE__ ~location:__LOC__
-      !"Clearing disconnected peer set : %{sexp: Peer.t list}"
-      (Hash_set.to_list t.disconnected_peers) ;
-    let disconnected_peers =
-      List.map
-        (Hash_set.to_list t.disconnected_peers)
-        ~f:Peer.to_communications_host_and_port
-    in
-    Hash_set.clear t.disconnected_peers ;
-    restart_kademlia t disconnected_peers
-
->>>>>>> 6dec688e
   let is_unix_errno errno unix_errno =
     Int.equal (Unix.Error.compare errno unix_errno) 0
 
@@ -440,6 +379,25 @@
               Deferred.unit )
         |> ignore )
 
+  and restart_kademlia t addl_peers =
+    Logger.info t.logger ~module_:__MODULE__ ~location:__LOC__
+      "Restarting Kademlia" ;
+    let%bind () = Membership.stop t.membership in
+    let%map new_membership =
+      let initial_peers =
+        List.dedup_and_sort ~compare:Host_and_port.compare
+        @@ t.initial_peers @ addl_peers
+      in
+      Membership.connect ~node_addrs_and_ports:t.addrs_and_ports ~initial_peers
+        ~conf_dir:t.conf_dir ~logger:t.logger ~trust_system:t.trust_system
+    in
+    match new_membership with
+    | Ok membership ->
+        t.membership <- membership ;
+        record_peer_events t
+    | Error _ ->
+        failwith "Could not restart Kademlia"
+
   and unmark_all_disconnected_peers t =
     Logger.info t.logger ~module_:__MODULE__ ~location:__LOC__
       !"Clearing disconnected peer set : %{sexp: Peer.t list}"
@@ -450,23 +408,7 @@
         ~f:Peer.to_communications_host_and_port
     in
     Hash_set.clear t.disconnected_peers ;
-    Logger.info t.logger ~module_:__MODULE__ ~location:__LOC__
-      "Restarting Kademlia" ;
-    let%bind () = Membership.stop t.membership in
-    let%map new_membership =
-      let initial_peers =
-        List.dedup_and_sort ~compare:Host_and_port.compare
-        @@ t.initial_peers @ disconnected_peers
-      in
-      Membership.connect ~node_addrs_and_ports:t.addrs_and_ports ~initial_peers
-        ~conf_dir:t.conf_dir ~logger:t.logger ~trust_system:t.trust_system
-    in
-    match new_membership with
-    | Ok membership ->
-        t.membership <- membership ;
-        record_peer_events t
-    | Error _ ->
-        failwith "Could not restart Kademlia"
+    restart_kademlia t disconnected_peers
 
   and filter_peer t peer =
     match%map try_call_rpc t peer Get_chain_id.dispatch_multi () with
