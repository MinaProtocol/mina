[%%import
"../../config.mlh"]

open Core
open Async
open Pipe_lib
open Network_peer
open Kademlia
open O1trace
module Membership = Membership.Haskell

type ('q, 'r) dispatch =
  Versioned_rpc.Connection_with_menu.t -> 'q -> 'r Deferred.Or_error.t

module type Message_intf = sig
  type msg [@@deriving to_yojson]

  include
    Versioned_rpc.Both_convert.One_way.S
    with type callee_msg := msg
     and type caller_msg := msg

  val summary : msg -> string
end

module type Config_intf = sig
  type t =
    { timeout: Time.Span.t
    ; target_peer_count: int
    ; initial_peers: Host_and_port.t list
    ; addrs_and_ports: Kademlia.Node_addrs_and_ports.t
    ; conf_dir: string
    ; logger: Logger.t
    ; trust_system: Trust_system.t
    ; max_concurrent_connections: int option }
  [@@deriving make]
end

module type S = sig
  type msg

  type ban_notification = {banned_peer: Peer.t; banned_until: Time.t}

  module Connection_with_state : sig
    type t = Banned | Allowed of Rpc.Connection.t Ivar.t
  end

  type t =
    { timeout: Time.Span.t
    ; logger: Logger.t
    ; trust_system: Trust_system.t
    ; conf_dir: string
    ; target_peer_count: int
    ; broadcast_writer: msg Linear_pipe.Writer.t
    ; received_reader: msg Envelope.Incoming.t Strict_pipe.Reader.t
    ; addrs_and_ports: Kademlia.Node_addrs_and_ports.t
    ; initial_peers: Host_and_port.t list
    ; peers: Peer.Hash_set.t
    ; peers_by_ip: (Unix.Inet_addr.t, Peer.t list) Hashtbl.t
    ; disconnected_peers: Peer.Hash_set.t
    ; ban_notification_reader: ban_notification Linear_pipe.Reader.t
    ; ban_notification_writer: ban_notification Linear_pipe.Writer.t
    ; mutable membership: Membership.t
    ; connections:
        ( Unix.Inet_addr.t
        , (Uuid.t, Connection_with_state.t) Hashtbl.t )
        Hashtbl.t
    ; first_connect: unit Ivar.t
    ; max_concurrent_connections: int option }

  module Config : Config_intf

  val create :
    Config.t -> Host_and_port.t Rpc.Implementation.t list -> t Deferred.t

  val received : t -> msg Envelope.Incoming.t Strict_pipe.Reader.t

  val broadcast : t -> msg Linear_pipe.Writer.t

  val broadcast_all :
    t -> msg -> (unit -> [`Done | `Continue] Deferred.t) Staged.t

  val random_peers : t -> int -> Peer.t list

  val random_peers_except : t -> int -> except:Peer.Hash_set.t -> Peer.t list

  val peers : t -> Peer.t list

  val initial_peers : t -> Host_and_port.t list

  val ban_notification_reader : t -> ban_notification Linear_pipe.Reader.t

  val query_peer :
    t -> Peer.t -> ('q, 'r) dispatch -> 'q -> 'r Or_error.t Deferred.t

  val query_random_peers :
    t -> int -> ('q, 'r) dispatch -> 'q -> 'r Or_error.t Deferred.t List.t
end

module Make (Message : Message_intf) : S with type msg := Message.msg = struct
  type ban_notification = {banned_peer: Peer.t; banned_until: Time.t}

  module Connection_with_state = struct
    type t = Banned | Allowed of Rpc.Connection.t Ivar.t

    let value_map ~when_allowed ~when_banned t =
      match t with Allowed c -> when_allowed c | _ -> when_banned
  end

  type t =
    { timeout: Time.Span.t
    ; logger: Logger.t
    ; trust_system: Trust_system.t
    ; conf_dir: string
    ; target_peer_count: int
    ; broadcast_writer: Message.msg Linear_pipe.Writer.t
    ; received_reader: Message.msg Envelope.Incoming.t Strict_pipe.Reader.t
    ; addrs_and_ports: Kademlia.Node_addrs_and_ports.t
    ; initial_peers: Host_and_port.t list
    ; peers: Peer.Hash_set.t
    ; peers_by_ip: (Unix.Inet_addr.t, Peer.t list) Hashtbl.t
    ; disconnected_peers: Peer.Hash_set.t
    ; ban_notification_reader: ban_notification Linear_pipe.Reader.t
    ; ban_notification_writer: ban_notification Linear_pipe.Writer.t
    ; mutable membership: Membership.t
    ; connections:
        ( Unix.Inet_addr.t
        , (Uuid.t, Connection_with_state.t) Hashtbl.t )
        Hashtbl.t
          (**mapping a Uuid to a connection to be able to remove it from the hash
         *table since Rpc.Connection.t doesn't have the socket information*)
    ; first_connect: unit Ivar.t
    ; max_concurrent_connections: int option
          (* maximum number of concurrent connections from an ip (infinite if None)*)
    }

  module Config = struct
    type t =
      { timeout: Time.Span.t
      ; target_peer_count: int
      ; initial_peers: Host_and_port.t list
      ; addrs_and_ports: Kademlia.Node_addrs_and_ports.t
      ; conf_dir: string
      ; logger: Logger.t
      ; trust_system: Trust_system.t
      ; max_concurrent_connections: int option }
    [@@deriving make]
  end

  (* OPTIMIZATION: use fast n choose k implementation - see python or old flow code *)
  let random_sublist xs n = List.take (List.permute xs) n

  (* clear disconnect set if peer set is at least this large *)
  let disconnect_clear_threshold = 3

  let to_where_to_connect (t : t) (peer : Peer.t) =
    Tcp.Where_to_connect.of_host_and_port
      ~bind_to_address:t.addrs_and_ports.bind_ip
    @@ { Host_and_port.host= Unix.Inet_addr.to_string peer.host
       ; port= peer.communication_port }

  (* remove peer from set of peers and peers_by_ip

     there are issues with this simple approach, because
     Kademlia is not informed when peers are removed, so:

     - the node may not be informed when a peer reconnects, so the
        peer won't be re-added to the peer set
     - Kademlia may propagate information about the removed peers
        other nodes
  *)
  let remove_peer t peer =
    Logger.info t.logger ~module_:__MODULE__ ~location:__LOC__
      !"Removing peer from peer set: %s"
      (Peer.to_string peer)
      ~metadata:[("peer", Peer.to_yojson peer)] ;
    Coda_metrics.(Gauge.dec_one Network.peers) ;
    Hash_set.remove t.peers peer ;
    Hashtbl.update t.peers_by_ip peer.host ~f:(function
      | None ->
          failwith "Peer to remove doesn't appear in peers_by_ip"
      | Some ip_peers ->
          List.filter ip_peers ~f:(fun ip_peer -> not (Peer.equal ip_peer peer)) )

  let mark_peer_disconnected t peer =
    remove_peer t peer ;
    Logger.info t.logger ~module_:__MODULE__ ~location:__LOC__
      !"Moving peer to disconnected peer set : %{sexp: Peer.t}"
      peer ;
    Hash_set.add t.disconnected_peers peer

  let record_peer_events t =
    let open Peer.Event in
    trace_task "peer events" (fun () ->
        Linear_pipe.iter_unordered ~max_concurrency:64
          (Membership.changes t.membership) ~f:(function
          | Connect peers ->
              Ivar.fill_if_empty t.first_connect () ;
              Logger.info t.logger ~module_:__MODULE__ ~location:__LOC__
                !"Connected to some peers [%s]"
                (Peer.pretty_list peers) ;
              List.iter peers ~f:(fun peer ->
                  Coda_metrics.(Gauge.inc_one Network.peers) ;
                  Hash_set.add t.peers peer ;
                  Hashtbl.add_multi t.peers_by_ip ~key:peer.host ~data:peer ;
                  if
                    Int.equal (Hash_set.length t.peers)
                      disconnect_clear_threshold
                  then Hash_set.clear t.disconnected_peers
                  else Hash_set.remove t.disconnected_peers peer ) ;
              Deferred.unit
          | Disconnect peers ->
              Logger.info t.logger ~module_:__MODULE__ ~location:__LOC__
                "Some peers disconnected: %s" (Peer.pretty_list peers) ;
              List.iter peers ~f:(mark_peer_disconnected t) ;
              Deferred.unit )
        |> ignore )

  let restart_kademlia t addl_peers =
    Logger.info t.logger ~module_:__MODULE__ ~location:__LOC__
      "Restarting Kademlia" ;
    let%bind () = Membership.stop t.membership in
    let%map new_membership =
      let initial_peers =
        List.dedup_and_sort ~compare:Host_and_port.compare
        @@ t.initial_peers @ addl_peers
      in
      Membership.connect ~node_addrs_and_ports:t.addrs_and_ports ~initial_peers
        ~conf_dir:t.conf_dir ~logger:t.logger ~trust_system:t.trust_system
    in
    match new_membership with
    | Ok membership ->
        t.membership <- membership ;
        record_peer_events t
    | Error _ ->
        failwith "Could not restart Kademlia"

  let unmark_all_disconnected_peers t =
    Logger.info t.logger ~module_:__MODULE__ ~location:__LOC__
      !"Clearing disconnected peer set : %{sexp: Peer.t list}"
      (Hash_set.to_list t.disconnected_peers) ;
    let disconnected_peers =
      List.map
        (Hash_set.to_list t.disconnected_peers)
        ~f:Peer.to_communications_host_and_port
    in
    Hash_set.clear t.disconnected_peers ;
    restart_kademlia t disconnected_peers

  let is_unix_errno errno unix_errno =
    Int.equal (Unix.Error.compare errno unix_errno) 0

  (* see if we can connect to a disconnected peer, every so often *)
  let retry_disconnected_peer t =
    let rec loop () =
      let%bind () = Async.after (Time.Span.of_sec 30.0) in
      let%bind () =
        if
          Hash_set.is_empty t.peers
          && not (Hash_set.is_empty t.disconnected_peers)
        then
          let peer =
            List.random_element_exn (Hash_set.to_list t.disconnected_peers)
          in
          Deferred.ignore
            (Rpc.Connection.with_client (to_where_to_connect t peer)
               (fun conn ->
                 match%bind Versioned_rpc.Connection_with_menu.create conn with
                 | Ok _conn' ->
                     Logger.info t.logger ~module_:__MODULE__ ~location:__LOC__
                       !"Reconnected to a random disconnected peer: %{sexp: \
                         Peer.t}"
                       peer ;
                     unmark_all_disconnected_peers t
                 | Error _ ->
                     return () ))
        else return ()
      in
      loop ()
    in
    loop ()

  let try_call_rpc t (peer : Peer.t) dispatch query =
    let call () =
      Rpc.Connection.with_client (to_where_to_connect t peer) (fun conn ->
          Versioned_rpc.Connection_with_menu.create conn
          >>=? fun conn' -> dispatch conn' query )
      >>= function
      | Ok (Ok result) ->
          (* call succeeded, result is valid *)
          let%map () =
            if Hash_set.mem t.disconnected_peers peer then (
              (* optimistically, mark all disconnected peers as peers *)
              Logger.info t.logger ~module_:__MODULE__ ~location:__LOC__
                !"On RPC call, reconnected to a disconnected peer: %{sexp: \
                  Peer.t}"
                peer ;
              unmark_all_disconnected_peers t )
            else return ()
          in
          Ok result
      | Ok (Error err) -> (
          (* call succeeded, result is an error *)
          Logger.error t.logger ~module_:__MODULE__ ~location:__LOC__
            "RPC call error: $error, same error in machine format: \
             $machine_error"
            ~metadata:
              [ ("error", `String (Error.to_string_hum err))
              ; ("machine_error", `String (Error.to_string_mach err)) ] ;
          match (Error.to_exn err, Error.sexp_of_t err) with
          | ( _
            , Sexp.List
                [ Sexp.Atom "src/connection.ml.Handshake_error.Handshake_error"
                ; _ ] ) ->
              let%map () =
                Trust_system.(
                  record t.trust_system t.logger peer.host
                    Actions.
                      (Outgoing_connection_error, Some ("handshake error", [])))
              in
              remove_peer t peer ; Error err
          | ( _
            , Sexp.List
                [ Sexp.List
                    [ Sexp.Atom "rpc_error"
                    ; Sexp.List [Sexp.Atom "Connection_closed"; _] ]
                ; _connection_description
                ; _rpc_tag
                ; _rpc_version ] ) ->
              let%map () =
                Trust_system.(
                  record t.trust_system t.logger peer.host
                    Actions.
                      ( Outgoing_connection_error
                      , Some ("Closed connection", []) ))
              in
              remove_peer t peer ; Error err
          | _ ->
              let%map () =
                Trust_system.(
                  record t.trust_system t.logger peer.host
                    Actions.
                      ( Violated_protocol
                      , Some
                          ( "RPC call failed, reason: $exn"
                          , [("exn", `String (Error.to_string_hum err))] ) ))
              in
              remove_peer t peer ; Error err )
      | Error monitor_exn -> (
          (* call itself failed *)
          (* TODO: learn what other exceptions are raised here *)
          let exn = Monitor.extract_exn monitor_exn in
          match exn with
          | Unix.Unix_error (errno, _, _)
            when is_unix_errno errno Unix.ECONNREFUSED ->
              let%map () =
                Trust_system.(
                  record t.trust_system t.logger peer.host
                    Actions.
                      ( Outgoing_connection_error
                      , Some ("Connection refused", []) ))
              in
              mark_peer_disconnected t peer ;
              Or_error.of_exn exn
          | _ ->
              Logger.error t.logger ~module_:__MODULE__ ~location:__LOC__
                "RPC call raised an exception: $exn"
                ~metadata:[("exn", `String (Exn.to_string exn))] ;
              return (Or_error.of_exn exn) )
    in
    match Hashtbl.find t.connections peer.host with
    | None ->
        call ()
    | Some conn_map ->
        if
          Option.is_some t.max_concurrent_connections
          && Hashtbl.length conn_map
             >= Option.value_exn t.max_concurrent_connections
        then
          Deferred.return
            (Or_error.errorf
               !"Not connecting to peer %s. Number of open connections to the \
                 peer equals the limit %d.\n"
               (Peer.to_string peer)
               (Option.value_exn t.max_concurrent_connections))
        else call ()

  let broadcast_selected t peers msg =
    let send peer =
      try_call_rpc t peer
        (fun conn m -> return (Message.dispatch_multi conn m))
        msg
    in
    trace_event "broadcasting message" ;
    Deferred.List.iter ~how:`Parallel peers ~f:(fun peer ->
        match%map send peer with
        | Ok () ->
            ()
        | Error e ->
            Logger.error t.logger ~module_:__MODULE__ ~location:__LOC__
              "Broadcasting message $message_summary to $peer failed: $error"
              ~metadata:
                [ ("error", `String (Error.to_string_hum e))
                ; ("message_summary", `String (Message.summary msg))
                ; ("message", Message.msg_to_yojson msg)
                ; ("peer", Peer.to_yojson peer) ] )

  let broadcast_random t n msg =
    (* don't use disconnected peers here; because this function is called
       repeatedly in the broadcast loop, that will quickly lead to a ban,
       so we don't be able to re-connect to that peer
     *)
    let selected_peers = random_sublist (Hash_set.to_list t.peers) n in
    broadcast_selected t selected_peers msg

  let send_ban_notification t banned_peer banned_until =
    Linear_pipe.write_without_pushback t.ban_notification_writer
      {banned_peer; banned_until}

  let create (config : Config.t)
      (implementation_list : Host_and_port.t Rpc.Implementation.t list) =
    let t_for_restarting = ref None in
    trace_task "gossip net" (fun () ->
        let fail m =
<<<<<<< HEAD
          failwithf "Failed to connect to Kademlia process: %s" m ()
=======
          failwith
            (Printf.sprintf "Failed to connect to Kademlia process: %s\n" m)
>>>>>>> 29572aa6
        in
        let restart_counter = ref 0 in
        let rec handle_exn e =
          incr restart_counter ;
          if !restart_counter > 5 then
            failwithf
              "Already restarted Kademlia subprocess 5 times, dying with \
               exception %s"
              (Exn.to_string e) () ;
          match Monitor.extract_exn e with
          | Kademlia.Membership.Child_died ->
              let t = Option.value_exn !t_for_restarting in
              let peers =
                List.map (Hash_set.to_list t.peers)
                  ~f:Peer.to_communications_host_and_port
              in
              ( match%map
                  Monitor.try_with ~extract_exn:true
                    (fun () ->
                      let%bind () = after Time.Span.second in
                      restart_kademlia t peers )
                    ~rest:(`Call handle_exn)
                with
              | Error Kademlia.Membership.Child_died ->
                  handle_exn Kademlia.Membership.Child_died
              | Ok () ->
                  ()
              | Error e ->
                  failwithf "Unhandled Membership.connect exception: %s"
                    (Exn.to_string e) () )
              |> don't_wait_for
          | _ ->
              failwithf "Unhandled Membership.connect exception: %s"
                (Exn.to_string e) ()
        in
        let%bind membership =
          match%map
            Monitor.try_with
              (fun () ->
                trace_task "membership" (fun () ->
                    Membership.connect ~initial_peers:config.initial_peers
                      ~node_addrs_and_ports:config.addrs_and_ports
                      ~conf_dir:config.conf_dir ~logger:config.logger
                      ~trust_system:config.trust_system ) )
              ~rest:(`Call handle_exn)
          with
          | Ok (Ok membership) ->
              membership
          | Ok (Error e) ->
              fail (Error.to_string_hum e)
          | Error e ->
              fail (Exn.to_string e)
        in
        let first_connect = Ivar.create () in
        let broadcast_reader, broadcast_writer = Linear_pipe.create () in
        let received_reader, received_writer =
          Strict_pipe.create ~name:"received gossip messages"
            (Buffered (`Capacity 64, `Overflow Crash))
        in
        let ban_notification_reader, ban_notification_writer =
          Linear_pipe.create ()
        in
        let t =
          { timeout= config.timeout
          ; logger= config.logger
          ; trust_system= config.trust_system
          ; conf_dir= config.conf_dir
          ; target_peer_count= config.target_peer_count
          ; broadcast_writer
          ; received_reader
          ; addrs_and_ports= config.addrs_and_ports
          ; peers= Peer.Hash_set.create ()
          ; initial_peers= config.initial_peers
          ; peers_by_ip= Hashtbl.create (module Unix.Inet_addr)
          ; disconnected_peers= Peer.Hash_set.create ()
          ; ban_notification_reader
          ; ban_notification_writer
          ; membership
          ; connections= Hashtbl.create (module Unix.Inet_addr)
          ; max_concurrent_connections= config.max_concurrent_connections
          ; first_connect }
        in
        t_for_restarting := Some t ;
        don't_wait_for
          (Strict_pipe.Reader.iter (Trust_system.ban_pipe config.trust_system)
             ~f:(fun (addr, banned_until) ->
               (* all peers at banned IP *)
               let peers =
                 Option.value_map
                   (Hashtbl.find t.peers_by_ip addr)
                   ~default:[] ~f:Fn.id
               in
               List.iter peers ~f:(fun peer ->
                   send_ban_notification t peer banned_until ) ;
               match Hashtbl.find t.connections addr with
               | None ->
                   Deferred.unit
               | Some conn_tbl ->
                   Logger.debug t.logger ~module_:__MODULE__ ~location:__LOC__
                     !"Peer %s banned, disconnecting."
                     (Unix.Inet_addr.to_string addr) ;
                   let%map () =
                     Deferred.List.iter (Hashtbl.to_alist conn_tbl)
                       ~f:(fun (_, conn_state) ->
                         Connection_with_state.value_map conn_state
                           ~when_allowed:(fun conn_ivar ->
                             let%bind conn = Ivar.read conn_ivar in
                             Rpc.Connection.close conn )
                           ~when_banned:Deferred.unit )
                   in
                   Hashtbl.map_inplace conn_tbl ~f:(fun conn_state ->
                       Connection_with_state.value_map conn_state
                         ~when_allowed:(fun _ -> Connection_with_state.Banned)
                         ~when_banned:Banned ) )) ;
        don't_wait_for (retry_disconnected_peer t) ;
        trace_task "rebroadcasting messages" (fun () ->
            don't_wait_for
              (Linear_pipe.iter_unordered ~max_concurrency:64 broadcast_reader
                 ~f:(fun m ->
                   Logger.trace t.logger ~module_:__MODULE__ ~location:__LOC__
                     "broadcasting message" ;
                   broadcast_random t t.target_peer_count m )) ) ;
        let implementations =
          let implementations =
            Versioned_rpc.Menu.add
              ( Message.implement_multi
                  (fun client_host_and_port ~version:_ msg ->
                    (* wrap received message in envelope *)
                    Coda_metrics.(
                      Counter.inc_one Network.gossip_messages_received) ;
                    let sender =
                      Envelope.Sender.Remote
                        (Unix.Inet_addr.of_string
                           client_host_and_port.Host_and_port.host)
                    in
                    Strict_pipe.Writer.write received_writer
                      (Envelope.Incoming.wrap ~data:msg ~sender) )
              @ implementation_list )
          in
          let handle_unknown_rpc conn ~rpc_tag ~version =
            let inet_addr = Unix.Inet_addr.of_string conn.Host_and_port.host in
            Deferred.don't_wait_for
              Trust_system.(
                record t.trust_system t.logger inet_addr
                  Actions.
                    ( Violated_protocol
                    , Some
                        ( "Attempt to make unknown (fixed-version) RPC call \
                           \"$rpc\" with version $version"
                        , [("rpc", `String rpc_tag); ("version", `Int version)]
                        ) )) ;
            `Close_connection
          in
          Rpc.Implementations.create_exn ~implementations
            ~on_unknown_rpc:(`Call handle_unknown_rpc)
        in
        record_peer_events t ;
        let%map _ =
          Tcp.Server.create
            ~on_handler_error:
              (`Call
                (fun addr exn ->
                  Logger.error t.logger ~module_:__MODULE__ ~location:__LOC__
                    "Exception raised in gossip net TCP server handler when \
                     connected to address $address: $exn"
                    ~metadata:
                      [ ("exn", `String (Exn.to_string_mach exn))
                      ; ("address", `String (Socket.Address.to_string addr)) ] ;
                  raise exn ))
            Tcp.(
              Where_to_listen.bind_to
                (Bind_to_address.Address t.addrs_and_ports.bind_ip)
                (Bind_to_port.On_port t.addrs_and_ports.communication_port))
            (fun client reader writer ->
              let client_inet_addr = Socket.Address.Inet.addr client in
              let%bind () =
                Trust_system.(
                  record t.trust_system t.logger client_inet_addr
                    Actions.(Connected, None))
              in
              let conn_map =
                Option.value_map
                  ~default:(Hashtbl.create (module Uuid))
                  (Hashtbl.find t.connections client_inet_addr)
                  ~f:Fn.id
              in
              let is_client_banned =
                let peer_status =
                  Trust_system.Peer_trust.lookup t.trust_system
                    client_inet_addr
                in
                match peer_status.banned with
                | Banned_until _ ->
                    true
                | Unbanned ->
                    false
              in
              if is_client_banned then (
                Logger.info t.logger ~module_:__MODULE__ ~location:__LOC__
                  "Rejecting connection from banned peer %s"
                  (Socket.Address.Inet.to_string client) ;
                Deferred.unit )
              else if
                Option.is_some t.max_concurrent_connections
                && Hashtbl.length conn_map
                   >= Option.value_exn t.max_concurrent_connections
              then (
                Logger.error t.logger ~module_:__MODULE__ ~location:__LOC__
                  "Gossip net TCP server cannot open another connection. \
                   Number of open connections from client $client equals the \
                   limit $max_connections"
                  ~metadata:
                    [ ("client", `String (Socket.Address.Inet.to_string client))
                    ; ( "max_connections"
                      , `Int (Option.value_exn t.max_concurrent_connections) )
                    ] ;
                Deferred.unit )
              else
                let conn_id = Uuid_unix.create () in
                Hashtbl.add_exn conn_map ~key:conn_id
                  ~data:(Allowed (Ivar.create ())) ;
                Hashtbl.set t.connections ~key:client_inet_addr ~data:conn_map ;
                let%map () =
                  Rpc.Connection.server_with_close reader writer
                    ~implementations
                    ~connection_state:(fun conn ->
                      (* connection state is the client's IP and ephemeral port
                        when connecting to the server over TCP; the ephemeral
                        port is distinct from the client's discovery and
                        communication ports *)
                      Connection_with_state.value_map
                        (Hashtbl.find_exn conn_map conn_id)
                        ~when_allowed:(fun ivar -> Ivar.fill ivar conn)
                        ~when_banned:() ;
                      Hashtbl.set t.connections
                        ~key:(Socket.Address.Inet.addr client)
                        ~data:conn_map ;
                      Socket.Address.Inet.to_host_and_port client )
                    ~on_handshake_error:
                      (`Call
                        (fun exn ->
                          Trust_system.(
                            record t.trust_system t.logger client_inet_addr
                              Actions.
                                ( Incoming_connection_error
                                , Some
                                    ( "Handshake error: $exn"
                                    , [("exn", `String (Exn.to_string exn))] )
                                )) ))
                in
                let conn_map =
                  Hashtbl.find_exn t.connections client_inet_addr
                in
                Hashtbl.remove conn_map conn_id ;
                if Hashtbl.is_empty conn_map then
                  Hashtbl.remove t.connections client_inet_addr
                else
                  Hashtbl.set t.connections ~key:client_inet_addr
                    ~data:conn_map )
        in
        t )

  let received t = t.received_reader

  let broadcast t = t.broadcast_writer

  let peers t = Hash_set.to_list t.peers

  let initial_peers t = t.initial_peers

  let ban_notification_reader t = t.ban_notification_reader

  let broadcast_all t msg =
    let to_broadcast = ref (List.permute (Hash_set.to_list t.peers)) in
    stage (fun () ->
        let selected = List.take !to_broadcast t.target_peer_count in
        to_broadcast := List.drop !to_broadcast t.target_peer_count ;
        let%map () = broadcast_selected t selected msg in
        if List.length !to_broadcast = 0 then `Done else `Continue )

  let random_peers t n =
    (* choose disconnected peers if no other peers available *)
    let peers =
      if Hash_set.is_empty t.peers then t.disconnected_peers else t.peers
    in
    random_sublist (Hash_set.to_list peers) n

  let random_peers_except t n ~(except : Peer.Hash_set.t) =
    (* choose disconnected peers if no other peers available *)
    let new_peers =
      let open Hash_set in
      let diff_peers = diff t.peers except in
      if is_empty diff_peers then diff t.disconnected_peers except
      else diff_peers
    in
    random_sublist (Hash_set.to_list new_peers) n

  let query_peer t (peer : Peer.t) rpc query =
    Logger.trace t.logger ~module_:__MODULE__ ~location:__LOC__
      !"Querying peer %s" (Peer.to_string peer) ;
    try_call_rpc t peer rpc query

  let query_random_peers t n rpc query =
    let peers = random_peers t n in
    Logger.trace t.logger ~module_:__MODULE__ ~location:__LOC__
      !"Querying random peers: %s"
      (Peer.pretty_list peers) ;
    List.map peers ~f:(fun peer -> query_peer t peer rpc query)
end<|MERGE_RESOLUTION|>--- conflicted
+++ resolved
@@ -422,12 +422,7 @@
     let t_for_restarting = ref None in
     trace_task "gossip net" (fun () ->
         let fail m =
-<<<<<<< HEAD
           failwithf "Failed to connect to Kademlia process: %s" m ()
-=======
-          failwith
-            (Printf.sprintf "Failed to connect to Kademlia process: %s\n" m)
->>>>>>> 29572aa6
         in
         let restart_counter = ref 0 in
         let rec handle_exn e =
