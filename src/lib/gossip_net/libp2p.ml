--- conflicted
+++ resolved
@@ -438,7 +438,7 @@
             (* call itself failed *)
             (* TODO: learn what other exceptions are raised here *)
             let exn = Monitor.extract_exn monitor_exn in
-<<<<<<< HEAD
+
             let () =
               match Error.sexp_of_t (Error.of_exn exn) with
               | Sexp.List (Sexp.Atom "connection attempt timeout" :: _) ->
@@ -451,14 +451,7 @@
                     ~metadata:[("exn", `String (Exn.to_string exn))]
             in
             Deferred.return (Or_error.of_exn exn)
-=======
-            match exn with
-            | _ ->
-                [%log' error t.config.logger]
-                  "RPC call raised an exception: $exn"
-                  ~metadata:[("exn", `String (Exn.to_string exn))] ;
-                Deferred.return (Or_error.of_exn exn) )
->>>>>>> b779acae
+
       in
       call ()
 
