open Async
open Core_kernel
open Network_pool
open Network_peer

module Master = struct
  module T = struct
    type snark_pool_diff_msg = Snark_pool.Resource_pool.Diff.t

    type transaction_pool_diff_msg = Transaction_pool.Resource_pool.Diff.t

    type msg =
<<<<<<< HEAD
      | New_state of Mina_block.t
=======
      | New_state of Mina_block.Stable.Latest.t
>>>>>>> df5b5077
      | Snark_pool_diff of snark_pool_diff_msg Network_pool.With_nonce.t
      | Transaction_pool_diff of
          Transaction_pool.Resource_pool.Diff.t Network_pool.With_nonce.t
  end

  let name = "message"

  module Caller = T
  module Callee = T
end

include Master.T
include Versioned_rpc.Both_convert.One_way.Make (Master)

module V2 = struct
  module T = struct
    type msg =
      | New_state of Mina_block.Stable.V2.t
      | Snark_pool_diff of
          Snark_pool.Diff_versioned.Stable.V2.t
          Network_pool.With_nonce.Stable.V1.t
      | Transaction_pool_diff of
          Transaction_pool.Diff_versioned.Stable.V2.t
          Network_pool.With_nonce.Stable.V1.t
    [@@deriving bin_io, version { rpc }]

    type snark_pool_diff_msg = Snark_pool.Diff_versioned.Stable.V2.t

    type transaction_pool_diff_msg = Transaction_pool.Diff_versioned.Stable.V2.t

    let callee_model_of_msg msg =
      match msg with
      | New_state state ->
          Master.T.New_state state
      | Snark_pool_diff diff ->
          Master.T.Snark_pool_diff diff
      | Transaction_pool_diff diff ->
          Master.T.Transaction_pool_diff diff

    let msg_of_caller_model msg =
      match msg with
      | Master.T.New_state state ->
          New_state state
      | Master.T.Snark_pool_diff diff ->
          Snark_pool_diff diff
      | Master.T.Transaction_pool_diff diff ->
          Transaction_pool_diff diff
  end

  include Register (T)

  let summary = function
    | T.New_state _ ->
        "new state"
    | Snark_pool_diff _ ->
        "snark pool diff"
    | Transaction_pool_diff _ ->
        "transaction pool diff"
end

module Latest = V2

[%%define_locally Latest.(summary)]

type block_sink_msg =
  [ `Block of Mina_block.Stable.Latest.t Envelope.Incoming.t
  | `Header of Mina_block.Header.Stable.Latest.t Envelope.Incoming.t ]
  * [ `Time_received of Block_time.t ]
  * [ `Valid_cb of Mina_net2.Validation_callback.t ]

type tx_sink_msg =
  transaction_pool_diff_msg Envelope.Incoming.t
  * Mina_net2.Validation_callback.t

type snark_sink_msg =
  snark_pool_diff_msg Envelope.Incoming.t * Mina_net2.Validation_callback.t

type 'msg push_modifier = ('msg -> unit Deferred.t) -> 'msg -> unit Deferred.t

module type Sinks_intf = sig
  module Block_sink : Mina_net2.Sink.S with type msg := block_sink_msg

  module Tx_sink : Mina_net2.Sink.S with type msg := tx_sink_msg

  module Snark_sink : Mina_net2.Sink.S with type msg := snark_sink_msg

  type t = Block_sink.t * Tx_sink.t * Snark_sink.t
end

type ('sink_block, 'sink_tx, 'sink_snark) sinks_impl =
  (module Sinks_intf
     with type Block_sink.t = 'sink_block
      and type Snark_sink.t = 'sink_snark
      and type Tx_sink.t = 'sink_tx )

type sinks = Any_sinks : ('a, 'b, 'c) sinks_impl * ('a * 'b * 'c) -> sinks<|MERGE_RESOLUTION|>--- conflicted
+++ resolved
@@ -10,11 +10,7 @@
     type transaction_pool_diff_msg = Transaction_pool.Resource_pool.Diff.t
 
     type msg =
-<<<<<<< HEAD
-      | New_state of Mina_block.t
-=======
       | New_state of Mina_block.Stable.Latest.t
->>>>>>> df5b5077
       | Snark_pool_diff of snark_pool_diff_msg Network_pool.With_nonce.t
       | Transaction_pool_diff of
           Transaction_pool.Resource_pool.Diff.t Network_pool.With_nonce.t
