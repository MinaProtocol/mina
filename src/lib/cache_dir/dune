(library
 (name cache_dir)
 (public_name cache_dir)
<<<<<<< HEAD
 (libraries
   ; opam deps
   async
   core
   ; libs
   blake2
   coda_compile_config
   consensus
   genesis_constants
   logger)
 (preprocess (pps ppx_coda ppx_let ppx_custom_printf)))
=======
 (libraries core async coda_compile_config coda_version logger genesis_constants blake2)
 (preprocess (pps ppx_version ppx_let ppx_custom_printf)))
>>>>>>> 616e7625
<|MERGE_RESOLUTION|>--- conflicted
+++ resolved
@@ -1,7 +1,6 @@
 (library
  (name cache_dir)
  (public_name cache_dir)
-<<<<<<< HEAD
  (libraries
    ; opam deps
    async
@@ -9,11 +8,5 @@
    ; libs
    blake2
    coda_compile_config
-   consensus
-   genesis_constants
    logger)
- (preprocess (pps ppx_coda ppx_let ppx_custom_printf)))
-=======
- (libraries core async coda_compile_config coda_version logger genesis_constants blake2)
- (preprocess (pps ppx_version ppx_let ppx_custom_printf)))
->>>>>>> 616e7625
+ (preprocess (pps ppx_coda ppx_let ppx_custom_printf)))