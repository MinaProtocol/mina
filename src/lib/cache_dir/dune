(library
 (name cache_dir)
 (public_name cache_dir)
<<<<<<< HEAD
 (libraries core async logger blake2 consensus snark_params)
=======
 (libraries core async coda_compile_config coda_version logger genesis_constants blake2)
>>>>>>> a1a1019e
 (preprocess (pps ppx_coda ppx_let ppx_custom_printf)))<|MERGE_RESOLUTION|>--- conflicted
+++ resolved
@@ -1,9 +1,14 @@
 (library
  (name cache_dir)
  (public_name cache_dir)
-<<<<<<< HEAD
- (libraries core async logger blake2 consensus snark_params)
-=======
- (libraries core async coda_compile_config coda_version logger genesis_constants blake2)
->>>>>>> a1a1019e
+ (libraries
+   ; opam deps
+   async
+   core
+   ; libs
+   blake2
+   coda_compile_config
+   consensus
+   genesis_constants
+   logger)
  (preprocess (pps ppx_coda ppx_let ppx_custom_printf)))