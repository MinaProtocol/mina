open Core
open Async

let autogen_path = Filename.temp_dir_name ^/ "coda_cache_dir"

let s3_install_path = "/tmp/s3_cache_dir"

let manual_install_path = "/var/lib/coda"

<<<<<<< HEAD
let genesis_dir_name ~commit_id_short (genesis_constants : Genesis_constants.t)
    =
=======
let genesis_dir_name
    ~(constraint_constants : Genesis_constants.Constraint_constants.t)
    ~(genesis_constants : Genesis_constants.t) ~proof_level =
>>>>>>> 616e7625
  let digest =
    (*include all the time constants that would affect the genesis
    ledger and the proof*)
    let str =
      ( List.map
          [ Coda_compile_config.curve_size
          ; constraint_constants.ledger_depth
          ; Option.value ~default:0 genesis_constants.num_accounts
          ; constraint_constants.c
          ; genesis_constants.protocol.k ]
          ~f:Int.to_string
      |> String.concat ~sep:"" )
      ^ Genesis_constants.Proof_level.to_string proof_level
      ^ Coda_compile_config.genesis_ledger
    in
    Blake2.digest_string str |> Blake2.to_hex
  in
  let digest_short =
    let len = 16 in
    if String.length digest - len <= 0 then digest
    else String.sub digest ~pos:0 ~len
  in
  "coda_genesis" ^ "_" ^ commit_id_short ^ "_" ^ digest_short

let brew_install_path =
  match
    let p = Core.Unix.open_process_in "brew --prefix 2>/dev/null" in
    let r = In_channel.input_lines p in
    (r, Core.Unix.close_process_in p)
  with
  | brew :: _, Ok () ->
      brew ^ "/var/coda"
  | _ ->
      "/usr/local/var/coda"

let env_path =
  match Sys.getenv "CODA_KEYS_PATH" with
  | Some path ->
      path
  | None ->
      manual_install_path

let possible_paths base =
  List.map [env_path; brew_install_path; s3_install_path; autogen_path]
    ~f:(fun d -> d ^/ base)

let load_from_s3 s3_bucket_prefix s3_install_path ~logger =
  Deferred.map ~f:Result.join
  @@ Monitor.try_with (fun () ->
         let each_uri (uri_string, file_path) =
           let open Deferred.Let_syntax in
           let%map result =
             Process.run_exn ~prog:"curl"
               ~args:["--fail"; "-o"; file_path; uri_string]
               ()
           in
           Logger.debug ~module_:__MODULE__ ~location:__LOC__ logger
             "Curl finished"
             ~metadata:
               [ ("url", `String uri_string)
               ; ("local_file_path", `String file_path)
               ; ("result", `String result) ] ;
           Result.return ()
         in
         Deferred.List.map ~f:each_uri
           (List.zip_exn s3_bucket_prefix s3_install_path)
         |> Deferred.map ~f:Result.all_unit )
  |> Deferred.Result.map_error ~f:Error.of_exn<|MERGE_RESOLUTION|>--- conflicted
+++ resolved
@@ -6,38 +6,6 @@
 let s3_install_path = "/tmp/s3_cache_dir"
 
 let manual_install_path = "/var/lib/coda"
-
-<<<<<<< HEAD
-let genesis_dir_name ~commit_id_short (genesis_constants : Genesis_constants.t)
-    =
-=======
-let genesis_dir_name
-    ~(constraint_constants : Genesis_constants.Constraint_constants.t)
-    ~(genesis_constants : Genesis_constants.t) ~proof_level =
->>>>>>> 616e7625
-  let digest =
-    (*include all the time constants that would affect the genesis
-    ledger and the proof*)
-    let str =
-      ( List.map
-          [ Coda_compile_config.curve_size
-          ; constraint_constants.ledger_depth
-          ; Option.value ~default:0 genesis_constants.num_accounts
-          ; constraint_constants.c
-          ; genesis_constants.protocol.k ]
-          ~f:Int.to_string
-      |> String.concat ~sep:"" )
-      ^ Genesis_constants.Proof_level.to_string proof_level
-      ^ Coda_compile_config.genesis_ledger
-    in
-    Blake2.digest_string str |> Blake2.to_hex
-  in
-  let digest_short =
-    let len = 16 in
-    if String.length digest - len <= 0 then digest
-    else String.sub digest ~pos:0 ~len
-  in
-  "coda_genesis" ^ "_" ^ commit_id_short ^ "_" ^ digest_short
 
 let brew_install_path =
   match
