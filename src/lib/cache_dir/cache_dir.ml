open Core
open Async

let autogen_path = Filename.temp_dir_name ^/ "coda_cache_dir"

let s3_install_path = "/tmp/s3_cache_dir"

let manual_install_path = "/var/lib/coda"

<<<<<<< HEAD
let genesis_dir_name =
=======
let genesis_dir_name (genesis_constants : Genesis_constants.t) =
  let digest =
    (*include all the time constants that would affect the genesis
    ledger and the proof*)
    let str =
      ( List.map
          [ Coda_compile_config.curve_size
          ; Coda_compile_config.ledger_depth
          ; Coda_compile_config.fake_accounts_target
          ; Coda_compile_config.c
          ; genesis_constants.protocol.k ]
          ~f:Int.to_string
      |> String.concat ~sep:"" )
      ^ Coda_compile_config.proof_level ^ Coda_compile_config.genesis_ledger
    in
    Blake2.digest_string str |> Blake2.to_hex
  in
>>>>>>> a1a1019e
  let digest_short =
    lazy
      (let digest =
         (* Include all the compile time constants that would affect the
            genesis ledger and the proof.
         *)
         let str =
           ( List.map
               [ Coda_compile_config.curve_size
               ; Snark_params.ledger_depth
               ; Coda_compile_config.fake_accounts_target
               ; Consensus.Constants.c
               ; Consensus.Constants.k ]
               ~f:Int.to_string
           |> String.concat ~sep:"" )
           ^ Coda_compile_config.proof_level
           ^ Coda_compile_config.genesis_ledger
         in
         Blake2.digest_string str |> Blake2.to_hex
       in
       let len = 16 in
       if String.length digest - len <= 0 then digest
       else String.sub digest ~pos:0 ~len)
  in
  fun ~commit_id_short ->
    "coda_genesis" ^ "_" ^ commit_id_short ^ "_" ^ Lazy.force digest_short

let brew_install_path =
  match
    let p = Core.Unix.open_process_in "brew --prefix 2>/dev/null" in
    let r = In_channel.input_lines p in
    (r, Core.Unix.close_process_in p)
  with
  | brew :: _, Ok () ->
      brew ^ "/var/coda"
  | _ ->
      "/usr/local/var/coda"

let env_path =
  match Sys.getenv "CODA_KEYS_PATH" with
  | Some path ->
      path
  | None ->
      manual_install_path

let possible_paths base =
  List.map [env_path; brew_install_path; s3_install_path; autogen_path]
    ~f:(fun d -> d ^/ base)

let load_from_s3 s3_bucket_prefix s3_install_path ~logger =
  Deferred.map ~f:Result.join
  @@ Monitor.try_with (fun () ->
         let each_uri (uri_string, file_path) =
           let open Deferred.Let_syntax in
           let%map result =
             Process.run_exn ~prog:"curl"
               ~args:["-o"; file_path; uri_string]
               ()
           in
           Logger.debug ~module_:__MODULE__ ~location:__LOC__ logger
             "Curl finished"
             ~metadata:
               [ ("url", `String uri_string)
               ; ("local_file_path", `String file_path)
               ; ("result", `String result) ] ;
           Result.return ()
         in
         Deferred.List.map ~f:each_uri
           (List.zip_exn s3_bucket_prefix s3_install_path)
         |> Deferred.map ~f:Result.all_unit )
  |> Deferred.Result.map_error ~f:Error.of_exn<|MERGE_RESOLUTION|>--- conflicted
+++ resolved
@@ -7,10 +7,8 @@
 
 let manual_install_path = "/var/lib/coda"
 
-<<<<<<< HEAD
-let genesis_dir_name =
-=======
-let genesis_dir_name (genesis_constants : Genesis_constants.t) =
+let genesis_dir_name ~commit_id_short (genesis_constants : Genesis_constants.t)
+    =
   let digest =
     (*include all the time constants that would affect the genesis
     ledger and the proof*)
@@ -27,33 +25,12 @@
     in
     Blake2.digest_string str |> Blake2.to_hex
   in
->>>>>>> a1a1019e
   let digest_short =
-    lazy
-      (let digest =
-         (* Include all the compile time constants that would affect the
-            genesis ledger and the proof.
-         *)
-         let str =
-           ( List.map
-               [ Coda_compile_config.curve_size
-               ; Snark_params.ledger_depth
-               ; Coda_compile_config.fake_accounts_target
-               ; Consensus.Constants.c
-               ; Consensus.Constants.k ]
-               ~f:Int.to_string
-           |> String.concat ~sep:"" )
-           ^ Coda_compile_config.proof_level
-           ^ Coda_compile_config.genesis_ledger
-         in
-         Blake2.digest_string str |> Blake2.to_hex
-       in
-       let len = 16 in
-       if String.length digest - len <= 0 then digest
-       else String.sub digest ~pos:0 ~len)
+    let len = 16 in
+    if String.length digest - len <= 0 then digest
+    else String.sub digest ~pos:0 ~len
   in
-  fun ~commit_id_short ->
-    "coda_genesis" ^ "_" ^ commit_id_short ^ "_" ^ Lazy.force digest_short
+  "coda_genesis" ^ "_" ^ commit_id_short ^ "_" ^ digest_short
 
 let brew_install_path =
   match
