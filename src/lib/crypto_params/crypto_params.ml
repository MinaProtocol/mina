--- conflicted
+++ resolved
@@ -16,19 +16,10 @@
 
 module Tock_backend = struct
   module Full = Cycle.Mnt6
-<<<<<<< HEAD
-
-  module Bowe_gabizon = struct
-    let bg_salt =
-      lazy (Tick_pedersen.State.salt Hash_prefixes.bowe_gabizon_hash)
-=======
-  include Full.GM
-
   module Bowe_gabizon = struct
     let bg_salt =
       lazy
         (Tick_pedersen.State.salt (Hash_prefixes.bowe_gabizon_hash :> string))
->>>>>>> c4282699
 
     let bg_params =
       Group_map.Params.create
@@ -82,10 +73,7 @@
     let field_size = Full.field_size
   end
 
-<<<<<<< HEAD
   include Bowe_gabizon
-=======
->>>>>>> c4282699
   module Inner_curve = Cycle.Mnt4.G1
   module Inner_twisted_curve = Cycle.Mnt4.G2
 end
