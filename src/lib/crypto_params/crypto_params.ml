--- conflicted
+++ resolved
@@ -1,69 +1,13 @@
-<<<<<<< HEAD
 module Tock = struct
   module Full = Pickles.Impls.Dlog_based
   module Run = Pickles.Impls.Dlog_based
 
-  let group_map_params =
-    Group_map.Params.create
-      (module Zexe_backend.Fp)
-      Zexe_backend.G.Params.{a; b}
+  let group_map_params () = Lazy.force Group_map_params.params
 
   include Full.Internal_Basic
   module Number = Snarky.Number.Make (Full.Internal_Basic)
   module Enumerable = Snarky.Enumerable.Make (Full.Internal_Basic)
   module Inner_curve = Zexe_backend.G1
-=======
-open Core
-include Curve_choice
-
-module Tock_backend = struct
-  module Full = Cycle.Mnt6
-
-  module Bowe_gabizon = struct
-    let bg_salt =
-      lazy (Random_oracle.salt (Hash_prefixes.bowe_gabizon_hash :> string))
-
-    let bg_params () = Lazy.force Group_map_params.params
-
-    include Snarky.Libsnark.Make_bowe_gabizon
-              (Full)
-              (Bowe_gabizon_hash.Make (struct
-                module Field = Tick0.Field
-
-                module Fqe = struct
-                  type t = Full.Fqe.t
-
-                  let to_list x =
-                    let v = Full.Fqe.to_vector x in
-                    List.init (Field.Vector.length v) ~f:(Field.Vector.get v)
-                end
-
-                module G1 = Full.G1
-                module G2 = Full.G2
-
-                let group_map x =
-                  Group_map.to_group (module Field) ~params:(bg_params ()) x
-
-                let hash xs = Random_oracle.hash ~init:(Lazy.force bg_salt) xs
-              end))
-
-    module Field = Full.Field
-    module Bigint = Full.Bigint
-    module Var = Full.Var
-
-    module R1CS_constraint_system = struct
-      include Full.R1CS_constraint_system
-
-      let finalize = swap_AB_if_beneficial
-    end
-
-    let field_size = Full.field_size
-  end
-
-  include Bowe_gabizon
-  module Inner_curve = Cycle.Mnt4.G1
-  module Inner_twisted_curve = Cycle.Mnt4.G2
->>>>>>> 19bb3781
 end
 
 module Tick = struct
