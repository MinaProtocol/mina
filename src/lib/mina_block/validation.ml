--- conflicted
+++ resolved
@@ -459,13 +459,8 @@
       failwith "why can't this be refuted?"
 
 let validate_staged_ledger_diff ?skip_staged_ledger_verification ~logger
-<<<<<<< HEAD
-    ~precomputed_values ~verifier ~parent_staged_ledger ~parent_protocol_state
-    (t, validation) =
-=======
     ~get_completed_work ~precomputed_values ~verifier ~parent_staged_ledger
     ~parent_protocol_state (t, validation) =
->>>>>>> 21cac80c
   [%log internal] "Validate_staged_ledger_diff" ;
   let target_hash_of_ledger_proof =
     Fn.compose Registers.second_pass_ledger
