(* TODO: refactor
   - validations need to be simplified and merged
     - also need to think if data-carrying validations makes sense or not
   - initial validation properties should all be combined, with different validation entrypoints for each use case
   - frontier validation needs re-thought
*)

open Async_kernel
open Core_kernel
open Mina_base
open Mina_state
open Consensus.Data
include Validation_types

module type CONTEXT = sig
  val logger : Logger.t

  val constraint_constants : Genesis_constants.Constraint_constants.t

  val consensus_constants : Consensus.Constants.t
end

let validation (_, v) = v

let header_with_hash (b, _) = b

let header (b, _) = With_hash.data b

let block_with_hash (b, _) = b

let block (b, _) = With_hash.data b

let wrap t : fully_invalid_with_block = (t, fully_invalid)

module Unsafe = struct
  let set_valid_time_received :
         ( [ `Time_received ] * unit Truth.false_t
         , 'genesis_state
         , 'proof
         , 'delta_block_chain
         , 'frontier_dependencies
         , 'staged_ledger_diff
         , 'protocol_versions )
         t
      -> ( [ `Time_received ] * unit Truth.true_t
         , 'genesis_state
         , 'proof
         , 'delta_block_chain
         , 'frontier_dependencies
         , 'staged_ledger_diff
         , 'protocol_versions )
         t = function
    | ( (`Time_received, Truth.False)
      , genesis_state
      , proof
      , delta_block_chain
      , frontier_dependencies
      , staged_ledger_diff
      , protocol_versions ) ->
        ( (`Time_received, Truth.True ())
        , genesis_state
        , proof
        , delta_block_chain
        , frontier_dependencies
        , staged_ledger_diff
        , protocol_versions )

  let set_valid_proof :
         ( 'time_received
         , 'genesis_state
         , [ `Proof ] * unit Truth.false_t
         , 'delta_block_chain
         , 'frontier_dependencies
         , 'staged_ledger_diff
         , 'protocol_versions )
         t
      -> ( 'time_received
         , 'genesis_state
         , [ `Proof ] * unit Truth.true_t
         , 'delta_block_chain
         , 'frontier_dependencies
         , 'staged_ledger_diff
         , 'protocol_versions )
         t = function
    | ( time_received
      , genesis_state
      , (`Proof, Truth.False)
      , delta_block_chain
      , frontier_dependencies
      , staged_ledger_diff
      , protocol_versions ) ->
        ( time_received
        , genesis_state
        , (`Proof, Truth.True ())
        , delta_block_chain
        , frontier_dependencies
        , staged_ledger_diff
        , protocol_versions )

  let set_valid_genesis_state :
         ( 'time_received
         , [ `Genesis_state ] * unit Truth.false_t
         , 'proof
         , 'delta_block_chain
         , 'frontier_dependencies
         , 'staged_ledger_diff
         , 'protocol_versions )
         t
      -> ( 'time_received
         , [ `Genesis_state ] * unit Truth.true_t
         , 'proof
         , 'delta_block_chain
         , 'frontier_dependencies
         , 'staged_ledger_diff
         , 'protocol_versions )
         t = function
    | ( time_received
      , (`Genesis_state, Truth.False)
      , proof
      , delta_block_chain
      , frontier_dependencies
      , staged_ledger_diff
      , protocol_versions ) ->
        ( time_received
        , (`Genesis_state, Truth.True ())
        , proof
        , delta_block_chain
        , frontier_dependencies
        , staged_ledger_diff
        , protocol_versions )

  let set_valid_delta_block_chain :
         ( 'time_received
         , 'genesis_state
         , 'proof
         , [ `Delta_block_chain ]
           * State_hash.t Mina_stdlib.Nonempty_list.t Truth.false_t
         , 'frontier_dependencies
         , 'staged_ledger_diff
         , 'protocol_versions )
         t
      -> State_hash.t Mina_stdlib.Nonempty_list.t
      -> ( 'time_received
         , 'genesis_state
         , 'proof
         , [ `Delta_block_chain ]
           * State_hash.t Mina_stdlib.Nonempty_list.t Truth.true_t
         , 'frontier_dependencies
         , 'staged_ledger_diff
         , 'protocol_versions )
         t =
   fun validation hashes ->
    match validation with
    | ( time_received
      , genesis_state
      , proof
      , (`Delta_block_chain, Truth.False)
      , frontier_dependencies
      , staged_ledger_diff
      , protocol_versions ) ->
        ( time_received
        , genesis_state
        , proof
        , (`Delta_block_chain, Truth.True hashes)
        , frontier_dependencies
        , staged_ledger_diff
        , protocol_versions )

  let set_valid_frontier_dependencies :
         ( 'time_received
         , 'genesis_state
         , 'proof
         , 'delta_block_chain
         , [ `Frontier_dependencies ] * unit Truth.false_t
         , 'staged_ledger_diff
         , 'protocol_versions )
         t
      -> ( 'time_received
         , 'genesis_state
         , 'proof
         , 'delta_block_chain
         , [ `Frontier_dependencies ] * unit Truth.true_t
         , 'staged_ledger_diff
         , 'protocol_versions )
         t = function
    | ( time_received
      , genesis_state
      , proof
      , delta_block_chain
      , (`Frontier_dependencies, Truth.False)
      , staged_ledger_diff
      , protocol_versions ) ->
        ( time_received
        , genesis_state
        , proof
        , delta_block_chain
        , (`Frontier_dependencies, Truth.True ())
        , staged_ledger_diff
        , protocol_versions )

  let set_valid_staged_ledger_diff :
         ( 'time_received
         , 'genesis_state
         , 'proof
         , 'delta_block_chain
         , 'frontier_dependencies
         , [ `Staged_ledger_diff ] * unit Truth.false_t
         , 'protocol_versions )
         t
      -> ( 'time_received
         , 'genesis_state
         , 'proof
         , 'delta_block_chain
         , 'frontier_dependencies
         , [ `Staged_ledger_diff ] * unit Truth.true_t
         , 'protocol_versions )
         t = function
    | ( time_received
      , genesis_state
      , proof
      , delta_block_chain
      , frontier_dependencies
      , (`Staged_ledger_diff, Truth.False)
      , protocol_versions ) ->
        ( time_received
        , genesis_state
        , proof
        , delta_block_chain
        , frontier_dependencies
        , (`Staged_ledger_diff, Truth.True ())
        , protocol_versions )

  let set_valid_protocol_versions :
         ( 'time_received
         , 'genesis_state
         , 'proof
         , 'delta_block_chain
         , 'frontier_dependencies
         , 'staged_ledger_diff
         , [ `Protocol_versions ] * unit Truth.false_t )
         t
      -> ( 'time_received
         , 'genesis_state
         , 'proof
         , 'delta_block_chain
         , 'frontier_dependencies
         , 'staged_ledger_diff
         , [ `Protocol_versions ] * unit Truth.true_t )
         t = function
    | ( time_received
      , genesis_state
      , proof
      , delta_block_chain
      , frontier_dependencies
      , staged_ledger_diff
      , (`Protocol_versions, Truth.False) ) ->
        ( time_received
        , genesis_state
        , proof
        , delta_block_chain
        , frontier_dependencies
        , staged_ledger_diff
        , (`Protocol_versions, Truth.True ()) )
end

let validate_time_received ~(precomputed_values : Precomputed_values.t)
    ~time_received (t, validation) =
  let consensus_state =
    t |> With_hash.data |> Header.protocol_state
    |> Protocol_state.consensus_state
  in
  let constants = precomputed_values.consensus_constants in
  let received_unix_timestamp =
    Block_time.to_span_since_epoch time_received |> Block_time.Span.to_ms
  in
  match
    Consensus.Hooks.received_at_valid_time ~constants consensus_state
      ~time_received:received_unix_timestamp
  with
  | Ok () ->
      Ok (t, Unsafe.set_valid_time_received validation)
  | Error err ->
      Error (`Invalid_time_received err)

let skip_time_received_validation `This_block_was_not_received_via_gossip
    (t, validation) =
  (t, Unsafe.set_valid_time_received validation)

let skip_time_received_validation_header `This_block_was_not_received_via_gossip
    (t, validation) =
  (t, Unsafe.set_valid_time_received validation)

let validate_genesis_protocol_state ~genesis_state_hash (t, validation) =
  let state = t |> With_hash.data |> Header.protocol_state in
  if
    State_hash.equal
      (Protocol_state.genesis_state_hash state)
      genesis_state_hash
  then Ok (t, Unsafe.set_valid_genesis_state validation)
  else Error `Invalid_genesis_protocol_state

let skip_genesis_protocol_state_validation `This_block_was_generated_internally
    (t, validation) =
  (t, Unsafe.set_valid_genesis_state validation)

let skip_genesis_protocol_state_validation_header
    `This_header_was_loaded_from_persistence (t, validation) =
  (t, Unsafe.set_valid_genesis_state validation)

let reset_genesis_protocol_state_validation (block_with_hash, validation) =
  match validation with
  | ( time_received
    , (`Genesis_state, Truth.True ())
    , proof
    , delta_block_chain
    , frontier_dependencies
    , staged_ledger_diff
    , protocol_versions ) ->
      ( block_with_hash
      , ( time_received
        , (`Genesis_state, Truth.False)
        , proof
        , delta_block_chain
        , frontier_dependencies
        , staged_ledger_diff
        , protocol_versions ) )
  | _ ->
      failwith "why can't this be refuted?"

let validate_proofs ~verifier ~genesis_state_hash tvs =
  let to_verify =
    List.filter_map tvs ~f:(fun (t, _validation) ->
        if
          State_hash.equal
            (State_hash.With_state_hashes.state_hash t)
            genesis_state_hash
        then
          (* Don't require a valid proof for the genesis block, since the
             peer may not have one.
          *)
          None
        else
          let header = With_hash.data t in
          Some
            (Blockchain_snark.Blockchain.create
               ~state:(Header.protocol_state header)
               ~proof:(Header.protocol_state_proof header) ) )
  in
  match%map.Deferred
    match to_verify with
    | [] ->
        (* Skip calling the verifier, nothing here to verify. *)
        return (Ok (Ok ()))
    | _ ->
        Verifier.verify_blockchain_snarks verifier to_verify
  with
  | Ok (Ok ()) ->
      Ok
        (List.map tvs ~f:(fun (t, validation) ->
             (t, Unsafe.set_valid_proof validation) ) )
  | Ok (Error err) ->
      Error (`Invalid_proof err)
  | Error e ->
      Error (`Verifier_error e)

let validate_single_proof ~verifier ~genesis_state_hash t =
  let open Deferred.Result.Let_syntax in
  let%map res = validate_proofs ~verifier ~genesis_state_hash [ t ] in
  List.hd_exn res

let skip_proof_validation `This_block_was_generated_internally (t, validation) =
  (t, Unsafe.set_valid_proof validation)

let extract_delta_block_chain_witness = function
  | _, _, _, (`Delta_block_chain, Truth.True delta_block_chain_witness), _, _, _
    ->
      delta_block_chain_witness
  | _ ->
      failwith "why can't this be refuted?"

let validate_delta_block_chain (t, validation) =
  let header = t |> With_hash.data in
  match
    Transition_chain_verifier.verify
      ~target_hash:
        (header |> Header.protocol_state |> Protocol_state.previous_state_hash)
      ~transition_chain_proof:(Header.delta_block_chain_proof header)
  with
  | Some hashes ->
      Ok (t, Unsafe.set_valid_delta_block_chain validation hashes)
  | None ->
      Error `Invalid_delta_block_chain_proof

let skip_delta_block_chain_validation `This_block_was_not_received_via_gossip
    (t, validation) =
  let previous_protocol_state_hash =
    t |> With_hash.data |> Block.header |> Header.protocol_state
    |> Protocol_state.previous_state_hash
  in
  ( t
  , Unsafe.set_valid_delta_block_chain validation
      (Mina_stdlib.Nonempty_list.singleton previous_protocol_state_hash) )

let skip_delta_block_chain_validation_header
    `This_header_was_loaded_from_persistence (t, validation) =
  let previous_protocol_state_hash =
    t |> With_hash.data |> Header.protocol_state
    |> Protocol_state.previous_state_hash
  in
  ( t
  , Unsafe.set_valid_delta_block_chain validation
      (Mina_stdlib.Nonempty_list.singleton previous_protocol_state_hash) )

let validate_frontier_dependencies ~to_header
    ~context:(module Context : CONTEXT) ~root_block ~is_block_in_frontier
    (t, validation) =
  let module Context = struct
    include Context

    let logger =
      Logger.extend logger
        [ ( "selection_context"
          , `String "Mina_block.Validation.validate_frontier_dependencies" )
        ]
  end in
  let open Result.Let_syntax in
  let hash = State_hash.With_state_hashes.state_hash t in
  let protocol_state = Fn.compose Header.protocol_state to_header in
  let root_consensus_state =
    With_hash.map
      ~f:
        (Fn.compose Protocol_state.consensus_state
           (Fn.compose Header.protocol_state Block.header) )
      root_block
  in
  let parent_hash =
    Protocol_state.previous_state_hash (protocol_state @@ With_hash.data t)
  in
  let consensus_state =
    Fn.compose Protocol_state.consensus_state protocol_state
  in
  let%bind () =
    Result.ok_if_true
      (not @@ is_block_in_frontier hash)
      ~error:`Already_in_frontier
  in
  let%bind () =
    (* need pervasive (=) in scope for comparing polymorphic variant *)
    let ( = ) = Stdlib.( = ) in
    Result.ok_if_true
      ( `Take
      = Consensus.Hooks.select
          ~context:(module Context)
          ~existing:root_consensus_state
          ~candidate:(With_hash.map ~f:consensus_state t) )
      ~error:`Not_selected_over_frontier_root
  in
  let%map () =
    Result.ok_if_true
      (is_block_in_frontier parent_hash)
      ~error:`Parent_missing_from_frontier
  in
  (t, Unsafe.set_valid_frontier_dependencies validation)

let skip_frontier_dependencies_validation
    (_ :
      [ `This_block_belongs_to_a_detached_subtree
      | `This_block_was_loaded_from_persistence ] ) (t, validation) =
  (t, Unsafe.set_valid_frontier_dependencies validation)

let reset_frontier_dependencies_validation (transition_with_hash, validation) =
  match validation with
  | ( time_received
    , genesis_state
    , proof
    , delta_block_chain
    , (`Frontier_dependencies, Truth.True ())
    , staged_ledger_diff
    , protocol_versions ) ->
      ( transition_with_hash
      , ( time_received
        , genesis_state
        , proof
        , delta_block_chain
        , (`Frontier_dependencies, Truth.False)
        , staged_ledger_diff
        , protocol_versions ) )
  | _ ->
      failwith "why can't this be refuted?"

let validate_staged_ledger_diff ?skip_staged_ledger_verification ~logger
    ~get_completed_work ~precomputed_values ~verifier ~parent_staged_ledger
    ~parent_protocol_state (t, validation) =
  [%log internal] "Validate_staged_ledger_diff" ;
  let block = With_hash.data t in
  let header = Block.header block in
  let protocol_state = Header.protocol_state header in
  let blockchain_state = Protocol_state.blockchain_state protocol_state in
  let consensus_state = Protocol_state.consensus_state protocol_state in
  let global_slot = Consensus_state.global_slot_since_genesis consensus_state in
  let body = Block.body block in
  let apply_start_time = Core.Time.now () in
  let body_ref_from_header = Blockchain_state.body_reference blockchain_state in
  let body_ref_computed =
    Staged_ledger_diff.Body.compute_reference
      ~tag:Mina_net2.Bitswap_tag.(to_enum Body)
      body
  in
  let%bind.Deferred.Result () =
    if Blake2.equal body_ref_computed body_ref_from_header then
      Deferred.Result.return ()
    else Deferred.Result.fail `Invalid_body_reference
  in
  let%bind.Deferred.Result ( `Hash_after_applying staged_ledger_hash
                           , `Ledger_proof proof_opt
                           , `Staged_ledger transitioned_staged_ledger
                           , `Pending_coinbase_update _ ) =
    Staged_ledger.apply ?skip_verification:skip_staged_ledger_verification
      ~get_completed_work
      ~constraint_constants:
        precomputed_values.Precomputed_values.constraint_constants ~global_slot
      ~logger ~verifier parent_staged_ledger
      (Staged_ledger_diff.Body.staged_ledger_diff body)
      ~current_state_view:
        Mina_state.Protocol_state.(Body.view @@ body parent_protocol_state)
      ~state_and_body_hash:
        (let body_hash =
           Protocol_state.(Body.hash @@ body parent_protocol_state)
         in
         ( (Protocol_state.hashes_with_body parent_protocol_state ~body_hash)
             .state_hash
         , body_hash ) )
      ~coinbase_receiver:(Consensus_state.coinbase_receiver consensus_state)
      ~supercharge_coinbase:
        (Consensus_state.supercharge_coinbase consensus_state)
      ~zkapp_cmd_limit_hardcap:
        precomputed_values.Precomputed_values.genesis_constants
          .zkapp_cmd_limit_hardcap
    |> Deferred.Result.map_error ~f:(fun e ->
           `Staged_ledger_application_failed e )
  in
  [%log debug]
    ~metadata:
      [ ( "time_elapsed"
        , `Float Core.Time.(Span.to_ms @@ diff (now ()) apply_start_time) )
      ]
    "Staged_ledger.apply takes $time_elapsed" ;
  let snarked_ledger_hash =
    match proof_opt with
    | None ->
        (*There was no proof emitted, snarked ledger hash shouldn't change*)
        Protocol_state.snarked_ledger_hash parent_protocol_state
    | Some (proof, _) ->
        Ledger_proof.snarked_ledger_hash proof
  in
<<<<<<< HEAD
  let incorrect_staged =
    let open Staged_ledger_hash in
    staged_ledger_hash <> Blockchain_state.staged_ledger_hash blockchain_state
  in
  let incorrect_snarked =
    let open Frozen_ledger_hash in
    snarked_ledger_hash <> Blockchain_state.snarked_ledger_hash blockchain_state
  in
  let error_ e = Deferred.Result.fail (`Invalid_staged_ledger_diff e) in
  if incorrect_staged && incorrect_snarked then
    error_ `Incorrect_target_staged_and_snarked_ledger_hashes
  else if incorrect_staged then error_ `Incorrect_target_staged_ledger_hash
  else if incorrect_snarked then error_ `Incorrect_target_snarked_ledger_hash
  else
    Deferred.Result.return
      ( `Just_emitted_a_proof (Option.is_some proof_opt)
      , `Block_with_validation
          (t, Unsafe.set_valid_staged_ledger_diff validation)
      , `Staged_ledger transitioned_staged_ledger )
=======
  let hash_errors =
    Result.combine_errors_unit
      [ ( if
          Staged_ledger_hash.equal staged_ledger_hash
            (Blockchain_state.staged_ledger_hash blockchain_state)
        then Ok ()
        else Error `Incorrect_target_staged_ledger_hash )
      ; ( if
          Frozen_ledger_hash.equal snarked_ledger_hash
            (Blockchain_state.snarked_ledger_hash blockchain_state)
        then Ok ()
        else Error `Incorrect_target_snarked_ledger_hash )
      ]
  in
  Deferred.return
  @@
  match hash_errors with
  | Ok () ->
      Ok
        ( `Just_emitted_a_proof (Option.is_some proof_opt)
        , `Block_with_validation
            (t, Unsafe.set_valid_staged_ledger_diff validation)
        , `Staged_ledger transitioned_staged_ledger )
  | Error errors ->
      Error (`Invalid_staged_ledger_diff errors)
>>>>>>> 2126bdac

let validate_staged_ledger_hash
    (`Staged_ledger_already_materialized staged_ledger_hash) (t, validation) =
  let state =
    t |> With_hash.data |> Block.header |> Header.protocol_state
    |> Protocol_state.blockchain_state
  in
  if
    Staged_ledger_hash.equal staged_ledger_hash
      (Blockchain_state.staged_ledger_hash state)
  then Ok (t, Unsafe.set_valid_staged_ledger_diff validation)
  else Error `Staged_ledger_hash_mismatch

let skip_staged_ledger_diff_validation `This_block_has_a_trusted_staged_ledger
    (t, validation) =
  (t, Unsafe.set_valid_staged_ledger_diff validation)

let reset_staged_ledger_diff_validation (transition_with_hash, validation) =
  match validation with
  | ( time_received
    , genesis_state
    , proof
    , delta_block_chain
    , frontier_dependencies
    , (`Staged_ledger_diff, Truth.True ())
    , protocol_versions ) ->
      ( transition_with_hash
      , ( time_received
        , genesis_state
        , proof
        , delta_block_chain
        , frontier_dependencies
        , (`Staged_ledger_diff, Truth.False)
        , protocol_versions ) )
  | _ ->
      failwith "why can't this be refuted?"

let validate_protocol_versions (t, validation) =
  let { Header.valid_current; valid_next; matches_daemon } =
    t |> With_hash.data |> Header.protocol_version_status
  in
  if not (valid_current && valid_next) then Error `Invalid_protocol_version
  else if not matches_daemon then Error `Mismatched_protocol_version
  else Ok (t, Unsafe.set_valid_protocol_versions validation)

let skip_protocol_versions_validation `This_block_has_valid_protocol_versions
    (t, validation) =
  (t, Unsafe.set_valid_protocol_versions validation)

let skip_protocol_versions_validation_header
    `This_header_was_loaded_from_persistence (t, validation) =
  (t, Unsafe.set_valid_protocol_versions validation)

let with_body (header_with_hash, validation) body =
  ( With_hash.map ~f:(fun header -> Block.create ~header ~body) header_with_hash
  , validation )

let wrap_header t : fully_invalid_with_header = (t, fully_invalid)

let to_header (b, v) = (With_hash.map ~f:Block.header b, v)

let reset_proof_validation_header (h, validation) =
  match validation with
  | ( time_received
    , genesis_state
    , (`Proof, Truth.True ())
    , delta_block_chain
    , frontier_dependencies
    , staged_ledger_diff
    , protocol_versions ) ->
      ( h
      , ( time_received
        , genesis_state
        , (`Proof, Truth.False)
        , delta_block_chain
        , frontier_dependencies
        , staged_ledger_diff
        , protocol_versions ) )
  | _ ->
      failwith "why can't this be refuted?"<|MERGE_RESOLUTION|>--- conflicted
+++ resolved
@@ -553,27 +553,6 @@
     | Some (proof, _) ->
         Ledger_proof.snarked_ledger_hash proof
   in
-<<<<<<< HEAD
-  let incorrect_staged =
-    let open Staged_ledger_hash in
-    staged_ledger_hash <> Blockchain_state.staged_ledger_hash blockchain_state
-  in
-  let incorrect_snarked =
-    let open Frozen_ledger_hash in
-    snarked_ledger_hash <> Blockchain_state.snarked_ledger_hash blockchain_state
-  in
-  let error_ e = Deferred.Result.fail (`Invalid_staged_ledger_diff e) in
-  if incorrect_staged && incorrect_snarked then
-    error_ `Incorrect_target_staged_and_snarked_ledger_hashes
-  else if incorrect_staged then error_ `Incorrect_target_staged_ledger_hash
-  else if incorrect_snarked then error_ `Incorrect_target_snarked_ledger_hash
-  else
-    Deferred.Result.return
-      ( `Just_emitted_a_proof (Option.is_some proof_opt)
-      , `Block_with_validation
-          (t, Unsafe.set_valid_staged_ledger_diff validation)
-      , `Staged_ledger transitioned_staged_ledger )
-=======
   let hash_errors =
     Result.combine_errors_unit
       [ ( if
@@ -599,7 +578,6 @@
         , `Staged_ledger transitioned_staged_ledger )
   | Error errors ->
       Error (`Invalid_staged_ledger_diff errors)
->>>>>>> 2126bdac
 
 let validate_staged_ledger_hash
     (`Staged_ledger_already_materialized staged_ledger_hash) (t, validation) =
