--- conflicted
+++ resolved
@@ -3,13 +3,7 @@
 [%%versioned:
 module Stable : sig
   module V2 : sig
-<<<<<<< HEAD
     type t [@@deriving equal]
-
-    val to_yojson : t -> Yojson.Safe.t
-=======
-    type t [@@deriving sexp, equal]
->>>>>>> 052780e7
   end
 end]
 
