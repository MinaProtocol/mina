--- conflicted
+++ resolved
@@ -72,11 +72,7 @@
     ]
 
 [%%define_locally
-<<<<<<< HEAD
-Stable.Latest.(create, header, body, t_of_sexp, sexp_of_t, to_yojson)]
-=======
-Stable.Latest.(create, header, body, t_of_sexp, sexp_of_t, equal)]
->>>>>>> fd191127
+Stable.Latest.(create, header, body, t_of_sexp, sexp_of_t)]
 
 let wrap_with_hash block =
   With_hash.of_data block
