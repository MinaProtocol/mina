--- conflicted
+++ resolved
@@ -42,9 +42,6 @@
 
 type with_hash = t State_hash.With_state_hashes.t
 
-<<<<<<< HEAD
-[%%define_locally Stable.Latest.(create, header, body, to_yojson, equal)]
-=======
 let to_yojson t =
   `Assoc
     [ ( "protocol_state"
@@ -64,8 +61,7 @@
     ]
 
 [%%define_locally
-Stable.Latest.(create, header, body, t_of_sexp, sexp_of_t, equal)]
->>>>>>> 31de944c
+Stable.Latest.(create, header, body, equal)]
 
 let wrap_with_hash block =
   With_hash.of_data block
