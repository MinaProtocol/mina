open Core_kernel
open Mina_base
open Mina_state

module Proof = struct
  type t = Proof.t

  let to_bin_string proof =
    let proof_string = Binable.to_string (module Proof.Stable.Latest) proof in
    (* We use base64 with the uri-safe alphabet to ensure that encoding and
        decoding is cheap, and that the proof can be easily sent over http
        etc. without escaping or re-encoding.
    *)
    Base64.encode_string ~alphabet:Base64.uri_safe_alphabet proof_string

  let of_bin_string str =
    let str = Base64.decode_exn ~alphabet:Base64.uri_safe_alphabet str in
    Binable.of_string (module Proof.Stable.Latest) str

  let sexp_of_t proof = Sexp.Atom (to_bin_string proof)

  let _sexp_of_t_structured = Proof.sexp_of_t

  (* Supports decoding base64-encoded and structure encoded proofs. *)
  let t_of_sexp = function
    | Sexp.Atom str ->
        of_bin_string str
    | sexp ->
        Proof.t_of_sexp sexp

  let to_yojson proof = `String (to_bin_string proof)

  let _to_yojson_structured = Proof.to_yojson

  let of_yojson = function
    | `String str ->
        Or_error.try_with (fun () -> of_bin_string str)
        |> Result.map_error ~f:(fun err ->
               sprintf "Precomputed_block.Proof.of_yojson: %s"
                 (Error.to_string_hum err) )
    | json ->
        Proof.of_yojson json
end

module T = struct
  (* the accounts_accessed, accounts_created, and tokens_used fields
     are used for storing blocks in the archive db, they're not needed
     for replaying blocks

     in tokens_used, the account id is the token owner
  *)
  type t =
    { scheduled_time : Block_time.t
    ; protocol_state : Protocol_state.value
    ; protocol_state_proof : Proof.t
    ; staged_ledger_diff : Staged_ledger_diff.t
    ; delta_transition_chain_proof :
        Frozen_ledger_hash.t * Frozen_ledger_hash.t list
    ; protocol_version : Protocol_version.t
    ; proposed_protocol_version : Protocol_version.t option [@default None]
    ; accounts_accessed : (int * Account.t) list
    ; accounts_created : (Account_id.t * Currency.Fee.t) list
    ; tokens_used : (Token_id.t * Account_id.t option) list
    }
<<<<<<< HEAD
=======
  [@@deriving sexp, yojson]
>>>>>>> 0a29c9bd
end

include T

[%%versioned
module Stable = struct
  [@@@no_toplevel_latest_type]

  [@@@with_versioned_json]

  module V3 = struct
    type t = T.t =
      { scheduled_time : Block_time.Stable.V1.t
      ; protocol_state : Protocol_state.Value.Stable.V2.t
      ; protocol_state_proof : Mina_base.Proof.Stable.V2.t
      ; staged_ledger_diff : Staged_ledger_diff.Stable.V2.t
            (* TODO: Delete this or find out why it is here. *)
      ; delta_transition_chain_proof :
          Frozen_ledger_hash.Stable.V1.t * Frozen_ledger_hash.Stable.V1.t list
      ; protocol_version : Protocol_version.Stable.V2.t
      ; proposed_protocol_version : Protocol_version.Stable.V2.t option
      ; accounts_accessed : (int * Account.Stable.V2.t) list
      ; accounts_created :
          (Account_id.Stable.V2.t * Currency.Fee.Stable.V1.t) list
      ; tokens_used :
          (Token_id.Stable.V2.t * Account_id.Stable.V2.t option) list
      }
    [@@deriving yojson]

    let to_latest = Fn.id
  end
end]

(* functions for the versioned json, not the unversioned ones provided by `T` *)
[%%define_locally Stable.Latest.(to_yojson, of_yojson)]

let of_block ~logger
    ~(constraint_constants : Genesis_constants.Constraint_constants.t)
    ~scheduled_time ~staged_ledger block_with_hash =
  let ledger = Staged_ledger.ledger staged_ledger in
  let block = With_hash.data block_with_hash in
  let state_hash =
    (With_hash.hash block_with_hash).State_hash.State_hashes.state_hash
  in
  let account_ids_accessed =
    Block.account_ids_accessed ~constraint_constants block
  in
  let start = Time.now () in
  let accounts_accessed =
    List.filter_map account_ids_accessed ~f:(fun (acct_id, status) ->
        match status with
        | `Not_accessed ->
            None
        | `Accessed -> (
            try
              let index =
                Mina_ledger.Ledger.index_of_account_exn ledger acct_id
              in
              let account = Mina_ledger.Ledger.get_at_index_exn ledger index in
              Some (index, account)
            with exn ->
              [%log error]
                "When computing accounts accessed for precomputed block, \
                 exception when finding account id in staged ledger"
                ~metadata:
                  [ ("account_id", Account_id.to_yojson acct_id)
                  ; ("exception", `String (Exn.to_string exn))
                  ] ;
              None ) )
  in
  let header = Block.header block in
  let protocol_version = Header.current_protocol_version header in
  let proposed_protocol_version = Header.proposed_protocol_version_opt header in
  let accounts_accessed_time = Time.now () in
  [%log debug]
    "Precomputed block for $state_hash: accounts-accessed took $time ms"
    ~metadata:
      [ ("state_hash", Mina_base.State_hash.to_yojson state_hash)
      ; ( "time"
        , `Float (Time.Span.to_ms (Time.diff accounts_accessed_time start)) )
      ] ;
  let accounts_created =
    let account_creation_fee = constraint_constants.account_creation_fee in
    let previous_block_state_hash =
      Mina_state.Protocol_state.previous_state_hash
        (Header.protocol_state header)
    in
    List.map
      (Staged_ledger.latest_block_accounts_created staged_ledger
         ~previous_block_state_hash ) ~f:(fun acct_id ->
        (acct_id, account_creation_fee) )
  in
  let tokens_used =
    let unique_tokens =
      (* a token is used regardless of status *)
      List.map account_ids_accessed ~f:(fun (acct_id, _status) ->
          Account_id.token_id acct_id )
      |> List.dedup_and_sort ~compare:Token_id.compare
    in
    List.map unique_tokens ~f:(fun token_id ->
        let owner = Mina_ledger.Ledger.token_owner ledger token_id in
        (token_id, owner) )
  in
  let account_created_time = Time.now () in
  [%log debug]
    "Precomputed block for $state_hash: accounts-created took $time ms"
    ~metadata:
      [ ("state_hash", Mina_base.State_hash.to_yojson state_hash)
      ; ( "time"
        , `Float
            (Time.Span.to_ms
               (Time.diff account_created_time accounts_accessed_time) ) )
      ] ;

  { scheduled_time
  ; protocol_state = Header.protocol_state header
  ; protocol_state_proof = Header.protocol_state_proof header
  ; staged_ledger_diff =
      Staged_ledger_diff.Body.staged_ledger_diff (Block.body block)
  ; delta_transition_chain_proof = Header.delta_block_chain_proof header
  ; protocol_version
  ; proposed_protocol_version
  ; accounts_accessed
  ; accounts_created
  ; tokens_used
  }

(* NOTE: This serialization is used externally and MUST NOT change.
    If the underlying types change, you should write a conversion, or add
    optional fields and handle them appropriately.
*)
(* But if you really need to update it, you can generate new samples using:
   `dune exec dump_blocks 1> block.txt` *)
let%test_unit "Sexp serialization is stable" =
  let serialized_block = Sample_precomputed_block.sample_block_sexp in
  ignore @@ t_of_sexp @@ Sexp.of_string serialized_block

let%test_unit "Sexp serialization roundtrips" =
  let serialized_block = Sample_precomputed_block.sample_block_sexp in
  let sexp = Sexp.of_string serialized_block in
  let sexp_roundtrip = sexp_of_t @@ t_of_sexp sexp in
  [%test_eq: Sexp.t] sexp sexp_roundtrip

(* NOTE: This serialization is used externally and MUST NOT change.
    If the underlying types change, you should write a conversion, or add
    optional fields and handle them appropriately.
*)
(* But if you really need to update it, see output of CLI command:
   `dune exec dump_blocks 1> block.txt` *)
let%test_unit "JSON serialization is stable" =
  let serialized_block = Sample_precomputed_block.sample_block_json in
  match of_yojson @@ Yojson.Safe.from_string serialized_block with
  | Ok _ ->
      ()
  | Error err ->
      failwith err

let%test_unit "JSON serialization roundtrips" =
  let serialized_block = Sample_precomputed_block.sample_block_json in
  let json = Yojson.Safe.from_string serialized_block in
  let json_roundtrip =
    match Result.map ~f:to_yojson @@ of_yojson json with
    | Ok json ->
        json
    | Error err ->
        failwith err
  in
  assert (Yojson.Safe.equal json json_roundtrip)<|MERGE_RESOLUTION|>--- conflicted
+++ resolved
@@ -62,10 +62,6 @@
     ; accounts_created : (Account_id.t * Currency.Fee.t) list
     ; tokens_used : (Token_id.t * Account_id.t option) list
     }
-<<<<<<< HEAD
-=======
-  [@@deriving sexp, yojson]
->>>>>>> 0a29c9bd
 end
 
 include T
@@ -93,14 +89,14 @@
       ; tokens_used :
           (Token_id.Stable.V2.t * Account_id.Stable.V2.t option) list
       }
-    [@@deriving yojson]
+    [@@deriving sexp, yojson]
 
     let to_latest = Fn.id
   end
 end]
 
 (* functions for the versioned json, not the unversioned ones provided by `T` *)
-[%%define_locally Stable.Latest.(to_yojson, of_yojson)]
+[%%define_locally Stable.Latest.(to_yojson, of_yojson, sexp_of_t, t_of_sexp)]
 
 let of_block ~logger
     ~(constraint_constants : Genesis_constants.Constraint_constants.t)
