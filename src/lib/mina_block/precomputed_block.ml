open Core_kernel
open Mina_base
open Mina_state

module Proof = struct
  type t = Proof.t

  let to_bin_string proof =
    let proof_string = Binable.to_string (module Proof.Stable.Latest) proof in
    (* We use base64 with the uri-safe alphabet to ensure that encoding and
        decoding is cheap, and that the proof can be easily sent over http
        etc. without escaping or re-encoding.
    *)
    Base64.encode_string ~alphabet:Base64.uri_safe_alphabet proof_string

  let of_bin_string str =
    let str = Base64.decode_exn ~alphabet:Base64.uri_safe_alphabet str in
    Binable.of_string (module Proof.Stable.Latest) str

  let sexp_of_t proof = Sexp.Atom (to_bin_string proof)

  let _sexp_of_t_structured = Proof.sexp_of_t

  (* Supports decoding base64-encoded and structure encoded proofs. *)
  let t_of_sexp = function
    | Sexp.Atom str ->
        of_bin_string str
    | sexp ->
        Proof.t_of_sexp sexp

  let to_yojson proof = `String (to_bin_string proof)

  let _to_yojson_structured = Proof.to_yojson

  let of_yojson = function
    | `String str ->
        Or_error.try_with (fun () -> of_bin_string str)
        |> Result.map_error ~f:(fun err ->
               sprintf "Precomputed_block.Proof.of_yojson: %s"
                 (Error.to_string_hum err) )
    | json ->
        Proof.of_yojson json
end

module T = struct
  (* the accounts_accessed, accounts_created, and tokens_used fields
     are used for storing blocks in the archive db, they're not needed
     for replaying blocks

     in tokens_used, the account id is the token owner
  *)
  type t =
    { scheduled_time : Block_time.t
    ; protocol_state : Protocol_state.value
    ; protocol_state_proof : Proof.t
    ; staged_ledger_diff : Staged_ledger_diff.t
    ; delta_transition_chain_proof :
        Frozen_ledger_hash.t * Frozen_ledger_hash.t list
    ; accounts_accessed : (int * Account.t) list
    ; accounts_created : (Account_id.t * Currency.Fee.t) list
    ; tokens_used : (Token_id.t * Account_id.t option) list
    }
  [@@deriving sexp, yojson]
end

include T

[%%versioned
module Stable = struct
  [@@@no_toplevel_latest_type]

<<<<<<< HEAD
=======
  [@@@with_versioned_json]

>>>>>>> 88dc1b98
  module V3 = struct
    type t = T.t =
      { scheduled_time : Block_time.Stable.V1.t
      ; protocol_state : Protocol_state.Value.Stable.V2.t
      ; protocol_state_proof : Mina_base.Proof.Stable.V2.t
      ; staged_ledger_diff : Staged_ledger_diff.Stable.V2.t
            (* TODO: Delete this or find out why it is here. *)
      ; delta_transition_chain_proof :
          Frozen_ledger_hash.Stable.V1.t * Frozen_ledger_hash.Stable.V1.t list
      ; accounts_accessed : (int * Account.Stable.V2.t) list
      ; accounts_created :
          (Account_id.Stable.V2.t * Currency.Fee.Stable.V1.t) list
      ; tokens_used :
          (Token_id.Stable.V1.t * Account_id.Stable.V2.t option) list
      }

    let to_latest = Fn.id
  end
end]

<<<<<<< HEAD
=======
(* functions for the versioned json, not the unversioned ones provided by `T` *)
[%%define_locally Stable.Latest.(to_yojson, of_yojson)]

>>>>>>> 88dc1b98
let of_block ~logger
    ~(constraint_constants : Genesis_constants.Constraint_constants.t)
    ~scheduled_time ~staged_ledger block_with_hash =
  let ledger = Staged_ledger.ledger staged_ledger in
  let block = With_hash.data block_with_hash in
  let state_hash =
    (With_hash.hash block_with_hash).State_hash.State_hashes.state_hash
  in
  let account_ids_accessed = Block.account_ids_accessed block in
  let start = Time.now () in
  let accounts_accessed =
    List.filter_map account_ids_accessed ~f:(fun acct_id ->
        try
          let index = Mina_ledger.Ledger.index_of_account_exn ledger acct_id in
          let account = Mina_ledger.Ledger.get_at_index_exn ledger index in
          Some (index, account)
        with exn ->
          [%log error]
            "When computing accounts accessed for precomputed block, exception \
             when finding account id in staged ledger"
            ~metadata:
              [ ("account_id", Account_id.to_yojson acct_id)
              ; ("exception", `String (Exn.to_string exn))
              ] ;
          None )
  in
  let header = Block.header block in
  let accounts_accessed_time = Time.now () in
  [%log debug]
    "Precomputed block for $state_hash: accounts-accessed took $time ms"
    ~metadata:
      [ ("state_hash", Mina_base.State_hash.to_yojson state_hash)
      ; ( "time"
        , `Float (Time.Span.to_ms (Time.diff accounts_accessed_time start)) )
      ] ;
  let accounts_created =
    let account_creation_fee = constraint_constants.account_creation_fee in
    let previous_block_state_hash =
      Mina_state.Protocol_state.previous_state_hash
        (Header.protocol_state header)
    in
    List.map
      (Staged_ledger.latest_block_accounts_created staged_ledger
         ~previous_block_state_hash ) ~f:(fun acct_id ->
        (acct_id, account_creation_fee) )
  in
  let tokens_used =
    let unique_tokens =
      List.map account_ids_accessed ~f:Account_id.token_id
      |> List.dedup_and_sort ~compare:Token_id.compare
    in
    List.map unique_tokens ~f:(fun token_id ->
        let owner = Mina_ledger.Ledger.token_owner ledger token_id in
        (token_id, owner) )
  in
  let account_created_time = Time.now () in
  [%log debug]
    "Precomputed block for $state_hash: accounts-created took $time ms"
    ~metadata:
      [ ("state_hash", Mina_base.State_hash.to_yojson state_hash)
      ; ( "time"
        , `Float
            (Time.Span.to_ms
               (Time.diff account_created_time accounts_accessed_time) ) )
      ] ;

  { scheduled_time
  ; protocol_state = Header.protocol_state header
  ; protocol_state_proof = Header.protocol_state_proof header
  ; staged_ledger_diff =
      Staged_ledger_diff.Body.staged_ledger_diff (Block.body block)
  ; delta_transition_chain_proof = Header.delta_block_chain_proof header
  ; accounts_accessed
  ; accounts_created
  ; tokens_used
  }

(* NOTE: This serialization is used externally and MUST NOT change.
    If the underlying types change, you should write a conversion, or add
    optional fields and handle them appropriately.
*)
(* But if you really need to update it, see output of CLI command:
   `dune exec dump_blocks 2> block.txt` *)
let%test_unit "Sexp serialization is stable" =
  let serialized_block = Sample_precomputed_block.sample_block_sexp in
  ignore @@ t_of_sexp @@ Sexp.of_string serialized_block

let%test_unit "Sexp serialization roundtrips" =
  let serialized_block = Sample_precomputed_block.sample_block_sexp in
  let sexp = Sexp.of_string serialized_block in
  let sexp_roundtrip = sexp_of_t @@ t_of_sexp sexp in
  [%test_eq: Sexp.t] sexp sexp_roundtrip

(* NOTE: This serialization is used externally and MUST NOT change.
    If the underlying types change, you should write a conversion, or add
    optional fields and handle them appropriately.
*)
(* But if you really need to update it, see output of CLI command:
   `dune exec dump_blocks 2> block.txt` *)
let%test_unit "JSON serialization is stable" =
  let serialized_block = Sample_precomputed_block.sample_block_json in
  match of_yojson @@ Yojson.Safe.from_string serialized_block with
  | Ok _ ->
      ()
  | Error err ->
      failwith err

let%test_unit "JSON serialization roundtrips" =
  let serialized_block = Sample_precomputed_block.sample_block_json in
  let json = Yojson.Safe.from_string serialized_block in
  let json_roundtrip =
    match Result.map ~f:to_yojson @@ of_yojson json with
    | Ok json ->
        json
    | Error err ->
        failwith err
  in
  assert (Yojson.Safe.equal json json_roundtrip)<|MERGE_RESOLUTION|>--- conflicted
+++ resolved
@@ -69,11 +69,8 @@
 module Stable = struct
   [@@@no_toplevel_latest_type]
 
-<<<<<<< HEAD
-=======
   [@@@with_versioned_json]
 
->>>>>>> 88dc1b98
   module V3 = struct
     type t = T.t =
       { scheduled_time : Block_time.Stable.V1.t
@@ -94,12 +91,9 @@
   end
 end]
 
-<<<<<<< HEAD
-=======
 (* functions for the versioned json, not the unversioned ones provided by `T` *)
 [%%define_locally Stable.Latest.(to_yojson, of_yojson)]
 
->>>>>>> 88dc1b98
 let of_block ~logger
     ~(constraint_constants : Genesis_constants.Constraint_constants.t)
     ~scheduled_time ~staged_ledger block_with_hash =
