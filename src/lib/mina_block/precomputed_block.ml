--- conflicted
+++ resolved
@@ -82,13 +82,8 @@
             (* TODO: Delete this or find out why it is here. *)
       ; delta_transition_chain_proof :
           Frozen_ledger_hash.Stable.V1.t * Frozen_ledger_hash.Stable.V1.t list
-<<<<<<< HEAD
-      ; protocol_version : Protocol_version.Stable.V1.t
-      ; proposed_protocol_version : Protocol_version.Stable.V1.t option
-=======
       ; protocol_version : Protocol_version.Stable.V2.t
       ; proposed_protocol_version : Protocol_version.Stable.V2.t option
->>>>>>> da92b065
       ; accounts_accessed : (int * Account.Stable.V2.t) list
       ; accounts_created :
           (Account_id.Stable.V2.t * Currency.Fee.Stable.V1.t) list
