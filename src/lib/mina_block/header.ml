--- conflicted
+++ resolved
@@ -24,13 +24,8 @@
         ; delta_block_chain_proof :
             (* TODO: abstract *)
             State_hash.Stable.V1.t * State_body_hash.Stable.V1.t list
-<<<<<<< HEAD
-        ; current_protocol_version : Protocol_version.Stable.V1.t
-        ; proposed_protocol_version_opt : Protocol_version.Stable.V1.t option
-=======
         ; current_protocol_version : Protocol_version.Stable.V2.t
         ; proposed_protocol_version_opt : Protocol_version.Stable.V2.t option
->>>>>>> 5d48d72b
         }
       [@@deriving fields, sexp, to_yojson]
 
@@ -67,17 +62,7 @@
           let cur_ver_fun =
             Option.(bind current_protocol_version ~f:(Fn.compose return const))
           in
-<<<<<<< HEAD
-          let cur_ver_fallback () =
-            try Protocol_version.get_current ()
-            with _ ->
-              failwith
-                "Cannot create block header before setting current protocol \
-                 version"
-          in
-=======
           let cur_ver_fallback () = Protocol_version.current in
->>>>>>> 5d48d72b
           { protocol_state
           ; protocol_state_proof
           ; delta_block_chain_proof
