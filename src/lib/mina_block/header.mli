--- conflicted
+++ resolved
@@ -1,47 +1,3 @@
-<<<<<<< HEAD
-open Mina_base
-open Mina_state
-
-[%%versioned:
-module Stable : sig
-  [@@@no_toplevel_latest_type]
-
-  module V2 : sig
-    type t [@@deriving sexp, to_yojson]
-  end
-end]
-
-type t = Stable.Latest.t [@@deriving sexp, to_yojson]
-
-type with_hash = t State_hash.With_state_hashes.t [@@deriving sexp]
-
-val create :
-     protocol_state:Protocol_state.Value.t
-  -> protocol_state_proof:Proof.t
-  -> delta_block_chain_proof:State_hash.t * State_body_hash.t list
-  -> ?proposed_protocol_version_opt:Protocol_version.t
-  -> ?current_protocol_version:Protocol_version.t
-  -> unit
-  -> t
-
-val protocol_state : t -> Protocol_state.Value.t
-
-val protocol_state_proof : t -> Proof.t
-
-val delta_block_chain_proof : t -> State_hash.t * State_body_hash.t list
-
-val current_protocol_version : t -> Protocol_version.t
-
-val proposed_protocol_version_opt : t -> Protocol_version.t option
-
-type protocol_version_status =
-  { valid_current : bool; valid_next : bool; matches_daemon : bool }
-
-val protocol_version_status : t -> protocol_version_status
-
-val blockchain_length : t -> Mina_numbers.Length.t
-=======
 include
   Header_intf.Full
-    with type Stable.V2.t = Mina_wire_types.Mina_block.Header.V2.t
->>>>>>> 0b63498e
+    with type Stable.V2.t = Mina_wire_types.Mina_block.Header.V2.t