--- conflicted
+++ resolved
@@ -74,18 +74,6 @@
 
 include Block
 
-<<<<<<< HEAD
-let verify_on_header ~verify
-    { Proof_carrying_data.proof = merkle_list, root_unverified
-    ; data = best_tip_unverified
-    } =
-  let%map.Async_kernel.Deferred.Or_error ( `Root root_header
-                                         , `Best_tip best_tip_header ) =
-    verify
-      { Proof_carrying_data.proof = (merkle_list, header root_unverified)
-      ; data = header best_tip_unverified
-      }
-=======
 module Proof_carrying = struct
   let to_header_data ~to_header
       { Proof_carrying_data.proof = merkle_list, root_unverified
@@ -103,7 +91,6 @@
   let%map.Async_kernel.Deferred.Or_error ( `Root root_header
                                          , `Best_tip best_tip_header ) =
     verify (Proof_carrying.to_header_data ~to_header:header pcd)
->>>>>>> df5b5077
   in
   let root = Validation.with_body root_header (body root_unverified) in
   let best_tip =
