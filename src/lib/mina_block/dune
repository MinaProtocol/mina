(library
 (name mina_block)
 (public_name mina_block)
<<<<<<< HEAD
 (inline_tests
  (flags -verbose -show-counts))
=======
>>>>>>> 9364acfe
 (libraries
  ;; opam libraries
  integers
  core_kernel
  async_kernel
  bin_prot.shape
  base.caml
  sexplib0
  base64
  result
<<<<<<< HEAD
  ppx_inline_test.config
=======
>>>>>>> 9364acfe
  base
  core
  ;; local libraries
  mina_ledger
  mina_numbers
  currency
  unsigned_extended
  ledger_proof
  logger
  blockchain_snark
  unix_timestamp
  allocation_functor
  verifier
  staged_ledger_diff
  protocol_version
  consensus
  precomputed_values
  mina_state
  mina_net2
  mina_base
  mina_transaction
  truth
  transition_chain_verifier
  staged_ledger
  data_hash_lib
  block_time
  mina_stdlib
  with_hash
  signature_lib
  genesis_constants
  transaction_snark_work
  coda_genesis_proof
  blake2
  snark_params
  crypto_params
  pickles
  pickles.backend
  pasta_bindings
  kimchi_pasta
  kimchi_pasta.basic
  random_oracle
  random_oracle_input
  ppx_version.runtime
  mina_wire_types
  internal_tracing)
 (instrumentation
  (backend bisect_ppx))
 (preprocess
  (pps ppx_mina ppx_version ppx_jane ppx_deriving.std ppx_deriving_yojson)))<|MERGE_RESOLUTION|>--- conflicted
+++ resolved
@@ -1,11 +1,6 @@
 (library
  (name mina_block)
  (public_name mina_block)
-<<<<<<< HEAD
- (inline_tests
-  (flags -verbose -show-counts))
-=======
->>>>>>> 9364acfe
  (libraries
   ;; opam libraries
   integers
@@ -16,10 +11,6 @@
   sexplib0
   base64
   result
-<<<<<<< HEAD
-  ppx_inline_test.config
-=======
->>>>>>> 9364acfe
   base
   core
   ;; local libraries
