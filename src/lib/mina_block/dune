--- conflicted
+++ resolved
@@ -55,12 +55,8 @@
   random_oracle_input
   ppx_version.runtime
   mina_wire_types
-<<<<<<< HEAD
-  internal_tracing)
-=======
   internal_tracing
   proof_carrying_data)
->>>>>>> 7523ad1f
  (instrumentation
   (backend bisect_ppx))
  (preprocess
