--- conflicted
+++ resolved
@@ -10,11 +10,7 @@
   end
 end]
 
-<<<<<<< HEAD
-type t = Stable.Latest.t [@@deriving to_yojson, equal]
-=======
-type t = Stable.Latest.t [@@deriving sexp, to_yojson]
->>>>>>> eec95bcc
+type t = Stable.Latest.t [@@deriving to_yojson]
 
 type with_hash = t State_hash.With_state_hashes.t
 
