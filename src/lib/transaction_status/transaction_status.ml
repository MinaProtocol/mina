open Core_kernel
open Coda_base
open Pipe_lib
open Network_pool

module State = struct
  [%%versioned
  module Stable = struct
    module V1 = struct
      type t = Pending | Included | Unknown [@@deriving equal, sexp, compare]

      let to_latest = Fn.id
    end
  end]

  type t = Stable.Latest.t = Pending | Included | Unknown
  [@@deriving equal, sexp, compare]

  let to_string = function
    | Pending ->
        "PENDING"
    | Included ->
        "INCLUDED"
    | Unknown ->
        "UNKOWN"
end

(* TODO: this is extremely expensive as implemented and needs to be replaced with an extension *)
let get_status ~frontier_broadcast_pipe ~transaction_pool cmd =
  let open Or_error.Let_syntax in
  let%map check_cmd =
    Result.of_option (User_command.check cmd)
      ~error:(Error.of_string "Invalid signature")
  in
  let resource_pool = Transaction_pool.resource_pool transaction_pool in
  match Broadcast_pipe.Reader.peek frontier_broadcast_pipe with
  | None ->
      State.Unknown
  | Some transition_frontier ->
      with_return (fun {return} ->
          let best_tip_path =
            Transition_frontier.best_tip_path transition_frontier
          in
          let best_tip_user_commands =
            Sequence.fold (Sequence.of_list best_tip_path)
              ~init:User_command.Set.empty ~f:(fun acc_set breadcrumb ->
                let user_commands =
                  Transition_frontier.Breadcrumb.user_commands breadcrumb
                in
                List.fold user_commands ~init:acc_set ~f:Set.add )
          in
          if Set.mem best_tip_user_commands cmd then return State.Included ;
          let all_transactions =
            Transition_frontier.(
              Breadcrumb.all_user_commands
                (Transition_frontier.all_breadcrumbs transition_frontier))
          in
          if Set.mem all_transactions cmd then return State.Pending ;
          if Transaction_pool.Resource_pool.member resource_pool check_cmd then
            return State.Pending ;
          State.Unknown )

let%test_module "transaction_status" =
  ( module struct
    open Async
    open Coda_numbers

    let max_length = 10

    let frontier_size = 1

    let logger = Logger.null ()

<<<<<<< HEAD
    let proof_level = Genesis_constants.Proof_level.Check
=======
    let precomputed_values = Lazy.force Precomputed_values.for_unit_tests
>>>>>>> 206890dd

    let trust_system = Trust_system.null ()

    let pool_max_size = Genesis_constants.compiled.txpool_max_size

    let key_gen =
      let open Quickcheck.Generator in
      let open Quickcheck.Generator.Let_syntax in
      let keypairs =
        List.map (Lazy.force Test_genesis_ledger.accounts) ~f:fst
      in
      let%map random_key_opt = of_list keypairs in
      ( Test_genesis_ledger.largest_account_keypair_exn ()
      , Signature_lib.Keypair.of_private_key_exn
          (Option.value_exn random_key_opt) )

    let gen_frontier =
<<<<<<< HEAD
      Transition_frontier.For_tests.gen ~logger ~proof_level ~trust_system
        ~max_length ~size:frontier_size ()
=======
      Transition_frontier.For_tests.gen ~logger ~precomputed_values
        ~trust_system ~max_length ~size:frontier_size ()
>>>>>>> 206890dd

    let gen_user_command =
      User_command.Gen.payment ~sign_type:`Real ~max_amount:100 ~max_fee:10
        ~key_gen ~nonce:(Account_nonce.of_int 1) ()

    let create_pool ~frontier_broadcast_pipe =
      let pool_reader, _ =
        Strict_pipe.(
          create ~name:"transaction_status incomming diff" Synchronous)
      in
      let local_reader, local_writer =
        Strict_pipe.(create ~name:"transaction_status local diff" Synchronous)
      in
      let config =
        Transaction_pool.Resource_pool.make_config ~trust_system ~pool_max_size
      in
      let transaction_pool =
        Transaction_pool.create ~config ~incoming_diffs:pool_reader ~logger
          ~local_diffs:local_reader ~frontier_broadcast_pipe
      in
      don't_wait_for
      @@ Linear_pipe.iter (Transaction_pool.broadcasts transaction_pool)
           ~f:(fun transactions ->
             Logger.trace logger
               "Transactions have been applied successfully and is propagated \
                throughout the 'network'"
               ~module_:__MODULE__ ~location:__LOC__
               ~metadata:
                 [ ( "transactions"
                   , Transaction_pool.Resource_pool.Diff.to_yojson transactions
                   ) ] ;
             Deferred.unit ) ;
      (* Need to wait for transaction_pool to see the transition_frontier *)
      let%map () = Async.Scheduler.yield_until_no_jobs_remain () in
      (transaction_pool, local_writer)

    let%test_unit "If the transition frontier currently doesn't exist, the \
                   status of a sent transaction will be unknown" =
      Quickcheck.test ~trials:1 gen_user_command ~f:(fun user_command ->
          Async.Thread_safe.block_on_async_exn (fun () ->
              let frontier_broadcast_pipe, _ = Broadcast_pipe.create None in
              let%bind transaction_pool, local_diffs_writer =
                create_pool ~frontier_broadcast_pipe
              in
              let%bind () =
                Strict_pipe.Writer.write local_diffs_writer
                  ([user_command], Fn.const ())
              in
              let%map () = Async.Scheduler.yield_until_no_jobs_remain () in
              Logger.info logger "Checking status" ~module_:__MODULE__
                ~location:__LOC__ ;
              [%test_eq: State.t] ~equal:State.equal State.Unknown
                ( Or_error.ok_exn
                @@ get_status ~frontier_broadcast_pipe ~transaction_pool
                     user_command ) ) )

    let%test_unit "A pending transaction is either in the transition frontier \
                   or transaction pool, but not in the best path of the \
                   transition frontier" =
      Quickcheck.test ~trials:1
        (Quickcheck.Generator.tuple2 gen_frontier gen_user_command)
        ~f:(fun (frontier, user_command) ->
          Async.Thread_safe.block_on_async_exn (fun () ->
              let frontier_broadcast_pipe, _ =
                Broadcast_pipe.create (Some frontier)
              in
              let%bind transaction_pool, local_diffs_writer =
                create_pool ~frontier_broadcast_pipe
              in
              let%bind () =
                Strict_pipe.Writer.write local_diffs_writer
                  ([user_command], Fn.const ())
              in
              let%map () = Async.Scheduler.yield_until_no_jobs_remain () in
              let status =
                Or_error.ok_exn
                @@ get_status ~frontier_broadcast_pipe ~transaction_pool
                     user_command
              in
              Logger.info logger "Computing status" ~module_:__MODULE__
                ~location:__LOC__ ;
              [%test_eq: State.t] ~equal:State.equal State.Pending status ) )

    let%test_unit "An unknown transaction does not appear in the transition \
                   frontier or transaction pool " =
      let user_commands_generator =
        let open Quickcheck.Generator in
        let open Let_syntax in
        let%bind head_user_command = gen_user_command in
        let%map tail_user_commands =
          Quickcheck.Generator.list_with_length 10 gen_user_command
        in
        Non_empty_list.init head_user_command tail_user_commands
      in
      Quickcheck.test ~trials:1
        (Quickcheck.Generator.tuple2 gen_frontier user_commands_generator)
        ~f:(fun (frontier, user_commands) ->
          Async.Thread_safe.block_on_async_exn (fun () ->
              let frontier_broadcast_pipe, _ =
                Broadcast_pipe.create (Some frontier)
              in
              let%bind transaction_pool, local_diffs_writer =
                create_pool ~frontier_broadcast_pipe
              in
              let unknown_user_command, pool_user_commands =
                Non_empty_list.uncons user_commands
              in
              let%bind () =
                Strict_pipe.Writer.write local_diffs_writer
                  (pool_user_commands, Fn.const ())
              in
              let%map () = Async.Scheduler.yield_until_no_jobs_remain () in
              Logger.info logger "Computing status" ~module_:__MODULE__
                ~location:__LOC__ ;
              [%test_eq: State.t] ~equal:State.equal State.Unknown
                ( Or_error.ok_exn
                @@ get_status ~frontier_broadcast_pipe ~transaction_pool
                     unknown_user_command ) ) )
  end )<|MERGE_RESOLUTION|>--- conflicted
+++ resolved
@@ -71,11 +71,9 @@
 
     let logger = Logger.null ()
 
-<<<<<<< HEAD
     let proof_level = Genesis_constants.Proof_level.Check
-=======
+
     let precomputed_values = Lazy.force Precomputed_values.for_unit_tests
->>>>>>> 206890dd
 
     let trust_system = Trust_system.null ()
 
@@ -93,13 +91,8 @@
           (Option.value_exn random_key_opt) )
 
     let gen_frontier =
-<<<<<<< HEAD
-      Transition_frontier.For_tests.gen ~logger ~proof_level ~trust_system
-        ~max_length ~size:frontier_size ()
-=======
-      Transition_frontier.For_tests.gen ~logger ~precomputed_values
-        ~trust_system ~max_length ~size:frontier_size ()
->>>>>>> 206890dd
+      Transition_frontier.For_tests.gen ~logger ~proof_level
+        ~precomputed_values ~trust_system ~max_length ~size:frontier_size ()
 
     let gen_user_command =
       User_command.Gen.payment ~sign_type:`Real ~max_amount:100 ~max_fee:10
