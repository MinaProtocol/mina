include module type of Genesis_proof.T with type t = Genesis_proof.T.t

<<<<<<< HEAD
val for_unit_tests : t Lazy.t

val compiled_inputs : Genesis_proof.Inputs.t Lazy.t
=======
val for_unit_tests : t Lazy.t
>>>>>>> 2dd698dc
<|MERGE_RESOLUTION|>--- conflicted
+++ resolved
@@ -1,9 +1,3 @@
 include module type of Genesis_proof.T with type t = Genesis_proof.T.t
 
-<<<<<<< HEAD
-val for_unit_tests : t Lazy.t
-
-val compiled_inputs : Genesis_proof.Inputs.t Lazy.t
-=======
-val for_unit_tests : t Lazy.t
->>>>>>> 2dd698dc
+val for_unit_tests : t Lazy.t