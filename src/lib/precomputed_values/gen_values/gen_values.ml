--- conflicted
+++ resolved
@@ -67,15 +67,9 @@
         Consensus.Mechanism.Prover_state.precomputed_handler
     in
     let tick =
-<<<<<<< HEAD
       Tick.Groth16.prove
         (Tick.Groth16.Keypair.pk Keys.Step.keys)
         (Keys.Step.input ()) prover_state Keys.Step.main base_hash
-=======
-      Tick.prove
-        (Tick.Keypair.pk Keys.Step.keys)
-        (Keys.Step.input ()) prover_state main base_hash
->>>>>>> cfcbf886
     in
     let proof = wrap base_hash tick in
     [%expr
