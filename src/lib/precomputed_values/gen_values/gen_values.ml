--- conflicted
+++ resolved
@@ -72,15 +72,10 @@
       }
     in
     let main x =
-<<<<<<< HEAD
       Tick.handle
         (Keys.Step.main ~logger:(Logger.create ()) x)
-        (Lazy.force Consensus.Data.Prover_state.precomputed_handler)
-=======
-      Tick.handle (Keys.Step.main x)
         (Consensus.Data.Prover_state.precomputed_handler
            ~genesis_ledger:Test_genesis_ledger.t)
->>>>>>> a21703a5
     in
     let tick =
       Tick.prove
