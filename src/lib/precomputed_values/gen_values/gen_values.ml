--- conflicted
+++ resolved
@@ -85,82 +85,7 @@
   let%bind (module M) =
     if use_dummy_values then return (module Dummy : S)
     else
-<<<<<<< HEAD
-      let module Consensus_mechanism =
-      Consensus.Proof_of_signature.Make (struct
-        module Time = Coda_base.Block_time
-        module Proof = Coda_base.Proof
-        module Genesis_ledger = Genesis_ledger
-
-        let proposal_interval = Time.Span.of_ms @@ Int64.of_int 5000
-
-        module Ledger_builder_diff = Ledger_builder.Make_diff (struct
-          open Signature_lib
-          open Coda_base
-          module Compressed_public_key = Public_key.Compressed
-          module Fee_transfer = Fee_transfer
-
-          module User_command = struct
-            include (
-              User_command :
-                module type of User_command
-                with module With_valid_signature := User_command
-                                                    .With_valid_signature )
-
-            let receiver _ = failwith "stub"
-
-            let sender _ = failwith "stub"
-
-            let fee _ = failwith "stub"
-
-            let compare _ _ = failwith "stub"
-
-            module With_valid_signature = struct
-              include User_command.With_valid_signature
-
-              let compare _ _ = failwith "stub"
-            end
-          end
-
-          module Ledger_proof = Transaction_snark
-
-          module Completed_work = struct
-            include Ledger_builder.Make_completed_work
-                      (Compressed_public_key)
-                      (Ledger_proof)
-                      (Transaction_snark.Statement)
-
-            let check _ _ = failwith "stub"
-          end
-
-          module Ledger_hash = struct
-            include Ledger_hash.Stable.V1
-
-            let to_bytes = Ledger_hash.to_bytes
-          end
-
-          module Ledger_builder_aux_hash = struct
-            include Ledger_builder_hash.Aux_hash.Stable.V1
-
-            let of_bytes = Ledger_builder_hash.Aux_hash.of_bytes
-          end
-
-          module Ledger_builder_hash = struct
-            include Ledger_builder_hash.Stable.V1
-
-            let ledger_hash = Ledger_builder_hash.ledger_hash
-
-            let aux_hash = Ledger_builder_hash.aux_hash
-
-            let of_aux_and_ledger_hash =
-              Ledger_builder_hash.of_aux_and_ledger_hash
-          end
-        end)
-      end) in
-      let module Keys = Keys_lib.Keys.Make (Consensus_mechanism) in
-=======
       let module Keys = Keys_lib.Keys.Make (Consensus.Mechanism) in
->>>>>>> 78114431
       let%map (module K) = Keys.create () in
       (module Make_real (K) : S)
   in
