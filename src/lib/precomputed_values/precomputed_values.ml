open Core
module T = Genesis_proof.T
include T

let hashes =
  lazy
    (let constraint_constants =
       Genesis_constants.For_unit_tests.Constraint_constants.t
     in
     let proof_level = Genesis_constants.Proof_level.Full in
     let ts =
       Transaction_snark.constraint_system_digests ~constraint_constants ()
     in
     let bs =
       Blockchain_snark.Blockchain_snark_state.constraint_system_digests
         ~proof_level ~constraint_constants ()
     in
     ts @ bs )

let for_unit_tests =
  lazy
    (let open Staged_ledger_diff in
    let protocol_state_with_hashes =
      Mina_state.Genesis_protocol_state.t
        ~genesis_ledger:
          (let open Genesis_ledger in
          Packed.t for_unit_tests)
        ~genesis_epoch_data:Consensus.Genesis_epoch_data.for_unit_tests
        ~constraint_constants:
          Genesis_constants.For_unit_tests.Constraint_constants.t
        ~consensus_constants:(Lazy.force Consensus.Constants.for_unit_tests)
        ~genesis_body_reference
    in
    { runtime_config = Runtime_config.default
    ; constraint_constants =
        Genesis_constants.For_unit_tests.Constraint_constants.t
    ; proof_level = Genesis_constants.For_unit_tests.Proof_level.t
    ; genesis_constants = Genesis_constants.For_unit_tests.t
    ; genesis_ledger = Genesis_ledger.for_unit_tests
    ; genesis_epoch_data = Consensus.Genesis_epoch_data.for_unit_tests
    ; genesis_body_reference
    ; consensus_constants = Lazy.force Consensus.Constants.for_unit_tests
    ; protocol_state_with_hashes
    ; constraint_system_digests = hashes
    ; proof_data = None
<<<<<<< HEAD
    })

let compiled_inputs =
  lazy
    (let open Staged_ledger_diff in
    let constraint_constants =
      Genesis_constants.Constraint_constants.compiled
    in
    let genesis_constants = Genesis_constants.compiled in
    let genesis_epoch_data = Consensus.Genesis_epoch_data.compiled in
    let consensus_constants =
      Consensus.Constants.create ~constraint_constants
        ~protocol_constants:genesis_constants.protocol
    in
    let protocol_state_with_hashes =
      Mina_state.Genesis_protocol_state.t ~genesis_ledger:Test_genesis_ledger.t
        ~genesis_epoch_data ~constraint_constants ~consensus_constants
        ~genesis_body_reference
    in
    { Genesis_proof.Inputs.runtime_config = Runtime_config.default
    ; constraint_constants
    ; proof_level = Genesis_constants.Proof_level.compiled
    ; genesis_constants
    ; genesis_ledger = (module Test_genesis_ledger)
    ; genesis_epoch_data
    ; genesis_body_reference
    ; consensus_constants
    ; protocol_state_with_hashes
    ; constraint_system_digests = None
    ; blockchain_proof_system_id = None
=======
>>>>>>> 2dd698dc
    })<|MERGE_RESOLUTION|>--- conflicted
+++ resolved
@@ -43,37 +43,4 @@
     ; protocol_state_with_hashes
     ; constraint_system_digests = hashes
     ; proof_data = None
-<<<<<<< HEAD
-    })
-
-let compiled_inputs =
-  lazy
-    (let open Staged_ledger_diff in
-    let constraint_constants =
-      Genesis_constants.Constraint_constants.compiled
-    in
-    let genesis_constants = Genesis_constants.compiled in
-    let genesis_epoch_data = Consensus.Genesis_epoch_data.compiled in
-    let consensus_constants =
-      Consensus.Constants.create ~constraint_constants
-        ~protocol_constants:genesis_constants.protocol
-    in
-    let protocol_state_with_hashes =
-      Mina_state.Genesis_protocol_state.t ~genesis_ledger:Test_genesis_ledger.t
-        ~genesis_epoch_data ~constraint_constants ~consensus_constants
-        ~genesis_body_reference
-    in
-    { Genesis_proof.Inputs.runtime_config = Runtime_config.default
-    ; constraint_constants
-    ; proof_level = Genesis_constants.Proof_level.compiled
-    ; genesis_constants
-    ; genesis_ledger = (module Test_genesis_ledger)
-    ; genesis_epoch_data
-    ; genesis_body_reference
-    ; consensus_constants
-    ; protocol_state_with_hashes
-    ; constraint_system_digests = None
-    ; blockchain_proof_system_id = None
-=======
->>>>>>> 2dd698dc
     })