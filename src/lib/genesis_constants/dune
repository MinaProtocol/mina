(library
 (name genesis_constants)
 (public_name genesis_constants)
 (library_flags -linkall)
 (inline_tests (flags -verbose -show-counts))
 (libraries
   ;; opam libraries
   ppx_inline_test.config
   base
   bin_prot.shape
   core_kernel
   base.caml
   sexplib0
   integers
   ;; local libraries
<<<<<<< HEAD
   mina_node_config
=======
   mina_node_config.intf
   mina_node_config.for_unit_tests
>>>>>>> abe0f139
   mina_wire_types
   unsigned_extended
   mina_numbers
   pickles
   currency
   blake2
   data_hash_lib
   pickles.backend
   snark_keys_header
   kimchi_pasta
   kimchi_pasta.basic
   test_util
   ppx_version.runtime
 )
 (instrumentation (backend bisect_ppx))
 (preprocess (pps
               ppx_mina ppx_version ppx_bin_prot ppx_compare ppx_hash
               ppx_fields_conv ppx_compare ppx_deriving.ord
               ppx_sexp_conv ppx_let ppx_custom_printf ppx_deriving_yojson
               h_list.ppx
               ppx_inline_test))
 (synopsis "Coda genesis constants"))<|MERGE_RESOLUTION|>--- conflicted
+++ resolved
@@ -13,12 +13,8 @@
    sexplib0
    integers
    ;; local libraries
-<<<<<<< HEAD
-   mina_node_config
-=======
    mina_node_config.intf
    mina_node_config.for_unit_tests
->>>>>>> abe0f139
    mina_wire_types
    unsigned_extended
    mina_numbers
