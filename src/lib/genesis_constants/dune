--- conflicted
+++ resolved
@@ -13,12 +13,8 @@
    sexplib0
    integers
    ;; local libraries
-<<<<<<< HEAD
-   mina_node_config
-=======
    mina_node_config.intf
    mina_node_config.for_unit_tests
->>>>>>> e4f3e1df
    mina_wire_types
    unsigned_extended
    mina_numbers
