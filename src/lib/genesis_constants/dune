(library
 (name genesis_constants)
 (public_name genesis_constants)
 (library_flags -linkall)
 (inline_tests)
<<<<<<< HEAD
 (libraries coda_compile_config core blake2 module_version)
=======
 (libraries core blake2 ppx_version)
>>>>>>> 21f4e667
 (preprocessor_deps ../../config.mlh)
 (preprocess (pps
  ppx_version ppx_optcomp ppx_bin_prot ppx_compare ppx_hash
  ppx_fields_conv ppx_deriving.eq ppx_deriving.ord
  ppx_sexp_conv ppx_let ppx_custom_printf ppx_deriving_yojson
  ppx_inline_test bisect_ppx -- -conditional))
 (synopsis "Coda genesis constants"))<|MERGE_RESOLUTION|>--- conflicted
+++ resolved
@@ -3,11 +3,7 @@
  (public_name genesis_constants)
  (library_flags -linkall)
  (inline_tests)
-<<<<<<< HEAD
- (libraries coda_compile_config core blake2 module_version)
-=======
- (libraries core blake2 ppx_version)
->>>>>>> 21f4e667
+ (libraries core blake2 coda_compile_config ppx_version)
  (preprocessor_deps ../../config.mlh)
  (preprocess (pps
   ppx_version ppx_optcomp ppx_bin_prot ppx_compare ppx_hash
