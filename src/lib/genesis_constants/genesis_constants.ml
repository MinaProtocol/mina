open Core_kernel

module Proof_level = struct
  type t = Full | Check | No_check [@@deriving bin_io_unversioned, equal]

  let to_string = function
    | Full ->
        "full"
    | Check ->
        "check"
    | No_check ->
        "none"

  let of_string = function
    | "full" ->
        Full
    | "check" ->
        Check
    | "none" ->
        No_check
    | s ->
        failwithf "unrecognised proof level %s" s ()
end

module Fork_constants = struct
  type t =
    { state_hash : Pickles.Backend.Tick.Field.Stable.Latest.t
    ; blockchain_length : Mina_numbers.Length.Stable.Latest.t
    ; global_slot_since_genesis :
        Mina_numbers.Global_slot_since_genesis.Stable.Latest.t
    }
  [@@deriving bin_io_unversioned, sexp, equal, compare, yojson]
end

module Constraint_constants = struct
  type t =
    { sub_windows_per_window : int
    ; ledger_depth : int
    ; work_delay : int
    ; block_window_duration_ms : int
    ; transaction_capacity_log_2 : int
    ; pending_coinbase_depth : int
    ; coinbase_amount : Currency.Amount.Stable.Latest.t
    ; supercharged_coinbase_factor : int
    ; account_creation_fee : Currency.Fee.Stable.Latest.t
    ; fork : Fork_constants.t option
    }
  [@@deriving bin_io_unversioned, sexp, equal, compare, yojson]

  let to_snark_keys_header (t : t) : Snark_keys_header.Constraint_constants.t =
    { sub_windows_per_window = t.sub_windows_per_window
    ; ledger_depth = t.ledger_depth
    ; work_delay = t.work_delay
    ; block_window_duration_ms = t.block_window_duration_ms
    ; transaction_capacity = Log_2 t.transaction_capacity_log_2
    ; pending_coinbase_depth = t.pending_coinbase_depth
    ; coinbase_amount = Currency.Amount.to_uint64 t.coinbase_amount
    ; supercharged_coinbase_factor = t.supercharged_coinbase_factor
    ; account_creation_fee = Currency.Fee.to_uint64 t.account_creation_fee
    ; fork =
        ( match t.fork with
        | Some { blockchain_length; state_hash; global_slot_since_genesis } ->
            Some
              { blockchain_length = Unsigned.UInt32.to_int blockchain_length
              ; state_hash = Pickles.Backend.Tick.Field.to_string state_hash
              ; global_slot_since_genesis =
                  Unsigned.UInt32.to_int
                    (Mina_numbers.Global_slot_since_genesis.to_uint32
                       global_slot_since_genesis )
              }
        | None ->
            None )
    }
end

module Helpers = struct
  (*Constants that can be specified for generating the base proof (that are not required for key-generation) in runtime_genesis_ledger.exe and that can be configured at runtime.
    The types are defined such that this module doesn't depend on any of the coda libraries (except blake2 and module_version) to avoid dependency cycles.
    TODO: #4659 move key generation to runtime_genesis_ledger.exe to include scan_state constants, consensus constants (c and  block_window_duration) and ledger depth here*)

  let genesis_timestamp_of_string str =
    let default_zone = Time.Zone.of_utc_offset ~hours:(-8) in
    Time.of_string_gen
      ~find_zone:(fun _ -> assert false)
      ~default_zone:(fun () -> default_zone)
      str

  let of_time t =
    Time.to_span_since_epoch t |> Time.Span.to_ms |> Int64.of_float

  let to_time t =
    t |> Int64.to_float |> Time.Span.of_ms |> Time.of_span_since_epoch

  let validate_time time_str =
    match
      Result.try_with (fun () ->
          Option.value_map ~default:(Time.now ()) ~f:genesis_timestamp_of_string
            time_str )
    with
    | Ok time ->
        Ok (of_time time)
    | Error _ ->
        Error
          "Invalid timestamp. Please specify timestamp in \"%Y-%m-%d \
           %H:%M:%S%z\". For example, \"2019-01-30 12:00:00-0800\" for \
           UTC-08:00 timezone"

  let genesis_timestamp_to_string time =
    Int64.to_float time |> Time.Span.of_ms |> Time.of_span_since_epoch
    |> Time.to_string_iso8601_basic ~zone:(Time.Zone.of_utc_offset ~hours:(-8))
end

include Helpers

(*Protocol constants required for consensus and snarks. Consensus constants is generated using these*)
module Protocol = struct
  module Poly = struct
    [%%versioned
    module Stable = struct
      module V1 = struct
        type ('length, 'delta, 'genesis_state_timestamp) t =
              ( 'length
              , 'delta
              , 'genesis_state_timestamp )
              Mina_wire_types.Genesis_constants.Protocol.Poly.V1.t =
          { k : 'length
          ; slots_per_epoch : 'length
          ; slots_per_sub_window : 'length
          ; grace_period_slots : 'length
          ; delta : 'delta
          ; genesis_state_timestamp : 'genesis_state_timestamp
          }
        [@@deriving equal, ord, hash, sexp, yojson, hlist, fields]
      end
    end]
  end

  [%%versioned
  module Stable = struct
    module V1 = struct
      type t = (int, int, (Int64.t[@version_asserted])) Poly.Stable.V1.t
      [@@deriving equal, ord, hash]

      let to_latest = Fn.id

      let to_yojson (t : t) =
        `Assoc
          [ ("k", `Int t.k)
          ; ("slots_per_epoch", `Int t.slots_per_epoch)
          ; ("slots_per_sub_window", `Int t.slots_per_sub_window)
          ; ("grace_period_slots", `Int t.grace_period_slots)
          ; ("delta", `Int t.delta)
          ; ( "genesis_state_timestamp"
            , `String
                (Time.to_string_abs
                   (Time.of_span_since_epoch
                      (Time.Span.of_ms
                         (Int64.to_float t.genesis_state_timestamp) ) )
                   ~zone:Time.Zone.utc ) )
          ]

      let of_yojson = function
        | `Assoc
            [ ("k", `Int k)
            ; ("slots_per_epoch", `Int slots_per_epoch)
            ; ("slots_per_sub_window", `Int slots_per_sub_window)
            ; ("grace_period_slots", `Int grace_period_slots)
            ; ("delta", `Int delta)
            ; ("genesis_state_timestamp", `String time_str)
            ] -> (
            match validate_time time_str with
            | Ok genesis_state_timestamp ->
                Ok
                  { Poly.k
                  ; slots_per_epoch
                  ; slots_per_sub_window
                  ; grace_period_slots
                  ; delta
                  ; genesis_state_timestamp
                  }
            | Error e ->
                Error (sprintf !"Genesis_constants.Protocol.of_yojson: %s" e) )
        | _ ->
            Error "Genesis_constants.Protocol.of_yojson: unexpected JSON"

      let t_of_sexp _ = failwith "t_of_sexp: not implemented"

      let sexp_of_t (t : t) =
        let module T = struct
          type t = (int, int, string) Poly.Stable.V1.t [@@deriving sexp]
        end in
        let t' : T.t =
          { k = t.k
          ; delta = t.delta
          ; slots_per_epoch = t.slots_per_epoch
          ; slots_per_sub_window = t.slots_per_sub_window
          ; grace_period_slots = t.grace_period_slots
          ; genesis_state_timestamp =
              Time.to_string_abs
                (Time.of_span_since_epoch
                   (Time.Span.of_ms (Int64.to_float t.genesis_state_timestamp)) )
                ~zone:Time.Zone.utc
          }
        in
        T.sexp_of_t t'
    end
  end]

  [%%define_locally Stable.Latest.(to_yojson)]
end

module T = struct
  (* bin_io is for printing chain id inputs *)
  type t =
    { protocol : Protocol.Stable.Latest.t
    ; txpool_max_size : int
    ; num_accounts : int option
    ; zkapp_proof_update_cost : float
    ; zkapp_signed_single_update_cost : float
    ; zkapp_signed_pair_update_cost : float
    ; zkapp_transaction_cost_limit : float
    ; max_event_elements : int
    ; max_action_elements : int
    ; zkapp_cmd_limit_hardcap : int
    ; minimum_user_command_fee : Currency.Fee.Stable.Latest.t
    }
  [@@deriving to_yojson, sexp_of, bin_io_unversioned]

  let hash (t : t) =
    let str =
      ( List.map
          (* TODO: *)
          [ t.protocol.k
          ; t.protocol.slots_per_epoch
          ; t.protocol.slots_per_sub_window
          ; t.protocol.delta
          ; t.txpool_max_size
          ]
          ~f:Int.to_string
      |> String.concat ~sep:"" )
      ^ Time.to_string_abs ~zone:Time.Zone.utc
          (Time.of_span_since_epoch
             (Time.Span.of_ms
                (Int64.to_float t.protocol.genesis_state_timestamp) ) )
    in
    Blake2.digest_string str |> Blake2.to_hex
end

include T

module type S = sig
  module Proof_level : sig
    include module type of Proof_level with type t = Proof_level.t

    val t : t
  end

  module Fork_constants = Fork_constants

  module Constraint_constants : sig
    include
      module type of Constraint_constants with type t = Constraint_constants.t

    val t : t
  end

  val genesis_timestamp_of_string : string -> Time.t

  val of_time : Time.t -> int64

  val to_time : int64 -> Time.t

  val validate_time : string option -> (int64, string) result

  val genesis_timestamp_to_string : int64 -> string

  module Protocol = Protocol

  include module type of T with type t = T.t

  val genesis_state_timestamp_string : string

  val k : int

  val slots_per_epoch : int

  val slots_per_sub_window : int

  val grace_period_slots : int

  val delta : int

  val pool_max_size : int

  val t : t
end

module Make (Node_config : Node_config_intf.S) : S = struct
  module Proof_level = struct
    include Proof_level

    let t = of_string Node_config.proof_level
  end

  module Fork_constants = Fork_constants

  (** Constants that affect the constraint systems for proofs (and thus also key
      generation).

      Care must be taken to ensure that these match against the proving/
      verification keys when [proof_level=Full], otherwise generated proofs will
      be invalid.
  *)
  module Constraint_constants = struct
    include Constraint_constants

    (* Generate the compile-time constraint constants, using a signature to hide
       the optcomp constants that we import.
    *)
    include (
      struct
        (** All the proofs before the last [work_delay] blocks must be
            completed to add transactions. [work_delay] is the minimum number
            of blocks and will increase if the throughput is less.
            - If [work_delay = 0], all the work that was added to the scan
              state in the previous block is expected to be completed and
              included in the current block if any transactions/coinbase are to
              be included.
            - [work_delay >= 1] means that there's at least two block times for
              completing the proofs.
        *)

        let transaction_capacity_log_2 =
          match
            ( Node_config.scan_state_with_tps_goal
            , Node_config.scan_state_tps_goal_x10 )
          with
          | true, Some tps_goal_x10 ->
              let max_coinbases = 2 in

              (* block_window_duration is in milliseconds, so divide by 1000 divide
                 by 10 again because we have tps * 10
              *)
              let max_user_commands_per_block =
                tps_goal_x10 * Node_config.block_window_duration / (1000 * 10)
              in

              (* Log of the capacity of transactions per transition.
                    - 1 will only work if we don't have prover fees.
                    - 2 will work with prover fees, but not if we want a transaction
                      included in every block.
                    - At least 3 ensures a transaction per block and the staged-ledger
                      unit tests pass.
              *)
              1
              + Core_kernel.Int.ceil_log2
                  (max_user_commands_per_block + max_coinbases)
          | _ -> (
              match Node_config.scan_state_transaction_capacity_log_2 with
              | Some a ->
                  a
              | None ->
                  failwith
                    "scan_state_transaction_capacity_log_2 must be set if \
                     scan_state_with_tps_goal is false" )

        let supercharged_coinbase_factor =
          Node_config.supercharged_coinbase_factor

        let pending_coinbase_depth =
          Core_kernel.Int.ceil_log2
            ( (transaction_capacity_log_2 + 1)
              * (Node_config.scan_state_work_delay + 1)
            + 1 )

        let t =
          { sub_windows_per_window = Node_config.sub_windows_per_window
          ; ledger_depth = Node_config.ledger_depth
          ; work_delay = Node_config.scan_state_work_delay
          ; block_window_duration_ms = Node_config.block_window_duration
          ; transaction_capacity_log_2
          ; pending_coinbase_depth
          ; coinbase_amount =
              Currency.Amount.of_mina_string_exn Node_config.coinbase
          ; supercharged_coinbase_factor
          ; account_creation_fee =
              Currency.Fee.of_mina_string_exn
                Node_config.account_creation_fee_int
          ; fork = None
          }
      end :
        sig
          val t : t
        end )
  end

  include Helpers
  module Protocol = Protocol
  include T

  let genesis_state_timestamp_string = Node_config.genesis_state_timestamp

  let k = Node_config.k

  let slots_per_epoch = Node_config.slots_per_epoch

  let slots_per_sub_window = Node_config.slots_per_sub_window

  let grace_period_slots = Node_config.grace_period_slots

  let delta = Node_config.delta

  let pool_max_size = Node_config.pool_max_size

  let t : t =
    { protocol =
        { k
        ; slots_per_epoch
        ; slots_per_sub_window
        ; grace_period_slots
        ; delta
        ; genesis_state_timestamp =
            genesis_timestamp_of_string genesis_state_timestamp_string
            |> of_time
        }
    ; txpool_max_size = pool_max_size
    ; num_accounts = None
<<<<<<< HEAD
    ; zkapp_proof_update_cost = Node_config.zkapp_proof_update_cost
    ; zkapp_signed_single_update_cost =
        Node_config.zkapp_signed_single_update_cost
    ; zkapp_signed_pair_update_cost = Node_config.zkapp_signed_pair_update_cost
    ; zkapp_transaction_cost_limit = Node_config.zkapp_transaction_cost_limit
    ; max_event_elements = Node_config.max_event_elements
    ; max_action_elements = Node_config.max_action_elements
    ; zkapp_cmd_limit_hardcap = Node_config.zkapp_cmd_limit_hardcap
=======
    ; zkapp_proof_update_cost = 10.26
    ; zkapp_signed_pair_update_cost = 10.08
    ; zkapp_signed_single_update_cost = 9.14
    ; zkapp_transaction_cost_limit = 69.45
    ; max_event_elements = 100
    ; max_action_elements = 100
    ; zkapp_cmd_limit_hardcap = 128
>>>>>>> 97ab3010
    ; minimum_user_command_fee =
        Currency.Fee.of_mina_string_exn Node_config.minimum_user_command_fee
    }
end

module For_unit_tests = Make (Node_config_for_unit_tests)

module Compiled : sig
  val genesis_constants : t

  val constraint_constants : Constraint_constants.t

  val proof_level : Proof_level.t
end = struct
  include Make (Node_config)

  let genesis_constants = t

  let constraint_constants = Constraint_constants.t

  let proof_level = Proof_level.t
end<|MERGE_RESOLUTION|>--- conflicted
+++ resolved
@@ -425,16 +425,6 @@
         }
     ; txpool_max_size = pool_max_size
     ; num_accounts = None
-<<<<<<< HEAD
-    ; zkapp_proof_update_cost = Node_config.zkapp_proof_update_cost
-    ; zkapp_signed_single_update_cost =
-        Node_config.zkapp_signed_single_update_cost
-    ; zkapp_signed_pair_update_cost = Node_config.zkapp_signed_pair_update_cost
-    ; zkapp_transaction_cost_limit = Node_config.zkapp_transaction_cost_limit
-    ; max_event_elements = Node_config.max_event_elements
-    ; max_action_elements = Node_config.max_action_elements
-    ; zkapp_cmd_limit_hardcap = Node_config.zkapp_cmd_limit_hardcap
-=======
     ; zkapp_proof_update_cost = 10.26
     ; zkapp_signed_pair_update_cost = 10.08
     ; zkapp_signed_single_update_cost = 9.14
@@ -442,7 +432,6 @@
     ; max_event_elements = 100
     ; max_action_elements = 100
     ; zkapp_cmd_limit_hardcap = 128
->>>>>>> 97ab3010
     ; minimum_user_command_fee =
         Currency.Fee.of_mina_string_exn Node_config.minimum_user_command_fee
     }
