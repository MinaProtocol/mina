--- conflicted
+++ resolved
@@ -45,21 +45,14 @@
   [%%versioned
   module Stable = struct
     module V1 = struct
-<<<<<<< HEAD
-      type t = {c: int; pending_coinbase_depth: int}
-=======
-      type t = {c: int; ledger_depth: int}
->>>>>>> f3164953
+      type t = {c: int; ledger_depth: int; pending_coinbase_depth: int}
 
       let to_latest = Fn.id
     end
   end]
 
-<<<<<<< HEAD
-  type t = Stable.Latest.t = {c: int; pending_coinbase_depth: int}
-=======
-  type t = Stable.Latest.t = {c: int; ledger_depth: int}
->>>>>>> f3164953
+  type t = Stable.Latest.t =
+    {c: int; ledger_depth: int; pending_coinbase_depth: int}
 
   [%%ifdef
   consensus_mechanism]
@@ -74,15 +67,13 @@
 
   [%%endif]
 
-<<<<<<< HEAD
-  let compiled =
-    {c; pending_coinbase_depth= Coda_compile_config.pending_coinbase_depth}
-=======
   [%%inject
   "ledger_depth", ledger_depth]
 
-  let compiled = {c; ledger_depth}
->>>>>>> f3164953
+  let compiled =
+    { c
+    ; ledger_depth
+    ; pending_coinbase_depth= Coda_compile_config.pending_coinbase_depth }
 
   let for_unit_tests = compiled
 end
