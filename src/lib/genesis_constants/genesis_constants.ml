[%%import "/src/config.mlh"]

open Core_kernel

module Proof_level = struct
  type t = Full | Check | None [@@deriving bin_io_unversioned, equal]

  let to_string = function Full -> "full" | Check -> "check" | None -> "none"

  let of_string = function
    | "full" ->
        Full
    | "check" ->
        Check
    | "none" ->
        None
    | s ->
        failwithf "unrecognised proof level %s" s ()

  [%%inject "compiled", proof_level]

  let compiled = of_string compiled

  let for_unit_tests = Check
end

module Fork_constants = struct
  type t =
    { previous_state_hash : Pickles.Backend.Tick.Field.Stable.Latest.t
    ; previous_length : Mina_numbers.Length.Stable.Latest.t
<<<<<<< HEAD
    ; previous_global_slot :
        Mina_numbers.Global_slot_since_genesis.Stable.Latest.t
=======
    ; genesis_slot : Mina_numbers.Global_slot_since_genesis.Stable.Latest.t
>>>>>>> 5d48d72b
    }
  [@@deriving bin_io_unversioned, sexp, equal, compare, yojson]
end

(** Constants that affect the constraint systems for proofs (and thus also key
    generation).

    Care must be taken to ensure that these match against the proving/
    verification keys when [proof_level=Full], otherwise generated proofs will
    be invalid.
*)
module Constraint_constants = struct
  type t =
    { sub_windows_per_window : int
    ; ledger_depth : int
    ; work_delay : int
    ; block_window_duration_ms : int
    ; transaction_capacity_log_2 : int
    ; pending_coinbase_depth : int
    ; coinbase_amount : Currency.Amount.Stable.Latest.t
    ; supercharged_coinbase_factor : int
    ; account_creation_fee : Currency.Fee.Stable.Latest.t
    ; fork : Fork_constants.t option
    }
  [@@deriving bin_io_unversioned, sexp, equal, compare, yojson]

  let to_snark_keys_header (t : t) : Snark_keys_header.Constraint_constants.t =
    { sub_windows_per_window = t.sub_windows_per_window
    ; ledger_depth = t.ledger_depth
    ; work_delay = t.work_delay
    ; block_window_duration_ms = t.block_window_duration_ms
    ; transaction_capacity = Log_2 t.transaction_capacity_log_2
    ; pending_coinbase_depth = t.pending_coinbase_depth
    ; coinbase_amount = Currency.Amount.to_uint64 t.coinbase_amount
    ; supercharged_coinbase_factor = t.supercharged_coinbase_factor
    ; account_creation_fee = Currency.Fee.to_uint64 t.account_creation_fee
    ; fork =
        ( match t.fork with
        | Some { previous_length; previous_state_hash; genesis_slot } ->
            Some
              { previous_length = Unsigned.UInt32.to_int previous_length
              ; previous_state_hash =
                  Pickles.Backend.Tick.Field.to_string previous_state_hash
<<<<<<< HEAD
              ; previous_global_slot =
                  Unsigned.UInt32.to_int
                    (Mina_numbers.Global_slot_since_genesis.to_uint32
                       previous_global_slot )
=======
              ; genesis_slot =
                  Unsigned.UInt32.to_int
                    (Mina_numbers.Global_slot_since_genesis.to_uint32
                       genesis_slot )
>>>>>>> 5d48d72b
              }
        | None ->
            None )
    }

  (* Generate the compile-time constraint constants, using a signature to hide
     the optcomp constants that we import.
  *)
  include (
    struct
      [%%ifdef consensus_mechanism]

      [%%inject "sub_windows_per_window", sub_windows_per_window]

      [%%else]

      (* Invalid value, this should not be used by nonconsensus nodes. *)
      let sub_windows_per_window = -1

      [%%endif]

      [%%inject "ledger_depth", ledger_depth]

      [%%inject "coinbase_amount_string", coinbase]

      [%%inject "account_creation_fee_string", account_creation_fee_int]

      (** All the proofs before the last [work_delay] blocks must be
            completed to add transactions. [work_delay] is the minimum number
            of blocks and will increase if the throughput is less.
            - If [work_delay = 0], all the work that was added to the scan
              state in the previous block is expected to be completed and
              included in the current block if any transactions/coinbase are to
              be included.
            - [work_delay >= 1] means that there's at least two block times for
              completing the proofs.
        *)

      [%%inject "work_delay", scan_state_work_delay]

      [%%inject "block_window_duration_ms", block_window_duration]

      [%%if scan_state_with_tps_goal]

      [%%inject "tps_goal_x10", scan_state_tps_goal_x10]

      let max_coinbases = 2

      (* block_window_duration is in milliseconds, so divide by 1000 divide
         by 10 again because we have tps * 10
      *)
      let max_user_commands_per_block =
        tps_goal_x10 * block_window_duration_ms / (1000 * 10)

      (** Log of the capacity of transactions per transition.
            - 1 will only work if we don't have prover fees.
            - 2 will work with prover fees, but not if we want a transaction
              included in every block.
            - At least 3 ensures a transaction per block and the staged-ledger
              unit tests pass.
        *)
      let transaction_capacity_log_2 =
        1
        + Core_kernel.Int.ceil_log2 (max_user_commands_per_block + max_coinbases)

      [%%else]

      [%%inject
      "transaction_capacity_log_2", scan_state_transaction_capacity_log_2]

      [%%endif]

      [%%inject "supercharged_coinbase_factor", supercharged_coinbase_factor]

      let pending_coinbase_depth =
        Core_kernel.Int.ceil_log2
          (((transaction_capacity_log_2 + 1) * (work_delay + 1)) + 1)

      [%%ifndef fork_previous_length]

      let fork = None

      [%%else]

      [%%inject "fork_previous_length", fork_previous_length]

      [%%inject "fork_previous_state_hash", fork_previous_state_hash]

      [%%inject "fork_genesis_slot", fork_genesis_slot]

      let fork =
        Some
          { Fork_constants.previous_state_hash =
              Data_hash_lib.State_hash.of_base58_check_exn
                fork_previous_state_hash
          ; previous_length = Mina_numbers.Length.of_int fork_previous_length
<<<<<<< HEAD
          ; previous_global_slot =
              Mina_numbers.Global_slot_since_genesis.of_int
                fork_previous_global_slot
=======
          ; genesis_slot =
              Mina_numbers.Global_slot_since_genesis.of_int fork_genesis_slot
>>>>>>> 5d48d72b
          }

      [%%endif]

      let compiled =
        { sub_windows_per_window
        ; ledger_depth
        ; work_delay
        ; block_window_duration_ms
        ; transaction_capacity_log_2
        ; pending_coinbase_depth
        ; coinbase_amount =
            Currency.Amount.of_mina_string_exn coinbase_amount_string
        ; supercharged_coinbase_factor
        ; account_creation_fee =
            Currency.Fee.of_mina_string_exn account_creation_fee_string
        ; fork
        }
    end :
      sig
        val compiled : t
      end )

  let for_unit_tests = compiled
end

(*Constants that can be specified for generating the base proof (that are not required for key-generation) in runtime_genesis_ledger.exe and that can be configured at runtime.
  The types are defined such that this module doesn't depend on any of the coda libraries (except blake2 and module_version) to avoid dependency cycles.
  TODO: #4659 move key generation to runtime_genesis_ledger.exe to include scan_state constants, consensus constants (c and  block_window_duration) and ledger depth here*)

let genesis_timestamp_of_string str =
  let default_zone = Time.Zone.of_utc_offset ~hours:(-8) in
  Time.of_string_gen
    ~find_zone:(fun _ -> assert false)
    ~default_zone:(fun () -> default_zone)
    str

let of_time t = Time.to_span_since_epoch t |> Time.Span.to_ms |> Int64.of_float

let validate_time time_str =
  match
    Result.try_with (fun () ->
        Option.value_map ~default:(Time.now ()) ~f:genesis_timestamp_of_string
          time_str )
  with
  | Ok time ->
      Ok (of_time time)
  | Error _ ->
      Error
        "Invalid timestamp. Please specify timestamp in \"%Y-%m-%d \
         %H:%M:%S%z\". For example, \"2019-01-30 12:00:00-0800\" for UTC-08:00 \
         timezone"

let genesis_timestamp_to_string time =
  Int64.to_float time |> Time.Span.of_ms |> Time.of_span_since_epoch
  |> Time.to_string_iso8601_basic ~zone:(Time.Zone.of_utc_offset ~hours:(-8))

(*Protocol constants required for consensus and snarks. Consensus constants is generated using these*)
module Protocol = struct
  module Poly = struct
    [%%versioned
    module Stable = struct
      module V1 = struct
        type ('length, 'delta, 'genesis_state_timestamp) t =
              ( 'length
              , 'delta
              , 'genesis_state_timestamp )
              Mina_wire_types.Genesis_constants.Protocol.Poly.V1.t =
          { k : 'length
          ; slots_per_epoch : 'length
          ; slots_per_sub_window : 'length
          ; delta : 'delta
          ; genesis_state_timestamp : 'genesis_state_timestamp
          }
        [@@deriving equal, ord, hash, sexp, yojson, hlist, fields]
      end
    end]
  end

  [%%versioned
  module Stable = struct
    module V1 = struct
      type t = (int, int, (Int64.t[@version_asserted])) Poly.Stable.V1.t
      [@@deriving equal, ord, hash]

      let to_latest = Fn.id

      let to_yojson (t : t) =
        `Assoc
          [ ("k", `Int t.k)
          ; ("slots_per_epoch", `Int t.slots_per_epoch)
          ; ("slots_per_sub_window", `Int t.slots_per_sub_window)
          ; ("delta", `Int t.delta)
          ; ( "genesis_state_timestamp"
            , `String
                (Time.to_string_abs
                   (Time.of_span_since_epoch
                      (Time.Span.of_ms
                         (Int64.to_float t.genesis_state_timestamp) ) )
                   ~zone:Time.Zone.utc ) )
          ]

      let of_yojson = function
        | `Assoc
            [ ("k", `Int k)
            ; ("slots_per_epoch", `Int slots_per_epoch)
            ; ("slots_per_sub_window", `Int slots_per_sub_window)
            ; ("delta", `Int delta)
            ; ("genesis_state_timestamp", `String time_str)
            ] -> (
            match validate_time time_str with
            | Ok genesis_state_timestamp ->
                Ok
                  { Poly.k
                  ; slots_per_epoch
                  ; slots_per_sub_window
                  ; delta
                  ; genesis_state_timestamp
                  }
            | Error e ->
                Error (sprintf !"Genesis_constants.Protocol.of_yojson: %s" e) )
        | _ ->
            Error "Genesis_constants.Protocol.of_yojson: unexpected JSON"

      let t_of_sexp _ = failwith "t_of_sexp: not implemented"

      let sexp_of_t (t : t) =
        let module T = struct
          type t = (int, int, string) Poly.Stable.V1.t [@@deriving sexp]
        end in
        let t' : T.t =
          { k = t.k
          ; delta = t.delta
          ; slots_per_epoch = t.slots_per_epoch
          ; slots_per_sub_window = t.slots_per_sub_window
          ; genesis_state_timestamp =
              Time.to_string_abs
                (Time.of_span_since_epoch
                   (Time.Span.of_ms (Int64.to_float t.genesis_state_timestamp)) )
                ~zone:Time.Zone.utc
          }
        in
        T.sexp_of_t t'
    end
  end]

  [%%define_locally Stable.Latest.(to_yojson)]
end

module T = struct
  (* bin_io is for printing chain id inputs *)
  type t =
    { protocol : Protocol.Stable.Latest.t
    ; txpool_max_size : int
    ; num_accounts : int option
    ; zkapp_proof_update_cost : float
    ; zkapp_signed_single_update_cost : float
    ; zkapp_signed_pair_update_cost : float
    ; zkapp_transaction_cost_limit : float
    ; max_event_elements : int
    ; max_action_elements : int
    }
  [@@deriving to_yojson, sexp_of, bin_io_unversioned]

  let hash (t : t) =
    let str =
      ( List.map
          (* TODO: *)
          [ t.protocol.k
          ; t.protocol.slots_per_epoch
          ; t.protocol.slots_per_sub_window
          ; t.protocol.delta
          ; t.txpool_max_size
          ]
          ~f:Int.to_string
      |> String.concat ~sep:"" )
      ^ Time.to_string_abs ~zone:Time.Zone.utc
          (Time.of_span_since_epoch
             (Time.Span.of_ms
                (Int64.to_float t.protocol.genesis_state_timestamp) ) )
    in
    Blake2.digest_string str |> Blake2.to_hex
end

include T

[%%inject "genesis_state_timestamp_string", genesis_state_timestamp]

[%%inject "k", k]

[%%inject "slots_per_epoch", slots_per_epoch]

[%%inject "slots_per_sub_window", slots_per_sub_window]

[%%inject "delta", delta]

[%%inject "pool_max_size", pool_max_size]

let compiled : t =
  { protocol =
      { k
      ; slots_per_epoch
      ; slots_per_sub_window
      ; delta
      ; genesis_state_timestamp =
          genesis_timestamp_of_string genesis_state_timestamp_string |> of_time
      }
  ; txpool_max_size = pool_max_size
  ; num_accounts = None
  ; zkapp_proof_update_cost = Mina_compile_config.zkapp_proof_update_cost
  ; zkapp_signed_single_update_cost =
      Mina_compile_config.zkapp_signed_single_update_cost
  ; zkapp_signed_pair_update_cost =
      Mina_compile_config.zkapp_signed_pair_update_cost
  ; zkapp_transaction_cost_limit =
      Mina_compile_config.zkapp_transaction_cost_limit
  ; max_event_elements = Mina_compile_config.max_event_elements
  ; max_action_elements = Mina_compile_config.max_action_elements
  }

let for_unit_tests = compiled<|MERGE_RESOLUTION|>--- conflicted
+++ resolved
@@ -28,12 +28,7 @@
   type t =
     { previous_state_hash : Pickles.Backend.Tick.Field.Stable.Latest.t
     ; previous_length : Mina_numbers.Length.Stable.Latest.t
-<<<<<<< HEAD
-    ; previous_global_slot :
-        Mina_numbers.Global_slot_since_genesis.Stable.Latest.t
-=======
     ; genesis_slot : Mina_numbers.Global_slot_since_genesis.Stable.Latest.t
->>>>>>> 5d48d72b
     }
   [@@deriving bin_io_unversioned, sexp, equal, compare, yojson]
 end
@@ -77,17 +72,10 @@
               { previous_length = Unsigned.UInt32.to_int previous_length
               ; previous_state_hash =
                   Pickles.Backend.Tick.Field.to_string previous_state_hash
-<<<<<<< HEAD
-              ; previous_global_slot =
-                  Unsigned.UInt32.to_int
-                    (Mina_numbers.Global_slot_since_genesis.to_uint32
-                       previous_global_slot )
-=======
               ; genesis_slot =
                   Unsigned.UInt32.to_int
                     (Mina_numbers.Global_slot_since_genesis.to_uint32
                        genesis_slot )
->>>>>>> 5d48d72b
               }
         | None ->
             None )
@@ -184,14 +172,8 @@
               Data_hash_lib.State_hash.of_base58_check_exn
                 fork_previous_state_hash
           ; previous_length = Mina_numbers.Length.of_int fork_previous_length
-<<<<<<< HEAD
-          ; previous_global_slot =
-              Mina_numbers.Global_slot_since_genesis.of_int
-                fork_previous_global_slot
-=======
           ; genesis_slot =
               Mina_numbers.Global_slot_since_genesis.of_int fork_genesis_slot
->>>>>>> 5d48d72b
           }
 
       [%%endif]
