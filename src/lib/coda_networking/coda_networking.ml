--- conflicted
+++ resolved
@@ -247,27 +247,15 @@
   [@@deriving fields]
 
   let create (config : Config.t)
-<<<<<<< HEAD
       ~(get_staged_ledger_aux_at_hash :
-            Staged_ledger_hash.t
+            Staged_ledger_hash.t Envelope.Incoming.t
          -> (Staged_ledger_aux.t * Ledger_hash.t) option Deferred.t)
-=======
-      ~(get_ledger_builder_aux_at_hash :
-            Ledger_builder_hash.t Envelope.Incoming.t
-         -> (Ledger_builder_aux.t * Ledger_hash.t) option Deferred.t)
->>>>>>> ce6a17df
       ~(answer_sync_ledger_query :
             (Ledger_hash.t * Sync_ledger.query) Envelope.Incoming.t
          -> (Ledger_hash.t * Sync_ledger.answer) Deferred.Or_error.t) =
     let log = Logger.child config.parent_log "coda networking" in
-<<<<<<< HEAD
-    let get_staged_ledger_aux_at_hash_rpc () ~version:_ hash =
-      get_staged_ledger_aux_at_hash hash
-=======
-    let get_ledger_builder_aux_at_hash_rpc sender ~version:_ hash =
-      get_ledger_builder_aux_at_hash
-        (Envelope.Incoming.wrap ~data:hash ~sender)
->>>>>>> ce6a17df
+    let get_staged_ledger_aux_at_hash_rpc sender ~version:_ hash =
+      get_staged_ledger_aux_at_hash (Envelope.Incoming.wrap ~data:hash ~sender)
     in
     let answer_sync_ledger_query_rpc sender ~version:_ query =
       answer_sync_ledger_query (Envelope.Incoming.wrap ~data:query ~sender)
@@ -380,17 +368,11 @@
               then (
                 Logger.trace t.log
                   !"%{sexp: Peer.t} sent contents resulting in a good \
-<<<<<<< HEAD
                     Staged_ledger_hash %{sexp: Staged_ledger_hash.t}"
                   peer staged_ledger_hash ;
-                Ok staged_ledger_aux )
-=======
-                    Ledger_builder_hash %{sexp: Ledger_builder_hash.t}"
-                  peer ledger_builder_hash ;
                 Ok
-                  (Envelope.Incoming.wrap ~data:ledger_builder_aux
+                  (Envelope.Incoming.wrap ~data:staged_ledger_aux
                      ~sender:(fst peer)) )
->>>>>>> ce6a17df
               else (
                 Logger.faulty_peer t.log
                   !"%{sexp: Peer.t} sent contents resulting in a bad \
