--- conflicted
+++ resolved
@@ -656,18 +656,12 @@
   in
   let get_best_tip_rpc conn ~version:_ query =
     Logger.debug config.logger ~module_:__MODULE__ ~location:__LOC__
-<<<<<<< HEAD
       "Sending best_tip to peer with IP %s"
       (Unix.Inet_addr.to_string conn.Peer.host) ;
-    let action_msg = "Get_bootstrappable_best_ti. query: $query" in
+    let action_msg = "Get_best_tip. query: $query" in
     let msg_args =
-      [("query", Rpcs.Get_bootstrappable_best_tip.query_to_yojson query)]
-    in
-=======
-      "Sending best_tip to peer with IP %s" conn.Host_and_port.host ;
-    let action_msg = "Get_best_tip. query: $query" in
-    let msg_args = [("query", Rpcs.Get_best_tip.query_to_yojson query)] in
->>>>>>> 4d27e42b
+      [("query", Rpcs.Get_best_tip.query_to_yojson query)]
+    in
     let%bind result, sender =
       run_for_rpc_result conn query ~f:get_best_tip action_msg msg_args
     in
