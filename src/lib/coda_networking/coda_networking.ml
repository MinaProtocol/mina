--- conflicted
+++ resolved
@@ -531,69 +531,9 @@
         let peers = get_random_peers () in
         get_ancestry_non_preferred_peers t input_in_envelope peers
 
-<<<<<<< HEAD
-  module Staged_ledger_io = struct
-    type nonrec t = t
-
-    let create = Fn.id
-
-    let get_staged_ledger_aux_at_hash t staged_ledger_hash =
-      let peers = Gossip_net.random_peers t.gossip_net 8 in
-      Logger.trace t.log
-        !"Get_aux querying the following peers %{sexp: Peer.t list}"
-        peers ;
-      find_map' peers ~f:(fun peer ->
-          Logger.trace t.log
-            !"Asking %{sexp: Peer.t} query regarding staged_ledger_hash \
-              %{sexp: Staged_ledger_hash.t}"
-            peer staged_ledger_hash ;
-          match%map
-            Gossip_net.query_peer t.gossip_net peer
-              Rpcs.Get_staged_ledger_aux_at_hash.dispatch_multi
-              (envelope_from_me t staged_ledger_hash)
-          with
-          | Ok (Some (staged_ledger_aux, staged_ledger_aux_merkle_sibling)) ->
-              let implied_staged_ledger_hash =
-                Staged_ledger_hash.of_aux_and_ledger_hash
-                  (Staged_ledger_aux.hash staged_ledger_aux)
-                  staged_ledger_aux_merkle_sibling
-              in
-              if
-                Staged_ledger_hash.equal implied_staged_ledger_hash
-                  staged_ledger_hash
-              then (
-                Logger.trace t.log
-                  !"%{sexp: Peer.t} sent contents resulting in a good \
-                    Staged_ledger_hash %{sexp: Staged_ledger_hash.t}"
-                  peer staged_ledger_hash ;
-                Ok (envelope_from_me t staged_ledger_aux) )
-              else (
-                Logger.faulty_peer t.log
-                  !"%{sexp: Peer.t} sent contents resulting in a bad \
-                    Staged_ledger_hash %{sexp: Staged_ledger_hash.t}, we \
-                    wanted %{sexp: Staged_ledger_hash.t}"
-                  peer implied_staged_ledger_hash staged_ledger_hash ;
-                Or_error.error_string "Evil! TODO: Punish" )
-          | Ok None ->
-              Logger.trace t.log
-                !"%{sexp: Peer.t} didn't find a staged_ledger_aux at \
-                  staged_ledger_hash %{sexp: Staged_ledger_hash.t}"
-                peer staged_ledger_hash ;
-              Or_error.error_string "no staged ledger aux found"
-          | Error err ->
-              Logger.warn t.log
-                !"Staged_ledger_aux acquisition hit network error %s"
-                (Error.to_string_mach err) ;
-              Error err )
-
-    (* TODO: Check whether responses are good or not. *)
-    let glue_sync_ledger t query_reader response_writer =
-      (* We attempt to query 3 random peers, retry_max times. We keep track
-=======
   (* TODO: Check whether responses are good or not. *)
   let glue_sync_ledger t query_reader response_writer =
     (* We attempt to query 3 random peers, retry_max times. We keep track
->>>>>>> 0651771c
       of the peers that couldn't answer a particular query and won't try them
       again. *)
     let retry_max = 6 in
