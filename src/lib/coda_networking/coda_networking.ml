open Core_kernel
open Async
open Coda_base
open Coda_state
open Coda_transition
open Network_peer
open Network_pool
open Pipe_lib

let refused_answer_query_string = "Refused to answer_query"

type exn += No_initial_peers

(* INSTRUCTIONS FOR ADDING A NEW RPC:
 *   - define a new module under the Rpcs module
 *   - add an entry to the Rpcs.rpc GADT definition for the new module
 *   - add the new constructor for Rpcs.rpc to Rpcs.all_of_type_erased_rpc
 *   - add a pattern matching case to Rpcs.implementation_of_rpc mapping the
 *     new constructor to the new module for your RPC
 *)
module Rpcs = struct
  (* for versioning of the types here, see

     RFC 0012, and

     https://ocaml.janestreet.com/ocaml-core/latest/doc/async_rpc_kernel/Async_rpc_kernel/Versioned_rpc/

   *)

  module Get_staged_ledger_aux_and_pending_coinbases_at_hash = struct
    module Master = struct
      let name = "get_staged_ledger_aux_and_pending_coinbases_at_hash"

      module T = struct
        type query = State_hash.t

        type response =
          (Staged_ledger.Scan_state.t * Ledger_hash.t * Pending_coinbase.t)
          option
      end

      module Caller = T
      module Callee = T
    end

    include Master.T
    module M = Versioned_rpc.Both_convert.Plain.Make (Master)
    include M

    include Perf_histograms.Rpc.Plain.Extend (struct
      include M
      include Master
    end)

    module V1 = struct
      module T = struct
        type query = State_hash.Stable.V1.t [@@deriving bin_io, version {rpc}]

        type response =
          ( Staged_ledger.Scan_state.Stable.V1.t
          * Ledger_hash.Stable.V1.t
          * Pending_coinbase.Stable.V1.t )
          option
        [@@deriving bin_io, version {rpc}]

        let query_of_caller_model = Fn.id

        let callee_model_of_query = Fn.id

        let response_of_callee_model = Fn.id

        let caller_model_of_response = Fn.id
      end

      module T' =
        Perf_histograms.Rpc.Plain.Decorate_bin_io (struct
            include M
            include Master
          end)
          (T)

      include T'
      include Register (T')
    end
  end

  module Answer_sync_ledger_query = struct
    module Master = struct
      let name = "answer_sync_ledger_query"

      module T = struct
        type query = Ledger_hash.t * Sync_ledger.Query.t

        type response = Sync_ledger.Answer.t Core.Or_error.t
      end

      module Caller = T
      module Callee = T
    end

    include Master.T
    module M = Versioned_rpc.Both_convert.Plain.Make (Master)
    include M

    include Perf_histograms.Rpc.Plain.Extend (struct
      include M
      include Master
    end)

    module V1 = struct
      module T = struct
        type query = Ledger_hash.Stable.V1.t * Sync_ledger.Query.Stable.V1.t
        [@@deriving bin_io, sexp, version {rpc}]

        type response =
          Sync_ledger.Answer.Stable.V1.t Core.Or_error.Stable.V1.t
        [@@deriving bin_io, sexp, version {rpc}]

        let query_of_caller_model = Fn.id

        let callee_model_of_query = Fn.id

        let response_of_callee_model = Fn.id

        let caller_model_of_response = Fn.id
      end

      module T' =
        Perf_histograms.Rpc.Plain.Decorate_bin_io (struct
            include M
            include Master
          end)
          (T)

      include T'
      include Register (T')
    end
  end

  module Get_transition_chain = struct
    module Master = struct
      let name = "get_transition_chain"

      module T = struct
        type query = State_hash.t list [@@deriving sexp, to_yojson]

        type response = External_transition.t list option
      end

      module Caller = T
      module Callee = T
    end

    include Master.T
    module M = Versioned_rpc.Both_convert.Plain.Make (Master)
    include M

    include Perf_histograms.Rpc.Plain.Extend (struct
      include M
      include Master
    end)

    module V1 = struct
      module T = struct
        type query = State_hash.Stable.V1.t list
        [@@deriving bin_io, sexp, version {rpc}]

        type response = External_transition.Stable.V1.t list option
        [@@deriving bin_io, version {rpc}]

        let query_of_caller_model = Fn.id

        let callee_model_of_query = Fn.id

        let response_of_callee_model = Fn.id

        let caller_model_of_response = Fn.id
      end

      module T' =
        Perf_histograms.Rpc.Plain.Decorate_bin_io (struct
            include M
            include Master
          end)
          (T)

      include T'
      include Register (T')
    end
  end

  module Get_transition_chain_proof = struct
    module Master = struct
      let name = "get_transition_chain_proof"

      module T = struct
        type query = State_hash.t [@@deriving sexp, to_yojson]

        type response = (State_hash.t * State_body_hash.t list) option
      end

      module Caller = T
      module Callee = T
    end

    include Master.T
    module M = Versioned_rpc.Both_convert.Plain.Make (Master)
    include M

    include Perf_histograms.Rpc.Plain.Extend (struct
      include M
      include Master
    end)

    module V1 = struct
      module T = struct
        type query = State_hash.Stable.V1.t
        [@@deriving bin_io, sexp, version {rpc}]

        type response =
          (State_hash.Stable.V1.t * State_body_hash.Stable.V1.t list) option
        [@@deriving bin_io, version {rpc}]

        let query_of_caller_model = Fn.id

        let callee_model_of_query = Fn.id

        let response_of_callee_model = Fn.id

        let caller_model_of_response = Fn.id
      end

      module T' =
        Perf_histograms.Rpc.Plain.Decorate_bin_io (struct
            include M
            include Master
          end)
          (T)

      include T'
      include Register (T')
    end
  end

  module Get_ancestry = struct
    module Master = struct
      let name = "get_ancestry"

      module T = struct
        type query = Consensus.Data.Consensus_state.Value.t
        [@@deriving sexp, to_yojson]

        type response =
          ( External_transition.t
          , State_body_hash.t list * External_transition.t )
          Proof_carrying_data.t
          option
      end

      module Caller = T
      module Callee = T
    end

    include Master.T
    module M = Versioned_rpc.Both_convert.Plain.Make (Master)
    include M

    include Perf_histograms.Rpc.Plain.Extend (struct
      include M
      include Master
    end)

    module V1 = struct
      module T = struct
        type query = Consensus.Data.Consensus_state.Value.Stable.V1.t
        [@@deriving bin_io, sexp, version {rpc}]

        type response =
          ( External_transition.Stable.V1.t
          , State_body_hash.Stable.V1.t list * External_transition.Stable.V1.t
          )
          Proof_carrying_data.Stable.V1.t
          option
        [@@deriving bin_io, version {rpc}]

        let query_of_caller_model = Fn.id

        let callee_model_of_query = Fn.id

        let response_of_callee_model = Fn.id

        let caller_model_of_response = Fn.id
      end

      module T' =
        Perf_histograms.Rpc.Plain.Decorate_bin_io (struct
            include M
            include Master
          end)
          (T)

      include T'
      include Register (T')
    end
  end

  module Ban_notify = struct
    module Master = struct
      let name = "ban_notify"

      module T = struct
        (* banned until this time *)
        type query = Core.Time.t [@@deriving sexp]

        type response = unit
      end

      module Caller = T
      module Callee = T
    end

    include Master.T
    module M = Versioned_rpc.Both_convert.Plain.Make (Master)
    include M

    include Perf_histograms.Rpc.Plain.Extend (struct
      include M
      include Master
    end)

    module V1 = struct
      module T = struct
        type query = Core.Time.Stable.V1.t
        [@@deriving bin_io, sexp, version {rpc}]

        type response = unit [@@deriving bin_io, version {rpc}]

        let query_of_caller_model = Fn.id

        let callee_model_of_query = Fn.id

        let response_of_callee_model = Fn.id

        let caller_model_of_response = Fn.id
      end

      module T' =
        Perf_histograms.Rpc.Plain.Decorate_bin_io (struct
            include M
            include Master
          end)
          (T)

      include T'
      include Register (T')
    end
  end

  module Get_bootstrappable_best_tip = struct
    module Master = struct
      let name = "get_bootstrappable_best_tip"

      module T = struct
        type query = Consensus.Data.Consensus_state.Value.t
        [@@deriving sexp, to_yojson]

        type response =
          ( External_transition.t
          , State_body_hash.t list * External_transition.t )
          Proof_carrying_data.t
          option
      end

      module Caller = T
      module Callee = T
    end

    include Master.T
    module M = Versioned_rpc.Both_convert.Plain.Make (Master)
    include M

    include Perf_histograms.Rpc.Plain.Extend (struct
      include M
      include Master
    end)

    module V1 = struct
      module T = struct
        type query = Consensus.Data.Consensus_state.Value.Stable.V1.t
        [@@deriving bin_io, sexp, version {rpc}]

        type response =
          ( External_transition.Stable.V1.t
          , State_body_hash.Stable.V1.t list * External_transition.Stable.V1.t
          )
          Proof_carrying_data.Stable.V1.t
          option
        [@@deriving bin_io, version {rpc}]

        let query_of_caller_model = Fn.id

        let callee_model_of_query = Fn.id

        let response_of_callee_model = Fn.id

        let caller_model_of_response = Fn.id
      end

      module T' =
        Perf_histograms.Rpc.Plain.Decorate_bin_io (struct
            include M
            include Master
          end)
          (T)

      include T'
      include Register (T')
    end
  end
<<<<<<< HEAD
=======
end

module Make_message (Inputs : sig
  module Snark_pool_diff : sig
    type t [@@deriving sexp, to_yojson]

    module Stable :
      sig
        module V1 : sig
          type t [@@deriving bin_io, sexp, version]
        end
      end
      with type V1.t = t
  end

  module Transaction_pool_diff : sig
    type t [@@deriving sexp, to_yojson]

    module Stable :
      sig
        module V1 : sig
          type t [@@deriving bin_io, sexp, version]
        end
      end
      with type V1.t = t
  end
end) =
struct
  open Inputs

  module Master = struct
    module T = struct
      type msg =
        | New_state of External_transition.t
        | Snark_pool_diff of Snark_pool_diff.t
        | Transaction_pool_diff of Transaction_pool_diff.t
      [@@deriving sexp, to_yojson]
    end

    let name = "message"

    module Caller = T
    module Callee = T
  end

  include Master.T
  include Versioned_rpc.Both_convert.One_way.Make (Master)

  module V1 = struct
    module T = struct
      type msg = Master.T.msg =
        | New_state of External_transition.Stable.V1.t
        | Snark_pool_diff of Snark_pool_diff.Stable.V1.t
        | Transaction_pool_diff of Transaction_pool_diff.Stable.V1.t
      [@@deriving bin_io, sexp, version {rpc}]

      let callee_model_of_msg = Fn.id

      let msg_of_caller_model = Fn.id
    end

    include Register (T)

    let summary = function
      | T.New_state _ ->
          "new state"
      | Snark_pool_diff _ ->
          "snark pool diff"
      | Transaction_pool_diff _ ->
          "transaction pool diff"
  end
>>>>>>> bcc32098

  type ('query, 'response) rpc =
    | Get_staged_ledger_aux_and_pending_coinbases_at_hash
        : ( Get_staged_ledger_aux_and_pending_coinbases_at_hash.query
          , Get_staged_ledger_aux_and_pending_coinbases_at_hash.response )
          rpc
    | Answer_sync_ledger_query
        : ( Answer_sync_ledger_query.query
          , Answer_sync_ledger_query.response )
          rpc
    | Get_transition_chain
        : (Get_transition_chain.query, Get_transition_chain.response) rpc
    | Get_transition_chain_proof
        : ( Get_transition_chain_proof.query
          , Get_transition_chain_proof.response )
          rpc
    | Get_ancestry : (Get_ancestry.query, Get_ancestry.response) rpc
    | Ban_notify : (Ban_notify.query, Ban_notify.response) rpc
    | Get_bootstrappable_best_tip
        : ( Get_bootstrappable_best_tip.query
          , Get_bootstrappable_best_tip.response )
          rpc
    | Consensus_rpc : ('q, 'r) Consensus.Hooks.Rpcs.rpc -> ('q, 'r) rpc

  type rpc_handler =
    | Rpc_handler : ('q, 'r) rpc * ('q, 'r) Rpc_intf.rpc_fn -> rpc_handler

  let implementation_of_rpc : type q r.
      (q, r) rpc -> (q, r) Rpc_intf.rpc_implementation = function
    | Get_staged_ledger_aux_and_pending_coinbases_at_hash ->
        (module Get_staged_ledger_aux_and_pending_coinbases_at_hash)
    | Answer_sync_ledger_query ->
        (module Answer_sync_ledger_query)
    | Get_transition_chain ->
        (module Get_transition_chain)
    | Get_transition_chain_proof ->
        (module Get_transition_chain_proof)
    | Get_ancestry ->
        (module Get_ancestry)
    | Ban_notify ->
        (module Ban_notify)
    | Get_bootstrappable_best_tip ->
        (module Get_bootstrappable_best_tip)
    | Consensus_rpc rpc ->
        Consensus.Hooks.Rpcs.implementation_of_rpc rpc

  let match_handler : type q r.
         rpc_handler
      -> (q, r) rpc
      -> do_:((q, r) Rpc_intf.rpc_fn -> 'a)
      -> 'a option =
   fun handler rpc ~do_ ->
    match (rpc, handler) with
    | ( Get_staged_ledger_aux_and_pending_coinbases_at_hash
      , Rpc_handler (Get_staged_ledger_aux_and_pending_coinbases_at_hash, f) )
      ->
        Some (do_ f)
    | Answer_sync_ledger_query, Rpc_handler (Answer_sync_ledger_query, f) ->
        Some (do_ f)
    | Get_transition_chain, Rpc_handler (Get_transition_chain, f) ->
        Some (do_ f)
    | Get_transition_chain_proof, Rpc_handler (Get_transition_chain_proof, f)
      ->
        Some (do_ f)
    | Get_ancestry, Rpc_handler (Get_ancestry, f) ->
        Some (do_ f)
    | Ban_notify, Rpc_handler (Ban_notify, f) ->
        Some (do_ f)
    | Get_bootstrappable_best_tip, Rpc_handler (Get_bootstrappable_best_tip, f)
      ->
        Some (do_ f)
    | Consensus_rpc rpc_a, Rpc_handler (Consensus_rpc rpc_b, f) ->
        Consensus.Hooks.Rpcs.match_handler (Rpc_handler (rpc_b, f)) rpc_a ~do_
    | _ ->
        None
end

module Gossip_net = Gossip_net.Make (Rpcs)

module Config = struct
  type log_gossip_heard =
    {snark_pool_diff: bool; transaction_pool_diff: bool; new_state: bool}
  [@@deriving make]

  type t =
    { logger: Logger.t
    ; trust_system: Trust_system.t
    ; time_controller: Block_time.Controller.t
    ; consensus_local_state: Consensus.Data.Local_state.t
    ; creatable_gossip_net: Gossip_net.Any.creatable
    ; log_gossip_heard: log_gossip_heard }
  [@@deriving make]
end

type t =
  { logger: Logger.t
  ; trust_system: Trust_system.t
  ; gossip_net: Gossip_net.Any.t
  ; states:
      (External_transition.t Envelope.Incoming.t * Block_time.t)
      Strict_pipe.Reader.t
  ; transaction_pool_diffs:
      Transaction_pool.Resource_pool.Diff.t Envelope.Incoming.t
      Linear_pipe.Reader.t
  ; snark_pool_diffs:
      Snark_pool.Resource_pool.Diff.t Envelope.Incoming.t Linear_pipe.Reader.t
  ; online_status: [`Offline | `Online] Broadcast_pipe.Reader.t
  ; first_received_message_signal: unit Ivar.t }
[@@deriving fields]

let offline_time =
  Block_time.Span.of_ms @@ Int64.of_int Consensus.Constants.inactivity_ms

let setup_timer time_controller sync_state_broadcaster =
  Block_time.Timeout.create time_controller offline_time ~f:(fun _ ->
      Broadcast_pipe.Writer.write sync_state_broadcaster `Offline
      |> don't_wait_for )

let online_broadcaster time_controller received_messages =
  let online_reader, online_writer = Broadcast_pipe.create `Offline in
  let init =
    Block_time.Timeout.create time_controller
      (Block_time.Span.of_ms Int64.zero)
      ~f:ignore
  in
  Strict_pipe.Reader.fold received_messages ~init ~f:(fun old_timeout _ ->
      let%map () = Broadcast_pipe.Writer.write online_writer `Online in
      Block_time.Timeout.cancel time_controller old_timeout () ;
      setup_timer time_controller online_writer )
  |> Deferred.ignore |> don't_wait_for ;
  online_reader

let wrap_rpc_data_in_envelope conn data =
  let inet_addr = Unix.Inet_addr.of_string conn.Host_and_port.host in
  let sender = Envelope.Sender.Remote inet_addr in
  Envelope.Incoming.wrap ~data ~sender

let create (config : Config.t)
    ~(get_staged_ledger_aux_and_pending_coinbases_at_hash :
          State_hash.t Envelope.Incoming.t
       -> (Staged_ledger.Scan_state.t * Ledger_hash.t * Pending_coinbase.t)
          option
          Deferred.t)
    ~(answer_sync_ledger_query :
          (Ledger_hash.t * Ledger.Location.Addr.t Syncable_ledger.Query.t)
          Envelope.Incoming.t
       -> Sync_ledger.Answer.t Deferred.Or_error.t)
    ~(get_ancestry :
          Consensus.Data.Consensus_state.Value.t Envelope.Incoming.t
       -> ( External_transition.t
          , State_body_hash.t list * External_transition.t )
          Proof_carrying_data.t
          Deferred.Option.t)
    ~(get_bootstrappable_best_tip :
          Consensus.Data.Consensus_state.Value.t Envelope.Incoming.t
       -> ( External_transition.t
          , State_body_hash.t list * External_transition.t )
          Proof_carrying_data.t
          Deferred.Option.t)
    ~(get_transition_chain_proof :
          State_hash.t Envelope.Incoming.t
       -> (State_hash.t * State_body_hash.t list) Deferred.Option.t)
    ~(get_transition_chain :
          State_hash.t list Envelope.Incoming.t
       -> External_transition.t list Deferred.Option.t) =
  let run_for_rpc_result conn data ~f action_msg msg_args =
    let data_in_envelope = wrap_rpc_data_in_envelope conn data in
    let sender = Envelope.Incoming.sender data_in_envelope in
    let%bind () =
      Trust_system.(
        record_envelope_sender config.trust_system config.logger sender
          Actions.(Made_request, Some (action_msg, msg_args)))
    in
    let%bind result = f data_in_envelope in
    return (result, sender)
  in
  let record_unknown_item result sender action_msg msg_args =
    let%bind () =
      if Option.is_none result then
        Trust_system.(
          record_envelope_sender config.trust_system config.logger sender
            Actions.(Requested_unknown_item, Some (action_msg, msg_args)))
      else return ()
    in
    return result
  in
  (* each of the passed-in procedures expects an enveloped input, so
     we wrap the data received via RPC *)
  let get_staged_ledger_aux_and_pending_coinbases_at_hash_rpc conn ~version:_
      hash =
    let action_msg = "Staged ledger and pending coinbases at hash: $hash" in
    let msg_args = [("hash", State_hash.to_yojson hash)] in
    let%bind result, sender =
      run_for_rpc_result conn hash
        ~f:get_staged_ledger_aux_and_pending_coinbases_at_hash action_msg
        msg_args
    in
    record_unknown_item result sender action_msg msg_args
  in
  let answer_sync_ledger_query_rpc conn ~version:_ ((hash, query) as sync_query)
      =
    let%bind result, sender =
      run_for_rpc_result conn sync_query ~f:answer_sync_ledger_query
        "Answer_sync_ledger_query: $query"
        [("query", Sync_ledger.Query.to_yojson query)]
    in
    let%bind () =
      match result with
      | Ok _ ->
          return ()
      | Error err ->
          (* N.B.: to_string_mach double-quotes the string, don't want that *)
          let err_msg = Error.to_string_hum err in
          if String.is_prefix err_msg ~prefix:refused_answer_query_string then
            Trust_system.(
              record_envelope_sender config.trust_system config.logger sender
                Actions.
                  ( Requested_unknown_item
                  , Some
                      ( "Sync ledger query with hash: $hash, query: $query, \
                         with error: $error"
                      , [ ("hash", Ledger_hash.to_yojson hash)
                        ; ( "query"
                          , Syncable_ledger.Query.to_yojson
                              Ledger.Addr.to_yojson query )
                        ; ("error", `String err_msg) ] ) ))
          else return ()
    in
    return result
  in
  let get_ancestry_rpc conn ~version:_ query =
    Logger.debug config.logger ~module_:__MODULE__ ~location:__LOC__
      "Sending root proof to peer with IP %s" conn.Host_and_port.host ;
    let action_msg = "Get_ancestry query: $query" in
    let msg_args = [("query", Rpcs.Get_ancestry.query_to_yojson query)] in
    let%bind result, sender =
      run_for_rpc_result conn query ~f:get_ancestry action_msg msg_args
    in
    record_unknown_item result sender action_msg msg_args
  in
  let get_bootstrappable_best_tip_rpc conn ~version:_ query =
    Logger.debug config.logger ~module_:__MODULE__ ~location:__LOC__
      "Sending best_tip to peer with IP %s" conn.Host_and_port.host ;
    let action_msg = "Get_bootstrappable_best_ti. query: $query" in
    let msg_args =
      [("query", Rpcs.Get_bootstrappable_best_tip.query_to_yojson query)]
    in
    let%bind result, sender =
      run_for_rpc_result conn query ~f:get_bootstrappable_best_tip action_msg
        msg_args
    in
    record_unknown_item result sender action_msg msg_args
  in
  let get_transition_chain_proof_rpc conn ~version:_ query =
    Logger.info config.logger ~module_:__MODULE__ ~location:__LOC__
      "Sending transition_chain_proof to peer with IP %s"
      conn.Host_and_port.host ;
    let action_msg = "Get_transition_chain_proof query: $query" in
    let msg_args =
      [("query", Rpcs.Get_transition_chain_proof.query_to_yojson query)]
    in
    let%bind result, sender =
      run_for_rpc_result conn query ~f:get_transition_chain_proof action_msg
        msg_args
    in
    record_unknown_item result sender action_msg msg_args
  in
  let get_transition_chain_rpc conn ~version:_ query =
    Logger.info config.logger ~module_:__MODULE__ ~location:__LOC__
      "Sending transition_chain to peer with IP %s" conn.Host_and_port.host ;
    let action_msg = "Get_transition_chain query: $query" in
    let msg_args =
      [("query", Rpcs.Get_transition_chain.query_to_yojson query)]
    in
    let%bind result, sender =
      run_for_rpc_result conn query ~f:get_transition_chain action_msg msg_args
    in
    record_unknown_item result sender action_msg msg_args
  in
  let ban_notify_rpc conn ~version:_ ban_until =
    (* the port in `conn' is an ephemeral port, not of interest *)
    Logger.warn config.logger ~module_:__MODULE__ ~location:__LOC__
      "Node banned by peer $peer until $ban_until"
      ~metadata:
        [ ("peer", `String conn.Host_and_port.host)
        ; ( "ban_until"
          , `String (Time.to_string_abs ~zone:Time.Zone.utc ban_until) ) ] ;
    (* no computation to do; we're just getting notification *)
    Deferred.unit
  in
  let rpc_handlers =
    let open Rpcs in
    [ Rpc_handler
        ( Get_staged_ledger_aux_and_pending_coinbases_at_hash
        , get_staged_ledger_aux_and_pending_coinbases_at_hash_rpc )
    ; Rpc_handler (Answer_sync_ledger_query, answer_sync_ledger_query_rpc)
    ; Rpc_handler (Get_bootstrappable_best_tip, get_bootstrappable_best_tip_rpc)
    ; Rpc_handler (Get_ancestry, get_ancestry_rpc)
    ; Rpc_handler (Get_transition_chain, get_transition_chain_rpc)
    ; Rpc_handler (Get_transition_chain_proof, get_transition_chain_proof_rpc)
    ; Rpc_handler (Ban_notify, ban_notify_rpc) ]
    @ Consensus.Hooks.Rpcs.(
        List.map
          (rpc_handlers ~logger:config.logger
             ~local_state:config.consensus_local_state)
          ~f:(fun (Rpc_handler (rpc, f)) ->
            Rpcs.(Rpc_handler (Consensus_rpc rpc, f)) ))
  in
  let%map gossip_net =
    Gossip_net.Any.create config.creatable_gossip_net rpc_handlers
  in
  don't_wait_for
    (Gossip_net.Any.on_first_connect gossip_net ~f:(fun () ->
         (* After first_connect this list will only be empty if we filtered out all the peers due to mismatched chain id. *)
         let initial_peers = Gossip_net.Any.peers gossip_net in
         if List.is_empty initial_peers then (
           Logger.fatal config.logger "Failed to connect to any initial peers"
             ~module_:__MODULE__ ~location:__LOC__ ;
           raise No_initial_peers ) )) ;
  (* TODO: Think about buffering:
     I.e., what do we do when too many messages are coming in, or going out.
     For example, some things you really want to not drop (like your outgoing
     block announcment).
  *)
  let received_gossips, online_notifier =
    Strict_pipe.Reader.Fork.two
      (Gossip_net.Any.received_message_reader gossip_net)
  in
  let online_status =
    online_broadcaster config.time_controller online_notifier
  in
  let first_received_message_signal = Ivar.create () in
  let states, snark_pool_diffs, transaction_pool_diffs =
    Strict_pipe.Reader.partition_map3 received_gossips ~f:(fun envelope ->
        Ivar.fill_if_empty first_received_message_signal () ;
        match Envelope.Incoming.data envelope with
        | New_state state ->
            Perf_histograms.add_span ~name:"external_transition_latency"
              (Core.Time.abs_diff
                 Block_time.(now config.time_controller |> to_time)
                 ( External_transition.protocol_state state
                 |> Protocol_state.blockchain_state
                 |> Blockchain_state.timestamp |> Block_time.to_time )) ;
            if config.log_gossip_heard.new_state then
              Logger.debug config.logger ~module_:__MODULE__ ~location:__LOC__
                "Received a block $block from $sender"
                ~metadata:
                  [ ("block", External_transition.to_yojson state)
                  ; ( "sender"
                    , Envelope.(Sender.to_yojson (Incoming.sender envelope)) )
                  ] ;
            `Fst
              ( Envelope.Incoming.map envelope ~f:(fun _ -> state)
              , Block_time.now config.time_controller )
        | Snark_pool_diff diff ->
            if config.log_gossip_heard.snark_pool_diff then
              Logger.debug config.logger ~module_:__MODULE__ ~location:__LOC__
                "Received Snark-pool diff $work from $sender"
                ~metadata:
                  [ ("work", Snark_pool.Resource_pool.Diff.compact_json diff)
                  ; ( "sender"
                    , Envelope.(Sender.to_yojson (Incoming.sender envelope)) )
                  ] ;
            Coda_metrics.(
              Counter.inc_one Snark_work.completed_snark_work_received_gossip) ;
            `Snd (Envelope.Incoming.map envelope ~f:(fun _ -> diff))
        | Transaction_pool_diff diff ->
            if config.log_gossip_heard.transaction_pool_diff then
              Logger.debug config.logger ~module_:__MODULE__ ~location:__LOC__
                "Received transaction-pool diff $txns from $sender"
                ~metadata:
                  [ ("txns", Transaction_pool.Resource_pool.Diff.to_yojson diff)
                  ; ( "sender"
                    , Envelope.(Sender.to_yojson (Incoming.sender envelope)) )
                  ] ;
            `Trd (Envelope.Incoming.map envelope ~f:(fun _ -> diff)) )
  in
  { gossip_net
  ; logger= config.logger
  ; trust_system= config.trust_system
  ; states
  ; snark_pool_diffs= Strict_pipe.Reader.to_linear_pipe snark_pool_diffs
  ; transaction_pool_diffs=
      Strict_pipe.Reader.to_linear_pipe transaction_pool_diffs
  ; online_status
  ; first_received_message_signal }

(* lift and expose select gossip net functions *)
include struct
  open Gossip_net.Any

  let lift f {gossip_net; _} = f gossip_net

  let peers = lift peers

  let initial_peers = lift initial_peers

  let ban_notification_reader = lift ban_notification_reader

  let random_peers = lift random_peers

  let random_peers_except = lift random_peers_except

  let peers_by_ip = lift peers_by_ip

  (* these cannot be directly lifted due to the value restriction *)
  let query_peer t = lift query_peer t

  let on_first_connect t = lift on_first_connect t

  let on_first_high_connectivity t = lift on_first_high_connectivity t
end

let on_first_received_message {first_received_message_signal; _} ~f =
  Ivar.read first_received_message_signal >>| f

(* TODO: Have better pushback behavior *)
let broadcast t msg =
  Logger.trace t.logger ~module_:__MODULE__ ~location:__LOC__
    ~metadata:[("message", Gossip_net.Message.to_yojson msg)]
    !"Broadcasting %s over gossip net"
    (Gossip_net.Message.summary msg) ;
  Gossip_net.Any.broadcast t.gossip_net msg

let broadcast_state t state = broadcast t (Gossip_net.Message.New_state state)

let broadcast_transaction_pool_diff t diff =
  broadcast t (Gossip_net.Message.Transaction_pool_diff diff)

let broadcast_snark_pool_diff t diff =
  broadcast t (Gossip_net.Message.Snark_pool_diff diff)

(* TODO: This is kinda inefficient *)
let find_map xs ~f =
  let open Async in
  let ds = List.map xs ~f in
  let filter ~f =
    Deferred.bind ~f:(fun x -> if f x then return x else Deferred.never ())
  in
  let none_worked =
    Deferred.bind (Deferred.all ds) ~f:(fun ds ->
        if List.for_all ds ~f:Option.is_none then return None
        else Deferred.never () )
  in
  Deferred.any (none_worked :: List.map ~f:(filter ~f:Option.is_some) ds)

(* TODO: Don't copy and paste *)
let find_map' xs ~f =
  let open Async in
  let ds = List.map xs ~f in
  let filter ~f =
    Deferred.bind ~f:(fun x -> if f x then return x else Deferred.never ())
  in
  let none_worked =
    Deferred.bind (Deferred.all ds) ~f:(fun ds ->
        (* TODO: Validation applicative here *)
        if List.for_all ds ~f:Or_error.is_error then
          return (Or_error.error_string "all none")
        else Deferred.never () )
  in
  Deferred.any (none_worked :: List.map ~f:(filter ~f:Or_error.is_ok) ds)

let online_status t = t.online_status

let make_rpc_request ~rpc ~label t peer input =
  let open Deferred.Let_syntax in
  match%map query_peer t peer rpc input with
  | Ok (Some response) ->
      Ok response
  | Ok None ->
      Or_error.errorf
        !"Peer %{sexp:Network_peer.Peer.t} doesn't have the requested %s"
        peer label
  | Error e ->
      Error e

let get_transition_chain_proof =
  make_rpc_request ~rpc:Rpcs.Get_transition_chain_proof ~label:"transition"

let get_transition_chain =
  make_rpc_request ~rpc:Rpcs.Get_transition_chain ~label:"chain of transitions"

let get_bootstrappable_best_tip =
  make_rpc_request ~rpc:Rpcs.Get_bootstrappable_best_tip ~label:"best tip"

let ban_notify t peer banned_until =
  query_peer t peer Rpcs.Ban_notify banned_until

let net2 t = Gossip_net.Any.net2 t.gossip_net

let try_non_preferred_peers t input peers ~rpc =
  let max_current_peers = 8 in
  let rec loop peers num_peers =
    if num_peers > max_current_peers then
      return
        (Or_error.error_string
           "None of randomly-chosen peers can handle the request")
    else
      let current_peers, remaining_peers = List.split_n peers num_peers in
      find_map' current_peers ~f:(fun peer ->
          let%bind response_or_error = query_peer t peer rpc input in
          match response_or_error with
          | Ok (Some response) ->
              let%bind () =
                Trust_system.(
                  record t.trust_system t.logger peer.host
                    Actions.
                      ( Fulfilled_request
                      , Some ("Nonpreferred peer returned valid response", [])
                      ))
              in
              return (Ok response)
          | Ok None ->
              loop remaining_peers (2 * num_peers)
          | Error _ ->
              loop remaining_peers (2 * num_peers) )
  in
  loop peers 1

let try_preferred_peer t inet_addr input ~rpc =
  let peers_at_addr = peers_by_ip t inet_addr in
  (* if there's a single peer at inet_addr, call it the preferred peer *)
  match peers_at_addr with
  | [peer] -> (
      let get_random_peers () =
        let max_peers = 15 in
        let except = Peer.Hash_set.of_list [peer] in
        random_peers_except t max_peers ~except
      in
      let%bind response = query_peer t peer rpc input in
      match response with
      | Ok (Some data) ->
          let%bind () =
            Trust_system.(
              record t.trust_system t.logger peer.host
                Actions.
                  ( Fulfilled_request
                  , Some ("Preferred peer returned valid response", []) ))
          in
          return (Ok data)
      | Ok None ->
          let%bind () =
            Trust_system.(
              record t.trust_system t.logger peer.host
                Actions.
                  ( Violated_protocol
                  , Some ("When querying preferred peer, got no response", [])
                  ))
          in
          let peers = get_random_peers () in
          try_non_preferred_peers t input peers ~rpc
      | Error _ ->
          (* TODO: determine what punishments apply here *)
          Logger.error t.logger ~module_:__MODULE__ ~location:__LOC__
            !"get error from %{sexp: Peer.t}"
            peer ;
          let peers = get_random_peers () in
          try_non_preferred_peers t input peers ~rpc )
  | _ ->
      (* no preferred peer *)
      let max_peers = 16 in
      let peers = random_peers t max_peers in
      try_non_preferred_peers t input peers ~rpc

let get_staged_ledger_aux_and_pending_coinbases_at_hash t inet_addr input =
  try_preferred_peer t inet_addr input
    ~rpc:Rpcs.Get_staged_ledger_aux_and_pending_coinbases_at_hash

let get_ancestry t inet_addr input =
  try_preferred_peer t inet_addr input ~rpc:Rpcs.Get_ancestry

let glue_sync_ledger t query_reader response_writer =
  (* We attempt to query 3 random peers, retry_max times. We keep track of the
     peers that couldn't answer a particular query and won't try them
     again. *)
  let retry_max = 6 in
  let retry_interval = Core.Time.Span.of_ms 200. in
  let rec answer_query ctr peers_tried query =
    O1trace.trace_event "ask sync ledger query" ;
    let peers = random_peers_except t 3 ~except:peers_tried in
    Logger.trace t.logger ~module_:__MODULE__ ~location:__LOC__
      !"SL: Querying the following peers %{sexp: Peer.t list}"
      peers ;
    match%bind
      find_map peers ~f:(fun peer ->
          Logger.trace t.logger ~module_:__MODULE__ ~location:__LOC__
            !"Asking %{sexp: Peer.t} query regarding ledger_hash %{sexp: \
              Ledger_hash.t}"
            peer (fst query) ;
          match%map query_peer t peer Rpcs.Answer_sync_ledger_query query with
          | Ok (Ok answer) ->
              Logger.trace t.logger ~module_:__MODULE__ ~location:__LOC__
                !"Received answer from peer %{sexp: Peer.t} on ledger_hash \
                  %{sexp: Ledger_hash.t}"
                peer (fst query) ;
              (* TODO : here is a place where an envelope could contain
                 a Peer.t, and not just an IP address, if desired
              *)
              let inet_addr = peer.host in
              Some
                (Envelope.Incoming.wrap ~data:answer
                   ~sender:(Envelope.Sender.Remote inet_addr))
          | Ok (Error e) ->
              Logger.info t.logger ~module_:__MODULE__ ~location:__LOC__
                "Peer $peer didn't have enough information to answer \
                 ledger_hash query. See error for more details: $error"
                ~metadata:[("error", `String (Error.to_string_hum e))] ;
              Hash_set.add peers_tried peer ;
              None
          | Error err ->
              Logger.warn t.logger ~module_:__MODULE__ ~location:__LOC__
                "Network error: %s" (Error.to_string_mach err) ;
              None )
    with
    | Some answer ->
        Logger.trace t.logger ~module_:__MODULE__ ~location:__LOC__
          !"Succeeding with answer on ledger_hash %{sexp: Ledger_hash.t}"
          (fst query) ;
        (* TODO *)
        Linear_pipe.write_if_open response_writer (fst query, snd query, answer)
    | None ->
        Logger.info t.logger ~module_:__MODULE__ ~location:__LOC__
          !"None of the peers contacted were able to answer ledger_hash query \
            -- trying more" ;
        if ctr > retry_max then Deferred.unit
        else
          let%bind () = Clock.after retry_interval in
          answer_query (ctr + 1) peers_tried query
  in
  Linear_pipe.iter_unordered ~max_concurrency:8 query_reader
    ~f:(answer_query 0 (Peer.Hash_set.of_list []))
  |> don't_wait_for<|MERGE_RESOLUTION|>--- conflicted
+++ resolved
@@ -417,80 +417,6 @@
       include Register (T')
     end
   end
-<<<<<<< HEAD
-=======
-end
-
-module Make_message (Inputs : sig
-  module Snark_pool_diff : sig
-    type t [@@deriving sexp, to_yojson]
-
-    module Stable :
-      sig
-        module V1 : sig
-          type t [@@deriving bin_io, sexp, version]
-        end
-      end
-      with type V1.t = t
-  end
-
-  module Transaction_pool_diff : sig
-    type t [@@deriving sexp, to_yojson]
-
-    module Stable :
-      sig
-        module V1 : sig
-          type t [@@deriving bin_io, sexp, version]
-        end
-      end
-      with type V1.t = t
-  end
-end) =
-struct
-  open Inputs
-
-  module Master = struct
-    module T = struct
-      type msg =
-        | New_state of External_transition.t
-        | Snark_pool_diff of Snark_pool_diff.t
-        | Transaction_pool_diff of Transaction_pool_diff.t
-      [@@deriving sexp, to_yojson]
-    end
-
-    let name = "message"
-
-    module Caller = T
-    module Callee = T
-  end
-
-  include Master.T
-  include Versioned_rpc.Both_convert.One_way.Make (Master)
-
-  module V1 = struct
-    module T = struct
-      type msg = Master.T.msg =
-        | New_state of External_transition.Stable.V1.t
-        | Snark_pool_diff of Snark_pool_diff.Stable.V1.t
-        | Transaction_pool_diff of Transaction_pool_diff.Stable.V1.t
-      [@@deriving bin_io, sexp, version {rpc}]
-
-      let callee_model_of_msg = Fn.id
-
-      let msg_of_caller_model = Fn.id
-    end
-
-    include Register (T)
-
-    let summary = function
-      | T.New_state _ ->
-          "new state"
-      | Snark_pool_diff _ ->
-          "snark pool diff"
-      | Transaction_pool_diff _ ->
-          "transaction pool diff"
-  end
->>>>>>> bcc32098
 
   type ('query, 'response) rpc =
     | Get_staged_ledger_aux_and_pending_coinbases_at_hash
