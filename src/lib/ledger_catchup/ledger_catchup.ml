--- conflicted
+++ resolved
@@ -133,16 +133,9 @@
                       breadcrumb_if_present ()
                     in
                     `Constructed new_breadcrumb
-<<<<<<< HEAD
-                | Error (`Fatal_error exn) ->
-                    Or_error.of_exn exn
-                | Error (`Validation_error error) ->
-                    Error error )
-=======
                 | Error (`Fatal_error exn) -> Or_error.of_exn exn
                 | Error (`Validation_error error) -> Error error )
             (*TODO: punish*)
->>>>>>> 96e22080
             |> Cached.sequence_deferred
           in
           Cached.sequence_result cached_result )
@@ -178,12 +171,8 @@
       transition_enveloped =
     let cached_verified_transition =
       let open Deferred.Result.Let_syntax in
-<<<<<<< HEAD
-      let%bind (_ : External_transition.Proof_verified.t) =
-=======
       let transition = Envelope.Incoming.data transition_enveloped in
       let%bind _ : External_transition.Proof_verified.t =
->>>>>>> 96e22080
         Protocol_state_validator.validate_proof transition
         |> Deferred.Result.map_error ~f:(fun error ->
                `Invalid (Error.to_string_hum error) )
