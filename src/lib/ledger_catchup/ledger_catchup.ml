--- conflicted
+++ resolved
@@ -1,10 +1,7 @@
 open Core
 open Async
 open Protocols.Coda_transition_frontier
-<<<<<<< HEAD
-=======
 open Pipe_lib
->>>>>>> 8b9ec40b
 open Coda_base
 
 module Make (Inputs : Inputs.S) :
@@ -25,13 +22,8 @@
         | Error e -> Deferred.return (Error e)
         | Ok acc -> f acc elem )
 
-<<<<<<< HEAD
   (* We would like the async scheduler to context switch between each iteration 
   of external transitions when trying to build breadcrumb_path. Therefore, this 
-=======
-  (* We would like the async scheduler to context switch between each iteration
-  of external transitions when trying to build breadcrumb_path. Therefore, this
->>>>>>> 8b9ec40b
   function needs to return a Deferred *)
   let construct_breadcrumb_path ~logger initial_staged_ledger
       external_transitions =
@@ -40,11 +32,7 @@
       fold_result_seq external_transitions ~init:(initial_staged_ledger, [])
         ~f:(fun (staged_ledger, acc) external_transition ->
           let diff =
-<<<<<<< HEAD
-            External_transition.staged_ledger_diff external_transition
-=======
             External_transition.Verified.staged_ledger_diff external_transition
->>>>>>> 8b9ec40b
           in
           let%map _, _, `Staged_ledger staged_ledger =
             Deferred.create (fun ivar ->
@@ -55,11 +43,7 @@
             With_hash.of_data external_transition
               ~hash_data:
                 (Fn.compose Consensus.Mechanism.Protocol_state.hash
-<<<<<<< HEAD
-                   External_transition.protocol_state)
-=======
                    External_transition.Verified.protocol_state)
->>>>>>> 8b9ec40b
           in
           let new_breadcrumb =
             Transition_frontier.Breadcrumb.create transition_with_hash
@@ -72,11 +56,7 @@
   let materialize_breadcrumbs ~frontier ~logger ~peer external_transitions =
     let root_transition = List.hd_exn external_transitions in
     let initial_state_hash =
-<<<<<<< HEAD
-      root_transition |> External_transition.protocol_state
-=======
       root_transition |> External_transition.Verified.protocol_state
->>>>>>> 8b9ec40b
       |> External_transition.Protocol_state.previous_state_hash
     in
     match Transition_frontier.find frontier initial_state_hash with
@@ -117,15 +97,6 @@
             Logger.faulty_peer logger !"%s" message ;
             Deferred.return @@ Or_error.error_string message
         | Some queried_transitions ->
-<<<<<<< HEAD
-            materialize_breadcrumbs ~frontier ~logger ~peer queried_transitions
-    )
-
-  let run ~logger ~network ~frontier ~catchup_job_reader
-      ~catchup_breadcrumbs_writer =
-    let open Pipe_lib.Strict_pipe in
-    Reader.iter catchup_job_reader ~f:(fun transition_with_hash ->
-=======
             let%bind queried_transitions_verified =
               let staged_ledger =
                 Transition_frontier.best_tip frontier
@@ -142,18 +113,13 @@
   let run ~logger ~network ~frontier ~catchup_job_reader
       ~catchup_breadcrumbs_writer =
     Strict_pipe.Reader.iter catchup_job_reader ~f:(fun transition_with_hash ->
->>>>>>> 8b9ec40b
         let hash = With_hash.hash transition_with_hash in
         match%map
           get_transitions_and_compute_breadcrumbs ~logger ~network ~frontier
             ~num_peers:8 hash
         with
-<<<<<<< HEAD
-        | Ok breadcrumbs -> Writer.write catchup_breadcrumbs_writer breadcrumbs
-=======
         | Ok breadcrumbs ->
             Strict_pipe.Writer.write catchup_breadcrumbs_writer breadcrumbs
->>>>>>> 8b9ec40b
         | Error e ->
             Logger.info logger
               !"None of the peers have a transition with state hash:\n%s"
