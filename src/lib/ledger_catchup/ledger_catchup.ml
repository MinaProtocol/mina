open Core
open Async
open Cache_lib
open Pipe_lib
open Coda_base

(** [Ledger_catchup] is a procedure that connects a foreign external transition
    into a transition frontier by requesting a path of external_transitions
    from its peer. It receives the state_hash to catchup from
    [Catchup_scheduler]. With that state_hash, it will ask its peers for
    a merkle path/list from their oldest transition to the state_hash it is
    asking for. Upon receiving the merkle path/list, it will do the following:
    
    1. verify the merkle path/list is correct by calling
    [Transition_chain_witness.verify]. This function would returns a list
    of state hashes if the verification is successful.
    
    2. using the list of state hashes to poke a transition frontier
    in order to find the hashes of missing transitions. If none of the hashes
    are found, then it means some more transitions are missing.

    Once the list of missing hashes are computed, it would do another request to
    download the corresponding transitions in a batch fashion. Next it will perform the
    following validations on each external_transition:

    1. Check the list of transitions corresponds to the list of hashes that we
    requested;

    2. Each transition is checked through [Transition_processor.Validator] and
    [Protocol_state_validator]

    If any of the external_transitions is invalid,
    1) the sender is punished;
    2) those external_transitions that already passed validation would be
       invalidated.
    Otherwise, [Ledger_catchup] will build a corresponding breadcrumb path from
    the path of external_transitions. A breadcrumb from the path is built using
    its corresponding external_transition staged_ledger_diff and applying it to
    its preceding breadcrumb staged_ledger to obtain its corresponding
    staged_ledger. If there was an error in building the breadcrumbs, then
    catchup would invalidate the cached transitions.
    After building the breadcrumb path, [Ledger_catchup] will then send it to
    the [Processor] via writing them to catchup_breadcrumbs_writer. *)

module Make (Inputs : Inputs.S) :
  Coda_intf.Catchup_intf
  with type external_transition_with_initial_validation :=
              Inputs.External_transition.with_initial_validation
   and type unprocessed_transition_cache :=
              Inputs.Unprocessed_transition_cache.t
   and type transition_frontier := Inputs.Transition_frontier.t
   and type transition_frontier_breadcrumb :=
              Inputs.Transition_frontier.Breadcrumb.t
   and type network := Inputs.Network.t
   and type verifier := Inputs.Verifier.t = struct
  open Inputs

  type verification_error =
    [ `In_frontier of State_hash.t
    | `In_process of State_hash.t Cache_lib.Intf.final_state
    | `Disconnected
    | `Verifier_error of Error.t
    | `Invalid_proof ]

  type 'a verification_result = ('a, verification_error) Result.t

  let verify_transition ~logger ~trust_system ~verifier ~frontier
      ~unprocessed_transition_cache enveloped_transition =
    let sender = Envelope.Incoming.sender enveloped_transition in
    let cached_initially_validated_transition_result =
      let open Deferred.Result.Let_syntax in
      let transition = Envelope.Incoming.data enveloped_transition in
      let%bind initially_validated_transition =
        ( External_transition.Validation.wrap transition
          |> External_transition.skip_time_received_validation
               `This_transition_was_not_received_via_gossip
          |> External_transition.validate_proof ~verifier
          :> External_transition.with_initial_validation verification_result
             Deferred.t )
      in
      let enveloped_initially_validated_transition =
        Envelope.Incoming.map enveloped_transition
          ~f:(Fn.const initially_validated_transition)
      in
      Deferred.return
        ( Transition_handler_validator.validate_transition ~logger ~frontier
            ~unprocessed_transition_cache
            enveloped_initially_validated_transition
          :> ( External_transition.with_initial_validation Envelope.Incoming.t
             , State_hash.t )
             Cached.t
             verification_result )
    in
    let open Deferred.Let_syntax in
    match%bind cached_initially_validated_transition_result with
    | Ok x ->
        Deferred.return @@ Ok (`Building_path x)
    | Error (`In_frontier hash) ->
        Logger.trace logger ~module_:__MODULE__ ~location:__LOC__
          "transition queried during ledger catchup has already been seen" ;
        Deferred.return @@ Ok (`In_frontier hash)
    | Error (`In_process consumed_state) -> (
        Logger.trace logger ~module_:__MODULE__ ~location:__LOC__
          "transition queried during ledger catchup is still in process in \
           one of the components in transition_frontier" ;
        match%map Ivar.read consumed_state with
        | `Failed ->
            Logger.trace logger ~module_:__MODULE__ ~location:__LOC__
              "transition queried during ledger catchup failed" ;
            Error (Error.of_string "Previous transition failed")
        | `Success hash ->
            Ok (`In_frontier hash) )
    | Error (`Verifier_error error) ->
        Logger.warn logger ~module_:__MODULE__ ~location:__LOC__
          ~metadata:[("error", `String (Error.to_string_hum error))]
          "verifier threw an error while verifying transiton queried during \
           ledger catchup: $error" ;
        return
          (Error
             (Error.of_string
                (sprintf "verifier threw an error: %s"
                   (Error.to_string_hum error))))
    | Error `Invalid_proof ->
        let%map () =
          Trust_system.record_envelope_sender trust_system logger sender
            ( Trust_system.Actions.Gossiped_invalid_transition
            , Some ("invalid proof", []) )
        in
        Error (Error.of_string "invalid proof")
    | Error `Disconnected ->
        Deferred.Or_error.fail @@ Error.of_string "disconnected chain"

  let rec fold_until ~(init : 'accum)
      ~(f :
            'accum
         -> 'a
         -> ('accum, 'final) Continue_or_stop.t Deferred.Or_error.t)
      ~(finish : 'accum -> 'final Deferred.Or_error.t) :
      'a list -> 'final Deferred.Or_error.t = function
    | [] ->
        finish init
    | x :: xs -> (
        let open Deferred.Or_error.Let_syntax in
        match%bind f init x with
        | Continue_or_stop.Stop res ->
            Deferred.Or_error.return res
        | Continue_or_stop.Continue init ->
            fold_until ~init ~f ~finish xs )

  (* returns a list of state-hashes with the older ones at the front *)
  let download_state_hashes ~logger ~trust_system ~network ~frontier ~num_peers
      ~target_hash =
    let peers = Network.random_peers network num_peers in
    Logger.debug logger ~module_:__MODULE__ ~location:__LOC__
      ~metadata:
        [("target_hash", `String (State_hash.to_base58_check target_hash))]
      "Doing a catchup job with target $target_hash" ;
    Deferred.Or_error.find_map_ok peers ~f:(fun peer ->
        let open Deferred.Or_error.Let_syntax in
        let%bind transition_chain_witness =
          Network.get_transition_chain_witness network peer target_hash
        in
        (* a list of state_hashes from new to old *)
        let%bind hashes =
          match
            Transition_chain_witness.verify ~target_hash
              ~transition_chain_witness
          with
          | Some hashes ->
              Deferred.Or_error.return hashes
          | None ->
              let error_msg =
                sprintf
                  !"Peer %{sexp:Network_peer.Peer.t} sent us bad proof"
                  peer
              in
              ignore
                Trust_system.(
                  record trust_system logger peer.host
                    Actions.(Violated_protocol, Some (error_msg, []))) ;
              Deferred.Or_error.error_string error_msg
        in
        Deferred.return
        @@ List.fold_until
             (Non_empty_list.to_list hashes)
             ~init:[]
             ~f:(fun acc hash ->
               if Transition_frontier.find frontier hash |> Option.is_some then
                 Continue_or_stop.Stop (Ok (peer, acc))
               else Continue_or_stop.Continue (hash :: acc) )
             ~finish:(fun _ ->
               Or_error.errorf
                 !"Peer %{sexp:Network_peer.Peer.t} moves too fast"
                 peer ) )

  let verify_against_hashes transitions hashes =
    List.length transitions = List.length hashes
    && List.for_all2_exn transitions hashes ~f:(fun transition hash ->
           State_hash.equal (External_transition.state_hash transition) hash )

  let rec partition size = function
    | [] ->
        []
    | ls ->
        let sub, rest = List.split_n ls size in
        sub :: partition size rest

  (* returns a list of transitions with old ones comes first *)
  let download_transitions ~logger ~trust_system ~network ~num_peers
      ~preferred_peer ~maximum_download_size ~hashes_of_missing_transitions =
    let random_peers = Network.random_peers network num_peers in
    Deferred.Or_error.List.concat_map
      (partition maximum_download_size hashes_of_missing_transitions)
      ~how:`Parallel ~f:(fun hashes ->
        Deferred.Or_error.find_map_ok (preferred_peer :: random_peers)
          ~f:(fun peer ->
            let open Deferred.Or_error.Let_syntax in
            let%bind transitions =
              Network.get_transition_chain network peer hashes
            in
            if not @@ verify_against_hashes transitions hashes then (
              let error_msg =
                sprintf
                  !"Peer %{sexp:Network_peer.Peer.t} returned a list that is \
                    different from the one that is requested."
                  peer
              in
              Trust_system.(
                record trust_system logger peer.host
                  Actions.(Violated_protocol, Some (error_msg, [])))
              |> don't_wait_for ;
              Deferred.Or_error.error_string error_msg )
            else
              Deferred.Or_error.return
              @@ List.map2_exn hashes transitions ~f:(fun hash transition ->
                     let transition_with_hash =
                       With_hash.of_data transition ~hash_data:(Fn.const hash)
                     in
                     Envelope.Incoming.wrap ~data:transition_with_hash
                       ~sender:(Envelope.Sender.Remote peer.host) ) ) )

  let verify_transitions_and_build_breadcrumbs ~logger ~trust_system ~verifier
      ~frontier ~unprocessed_transition_cache ~transitions ~target_hash
      ~subtrees =
    let open Deferred.Or_error.Let_syntax in
    let%bind transitions_with_initial_validation, initial_hash =
      fold_until (List.rev transitions) ~init:[]
        ~f:(fun acc transition ->
          let open Deferred.Let_syntax in
          match%bind
            verify_transition ~logger ~trust_system ~verifier ~frontier
              ~unprocessed_transition_cache transition
          with
          | Error e ->
              List.map acc ~f:Cached.invalidate_with_failure |> ignore ;
              Deferred.Or_error.fail e
          | Ok (`In_frontier initial_hash) ->
              Deferred.Or_error.return
              @@ Continue_or_stop.Stop (acc, initial_hash)
          | Ok (`Building_path transition_with_initial_validation) ->
              Deferred.Or_error.return
              @@ Continue_or_stop.Continue
                   (transition_with_initial_validation :: acc) )
        ~finish:(fun acc ->
          if List.length transitions <= 0 then
            Deferred.Or_error.return ([], target_hash)
          else
            let oldest_missing_transition =
              List.hd_exn transitions |> Envelope.Incoming.data
              |> With_hash.data
            in
            let initial_state_hash =
              External_transition.parent_hash oldest_missing_transition
            in
            Deferred.Or_error.return (acc, initial_state_hash) )
    in
    let trees_of_transitions =
      Option.fold
        (Non_empty_list.of_list_opt transitions_with_initial_validation)
        ~init:subtrees ~f:(fun _ transitions ->
          [Rose_tree.of_non_empty_list ~subtrees transitions] )
    in
    let open Deferred.Let_syntax in
    match%bind
      Breadcrumb_builder.build_subtrees_of_breadcrumbs ~logger ~verifier
        ~trust_system ~frontier ~initial_hash trees_of_transitions
    with
    | Ok result ->
        Deferred.Or_error.return result
    | Error e ->
        List.map transitions_with_initial_validation
          ~f:Cached.invalidate_with_failure
        |> ignore ;
        Deferred.Or_error.fail e

  let garbage_collect_subtrees ~logger ~subtrees =
    List.iter subtrees ~f:(fun subtree ->
        Rose_tree.map subtree ~f:Cached.invalidate_with_failure |> ignore ) ;
    Logger.trace logger ~module_:__MODULE__ ~location:__LOC__
      "garbage collected failed cached transitions"

  let run ~logger ~trust_system ~verifier ~network ~frontier
      ~catchup_job_reader
      ~(catchup_breadcrumbs_writer :
         ( (Inputs.Transition_frontier.Breadcrumb.t, State_hash.t) Cached.t
           Rose_tree.t
           list
           * (unit -> unit Deferred.t)
         , Strict_pipe.crash Strict_pipe.buffered
         , unit )
         Strict_pipe.Writer.t) ~unprocessed_transition_cache : unit =
    let num_peers = 8 in
    let maximum_download_size = 100 in
    Strict_pipe.Reader.iter_without_pushback catchup_job_reader
<<<<<<< HEAD
      ~f:(fun (hash, subtrees) ->
        (let%bind () = Transition_frontier.incr_num_catchup_jobs frontier in
         match%bind
           get_transitions_and_compute_breadcrumbs ~logger ~trust_system
             ~verifier ~network ~frontier ~num_peers:8
             ~unprocessed_transition_cache ~target_forest:(hash, subtrees)
         with
         | Ok trees ->
             Logger.trace logger ~module_:__MODULE__ ~location:__LOC__
               "about to write to the catchup breadcrumbs pipe" ;
             if Strict_pipe.Writer.is_closed catchup_breadcrumbs_writer then (
               Logger.trace logger ~module_:__MODULE__ ~location:__LOC__
                 "catchup breadcrumbs pipe was closed; attempt to write to \
                  closed pipe" ;
               Transition_frontier.decr_num_catchup_jobs frontier )
             else
               Strict_pipe.Writer.write catchup_breadcrumbs_writer
                 ( trees
                 , fun () -> Transition_frontier.decr_num_catchup_jobs frontier
                 )
               |> Deferred.return
         | Error e ->
             Logger.warn logger ~module_:__MODULE__ ~location:__LOC__
               !"Catchup process failed -- unable to receive valid data from \
                 peers or transition frontier progressed faster than catchup \
                 data received. See error for details: $error"
               ~metadata:[("error", `String (Error.to_string_hum e))] ;
             List.iter subtrees ~f:(fun subtree ->
                 Rose_tree.iter subtree ~f:(fun cached_transition ->
                     Cached.invalidate_with_failure cached_transition |> ignore
                 ) ) ;
             Logger.trace logger ~module_:__MODULE__ ~location:__LOC__
               "garbage collected failed cached transitions" ;
             Transition_frontier.decr_num_catchup_jobs frontier)
=======
      ~f:(fun (target_hash, subtrees) ->
        ( match%map
            let open Deferred.Or_error.Let_syntax in
            let%bind preferred_peer, hashes_of_missing_transitions =
              download_state_hashes ~logger ~trust_system ~network ~frontier
                ~num_peers ~target_hash
            in
            let num_of_missing_transitions =
              List.length hashes_of_missing_transitions
            in
            Logger.debug logger ~module_:__MODULE__ ~location:__LOC__
              ~metadata:
                [ ( "hashes_of_missing_transitions"
                  , `List
                      (List.map hashes_of_missing_transitions ~f:(fun hash ->
                           `String (State_hash.to_base58_check hash) )) ) ]
              !"Number of missing transitions is %d"
              num_of_missing_transitions ;
            let%bind transitions =
              if num_of_missing_transitions <= 0 then
                Deferred.Or_error.return []
              else
                download_transitions ~logger ~trust_system ~network ~num_peers
                  ~preferred_peer ~maximum_download_size
                  ~hashes_of_missing_transitions
            in
            verify_transitions_and_build_breadcrumbs ~logger ~trust_system
              ~verifier ~frontier ~unprocessed_transition_cache ~transitions
              ~target_hash ~subtrees
          with
        | Ok trees_of_breadcrumbs ->
            Logger.trace logger ~module_:__MODULE__ ~location:__LOC__
              ~metadata:
                [ ( "hashes of transitions"
                  , `List
                      (List.map trees_of_breadcrumbs ~f:(fun tree ->
                           Rose_tree.to_yojson
                             (fun breadcrumb ->
                               Cached.peek breadcrumb
                               |> Transition_frontier.Breadcrumb.state_hash
                               |> State_hash.to_base58_check
                               |> fun str -> `String str )
                             tree )) ) ]
              "about to write to the catchup breadcrumbs pipe" ;
            if Strict_pipe.Writer.is_closed catchup_breadcrumbs_writer then (
              Logger.trace logger ~module_:__MODULE__ ~location:__LOC__
                "catchup breadcrumbs pipe was closed; attempt to write to \
                 closed pipe" ;
              garbage_collect_subtrees ~logger ~subtrees:trees_of_breadcrumbs )
            else
              Strict_pipe.Writer.write catchup_breadcrumbs_writer
                trees_of_breadcrumbs
        | Error e ->
            Logger.warn logger ~module_:__MODULE__ ~location:__LOC__
              ~metadata:[("error", `String (Error.to_string_hum e))]
              "Catchup process failed -- unable to receive valid data from \
               peers or transition frontier progressed faster than catchup \
               data received. See error for details: $error" ;
            garbage_collect_subtrees ~logger ~subtrees )
>>>>>>> f0cc3442
        |> don't_wait_for )
    |> don't_wait_for
end

include Make (struct
  include Transition_frontier.Inputs
  module Transition_frontier = Transition_frontier
  module Unprocessed_transition_cache =
    Transition_handler.Unprocessed_transition_cache
  module Transition_handler_validator = Transition_handler.Validator
  module Breadcrumb_builder = Transition_handler.Breadcrumb_builder
  module Network = Coda_networking
  module Transition_chain_witness = Transition_chain_witness
end)<|MERGE_RESOLUTION|>--- conflicted
+++ resolved
@@ -312,102 +312,71 @@
     let num_peers = 8 in
     let maximum_download_size = 100 in
     Strict_pipe.Reader.iter_without_pushback catchup_job_reader
-<<<<<<< HEAD
-      ~f:(fun (hash, subtrees) ->
+      ~f:(fun (target_hash, subtrees) ->
         (let%bind () = Transition_frontier.incr_num_catchup_jobs frontier in
          match%bind
-           get_transitions_and_compute_breadcrumbs ~logger ~trust_system
-             ~verifier ~network ~frontier ~num_peers:8
-             ~unprocessed_transition_cache ~target_forest:(hash, subtrees)
+           let open Deferred.Or_error.Let_syntax in
+           let%bind preferred_peer, hashes_of_missing_transitions =
+             download_state_hashes ~logger ~trust_system ~network ~frontier
+               ~num_peers ~target_hash
+           in
+           let num_of_missing_transitions =
+             List.length hashes_of_missing_transitions
+           in
+           Logger.debug logger ~module_:__MODULE__ ~location:__LOC__
+             ~metadata:
+               [ ( "hashes_of_missing_transitions"
+                 , `List
+                     (List.map hashes_of_missing_transitions ~f:(fun hash ->
+                          `String (State_hash.to_base58_check hash) )) ) ]
+             !"Number of missing transitions is %d"
+             num_of_missing_transitions ;
+           let%bind transitions =
+             if num_of_missing_transitions <= 0 then
+               Deferred.Or_error.return []
+             else
+               download_transitions ~logger ~trust_system ~network ~num_peers
+                 ~preferred_peer ~maximum_download_size
+                 ~hashes_of_missing_transitions
+           in
+           verify_transitions_and_build_breadcrumbs ~logger ~trust_system
+             ~verifier ~frontier ~unprocessed_transition_cache ~transitions
+             ~target_hash ~subtrees
          with
-         | Ok trees ->
+         | Ok trees_of_breadcrumbs ->
              Logger.trace logger ~module_:__MODULE__ ~location:__LOC__
+               ~metadata:
+                 [ ( "hashes of transitions"
+                   , `List
+                       (List.map trees_of_breadcrumbs ~f:(fun tree ->
+                            Rose_tree.to_yojson
+                              (fun breadcrumb ->
+                                Cached.peek breadcrumb
+                                |> Transition_frontier.Breadcrumb.state_hash
+                                |> State_hash.to_base58_check
+                                |> fun str -> `String str )
+                              tree )) ) ]
                "about to write to the catchup breadcrumbs pipe" ;
              if Strict_pipe.Writer.is_closed catchup_breadcrumbs_writer then (
                Logger.trace logger ~module_:__MODULE__ ~location:__LOC__
                  "catchup breadcrumbs pipe was closed; attempt to write to \
                   closed pipe" ;
+               garbage_collect_subtrees ~logger ~subtrees:trees_of_breadcrumbs ;
                Transition_frontier.decr_num_catchup_jobs frontier )
-             else
+             else (
                Strict_pipe.Writer.write catchup_breadcrumbs_writer
-                 ( trees
+                 ( trees_of_breadcrumbs
                  , fun () -> Transition_frontier.decr_num_catchup_jobs frontier
-                 )
-               |> Deferred.return
+                 ) ;
+               Deferred.unit )
          | Error e ->
              Logger.warn logger ~module_:__MODULE__ ~location:__LOC__
-               !"Catchup process failed -- unable to receive valid data from \
-                 peers or transition frontier progressed faster than catchup \
-                 data received. See error for details: $error"
-               ~metadata:[("error", `String (Error.to_string_hum e))] ;
-             List.iter subtrees ~f:(fun subtree ->
-                 Rose_tree.iter subtree ~f:(fun cached_transition ->
-                     Cached.invalidate_with_failure cached_transition |> ignore
-                 ) ) ;
-             Logger.trace logger ~module_:__MODULE__ ~location:__LOC__
-               "garbage collected failed cached transitions" ;
+               ~metadata:[("error", `String (Error.to_string_hum e))]
+               "Catchup process failed -- unable to receive valid data from \
+                peers or transition frontier progressed faster than catchup \
+                data received. See error for details: $error" ;
+             garbage_collect_subtrees ~logger ~subtrees ;
              Transition_frontier.decr_num_catchup_jobs frontier)
-=======
-      ~f:(fun (target_hash, subtrees) ->
-        ( match%map
-            let open Deferred.Or_error.Let_syntax in
-            let%bind preferred_peer, hashes_of_missing_transitions =
-              download_state_hashes ~logger ~trust_system ~network ~frontier
-                ~num_peers ~target_hash
-            in
-            let num_of_missing_transitions =
-              List.length hashes_of_missing_transitions
-            in
-            Logger.debug logger ~module_:__MODULE__ ~location:__LOC__
-              ~metadata:
-                [ ( "hashes_of_missing_transitions"
-                  , `List
-                      (List.map hashes_of_missing_transitions ~f:(fun hash ->
-                           `String (State_hash.to_base58_check hash) )) ) ]
-              !"Number of missing transitions is %d"
-              num_of_missing_transitions ;
-            let%bind transitions =
-              if num_of_missing_transitions <= 0 then
-                Deferred.Or_error.return []
-              else
-                download_transitions ~logger ~trust_system ~network ~num_peers
-                  ~preferred_peer ~maximum_download_size
-                  ~hashes_of_missing_transitions
-            in
-            verify_transitions_and_build_breadcrumbs ~logger ~trust_system
-              ~verifier ~frontier ~unprocessed_transition_cache ~transitions
-              ~target_hash ~subtrees
-          with
-        | Ok trees_of_breadcrumbs ->
-            Logger.trace logger ~module_:__MODULE__ ~location:__LOC__
-              ~metadata:
-                [ ( "hashes of transitions"
-                  , `List
-                      (List.map trees_of_breadcrumbs ~f:(fun tree ->
-                           Rose_tree.to_yojson
-                             (fun breadcrumb ->
-                               Cached.peek breadcrumb
-                               |> Transition_frontier.Breadcrumb.state_hash
-                               |> State_hash.to_base58_check
-                               |> fun str -> `String str )
-                             tree )) ) ]
-              "about to write to the catchup breadcrumbs pipe" ;
-            if Strict_pipe.Writer.is_closed catchup_breadcrumbs_writer then (
-              Logger.trace logger ~module_:__MODULE__ ~location:__LOC__
-                "catchup breadcrumbs pipe was closed; attempt to write to \
-                 closed pipe" ;
-              garbage_collect_subtrees ~logger ~subtrees:trees_of_breadcrumbs )
-            else
-              Strict_pipe.Writer.write catchup_breadcrumbs_writer
-                trees_of_breadcrumbs
-        | Error e ->
-            Logger.warn logger ~module_:__MODULE__ ~location:__LOC__
-              ~metadata:[("error", `String (Error.to_string_hum e))]
-              "Catchup process failed -- unable to receive valid data from \
-               peers or transition frontier progressed faster than catchup \
-               data received. See error for details: $error" ;
-            garbage_collect_subtrees ~logger ~subtrees )
->>>>>>> f0cc3442
         |> don't_wait_for )
     |> don't_wait_for
 end
