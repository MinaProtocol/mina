--- conflicted
+++ resolved
@@ -48,27 +48,8 @@
     |> External_transition.Protocol_state.previous_state_hash
 
   (* We would like the async scheduler to context switch between each iteration
-<<<<<<< HEAD
      of external transitions when trying to build breadcrumb_path. Therefore,
      this function needs to return a Deferred *)
-  let construct_breadcrumb_path ~logger initial_staged_ledger
-      external_transitions =
-    let open Deferred.Or_error.Let_syntax in
-    let%map _, breadcrumbs =
-      fold_result_seq external_transitions ~init:(initial_staged_ledger, [])
-        ~f:(fun (staged_ledger, acc) external_transition ->
-          let diff =
-            External_transition.Verified.staged_ledger_diff
-              (With_hash.data external_transition)
-          in
-          let%map _, `Ledger_proof _res_opt, `Staged_ledger staged_ledger =
-            let open Deferred.Let_syntax in
-            match%map Staged_ledger.apply ~logger staged_ledger diff with
-            | Ok x -> Ok x
-            | Error e -> Error (Staged_ledger.Staged_ledger_error.to_error e)
-=======
-     of external transitions when trying to build breadcrumb_path. Therefore, this 
-     function needs to return a Deferred *)
   let construct_breadcrumb_path ~logger frontier initial_state_hash tree =
     (* If the breadcrumb we are targetting is removed from the transition
      * frontier while we're catching up, it means this path is not on the
@@ -82,7 +63,6 @@
               !"Transition frontier garbage already collected the parent on \
                 %{sexp: Coda_base.State_hash.t}"
               initial_state_hash
->>>>>>> 30b17b43
           in
           Logger.error logger !"%s" msg ;
           Or_error.error_string msg
@@ -249,38 +229,6 @@
                  !"Peer %{sexp:Network_peer.Peer.t} did not have transition"
                  peer
         | Some queried_transitions ->
-<<<<<<< HEAD
-            let%bind queried_transitions_verified =
-              Deferred.Or_error.List.filter_map queried_transitions
-                ~f:(fun transition ->
-                  let verified_transition =
-                    let open Deferred.Result.Let_syntax in
-                    let%bind _ : External_transition.Proof_verified.t =
-                      Protocol_state_validator.validate_proof transition
-                      |> Deferred.Result.map_error ~f:(fun error ->
-                             `Invalid (Error.to_string_hum error) )
-                    in
-                    (* We need to coerce the transition from a proof_verified
-                       transition to a fully verified in order to add the
-                       transition to be added to the transition frontier and to
-                       be fed through the transition_handler_validator. *)
-                    let (`I_swear_this_is_safe_see_my_comment
-                          verified_transition) =
-                      External_transition.to_verified transition
-                    in
-                    let verified_transition_with_hash =
-                      With_hash.of_data verified_transition
-                        ~hash_data:
-                          (Fn.compose Consensus.Protocol_state.hash
-                             External_transition.Verified.protocol_state)
-                    in
-                    let%map () =
-                      Deferred.return
-                      @@ Transition_handler_validator.validate_transition
-                           ~logger ~frontier verified_transition_with_hash
-                    in
-                    verified_transition_with_hash
-=======
             let last, rest =
               Non_empty_list.(uncons @@ rev queried_transitions)
             in
@@ -311,7 +259,6 @@
                   let error =
                     "Peer should have given us some new transitions that are \
                      not in our transition frontier"
->>>>>>> 30b17b43
                   in
                   Logger.faulty_peer logger "%s" error ;
                   Error (Error.of_string error) )
