--- conflicted
+++ resolved
@@ -368,24 +368,11 @@
                 trees_of_breadcrumbs
         | Error e ->
             Logger.warn logger ~module_:__MODULE__ ~location:__LOC__
-<<<<<<< HEAD
-              !"All peers either sent us bad data, didn't have the info, or \
-                our transition frontier moved too fast: %s"
-              (Error.to_string_hum e) ;
+              ~metadata:[("error", `String (Error.to_string_hum e))]
+              "Catchup process failed -- unable to receive valid data from \
+               peers or transition frontier progressed faster than catchup \
+               data received. See error for details: $error" ;
             garbage_collect_subtrees ~logger ~subtrees )
-=======
-              !"Catchup process failed -- unable to receive valid data from \
-                peers or transition frontier progressed faster than catchup \
-                data received. See error for details: $error"
-              ~metadata:[("error", `String (Error.to_string_hum e))] ;
-            List.iter subtrees ~f:(fun subtree ->
-                Rose_tree.iter subtree ~f:(fun cached_transition ->
-                    Cached.invalidate_with_failure cached_transition |> ignore
-                ) ) ;
-            Logger.trace logger ~module_:__MODULE__ ~location:__LOC__
-              "garbage collected failed cached transitions" ;
-            Deferred.unit )
->>>>>>> 68b57dde
         |> don't_wait_for )
     |> don't_wait_for
 end
