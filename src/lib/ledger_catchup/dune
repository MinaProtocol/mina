(library
 (name ledger_catchup)
 (public_name ledger_catchup)
 (inline_tests)
 (instrumentation (backend bisect_ppx))
 (preprocess (pps ppx_coda ppx_version ppx_jane))
 (libraries
   async_kernel
   non_empty_list
   transition_frontier
   transition_handler
   consensus
   core_kernel
   coda_intf
   pipe_lib
   syncable_ledger
   merkle_address
<<<<<<< HEAD
   coda_base
   mina_metrics
=======
   mina_base
   coda_metrics
>>>>>>> 0f765a4a
   transition_chain_verifier
   mina_networking
   fake_network))<|MERGE_RESOLUTION|>--- conflicted
+++ resolved
@@ -15,13 +15,8 @@
    pipe_lib
    syncable_ledger
    merkle_address
-<<<<<<< HEAD
-   coda_base
+   mina_base
    mina_metrics
-=======
-   mina_base
-   coda_metrics
->>>>>>> 0f765a4a
    transition_chain_verifier
    mina_networking
    fake_network))