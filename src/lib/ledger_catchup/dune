--- conflicted
+++ resolved
@@ -8,72 +8,6 @@
  (preprocess
   (pps ppx_mina ppx_version ppx_jane))
  (libraries
-<<<<<<< HEAD
-   ;; opam libraries
-   integers
-   base.base_internalhash_types
-   async
-   core
-   core_kernel
-   ocamlgraph
-   async_kernel
-   sexplib0
-   ppx_inline_test.config
-   async_unix
-   ;; local libraries
-   bounded_types
-   mina_wire_types
-   genesis_constants
-   mina_base.import
-   pickles.backend
-   one_or_two
-   transition_frontier_extensions
-   child_processes
-   block_time
-   unsigned_extended
-   downloader
-   mina_state
-   protocol_version
-   verifier
-   with_hash
-   data_hash_lib
-   precomputed_values
-   mina_numbers
-   mina_networking
-   mina_metrics
-   pipe_lib
-   transition_handler
-   mina_stdlib
-   transition_frontier
-   consensus
-   mina_base
-   transition_chain_verifier
-   fake_network
-   mina_block
-   proof_carrying_data
-   cache_lib
-   network_peer
-   logger
-   trust_system
-   truth
-   error_json
-   rose_tree
-   transition_frontier_base
-   network_pool
-   staged_ledger_diff
-   gadt_lib
-   transaction_snark_work
-   pickles
-   snark_params
-   kimchi_pasta
-   kimchi_pasta.basic
-   o1trace
-   mina_net2
-   internal_tracing
-   mina_runtime_config
-   mina_compile_config
-))
-=======
   ;; opam libraries
   integers
   base.base_internalhash_types
@@ -136,5 +70,4 @@
   mina_net2
   internal_tracing
   mina_runtime_config
-  mina_compile_config))
->>>>>>> 297ad51c
+  mina_compile_config))