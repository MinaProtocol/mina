(* Only show stdout for failed inline tests. *)
open Core
open Async
open Cache_lib
open Pipe_lib
open Mina_base
open Network_peer

module type CONTEXT = sig
  val logger : Logger.t

  val precomputed_values : Precomputed_values.t

  val constraint_constants : Genesis_constants.Constraint_constants.t

  val consensus_constants : Consensus.Constants.t

  val proof_cache_db : Proof_cache_tag.cache_db
end

(** [Ledger_catchup] is a procedure that connects a foreign external transition
    into a transition frontier by requesting a path of external_transitions
    from its peer. It receives the state_hash to catchup from
    [Catchup_scheduler]. With that state_hash, it will ask its peers for
    a merkle path/list from their oldest transition to the state_hash it is
    asking for. Upon receiving the merkle path/list, it will do the following:

    1. verify the merkle path/list is correct by calling
    [Transition_chain_verifier.verify]. This function would returns a list
    of state hashes if the verification is successful.

    2. using the list of state hashes to poke a transition frontier
    in order to find the hashes of missing transitions. If none of the hashes
    are found, then it means some more transitions are missing.

    Once the list of missing hashes are computed, it would do another request to
    download the corresponding transitions in a batch fashion. Next it will perform the
    following validations on each external_transition:

    1. Check the list of transitions corresponds to the list of hashes that we
    requested;

    2. Each transition is checked through [Transition_processor.Validator] and
    [Protocol_state_validator]

    If any of the external_transitions is invalid,
    1) the sender is punished;
    2) those external_transitions that already passed validation would be
       invalidated.
    Otherwise, [Ledger_catchup] will build a corresponding breadcrumb path from
    the path of external_transitions. A breadcrumb from the path is built using
    its corresponding external_transition staged_ledger_diff and applying it to
    its preceding breadcrumb staged_ledger to obtain its corresponding
    staged_ledger. If there was an error in building the breadcrumbs, then
    catchup would invalidate the cached transitions.
    After building the breadcrumb path, [Ledger_catchup] will then send it to
    the [Processor] via writing them to catchup_breadcrumbs_writer. *)

<<<<<<< HEAD
let validate_block ~genesis_state_hash (b, v) =
  let open Mina_block.Validation in
  let open Result.Let_syntax in
  let h = (With_hash.map ~f:Mina_block.header b, v) in
  validate_genesis_protocol_state ~genesis_state_hash h
=======
(** Validates block without time received validation *)
let validate_block_skipping_time_received ~genesis_state_hash (b, v) =
  let open Mina_block.Validation in
  let open Result.Let_syntax in
  let h = (With_hash.map ~f:Mina_block.header b, v) in
  Mina_block.Validation.skip_time_received_validation
    `This_block_was_not_received_via_gossip h
  |> validate_genesis_protocol_state ~genesis_state_hash
>>>>>>> 7523ad1f
  >>= validate_protocol_versions >>= validate_delta_block_chain
  >>| Fn.flip with_body (Mina_block.body @@ With_hash.data b)

let validate_proofs_block ~verifier ~genesis_state_hash blocks =
  let open Mina_block.Validation in
  let open Deferred.Result.Let_syntax in
  let f ((b, _), h) = with_body h (Mina_block.body @@ With_hash.data b) in
  let hs =
    List.map blocks ~f:(fun (b, v) ->
        (With_hash.map ~f:Mina_block.header b, v) )
  in
  validate_proofs ~verifier ~genesis_state_hash hs
  >>| List.zip_exn blocks >>| List.map ~f

let verify_transition ~context:(module Context : CONTEXT) ~trust_system
    ~frontier ~unprocessed_transition_cache ~slot_tx_end ~slot_chain_end
    enveloped_transition =
  let open Context in
  let sender = Envelope.Incoming.sender enveloped_transition in
  let genesis_state_hash = Transition_frontier.genesis_state_hash frontier in
  let transition_with_hash = Envelope.Incoming.data enveloped_transition in
  let cached_initially_validated_transition_result =
    let open Result.Let_syntax in
    let%bind initially_validated_transition =
<<<<<<< HEAD
      transition_with_hash
      |> Mina_block.Validation.skip_time_received_validation
           `This_block_was_not_received_via_gossip
      |> validate_block ~genesis_state_hash
=======
      validate_block_skipping_time_received ~genesis_state_hash
        transition_with_hash
>>>>>>> 7523ad1f
    in
    let enveloped_initially_validated_transition =
      Envelope.Incoming.map enveloped_transition
        ~f:(Fn.const initially_validated_transition)
    in
    Transition_handler.Validator.validate_transition_is_relevant
      ~context:(module Context)
      ~frontier ~unprocessed_transition_cache ~slot_tx_end ~slot_chain_end
      enveloped_initially_validated_transition
  in
  let open Deferred.Let_syntax in
  match cached_initially_validated_transition_result with
  | Ok x ->
      Deferred.return @@ Ok (`Building_path x)
  | Error (`In_frontier hash) ->
      [%log trace]
        "transition queried during ledger catchup has already been seen" ;
      Deferred.return @@ Ok (`In_frontier hash)
  | Error (`In_process consumed_state) -> (
      [%log trace]
        "transition queried during ledger catchup is still in process in one \
         of the components in transition_frontier" ;
      match%map Ivar.read consumed_state with
      | `Failed ->
          [%log trace] "transition queried during ledger catchup failed" ;
          Error (Error.of_string "Previous transition failed")
      | `Success hash ->
          Ok (`In_frontier hash) )
  | Error (`Verifier_error error) ->
      [%log warn]
        ~metadata:[ ("error", Error_json.error_to_yojson error) ]
        "verifier threw an error while verifying transiton queried during \
         ledger catchup: $error" ;
      Deferred.Or_error.fail (Error.tag ~tag:"verifier threw an error" error)
  | Error `Invalid_proof ->
      let%map () =
        Trust_system.record_envelope_sender trust_system logger sender
          ( Trust_system.Actions.Gossiped_invalid_transition
          , Some ("invalid proof", []) )
      in
      Error (Error.of_string "invalid proof")
  | Error `Invalid_genesis_protocol_state ->
      let%map () =
        Trust_system.record_envelope_sender trust_system logger sender
          ( Trust_system.Actions.Gossiped_invalid_transition
          , Some ("invalid genesis protocol state", []) )
      in
      Error (Error.of_string "invalid genesis protocol state")
  | Error `Invalid_delta_block_chain_proof ->
      let%map () =
        Trust_system.record_envelope_sender trust_system logger sender
          ( Trust_system.Actions.Gossiped_invalid_transition
          , Some ("invalid delta transition chain witness", []) )
      in
      Error (Error.of_string "invalid delta transition chain witness")
  | Error `Invalid_protocol_version ->
      let transition = Mina_block.Validation.block transition_with_hash in
      let%map () =
        Trust_system.record_envelope_sender trust_system logger sender
          ( Trust_system.Actions.Sent_invalid_protocol_version
          , Some
              ( "Invalid current or proposed protocol version in catchup block"
              , [ ( "current_protocol_version"
                  , `String
                      ( Mina_block.Header.current_protocol_version
                          (Mina_block.header transition)
                      |> Protocol_version.to_string ) )
                ; ( "proposed_protocol_version"
                  , `String
                      ( Mina_block.Header.proposed_protocol_version_opt
                          (Mina_block.header transition)
                      |> Option.value_map ~default:"<None>"
                           ~f:Protocol_version.to_string ) )
                ] ) )
      in
      Error (Error.of_string "invalid protocol version")
  | Error `Mismatched_protocol_version ->
      let transition = Mina_block.Validation.block transition_with_hash in
      let%map () =
        Trust_system.record_envelope_sender trust_system logger sender
          ( Trust_system.Actions.Sent_mismatched_protocol_version
          , Some
              ( "Current protocol version in catchup block does not match \
                 daemon protocol version"
              , [ ( "block_current_protocol_version"
                  , `String
                      ( Mina_block.Header.current_protocol_version
                          (Mina_block.header transition)
                      |> Protocol_version.to_string ) )
                ; ( "daemon_current_protocol_version"
                  , `String Protocol_version.(to_string current) )
                ] ) )
      in
      Error (Error.of_string "mismatched protocol version")
  | Error `Disconnected ->
      Deferred.Or_error.fail @@ Error.of_string "disconnected chain"
  | Error `Non_empty_staged_ledger_diff_after_stop_slot ->
      Deferred.Or_error.fail @@ Error.of_string "non empty staged ledger diff"
  | Error `Block_after_after_stop_slot ->
      Deferred.Or_error.fail @@ Error.of_string "block after stop slot"

let rec fold_until ~(init : 'accum)
    ~(f :
       'accum -> 'a -> ('accum, 'final) Continue_or_stop.t Deferred.Or_error.t
       ) ~(finish : 'accum -> 'final Deferred.Or_error.t) :
    'a list -> 'final Deferred.Or_error.t = function
  | [] ->
      finish init
  | x :: xs -> (
      let open Deferred.Or_error.Let_syntax in
      match%bind f init x with
      | Continue_or_stop.Stop res ->
          Deferred.Or_error.return res
      | Continue_or_stop.Continue init ->
          fold_until ~init ~f ~finish xs )

let find_map_ok l ~f =
  Deferred.repeat_until_finished (l, []) (fun (l, errors) ->
      match l with
      | [] ->
          let errors = List.rev errors in
          Deferred.return @@ `Finished (Error errors)
      | hd :: tl ->
          Deferred.map (f hd) ~f:(function
            | Error current_error ->
                `Repeat (tl, current_error :: errors)
            | Ok result ->
                `Finished (Ok result) ) )

type download_state_hashes_error =
  [ `Peer_moves_too_fast of Error.t
  | `No_common_ancestor of Error.t
  | `Failed_to_download_transition_chain_proof of Error.t
  | `Invalid_transition_chain_proof of Error.t ]

let display_error = function
  | `Peer_moves_too_fast err ->
      Error.to_string_hum err
  | `No_common_ancestor err ->
      Error.to_string_hum err
  | `Failed_to_download_transition_chain_proof err ->
      Error.to_string_hum err
  | `Invalid_transition_chain_proof err ->
      Error.to_string_hum err

let rec contains_no_common_ancestor = function
  | [] ->
      false
  | `No_common_ancestor _ :: _ ->
      true
  | _ :: errors ->
      contains_no_common_ancestor errors

let to_error = function
  | `Peer_moves_too_fast err ->
      err
  | `No_common_ancestor err ->
      err
  | `Failed_to_download_transition_chain_proof err ->
      err
  | `Invalid_transition_chain_proof err ->
      err

(* returns a list of state-hashes with the older ones at the front *)
let download_state_hashes ~logger ~trust_system ~network ~frontier ~peers
    ~target_hash ~job ~hash_tree ~blockchain_length_of_target_hash =
  [%log debug]
    ~metadata:[ ("target_hash", State_hash.to_yojson target_hash) ]
    "Doing a catchup job with target $target_hash" ;
  let blockchain_length_of_root =
    Transition_frontier.root frontier
    |> Transition_frontier.Breadcrumb.consensus_state
    |> Consensus.Data.Consensus_state.blockchain_length
  in
  let open Deferred.Result.Let_syntax in
  find_map_ok peers ~f:(fun peer ->
      let%bind transition_chain_proof =
        let open Deferred.Let_syntax in
        match%map
          Mina_networking.get_transition_chain_proof network peer target_hash
        with
        | Error err ->
            Result.fail @@ `Failed_to_download_transition_chain_proof err
        | Ok transition_chain_proof ->
            Result.return transition_chain_proof
      in
      (* a list of state_hashes from new to old *)
      let%bind hashes =
        match
          Transition_chain_verifier.verify ~target_hash ~transition_chain_proof
        with
        | Some hashes ->
            Deferred.Result.return hashes
        | None ->
            let error_msg =
              sprintf !"Peer %{sexp:Network_peer.Peer.t} sent us bad proof" peer
            in
            let%bind.Deferred () =
              Trust_system.(
                record trust_system logger peer
                  Actions.
                    ( Sent_invalid_transition_chain_merkle_proof
                    , Some (error_msg, []) ))
            in
            Deferred.Result.fail
            @@ `Invalid_transition_chain_proof (Error.of_string error_msg)
      in
      Deferred.return
      @@ List.fold_until
           (Mina_stdlib.Nonempty_list.to_list hashes)
           ~init:(blockchain_length_of_target_hash, [])
           ~f:(fun (blockchain_length, acc) hash ->
             match Transition_frontier.find frontier hash with
             | Some final ->
                 Continue_or_stop.Stop
                   (Ok (peer, Frontier_base.Breadcrumb.state_hash final, acc))
             | None ->
                 Continue_or_stop.Continue
                   (Unsigned.UInt32.pred blockchain_length, hash :: acc) )
           ~finish:(fun (blockchain_length, acc) ->
             let module T = struct
               type t = State_hash.t list [@@deriving to_yojson]
             end in
             let all_hashes =
               List.map (Transition_frontier.all_breadcrumbs frontier)
                 ~f:(fun b -> Frontier_base.Breadcrumb.state_hash b)
             in
             [%log debug]
               ~metadata:
                 [ ("n", `Int (List.length acc))
                 ; ("hashes", T.to_yojson acc)
                 ; ("all_hashes", T.to_yojson all_hashes)
                 ]
               "Finishing download_state_hashes with $n $hashes. with \
                $all_hashes" ;
             if
               Unsigned.UInt32.compare blockchain_length
                 blockchain_length_of_root
               <= 0
             then
               Result.fail
               @@ `No_common_ancestor
                    (Error.of_string
                       "Requested block doesn't have a path to the root of our \
                        frontier" )
             else
               let err_msg =
                 sprintf !"Peer %{sexp:Network_peer.Peer.t} moves too fast" peer
               in
               Result.fail @@ `Peer_moves_too_fast (Error.of_string err_msg) ) )
  >>| fun (peer, final, hashes) ->
  let (_ : State_hash.t) =
    List.fold hashes ~init:final ~f:(fun parent h ->
        Transition_frontier.Catchup_hash_tree.add hash_tree h ~parent ~job ;
        h )
  in
  (peer, hashes)

let verify_against_hashes transitions hashes =
  List.length transitions = List.length hashes
  && List.for_all2_exn transitions hashes ~f:(fun transition hash ->
         State_hash.equal
           (State_hash.With_state_hashes.state_hash transition)
           hash )

let rec partition size = function
  | [] ->
      []
  | ls ->
      let sub, rest = List.split_n ls size in
      sub :: partition size rest

module Peers_pool = struct
  type t =
    { preferred : Peer.t Queue.t
    ; normal : Peer.t Queue.t
    ; busy : Peer.Hash_set.t
    }

  let create ~busy ~preferred peers =
    { preferred = Queue.of_list preferred; normal = Queue.of_list peers; busy }

  let dequeue { preferred; normal; busy } =
    let find_available q =
      let n = Queue.length q in
      let rec go tried =
        if tried = n then `All_busy
        else
          match Queue.dequeue q with
          | None ->
              `Empty
          | Some x ->
              if Hash_set.mem busy x then (
                Queue.enqueue q x ;
                go (tried + 1) )
              else `Available x
      in
      go 0
    in
    match find_available preferred with
    | `Available x ->
        `Available x
    | `Empty ->
        find_available normal
    | `All_busy -> (
        match find_available normal with
        | `Available x ->
            `Available x
        | `Empty | `All_busy ->
            `All_busy )
end

(* returns a list of transitions with old ones comes first *)
let download_transitions ~target_hash ~logger ~trust_system ~network
    ~preferred_peer ~hashes_of_missing_transitions =
  let busy = Peer.Hash_set.create () in
  Deferred.Or_error.List.concat_map
    (partition Transition_frontier.max_catchup_chunk_length
       hashes_of_missing_transitions ) ~how:`Parallel ~f:(fun hashes ->
      let%bind.Async.Deferred peers = Mina_networking.peers network in
      let peers =
        Peers_pool.create ~busy ~preferred:[ preferred_peer ]
          (List.permute peers)
      in
      let rec go errs =
        match Peers_pool.dequeue peers with
        | `Empty ->
            (* Tried everyone *)
            Deferred.return (Error (Error.of_list (List.rev errs)))
        | `All_busy ->
            let%bind () = after (Time.Span.of_sec 10.) in
            go errs
        | `Available peer -> (
            Hash_set.add busy peer ;
            let%bind res =
              Deferred.Or_error.try_with_join ~here:[%here] (fun () ->
                  let open Deferred.Or_error.Let_syntax in
                  [%log debug]
                    ~metadata:
                      [ ("n", `Int (List.length hashes))
                      ; ("peer", Peer.to_yojson peer)
                      ; ("target_hash", State_hash.to_yojson target_hash)
                      ]
                    "requesting $n blocks from $peer for catchup to \
                     $target_hash" ;
                  let%bind transitions =
                    match%map.Async.Deferred
                      Mina_networking.get_transition_chain network peer hashes
                    with
                    | Ok x ->
                        Ok x
                    | Error e ->
                        [%log debug]
                          ~metadata:
                            [ ("error", `String (Error.to_string_hum e))
                            ; ("n", `Int (List.length hashes))
                            ; ("peer", Peer.to_yojson peer)
                            ]
                          "$error from downloading $n blocks from $peer" ;
                        Error e
                  in
                  Mina_metrics.(
                    Gauge.set
                      Transition_frontier_controller
                      .transitions_downloaded_from_catchup
                      (Float.of_int (List.length transitions))) ;
                  [%log debug]
                    ~metadata:
                      [ ("n", `Int (List.length transitions))
                      ; ("peer", Peer.to_yojson peer)
                      ]
                    "downloaded $n blocks from $peer" ;
                  let hashed_transitions =
                    List.map transitions
                      ~f:
                        (With_hash.of_data
                           ~hash_data:
                             (Fn.compose Mina_state.Protocol_state.hashes
                                (Fn.compose Mina_block.Header.protocol_state
                                   Mina_block.header ) ) )
                  in
                  if not @@ verify_against_hashes hashed_transitions hashes then (
                    let error_msg =
                      sprintf
                        !"Peer %{sexp:Network_peer.Peer.t} returned a list \
                          that is different from the one that is requested."
                        peer
                    in
                    Trust_system.(
                      record trust_system logger peer
                        Actions.(Violated_protocol, Some (error_msg, [])))
                    |> don't_wait_for ;
                    Deferred.Or_error.error_string error_msg )
                  else
                    Deferred.Or_error.return
                    @@ List.map hashed_transitions ~f:(fun data ->
                           Envelope.Incoming.wrap_peer ~data ~sender:peer ) )
            in
            Hash_set.remove busy peer ;
            match res with
            | Ok x ->
                Deferred.return (Ok x)
            | Error e ->
                go (e :: errs) )
      in
      go [] )

let verify_transitions_and_build_breadcrumbs ~context:(module Context : CONTEXT)
    ~trust_system ~verifier ~frontier ~unprocessed_transition_cache ~transitions
    ~target_hash ~subtrees =
  let open Context in
  let open Deferred.Or_error.Let_syntax in
  let verification_start_time = Core.Time.now () in
  let%bind transitions_with_initial_validation, initial_hash =
    let%bind tvs =
      let open Deferred.Let_syntax in
      let genesis_state_hash =
        Precomputed_values.genesis_state_with_hashes precomputed_values
        |> State_hash.With_state_hashes.state_hash
      in
      match%bind
        validate_proofs_block ~verifier ~genesis_state_hash
          (List.map transitions ~f:(fun t ->
               Mina_block.Validation.wrap (Envelope.Incoming.data t) ) )
      with
      | Ok tvs ->
          return
            (Ok
               (List.map2_exn transitions tvs ~f:(fun e data ->
                    (* this does not update the envelope timestamps *)
                    { e with data } ) ) )
      | Error (`Verifier_error error) ->
          [%log warn]
            ~metadata:[ ("error", Error_json.error_to_yojson error) ]
            "verifier threw an error while verifying transition queried during \
             ledger catchup: $error" ;
          Deferred.Or_error.fail
            (Error.tag ~tag:"verifier threw an error" error)
      | Error (`Invalid_proof err) ->
          let%map () =
            (* TODO: Isolate and punish all the evil sender *)
            Deferred.unit
          in
          Error (Error.tag ~tag:"invalid proof" err)
    in
    let verification_end_time = Core.Time.now () in
    [%log debug]
      ~metadata:
        [ ("target_hash", State_hash.to_yojson target_hash)
        ; ( "time_elapsed"
          , `Float
              Core.Time.(
                Span.to_sec
                @@ diff verification_end_time verification_start_time) )
        ]
      "verification of proofs complete" ;
    let slot_tx_end =
      Runtime_config.slot_tx_end precomputed_values.runtime_config
    in
    let slot_chain_end =
      Runtime_config.slot_chain_end precomputed_values.runtime_config
    in
    fold_until (List.rev tvs) ~init:[]
      ~f:(fun acc transition ->
        let open Deferred.Let_syntax in
        match%bind
          verify_transition
            ~context:(module Context)
            ~trust_system ~frontier ~unprocessed_transition_cache ~slot_tx_end
            ~slot_chain_end transition
        with
        | Error e ->
            List.iter acc ~f:(fun (node, vc) ->
                (* TODO consider rejecting the callback in some cases,
                   see https://github.com/MinaProtocol/mina/issues/11087 *)
                Option.value_map vc ~default:ignore
                  ~f:Mina_net2.Validation_callback.fire_if_not_already_fired
                  `Ignore ;
                ignore @@ Cached.invalidate_with_failure node ) ;
            Deferred.Or_error.fail e
        | Ok (`In_frontier initial_hash) ->
            Deferred.Or_error.return @@ Continue_or_stop.Stop (acc, initial_hash)
        | Ok (`Building_path transition_with_initial_validation) ->
            Deferred.Or_error.return
            @@ Continue_or_stop.Continue
                 (* It's fine to pass None as validation callback here because
                    this function is called only for downloaded transitions *)
                 ((transition_with_initial_validation, None) :: acc) )
      ~finish:(fun acc ->
        let validation_end_time = Core.Time.now () in
        [%log debug]
          ~metadata:
            [ ("target_hash", State_hash.to_yojson target_hash)
            ; ( "time_elapsed"
              , `Float
                  Core.Time.(
                    Span.to_sec
                    @@ diff validation_end_time verification_end_time) )
            ]
          "validation of transitions complete" ;
        if List.length transitions <= 0 then
          Deferred.Or_error.return ([], target_hash)
        else
          let oldest_missing_transition =
            List.hd_exn transitions |> Envelope.Incoming.data |> With_hash.data
          in
          let initial_state_hash =
            oldest_missing_transition |> Mina_block.header
            |> Mina_block.Header.protocol_state
            |> Mina_state.Protocol_state.previous_state_hash
          in
          Deferred.Or_error.return (acc, initial_state_hash) )
  in
  let build_start_time = Core.Time.now () in
  let trees_of_transitions =
    Option.fold
      (Mina_stdlib.Nonempty_list.of_list_opt transitions_with_initial_validation)
      ~init:subtrees ~f:(fun _ transitions ->
        [ Rose_tree.of_non_empty_list ~subtrees transitions ] )
  in
  let open Deferred.Let_syntax in
  match%bind
    Transition_handler.Breadcrumb_builder.build_subtrees_of_breadcrumbs
      ~proof_cache_db ~logger ~precomputed_values ~verifier ~trust_system
      ~frontier ~initial_hash trees_of_transitions
  with
  | Ok result ->
      [%log debug]
        ~metadata:
          [ ("target_hash", State_hash.to_yojson target_hash)
          ; ( "time_elapsed"
            , `Float Core.Time.(Span.to_sec @@ diff (now ()) build_start_time)
            )
          ]
        "build of breadcrumbs complete" ;
      Deferred.Or_error.return result
  | Error e ->
      [%log debug]
        ~metadata:
          [ ("target_hash", State_hash.to_yojson target_hash)
          ; ( "time_elapsed"
            , `Float Core.Time.(Span.to_sec @@ diff (now ()) build_start_time)
            )
          ; ("error", `String (Error.to_string_hum e))
          ]
        "build of breadcrumbs failed with $error" ;
      ( try
          List.iter transitions_with_initial_validation ~f:(fun (node, vc) ->
              (* TODO consider rejecting the callback in some cases,
                 see https://github.com/MinaProtocol/mina/issues/11087 *)
              Option.value_map vc ~default:ignore
                ~f:Mina_net2.Validation_callback.fire_if_not_already_fired
                `Ignore ;
              ignore @@ Cached.invalidate_with_failure node )
        with e ->
          [%log error]
            ~metadata:[ ("exn", `String (Exn.to_string e)) ]
            "$exn in cached" ) ;
      Deferred.Or_error.fail e

let garbage_collect_subtrees ~logger ~subtrees =
  List.iter subtrees ~f:(fun subtree ->
      Rose_tree.iter subtree ~f:(fun (node, vc) ->
          (* TODO consider rejecting the callback in some cases,
             see https://github.com/MinaProtocol/mina/issues/11087 *)
          Option.value_map vc ~default:ignore
            ~f:Mina_net2.Validation_callback.fire_if_not_already_fired `Ignore ;
          ignore @@ Cached.invalidate_with_failure node ) ) ;
  [%log trace] "garbage collected failed cached transitions"

let run ~context:(module Context : CONTEXT) ~trust_system ~verifier ~network
    ~frontier ~catchup_job_reader ~catchup_breadcrumbs_writer
    ~unprocessed_transition_cache : unit =
  let open Context in
  let hash_tree =
    match Transition_frontier.catchup_state frontier with
    | Hash t ->
        t
    | Full _ ->
        failwith
          "If normal catchup is running, the frontier should have a hash tree, \
           got a full one."
  in
  O1trace.background_thread "perform_normal_catchup" (fun () ->
      Strict_pipe.Reader.iter_without_pushback catchup_job_reader
        ~f:(fun (target_hash, subtrees) ->
          let job =
            Transition_frontier.Catchup_hash_tree.Catchup_job_id.create ()
          in
          let notify_hash_tree_of_failure () =
            Transition_frontier.(Catchup_hash_tree.catchup_failed hash_tree job)
          in
          don't_wait_for
            (let start_time = Core.Time.now () in
             [%log info] "Catch up to $target_hash"
               ~metadata:[ ("target_hash", State_hash.to_yojson target_hash) ] ;
             let%bind () = Catchup_jobs.incr () in
             let blockchain_length_of_target_hash =
               let blockchain_length_of_dangling_block =
                 List.hd_exn subtrees |> Rose_tree.root |> Tuple2.get1
                 |> Cached.peek |> Envelope.Incoming.data
                 |> Mina_block.Validation.block |> Mina_block.blockchain_length
               in
               Unsigned.UInt32.pred blockchain_length_of_dangling_block
             in
             let subtree_peers =
               List.fold subtrees ~init:[] ~f:(fun acc_outer tree ->
                   let cacheds = Rose_tree.flatten tree in
                   let cached_peers =
                     List.fold cacheds ~init:[]
                       ~f:(fun acc_inner (cached, _vc) ->
                         let envelope = Cached.peek cached in
                         match Envelope.Incoming.sender envelope with
                         | Local ->
                             acc_inner
                         | Remote peer ->
                             peer :: acc_inner )
                   in
                   cached_peers @ acc_outer )
               |> List.dedup_and_sort ~compare:Peer.compare
             in
             match%bind
               let open Deferred.Or_error.Let_syntax in
               let%bind preferred_peer, hashes_of_missing_transitions =
                 (* try peers from subtrees first *)
                 let open Deferred.Let_syntax in
                 match%bind
                   download_state_hashes ~hash_tree ~logger ~trust_system
                     ~network ~frontier ~peers:subtree_peers ~target_hash ~job
                     ~blockchain_length_of_target_hash
                 with
                 | Ok (peer, hashes) ->
                     return (Ok (peer, hashes))
                 | Error errors -> (
                     [%log info]
                       "Could not download state hashes using peers from \
                        subtrees; trying again with random peers"
                       ~metadata:
                         [ ( "errors"
                           , `List
                               (List.map errors ~f:(fun err ->
                                    `String (display_error err) ) ) )
                         ] ;
                     let%bind random_peers =
                       Mina_networking.peers network >>| List.permute
                     in
                     match%bind
                       download_state_hashes ~hash_tree ~logger ~trust_system
                         ~network ~frontier ~peers:random_peers ~target_hash
                         ~job ~blockchain_length_of_target_hash
                     with
                     | Ok (peer, hashes) ->
                         return (Ok (peer, hashes))
                     | Error errors ->
                         [%log info]
                           "Could not download state hashes using random peers"
                           ~metadata:
                             [ ( "errors"
                               , `List
                                   (List.map errors ~f:(fun err ->
                                        `String (display_error err) ) ) )
                             ] ;
                         if contains_no_common_ancestor errors then
                           List.iter subtrees ~f:(fun subtree ->
                               let transition =
                                 Rose_tree.root subtree |> Tuple2.get1
                                 |> Cached.peek |> Envelope.Incoming.data
                               in
                               let children_transitions =
                                 List.concat_map
                                   (Rose_tree.children subtree)
                                   ~f:Rose_tree.flatten
                               in
                               let children_state_hashes =
                                 List.map children_transitions
                                   ~f:(fun (cached_transition, _vc) ->
                                     Cached.peek cached_transition
                                     |> Envelope.Incoming.data
                                     |> Mina_block.Validation.block_with_hash
                                     |> State_hash.With_state_hashes.state_hash )
                               in
                               [%log error]
                                 ~metadata:
                                   [ ( "state_hashes_of_children"
                                     , `List
                                         (List.map children_state_hashes
                                            ~f:State_hash.to_yojson ) )
                                   ; ( "state_hash"
                                     , State_hash.to_yojson
                                         ( transition
                                         |> Mina_block.Validation
                                            .block_with_hash
                                         |> State_hash.With_state_hashes
                                            .state_hash ) )
                                   ; ( "reason"
                                     , `String
                                         "no common ancestor with our \
                                          transition frontier" )
                                   ; ( "protocol_state"
                                     , Mina_block.Validation.block transition
                                       |> Mina_block.header
                                       |> Mina_block.Header.protocol_state
                                       |> Mina_state.Protocol_state
                                          .value_to_yojson )
                                   ]
                                 "Validation error: external transition with \
                                  state hash $state_hash and its children were \
                                  rejected for reason $reason" ;
                               Mina_metrics.(
                                 Counter.inc Rejected_blocks.no_common_ancestor
                                   ( Float.of_int
                                   @@ (1 + List.length children_transitions) )) ) ;
                         return
                           (Error (Error.of_list @@ List.map errors ~f:to_error))
                     )
               in
               let num_of_missing_transitions =
                 List.length hashes_of_missing_transitions
               in
               [%log debug]
                 ~metadata:
                   [ ( "hashes_of_missing_transitions"
                     , `List
                         (List.map hashes_of_missing_transitions
                            ~f:State_hash.to_yojson ) )
                   ]
                 !"Number of missing transitions is %d"
                 num_of_missing_transitions ;
               let%bind transitions =
                 if num_of_missing_transitions <= 0 then
                   Deferred.Or_error.return []
                 else
                   download_transitions ~logger ~trust_system ~network
                     ~preferred_peer ~hashes_of_missing_transitions ~target_hash
               in
               [%log debug]
                 ~metadata:[ ("target_hash", State_hash.to_yojson target_hash) ]
                 "Download transitions complete" ;
               verify_transitions_and_build_breadcrumbs
                 ~context:(module Context)
                 ~trust_system ~verifier ~frontier ~unprocessed_transition_cache
                 ~transitions ~target_hash ~subtrees
             with
             | Ok trees_of_breadcrumbs ->
                 [%log trace]
                   ~metadata:
                     [ ( "hashes of transitions"
                       , `List
                           (List.map trees_of_breadcrumbs ~f:(fun tree ->
                                Rose_tree.to_yojson
                                  (fun (breadcrumb, _vc) ->
                                    Cached.peek breadcrumb
                                    |> Transition_frontier.Breadcrumb.state_hash
                                    |> State_hash.to_yojson )
                                  tree ) ) )
                     ]
                   "about to write to the catchup breadcrumbs pipe" ;
                 if Strict_pipe.Writer.is_closed catchup_breadcrumbs_writer then (
                   [%log trace]
                     "catchup breadcrumbs pipe was closed; attempt to write to \
                      closed pipe" ;
                   notify_hash_tree_of_failure () ;
                   garbage_collect_subtrees ~logger
                     ~subtrees:trees_of_breadcrumbs ;
                   Mina_metrics.(
                     Gauge.set Transition_frontier_controller.catchup_time_ms
                       Core.Time.(Span.to_ms @@ diff (now ()) start_time)) ;
                   Catchup_jobs.decr () )
                 else
                   let ivar = Ivar.create () in
                   Strict_pipe.Writer.write catchup_breadcrumbs_writer
                     (trees_of_breadcrumbs, `Ledger_catchup ivar) ;
                   let%bind () = Ivar.read ivar in
                   Mina_metrics.(
                     Gauge.set Transition_frontier_controller.catchup_time_ms
                       Core.Time.(Span.to_ms @@ diff (now ()) start_time)) ;
                   Catchup_jobs.decr ()
             | Error e ->
                 [%log warn]
                   ~metadata:[ ("error", Error_json.error_to_yojson e) ]
                   "Catchup process failed -- unable to receive valid data \
                    from peers or transition frontier progressed faster than \
                    catchup data received. See error for details: $error" ;
                 notify_hash_tree_of_failure () ;
                 garbage_collect_subtrees ~logger ~subtrees ;
                 Mina_metrics.(
                   Gauge.set Transition_frontier_controller.catchup_time_ms
                     Core.Time.(Span.to_ms @@ diff (now ()) start_time)) ;
                 Catchup_jobs.decr () ) ) )

(* Unit tests *)

let%test_module "Ledger_catchup tests" =
  ( module struct
    let () =
      Core.Backtrace.elide := false ;
      Async.Scheduler.set_record_backtraces true

    let max_frontier_length = 10

    let logger = Logger.null ()

    let () =
      (* Disable log messages from best_tip_diff logger. *)
      Logger.Consumer_registry.register ~commit_id:""
        ~id:Logger.Logger_id.best_tip_diff ~processor:(Logger.Processor.raw ())
        ~transport:
          (Logger.Transport.create
             ( module struct
               type t = unit

               let transport () _ = ()
             end )
             () )
        ()

    let precomputed_values = Lazy.force Precomputed_values.for_unit_tests

    let proof_level = precomputed_values.proof_level

    let constraint_constants = precomputed_values.constraint_constants

    let trust_system = Trust_system.null ()

    let time_controller = Block_time.Controller.basic ~logger

    let use_super_catchup = false

    let verifier =
      Async.Thread_safe.block_on_async_exn (fun () ->
          Verifier.For_tests.default ~constraint_constants ~logger ~proof_level
            () )

    let ledger_sync_config =
      Syncable_ledger.create_config
        ~compile_config:Mina_compile_config.For_unit_tests.t
        ~max_subtree_depth:None ~default_subtree_depth:None ()

    module Context = struct
      let logger = logger

      let precomputed_values = precomputed_values

      let constraint_constants = constraint_constants

      let consensus_constants = precomputed_values.consensus_constants

      let proof_cache_db = Proof_cache_tag.For_tests.create_db ()
    end

    let downcast_transition transition =
      let transition =
        transition
        |> Mina_block.Validation.reset_frontier_dependencies_validation
        |> Mina_block.Validation.reset_staged_ledger_diff_validation
      in
      Envelope.Incoming.wrap ~data:transition ~sender:Envelope.Sender.Local

    let downcast_breadcrumb breadcrumb =
      downcast_transition
        ( Transition_frontier.Breadcrumb.validated_transition breadcrumb
        |> Mina_block.Validated.remember )

    type catchup_test =
      { cache : Transition_handler.Unprocessed_transition_cache.t
      ; job_writer :
          ( State_hash.t
            * ( ( Mina_block.initial_valid_block Envelope.Incoming.t
                , State_hash.t )
                Cached.t
              * Mina_net2.Validation_callback.t option )
              Rose_tree.t
              list
          , Strict_pipe.crash Strict_pipe.buffered
          , unit )
          Strict_pipe.Writer.t
      ; breadcrumbs_reader :
          ( ( (Transition_frontier.Breadcrumb.t, State_hash.t) Cached.t
            * Mina_net2.Validation_callback.t option )
            Rose_tree.t
            list
          * [ `Catchup_scheduler | `Ledger_catchup of unit Ivar.t ] )
          Strict_pipe.Reader.t
      }

    let run_catchup ~network ~frontier =
      let catchup_job_reader, catchup_job_writer =
        Strict_pipe.create ~name:(__MODULE__ ^ __LOC__)
          (Buffered (`Capacity 10, `Overflow Crash))
      in
      let catchup_breadcrumbs_reader, catchup_breadcrumbs_writer =
        Strict_pipe.create ~name:(__MODULE__ ^ __LOC__)
          (Buffered (`Capacity 10, `Overflow Crash))
      in
      let unprocessed_transition_cache =
        Transition_handler.Unprocessed_transition_cache.create ~logger
          ~cache_exceptions:true
      in
      run
        ~context:(module Context)
        ~verifier ~trust_system ~network ~frontier ~catchup_breadcrumbs_writer
        ~catchup_job_reader ~unprocessed_transition_cache ;
      { cache = unprocessed_transition_cache
      ; job_writer = catchup_job_writer
      ; breadcrumbs_reader = catchup_breadcrumbs_reader
      }

    let run_catchup_with_target ~network ~frontier ~target_breadcrumb =
      let test = run_catchup ~network ~frontier in
      let parent_hash =
        Transition_frontier.Breadcrumb.parent_hash target_breadcrumb
      in
      let target_transition =
        Transition_handler.Unprocessed_transition_cache.register_exn test.cache
          (downcast_breadcrumb target_breadcrumb)
      in
      Strict_pipe.Writer.write test.job_writer
        (parent_hash, [ Rose_tree.T ((target_transition, None), []) ]) ;
      (`Test test, `Cached_transition target_transition)

    let test_successful_catchup ~my_net ~target_best_tip_path =
      let open Fake_network in
      let target_breadcrumb = List.last_exn target_best_tip_path in
      let `Test { breadcrumbs_reader; _ }, _ =
        run_catchup_with_target ~network:my_net.network
          ~frontier:my_net.state.frontier ~target_breadcrumb
      in
      (* TODO: expose Strict_pipe.read *)
      let%map cached_catchup_breadcrumbs =
        Block_time.Timeout.await_exn time_controller
          ~timeout_duration:(Block_time.Span.of_ms 30000L)
          ( match%map Strict_pipe.Reader.read breadcrumbs_reader with
          | `Eof ->
              failwith "unexpected EOF"
          | `Ok (_, `Catchup_scheduler) ->
              failwith "did not expect a catchup scheduler action"
          | `Ok (breadcrumbs, `Ledger_catchup ivar) ->
              Ivar.fill ivar () ; List.hd_exn breadcrumbs )
      in
      let catchup_breadcrumbs =
        Rose_tree.map cached_catchup_breadcrumbs ~f:(fun (b, _vc) ->
            Cache_lib.Cached.invalidate_with_success b )
      in
      [%test_result: int]
        ~message:
          "Transition_frontier should not have any more catchup jobs at the \
           end of the test"
        ~equal:( = ) ~expect:0
        (Broadcast_pipe.Reader.peek Catchup_jobs.reader) ;
      let catchup_breadcrumbs_are_best_tip_path =
        Rose_tree.equal (Rose_tree.of_list_exn target_best_tip_path)
          catchup_breadcrumbs ~f:(fun breadcrumb_tree1 breadcrumb_tree2 ->
            let b1 =
              Mina_block.Validated.read_all_proofs_from_disk
                (Transition_frontier.Breadcrumb.validated_transition
                   breadcrumb_tree1 )
            in
            let b2 =
              Mina_block.Validated.read_all_proofs_from_disk
                (Transition_frontier.Breadcrumb.validated_transition
                   breadcrumb_tree2 )
            in
            Mina_block.Validated.Stable.Latest.equal b1 b2 )
      in
      if not catchup_breadcrumbs_are_best_tip_path then
        failwith
          "catchup breadcrumbs were not equal to the best tip path we expected"

    let%test_unit "can catchup to a peer within [k/2,k]" =
      [%log info] "running catchup to peer" ;
      Quickcheck.test ~trials:5
        Fake_network.Generator.(
          let open Quickcheck.Generator.Let_syntax in
          let%bind peer_branch_size =
            Int.gen_incl (max_frontier_length / 2) (max_frontier_length - 1)
          in
          gen ~precomputed_values ~verifier ~max_frontier_length
            ~use_super_catchup ~ledger_sync_config
            [ fresh_peer
            ; peer_with_branch ~frontier_branch_size:peer_branch_size
            ])
        ~f:(fun network ->
          let open Fake_network in
          let [ my_net; peer_net ] = network.peer_networks in
          (* TODO: I don't think I'm testing this right... *)
          let target_best_tip_path =
            Transition_frontier.(
              path_map ~f:Fn.id peer_net.state.frontier
                (best_tip peer_net.state.frontier))
          in
          Thread_safe.block_on_async_exn (fun () ->
              test_successful_catchup ~my_net ~target_best_tip_path ) )

    let%test_unit "catchup succeeds even if the parent transition is already \
                   in the frontier" =
      Quickcheck.test ~trials:1
        Fake_network.Generator.(
          gen ~precomputed_values ~verifier ~max_frontier_length
            ~use_super_catchup ~ledger_sync_config
            [ fresh_peer; peer_with_branch ~frontier_branch_size:1 ])
        ~f:(fun network ->
          let open Fake_network in
          let [ my_net; peer_net ] = network.peer_networks in
          let target_best_tip_path =
            [ Transition_frontier.best_tip peer_net.state.frontier ]
          in
          Thread_safe.block_on_async_exn (fun () ->
              test_successful_catchup ~my_net ~target_best_tip_path ) )

    let%test_unit "catchup fails if one of the parent transitions fail" =
      Quickcheck.test ~trials:1
        Fake_network.Generator.(
          gen ~precomputed_values ~verifier ~max_frontier_length
            ~use_super_catchup ~ledger_sync_config
            [ fresh_peer
            ; peer_with_branch ~frontier_branch_size:(max_frontier_length * 2)
            ])
        ~f:(fun network ->
          let open Fake_network in
          let [ my_net; peer_net ] = network.peer_networks in
          let target_breadcrumb =
            Transition_frontier.best_tip peer_net.state.frontier
          in
          let failing_transition =
            let open Transition_frontier.Extensions in
            let history =
              get_extension
                (Transition_frontier.extensions peer_net.state.frontier)
                Root_history
            in
            let failing_root_data =
              List.nth_exn (Root_history.to_list history) 1
            in
            downcast_transition
              ( Frontier_base.Root_data.Historical.transition failing_root_data
              |> Mina_block.Validated.remember )
          in
          Thread_safe.block_on_async_exn (fun () ->
              let `Test { cache; _ }, `Cached_transition cached_transition =
                run_catchup_with_target ~network:my_net.network
                  ~frontier:my_net.state.frontier ~target_breadcrumb
              in
              let cached_failing_transition =
                Transition_handler.Unprocessed_transition_cache.register_exn
                  cache failing_transition
              in
              let%bind () = after (Core.Time.Span.of_sec 1.) in
              ignore
                ( Cache_lib.Cached.invalidate_with_failure
                    cached_failing_transition
                  : Mina_block.initial_valid_block Envelope.Incoming.t ) ;
              let%map result =
                Block_time.Timeout.await_exn time_controller
                  ~timeout_duration:(Block_time.Span.of_ms 10000L)
                  (Ivar.read (Cache_lib.Cached.final_state cached_transition))
              in
              if not ([%equal: [ `Failed | `Success of _ ]] result `Failed) then
                failwith "expected ledger catchup to fail, but it succeeded" )
          )

    (* TODO: fix and re-enable *)
    (*
    let%test_unit "catchup won't be blocked by transitions that are still being processed" =
      Quickcheck.test ~trials:1
        Fake_network.Generator.(
          gen ~max_frontier_length
            [ fresh_peer
            ; peer_with_branch ~frontier_branch_size:(max_frontier_length-1) ])
        ~f:(fun network ->
          let open Fake_network in
          let [my_net; peer_net] = network.peer_networks in
          Core.Printf.printf "$my_net.state.frontier.root = %s\n"
            (State_hash.to_base58_check @@ Transition_frontier.(Breadcrumb.state_hash @@ root my_net.state.frontier));
          Core.Printf.printf "$peer_net.state.frontier.root = %s\n"
            (State_hash.to_base58_check @@ Transition_frontier.(Breadcrumb.state_hash @@ root my_net.state.frontier));
          let missing_breadcrumbs =
            let best_tip_path = Transition_frontier.best_tip_path peer_net.state.frontier in
            Core.Printf.printf "$best_tip_path=\n  %s\n"
              (String.concat ~sep:"\n  " @@ List.map ~f:(Fn.compose State_hash.to_base58_check Transition_frontier.Breadcrumb.state_hash) best_tip_path);
            (* List.take best_tip_path (List.length best_tip_path - 1) *)
            best_tip_path
          in
          Async.Thread_safe.block_on_async_exn (fun () ->
            let%bind {cache; job_writer; breadcrumbs_reader} = run_catchup ~network:my_net.network ~frontier:my_net.state.frontier in
            let jobs =
              List.map (List.rev missing_breadcrumbs) ~f:(fun breadcrumb ->
                let parent_hash = Transition_frontier.Breadcrumb.parent_hash breadcrumb in
                let cached_transition =
                  Transition_handler.Unprocessed_transition_cache.register_exn cache
                    (downcast_breadcrumb breadcrumb)
                in
                Core.Printf.printf "$job = %s --> %s\n"
                  (State_hash.to_base58_check @@ Mina_block.state_hash @@ Envelope.Incoming.data @@ Cached.peek cached_transition)
                  (State_hash.to_base58_check parent_hash);
                (parent_hash, [Rose_tree.T (cached_transition, [])]))
            in
            let%bind () = after (Core.Time.Span.of_ms 500.) in
            List.iter jobs ~f:(Strict_pipe.Writer.write job_writer);
            match%map
              Block_time.Timeout.await_exn time_controller
                ~timeout_duration:(Block_time.Span.of_ms 15000L)
                (Strict_pipe.Reader.fold_until breadcrumbs_reader ~init:missing_breadcrumbs ~f:(fun remaining_breadcrumbs (rose_trees, catchup_signal) ->
                  let[@warning "-8"] [rose_tree] = rose_trees in
                  let catchup_breadcrumb_tree = Rose_tree.map rose_tree ~f:Cached.invalidate_with_success in
                  Core.Printf.printf "!!!%d\n" (List.length @@ Rose_tree.flatten catchup_breadcrumb_tree);
                  let[@warning "-8"] [received_breadcrumb] = Rose_tree.flatten catchup_breadcrumb_tree in
                  match remaining_breadcrumbs with
                  | [] -> failwith "received more breadcrumbs than expected"
                  | expected_breadcrumb :: remaining_breadcrumbs' ->
                      Core.Printf.printf "COMPARING %s vs. %s..."
                        (State_hash.to_base58_check @@ Transition_frontier.Breadcrumb.state_hash expected_breadcrumb)
                        (State_hash.to_base58_check @@ Transition_frontier.Breadcrumb.state_hash received_breadcrumb);
                      [%test_eq: State_hash.t]
                        (Transition_frontier.Breadcrumb.state_hash expected_breadcrumb)
                        (Transition_frontier.Breadcrumb.state_hash received_breadcrumb)
                        ~message:"received breadcrumb state hash did not match expected breadcrumb state hash";
                      [%test_eq: Transition_frontier.Breadcrumb.t]
                        expected_breadcrumb
                        received_breadcrumb
                        ~message:"received breadcrumb matched expected state hash, but was not equal to expected breadcrumb";
                      ( match catchup_signal with
                      | `Catchup_scheduler ->
                          failwith "Did not expect a catchup scheduler action"
                      | `Ledger_catchup ivar ->
                          Ivar.fill ivar () ) ;
                      print_endline " ok";
                      if remaining_breadcrumbs' = [] then
                        return (`Stop ())
                      else
                        return (`Continue remaining_breadcrumbs')))
            with
            | `Eof _ -> failwith "unexpected EOF"
            | `Terminated () -> ()))
    *)
  end )<|MERGE_RESOLUTION|>--- conflicted
+++ resolved
@@ -56,13 +56,6 @@
     After building the breadcrumb path, [Ledger_catchup] will then send it to
     the [Processor] via writing them to catchup_breadcrumbs_writer. *)
 
-<<<<<<< HEAD
-let validate_block ~genesis_state_hash (b, v) =
-  let open Mina_block.Validation in
-  let open Result.Let_syntax in
-  let h = (With_hash.map ~f:Mina_block.header b, v) in
-  validate_genesis_protocol_state ~genesis_state_hash h
-=======
 (** Validates block without time received validation *)
 let validate_block_skipping_time_received ~genesis_state_hash (b, v) =
   let open Mina_block.Validation in
@@ -71,7 +64,6 @@
   Mina_block.Validation.skip_time_received_validation
     `This_block_was_not_received_via_gossip h
   |> validate_genesis_protocol_state ~genesis_state_hash
->>>>>>> 7523ad1f
   >>= validate_protocol_versions >>= validate_delta_block_chain
   >>| Fn.flip with_body (Mina_block.body @@ With_hash.data b)
 
@@ -96,15 +88,8 @@
   let cached_initially_validated_transition_result =
     let open Result.Let_syntax in
     let%bind initially_validated_transition =
-<<<<<<< HEAD
-      transition_with_hash
-      |> Mina_block.Validation.skip_time_received_validation
-           `This_block_was_not_received_via_gossip
-      |> validate_block ~genesis_state_hash
-=======
       validate_block_skipping_time_received ~genesis_state_hash
         transition_with_hash
->>>>>>> 7523ad1f
     in
     let enveloped_initially_validated_transition =
       Envelope.Incoming.map enveloped_transition
