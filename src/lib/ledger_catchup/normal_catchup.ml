(* Only show stdout for failed inline tests. *)
open Inline_test_quiet_logs
open Core
open Async
open Cache_lib
open Pipe_lib
open Mina_base
open Network_peer

(** [Ledger_catchup] is a procedure that connects a foreign external transition
    into a transition frontier by requesting a path of external_transitions
    from its peer. It receives the state_hash to catchup from
    [Catchup_scheduler]. With that state_hash, it will ask its peers for
    a merkle path/list from their oldest transition to the state_hash it is
    asking for. Upon receiving the merkle path/list, it will do the following:

    1. verify the merkle path/list is correct by calling
    [Transition_chain_verifier.verify]. This function would returns a list
    of state hashes if the verification is successful.

    2. using the list of state hashes to poke a transition frontier
    in order to find the hashes of missing transitions. If none of the hashes
    are found, then it means some more transitions are missing.

    Once the list of missing hashes are computed, it would do another request to
    download the corresponding transitions in a batch fashion. Next it will perform the
    following validations on each external_transition:

    1. Check the list of transitions corresponds to the list of hashes that we
    requested;

    2. Each transition is checked through [Transition_processor.Validator] and
    [Protocol_state_validator]

    If any of the external_transitions is invalid,
    1) the sender is punished;
    2) those external_transitions that already passed validation would be
       invalidated.
    Otherwise, [Ledger_catchup] will build a corresponding breadcrumb path from
    the path of external_transitions. A breadcrumb from the path is built using
    its corresponding external_transition staged_ledger_diff and applying it to
    its preceding breadcrumb staged_ledger to obtain its corresponding
    staged_ledger. If there was an error in building the breadcrumbs, then
    catchup would invalidate the cached transitions.
    After building the breadcrumb path, [Ledger_catchup] will then send it to
    the [Processor] via writing them to catchup_breadcrumbs_writer. *)

let verify_transition ~logger ~consensus_constants ~trust_system ~frontier
    ~unprocessed_transition_cache enveloped_transition =
  let sender = Envelope.Incoming.sender enveloped_transition in
  let genesis_state_hash = Transition_frontier.genesis_state_hash frontier in
  let transition_with_hash = Envelope.Incoming.data enveloped_transition in
  let cached_initially_validated_transition_result =
    let open Result.Let_syntax in
    let%bind initially_validated_transition =
      transition_with_hash
      |> Mina_block.Validation.skip_time_received_validation
           `This_block_was_not_received_via_gossip
      |> Mina_block.Validation.validate_genesis_protocol_state
           ~genesis_state_hash
      >>= Mina_block.Validation.validate_protocol_versions
      >>= Mina_block.Validation.validate_delta_block_chain
    in
    let enveloped_initially_validated_transition =
      Envelope.Incoming.map enveloped_transition
        ~f:(Fn.const initially_validated_transition)
    in
    Transition_handler.Validator.validate_transition ~logger ~frontier
      ~consensus_constants ~unprocessed_transition_cache
      enveloped_initially_validated_transition
  in
  let open Deferred.Let_syntax in
  match cached_initially_validated_transition_result with
  | Ok x ->
      Deferred.return @@ Ok (`Building_path x)
  | Error (`In_frontier hash) ->
      [%log trace]
        "transition queried during ledger catchup has already been seen" ;
      Deferred.return @@ Ok (`In_frontier hash)
  | Error (`In_process consumed_state) -> (
      [%log trace]
        "transition queried during ledger catchup is still in process in one \
         of the components in transition_frontier" ;
      match%map Ivar.read consumed_state with
      | `Failed ->
          [%log trace] "transition queried during ledger catchup failed" ;
          Error (Error.of_string "Previous transition failed")
      | `Success hash ->
          Ok (`In_frontier hash) )
  | Error (`Verifier_error error) ->
      [%log warn]
        ~metadata:[ ("error", Error_json.error_to_yojson error) ]
        "verifier threw an error while verifying transiton queried during \
         ledger catchup: $error" ;
      Deferred.Or_error.fail (Error.tag ~tag:"verifier threw an error" error)
  | Error `Invalid_proof ->
      let%map () =
        Trust_system.record_envelope_sender trust_system logger sender
          ( Trust_system.Actions.Gossiped_invalid_transition
          , Some ("invalid proof", []) )
      in
      Error (Error.of_string "invalid proof")
  | Error `Invalid_genesis_protocol_state ->
      let%map () =
        Trust_system.record_envelope_sender trust_system logger sender
          ( Trust_system.Actions.Gossiped_invalid_transition
          , Some ("invalid genesis protocol state", []) )
      in
      Error (Error.of_string "invalid genesis protocol state")
  | Error `Invalid_delta_block_chain_proof ->
      let%map () =
        Trust_system.record_envelope_sender trust_system logger sender
          ( Trust_system.Actions.Gossiped_invalid_transition
          , Some ("invalid delta transition chain witness", []) )
      in
      Error (Error.of_string "invalid delta transition chain witness")
  | Error `Invalid_protocol_version ->
      let transition = Mina_block.Validation.block transition_with_hash in
      let%map () =
        Trust_system.record_envelope_sender trust_system logger sender
          ( Trust_system.Actions.Sent_invalid_protocol_version
          , Some
              ( "Invalid current or proposed protocol version in catchup block"
              , [ ( "current_protocol_version"
                  , `String
                      ( Mina_block.Header.current_protocol_version
                          (Mina_block.header transition)
                      |> Protocol_version.to_string ) )
                ; ( "proposed_protocol_version"
                  , `String
                      ( Mina_block.Header.proposed_protocol_version_opt
                          (Mina_block.header transition)
                      |> Option.value_map ~default:"<None>"
                           ~f:Protocol_version.to_string ) )
                ] ) )
      in
      Error (Error.of_string "invalid protocol version")
  | Error `Mismatched_protocol_version ->
      let transition = Mina_block.Validation.block transition_with_hash in
      let%map () =
        Trust_system.record_envelope_sender trust_system logger sender
          ( Trust_system.Actions.Sent_mismatched_protocol_version
          , Some
              ( "Current protocol version in catchup block does not match \
                 daemon protocol version"
              , [ ( "block_current_protocol_version"
                  , `String
                      ( Mina_block.Header.current_protocol_version
                          (Mina_block.header transition)
                      |> Protocol_version.to_string ) )
                ; ( "daemon_current_protocol_version"
                  , `String Protocol_version.(get_current () |> to_string) )
                ] ) )
      in
      Error (Error.of_string "mismatched protocol version")
  | Error `Disconnected ->
      Deferred.Or_error.fail @@ Error.of_string "disconnected chain"

let rec fold_until ~(init : 'accum)
    ~(f :
       'accum -> 'a -> ('accum, 'final) Continue_or_stop.t Deferred.Or_error.t
       ) ~(finish : 'accum -> 'final Deferred.Or_error.t) :
    'a list -> 'final Deferred.Or_error.t = function
  | [] ->
      finish init
  | x :: xs -> (
      let open Deferred.Or_error.Let_syntax in
      match%bind f init x with
      | Continue_or_stop.Stop res ->
          Deferred.Or_error.return res
      | Continue_or_stop.Continue init ->
          fold_until ~init ~f ~finish xs )

let find_map_ok l ~f =
  Deferred.repeat_until_finished (l, []) (fun (l, errors) ->
      match l with
      | [] ->
          let errors = List.rev errors in
          Deferred.return @@ `Finished (Error errors)
      | hd :: tl ->
          Deferred.map (f hd) ~f:(function
            | Error current_error ->
                `Repeat (tl, current_error :: errors)
            | Ok result ->
                `Finished (Ok result) ) )

type download_state_hashes_error =
  [ `Peer_moves_too_fast of Error.t
  | `No_common_ancestor of Error.t
  | `Failed_to_download_transition_chain_proof of Error.t
  | `Invalid_transition_chain_proof of Error.t ]

let display_error = function
  | `Peer_moves_too_fast err ->
      Error.to_string_hum err
  | `No_common_ancestor err ->
      Error.to_string_hum err
  | `Failed_to_download_transition_chain_proof err ->
      Error.to_string_hum err
  | `Invalid_transition_chain_proof err ->
      Error.to_string_hum err

let rec contains_no_common_ancestor = function
  | [] ->
      false
  | `No_common_ancestor _ :: _ ->
      true
  | _ :: errors ->
      contains_no_common_ancestor errors

let to_error = function
  | `Peer_moves_too_fast err ->
      err
  | `No_common_ancestor err ->
      err
  | `Failed_to_download_transition_chain_proof err ->
      err
  | `Invalid_transition_chain_proof err ->
      err

(* returns a list of state-hashes with the older ones at the front *)
let download_state_hashes ~logger ~trust_system ~network ~frontier ~peers
    ~target_hash ~job ~hash_tree ~blockchain_length_of_target_hash =
  [%log debug]
    ~metadata:[ ("target_hash", State_hash.to_yojson target_hash) ]
    "Doing a catchup job with target $target_hash" ;
  let blockchain_length_of_root =
    Transition_frontier.root frontier
    |> Transition_frontier.Breadcrumb.consensus_state
    |> Consensus.Data.Consensus_state.blockchain_length
  in
  let open Deferred.Result.Let_syntax in
  find_map_ok peers ~f:(fun peer ->
      let%bind transition_chain_proof =
        let open Deferred.Let_syntax in
        match%map
          Mina_networking.get_transition_chain_proof network peer target_hash
        with
        | Error err ->
            Result.fail @@ `Failed_to_download_transition_chain_proof err
        | Ok transition_chain_proof ->
            Result.return transition_chain_proof
      in
      (* a list of state_hashes from new to old *)
      let%bind hashes =
        match
          Transition_chain_verifier.verify ~target_hash ~transition_chain_proof
        with
        | Some hashes ->
            Deferred.Result.return hashes
        | None ->
            let error_msg =
              sprintf !"Peer %{sexp:Network_peer.Peer.t} sent us bad proof" peer
            in
            let%bind.Deferred () =
              Trust_system.(
                record trust_system logger peer
                  Actions.
                    ( Sent_invalid_transition_chain_merkle_proof
                    , Some (error_msg, []) ))
            in
            Deferred.Result.fail
            @@ `Invalid_transition_chain_proof (Error.of_string error_msg)
      in
      Deferred.return
      @@ List.fold_until
           (Non_empty_list.to_list hashes)
           ~init:(blockchain_length_of_target_hash, [])
           ~f:(fun (blockchain_length, acc) hash ->
             match Transition_frontier.find frontier hash with
             | Some final ->
                 Continue_or_stop.Stop
                   (Ok (peer, Frontier_base.Breadcrumb.state_hash final, acc))
             | None ->
                 Continue_or_stop.Continue
                   (Unsigned.UInt32.pred blockchain_length, hash :: acc) )
           ~finish:(fun (blockchain_length, acc) ->
             let module T = struct
               type t = State_hash.t list [@@deriving to_yojson]
             end in
             let all_hashes =
               List.map (Transition_frontier.all_breadcrumbs frontier)
                 ~f:(fun b -> Frontier_base.Breadcrumb.state_hash b)
             in
             [%log debug]
               ~metadata:
                 [ ("n", `Int (List.length acc))
                 ; ("hashes", T.to_yojson acc)
                 ; ("all_hashes", T.to_yojson all_hashes)
                 ]
               "Finishing download_state_hashes with $n $hashes. with \
                $all_hashes" ;
             if
               Unsigned.UInt32.compare blockchain_length
                 blockchain_length_of_root
               <= 0
             then
               Result.fail
               @@ `No_common_ancestor
                    (Error.of_string
                       "Requested block doesn't have a path to the root of our \
                        frontier" )
             else
               let err_msg =
                 sprintf !"Peer %{sexp:Network_peer.Peer.t} moves too fast" peer
               in
               Result.fail @@ `Peer_moves_too_fast (Error.of_string err_msg) ) )
  >>| fun (peer, final, hashes) ->
  let (_ : State_hash.t) =
    List.fold hashes ~init:final ~f:(fun parent h ->
        Transition_frontier.Catchup_hash_tree.add hash_tree h ~parent ~job ;
        h )
  in
  (peer, hashes)

let verify_against_hashes transitions hashes =
  List.length transitions = List.length hashes
  && List.for_all2_exn transitions hashes ~f:(fun transition hash ->
         State_hash.equal
           (State_hash.With_state_hashes.state_hash transition)
           hash )

let rec partition size = function
  | [] ->
      []
  | ls ->
      let sub, rest = List.split_n ls size in
      sub :: partition size rest

module Peers_pool = struct
  type t =
    { preferred : Peer.t Queue.t
    ; normal : Peer.t Queue.t
    ; busy : Peer.Hash_set.t
    }

  let create ~busy ~preferred peers =
    { preferred = Queue.of_list preferred; normal = Queue.of_list peers; busy }

  let dequeue { preferred; normal; busy } =
    let find_available q =
      let n = Queue.length q in
      let rec go tried =
        if tried = n then `All_busy
        else
          match Queue.dequeue q with
          | None ->
              `Empty
          | Some x ->
              if Hash_set.mem busy x then (
                Queue.enqueue q x ;
                go (tried + 1) )
              else `Available x
      in
      go 0
    in
    match find_available preferred with
    | `Available x ->
        `Available x
    | `Empty ->
        find_available normal
    | `All_busy -> (
        match find_available normal with
        | `Available x ->
            `Available x
        | `Empty | `All_busy ->
            `All_busy )
end

(* returns a list of transitions with old ones comes first *)
let download_transitions ~target_hash ~logger ~trust_system ~network
    ~preferred_peer ~hashes_of_missing_transitions =
  let busy = Peer.Hash_set.create () in
  Deferred.Or_error.List.concat_map
    (partition Transition_frontier.max_catchup_chunk_length
       hashes_of_missing_transitions ) ~how:`Parallel ~f:(fun hashes ->
      let%bind.Async.Deferred peers = Mina_networking.peers network in
      let peers =
        Peers_pool.create ~busy ~preferred:[ preferred_peer ]
          (List.permute peers)
      in
      let rec go errs =
        match Peers_pool.dequeue peers with
        | `Empty ->
            (* Tried everyone *)
            Deferred.return (Error (Error.of_list (List.rev errs)))
        | `All_busy ->
            let%bind () = after (Time.Span.of_sec 10.) in
            go errs
        | `Available peer -> (
            Hash_set.add busy peer ;
            let%bind res =
              Deferred.Or_error.try_with_join ~here:[%here] (fun () ->
                  let open Deferred.Or_error.Let_syntax in
                  [%log debug]
                    ~metadata:
                      [ ("n", `Int (List.length hashes))
                      ; ("peer", Peer.to_yojson peer)
                      ; ("target_hash", State_hash.to_yojson target_hash)
                      ]
                    "requesting $n blocks from $peer for catchup to \
                     $target_hash" ;
                  let%bind transitions =
                    match%map.Async.Deferred
                      Mina_networking.get_transition_chain network peer hashes
                    with
                    | Ok x ->
                        Ok x
                    | Error e ->
                        [%log debug]
                          ~metadata:
                            [ ("error", `String (Error.to_string_hum e))
                            ; ("n", `Int (List.length hashes))
                            ; ("peer", Peer.to_yojson peer)
                            ]
                          "$error from downloading $n blocks from $peer" ;
                        Error e
                  in
                  Mina_metrics.(
                    Gauge.set
                      Transition_frontier_controller
                      .transitions_downloaded_from_catchup
                      (Float.of_int (List.length transitions))) ;
                  [%log debug]
                    ~metadata:
                      [ ("n", `Int (List.length transitions))
                      ; ("peer", Peer.to_yojson peer)
                      ]
                    "downloaded $n blocks from $peer" ;
                  let hashed_transitions =
                    List.map transitions
                      ~f:
                        (With_hash.of_data
                           ~hash_data:
                             (Fn.compose Mina_state.Protocol_state.hashes
                                (Fn.compose Mina_block.Header.protocol_state
                                   Mina_block.header ) ) )
                  in
                  if not @@ verify_against_hashes hashed_transitions hashes then (
                    let error_msg =
                      sprintf
                        !"Peer %{sexp:Network_peer.Peer.t} returned a list \
                          that is different from the one that is requested."
                        peer
                    in
                    Trust_system.(
                      record trust_system logger peer
                        Actions.(Violated_protocol, Some (error_msg, [])))
                    |> don't_wait_for ;
                    Deferred.Or_error.error_string error_msg )
                  else
                    Deferred.Or_error.return
                    @@ List.map hashed_transitions ~f:(fun data ->
                           Envelope.Incoming.wrap_peer ~data ~sender:peer ) )
            in
            Hash_set.remove busy peer ;
            match res with
            | Ok x ->
                Deferred.return (Ok x)
            | Error e ->
                go (e :: errs) )
      in
      go [] )

let verify_transitions_and_build_breadcrumbs ~logger
    ~(precomputed_values : Precomputed_values.t) ~trust_system ~verifier
    ~frontier ~unprocessed_transition_cache ~transitions ~target_hash ~subtrees
    =
  let open Deferred.Or_error.Let_syntax in
  let verification_start_time = Core.Time.now () in
  let%bind transitions_with_initial_validation, initial_hash =
    let%bind tvs =
      let open Deferred.Let_syntax in
      let genesis_state_hash =
        Precomputed_values.genesis_state_with_hashes precomputed_values
        |> State_hash.With_state_hashes.state_hash
      in
      match%bind
        Mina_block.Validation.validate_proofs ~verifier ~genesis_state_hash
          (List.map transitions ~f:(fun t ->
               Mina_block.Validation.wrap (Envelope.Incoming.data t) ) )
      with
      | Ok tvs ->
          return
            (Ok
               (List.map2_exn transitions tvs ~f:(fun e data ->
                    (* this does not update the envelope timestamps *)
                    { e with data } ) ) )
      | Error (`Verifier_error error) ->
          [%log warn]
            ~metadata:[ ("error", Error_json.error_to_yojson error) ]
            "verifier threw an error while verifying transition queried during \
             ledger catchup: $error" ;
          Deferred.Or_error.fail
            (Error.tag ~tag:"verifier threw an error" error)
      | Error `Invalid_proof ->
          let%map () =
            (* TODO: Isolate and punish all the evil sender *)
            Deferred.unit
          in
          Error (Error.of_string "invalid proof")
    in
    let verification_end_time = Core.Time.now () in
    [%log debug]
      ~metadata:
        [ ("target_hash", State_hash.to_yojson target_hash)
        ; ( "time_elapsed"
          , `Float
              Core.Time.(
                Span.to_sec
                @@ diff verification_end_time verification_start_time) )
        ]
      "verification of proofs complete" ;
    fold_until (List.rev tvs) ~init:[]
      ~f:(fun acc transition ->
        let open Deferred.Let_syntax in
        match%bind
          verify_transition ~logger
            ~consensus_constants:precomputed_values.consensus_constants
            ~trust_system ~frontier ~unprocessed_transition_cache transition
        with
        | Error e ->
<<<<<<< HEAD
            List.iter acc ~f:(fun (node, _vc) ->
                (* TODO reject callback? *)
=======
            List.iter acc ~f:(fun (node, vc) ->
                (* TODO consider rejecting the callback in some cases,
                   see https://github.com/MinaProtocol/mina/issues/11087 *)
                Option.value_map vc ~default:ignore
                  ~f:Mina_net2.Validation_callback.fire_if_not_already_fired
                  `Ignore ;
>>>>>>> e7b03f37
                ignore @@ Cached.invalidate_with_failure node ) ;
            Deferred.Or_error.fail e
        | Ok (`In_frontier initial_hash) ->
            Deferred.Or_error.return @@ Continue_or_stop.Stop (acc, initial_hash)
        | Ok (`Building_path transition_with_initial_validation) ->
            Deferred.Or_error.return
            @@ Continue_or_stop.Continue
                 (* It's fine to pass None as validation callback here because
                    this function is called only for downloaded transitions *)
                 ((transition_with_initial_validation, None) :: acc) )
      ~finish:(fun acc ->
        let validation_end_time = Core.Time.now () in
        [%log debug]
          ~metadata:
            [ ("target_hash", State_hash.to_yojson target_hash)
            ; ( "time_elapsed"
              , `Float
                  Core.Time.(
                    Span.to_sec
                    @@ diff validation_end_time verification_end_time) )
            ]
          "validation of transitions complete" ;
        if List.length transitions <= 0 then
          Deferred.Or_error.return ([], target_hash)
        else
          let oldest_missing_transition =
            List.hd_exn transitions |> Envelope.Incoming.data |> With_hash.data
          in
          let initial_state_hash =
            oldest_missing_transition |> Mina_block.header
            |> Mina_block.Header.protocol_state
            |> Mina_state.Protocol_state.previous_state_hash
          in
          Deferred.Or_error.return (acc, initial_state_hash) )
  in
  let build_start_time = Core.Time.now () in
  let trees_of_transitions =
    Option.fold (Non_empty_list.of_list_opt transitions_with_initial_validation)
      ~init:subtrees ~f:(fun _ transitions ->
        [ Rose_tree.of_non_empty_list ~subtrees transitions ] )
  in
  let open Deferred.Let_syntax in
  match%bind
    Transition_handler.Breadcrumb_builder.build_subtrees_of_breadcrumbs ~logger
      ~precomputed_values ~verifier ~trust_system ~frontier ~initial_hash
      trees_of_transitions
  with
  | Ok result ->
      [%log debug]
        ~metadata:
          [ ("target_hash", State_hash.to_yojson target_hash)
          ; ( "time_elapsed"
            , `Float Core.Time.(Span.to_sec @@ diff (now ()) build_start_time)
            )
          ]
        "build of breadcrumbs complete" ;
      Deferred.Or_error.return result
  | Error e ->
      [%log debug]
        ~metadata:
          [ ("target_hash", State_hash.to_yojson target_hash)
          ; ( "time_elapsed"
            , `Float Core.Time.(Span.to_sec @@ diff (now ()) build_start_time)
            )
          ; ("error", `String (Error.to_string_hum e))
          ]
        "build of breadcrumbs failed with $error" ;
      ( try
<<<<<<< HEAD
          List.iter transitions_with_initial_validation ~f:(fun (node, _vc) ->
              (* TODO reject callback? *)
=======
          List.iter transitions_with_initial_validation ~f:(fun (node, vc) ->
              (* TODO consider rejecting the callback in some cases,
                 see https://github.com/MinaProtocol/mina/issues/11087 *)
              Option.value_map vc ~default:ignore
                ~f:Mina_net2.Validation_callback.fire_if_not_already_fired
                `Ignore ;
>>>>>>> e7b03f37
              ignore @@ Cached.invalidate_with_failure node )
        with e ->
          [%log error]
            ~metadata:[ ("exn", `String (Exn.to_string e)) ]
            "$exn in cached" ) ;
      Deferred.Or_error.fail e

let garbage_collect_subtrees ~logger ~subtrees =
  List.iter subtrees ~f:(fun subtree ->
<<<<<<< HEAD
      Rose_tree.iter subtree ~f:(fun (node, _vc) ->
          (* TODO reject callback? *)
=======
      Rose_tree.iter subtree ~f:(fun (node, vc) ->
          (* TODO consider rejecting the callback in some cases,
             see https://github.com/MinaProtocol/mina/issues/11087 *)
          Option.value_map vc ~default:ignore
            ~f:Mina_net2.Validation_callback.fire_if_not_already_fired `Ignore ;
>>>>>>> e7b03f37
          ignore @@ Cached.invalidate_with_failure node ) ) ;
  [%log trace] "garbage collected failed cached transitions"

let run ~logger ~precomputed_values ~trust_system ~verifier ~network ~frontier
    ~catchup_job_reader ~catchup_breadcrumbs_writer
    ~unprocessed_transition_cache : unit =
  let hash_tree =
    match Transition_frontier.catchup_tree frontier with
    | Hash t ->
        t
    | Full _ ->
        failwith
          "If normal catchup is running, the frontier should have a hash tree, \
           got a full one."
  in
  O1trace.background_thread "perform_normal_catchup" (fun () ->
      Strict_pipe.Reader.iter_without_pushback catchup_job_reader
        ~f:(fun (target_hash, subtrees) ->
          let job =
            Transition_frontier.Catchup_hash_tree.Catchup_job_id.create ()
          in
          let notify_hash_tree_of_failure () =
            Transition_frontier.(Catchup_hash_tree.catchup_failed hash_tree job)
          in
          don't_wait_for
            (let start_time = Core.Time.now () in
             [%log info] "Catch up to $target_hash"
               ~metadata:[ ("target_hash", State_hash.to_yojson target_hash) ] ;
             let%bind () = Catchup_jobs.incr () in
             let blockchain_length_of_target_hash =
               let blockchain_length_of_dangling_block =
                 List.hd_exn subtrees |> Rose_tree.root |> Tuple2.get1
                 |> Cached.peek |> Envelope.Incoming.data
                 |> Mina_block.Validation.block |> Mina_block.blockchain_length
               in
               Unsigned.UInt32.pred blockchain_length_of_dangling_block
             in
             let subtree_peers =
               List.fold subtrees ~init:[] ~f:(fun acc_outer tree ->
                   let cacheds = Rose_tree.flatten tree in
                   let cached_peers =
                     List.fold cacheds ~init:[]
                       ~f:(fun acc_inner (cached, _vc) ->
                         let envelope = Cached.peek cached in
                         match Envelope.Incoming.sender envelope with
                         | Local ->
                             acc_inner
                         | Remote peer ->
                             peer :: acc_inner )
                   in
                   cached_peers @ acc_outer )
               |> List.dedup_and_sort ~compare:Peer.compare
             in
             match%bind
               let open Deferred.Or_error.Let_syntax in
               let%bind preferred_peer, hashes_of_missing_transitions =
                 (* try peers from subtrees first *)
                 let open Deferred.Let_syntax in
                 match%bind
                   download_state_hashes ~hash_tree ~logger ~trust_system
                     ~network ~frontier ~peers:subtree_peers ~target_hash ~job
                     ~blockchain_length_of_target_hash
                 with
                 | Ok (peer, hashes) ->
                     return (Ok (peer, hashes))
                 | Error errors -> (
                     [%log info]
                       "Could not download state hashes using peers from \
                        subtrees; trying again with random peers"
                       ~metadata:
                         [ ( "errors"
                           , `List
                               (List.map errors ~f:(fun err ->
                                    `String (display_error err) ) ) )
                         ] ;
                     let%bind random_peers =
                       Mina_networking.peers network >>| List.permute
                     in
                     match%bind
                       download_state_hashes ~hash_tree ~logger ~trust_system
                         ~network ~frontier ~peers:random_peers ~target_hash
                         ~job ~blockchain_length_of_target_hash
                     with
                     | Ok (peer, hashes) ->
                         return (Ok (peer, hashes))
                     | Error errors ->
                         [%log info]
                           "Could not download state hashes using random peers"
                           ~metadata:
                             [ ( "errors"
                               , `List
                                   (List.map errors ~f:(fun err ->
                                        `String (display_error err) ) ) )
                             ] ;
                         if contains_no_common_ancestor errors then
                           List.iter subtrees ~f:(fun subtree ->
                               let transition =
                                 Rose_tree.root subtree |> Tuple2.get1
                                 |> Cached.peek |> Envelope.Incoming.data
                               in
                               let children_transitions =
                                 List.concat_map
                                   (Rose_tree.children subtree)
                                   ~f:Rose_tree.flatten
                               in
                               let children_state_hashes =
                                 List.map children_transitions
                                   ~f:(fun (cached_transition, _vc) ->
                                     Cached.peek cached_transition
                                     |> Envelope.Incoming.data
                                     |> Mina_block.Validation.block_with_hash
                                     |> State_hash.With_state_hashes.state_hash )
                               in
                               [%log error]
                                 ~metadata:
                                   [ ( "state_hashes_of_children"
                                     , `List
                                         (List.map children_state_hashes
                                            ~f:State_hash.to_yojson ) )
                                   ; ( "state_hash"
                                     , State_hash.to_yojson
                                         ( transition
                                         |> Mina_block.Validation
                                            .block_with_hash
                                         |> State_hash.With_state_hashes
                                            .state_hash ) )
                                   ; ( "reason"
                                     , `String
                                         "no common ancestor with our \
                                          transition frontier" )
                                   ; ( "protocol_state"
                                     , Mina_block.Validation.block transition
                                       |> Mina_block.header
                                       |> Mina_block.Header.protocol_state
                                       |> Mina_state.Protocol_state
                                          .value_to_yojson )
                                   ]
                                 "Validation error: external transition with \
                                  state hash $state_hash and its children were \
                                  rejected for reason $reason" ;
                               Mina_metrics.(
                                 Counter.inc Rejected_blocks.no_common_ancestor
                                   ( Float.of_int
                                   @@ (1 + List.length children_transitions) )) ) ;
                         return
                           (Error (Error.of_list @@ List.map errors ~f:to_error))
                     )
               in
               let num_of_missing_transitions =
                 List.length hashes_of_missing_transitions
               in
               [%log debug]
                 ~metadata:
                   [ ( "hashes_of_missing_transitions"
                     , `List
                         (List.map hashes_of_missing_transitions
                            ~f:State_hash.to_yojson ) )
                   ]
                 !"Number of missing transitions is %d"
                 num_of_missing_transitions ;
               let%bind transitions =
                 if num_of_missing_transitions <= 0 then
                   Deferred.Or_error.return []
                 else
                   download_transitions ~logger ~trust_system ~network
                     ~preferred_peer ~hashes_of_missing_transitions ~target_hash
               in
               [%log debug]
                 ~metadata:[ ("target_hash", State_hash.to_yojson target_hash) ]
                 "Download transitions complete" ;
               verify_transitions_and_build_breadcrumbs ~logger
                 ~precomputed_values ~trust_system ~verifier ~frontier
                 ~unprocessed_transition_cache ~transitions ~target_hash
                 ~subtrees
             with
             | Ok trees_of_breadcrumbs ->
                 [%log trace]
                   ~metadata:
                     [ ( "hashes of transitions"
                       , `List
                           (List.map trees_of_breadcrumbs ~f:(fun tree ->
                                Rose_tree.to_yojson
                                  (fun (breadcrumb, _vc) ->
                                    Cached.peek breadcrumb
                                    |> Transition_frontier.Breadcrumb.state_hash
                                    |> State_hash.to_yojson )
                                  tree ) ) )
                     ]
                   "about to write to the catchup breadcrumbs pipe" ;
                 if Strict_pipe.Writer.is_closed catchup_breadcrumbs_writer then (
                   [%log trace]
                     "catchup breadcrumbs pipe was closed; attempt to write to \
                      closed pipe" ;
                   notify_hash_tree_of_failure () ;
                   garbage_collect_subtrees ~logger
                     ~subtrees:trees_of_breadcrumbs ;
                   Mina_metrics.(
                     Gauge.set Transition_frontier_controller.catchup_time_ms
                       Core.Time.(Span.to_ms @@ diff (now ()) start_time)) ;
                   Catchup_jobs.decr () )
                 else
                   let ivar = Ivar.create () in
                   Strict_pipe.Writer.write catchup_breadcrumbs_writer
                     (trees_of_breadcrumbs, `Ledger_catchup ivar) ;
                   let%bind () = Ivar.read ivar in
                   Mina_metrics.(
                     Gauge.set Transition_frontier_controller.catchup_time_ms
                       Core.Time.(Span.to_ms @@ diff (now ()) start_time)) ;
                   Catchup_jobs.decr ()
             | Error e ->
                 [%log warn]
                   ~metadata:[ ("error", Error_json.error_to_yojson e) ]
                   "Catchup process failed -- unable to receive valid data \
                    from peers or transition frontier progressed faster than \
                    catchup data received. See error for details: $error" ;
                 notify_hash_tree_of_failure () ;
                 garbage_collect_subtrees ~logger ~subtrees ;
                 Mina_metrics.(
                   Gauge.set Transition_frontier_controller.catchup_time_ms
                     Core.Time.(Span.to_ms @@ diff (now ()) start_time)) ;
                 Catchup_jobs.decr () ) ) )

(* Unit tests *)

let%test_module "Ledger_catchup tests" =
  ( module struct
    let () =
      Core.Backtrace.elide := false ;
      Async.Scheduler.set_record_backtraces true

    let max_frontier_length = 10

    let logger = Logger.null ()

    let precomputed_values = Lazy.force Precomputed_values.for_unit_tests

    let proof_level = precomputed_values.proof_level

    let constraint_constants = precomputed_values.constraint_constants

    let trust_system = Trust_system.null ()

    let time_controller = Block_time.Controller.basic ~logger

    let use_super_catchup = false

    let verifier =
      Async.Thread_safe.block_on_async_exn (fun () ->
          Verifier.create ~logger ~proof_level ~constraint_constants
            ~conf_dir:None
            ~pids:(Child_processes.Termination.create_pid_table ()) )

    let downcast_transition transition =
      let transition =
        transition
        |> Mina_block.Validation.reset_frontier_dependencies_validation
        |> Mina_block.Validation.reset_staged_ledger_diff_validation
      in
      Envelope.Incoming.wrap ~data:transition ~sender:Envelope.Sender.Local

    let downcast_breadcrumb breadcrumb =
      downcast_transition
        ( Transition_frontier.Breadcrumb.validated_transition breadcrumb
        |> Mina_block.Validated.remember )

    type catchup_test =
      { cache : Transition_handler.Unprocessed_transition_cache.t
      ; job_writer :
          ( State_hash.t
            * ( ( Mina_block.initial_valid_block Envelope.Incoming.t
                , State_hash.t )
                Cached.t
              * Mina_net2.Validation_callback.t option )
              Rose_tree.t
              list
          , Strict_pipe.crash Strict_pipe.buffered
          , unit )
          Strict_pipe.Writer.t
      ; breadcrumbs_reader :
          ( ( (Transition_frontier.Breadcrumb.t, State_hash.t) Cached.t
            * Mina_net2.Validation_callback.t option )
            Rose_tree.t
            list
          * [ `Catchup_scheduler | `Ledger_catchup of unit Ivar.t ] )
          Strict_pipe.Reader.t
      }

    let run_catchup ~network ~frontier =
      let catchup_job_reader, catchup_job_writer =
        Strict_pipe.create ~name:(__MODULE__ ^ __LOC__)
          (Buffered (`Capacity 10, `Overflow Crash))
      in
      let catchup_breadcrumbs_reader, catchup_breadcrumbs_writer =
        Strict_pipe.create ~name:(__MODULE__ ^ __LOC__)
          (Buffered (`Capacity 10, `Overflow Crash))
      in
      let unprocessed_transition_cache =
        Transition_handler.Unprocessed_transition_cache.create ~logger
      in
      run ~logger ~precomputed_values ~verifier ~trust_system ~network ~frontier
        ~catchup_breadcrumbs_writer ~catchup_job_reader
        ~unprocessed_transition_cache ;
      { cache = unprocessed_transition_cache
      ; job_writer = catchup_job_writer
      ; breadcrumbs_reader = catchup_breadcrumbs_reader
      }

    let run_catchup_with_target ~network ~frontier ~target_breadcrumb =
      let test = run_catchup ~network ~frontier in
      let parent_hash =
        Transition_frontier.Breadcrumb.parent_hash target_breadcrumb
      in
      let target_transition =
        Transition_handler.Unprocessed_transition_cache.register_exn test.cache
          (downcast_breadcrumb target_breadcrumb)
      in
      Strict_pipe.Writer.write test.job_writer
        (parent_hash, [ Rose_tree.T ((target_transition, None), []) ]) ;
      (`Test test, `Cached_transition target_transition)

    let test_successful_catchup ~my_net ~target_best_tip_path =
      let open Fake_network in
      let target_breadcrumb = List.last_exn target_best_tip_path in
      let `Test { breadcrumbs_reader; _ }, _ =
        run_catchup_with_target ~network:my_net.network
          ~frontier:my_net.state.frontier ~target_breadcrumb
      in
      (* TODO: expose Strict_pipe.read *)
      let%map cached_catchup_breadcrumbs =
        Block_time.Timeout.await_exn time_controller
          ~timeout_duration:(Block_time.Span.of_ms 30000L)
          ( match%map Strict_pipe.Reader.read breadcrumbs_reader with
          | `Eof ->
              failwith "unexpected EOF"
          | `Ok (_, `Catchup_scheduler) ->
              failwith "did not expect a catchup scheduler action"
          | `Ok (breadcrumbs, `Ledger_catchup ivar) ->
              Ivar.fill ivar () ; List.hd_exn breadcrumbs )
      in
      let catchup_breadcrumbs =
        Rose_tree.map cached_catchup_breadcrumbs ~f:(fun (b, _vc) ->
            Cache_lib.Cached.invalidate_with_success b )
      in
      [%test_result: int]
        ~message:
          "Transition_frontier should not have any more catchup jobs at the \
           end of the test"
        ~equal:( = ) ~expect:0
        (Broadcast_pipe.Reader.peek Catchup_jobs.reader) ;
      let catchup_breadcrumbs_are_best_tip_path =
        Rose_tree.equal (Rose_tree.of_list_exn target_best_tip_path)
          catchup_breadcrumbs ~f:(fun breadcrumb_tree1 breadcrumb_tree2 ->
            Mina_block.Validated.equal
              (Transition_frontier.Breadcrumb.validated_transition
                 breadcrumb_tree1 )
              (Transition_frontier.Breadcrumb.validated_transition
                 breadcrumb_tree2 ) )
      in
      if not catchup_breadcrumbs_are_best_tip_path then
        failwith
          "catchup breadcrumbs were not equal to the best tip path we expected"

    let%test_unit "can catchup to a peer within [k/2,k]" =
      [%log info] "running catchup to peer" ;
      Quickcheck.test ~trials:5
        Fake_network.Generator.(
          let open Quickcheck.Generator.Let_syntax in
          let%bind peer_branch_size =
            Int.gen_incl (max_frontier_length / 2) (max_frontier_length - 1)
          in
          gen ~precomputed_values ~verifier ~max_frontier_length
            ~use_super_catchup
            [ fresh_peer
            ; peer_with_branch ~frontier_branch_size:peer_branch_size
            ])
        ~f:(fun network ->
          let open Fake_network in
          let [ my_net; peer_net ] = network.peer_networks in
          (* TODO: I don't think I'm testing this right... *)
          let target_best_tip_path =
            Transition_frontier.(
              path_map ~f:Fn.id peer_net.state.frontier
                (best_tip peer_net.state.frontier))
          in
          Thread_safe.block_on_async_exn (fun () ->
              test_successful_catchup ~my_net ~target_best_tip_path ) )

    let%test_unit "catchup succeeds even if the parent transition is already \
                   in the frontier" =
      Quickcheck.test ~trials:1
        Fake_network.Generator.(
          gen ~precomputed_values ~verifier ~max_frontier_length
            ~use_super_catchup
            [ fresh_peer; peer_with_branch ~frontier_branch_size:1 ])
        ~f:(fun network ->
          let open Fake_network in
          let [ my_net; peer_net ] = network.peer_networks in
          let target_best_tip_path =
            [ Transition_frontier.best_tip peer_net.state.frontier ]
          in
          Thread_safe.block_on_async_exn (fun () ->
              test_successful_catchup ~my_net ~target_best_tip_path ) )

    let%test_unit "catchup fails if one of the parent transitions fail" =
      Quickcheck.test ~trials:1
        Fake_network.Generator.(
          gen ~precomputed_values ~verifier ~max_frontier_length
            ~use_super_catchup
            [ fresh_peer
            ; peer_with_branch ~frontier_branch_size:(max_frontier_length * 2)
            ])
        ~f:(fun network ->
          let open Fake_network in
          let [ my_net; peer_net ] = network.peer_networks in
          let target_breadcrumb =
            Transition_frontier.best_tip peer_net.state.frontier
          in
          let failing_transition =
            let open Transition_frontier.Extensions in
            let history =
              get_extension
                (Transition_frontier.extensions peer_net.state.frontier)
                Root_history
            in
            let failing_root_data =
              List.nth_exn (Root_history.to_list history) 1
            in
            downcast_transition
              ( Frontier_base.Root_data.Historical.transition failing_root_data
              |> Mina_block.External_transition.Validated.lower
              |> Mina_block.Validated.remember )
          in
          Thread_safe.block_on_async_exn (fun () ->
              let `Test { cache; _ }, `Cached_transition cached_transition =
                run_catchup_with_target ~network:my_net.network
                  ~frontier:my_net.state.frontier ~target_breadcrumb
              in
              let cached_failing_transition =
                Transition_handler.Unprocessed_transition_cache.register_exn
                  cache failing_transition
              in
              let%bind () = after (Core.Time.Span.of_sec 1.) in
              ignore
                ( Cache_lib.Cached.invalidate_with_failure
                    cached_failing_transition
                  : Mina_block.initial_valid_block Envelope.Incoming.t ) ;
              let%map result =
                Block_time.Timeout.await_exn time_controller
                  ~timeout_duration:(Block_time.Span.of_ms 10000L)
                  (Ivar.read (Cache_lib.Cached.final_state cached_transition))
              in
              if not ([%equal: [ `Failed | `Success of _ ]] result `Failed) then
                failwith "expected ledger catchup to fail, but it succeeded" )
          )

    (* TODO: fix and re-enable *)
    (*
    let%test_unit "catchup won't be blocked by transitions that are still being processed" =
      Quickcheck.test ~trials:1
        Fake_network.Generator.(
          gen ~max_frontier_length
            [ fresh_peer
            ; peer_with_branch ~frontier_branch_size:(max_frontier_length-1) ])
        ~f:(fun network ->
          let open Fake_network in
          let [my_net; peer_net] = network.peer_networks in
          Core.Printf.printf "$my_net.state.frontier.root = %s\n"
            (State_hash.to_base58_check @@ Transition_frontier.(Breadcrumb.state_hash @@ root my_net.state.frontier));
          Core.Printf.printf "$peer_net.state.frontier.root = %s\n"
            (State_hash.to_base58_check @@ Transition_frontier.(Breadcrumb.state_hash @@ root my_net.state.frontier));
          let missing_breadcrumbs =
            let best_tip_path = Transition_frontier.best_tip_path peer_net.state.frontier in
            Core.Printf.printf "$best_tip_path=\n  %s\n"
              (String.concat ~sep:"\n  " @@ List.map ~f:(Fn.compose State_hash.to_base58_check Transition_frontier.Breadcrumb.state_hash) best_tip_path);
            (* List.take best_tip_path (List.length best_tip_path - 1) *)
            best_tip_path
          in
          Async.Thread_safe.block_on_async_exn (fun () ->
            let%bind {cache; job_writer; breadcrumbs_reader} = run_catchup ~network:my_net.network ~frontier:my_net.state.frontier in
            let jobs =
              List.map (List.rev missing_breadcrumbs) ~f:(fun breadcrumb ->
                let parent_hash = Transition_frontier.Breadcrumb.parent_hash breadcrumb in
                let cached_transition =
                  Transition_handler.Unprocessed_transition_cache.register_exn cache
                    (downcast_breadcrumb breadcrumb)
                in
                Core.Printf.printf "$job = %s --> %s\n"
                  (State_hash.to_base58_check @@ External_transition.Initial_validated.state_hash @@ Envelope.Incoming.data @@ Cached.peek cached_transition)
                  (State_hash.to_base58_check parent_hash);
                (parent_hash, [Rose_tree.T (cached_transition, [])]))
            in
            let%bind () = after (Core.Time.Span.of_ms 500.) in
            List.iter jobs ~f:(Strict_pipe.Writer.write job_writer);
            match%map
              Block_time.Timeout.await_exn time_controller
                ~timeout_duration:(Block_time.Span.of_ms 15000L)
                (Strict_pipe.Reader.fold_until breadcrumbs_reader ~init:missing_breadcrumbs ~f:(fun remaining_breadcrumbs (rose_trees, catchup_signal) ->
                  let[@warning "-8"] [rose_tree] = rose_trees in
                  let catchup_breadcrumb_tree = Rose_tree.map rose_tree ~f:Cached.invalidate_with_success in
                  Core.Printf.printf "!!!%d\n" (List.length @@ Rose_tree.flatten catchup_breadcrumb_tree);
                  let[@warning "-8"] [received_breadcrumb] = Rose_tree.flatten catchup_breadcrumb_tree in
                  match remaining_breadcrumbs with
                  | [] -> failwith "received more breadcrumbs than expected"
                  | expected_breadcrumb :: remaining_breadcrumbs' ->
                      Core.Printf.printf "COMPARING %s vs. %s..."
                        (State_hash.to_base58_check @@ Transition_frontier.Breadcrumb.state_hash expected_breadcrumb)
                        (State_hash.to_base58_check @@ Transition_frontier.Breadcrumb.state_hash received_breadcrumb);
                      [%test_eq: State_hash.t]
                        (Transition_frontier.Breadcrumb.state_hash expected_breadcrumb)
                        (Transition_frontier.Breadcrumb.state_hash received_breadcrumb)
                        ~message:"received breadcrumb state hash did not match expected breadcrumb state hash";
                      [%test_eq: Transition_frontier.Breadcrumb.t]
                        expected_breadcrumb
                        received_breadcrumb
                        ~message:"received breadcrumb matched expected state hash, but was not equal to expected breadcrumb";
                      ( match catchup_signal with
                      | `Catchup_scheduler ->
                          failwith "Did not expect a catchup scheduler action"
                      | `Ledger_catchup ivar ->
                          Ivar.fill ivar () ) ;
                      print_endline " ok";
                      if remaining_breadcrumbs' = [] then
                        return (`Stop ())
                      else
                        return (`Continue remaining_breadcrumbs')))
            with
            | `Eof _ -> failwith "unexpected EOF"
            | `Terminated () -> ()))
    *)
  end )<|MERGE_RESOLUTION|>--- conflicted
+++ resolved
@@ -520,17 +520,12 @@
             ~trust_system ~frontier ~unprocessed_transition_cache transition
         with
         | Error e ->
-<<<<<<< HEAD
-            List.iter acc ~f:(fun (node, _vc) ->
-                (* TODO reject callback? *)
-=======
             List.iter acc ~f:(fun (node, vc) ->
                 (* TODO consider rejecting the callback in some cases,
                    see https://github.com/MinaProtocol/mina/issues/11087 *)
                 Option.value_map vc ~default:ignore
                   ~f:Mina_net2.Validation_callback.fire_if_not_already_fired
                   `Ignore ;
->>>>>>> e7b03f37
                 ignore @@ Cached.invalidate_with_failure node ) ;
             Deferred.Or_error.fail e
         | Ok (`In_frontier initial_hash) ->
@@ -599,17 +594,12 @@
           ]
         "build of breadcrumbs failed with $error" ;
       ( try
-<<<<<<< HEAD
-          List.iter transitions_with_initial_validation ~f:(fun (node, _vc) ->
-              (* TODO reject callback? *)
-=======
           List.iter transitions_with_initial_validation ~f:(fun (node, vc) ->
               (* TODO consider rejecting the callback in some cases,
                  see https://github.com/MinaProtocol/mina/issues/11087 *)
               Option.value_map vc ~default:ignore
                 ~f:Mina_net2.Validation_callback.fire_if_not_already_fired
                 `Ignore ;
->>>>>>> e7b03f37
               ignore @@ Cached.invalidate_with_failure node )
         with e ->
           [%log error]
@@ -619,16 +609,11 @@
 
 let garbage_collect_subtrees ~logger ~subtrees =
   List.iter subtrees ~f:(fun subtree ->
-<<<<<<< HEAD
-      Rose_tree.iter subtree ~f:(fun (node, _vc) ->
-          (* TODO reject callback? *)
-=======
       Rose_tree.iter subtree ~f:(fun (node, vc) ->
           (* TODO consider rejecting the callback in some cases,
              see https://github.com/MinaProtocol/mina/issues/11087 *)
           Option.value_map vc ~default:ignore
             ~f:Mina_net2.Validation_callback.fire_if_not_already_fired `Ignore ;
->>>>>>> e7b03f37
           ignore @@ Cached.invalidate_with_failure node ) ) ;
   [%log trace] "garbage collected failed cached transitions"
 
