--- conflicted
+++ resolved
@@ -619,12 +619,11 @@
 open Frontier_base
 
 let check_invariant ~downloader t =
-  O1trace.sync_thread "check_super_catchup_invariants" (fun () ->
-      Downloader.check_invariant downloader ;
-      [%test_eq: int]
-        (Downloader.total_jobs downloader)
-        (Hashtbl.count t.nodes ~f:(fun node ->
-             Node.State.Enum.equal (Node.State.enum node.state) To_download)))
+  Downloader.check_invariant downloader ;
+  [%test_eq: int]
+    (Downloader.total_jobs downloader)
+    (Hashtbl.count t.nodes ~f:(fun node ->
+         Node.State.Enum.equal (Node.State.enum node.state) To_download))
 
 let download s d ~key ~attempts =
   let logger = Logger.create () in
@@ -727,31 +726,47 @@
         "set_state $exn"
   in
   let rec run_node (node : Node.t) =
-    O1trace.thread "exec_super_catchup_fstm" (fun () ->
-        let state_hash = node.state_hash in
-        let failed ?error ~sender failure_reason =
-          [%log' debug t.logger] "failed with $error"
-            ~metadata:
-              [ ( "error"
-                , Option.value_map ~default:`Null error ~f:(fun e ->
-                      `String (Error.to_string_hum e)) )
-              ; ( "reason"
-                , Attempt_history.Attempt.reason_to_yojson failure_reason )
-              ] ;
-          node.attempts <-
-            ( match sender with
-            | Envelope.Sender.Local ->
-                node.attempts
-            | Remote peer ->
-                Map.set node.attempts ~key:peer ~data:{ failure_reason } ) ;
-          set_state t node
-            (To_download
-               (download "failed" downloader
-                  ~key:(state_hash, node.blockchain_length)
-                  ~attempts:node.attempts)) ;
-          run_node node
+    let state_hash = node.state_hash in
+    let failed ?error ~sender failure_reason =
+      [%log' debug t.logger] "failed with $error"
+        ~metadata:
+          [ ( "error"
+            , Option.value_map ~default:`Null error ~f:(fun e ->
+                  `String (Error.to_string_hum e)) )
+          ; ("reason", Attempt_history.Attempt.reason_to_yojson failure_reason)
+          ] ;
+      node.attempts <-
+        ( match sender with
+        | Envelope.Sender.Local ->
+            node.attempts
+        | Remote peer ->
+            Map.set node.attempts ~key:peer ~data:{ failure_reason } ) ;
+      set_state t node
+        (To_download
+           (download "failed" downloader
+              ~key:(state_hash, node.blockchain_length)
+              ~attempts:node.attempts)) ;
+      run_node node
+    in
+    let step d : (_, [ `Finished ]) Deferred.Result.t =
+      (* TODO: See if the bail out is happening. *)
+      Deferred.any [ (Ivar.read node.result >>| fun _ -> Error `Finished); d ]
+    in
+    let open Deferred.Result.Let_syntax in
+    let retry () =
+      let%bind () =
+        step (after (Time.Span.of_sec 15.) |> Deferred.map ~f:Result.return)
+      in
+      run_node node
+    in
+    match node.state with
+    | Failed | Finished | Root _ ->
+        return ()
+    | To_download download_job ->
+        let start_time = Time.now () in
+        let%bind external_block, attempts =
+          step (Downloader.Job.result download_job)
         in
-<<<<<<< HEAD
         [%log' debug t.logger]
           ~metadata:
             [ ("state_hash", State_hash.to_yojson state_hash)
@@ -874,222 +889,70 @@
                        Envelope.Incoming.t ) ;
                  finish t node (Error ()) ;
                  Error `Finished)
-=======
-        let step d : (_, [ `Finished ]) Deferred.Result.t =
-          (* TODO: See if the bail out is happening. *)
-          Deferred.any
-            [ (Ivar.read node.result >>| fun _ -> Error `Finished); d ]
->>>>>>> 2fe46e36
         in
-        let open Deferred.Result.Let_syntax in
-        let retry () =
-          let%bind () =
-            step (after (Time.Span.of_sec 15.) |> Deferred.map ~f:Result.return)
+        set_state t node (To_build_breadcrumb (`Parent parent, av)) ;
+        run_node node
+    | To_build_breadcrumb (`Parent parent_hash, c) -> (
+        let start_time = Time.now () in
+        let transition_receipt_time = Some start_time in
+        let av = Cached.peek c in
+        match%bind
+          let s =
+            let open Deferred.Result.Let_syntax in
+            let%bind parent =
+              Deferred.return
+                ( match Transition_frontier.find frontier parent_hash with
+                | None ->
+                    Error `Parent_breadcrumb_not_found
+                | Some breadcrumb ->
+                    Ok breadcrumb )
+            in
+            build_func ~logger ~skip_staged_ledger_verification:`Proofs
+              ~precomputed_values ~verifier ~trust_system ~parent
+              ~transition:av.data ~sender:(Some av.sender)
+              ~transition_receipt_time ()
           in
-          run_node node
-        in
-        match node.state with
-        | Failed | Finished | Root _ ->
-            return ()
-        | To_download download_job ->
-            let start_time = Time.now () in
-            let%bind external_block, attempts =
-              step (Downloader.Job.result download_job)
+          step (Deferred.map ~f:Result.return s)
+        with
+        | Error e ->
+            ignore
+              ( Cached.invalidate_with_failure c
+                : External_transition.Almost_validated.t Envelope.Incoming.t ) ;
+            let e =
+              match e with
+              | `Exn e ->
+                  Error.tag (Error.of_exn e) ~tag:"exn"
+              | `Fatal_error e ->
+                  Error.tag (Error.of_exn e) ~tag:"fatal"
+              | `Invalid_staged_ledger_diff e ->
+                  Error.tag e ~tag:"invalid staged ledger diff"
+              | `Invalid_staged_ledger_hash e ->
+                  Error.tag e ~tag:"invalid staged ledger hash"
+              | `Parent_breadcrumb_not_found ->
+                  Error.tag
+                    (Error.of_string
+                       (sprintf "Parent breadcrumb with state_hash %s not found"
+                          (State_hash.to_base58_check parent_hash)))
+                    ~tag:"parent breadcrumb not found"
             in
-            [%log' debug t.logger]
-              ~metadata:
-                [ ("state_hash", State_hash.to_yojson state_hash)
-                ; ( "donwload_number"
-                  , `Int
-                      (Hashtbl.count t.nodes ~f:(fun node ->
-                           Node.State.Enum.equal
-                             (Node.State.enum node.state)
-                             To_download)) )
-                ; ("total_nodes", `Int (Hashtbl.length t.nodes))
-                ; ( "node_states"
-                  , let s = Node.State.Enum.Table.create () in
-                    Hashtbl.iter t.nodes ~f:(fun node ->
-                        Hashtbl.incr s (Node.State.enum node.state)) ;
-                    `List
-                      (List.map (Hashtbl.to_alist s) ~f:(fun (k, v) ->
-                           `List [ Node.State.Enum.to_yojson k; `Int v ])) )
-                ; ("total_jobs", `Int (Downloader.total_jobs downloader))
-                ; ("downloader", Downloader.to_yojson downloader)
-                ]
-              "download finished $state_hash" ;
-            node.attempts <- attempts ;
+            failed ~error:e ~sender:av.sender `Build_breadcrumb
+        | Ok breadcrumb ->
             Mina_metrics.(
-              Gauge.set Catchup.download_time
+              Gauge.set Catchup.build_breadcrumb_time
                 Time.(Span.to_ms @@ diff (now ()) start_time)) ;
-            set_state t node (To_initial_validate external_block) ;
-            run_node node
-        | To_initial_validate external_block -> (
-            let start_time = Time.now () in
-            match%bind
-              step
-                ( initial_validate ~precomputed_values ~logger ~trust_system
-                    ~batcher:initial_validation_batcher ~frontier
-                    ~unprocessed_transition_cache
-                    { external_block with
-                      data =
-                        { With_hash.data = external_block.data
-                        ; hash = state_hash
-                        }
-                    }
-                |> Deferred.map ~f:(fun x -> Ok x) )
-            with
-            | Error (`Error e) ->
-                (* TODO: Log *)
-                (* Validation failed. Record the failure and go back to download. *)
-                failed ~error:e ~sender:external_block.sender `Initial_validate
-            | Error `Couldn't_reach_verifier ->
-                retry ()
-            | Ok result -> (
-                Mina_metrics.(
-                  Gauge.set Catchup.initial_validation_time
-                    Time.(Span.to_ms @@ diff (now ()) start_time)) ;
-                match result with
-                | `In_frontier hash ->
-                    finish t node
-                      (Ok (Transition_frontier.find_exn frontier hash)) ;
-                    Deferred.return (Ok ())
-                | `Building_path tv ->
-                    set_state t node (To_verify tv) ;
-                    run_node node ) )
-        | To_verify tv -> (
-            let start_time = Time.now () in
-            let iv = Cached.peek tv in
-            (* TODO: Set up job to invalidate tv on catchup_breadcrumbs_writer closing *)
-            match%bind
-              step
-                (* TODO: give the batch verifier a way to somehow throw away stuff if
-                    this node gets removed from the tree. *)
-                ( Verify_work_batcher.verify verify_work_batcher iv
-                |> Deferred.map ~f:Result.return )
-            with
-            | Error _e ->
-                [%log' debug t.logger] "Couldn't reach verifier. Retrying"
-                  ~metadata:
-                    [ ("state_hash", State_hash.to_yojson node.state_hash) ] ;
-                (* No need to redownload in this case. We just wait a little and try again. *)
-                retry ()
-            | Ok result -> (
-                Mina_metrics.(
-                  Gauge.set Catchup.verification_time
-                    Time.(Span.to_ms @@ diff (now ()) start_time)) ;
-                match result with
-                | Error () ->
-                    [%log' warn t.logger] "verification failed! redownloading"
-                      ~metadata:
-                        [ ("state_hash", State_hash.to_yojson node.state_hash) ] ;
-                    ( match iv.sender with
-                    | Local ->
-                        ()
-                    | Remote peer ->
-                        Trust_system.(
-                          record trust_system logger peer
-                            Actions.(Sent_invalid_proof, None))
-                        |> don't_wait_for ) ;
-                    ignore
-                      ( Cached.invalidate_with_failure tv
-                        : External_transition.Initial_validated.t
-                          Envelope.Incoming.t ) ;
-                    failed ~sender:iv.sender `Verify
-                | Ok av ->
-                    let av =
-                      { av with
-                        data =
-                          External_transition
-                          .skip_frontier_dependencies_validation
-                            `This_transition_belongs_to_a_detached_subtree
-                            av.data
-                      }
-                    in
-                    let av = Cached.transform tv ~f:(fun _ -> av) in
-                    set_state t node (Wait_for_parent av) ;
-                    run_node node ) )
-        | Wait_for_parent av ->
-            let%bind parent =
-              step
-                (let parent = Hashtbl.find_exn t.nodes node.parent in
-                 match%map.Async.Deferred Ivar.read parent.result with
-                 | Ok `Added_to_frontier ->
-                     Ok parent.state_hash
-                 | Error _ ->
-                     ignore
-                       ( Cached.invalidate_with_failure av
-                         : External_transition.Almost_validated.t
-                           Envelope.Incoming.t ) ;
-                     finish t node (Error ()) ;
-                     Error `Finished)
+            let%bind () = Scheduler.yield () |> Deferred.map ~f:Result.return in
+            let finished = Ivar.create () in
+            let c = Cached.transform c ~f:(fun _ -> breadcrumb) in
+            Strict_pipe.Writer.write catchup_breadcrumbs_writer
+              ( [ Rose_tree.of_non_empty_list (Non_empty_list.singleton c) ]
+              , `Ledger_catchup finished ) ;
+            let%bind () =
+              (* The cached value is "freed" by the transition processor in [add_and_finalize]. *)
+              step (Deferred.map (Ivar.read finished) ~f:Result.return)
             in
-            set_state t node (To_build_breadcrumb (`Parent parent, av)) ;
-            run_node node
-        | To_build_breadcrumb (`Parent parent_hash, c) -> (
-            let start_time = Time.now () in
-            let transition_receipt_time = Some start_time in
-            let av = Cached.peek c in
-            match%bind
-              let s =
-                let open Deferred.Result.Let_syntax in
-                let%bind parent =
-                  Deferred.return
-                    ( match Transition_frontier.find frontier parent_hash with
-                    | None ->
-                        Error `Parent_breadcrumb_not_found
-                    | Some breadcrumb ->
-                        Ok breadcrumb )
-                in
-                build_func ~logger ~skip_staged_ledger_verification:`Proofs
-                  ~precomputed_values ~verifier ~trust_system ~parent
-                  ~transition:av.data ~sender:(Some av.sender)
-                  ~transition_receipt_time ()
-              in
-              step (Deferred.map ~f:Result.return s)
-            with
-            | Error e ->
-                ignore
-                  ( Cached.invalidate_with_failure c
-                    : External_transition.Almost_validated.t Envelope.Incoming.t
-                    ) ;
-                let e =
-                  match e with
-                  | `Exn e ->
-                      Error.tag (Error.of_exn e) ~tag:"exn"
-                  | `Fatal_error e ->
-                      Error.tag (Error.of_exn e) ~tag:"fatal"
-                  | `Invalid_staged_ledger_diff e ->
-                      Error.tag e ~tag:"invalid staged ledger diff"
-                  | `Invalid_staged_ledger_hash e ->
-                      Error.tag e ~tag:"invalid staged ledger hash"
-                  | `Parent_breadcrumb_not_found ->
-                      Error.tag
-                        (Error.of_string
-                           (sprintf
-                              "Parent breadcrumb with state_hash %s not found"
-                              (State_hash.to_base58_check parent_hash)))
-                        ~tag:"parent breadcrumb not found"
-                in
-                failed ~error:e ~sender:av.sender `Build_breadcrumb
-            | Ok breadcrumb ->
-                Mina_metrics.(
-                  Gauge.set Catchup.build_breadcrumb_time
-                    Time.(Span.to_ms @@ diff (now ()) start_time)) ;
-                let%bind () =
-                  Scheduler.yield () |> Deferred.map ~f:Result.return
-                in
-                let finished = Ivar.create () in
-                let c = Cached.transform c ~f:(fun _ -> breadcrumb) in
-                Strict_pipe.Writer.write catchup_breadcrumbs_writer
-                  ( [ Rose_tree.of_non_empty_list (Non_empty_list.singleton c) ]
-                  , `Ledger_catchup finished ) ;
-                let%bind () =
-                  (* The cached value is "freed" by the transition processor in [add_and_finalize]. *)
-                  step (Deferred.map (Ivar.read finished) ~f:Result.return)
-                in
-                Ivar.fill_if_empty node.result (Ok `Added_to_frontier) ;
-                set_state t node Finished ;
-                return () ))
+            Ivar.fill_if_empty node.result (Ok `Added_to_frontier) ;
+            set_state t node Finished ;
+            return () )
   in
   run_node
 
@@ -1176,29 +1039,28 @@
               | None ->
                   `Some [] ) )
     in
-    O1trace.thread "super_catchup_downloader" (fun () ->
-        Downloader.create ~stop ~trust_system ~preferred:[] ~max_batch_size:5
-          ~get:(fun peer hs ->
-            let sec =
-              let sec_per_block =
-                Option.value_map
-                  (Sys.getenv "MINA_EXPECTED_PER_BLOCK_DOWNLOAD_TIME")
-                  ~default:15. ~f:Float.of_string
-              in
-              Float.of_int (List.length hs) *. sec_per_block
-            in
-            Mina_networking.get_transition_chain
-              ~heartbeat_timeout:(Time_ns.Span.of_sec sec)
-              ~timeout:(Time.Span.of_sec sec) network peer (List.map hs ~f:fst))
-          ~peers:(fun () -> Mina_networking.peers network)
-          ~knowledge_context:
-            (Broadcast_pipe.map best_tip_r
-               ~f:
-                 (Option.map ~f:(fun x ->
-                      ( State_hash.With_state_hashes.state_hash x
-                      , Mina_state.Protocol_state.consensus_state x.data
-                        |> Consensus.Data.Consensus_state.blockchain_length ))))
-          ~knowledge)
+    Downloader.create ~stop ~trust_system ~preferred:[] ~max_batch_size:5
+      ~get:(fun peer hs ->
+        let sec =
+          let sec_per_block =
+            Option.value_map
+              (Sys.getenv "MINA_EXPECTED_PER_BLOCK_DOWNLOAD_TIME")
+              ~default:15. ~f:Float.of_string
+          in
+          Float.of_int (List.length hs) *. sec_per_block
+        in
+        Mina_networking.get_transition_chain
+          ~heartbeat_timeout:(Time_ns.Span.of_sec sec)
+          ~timeout:(Time.Span.of_sec sec) network peer (List.map hs ~f:fst))
+      ~peers:(fun () -> Mina_networking.peers network)
+      ~knowledge_context:
+        (Broadcast_pipe.map best_tip_r
+           ~f:
+             (Option.map ~f:(fun x ->
+                  ( State_hash.With_state_hashes.state_hash x
+                  , Mina_state.Protocol_state.consensus_state x.data
+                    |> Consensus.Data.Consensus_state.blockchain_length ))))
+      ~knowledge
   in
   check_invariant ~downloader t ;
   let () =
@@ -1216,52 +1078,6 @@
   in
   (* TODO: Maybe add everything from transition frontier at the beginning? *)
   (* TODO: Print out the hashes you're adding *)
-<<<<<<< HEAD
-  Strict_pipe.Reader.iter_without_pushback catchup_job_reader
-    ~f:(fun (target_parent_hash, forest) ->
-      (* whenever anything comes through the catchup_job_reader, this anonymous function is called. `target_parent_hash` is actually the parent of all the trees in `forest`, is in other words if one expands `target_parent_hash` and combines it with `forest` them one actually obtains a single tree. *)
-      don't_wait_for
-        (let prev_ctx = Broadcast_pipe.Reader.peek best_tip_r in
-         let ctx = combine prev_ctx (pre_context forest) in
-         let eq x y =
-           let f = Option.map ~f:State_hash.With_state_hashes.state_hash in
-           Option.equal State_hash.equal (f x) (f y)
-         in
-         if eq prev_ctx ctx then Deferred.unit
-         else Broadcast_pipe.Writer.write best_tip_w ctx) ;
-      don't_wait_for
-        ( (* primary super_catchup business logic begins here, in this second `don't_wait_for` *)
-          [%log debug]
-            ~metadata:
-              [ ( "target_parent_hash"
-                , State_body_hash.to_yojson target_parent_hash )
-              ]
-            "Catchup job started with $target_parent_hash " ;
-          let state_hashes =
-            let target_length =
-              let len =
-                forest_pick forest |> Cached.peek |> Envelope.Incoming.data
-                |> External_transition.Initial_validated.blockchain_length
-              in
-              Option.value_exn (Length.sub len (Length.of_int 1))
-            in
-            let blockchain_length_of_target_hash =
-              let blockchain_length_of_dangling_block =
-                List.hd_exn forest |> Rose_tree.root |> Cached.peek
-                |> Envelope.Incoming.data
-                |> External_transition.Initial_validated.blockchain_length
-              in
-              Unsigned.UInt32.pred blockchain_length_of_dangling_block
-            in
-            (* check if the target_parent_hash's own parent is a part of the transition frontier, or not *)
-            match
-              List.find_map (List.concat_map ~f:Rose_tree.flatten forest)
-                ~f:(fun c ->
-                  let h =
-                    (External_transition.Initial_validated.state_hashes
-                       (Cached.peek c).data)
-                      .state_hash
-=======
   O1trace.thread "handle_super_catchup_jobs" (fun () ->
       Strict_pipe.Reader.iter_without_pushback catchup_job_reader
         ~f:(fun (target_parent_hash, forest) ->
@@ -1280,9 +1096,7 @@
               [%log debug]
                 ~metadata:
                   [ ( "target_parent_hash"
-                    , Yojson.Safe.from_string
-                        (Marlin_plonk_bindings_pasta_fp.to_string
-                           target_parent_hash) )
+                    , State_body_hash.to_yojson target_parent_hash )
                   ]
                 "Catchup job started with $target_parent_hash " ;
               let state_hashes =
@@ -1290,7 +1104,6 @@
                   let len =
                     forest_pick forest |> Cached.peek |> Envelope.Incoming.data
                     |> External_transition.Initial_validated.blockchain_length
->>>>>>> 2fe46e36
                   in
                   Option.value_exn (Length.sub len (Length.of_int 1))
                 in
