open Core
open Async
open Cache_lib
open Pipe_lib
open Mina_numbers
open Mina_base
open Mina_transition
open Network_peer

(** [Ledger_catchup] is a procedure that connects a foreign external transition
    into a transition frontier by requesting a path of external_transitions
    from its peer. It receives the state_hash to catchup from
    [Catchup_scheduler]. With that state_hash, it will ask its peers for
    a merkle path/list from their oldest transition to the state_hash it is
    asking for. Upon receiving the merkle path/list, it will do the following:

    1. verify the merkle path/list is correct by calling
    [Transition_chain_verifier.verify]. This function would returns a list
    of state hashes if the verification is successful.

    2. using the list of state hashes to poke a transition frontier
    in order to find the hashes of missing transitions. If none of the hashes
    are found, then it means some more transitions are missing.

    Once the list of missing hashes are computed, it would do another request to
    download the corresponding transitions in a batch fashion. Next it will perform the
    following validations on each external_transition:

    1. Check the list of transitions corresponds to the list of hashes that we
    requested;

    2. Each transition is checked through [Transition_processor.Validator] and
    [Protocol_state_validator]

    If any of the external_transitions is invalid,
    1) the sender is punished;
    2) those external_transitions that already passed validation would be
       invalidated.
    Otherwise, [Ledger_catchup] will build a corresponding breadcrumb path from
    the path of external_transitions. A breadcrumb from the path is built using
    its corresponding external_transition staged_ledger_diff and applying it to
    its preceding breadcrumb staged_ledger to obtain its corresponding
    staged_ledger. If there was an error in building the breadcrumbs, then
    catchup would invalidate the cached transitions.
    After building the breadcrumb path, [Ledger_catchup] will then send it to
    the [Processor] via writing them to catchup_breadcrumbs_writer. *)

open Transition_frontier.Full_catchup_tree

module G = Graph.Graphviz.Dot (struct
  type nonrec t = t

  module V = struct
    type t = Node.t
  end

  module E = struct
    type t = {parent: Node.t; child: Node.t}

    let src t = t.parent

    let dst t = t.child
  end

  let iter_vertex (f : V.t -> unit) (t : t) = Hashtbl.iter t.nodes ~f

  let iter_edges_e (f : E.t -> unit) (t : t) =
    Hashtbl.iter t.nodes ~f:(fun child ->
        match Hashtbl.find t.nodes child.parent with
        | None ->
            ()
        | Some parent ->
            f {child; parent} )

  let graph_attributes (_ : t) = [`Rankdir `LeftToRight]

  let get_subgraph _ = None

  let default_vertex_attributes _ = [`Shape `Circle]

  let vertex_attributes (v : Node.t) =
    let color =
      match v.state with
      | Failed ->
          (* red *)
          0xFF3333
      | Root _ | Finished ->
          (* green *)
          0x00CC00
      | To_download _ ->
          (* gray *)
          0xA0A0A0
      | Wait_for_parent _ ->
          (* black *)
          0x000000
      | To_build_breadcrumb _ ->
          (* dark purple *)
          0x330033
      | To_initial_validate _ ->
          (* yellow *)
          0xFFFF33
      | To_verify _ ->
          (* orange *)
          0xFF9933
    in
    [`Shape `Circle; `Style `Filled; `Fillcolor color]

  let vertex_name (node : V.t) =
    sprintf "\"%s\"" (State_hash.to_base58_check node.state_hash)

  let default_edge_attributes _ = []

  let edge_attributes _ = []
end)

let write_graph (_ : t) =
  let _ = G.output_graph in
  ()

let verify_transition ~logger ~consensus_constants ~trust_system ~frontier
    ~unprocessed_transition_cache enveloped_transition =
  let sender = Envelope.Incoming.sender enveloped_transition in
  let genesis_state_hash = Transition_frontier.genesis_state_hash frontier in
  let transition_with_hash = Envelope.Incoming.data enveloped_transition in
  let cached_initially_validated_transition_result =
    let open Result.Let_syntax in
    let%bind initially_validated_transition =
      transition_with_hash
      |> External_transition.skip_time_received_validation
           `This_transition_was_not_received_via_gossip
      |> External_transition.validate_genesis_protocol_state
           ~genesis_state_hash
      >>= External_transition.validate_protocol_versions
      >>= External_transition.validate_delta_transition_chain
    in
    let enveloped_initially_validated_transition =
      Envelope.Incoming.map enveloped_transition
        ~f:(Fn.const initially_validated_transition)
    in
    Transition_handler.Validator.validate_transition ~logger ~frontier
      ~consensus_constants ~unprocessed_transition_cache
      enveloped_initially_validated_transition
  in
  let open Deferred.Let_syntax in
  match cached_initially_validated_transition_result with
  | Ok x ->
      Deferred.return @@ Ok (`Building_path x)
  | Error (`In_frontier hash) ->
      [%log trace]
        "transition queried during ledger catchup has already been seen" ;
      Deferred.return @@ Ok (`In_frontier hash)
  | Error (`In_process consumed_state) -> (
      [%log trace]
        "transition queried during ledger catchup is still in process in one \
         of the components in transition_frontier" ;
      match%map Ivar.read consumed_state with
      | `Failed ->
          [%log trace] "transition queried during ledger catchup failed" ;
          Error (Error.of_string "Previous transition failed")
      | `Success hash ->
          Ok (`In_frontier hash) )
  | Error (`Verifier_error error) ->
      [%log warn]
        ~metadata:[("error", Error_json.error_to_yojson error)]
        "verifier threw an error while verifying transiton queried during \
         ledger catchup: $error" ;
      Deferred.Or_error.fail (Error.tag ~tag:"verifier threw an error" error)
  | Error `Invalid_proof ->
      let%map () =
        Trust_system.record_envelope_sender trust_system logger sender
          ( Trust_system.Actions.Gossiped_invalid_transition
          , Some ("invalid proof", []) )
      in
      Error (Error.of_string "invalid proof")
  | Error `Invalid_genesis_protocol_state ->
      let%map () =
        Trust_system.record_envelope_sender trust_system logger sender
          ( Trust_system.Actions.Gossiped_invalid_transition
          , Some ("invalid genesis protocol state", []) )
      in
      Error (Error.of_string "invalid genesis protocol state")
  | Error `Invalid_delta_transition_chain_proof ->
      let%map () =
        Trust_system.record_envelope_sender trust_system logger sender
          ( Trust_system.Actions.Gossiped_invalid_transition
          , Some ("invalid delta transition chain witness", []) )
      in
      Error (Error.of_string "invalid delta transition chain witness")
  | Error `Invalid_protocol_version ->
      let transition =
        External_transition.Validation.forget_validation transition_with_hash
      in
      let%map () =
        Trust_system.record_envelope_sender trust_system logger sender
          ( Trust_system.Actions.Sent_invalid_protocol_version
          , Some
              ( "Invalid current or proposed protocol version in catchup block"
              , [ ( "current_protocol_version"
                  , `String
                      ( External_transition.current_protocol_version transition
                      |> Protocol_version.to_string ) )
                ; ( "proposed_protocol_version"
                  , `String
                      ( External_transition.proposed_protocol_version_opt
                          transition
                      |> Option.value_map ~default:"<None>"
                           ~f:Protocol_version.to_string ) ) ] ) )
      in
      Error (Error.of_string "invalid protocol version")
  | Error `Mismatched_protocol_version ->
      let transition =
        External_transition.Validation.forget_validation transition_with_hash
      in
      let%map () =
        Trust_system.record_envelope_sender trust_system logger sender
          ( Trust_system.Actions.Sent_mismatched_protocol_version
          , Some
              ( "Current protocol version in catchup block does not match \
                 daemon protocol version"
              , [ ( "block_current_protocol_version"
                  , `String
                      ( External_transition.current_protocol_version transition
                      |> Protocol_version.to_string ) )
                ; ( "daemon_current_protocol_version"
                  , `String Protocol_version.(get_current () |> to_string) ) ]
              ) )
      in
      Error (Error.of_string "mismatched protocol version")
  | Error `Disconnected ->
      Deferred.Or_error.fail @@ Error.of_string "disconnected chain"

let find_map_ok ?how xs ~f =
  let res = Ivar.create () in
  let errs = ref [] in
  don't_wait_for
    (let%map () =
       Deferred.List.iter xs ?how ~f:(fun x ->
           if Ivar.is_full res then Deferred.unit
           else
             match%map
               choose
                 [ choice (Ivar.read res) (fun _ -> `Finished)
                 ; choice (f x) (fun x -> `Ok x) ]
             with
             | `Finished ->
                 ()
             | `Ok (Ok x) ->
                 Ivar.fill_if_empty res (Ok x)
             | `Ok (Error e) ->
                 errs := e :: !errs )
     in
     Ivar.fill_if_empty res (Error !errs)) ;
  Ivar.read res

type download_state_hashes_error =
  [ `Peer_moves_too_fast
  | `No_common_ancestor
  | `Failed_to_download_transition_chain_proof
  | `Invalid_transition_chain_proof ]

let rec contains_no_common_ancestor = function
  | [] ->
      false
  | `No_common_ancestor :: _ ->
      true
  | _ :: errors ->
      contains_no_common_ancestor errors

let try_to_connect_hash_chain t hashes ~frontier
    ~blockchain_length_of_target_hash =
  let logger = t.logger in
  let blockchain_length_of_root =
    Transition_frontier.root frontier
    |> Transition_frontier.Breadcrumb.blockchain_length
  in
  List.fold_until
    (Non_empty_list.to_list hashes)
    ~init:(blockchain_length_of_target_hash, [])
    ~f:(fun (blockchain_length, acc) hash ->
      let f x = Continue_or_stop.Stop (Ok (x, acc)) in
      match
        (Hashtbl.find t.nodes hash, Transition_frontier.find frontier hash)
      with
      | Some node, None ->
          f (`Node node)
      | Some node, Some b ->
          finish t node (Ok b) ;
          f (`Node node)
      | None, Some b ->
          f (`Breadcrumb b)
      | None, None ->
          Continue (Unsigned.UInt32.pred blockchain_length, hash :: acc) )
    ~finish:(fun (blockchain_length, acc) ->
      let module T = struct
        type t = State_hash.t list [@@deriving to_yojson]
      end in
      let all_hashes =
        List.map (Transition_frontier.all_breadcrumbs frontier) ~f:(fun b ->
            Frontier_base.Breadcrumb.state_hash b )
      in
      [%log debug]
        ~metadata:
          [ ("n", `Int (List.length acc))
          ; ("hashes", T.to_yojson acc)
          ; ("all_hashes", T.to_yojson all_hashes) ]
        "Finishing download_state_hashes with $n $hashes. with $all_hashes" ;
      if
        Unsigned.UInt32.compare blockchain_length blockchain_length_of_root
        <= 0
      then Result.fail `No_common_ancestor
      else Result.fail `Peer_moves_too_fast )

module Downloader = struct
  module Key = struct
    module T = struct
      type t = State_hash.t * Length.t [@@deriving to_yojson, hash, sexp]

      let compare (h1, n1) (h2, n2) =
        match Length.compare n1 n2 with
        | 0 ->
            State_hash.compare h1 h2
        | c ->
            c
    end

    include T
    include Hashable.Make (T)
    include Comparable.Make (T)
  end

  include Downloader.Make
            (Key)
            (struct
              include Attempt_history.Attempt

              let download : t = {failure_reason= `Download}

              let worth_retrying (t : t) =
                match t.failure_reason with `Download -> true | _ -> false
            end)
            (struct
              type t = External_transition.t

              let key (t : t) =
                External_transition.(state_hash t, blockchain_length t)
            end)
            (struct
              type t = (State_hash.t * Length.t) option
            end)
end

let with_lengths hs ~target_length =
  List.filter_mapi (Non_empty_list.to_list hs) ~f:(fun i x ->
      let open Option.Let_syntax in
      let%map x_len = Length.sub target_length (Length.of_int i) in
      (x, x_len) )

(* returns a list of state-hashes with the older ones at the front *)
let download_state_hashes t ~logger ~trust_system ~network ~frontier
    ~target_hash ~target_length ~downloader ~blockchain_length_of_target_hash =
  [%log debug]
    ~metadata:[("target_hash", State_hash.to_yojson target_hash)]
    "Doing a catchup job with target $target_hash" ;
  let%bind peers =
    (* TODO: Find some preferred peers, e.g., whoever told us about this target_hash *)
    Mina_networking.peers network >>| List.permute
  in
  let open Deferred.Result.Let_syntax in
  find_map_ok ~how:(`Max_concurrent_jobs 12) peers ~f:(fun peer ->
      let%bind transition_chain_proof =
        let open Deferred.Let_syntax in
        match%map
          Mina_networking.get_transition_chain_proof
            ~timeout:(Time.Span.of_sec 10.) network peer target_hash
        with
        | Error _ ->
            Result.fail `Failed_to_download_transition_chain_proof
        | Ok transition_chain_proof ->
            Result.return transition_chain_proof
      in
      let now = Time.now () in
      (* a list of state_hashes from new to old *)
      let%bind hashes =
        match
          Transition_chain_verifier.verify ~target_hash ~transition_chain_proof
        with
        | Some hs ->
            let ks = with_lengths hs ~target_length in
            Downloader.update_knowledge downloader peer (`Some ks) ;
            Downloader.mark_preferred downloader peer ~now ;
            Deferred.Result.return hs
        | None ->
            let error_msg =
              sprintf
                !"Peer %{sexp:Network_peer.Peer.t} sent us bad proof"
                peer
            in
<<<<<<< HEAD
            let%bind.Deferred () =
=======
            let%bind.Deferred.Let_syntax () =
>>>>>>> 0643ae4a
              Trust_system.(
                record trust_system logger peer
                  Actions.
                    ( Sent_invalid_transition_chain_merkle_proof
                    , Some (error_msg, []) ))
            in
            Deferred.Result.fail `Invalid_transition_chain_proof
      in
      Deferred.return
        ( match
            try_to_connect_hash_chain t hashes ~frontier
              ~blockchain_length_of_target_hash
          with
        | Ok x ->
            Downloader.mark_preferred downloader peer ~now ;
            Ok x
        | Error e ->
            Error e ) )

let get_state_hashes = ()

module Initial_validate_batcher = struct
  open Network_pool.Batcher

  type input =
    (External_transition.t, State_hash.t) With_hash.t Envelope.Incoming.t

  type nonrec 'a t = (input, input, 'a) t

  let create ~verifier : _ t =
    create
      ~logger:
        (Logger.create
           ~metadata:[("name", `String "initial_validate_batcher")]
           ())
      ~how_to_add:`Insert ~max_weight_per_call:1000
      ~weight:(fun _ -> 1)
      ~compare_init:(fun e1 e2 ->
        let len (x : input) =
          External_transition.blockchain_length x.data.data
        in
        match Length.compare (len e1) (len e2) with
        | 0 ->
            compare_envelope e1 e2
        | c ->
            c )
      (fun xs ->
        let input = function `Partially_validated x | `Init x -> x in
        List.map xs ~f:(fun x ->
            External_transition.Validation.wrap
              (Envelope.Incoming.data (input x)) )
        |> External_transition.validate_proofs ~verifier
        >>| function
        | Ok tvs ->
            Ok (List.map tvs ~f:(fun x -> `Valid x))
        | Error `Invalid_proof ->
            Ok (List.map xs ~f:(fun x -> `Potentially_invalid (input x)))
        | Error (`Verifier_error e) ->
            Error e )

  let verify (t : _ t) = verify t
end

module Verify_work_batcher = struct
  open Network_pool.Batcher

  type input = External_transition.Initial_validated.t Envelope.Incoming.t

  type nonrec 'a t = (input, input, 'a) t

  let create ~verifier : _ t =
    let works (x : input) =
      let wh, _ = x.data in
      External_transition.staged_ledger_diff wh.data
      |> Staged_ledger_diff.completed_works
    in
    create
      ~logger:
        (Logger.create ~metadata:[("name", `String "verify_work_batcher")] ())
      ~weight:(fun (x : input) ->
        List.fold ~init:0 (works x) ~f:(fun acc {proofs; _} ->
            acc + One_or_two.length proofs ) )
      ~max_weight_per_call:1000 ~how_to_add:`Insert
      ~compare_init:(fun e1 e2 ->
        let len (x : input) =
          External_transition.Initial_validated.blockchain_length x.data
        in
        match Length.compare (len e1) (len e2) with
        | 0 ->
            compare_envelope e1 e2
        | c ->
            c )
      (fun xs ->
        let input : _ -> input = function
          | `Partially_validated x | `Init x ->
              x
        in
        List.concat_map xs ~f:(fun x ->
            works (input x)
            |> List.concat_map ~f:(fun {fee; prover; proofs} ->
                   let msg = Sok_message.create ~fee ~prover in
                   One_or_two.to_list
                     (One_or_two.map proofs ~f:(fun p -> (p, msg))) ) )
        |> Verifier.verify_transaction_snarks verifier
        >>| function
        | Ok true ->
            Ok (List.map xs ~f:(fun x -> `Valid (input x)))
        | Ok false ->
            Ok (List.map xs ~f:(fun x -> `Potentially_invalid (input x)))
        | Error e ->
            Error e )

  let verify (t : _ t) = verify t
end

let initial_validate ~(precomputed_values : Precomputed_values.t) ~logger
    ~trust_system ~(batcher : _ Initial_validate_batcher.t) ~frontier
    ~unprocessed_transition_cache transition =
  let verification_start_time = Core.Time.now () in
  let open Deferred.Result.Let_syntax in
  let%bind tv =
    let open Deferred.Let_syntax in
    match%bind Initial_validate_batcher.verify batcher transition with
    | Ok (Ok tv) ->
        return (Ok {transition with data= tv})
    | Ok (Error ()) ->
        let s = "proof failed to verify" in
        [%log warn] "%s" s ;
        let%map () =
          match transition.sender with
          | Local ->
              Deferred.unit
          | Remote peer ->
              Trust_system.(
                record trust_system logger peer
                  Actions.(Sent_invalid_proof, None))
        in
        Error (`Error (Error.of_string s))
    | Error e ->
        [%log warn]
          ~metadata:[("error", Error_json.error_to_yojson e)]
          "verification of blockchain snark failed but it was our fault" ;
        return (Error `Couldn't_reach_verifier)
  in
  let verification_end_time = Core.Time.now () in
  [%log debug]
    ~metadata:
      [ ( "time_elapsed"
        , `Float
            Core.Time.(
              Span.to_sec @@ diff verification_end_time verification_start_time)
        ) ]
    "verification of proofs complete" ;
  verify_transition ~logger
    ~consensus_constants:precomputed_values.consensus_constants ~trust_system
    ~frontier ~unprocessed_transition_cache tv
  |> Deferred.map ~f:(Result.map_error ~f:(fun e -> `Error e))

open Frontier_base

let check_invariant ~downloader t =
  Downloader.check_invariant downloader ;
  [%test_eq: int]
    (Downloader.total_jobs downloader)
    (Hashtbl.count t.nodes ~f:(fun node ->
         Node.State.Enum.equal (Node.State.enum node.state) To_download ))

let download s d ~key ~attempts =
  let logger = Logger.create () in
  [%log debug]
    ~metadata:[("key", Downloader.Key.to_yojson key); ("caller", `String s)]
    "Download download $key" ;
  Downloader.download d ~key ~attempts

let create_node ~downloader t x =
  let attempts = Attempt_history.empty in
  let state, h, blockchain_length, parent, result =
    match x with
    | `Root root ->
        ( Node.State.Finished
        , Breadcrumb.state_hash root
        , Breadcrumb.blockchain_length root
        , Breadcrumb.parent_hash root
        , Ivar.create_full (Ok `Added_to_frontier) )
    | `Hash (h, l, parent) ->
        ( Node.State.To_download
            (download "create_node" downloader ~key:(h, l) ~attempts)
        , h
        , l
        , parent
        , Ivar.create () )
    | `Initial_validated b ->
        let t = (Cached.peek b).Envelope.Incoming.data in
        let open External_transition.Initial_validated in
        ( Node.State.To_verify b
        , state_hash t
        , blockchain_length t
        , parent_hash t
        , Ivar.create () )
  in
  let node =
    {Node.state; state_hash= h; blockchain_length; attempts; parent; result}
  in
  upon (Ivar.read node.result) (fun _ ->
      Downloader.cancel downloader (h, blockchain_length) ) ;
  Hashtbl.incr t.states (Node.State.enum node.state) ;
  Hashtbl.set t.nodes ~key:h ~data:node ;
  ( try check_invariant ~downloader t
    with e ->
      [%log' debug t.logger]
        ~metadata:[("exn", `String (Exn.to_string e))]
        "create_node $exn" ) ;
  write_graph t ; node

let set_state t node s = set_state t node s ; write_graph t

let pick ~constants
    (x : (Mina_state.Protocol_state.Value.t, State_hash.t) With_hash.t)
    (y : _ With_hash.t) =
  let f = With_hash.map ~f:Mina_state.Protocol_state.consensus_state in
  match
    Consensus.Hooks.select ~constants ~existing:(f x) ~candidate:(f y)
      ~logger:(Logger.null ())
  with
  | `Keep ->
      x
  | `Take ->
      y

let forest_pick forest =
  with_return (fun {return} ->
      List.iter forest ~f:(Rose_tree.iter ~f:return) ;
      assert false )

(* TODO: In the future, this could take over scheduling bootstraps too. *)
let run ~logger ~trust_system ~verifier ~network ~frontier
    ~(catchup_job_reader :
       ( State_hash.t
       * ( External_transition.Initial_validated.t Envelope.Incoming.t
         , State_hash.t )
         Cached.t
         Rose_tree.t
         list )
       Strict_pipe.Reader.t) ~precomputed_values ~unprocessed_transition_cache
    ~(catchup_breadcrumbs_writer :
       ( (Transition_frontier.Breadcrumb.t, State_hash.t) Cached.t Rose_tree.t
         list
         * [`Ledger_catchup of unit Ivar.t | `Catchup_scheduler]
       , Strict_pipe.crash Strict_pipe.buffered
       , unit )
       Strict_pipe.Writer.t) =
  let t =
    match Transition_frontier.catchup_tree frontier with
    | Full t ->
        t
    | Hash _ ->
        failwith
          "If super catchup is running, the frontier should have a full \
           catchup tree"
  in
  let stop = Transition_frontier.closed frontier in
  upon stop (fun () -> tear_down t) ;
  let combine =
    Option.merge
      ~f:
        (pick
           ~constants:precomputed_values.Precomputed_values.consensus_constants)
  in
  let pre_context
      (trees :
        ( External_transition.Initial_validated.t Envelope.Incoming.t
        , _ )
        Cached.t
        Rose_tree.t
        list) =
    let f tree =
      let best = ref None in
      Rose_tree.iter tree
        ~f:(fun (x :
                  ( External_transition.Initial_validated.t Envelope.Incoming.t
                  , _ )
                  Cached.t)
           ->
          let x, _ = (Cached.peek x).data in
          best :=
            combine !best
              (Some (With_hash.map ~f:External_transition.protocol_state x)) ) ;
      !best
    in
    List.map trees ~f |> List.reduce ~f:combine |> Option.join
  in
  let best_tip_r, best_tip_w = Broadcast_pipe.create None in
  let%bind downloader =
    let knowledge h peer =
      let heartbeat_timeout = Time_ns.Span.of_sec 30. in
      match h with
      | None ->
          return `All
      | Some (h, len) -> (
          match%map
            Mina_networking.get_transition_chain_proof
              ~timeout:(Time.Span.of_sec 30.) ~heartbeat_timeout network peer h
          with
          | Error _ ->
              `Some []
          | Ok p -> (
            match
              Transition_chain_verifier.verify ~target_hash:h
                ~transition_chain_proof:p
            with
            | Some hs ->
                let ks = with_lengths hs ~target_length:len in
                `Some ks
            | None ->
                `Some [] ) )
    in
    Downloader.create ~stop ~trust_system ~preferred:[] ~max_batch_size:5
      ~get:(fun peer hs ->
        let sec =
          let sec_per_block =
            Option.value_map
              (Sys.getenv "MINA_EXPECTED_PER_BLOCK_DOWNLOAD_TIME")
              ~default:15. ~f:Float.of_string
          in
          Float.of_int (List.length hs) *. sec_per_block
        in
        Mina_networking.get_transition_chain
          ~heartbeat_timeout:(Time_ns.Span.of_sec sec)
          ~timeout:(Time.Span.of_sec sec) network peer (List.map hs ~f:fst) )
      ~peers:(fun () -> Mina_networking.peers network)
      ~knowledge_context:
        (Broadcast_pipe.map best_tip_r
           ~f:
             (Option.map ~f:(fun (x : _ With_hash.t) ->
                  ( x.hash
                  , Mina_state.Protocol_state.consensus_state x.data
                    |> Consensus.Data.Consensus_state.blockchain_length ) )))
      ~knowledge
  in
  check_invariant ~downloader t ;
  let () =
    Downloader.set_check_invariant (fun downloader ->
        check_invariant ~downloader t )
  in
  every ~stop (Time.Span.of_sec 10.) (fun () ->
      [%log debug] ~metadata:[("states", to_yojson t)] "Catchup states" ) ;
  let initial_validation_batcher = Initial_validate_batcher.create ~verifier in
  let verify_work_batcher = Verify_work_batcher.create ~verifier in
  let set_state t node s =
    set_state t node s ;
    try check_invariant ~downloader t
    with e ->
      [%log' debug t.logger]
        ~metadata:[("exn", `String (Exn.to_string e))]
        "set_state $exn"
  in
  let rec run_node (node : Node.t) =
    let state_hash = node.state_hash in
    let failed ?error ~sender failure_reason =
      [%log' debug t.logger] "failed with $error"
        ~metadata:
          [ ( "error"
            , Option.value_map ~default:`Null error ~f:(fun e ->
                  `String (Error.to_string_hum e) ) )
          ; ("reason", Attempt_history.Attempt.reason_to_yojson failure_reason)
          ] ;
      node.attempts
      <- ( match sender with
         | Envelope.Sender.Local ->
             node.attempts
         | Remote peer ->
             Map.set node.attempts ~key:peer ~data:{failure_reason} ) ;
      set_state t node
        (To_download
           (download "failed" downloader
              ~key:(state_hash, node.blockchain_length)
              ~attempts:node.attempts)) ;
      run_node node
    in
    let step d : (_, [`Finished]) Deferred.Result.t =
      (* TODO: See if the bail out is happening. *)
      Deferred.any [(Ivar.read node.result >>| fun _ -> Error `Finished); d]
    in
    let open Deferred.Result.Let_syntax in
    let retry () =
      let%bind () =
        step (after (Time.Span.of_sec 15.) |> Deferred.map ~f:Result.return)
      in
      run_node node
    in
    match node.state with
    | Failed | Finished | Root _ ->
        return ()
    | To_download download_job ->
        let%bind b, attempts = step (Downloader.Job.result download_job) in
        [%log' debug t.logger]
          ~metadata:
            [ ("state_hash", State_hash.to_yojson state_hash)
            ; ( "donwload_number"
              , `Int
                  (Hashtbl.count t.nodes ~f:(fun node ->
                       Node.State.Enum.equal
                         (Node.State.enum node.state)
                         To_download )) )
            ; ("total_nodes", `Int (Hashtbl.length t.nodes))
            ; ( "node_states"
              , let s = Node.State.Enum.Table.create () in
                Hashtbl.iter t.nodes ~f:(fun node ->
                    Hashtbl.incr s (Node.State.enum node.state) ) ;
                `List
                  (List.map (Hashtbl.to_alist s) ~f:(fun (k, v) ->
                       `List [Node.State.Enum.to_yojson k; `Int v] )) )
            ; ("total_jobs", `Int (Downloader.total_jobs downloader))
            ; ("downloader", Downloader.to_yojson downloader) ]
          "download finished $state_hash" ;
        node.attempts <- attempts ;
        set_state t node (To_initial_validate b) ;
        run_node node
    | To_initial_validate b -> (
        match%bind
          step
            ( initial_validate ~precomputed_values ~logger ~trust_system
                ~batcher:initial_validation_batcher ~frontier
                ~unprocessed_transition_cache
                {b with data= {With_hash.data= b.data; hash= state_hash}}
            |> Deferred.map ~f:(fun x -> Ok x) )
        with
        | Error (`Error e) ->
            (* TODO: Log *)
            (* Validation failed. Record the failure and go back to download. *)
            failed ~error:e ~sender:b.sender `Initial_validate
        | Error `Couldn't_reach_verifier ->
            retry ()
        | Ok (`In_frontier hash) ->
            finish t node (Ok (Transition_frontier.find_exn frontier hash)) ;
            Deferred.return (Ok ())
        | Ok (`Building_path tv) ->
            set_state t node (To_verify tv) ;
            run_node node )
    | To_verify tv -> (
        let iv = Cached.peek tv in
        (* TODO: Set up job to invalidate tv on catchup_breadcrumbs_writer closing *)
        match%bind
          step
            (* TODO: give the batch verifier a way to somehow throw away stuff if
    this node gets removed from the tree. *)
            ( Verify_work_batcher.verify verify_work_batcher iv
            |> Deferred.map ~f:Result.return )
        with
        | Error _e ->
            [%log' debug t.logger] "Couldn't reach verifier. Retrying"
              ~metadata:[("state_hash", State_hash.to_yojson node.state_hash)] ;
            (* No need to redownload in this case. We just wait a little and try again. *)
            retry ()
        | Ok (Error ()) ->
            [%log' warn t.logger] "verification failed! redownloading"
              ~metadata:[("state_hash", State_hash.to_yojson node.state_hash)] ;
            ( match iv.sender with
            | Local ->
                ()
            | Remote peer ->
                Trust_system.(
                  record trust_system logger peer
                    Actions.(Sent_invalid_proof, None))
                |> don't_wait_for ) ;
            ignore
              ( Cached.invalidate_with_failure tv
                : External_transition.Initial_validated.t Envelope.Incoming.t
                ) ;
            failed ~sender:iv.sender `Verify
        | Ok (Ok av) ->
            let av =
              { av with
                data=
                  External_transition.skip_frontier_dependencies_validation
                    `This_transition_belongs_to_a_detached_subtree av.data }
            in
            let av = Cached.transform tv ~f:(fun _ -> av) in
            set_state t node (Wait_for_parent av) ;
            run_node node )
    | Wait_for_parent av ->
        let%bind parent =
          step
            (let parent = Hashtbl.find_exn t.nodes node.parent in
             match%map.Async.Deferred Ivar.read parent.result with
             | Ok `Added_to_frontier ->
                 Ok parent.state_hash
             | Error _ ->
<<<<<<< HEAD
                 ignore (Cached.invalidate_with_failure av : External_transition.Almost_validated.t Envelope.Incoming.t);
=======
                 ignore
                   ( Cached.invalidate_with_failure av
                     : External_transition.Almost_validated.t
                       Envelope.Incoming.t ) ;
>>>>>>> 0643ae4a
                 finish t node (Error ()) ;
                 Error `Finished)
        in
        set_state t node (To_build_breadcrumb (`Parent parent, av)) ;
        run_node node
    | To_build_breadcrumb (`Parent parent_hash, c) -> (
        let transition_receipt_time = Some (Time.now ()) in
        let av = Cached.peek c in
        match%bind
          let s =
            let open Deferred.Result.Let_syntax in
            let%bind parent =
              Deferred.return
                ( match Transition_frontier.find frontier parent_hash with
                | None ->
                    Error `Parent_breadcrumb_not_found
                | Some breadcrumb ->
                    Ok breadcrumb )
            in
            Transition_frontier.Breadcrumb.build ~logger
              ~skip_staged_ledger_verification:`Proofs ~precomputed_values
              ~verifier ~trust_system ~parent ~transition:av.data
              ~sender:(Some av.sender) ~transition_receipt_time ()
          in
          step (Deferred.map ~f:Result.return s)
        with
        | Error e ->
            ignore
              ( Cached.invalidate_with_failure c
                : External_transition.Almost_validated.t Envelope.Incoming.t ) ;
            let e =
              match e with
              | `Exn e ->
                  Error.tag (Error.of_exn e) ~tag:"exn"
              | `Fatal_error e ->
                  Error.tag (Error.of_exn e) ~tag:"fatal"
              | `Invalid_staged_ledger_diff e ->
                  Error.tag e ~tag:"invalid staged ledger diff"
              | `Invalid_staged_ledger_hash e ->
                  Error.tag e ~tag:"invalid staged ledger hash"
              | `Parent_breadcrumb_not_found ->
                  Error.tag
                    (Error.of_string
                       (sprintf
                          "Parent breadcrumb with state_hash %s not found"
                          (State_hash.to_string parent_hash)))
                    ~tag:"parent breadcrumb not found"
            in
            failed ~error:e ~sender:av.sender `Build_breadcrumb
        | Ok breadcrumb ->
            let%bind () =
              Scheduler.yield () |> Deferred.map ~f:Result.return
            in
            let finished = Ivar.create () in
            let c = Cached.transform c ~f:(fun _ -> breadcrumb) in
            Strict_pipe.Writer.write catchup_breadcrumbs_writer
              ( [Rose_tree.of_non_empty_list (Non_empty_list.singleton c)]
              , `Ledger_catchup finished ) ;
            let%bind () =
              (* The cached value is "freed" by the transition processor in [add_and_finalize]. *)
              step (Deferred.map (Ivar.read finished) ~f:Result.return)
            in
            Ivar.fill_if_empty node.result (Ok `Added_to_frontier) ;
            set_state t node Finished ;
            return () )
  in
  (* TODO: Maybe add everything from transition frontier at the beginning? *)
  (* TODO: Print out the hashes you're adding *)
  Strict_pipe.Reader.iter_without_pushback catchup_job_reader
    ~f:(fun (target_parent_hash, forest) ->
      don't_wait_for
        (let prev_ctx = Broadcast_pipe.Reader.peek best_tip_r in
         let ctx = combine prev_ctx (pre_context forest) in
         let eq x y =
           let f = Option.map ~f:With_hash.hash in
           Option.equal State_hash.equal (f x) (f y)
         in
         if eq prev_ctx ctx then Deferred.unit
         else Broadcast_pipe.Writer.write best_tip_w ctx) ;
      don't_wait_for
        (let state_hashes =
           let target_length =
             let len =
               forest_pick forest |> Cached.peek |> Envelope.Incoming.data
               |> External_transition.Initial_validated.blockchain_length
             in
             Option.value_exn (Length.sub len (Length.of_int 1))
           in
           let blockchain_length_of_target_hash =
             let blockchain_length_of_dangling_block =
               List.hd_exn forest |> Rose_tree.root |> Cached.peek
               |> Envelope.Incoming.data
               |> External_transition.Initial_validated.blockchain_length
             in
             Unsigned.UInt32.pred blockchain_length_of_dangling_block
           in
           match
             List.find_map (List.concat_map ~f:Rose_tree.flatten forest)
               ~f:(fun c ->
                 let h =
                   External_transition.Initial_validated.state_hash
                     (Cached.peek c).data
                 in
                 ( match (Cached.peek c).sender with
                 | Local ->
                     ()
                 | Remote peer ->
                     Downloader.add_knowledge downloader peer
                       [(target_parent_hash, target_length)] ) ;
                 let open Option.Let_syntax in
                 let%bind {proof= path, root; data} = Best_tip_lru.get h in
                 let%bind p =
                   Transition_chain_verifier.verify
                     ~target_hash:
                       (External_transition.Initial_validated.state_hash data)
                     ~transition_chain_proof:
                       (External_transition.state_hash root, path)
                 in
                 Result.ok
                   (try_to_connect_hash_chain t p ~frontier
                      ~blockchain_length_of_target_hash) )
           with
           | None ->
               download_state_hashes t ~logger ~trust_system ~network ~frontier
                 ~downloader ~target_length ~target_hash:target_parent_hash
                 ~blockchain_length_of_target_hash
           | Some res ->
               [%log debug] "Succeeded in using cache." ;
               Deferred.Result.return res
         in
         match%map state_hashes with
         | Error errors ->
             [%log debug]
               ~metadata:
                 [("target_hash", State_hash.to_yojson target_parent_hash)]
               "Failed to download state hashes for $target_hash" ;
             if contains_no_common_ancestor errors then
               List.iter forest ~f:(fun subtree ->
                   let transition =
                     Rose_tree.root subtree |> Cached.peek
                     |> Envelope.Incoming.data
                   in
                   let children_transitions =
                     List.concat_map
                       (Rose_tree.children subtree)
                       ~f:Rose_tree.flatten
                   in
                   let children_state_hashes =
                     List.map children_transitions ~f:(fun cached_transition ->
                         Cached.peek cached_transition
                         |> Envelope.Incoming.data
                         |> External_transition.Initial_validated.state_hash )
                   in
                   [%log error]
                     ~metadata:
                       [ ( "state_hashes_of_children"
                         , `List
                             (List.map children_state_hashes
                                ~f:State_hash.to_yojson) )
                       ; ( "state_hash"
                         , State_hash.to_yojson
                           @@ External_transition.Initial_validated.state_hash
                                transition )
                       ; ( "reason"
                         , `String
                             "no common ancestor with our transition frontier"
                         )
                       ; ( "protocol_state"
                         , External_transition.Initial_validated.protocol_state
                             transition
                           |> Mina_state.Protocol_state.value_to_yojson ) ]
                     "Validation error: external transition with state hash \
                      $state_hash and its children were rejected for reason \
                      $reason" ;
                   Mina_metrics.(
                     Counter.inc Rejected_blocks.no_common_ancestor
                       (Float.of_int @@ (1 + List.length children_transitions)))
               )
         | Ok (root, state_hashes) ->
             [%log' debug t.logger]
               ~metadata:
                 [ ("downloader", Downloader.to_yojson downloader)
                 ; ( "node_states"
                   , let s = Node.State.Enum.Table.create () in
                     Hashtbl.iter t.nodes ~f:(fun node ->
                         Hashtbl.incr s (Node.State.enum node.state) ) ;
                     `List
                       (List.map (Hashtbl.to_alist s) ~f:(fun (k, v) ->
                            `List [Node.State.Enum.to_yojson k; `Int v] )) ) ]
               "before everything" ;
             let root =
               match root with
               | `Breadcrumb root ->
                   (* If we hit this case we should probably remove the parent from the
                  table and prune, although in theory that should be handled by
                 the frontier calling [Full_catchup_tree.apply_diffs]. *)
                   create_node ~downloader t (`Root root)
               | `Node node ->
                   (* TODO: Log what is going on with transition frontier. *)
                   node
             in
             [%log debug]
               ~metadata:[("n", `Int (List.length state_hashes))]
               "Adding $n nodes" ;
             List.iter forest
               ~f:
                 (Rose_tree.iter ~f:(fun c ->
                      let node =
                        create_node ~downloader t (`Initial_validated c)
                      in
                      ignore
                        (run_node node : (unit, [`Finished]) Deferred.Result.t)
                  )) ;
             ignore
               ( List.fold state_hashes
                   ~init:(root.state_hash, root.blockchain_length)
                   ~f:(fun (parent, l) h ->
                     let l = Length.succ l in
                     ( if not (Hashtbl.mem t.nodes h) then
                       let node =
                         create_node t ~downloader (`Hash (h, l, parent))
                       in
                       don't_wait_for (run_node node >>| ignore) ) ;
                     (h, l) )
                 : State_hash.t * Length.t )) )

let run ~logger ~precomputed_values ~trust_system ~verifier ~network ~frontier
    ~catchup_job_reader ~catchup_breadcrumbs_writer
    ~unprocessed_transition_cache : unit =
  run ~logger ~trust_system ~verifier ~network ~frontier ~catchup_job_reader
    ~precomputed_values ~unprocessed_transition_cache
    ~catchup_breadcrumbs_writer
  |> don't_wait_for<|MERGE_RESOLUTION|>--- conflicted
+++ resolved
@@ -395,11 +395,7 @@
                 !"Peer %{sexp:Network_peer.Peer.t} sent us bad proof"
                 peer
             in
-<<<<<<< HEAD
             let%bind.Deferred () =
-=======
-            let%bind.Deferred.Let_syntax () =
->>>>>>> 0643ae4a
               Trust_system.(
                 record trust_system logger peer
                   Actions.
@@ -888,14 +884,10 @@
              | Ok `Added_to_frontier ->
                  Ok parent.state_hash
              | Error _ ->
-<<<<<<< HEAD
-                 ignore (Cached.invalidate_with_failure av : External_transition.Almost_validated.t Envelope.Incoming.t);
-=======
                  ignore
                    ( Cached.invalidate_with_failure av
                      : External_transition.Almost_validated.t
                        Envelope.Incoming.t ) ;
->>>>>>> 0643ae4a
                  finish t node (Error ()) ;
                  Error `Finished)
         in
