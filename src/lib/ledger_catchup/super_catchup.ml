(* Only show stdout for failed inline tests. *)
open Inline_test_quiet_logs
open Core
open Async
open Cache_lib
open Pipe_lib
open Mina_numbers
open Mina_base
open Mina_block
open Network_peer

(** [Ledger_catchup] is a procedure that connects a foreign external transition
    into a transition frontier by requesting a path of external_transitions
    from its peer. It receives the state_hash to catchup from
    [Catchup_scheduler]. With that state_hash, it will ask its peers for
    a merkle path/list from their oldest transition to the state_hash it is
    asking for. Upon receiving the merkle path/list, it will do the following:

    1. verify the merkle path/list is correct by calling
    [Transition_chain_verifier.verify]. This function would returns a list
    of state hashes if the verification is successful.

    2. using the list of state hashes to poke a transition frontier
    in order to find the hashes of missing transitions. If none of the hashes
    are found, then it means some more transitions are missing.

    Once the list of missing hashes are computed, it would do another request to
    download the corresponding transitions in a batch fashion. Next it will perform the
    following validations on each external_transition:

    1. Check the list of transitions corresponds to the list of hashes that we
    requested;

    2. Each transition is checked through [Transition_processor.Validator] and
    [Protocol_state_validator]

    If any of the external_transitions is invalid,
    1) the sender is punished;
    2) those external_transitions that already passed validation would be
       invalidated.
    Otherwise, [Ledger_catchup] will build a corresponding breadcrumb path from
    the path of external_transitions. A breadcrumb from the path is built using
    its corresponding external_transition staged_ledger_diff and applying it to
    its preceding breadcrumb staged_ledger to obtain its corresponding
    staged_ledger. If there was an error in building the breadcrumbs, then
    catchup would invalidate the cached transitions.
    After building the breadcrumb path, [Ledger_catchup] will then send it to
    the [Processor] via writing them to catchup_breadcrumbs_writer. *)

open Transition_frontier.Full_catchup_tree

module G = Graph.Graphviz.Dot (struct
  type nonrec t = t

  module V = struct
    type t = Node.t
  end

  module E = struct
    type t = { parent : Node.t; child : Node.t }

    let src t = t.parent

    let dst t = t.child
  end

  let iter_vertex (f : V.t -> unit) (t : t) = Hashtbl.iter t.nodes ~f

  let iter_edges_e (f : E.t -> unit) (t : t) =
    Hashtbl.iter t.nodes ~f:(fun child ->
        match Hashtbl.find t.nodes child.parent with
        | None ->
            ()
        | Some parent ->
            f { child; parent } )

  let graph_attributes (_ : t) = [ `Rankdir `LeftToRight ]

  let get_subgraph _ = None

  let default_vertex_attributes _ = [ `Shape `Circle ]

  let vertex_attributes (v : Node.t) =
    let color =
      match v.state with
      | Failed ->
          (* red *)
          0xFF3333
      | Root _ | Finished ->
          (* green *)
          0x00CC00
      | To_download _ ->
          (* gray *)
          0xA0A0A0
      | Wait_for_parent _ ->
          (* black *)
          0x000000
      | To_build_breadcrumb _ ->
          (* dark purple *)
          0x330033
      | To_initial_validate _ ->
          (* yellow *)
          0xFFFF33
      | To_verify _ ->
          (* orange *)
          0xFF9933
    in
    [ `Shape `Circle; `Style `Filled; `Fillcolor color ]

  let vertex_name (node : V.t) =
    sprintf "\"%s\"" (State_hash.to_base58_check node.state_hash)

  let default_edge_attributes _ = []

  let edge_attributes _ = []
end)

let write_graph (_ : t) =
  let _ = G.output_graph in
  ()

let verify_transition ~logger ~consensus_constants ~trust_system ~frontier
    ~unprocessed_transition_cache enveloped_transition =
  let sender = Envelope.Incoming.sender enveloped_transition in
  let genesis_state_hash = Transition_frontier.genesis_state_hash frontier in
  let transition_with_hash = Envelope.Incoming.data enveloped_transition in
  let cached_initially_validated_transition_result =
    let open Result.Let_syntax in
    let%bind initially_validated_transition =
      transition_with_hash
      |> Validation.skip_time_received_validation
           `This_block_was_not_received_via_gossip
      |> Validation.validate_genesis_protocol_state ~genesis_state_hash
      >>= Validation.validate_protocol_versions
      >>= Validation.validate_delta_block_chain
    in
    let enveloped_initially_validated_transition =
      Envelope.Incoming.map enveloped_transition
        ~f:(Fn.const initially_validated_transition)
    in
    Transition_handler.Validator.validate_transition ~logger ~frontier
      ~consensus_constants ~unprocessed_transition_cache
      enveloped_initially_validated_transition
  in
  let state_hash =
    Validation.block_with_hash transition_with_hash
    |> State_hash.With_state_hashes.state_hash |> State_hash.to_yojson
  in
  let open Deferred.Let_syntax in
  match cached_initially_validated_transition_result with
  | Ok x ->
      [%log trace]
        ~metadata:[ ("state_hash", state_hash) ]
        "initial_validate: validation is successful" ;
      Deferred.return @@ Ok (`Building_path x)
  | Error (`In_frontier hash) ->
      [%log trace]
        ~metadata:[ ("state_hash", state_hash) ]
        "initial_validate: transition queried during ledger catchup has \
         already been seen" ;
      Deferred.return @@ Ok (`In_frontier hash)
  | Error (`In_process consumed_state) -> (
      [%log trace]
        ~metadata:[ ("state_hash", state_hash) ]
        "initial_validate: transition queried during ledger catchup is still \
         in process in one of the components in transition_frontier" ;
      match%map Ivar.read consumed_state with
      | `Failed ->
          [%log trace]
            ~metadata:[ ("state_hash", state_hash) ]
            "initial_validate: transition queried during ledger catchup failed" ;
          Error (Error.of_string "Previous transition failed")
      | `Success hash ->
          [%log trace]
            ~metadata:[ ("state_hash", state_hash) ]
            "initial_validate: transition queried during ledger catchup is \
             added to frontier" ;
          Ok (`In_frontier hash) )
  | Error (`Verifier_error error) ->
      [%log warn]
        ~metadata:
          [ ("error", Error_json.error_to_yojson error)
          ; ("state_hash", state_hash)
          ]
        "initial_validate: verifier threw an error while verifying transiton \
         queried during ledger catchup: $error" ;
      Deferred.Or_error.fail (Error.tag ~tag:"verifier threw an error" error)
  | Error `Invalid_proof ->
      let%map () =
        Trust_system.record_envelope_sender trust_system logger sender
          ( Trust_system.Actions.Gossiped_invalid_transition
          , Some ("invalid proof", []) )
      in
      [%log warn]
        ~metadata:[ ("state_hash", state_hash) ]
        "initial_validate: invalid proof" ;
      Error (Error.of_string "invalid proof")
  | Error `Invalid_genesis_protocol_state ->
      let%map () =
        Trust_system.record_envelope_sender trust_system logger sender
          ( Trust_system.Actions.Gossiped_invalid_transition
          , Some ("invalid genesis protocol state", []) )
      in
      [%log warn]
        ~metadata:[ ("state_hash", state_hash) ]
        "initial_validate: invalid genesis protocol state" ;
      Error (Error.of_string "invalid genesis protocol state")
  | Error `Invalid_delta_block_chain_proof ->
      [%log warn]
        ~metadata:[ ("state_hash", state_hash) ]
        "initial_validate: invalid delta transition chain proof" ;
      let%map () =
        Trust_system.record_envelope_sender trust_system logger sender
          ( Trust_system.Actions.Gossiped_invalid_transition
          , Some ("invalid delta transition chain witness", []) )
      in
      Error (Error.of_string "invalid delta transition chain witness")
  | Error `Invalid_protocol_version ->
      [%log warn]
        ~metadata:[ ("state_hash", state_hash) ]
        "initial_validate: invalid protocol version" ;
      let transition = Validation.block transition_with_hash in
      let%map () =
        Trust_system.record_envelope_sender trust_system logger sender
          ( Trust_system.Actions.Sent_invalid_protocol_version
          , Some
              ( "Invalid current or proposed protocol version in catchup block"
              , [ ( "current_protocol_version"
                  , `String
                      ( Header.current_protocol_version
                          (Mina_block.header transition)
                      |> Protocol_version.to_string ) )
                ; ( "proposed_protocol_version"
                  , `String
                      ( Header.proposed_protocol_version_opt
                          (Mina_block.header transition)
                      |> Option.value_map ~default:"<None>"
                           ~f:Protocol_version.to_string ) )
                ] ) )
      in
      Error (Error.of_string "invalid protocol version")
  | Error `Mismatched_protocol_version ->
      [%log warn]
        ~metadata:[ ("state_hash", state_hash) ]
        "initial_validate: mismatch protocol version" ;
      let transition = Validation.block transition_with_hash in
      let%map () =
        Trust_system.record_envelope_sender trust_system logger sender
          ( Trust_system.Actions.Sent_mismatched_protocol_version
          , Some
              ( "Current protocol version in catchup block does not match \
                 daemon protocol version"
              , [ ( "block_current_protocol_version"
                  , `String
                      ( Header.current_protocol_version
                          (Mina_block.header transition)
                      |> Protocol_version.to_string ) )
                ; ( "daemon_current_protocol_version"
                  , `String Protocol_version.(get_current () |> to_string) )
                ] ) )
      in
      Error (Error.of_string "mismatched protocol version")
  | Error `Disconnected ->
      [%log warn]
        ~metadata:[ ("state_hash", state_hash) ]
        "initial_validate: disconnected chain" ;
      Deferred.Or_error.fail @@ Error.of_string "disconnected chain"

let find_map_ok ?how xs ~f =
  let res = Ivar.create () in
  let errs = ref [] in
  don't_wait_for
    (let%map () =
       Deferred.List.iter xs ?how ~f:(fun x ->
           if Ivar.is_full res then Deferred.unit
           else
             match%map
               choose
                 [ choice (Ivar.read res) (fun _ -> `Finished)
                 ; choice (f x) (fun x -> `Ok x)
                 ]
             with
             | `Finished ->
                 ()
             | `Ok (Ok x) ->
                 Ivar.fill_if_empty res (Ok x)
             | `Ok (Error e) ->
                 errs := e :: !errs )
     in
     Ivar.fill_if_empty res (Error !errs) ) ;
  Ivar.read res

type download_state_hashes_error =
  [ `Peer_moves_too_fast
  | `No_common_ancestor
  | `Failed_to_download_transition_chain_proof
  | `Invalid_transition_chain_proof ]

let rec contains_no_common_ancestor = function
  | [] ->
      false
  | `No_common_ancestor :: _ ->
      true
  | _ :: errors ->
      contains_no_common_ancestor errors

let try_to_connect_hash_chain t hashes ~frontier
    ~blockchain_length_of_target_hash =
  let logger = t.logger in
  let blockchain_length_of_root =
    Transition_frontier.root frontier
    |> Transition_frontier.Breadcrumb.consensus_state
    |> Consensus.Data.Consensus_state.blockchain_length
  in
  List.fold_until
    (Non_empty_list.to_list hashes)
    ~init:(blockchain_length_of_target_hash, [])
    ~f:(fun (blockchain_length, acc) hash ->
      let f x = Continue_or_stop.Stop (Ok (x, acc)) in
      match
        (Hashtbl.find t.nodes hash, Transition_frontier.find frontier hash)
      with
      | Some node, None ->
          f (`Node node)
      | Some node, Some b ->
          finish t node (Ok b) ;
          f (`Node node)
      | None, Some b ->
          f (`Breadcrumb b)
      | None, None ->
          Continue (Unsigned.UInt32.pred blockchain_length, hash :: acc) )
    ~finish:(fun (blockchain_length, acc) ->
      let module T = struct
        type t = State_hash.t list [@@deriving to_yojson]
      end in
      let all_hashes =
        List.map (Transition_frontier.all_breadcrumbs frontier) ~f:(fun b ->
            Frontier_base.Breadcrumb.state_hash b )
      in
      [%log debug]
        ~metadata:
          [ ("n", `Int (List.length acc))
          ; ("hashes", T.to_yojson acc)
          ; ("all_hashes", T.to_yojson all_hashes)
          ]
        "Finishing download_state_hashes with $n $hashes. with $all_hashes" ;
      if
        Unsigned.UInt32.compare blockchain_length blockchain_length_of_root <= 0
      then Result.fail `No_common_ancestor
      else Result.fail `Peer_moves_too_fast )

module Downloader = struct
  module Key = struct
    module T = struct
      type t = State_hash.t * Length.t [@@deriving to_yojson, hash, sexp]

      let compare (h1, n1) (h2, n2) =
        match Length.compare n1 n2 with 0 -> State_hash.compare h1 h2 | c -> c
    end

    include T
    include Hashable.Make (T)
    include Comparable.Make (T)
  end

  include
    Downloader.Make
      (Key)
      (struct
        include Attempt_history.Attempt

        let download : t = { failure_reason = `Download }

        let worth_retrying (t : t) =
          match t.failure_reason with `Download -> true | _ -> false
      end)
      (struct
        type t = Mina_block.t

        let key (t : t) =
          ( ( Mina_block.header t |> Header.protocol_state
            |> Mina_state.Protocol_state.hashes )
              .state_hash
          , Mina_block.blockchain_length t )
      end)
      (struct
        type t = (State_hash.t * Length.t) option
      end)
end

let with_lengths hs ~target_length =
  List.filter_mapi (Non_empty_list.to_list hs) ~f:(fun i x ->
      let open Option.Let_syntax in
      let%map x_len = Length.sub target_length (Length.of_int i) in
      (x, x_len) )

(* returns a list of state-hashes with the older ones at the front *)
let download_state_hashes t ~logger ~trust_system ~network ~frontier
    ~target_hash ~target_length ~downloader ~blockchain_length_of_target_hash
    ~preferred_peers =
  [%log debug]
    ~metadata:[ ("target_hash", State_hash.to_yojson target_hash) ]
    "Doing a catchup job with target $target_hash" ;
  let%bind all_peers = Mina_networking.peers network >>| Peer.Set.of_list in
  let preferred_peers_alive = Peer.Set.inter all_peers preferred_peers in
  let non_preferred_peers = Peer.Set.diff all_peers preferred_peers_alive in
  let peers =
    Peer.Set.to_list preferred_peers @ Peer.Set.to_list non_preferred_peers
  in
  let open Deferred.Result.Let_syntax in
  find_map_ok ~how:(`Max_concurrent_jobs 5) peers ~f:(fun peer ->
      let%bind transition_chain_proof =
        let open Deferred.Let_syntax in
        match%map
          Mina_networking.get_transition_chain_proof
            ~timeout:(Time.Span.of_sec 10.) network peer target_hash
        with
        | Error _ ->
            Result.fail `Failed_to_download_transition_chain_proof
        | Ok transition_chain_proof ->
            Result.return transition_chain_proof
      in
      let now = Time.now () in
      (* a list of state_hashes from new to old *)
      let%bind hashes =
        match
          Transition_chain_verifier.verify ~target_hash ~transition_chain_proof
        with
        | Some hs ->
            let ks = with_lengths hs ~target_length in
            Downloader.update_knowledge downloader peer (`Some ks) ;
            Downloader.mark_preferred downloader peer ~now ;
            Deferred.Result.return hs
        | None ->
            let error_msg =
              sprintf !"Peer %{sexp:Network_peer.Peer.t} sent us bad proof" peer
            in
            let%bind.Deferred () =
              Trust_system.(
                record trust_system logger peer
                  Actions.
                    ( Sent_invalid_transition_chain_merkle_proof
                    , Some (error_msg, []) ))
            in
            Deferred.Result.fail `Invalid_transition_chain_proof
      in
      Deferred.return
        ( match
            try_to_connect_hash_chain t hashes ~frontier
              ~blockchain_length_of_target_hash
          with
        | Ok x ->
            Downloader.mark_preferred downloader peer ~now ;
            Ok x
        | Error e ->
            Error e ) )

let get_state_hashes = ()

module Initial_validate_batcher = struct
  open Network_pool.Batcher

  type input = (Mina_block.t, State_hash.t) With_hash.t Envelope.Incoming.t

  type nonrec 'a t = (input, input, 'a) t

  let create ~verifier ~precomputed_values : _ t =
    create
      ~logger:
        (Logger.create
           ~metadata:[ ("name", `String "initial_validate_batcher") ]
           () )
      ~how_to_add:`Insert ~max_weight_per_call:1000
      ~weight:(fun _ -> 1)
      ~compare_init:(fun e1 e2 ->
        let len (x : input) = Mina_block.blockchain_length x.data.data in
        match Length.compare (len e1) (len e2) with
        | 0 ->
            compare_envelope e1 e2
        | c ->
            c )
      (fun xs ->
        let input = function `Partially_validated x | `Init x -> x in
        let genesis_state_hash =
          Precomputed_values.genesis_state_with_hashes precomputed_values
          |> State_hash.With_state_hashes.state_hash
        in
        List.map xs ~f:(fun x ->
            input x |> Envelope.Incoming.data
            |> With_hash.map_hash ~f:(fun state_hash ->
                   { State_hash.State_hashes.state_hash
                   ; state_body_hash = None
                   } )
            |> Validation.wrap )
        |> Validation.validate_proofs ~verifier ~genesis_state_hash
        >>| function
        | Ok tvs ->
            Ok (List.map tvs ~f:(fun x -> `Valid x))
        | Error `Invalid_proof ->
            Ok (List.map xs ~f:(fun x -> `Potentially_invalid (input x)))
        | Error (`Verifier_error e) ->
            Error e )

  let verify (t : _ t) = verify t
end

module Verify_work_batcher = struct
  open Network_pool.Batcher

  type input = Mina_block.initial_valid_block Envelope.Incoming.t

  type nonrec 'a t = (input, input, 'a) t

  let create ~verifier : _ t =
    let works (x : input) =
      let wh, _ = x.data in
      Body.staged_ledger_diff (Mina_block.body wh.data)
      |> Staged_ledger_diff.completed_works
    in
    create
      ~logger:
        (Logger.create ~metadata:[ ("name", `String "verify_work_batcher") ] ())
      ~weight:(fun (x : input) ->
        List.fold ~init:0 (works x) ~f:(fun acc { proofs; _ } ->
            acc + One_or_two.length proofs ) )
      ~max_weight_per_call:1000 ~how_to_add:`Insert
      ~compare_init:(fun e1 e2 ->
        let len (x : input) =
          Validation.block x.data |> Mina_block.blockchain_length
        in
        match Length.compare (len e1) (len e2) with
        | 0 ->
            compare_envelope e1 e2
        | c ->
            c )
      (fun xs ->
        let input : _ -> input = function
          | `Partially_validated x | `Init x ->
              x
        in
        List.concat_map xs ~f:(fun x ->
            works (input x)
            |> List.concat_map ~f:(fun { fee; prover; proofs } ->
                   let msg = Sok_message.create ~fee ~prover in
                   One_or_two.to_list
                     (One_or_two.map proofs ~f:(fun p -> (p, msg))) ) )
        |> Verifier.verify_transaction_snarks verifier
        >>| function
        | Ok true ->
            Ok (List.map xs ~f:(fun x -> `Valid (input x)))
        | Ok false ->
            Ok (List.map xs ~f:(fun x -> `Potentially_invalid (input x)))
        | Error e ->
            Error e )

  let verify (t : _ t) = verify t
end

let initial_validate ~(precomputed_values : Precomputed_values.t) ~logger
    ~trust_system ~(batcher : _ Initial_validate_batcher.t) ~frontier
    ~unprocessed_transition_cache transition =
  let verification_start_time = Core.Time.now () in
  let open Deferred.Result.Let_syntax in
  let state_hash =
    Envelope.Incoming.data transition |> With_hash.hash |> State_hash.to_yojson
  in
  [%log debug]
    ~metadata:[ ("state_hash", state_hash) ]
    "initial_validate: start processing $state_hash" ;
  let%bind tv =
    let open Deferred.Let_syntax in
    match%bind Initial_validate_batcher.verify batcher transition with
    | Ok (Ok tv) ->
        return (Ok { transition with data = tv })
    | Ok (Error invalid) ->
        let s = "initial_validate: block failed to verify, invalid proof" in
        [%log warn]
          ~metadata:[ ("state_hash", state_hash) ]
          "%s, %s" s
          (Verifier.invalid_to_string invalid) ;
        let%map () =
          match transition.sender with
          | Local ->
              Deferred.unit
          | Remote peer ->
              Trust_system.(
                record trust_system logger peer
                  Actions.(Sent_invalid_proof, None))
        in
        Error (`Error (Error.of_string s))
    | Error e ->
        [%log warn]
          ~metadata:
            [ ("error", Error_json.error_to_yojson e)
            ; ("state_hash", state_hash)
            ]
          "initial_validate: verification of blockchain snark failed but it \
           was our fault" ;
        return (Error `Couldn't_reach_verifier)
  in
  let verification_end_time = Core.Time.now () in
  [%log debug]
    ~metadata:
      [ ( "time_elapsed"
        , `Float
            Core.Time.(
              Span.to_sec @@ diff verification_end_time verification_start_time)
        )
      ; ("state_hash", state_hash)
      ]
    "initial_validate: verification of proofs complete" ;
  verify_transition ~logger
    ~consensus_constants:precomputed_values.consensus_constants ~trust_system
    ~frontier ~unprocessed_transition_cache tv
  |> Deferred.map ~f:(Result.map_error ~f:(fun e -> `Error e))

open Frontier_base

let check_invariant ~downloader t =
  Downloader.check_invariant downloader ;
  [%test_eq: int]
    (Downloader.total_jobs downloader)
    (Hashtbl.count t.nodes ~f:(fun node ->
         Node.State.Enum.equal (Node.State.enum node.state) To_download ) )

let download s d ~key ~attempts =
  let logger = Logger.create () in
  [%log debug]
    ~metadata:[ ("key", Downloader.Key.to_yojson key); ("caller", `String s) ]
    "Download download $key" ;
  Downloader.download d ~key ~attempts

let create_node ~downloader t x =
  let attempts = Attempt_history.empty in
  let state, h, blockchain_length, parent, result =
    match x with
    | `Root root ->
        ( Node.State.Finished
        , Breadcrumb.state_hash root
        , Breadcrumb.consensus_state root
          |> Consensus.Data.Consensus_state.blockchain_length
        , Breadcrumb.parent_hash root
        , Ivar.create_full (Ok `Added_to_frontier) )
    | `Hash (h, l, parent) ->
        ( Node.State.To_download
            (download "create_node" downloader ~key:(h, l) ~attempts)
        , h
        , l
        , parent
        , Ivar.create () )
    | `Initial_validated (b, valid_cb) ->
        let t = (Cached.peek b).Envelope.Incoming.data in
        ( Node.State.To_verify (b, valid_cb)
        , Validation.block_with_hash t
          |> State_hash.With_state_hashes.state_hash
        , Validation.block t |> Mina_block.blockchain_length
        , Validation.block t |> Mina_block.header
          |> Mina_block.Header.protocol_state
          |> Mina_state.Protocol_state.previous_state_hash
        , Ivar.create () )
  in
  let node =
    { Node.state; state_hash = h; blockchain_length; attempts; parent; result }
  in
  upon (Ivar.read node.result) (fun _ ->
      Downloader.cancel downloader (h, blockchain_length) ) ;
  Transition_frontier.Full_catchup_tree.add_state t.states node ;
  Hashtbl.set t.nodes ~key:h ~data:node ;
  ( try check_invariant ~downloader t
    with e ->
      [%log' debug t.logger]
        ~metadata:[ ("exn", `String (Exn.to_string e)) ]
        "create_node $exn" ) ;
  write_graph t ; node

let set_state t node s = set_state t node s ; write_graph t

let pick ~constants
    (x : Mina_state.Protocol_state.Value.t State_hash.With_state_hashes.t)
    (y : Mina_state.Protocol_state.Value.t State_hash.With_state_hashes.t) =
  let f = With_hash.map ~f:Mina_state.Protocol_state.consensus_state in
  match
    Consensus.Hooks.select ~constants ~existing:(f x) ~candidate:(f y)
      ~logger:(Logger.null ())
  with
  | `Keep ->
      x
  | `Take ->
      y

let forest_pick forest =
  with_return (fun { return } ->
      List.iter forest ~f:(Rose_tree.iter ~f:return) ;
      assert false )

let setup_state_machine_runner ~t ~verifier ~downloader ~logger
    ~precomputed_values ~trust_system ~frontier ~unprocessed_transition_cache
    ~catchup_breadcrumbs_writer
    ~(build_func :
          ?skip_staged_ledger_verification:[ `All | `Proofs ]
       -> logger:Logger.t
       -> precomputed_values:Precomputed_values.t
       -> verifier:Verifier.t
       -> trust_system:Trust_system.t
       -> parent:Breadcrumb.t
       -> transition:Mina_block.almost_valid_block
       -> sender:Envelope.Sender.t option
       -> transition_receipt_time:Time.t option
       -> unit
       -> ( Breadcrumb.t
          , [> `Invalid_staged_ledger_diff of Error.t
            | `Invalid_staged_ledger_hash of Error.t
            | `Fatal_error of exn ] )
          Result.t
          Deferred.t ) =
  (* setup_state_machine_runner returns a fully configured lambda function, which is the state machine runner *)
  let initial_validation_batcher =
    Initial_validate_batcher.create ~verifier ~precomputed_values
  in
  let verify_work_batcher = Verify_work_batcher.create ~verifier in
  let set_state t node s =
    set_state t node s ;
    try check_invariant ~downloader t
    with e ->
      [%log' debug t.logger]
        ~metadata:[ ("exn", `String (Exn.to_string e)) ]
        "set_state $exn"
  in
  let rec run_node (node : Node.t) =
    let state_hash = node.state_hash in
    let failed ?error ~sender failure_reason =
      [%log' debug t.logger] "failed with $error"
        ~metadata:
          [ ( "error"
            , Option.value_map ~default:`Null error ~f:(fun e ->
                  `String (Error.to_string_hum e) ) )
          ; ("reason", Attempt_history.Attempt.reason_to_yojson failure_reason)
          ] ;
      node.attempts <-
        ( match sender with
        | Envelope.Sender.Local ->
            node.attempts
        | Remote peer ->
            Map.set node.attempts ~key:peer ~data:{ failure_reason } ) ;
      set_state t node
        (To_download
           (download "failed" downloader
              ~key:(state_hash, node.blockchain_length)
              ~attempts:node.attempts ) ) ;
      run_node node
    in
    let step d : (_, [ `Finished ]) Deferred.Result.t =
      (* TODO: See if the bail out is happening. *)
      Deferred.any [ (Ivar.read node.result >>| fun _ -> Error `Finished); d ]
    in
    let open Deferred.Result.Let_syntax in
    let retry () =
      let%bind () =
        step (after (Time.Span.of_sec 15.) |> Deferred.map ~f:Result.return)
      in
      run_node node
    in
    match node.state with
    | Failed | Finished | Root _ ->
        return ()
    | To_download download_job ->
        let start_time = Time.now () in
        let%bind external_block, attempts =
          step (Downloader.Job.result download_job)
        in
        [%log' debug t.logger]
          ~metadata:
            [ ("state_hash", State_hash.to_yojson state_hash)
            ; ( "donwload_number"
              , `Int
                  (Hashtbl.count t.nodes ~f:(fun node ->
                       Node.State.Enum.equal
                         (Node.State.enum node.state)
                         To_download ) ) )
            ; ("total_nodes", `Int (Hashtbl.length t.nodes))
            ; ( "node_states"
              , let s = Node.State.Enum.Table.create () in
                Hashtbl.iter t.nodes ~f:(fun node ->
                    Hashtbl.incr s (Node.State.enum node.state) ) ;
                `List
                  (List.map (Hashtbl.to_alist s) ~f:(fun (k, v) ->
                       `List [ Node.State.Enum.to_yojson k; `Int v ] ) ) )
            ; ("total_jobs", `Int (Downloader.total_jobs downloader))
            ; ("downloader", Downloader.to_yojson downloader)
            ]
          "download finished $state_hash" ;
        node.attempts <- attempts ;
        Mina_metrics.(
          Gauge.set Catchup.download_time
            Time.(Span.to_ms @@ diff (now ()) start_time)) ;
        set_state t node (To_initial_validate external_block) ;
        run_node node
    | To_initial_validate external_block -> (
        let start_time = Time.now () in
        match%bind
          step
            ( initial_validate ~precomputed_values ~logger ~trust_system
                ~batcher:initial_validation_batcher ~frontier
                ~unprocessed_transition_cache
                { external_block with
                  data =
                    { With_hash.data = external_block.data; hash = state_hash }
                }
            |> Deferred.map ~f:(fun x -> Ok x) )
        with
        | Error (`Error e) ->
            (* TODO: Log *)
            (* Validation failed. Record the failure and go back to download. *)
            failed ~error:e ~sender:external_block.sender `Initial_validate
        | Error `Couldn't_reach_verifier ->
            retry ()
        | Ok result -> (
            Mina_metrics.(
              Gauge.set Catchup.initial_validation_time
                Time.(Span.to_ms @@ diff (now ()) start_time)) ;
            match result with
            | `In_frontier hash ->
                finish t node (Ok (Transition_frontier.find_exn frontier hash)) ;
                Deferred.return (Ok ())
            | `Building_path tv ->
                (* To_initial_validate may only occur for a downloaded block,
                   hence there is no validation callback *)
                set_state t node (To_verify (tv, None)) ;
                run_node node ) )
    | To_verify (tv, valid_cb) -> (
        let start_time = Time.now () in
        let iv = Cached.peek tv in
        (* TODO: Set up job to invalidate tv on catchup_breadcrumbs_writer closing *)
        match%bind
          step
            (* TODO: give the batch verifier a way to somehow throw away stuff if
               this node gets removed from the tree. *)
            ( Verify_work_batcher.verify verify_work_batcher iv
            |> Deferred.map ~f:Result.return )
        with
        | Error _e ->
            [%log' debug t.logger] "Couldn't reach verifier. Retrying"
              ~metadata:[ ("state_hash", State_hash.to_yojson node.state_hash) ] ;
            (* No need to redownload in this case. We just wait a little and try again. *)
            retry ()
        | Ok result -> (
            Mina_metrics.(
              Gauge.set Catchup.verification_time
                Time.(Span.to_ms @@ diff (now ()) start_time)) ;
            match result with
            | Error err ->
                [%log' warn t.logger] "verification failed! redownloading"
                  ~metadata:
                    [ ("state_hash", State_hash.to_yojson node.state_hash)
                    ; ("error", `String (Verifier.invalid_to_string err))
                    ] ;
                ( match iv.sender with
                | Local ->
                    ()
                | Remote peer ->
                    Trust_system.(
                      record trust_system logger peer
                        Actions.(Sent_invalid_proof, None))
                    |> don't_wait_for ) ;
                (* TODO should we reject the validation callback? *)
                ignore
                  ( Cached.invalidate_with_failure tv
                    : Mina_block.initial_valid_block Envelope.Incoming.t ) ;
                failed ~sender:iv.sender `Verify
            | Ok av ->
                let av =
                  { av with
                    data =
                      Validation.skip_frontier_dependencies_validation
                        `This_block_belongs_to_a_detached_subtree av.data
                  }
                in
                let av = Cached.transform tv ~f:(fun _ -> av) in
                set_state t node (Wait_for_parent (av, valid_cb)) ;
                run_node node ) )
    | Wait_for_parent (av, valid_cb) ->
        let%bind parent =
          step
            (let parent = Hashtbl.find_exn t.nodes node.parent in
             match%map.Async.Deferred Ivar.read parent.result with
             | Ok `Added_to_frontier ->
                 Ok parent.state_hash
             | Error _ ->
                 (* TODO should we reject the validation callback? *)
                 ignore
                   ( Cached.invalidate_with_failure av
                     : Mina_block.almost_valid_block Envelope.Incoming.t ) ;
                 finish t node (Error ()) ;
                 Error `Finished )
        in
        set_state t node (To_build_breadcrumb (`Parent parent, av, valid_cb)) ;
        run_node node
    | To_build_breadcrumb (`Parent parent_hash, c, valid_cb) -> (
        let start_time = Time.now () in
        let transition_receipt_time = Some start_time in
        let av = Cached.peek c in
        match%bind
          let s =
            let open Deferred.Result.Let_syntax in
            let%bind parent =
              Deferred.return
                ( match Transition_frontier.find frontier parent_hash with
                | None ->
                    Error `Parent_breadcrumb_not_found
                | Some breadcrumb ->
                    Ok breadcrumb )
            in
            build_func ~logger ~skip_staged_ledger_verification:`Proofs
              ~precomputed_values ~verifier ~trust_system ~parent
              ~transition:av.data ~sender:(Some av.sender)
              ~transition_receipt_time ()
          in
<<<<<<< HEAD
          step (Deferred.map ~f:Result.return s)
        with
        | Error e ->
            ignore
              ( Cached.invalidate_with_failure c
                : Mina_block.almost_valid_block Envelope.Incoming.t ) ;
            let e =
              match e with
              | `Exn e ->
                  Error.tag (Error.of_exn e) ~tag:"exn"
              | `Fatal_error e ->
                  Error.tag (Error.of_exn e) ~tag:"fatal"
              | `Invalid_staged_ledger_diff e ->
                  Error.tag e ~tag:"invalid staged ledger diff"
              | `Invalid_staged_ledger_hash e ->
                  Error.tag e ~tag:"invalid staged ledger hash"
              | `Parent_breadcrumb_not_found ->
                  Error.tag
                    (Error.of_string
                       (sprintf "Parent breadcrumb with state_hash %s not found"
                          (State_hash.to_base58_check parent_hash) ) )
                    ~tag:"parent breadcrumb not found"
=======
          run_node node
        in
        [%log' debug t.logger] "Supercatchup for $state_hash: state $state"
          ~metadata:
            [ ("state_hash", State_hash.to_yojson state_hash)
            ; ("state", Node.State.Enum.to_yojson (Node.State.enum node.state))
            ] ;
        match node.state with
        | Failed | Finished | Root _ ->
            return ()
        | To_download download_job ->
            let start_time = Time.now () in
            let%bind external_block, attempts =
              step (Downloader.Job.result download_job)
>>>>>>> e7b03f37
            in
            failed ~error:e ~sender:av.sender `Build_breadcrumb
        | Ok breadcrumb ->
            Mina_metrics.(
              Gauge.set Catchup.build_breadcrumb_time
                Time.(Span.to_ms @@ diff (now ()) start_time)) ;
<<<<<<< HEAD
            let%bind () = Scheduler.yield () |> Deferred.map ~f:Result.return in
            let finished = Ivar.create () in
            let c = Cached.transform c ~f:(fun _ -> breadcrumb) in
            Strict_pipe.Writer.write catchup_breadcrumbs_writer
              ( [ Rose_tree.of_non_empty_list
                    (Non_empty_list.singleton (c, valid_cb))
                ]
              , `Ledger_catchup finished ) ;
            let%bind () =
              (* The cached value is "freed" by the transition processor in [add_and_finalize]. *)
              step (Deferred.map (Ivar.read finished) ~f:Result.return)
            in
            Ivar.fill_if_empty node.result (Ok `Added_to_frontier) ;
            set_state t node Finished ;
            return () )
=======
            set_state t node (To_initial_validate external_block) ;
            run_node node
        | To_initial_validate external_block -> (
            let start_time = Time.now () in
            match%bind
              step
                ( initial_validate ~precomputed_values ~logger ~trust_system
                    ~batcher:initial_validation_batcher ~frontier
                    ~unprocessed_transition_cache
                    { external_block with
                      data =
                        { With_hash.data = external_block.data
                        ; hash = state_hash
                        }
                    }
                |> Deferred.map ~f:(fun x -> Ok x) )
            with
            | Error (`Error e) ->
                (* TODO: Log *)
                (* Validation failed. Record the failure and go back to download. *)
                failed ~error:e ~sender:external_block.sender `Initial_validate
            | Error `Couldn't_reach_verifier ->
                retry ()
            | Ok result -> (
                Mina_metrics.(
                  Gauge.set Catchup.initial_validation_time
                    Time.(Span.to_ms @@ diff (now ()) start_time)) ;
                match result with
                | `In_frontier hash ->
                    finish t node
                      (Ok (Transition_frontier.find_exn frontier hash)) ;
                    Deferred.return (Ok ())
                | `Building_path tv ->
                    (* To_initial_validate may only occur for a downloaded block,
                       hence there is no validation callback *)
                    set_state t node (To_verify (tv, None)) ;
                    run_node node ) )
        | To_verify (tv, valid_cb) -> (
            [%log debug] "To_verify $state_hash %s callback"
              ~metadata:
                [ ("state_hash", node.state_hash |> State_hash.to_yojson) ]
              (Option.value_map valid_cb ~default:"without" ~f:(const "with")) ;
            let start_time = Time.now () in
            let iv = Cached.peek tv in
            (* TODO: Set up job to invalidate tv on catchup_breadcrumbs_writer closing *)
            match%bind
              step
                (* TODO: give the batch verifier a way to somehow throw away stuff if
                    this node gets removed from the tree. *)
                ( Verify_work_batcher.verify verify_work_batcher iv
                |> Deferred.map ~f:Result.return )
            with
            | Error _e ->
                [%log' debug t.logger] "Couldn't reach verifier. Retrying"
                  ~metadata:
                    [ ("state_hash", State_hash.to_yojson node.state_hash) ] ;
                (* No need to redownload in this case. We just wait a little and try again. *)
                retry ()
            | Ok result -> (
                Mina_metrics.(
                  Gauge.set Catchup.verification_time
                    Time.(Span.to_ms @@ diff (now ()) start_time)) ;
                match result with
                | Error () ->
                    [%log' warn t.logger] "verification failed! redownloading"
                      ~metadata:
                        [ ("state_hash", State_hash.to_yojson node.state_hash) ] ;
                    ( match iv.sender with
                    | Local ->
                        ()
                    | Remote peer ->
                        Trust_system.(
                          record trust_system logger peer
                            Actions.(Sent_invalid_proof, None))
                        |> don't_wait_for ) ;
                    Option.value_map valid_cb ~default:ignore
                      ~f:Mina_net2.Validation_callback.fire_if_not_already_fired
                      `Reject ;
                    ignore
                      ( Cached.invalidate_with_failure tv
                        : Mina_block.initial_valid_block Envelope.Incoming.t ) ;
                    failed ~sender:iv.sender `Verify
                | Ok av ->
                    let av =
                      { av with
                        data =
                          Validation.skip_frontier_dependencies_validation
                            `This_block_belongs_to_a_detached_subtree av.data
                      }
                    in
                    let av = Cached.transform tv ~f:(fun _ -> av) in
                    set_state t node (Wait_for_parent (av, valid_cb)) ;
                    run_node node ) )
        | Wait_for_parent (av, valid_cb) ->
            [%log debug] "Wait_for_parent $state_hash %s callback"
              ~metadata:
                [ ("state_hash", node.state_hash |> State_hash.to_yojson) ]
              (Option.value_map valid_cb ~default:"without" ~f:(const "with")) ;
            let%bind parent =
              step
                (let parent = Hashtbl.find_exn t.nodes node.parent in
                 match%map.Async.Deferred Ivar.read parent.result with
                 | Ok `Added_to_frontier ->
                     Ok parent.state_hash
                 | Error _ ->
                     (* TODO consider rejecting the callback in some cases,
                        see https://github.com/MinaProtocol/mina/issues/11087 *)
                     Option.value_map valid_cb ~default:ignore
                       ~f:
                         Mina_net2.Validation_callback.fire_if_not_already_fired
                       `Ignore ;
                     ignore
                       ( Cached.invalidate_with_failure av
                         : Mina_block.almost_valid_block Envelope.Incoming.t ) ;
                     finish t node (Error ()) ;
                     Error `Finished )
            in
            set_state t node (To_build_breadcrumb (`Parent parent, av, valid_cb)) ;
            run_node node
        | To_build_breadcrumb (`Parent parent_hash, c, valid_cb) -> (
            [%log debug] "To_build_breadcrumb $state_hash %s callback"
              ~metadata:
                [ ("state_hash", node.state_hash |> State_hash.to_yojson) ]
              (Option.value_map valid_cb ~default:"without" ~f:(const "with")) ;
            let start_time = Time.now () in
            let transition_receipt_time = Some start_time in
            let av = Cached.peek c in
            match%bind
              let s =
                let open Deferred.Result.Let_syntax in
                let%bind parent =
                  Deferred.return
                    ( match Transition_frontier.find frontier parent_hash with
                    | None ->
                        Error `Parent_breadcrumb_not_found
                    | Some breadcrumb ->
                        Ok breadcrumb )
                in
                build_func ~logger ~skip_staged_ledger_verification:`Proofs
                  ~precomputed_values ~verifier ~trust_system ~parent
                  ~transition:av.data ~sender:(Some av.sender)
                  ~transition_receipt_time ()
              in
              step (Deferred.map ~f:Result.return s)
            with
            | Error e ->
                ignore
                  ( Cached.invalidate_with_failure c
                    : Mina_block.almost_valid_block Envelope.Incoming.t ) ;
                let e =
                  match e with
                  | `Exn e ->
                      Error.tag (Error.of_exn e) ~tag:"exn"
                  | `Fatal_error e ->
                      Error.tag (Error.of_exn e) ~tag:"fatal"
                  | `Invalid_staged_ledger_diff e ->
                      Error.tag e ~tag:"invalid staged ledger diff"
                  | `Invalid_staged_ledger_hash e ->
                      Error.tag e ~tag:"invalid staged ledger hash"
                  | `Parent_breadcrumb_not_found ->
                      Error.tag
                        (Error.of_string
                           (sprintf
                              "Parent breadcrumb with state_hash %s not found"
                              (State_hash.to_base58_check parent_hash) ) )
                        ~tag:"parent breadcrumb not found"
                in
                failed ~error:e ~sender:av.sender `Build_breadcrumb
            | Ok breadcrumb ->
                Mina_metrics.(
                  Gauge.set Catchup.build_breadcrumb_time
                    Time.(Span.to_ms @@ diff (now ()) start_time)) ;
                let%bind () =
                  Scheduler.yield () |> Deferred.map ~f:Result.return
                in
                let finished = Ivar.create () in
                let c = Cached.transform c ~f:(fun _ -> breadcrumb) in
                Strict_pipe.Writer.write catchup_breadcrumbs_writer
                  ( [ Rose_tree.of_non_empty_list
                        (Non_empty_list.singleton (c, valid_cb))
                    ]
                  , `Ledger_catchup finished ) ;
                let%bind () =
                  (* The cached value is "freed" by the transition processor in [add_and_finalize]. *)
                  step (Deferred.map (Ivar.read finished) ~f:Result.return)
                in
                Ivar.fill_if_empty node.result (Ok `Added_to_frontier) ;
                set_state t node Finished ;
                return () ) )
>>>>>>> e7b03f37
  in
  run_node

(* TODO: In the future, this could take over scheduling bootstraps too. *)
let run_catchup ~logger ~trust_system ~verifier ~network ~frontier ~build_func
    ~(catchup_job_reader :
       ( State_hash.t
       * ( ( Mina_block.initial_valid_block Envelope.Incoming.t
           , State_hash.t )
           Cached.t
         * Mina_net2.Validation_callback.t option )
         Rose_tree.t
         list )
       Strict_pipe.Reader.t ) ~precomputed_values ~unprocessed_transition_cache
    ~(catchup_breadcrumbs_writer :
       ( ( (Transition_frontier.Breadcrumb.t, State_hash.t) Cached.t
         * Mina_net2.Validation_callback.t option )
         Rose_tree.t
         list
         * [ `Ledger_catchup of unit Ivar.t | `Catchup_scheduler ]
       , Strict_pipe.crash Strict_pipe.buffered
       , unit )
       Strict_pipe.Writer.t ) =
  let t =
    match Transition_frontier.catchup_tree frontier with
    | Full t ->
        t
    | Hash _ ->
        failwith
          "If super catchup is running, the frontier should have a full \
           catchup tree"
  in
  let stop = Transition_frontier.closed frontier in
  upon stop (fun () -> tear_down t) ;
  let combine =
    Option.merge
      ~f:
        (pick
           ~constants:precomputed_values.Precomputed_values.consensus_constants )
  in
  let pre_context
      (trees :
        ((Mina_block.initial_valid_block Envelope.Incoming.t, _) Cached.t * _)
        Rose_tree.t
        list ) =
    let f tree =
      let best = ref None in
      Rose_tree.iter tree ~f:(fun (x, _vc) ->
          let x, _ = Envelope.Incoming.data (Cached.peek x) in
          best :=
            combine !best
              (Some
                 (With_hash.map
                    ~f:(Fn.compose Header.protocol_state Mina_block.header)
                    x ) ) ) ;
      !best
    in
    List.map trees ~f |> List.reduce ~f:combine |> Option.join
  in
  let best_tip_r, best_tip_w = Broadcast_pipe.create None in
  let%bind downloader =
    let knowledge h peer =
      let heartbeat_timeout = Time_ns.Span.of_sec 30. in
      match h with
      | None ->
          return `All
      | Some (h, len) -> (
          match%map
            Mina_networking.get_transition_chain_proof
              ~timeout:(Time.Span.of_sec 30.) ~heartbeat_timeout network peer h
          with
          | Error _ ->
              `Some []
          | Ok p -> (
              match
                Transition_chain_verifier.verify ~target_hash:h
                  ~transition_chain_proof:p
              with
              | Some hs ->
                  let ks = with_lengths hs ~target_length:len in
                  `Some ks
              | None ->
                  `Some [] ) )
    in
    Downloader.create ~stop ~trust_system ~preferred:[] ~max_batch_size:5
      ~get:(fun peer hs ->
        let sec =
          let sec_per_block =
            Option.value_map
              (Sys.getenv "MINA_EXPECTED_PER_BLOCK_DOWNLOAD_TIME")
              ~default:15. ~f:Float.of_string
          in
          Float.of_int (List.length hs) *. sec_per_block
        in
        Mina_networking.get_transition_chain
          ~heartbeat_timeout:(Time_ns.Span.of_sec sec)
          ~timeout:(Time.Span.of_sec sec) network peer (List.map hs ~f:fst) )
      ~peers:(fun () -> Mina_networking.peers network)
      ~knowledge_context:
        (Broadcast_pipe.map best_tip_r
           ~f:
             (Option.map ~f:(fun x ->
                  ( State_hash.With_state_hashes.state_hash x
                  , Mina_state.Protocol_state.consensus_state x.data
                    |> Consensus.Data.Consensus_state.blockchain_length ) ) ) )
      ~knowledge
  in
  check_invariant ~downloader t ;
  let () =
    Downloader.set_check_invariant (fun downloader ->
        check_invariant ~downloader t )
  in
  every ~stop (Time.Span.of_sec 10.) (fun () ->
      [%log debug]
        ~metadata:[ ("states", to_yojson t) ]
        "Catchup states $states" ) ;
  let run_state_machine =
    setup_state_machine_runner ~t ~verifier ~downloader ~logger
      ~precomputed_values ~trust_system ~frontier ~unprocessed_transition_cache
      ~catchup_breadcrumbs_writer ~build_func
  in
  (* TODO: Maybe add everything from transition frontier at the beginning? *)
  (* TODO: Print out the hashes you're adding *)
  O1trace.thread "handle_super_catchup_jobs" (fun () ->
      Strict_pipe.Reader.iter_without_pushback catchup_job_reader
        ~f:(fun (target_parent_hash, forest) ->
          (* whenever anything comes through the catchup_job_reader, this anonymous function is called. `target_parent_hash` is actually the parent of all the trees in `forest`, is in other words if one expands `target_parent_hash` and combines it with `forest` them one actually obtains a single tree. *)
          don't_wait_for
            (let prev_ctx = Broadcast_pipe.Reader.peek best_tip_r in
             let ctx = combine prev_ctx (pre_context forest) in
             let eq x y =
               let f = Option.map ~f:State_hash.With_state_hashes.state_hash in
               Option.equal State_hash.equal (f x) (f y)
             in
             if eq prev_ctx ctx then Deferred.unit
             else Broadcast_pipe.Writer.write best_tip_w ctx ) ;
          don't_wait_for
            ( (* primary super_catchup business logic begins here, in this second `don't_wait_for` *)
              [%log debug]
                ~metadata:
                  [ ( "target_parent_hash"
                    , State_body_hash.to_yojson target_parent_hash )
                  ]
                "Catchup job started with $target_parent_hash " ;
              let state_hashes =
                let target_length =
                  let len =
                    forest_pick forest |> Tuple2.get1 |> Cached.peek
                    |> Envelope.Incoming.data |> Validation.block
                    |> Mina_block.blockchain_length
                  in
                  Option.value_exn (Length.sub len (Length.of_int 1))
                in
                let blockchain_length_of_target_hash =
                  let blockchain_length_of_dangling_block =
                    List.hd_exn forest |> Rose_tree.root |> Tuple2.get1
                    |> Cached.peek |> Envelope.Incoming.data |> Validation.block
                    |> Mina_block.blockchain_length
                  in
                  Unsigned.UInt32.pred blockchain_length_of_dangling_block
                in
                (* check if the target_parent_hash's own parent is a part of the transition frontier, or not *)
                match
                  List.find_map (List.concat_map ~f:Rose_tree.flatten forest)
                    ~f:(fun (c, _vc) ->
                      let h =
                        State_hash.With_state_hashes.state_hash
                          (Validation.block_with_hash (Cached.peek c).data)
                      in
                      ( match (Cached.peek c).sender with
                      | Local ->
                          ()
                      | Remote peer ->
                          Downloader.add_knowledge downloader peer
                            [ (target_parent_hash, target_length) ] ) ;
                      let%bind.Option { proof = path, root; _ } =
                        Best_tip_lru.get h
                      in
                      let%bind.Option p =
                        Transition_chain_verifier.verify ~target_hash:h
                          ~transition_chain_proof:
                            ( ( Mina_block.header root |> Header.protocol_state
                              |> Mina_state.Protocol_state.hashes )
                                .state_hash
                            , path )
                      in
                      Result.ok
                        (try_to_connect_hash_chain t p ~frontier
                           ~blockchain_length_of_target_hash ) )
                with
                | None ->
                    (* if the target_parent_hash's own parent is not a part of the transition frontier, then the entire chain of blocks connecting some node in the
                       transition frontier to target_parent_hash needs to be downloaded *)
                    let preferred_peers =
                      List.fold (List.concat_map ~f:Rose_tree.flatten forest)
                        ~init:Peer.Set.empty ~f:(fun acc (c, _vc) ->
                          match (Cached.peek c).sender with
                          | Local ->
                              acc
                          | Remote peer ->
                              Peer.Set.add acc peer )
                    in
                    download_state_hashes t ~logger ~trust_system ~network
                      ~frontier ~downloader ~target_length
                      ~target_hash:target_parent_hash
                      ~blockchain_length_of_target_hash ~preferred_peers
                | Some res ->
                    [%log debug] "Succeeded in using cache." ;
                    Deferred.Result.return res
              in
              match%map state_hashes with
              | Error errors ->
                  [%log debug]
                    ~metadata:
                      [ ("target_hash", State_hash.to_yojson target_parent_hash)
                      ]
                    "Failed to download state hashes for $target_hash" ;
                  if contains_no_common_ancestor errors then
                    List.iter forest ~f:(fun subtree ->
                        let transition =
                          Rose_tree.root subtree |> Tuple2.get1 |> Cached.peek
                          |> Envelope.Incoming.data
                        in
                        let children_transitions =
                          List.concat_map
                            (Rose_tree.children subtree)
                            ~f:Rose_tree.flatten
                        in
                        let children_state_hashes =
                          List.map children_transitions
                            ~f:(fun (cached_transition, _vc) ->
                              Cached.peek cached_transition
                              |> Envelope.Incoming.data
                              |> Validation.block_with_hash
                              |> State_hash.With_state_hashes.state_hash )
                        in
                        [%log error]
                          ~metadata:
                            [ ( "state_hashes_of_children"
                              , `List
                                  (List.map children_state_hashes
                                     ~f:State_hash.to_yojson ) )
                            ; ( "state_hash"
                              , State_hash.to_yojson
                                  ( Validation.block_with_hash transition
                                  |> State_hash.With_state_hashes.state_hash )
                              )
                            ; ( "reason"
                              , `String
                                  "no common ancestor with our transition \
                                   frontier" )
                            ; ( "protocol_state"
                              , Validation.block transition
                                |> Mina_block.header |> Header.protocol_state
                                |> Mina_state.Protocol_state.value_to_yojson )
                            ]
                          "Validation error: external transition with state \
                           hash $state_hash and its children were rejected for \
                           reason $reason" ;
                        Mina_metrics.(
                          Counter.inc Rejected_blocks.no_common_ancestor
                            ( Float.of_int
                            @@ (1 + List.length children_transitions) )) ) ;
                  List.iter forest ~f:(fun subtree ->
<<<<<<< HEAD
                      Rose_tree.iter subtree ~f:(fun (node, _vc) ->
                          (* TODO reject callback? *)
=======
                      Rose_tree.iter subtree ~f:(fun (node, vc) ->
                          (* TODO consider rejecting the callback in some cases,
                             see https://github.com/MinaProtocol/mina/issues/11087 *)
                          Option.value_map vc ~default:ignore
                            ~f:
                              Mina_net2.Validation_callback
                              .fire_if_not_already_fired `Ignore ;
>>>>>>> e7b03f37
                          ignore @@ Cached.invalidate_with_failure node ) )
              | Ok (root, state_hashes) ->
                  [%log' debug t.logger]
                    ~metadata:
                      [ ("downloader", Downloader.to_yojson downloader)
                      ; ( "node_states"
                        , let s = Node.State.Enum.Table.create () in
                          Hashtbl.iter t.nodes ~f:(fun node ->
                              Hashtbl.incr s (Node.State.enum node.state) ) ;
                          `List
                            (List.map (Hashtbl.to_alist s) ~f:(fun (k, v) ->
                                 `List [ Node.State.Enum.to_yojson k; `Int v ] )
                            ) )
                      ]
                    "before entering state machine.  node_states: $node_states" ;
                  let root =
                    match root with
                    | `Breadcrumb root ->
                        (* If we hit this case we should probably remove the parent from the
                            table and prune, although in theory that should be handled by
                           the frontier calling [Full_catchup_tree.apply_diffs]. *)
                        create_node ~downloader t (`Root root)
                    | `Node node ->
                        (* TODO: Log what is going on with transition frontier. *)
                        node
                  in
                  [%log debug]
                    ~metadata:[ ("n", `Int (List.length state_hashes)) ]
                    "Adding $n nodes" ;
                  (* if state_hashes is Ok, then we iterate through the forest and fold over state_hashes and call run_state_machine on each node.  order doesn't really matter because nodes called "out of order" will enter the `Wait_for_parent` state and begin running again when ready *)
                  List.iter forest
                    ~f:
                      (Rose_tree.iter ~f:(fun b_and_c ->
                           let node =
                             create_node ~downloader t
                               (`Initial_validated b_and_c)
                           in
                           ignore
                             ( run_state_machine node
                               : (unit, [ `Finished ]) Deferred.Result.t ) ) ) ;
                  ignore
                    ( List.fold state_hashes
                        ~init:(root.state_hash, root.blockchain_length)
                        ~f:(fun (parent, l) h ->
                          let l = Length.succ l in
                          ( if not (Hashtbl.mem t.nodes h) then
                            let node =
                              create_node t ~downloader (`Hash (h, l, parent))
                            in
                            don't_wait_for (run_state_machine node >>| ignore)
                          ) ;
                          (h, l) )
                      : State_hash.t * Length.t ) ) ) )

let run ~logger ~precomputed_values ~trust_system ~verifier ~network ~frontier
    ~catchup_job_reader ~catchup_breadcrumbs_writer
    ~unprocessed_transition_cache : unit =
  O1trace.background_thread "perform_super_catchup" (fun () ->
      run_catchup ~logger ~trust_system ~verifier ~network ~frontier
        ~catchup_job_reader ~precomputed_values ~unprocessed_transition_cache
        ~catchup_breadcrumbs_writer
        ~build_func:Transition_frontier.Breadcrumb.build )

(* Unit tests *)

(* let run_test_only ~logger ~precomputed_values ~trust_system ~verifier ~network ~frontier
     ~catchup_job_reader ~catchup_breadcrumbs_writer
     ~unprocessed_transition_cache : unit =
   run_catchup ~logger ~trust_system ~verifier ~network ~frontier ~catchup_job_reader
     ~precomputed_values ~unprocessed_transition_cache
     ~catchup_breadcrumbs_writer ~build_func:(Transition_frontier.Breadcrumb.For_tests.build_fail)
   |> don't_wait_for *)

let%test_module "Ledger_catchup tests" =
  ( module struct
    let () =
      Core.Backtrace.elide := false ;
      Async.Scheduler.set_record_backtraces true

    let max_frontier_length = 10

    let logger = Logger.create ()

    let precomputed_values = Lazy.force Precomputed_values.for_unit_tests

    let proof_level = precomputed_values.proof_level

    let constraint_constants = precomputed_values.constraint_constants

    let trust_system = Trust_system.null ()

    (* let time_controller = Block_time.Controller.basic ~logger *)

    let use_super_catchup = true

    let verifier =
      Async.Thread_safe.block_on_async_exn (fun () ->
          Verifier.create ~logger ~proof_level ~constraint_constants
            ~conf_dir:None
            ~pids:(Child_processes.Termination.create_pid_table ()) )

    (* let mock_verifier =
       Async.Thread_safe.block_on_async_exn (fun () ->
           Verifier.Dummy.create ~logger ~proof_level ~constraint_constants
             ~conf_dir:None
             ~pids:(Child_processes.Termination.create_pid_table ())) *)

    let downcast_transition transition =
      let transition =
        transition |> Validation.reset_frontier_dependencies_validation
        |> Validation.reset_staged_ledger_diff_validation
      in
      Envelope.Incoming.wrap ~data:transition ~sender:Envelope.Sender.Local

    let downcast_breadcrumb breadcrumb =
      downcast_transition
        ( Transition_frontier.Breadcrumb.validated_transition breadcrumb
        |> Mina_block.Validated.remember )

    type catchup_test =
      { cache : Transition_handler.Unprocessed_transition_cache.t
      ; job_writer :
          ( State_hash.t
            * ( ( Mina_block.initial_valid_block Envelope.Incoming.t
                , State_hash.t )
                Cached.t
              * Mina_net2.Validation_callback.t option )
              Rose_tree.t
              list
          , Strict_pipe.crash Strict_pipe.buffered
          , unit )
          Strict_pipe.Writer.t
      ; breadcrumbs_reader :
          ( ( (Transition_frontier.Breadcrumb.t, State_hash.t) Cached.t
            * Mina_net2.Validation_callback.t option )
            Rose_tree.t
            list
          * [ `Catchup_scheduler | `Ledger_catchup of unit Ivar.t ] )
          Strict_pipe.Reader.t
      }

    let setup_catchup_pipes ~network ~frontier =
      let catchup_job_reader, catchup_job_writer =
        Strict_pipe.create ~name:(__MODULE__ ^ __LOC__)
          (Buffered (`Capacity 10, `Overflow Crash))
      in
      let catchup_breadcrumbs_reader, catchup_breadcrumbs_writer =
        Strict_pipe.create ~name:(__MODULE__ ^ __LOC__)
          (Buffered (`Capacity 10, `Overflow Crash))
      in
      let unprocessed_transition_cache =
        Transition_handler.Unprocessed_transition_cache.create ~logger
      in
      run ~logger ~precomputed_values ~verifier ~trust_system ~network ~frontier
        ~catchup_breadcrumbs_writer ~catchup_job_reader
        ~unprocessed_transition_cache ;
      { cache = unprocessed_transition_cache
      ; job_writer = catchup_job_writer
      ; breadcrumbs_reader = catchup_breadcrumbs_reader
      }

    (* let setup_catchup_pipes_fail_build_breadcrumb ~network ~frontier =
       let catchup_job_reader, catchup_job_writer =
         Strict_pipe.create ~name:(__MODULE__ ^ __LOC__)
           (Buffered (`Capacity 10, `Overflow Crash))
       in
       let catchup_breadcrumbs_reader, catchup_breadcrumbs_writer =
         Strict_pipe.create ~name:(__MODULE__ ^ __LOC__)
           (Buffered (`Capacity 10, `Overflow Crash))
       in
       let unprocessed_transition_cache =
         Transition_handler.Unprocessed_transition_cache.create ~logger
       in
       run_test_only ~logger ~precomputed_values ~verifier ~trust_system ~network ~frontier
         ~catchup_breadcrumbs_writer ~catchup_job_reader
         ~unprocessed_transition_cache ;
       { cache = unprocessed_transition_cache
       ; job_writer = catchup_job_writer
       ; breadcrumbs_reader = catchup_breadcrumbs_reader
       } *)

    let setup_catchup_with_target ~network ~frontier ~target_breadcrumb =
      let test = setup_catchup_pipes ~network ~frontier in
      let parent_hash =
        Transition_frontier.Breadcrumb.parent_hash target_breadcrumb
      in
      let target_transition =
        Transition_handler.Unprocessed_transition_cache.register_exn test.cache
          (downcast_breadcrumb target_breadcrumb)
      in
      Strict_pipe.Writer.write test.job_writer
        (parent_hash, [ Rose_tree.T ((target_transition, None), []) ]) ;
      (`Test test, `Cached_transition target_transition)

    let rec call_read ~target_best_tip_path ~breadcrumbs_reader
        ~(my_peer : Fake_network.peer_network) b_list n =
      if n < List.length target_best_tip_path then
        let%bind breadcrumb =
          [%log info] "calling read, n=%d..." n ;
          match%map
            Strict_pipe.Reader.read breadcrumbs_reader
            |> Async.with_timeout (Time.Span.create ~sec:30 ())
          with
          | `Timeout ->
              failwith
                (String.concat
                   [ "read of breadcrumbs_reader pipe timed out, n= "
                   ; string_of_int n
                   ] )
          | `Result res -> (
              match res with
              | `Eof ->
                  failwith "breadcrumb not found"
              | `Ok (_, `Catchup_scheduler) ->
                  failwith "breadcrumb not found"
              | `Ok (breadcrumbs, `Ledger_catchup ivar) ->
                  let breadcrumb : Breadcrumb.t =
                    Rose_tree.root (List.hd_exn breadcrumbs)
                    |> Tuple2.get1 |> Cache_lib.Cached.invalidate_with_success
                  in
                  Ivar.fill ivar () ; breadcrumb )
        in
        let%bind () =
          Transition_frontier.add_breadcrumb_exn my_peer.state.frontier
            breadcrumb
        in
        call_read ~target_best_tip_path ~breadcrumbs_reader ~my_peer
          (List.append b_list [ breadcrumb ])
          (n + 1)
      else Deferred.return b_list

    let test_successful_catchup ~my_net ~target_best_tip_path =
      let open Fake_network in
      let target_breadcrumb = List.last_exn target_best_tip_path in
      let `Test { breadcrumbs_reader; _ }, _ =
        setup_catchup_with_target ~network:my_net.network
          ~frontier:my_net.state.frontier ~target_breadcrumb
      in
      let%map breadcrumb_list =
        call_read ~breadcrumbs_reader ~target_best_tip_path ~my_peer:my_net [] 0
      in
      let breadcrumbs_tree = Rose_tree.of_list_exn breadcrumb_list in
      [%test_result: int]
        ~message:
          "Transition_frontier should not have any more catchup jobs at the \
           end of the test"
        ~equal:( = ) ~expect:0
        (Broadcast_pipe.Reader.peek Catchup_jobs.reader) ;
      [%log info] "target_best_tip_path length: %d"
        (List.length target_best_tip_path) ;
      let target_best_tip_tree = Rose_tree.of_list_exn target_best_tip_path in
      [%log info] "breadcrumb_list length: %d" (List.length breadcrumb_list) ;
      let catchup_breadcrumbs_are_best_tip_path =
        Rose_tree.equal target_best_tip_tree breadcrumbs_tree ~f:(fun br1 br2 ->
            let b1 = Transition_frontier.Breadcrumb.validated_transition br1 in
            let b2 = Transition_frontier.Breadcrumb.validated_transition br2 in
            (* We force evaluation of state body hash for both blocks for further equality check *)
            let _hash1 = Mina_block.Validated.state_body_hash b1 in
            let _hash2 = Mina_block.Validated.state_body_hash b2 in
            Mina_block.Validated.equal b1 b2 )
      in
      if not catchup_breadcrumbs_are_best_tip_path then
        failwith
          "catchup breadcrumbs were not equal to the best tip path we expected"

    let%test_unit "can catchup to a peer within [k/2,k]" =
      [%log info] "running catchup to peer" ;
      Quickcheck.test ~trials:5
        Fake_network.Generator.(
          let open Quickcheck.Generator.Let_syntax in
          let%bind peer_branch_size =
            Int.gen_incl (max_frontier_length / 2) (max_frontier_length - 1)
          in
          gen ~precomputed_values ~verifier ~max_frontier_length
            ~use_super_catchup
            [ fresh_peer
            ; peer_with_branch ~frontier_branch_size:peer_branch_size
            ])
        ~f:(fun network ->
          let open Fake_network in
          let [ my_net; peer_net ] = network.peer_networks in
          let target_best_tip_path =
            Transition_frontier.(
              path_map ~f:Fn.id peer_net.state.frontier
                (best_tip peer_net.state.frontier))
          in
          Thread_safe.block_on_async_exn (fun () ->
              test_successful_catchup ~my_net ~target_best_tip_path ) )

    let%test_unit "catchup succeeds even if the parent transition is already \
                   in the frontier" =
      Quickcheck.test ~trials:1
        Fake_network.Generator.(
          gen ~precomputed_values ~verifier ~max_frontier_length
            ~use_super_catchup
            [ fresh_peer; peer_with_branch ~frontier_branch_size:1 ])
        ~f:(fun network ->
          let open Fake_network in
          let [ my_net; peer_net ] = network.peer_networks in
          let target_best_tip_path =
            [ Transition_frontier.best_tip peer_net.state.frontier ]
          in
          Thread_safe.block_on_async_exn (fun () ->
              test_successful_catchup ~my_net ~target_best_tip_path ) )

    let%test_unit "catchup succeeds even if the parent transition is already \
                   in the frontier" =
      Quickcheck.test ~trials:1
        Fake_network.Generator.(
          gen ~precomputed_values ~verifier ~max_frontier_length
            ~use_super_catchup
            [ fresh_peer; peer_with_branch ~frontier_branch_size:1 ])
        ~f:(fun network ->
          let open Fake_network in
          let [ my_net; peer_net ] = network.peer_networks in
          let target_best_tip_path =
            [ Transition_frontier.best_tip peer_net.state.frontier ]
          in
          Thread_safe.block_on_async_exn (fun () ->
              test_successful_catchup ~my_net ~target_best_tip_path ) )

    let%test_unit "when catchup fails to download state hashes, catchup will \
                   properly clear the unprocessed_transition_cache of the \
                   blocks that triggered catchup" =
      Quickcheck.test ~trials:1
        Fake_network.Generator.(
          gen ~precomputed_values ~verifier ~max_frontier_length
            ~use_super_catchup
            [ fresh_peer
            ; peer_with_branch
                ~frontier_branch_size:((max_frontier_length * 3) + 1)
            ])
        ~f:(fun network ->
          let open Fake_network in
          let [ my_net; peer_net ] = network.peer_networks in
          let target_best_tip_path =
            [ Transition_frontier.best_tip peer_net.state.frontier ]
          in
          let open Fake_network in
          let target_breadcrumb = List.last_exn target_best_tip_path in
          let test =
            setup_catchup_pipes ~network:my_net.network
              ~frontier:my_net.state.frontier
          in
          let parent_hash =
            Transition_frontier.Breadcrumb.parent_hash target_breadcrumb
          in
          let target_transition =
            Transition_handler.Unprocessed_transition_cache.register_exn
              test.cache
              (downcast_breadcrumb target_breadcrumb)
          in
          [%log info] "download state hashes fails unit test" ;
          Strict_pipe.Writer.write test.job_writer
            (parent_hash, [ Rose_tree.T ((target_transition, None), []) ]) ;
          Thread_safe.block_on_async_exn (fun () ->
              let final = Cache_lib.Cached.final_state target_transition in
              match%map
                Deferred.any
                  [ (Ivar.read final >>| fun x -> `Catchup_failed x)
                  ; Strict_pipe.Reader.read test.breadcrumbs_reader
                    >>| const `Catchup_success
                  ]
              with
              | `Catchup_failed fnl -> (
                  match fnl with
                  | `Failed ->
                      [%log info]
                        "download state hashes fails unit test: correctly fails" ;

                      ()
                  | `Success _ ->
                      [%log info]
                        "download state hashes fails unit test: incorrectly \
                         succeeds" ;

                      failwith
                        "target transition should've been invalidated with a \
                         failure" )
              | `Catchup_success ->
                  [%log info]
                    "download state hashes fails unit test: incorrectly \
                     succeeds" ;

                  failwith
                    "target transition should've been invalidated with a \
                     failure" ) )

    let%test_unit "when catchup fails to download a block, catchup will retry \
                   and attempt again" =
      let attempts_ivar = Ivar.create () in
      let attempt_counter = ref 0 in
      let impl_rpc :
             Mina_networking.Rpcs.Get_transition_chain.query Envelope.Incoming.t
          -> Mina_networking.Rpcs.Get_transition_chain.response Deferred.t =
       fun _ ->
        let () =
          attempt_counter := !attempt_counter + 1 ;
          if !attempt_counter > 1 then Ivar.fill_if_empty attempts_ivar true
        in
        Deferred.return (Some [])
      in
      Quickcheck.test ~trials:1
        Fake_network.Generator.(
          gen ~precomputed_values ~verifier ~max_frontier_length
            ~use_super_catchup
            [ fresh_peer
              (* ; peer_with_branch ~frontier_branch_size:(max_frontier_length / 2) *)
            ; peer_with_branch_custom_rpc
                ~frontier_branch_size:(max_frontier_length / 2)
                ?get_staged_ledger_aux_and_pending_coinbases_at_hash:None
                ?get_some_initial_peers:None ?answer_sync_ledger_query:None
                ?get_ancestry:None ?get_best_tip:None ?get_node_status:None
                ?get_transition_knowledge:None ?get_transition_chain_proof:None
                ?get_transition_chain:(Some impl_rpc)
            ; peer_with_branch_custom_rpc
                ~frontier_branch_size:(max_frontier_length / 2)
                ?get_staged_ledger_aux_and_pending_coinbases_at_hash:None
                ?get_some_initial_peers:None ?answer_sync_ledger_query:None
                ?get_ancestry:None ?get_best_tip:None ?get_node_status:None
                ?get_transition_knowledge:None ?get_transition_chain_proof:None
                ?get_transition_chain:(Some impl_rpc)
            ; peer_with_branch_custom_rpc
                ~frontier_branch_size:(max_frontier_length / 2)
                ?get_staged_ledger_aux_and_pending_coinbases_at_hash:None
                ?get_some_initial_peers:None ?answer_sync_ledger_query:None
                ?get_ancestry:None ?get_best_tip:None ?get_node_status:None
                ?get_transition_knowledge:None ?get_transition_chain_proof:None
                ?get_transition_chain:(Some impl_rpc)
            ])
        ~f:(fun network ->
          let open Fake_network in
          let [ my_net; peer1; _; _ ] = network.peer_networks in
          let target_best_tip_path =
            [ Transition_frontier.best_tip peer1.state.frontier ]
          in
          let open Fake_network in
          let target_breadcrumb = List.last_exn target_best_tip_path in
          let test =
            setup_catchup_pipes ~network:my_net.network
              ~frontier:my_net.state.frontier
          in
          let parent_hash =
            Transition_frontier.Breadcrumb.parent_hash target_breadcrumb
          in
          let target_transition =
            Transition_handler.Unprocessed_transition_cache.register_exn
              test.cache
              (downcast_breadcrumb target_breadcrumb)
          in
          Strict_pipe.Writer.write test.job_writer
            (parent_hash, [ Rose_tree.T ((target_transition, None), []) ]) ;
          Thread_safe.block_on_async_exn (fun () ->
              let final = Cache_lib.Cached.final_state target_transition in
              match%map
                Deferred.any
                  [ (Ivar.read final >>| fun x -> `Catchup_failed x)
                  ; (Ivar.read attempts_ivar >>| fun _ -> `Attempts_exceeded)
                  ; Strict_pipe.Reader.read test.breadcrumbs_reader
                    >>| const `Catchup_success
                  ]
              with
              | `Attempts_exceeded ->
                  ()
              | `Catchup_success ->
                  failwith
                    "target transition should've been invalidated with a \
                     failure"
              | `Catchup_failed fnl -> (
                  match fnl with
                  | `Success _ ->
                      failwith "final state should be at `Failed"
                  | `Failed ->
                      let catchup_tree =
                        match
                          Transition_frontier.catchup_tree my_net.state.frontier
                        with
                        | Full tr ->
                            tr
                        | Hash _ ->
                            failwith
                              "in super catchup unit tests, the catchup tree \
                               should always be Full_catchup_tree, but it is \
                               Catchup_hash_tree for some reason"
                      in
                      let catchup_tree_node_list =
                        State_hash.Table.data catchup_tree.nodes
                      in
                      let catchup_tree_node =
                        List.hd_exn catchup_tree_node_list
                      in
                      let num_attempts =
                        Peer.Map.length catchup_tree_node.attempts
                      in
                      if num_attempts < 2 then
                        let failstring =
                          Format.sprintf
                            "UNIT TEST FAILED.  catchup should have made more \
                             attempts after failing to download a block.  \
                             attempts= %d.  length of catchup_tree_node_list= \
                             %d"
                            num_attempts
                            (List.length catchup_tree_node_list)
                        in
                        failwith failstring
                      else () ) ) )

    (* let%test_unit "when initial validation of a blocks fails (except for the \
                    verifier_unreachable case), then catchup will cancel the \
                    block's children's catchup job" =
       Quickcheck.test ~trials:1
         Fake_network.Generator.(
           gen ~precomputed_values ~verifier ~max_frontier_length
             ~use_super_catchup
             [ fresh_peer
             ; broken_rpc_peer_branch
                 ~frontier_branch_size:(max_frontier_length / 2)
                 ~get_transition_chain_impl_option:None
               (* TODO: write some kind of mock that makes validation fail, and thus make the test pass *)
             ])
         ~f:(fun network ->
           let open Fake_network in
           let [ my_net; peer_net ] = network.peer_networks in
           let target_best_tip_path =
             Transition_frontier.best_tip_path peer_net.state.frontier
           in
           let open Fake_network in
           let target_breadcrumb_child = List.last_exn target_best_tip_path in
           let target_breadcrumb_child_hash =
             Transition_frontier.Breadcrumb.state_hash target_breadcrumb_child
           in
           let target_breadcrumb_parent =
             List.nth_exn target_best_tip_path
               (List.length target_best_tip_path - 2)
           in
           let test =
             setup_catchup_pipes ~network:my_net.network
               ~frontier:my_net.state.frontier
           in
           let parent_hash =
             Transition_frontier.Breadcrumb.parent_hash target_breadcrumb_parent
           in
           let target_transition_parent =
             Transition_handler.Unprocessed_transition_cache.register_exn
               test.cache
               (downcast_breadcrumb target_breadcrumb_parent)
           in
           let target_transition_child =
             Transition_handler.Unprocessed_transition_cache.register_exn
               test.cache
               (downcast_breadcrumb target_breadcrumb_child)
           in
           [%log info] "validation fails unit test" ;
           Strict_pipe.Writer.write test.job_writer
             ( parent_hash
             , [ Rose_tree.T
                   ( target_transition_parent
                   , [ Rose_tree.T (target_transition_child, []) ] )
               ] ) ;
           Thread_safe.block_on_async_exn (fun () ->
               let final =
                 Cache_lib.Cached.final_state target_transition_parent
               in
               match%map
                 Deferred.any
                   [ (Ivar.read final >>| fun x -> `Catchup_failed x)
                   ; Strict_pipe.Reader.read test.breadcrumbs_reader
                     >>| const `Catchup_success
                   ]
               with
               | `Catchup_success ->
                   [%log info]
                     "validation fails unit test: somehow incorrectly succeeded" ;

                   failwith
                     "target transition should've been invalidated with a \
                      failure"
               | `Catchup_failed fnl -> (
                   match fnl with
                   | `Success _ ->
                       [%log info]
                         "validation fails unit test: somehow incorrectly \
                          succeeded" ;
                       failwith "final state should be at `Failed"
                   | `Failed ->
                       [%log info]
                         "validation fails unit test: correctly failed, running \
                          checks" ;

                       let catchup_tree =
                         match
                           Transition_frontier.catchup_tree my_net.state.frontier
                         with
                         | Full tr ->
                             tr
                         | Hash _ ->
                             failwith
                               "in super catchup unit tests, the catchup tree \
                                should always be Full_catchup_tree, but it is \
                                Catchup_hash_tree for some reason"
                       in
                       let catchup_tree_node_list =
                         State_hash.Table.data catchup_tree.nodes
                       in
                       List.iter catchup_tree_node_list ~f:(fun catchup_node ->
                           let hash = catchup_node.state_hash in
                           if
                             Marlin_plonk_bindings_pasta_fp.equal hash
                               target_breadcrumb_child_hash
                           then
                             failwith
                               "the catchup job associated with \
                                target_breadcrumb_child_hash should have been \
                                cancelled and thus removed from the catchup \
                                tree, but it is still here"
                           else ()) ))) *)

    (* let%test_unit "when verification of a blocks fails, catchup will cancel \
                    its children's catchup job and remove the failed-to-verify \
                    block from the cache" =
       Quickcheck.test ~trials:1
         Fake_network.Generator.(
           gen ~precomputed_values ~verifier ~max_frontier_length
             ~use_super_catchup
             [ fresh_peer
             ; broken_rpc_peer_branch
                 ~frontier_branch_size:(max_frontier_length / 2)
                 ~get_transition_chain_impl_option:None
               (* TODO: write some kind of mock that makes verification fail, and thus make the test pass *)
             ])
         ~f:(fun network ->
           let open Fake_network in
           let [ my_net; peer_net ] = network.peer_networks in
           let target_best_tip_path =
             Transition_frontier.best_tip_path peer_net.state.frontier
           in
           let open Fake_network in
           let target_breadcrumb_child = List.last_exn target_best_tip_path in
           let target_breadcrumb_child_hash =
             Transition_frontier.Breadcrumb.state_hash target_breadcrumb_child
           in
           let target_breadcrumb_parent =
             List.nth_exn target_best_tip_path
               (List.length target_best_tip_path - 2)
           in
           let test =
             setup_catchup_pipes ~network:my_net.network
               ~frontier:my_net.state.frontier
           in
           let parent_hash =
             Transition_frontier.Breadcrumb.parent_hash target_breadcrumb_parent
           in
           let target_transition_parent =
             Transition_handler.Unprocessed_transition_cache.register_exn
               test.cache
               (downcast_breadcrumb target_breadcrumb_parent)
           in
           let target_transition_child =
             Transition_handler.Unprocessed_transition_cache.register_exn
               test.cache
               (downcast_breadcrumb target_breadcrumb_child)
           in
           Strict_pipe.Writer.write test.job_writer
             ( parent_hash
             , [ Rose_tree.T
                   ( target_transition_parent
                   , [ Rose_tree.T (target_transition_child, []) ] )
               ] ) ;
           Thread_safe.block_on_async_exn (fun () ->
               let final =
                 Cache_lib.Cached.final_state target_transition_parent
               in
               match%map
                 Deferred.any
                   [ (Ivar.read final >>| fun x -> `Catchup_failed x)
                   ; Strict_pipe.Reader.read test.breadcrumbs_reader
                     >>| const `Catchup_success
                   ]
               with
               | `Catchup_success ->
                   failwith
                     "target transition should've been invalidated with a \
                      failure"
               | `Catchup_failed fnl -> (
                   match fnl with
                   | `Success _ ->
                       failwith "final state should be at `Failed"
                   | `Failed ->
                       let catchup_tree =
                         match
                           Transition_frontier.catchup_tree my_net.state.frontier
                         with
                         | Full tr ->
                             tr
                         | Hash _ ->
                             failwith
                               "in super catchup unit tests, the catchup tree \
                                should always be Full_catchup_tree, but it is \
                                Catchup_hash_tree for some reason"
                       in
                       let catchup_tree_node_list =
                         State_hash.Table.data catchup_tree.nodes
                       in
                       List.iter catchup_tree_node_list ~f:(fun catchup_node ->
                           let hash = catchup_node.state_hash in
                           if
                             Marlin_plonk_bindings_pasta_fp.equal hash
                               target_breadcrumb_child_hash
                           then
                             failwith
                               "the catchup job associated with \
                                target_breadcrumb_child_hash should have been \
                                cancelled and thus removed from the catchup \
                                tree, but it is still here"
                           else ()) ))) *)

    (* let%test_unit "when building a breadcrumb fails, catchup will cancel its \
                    children's catchup job and remove the failed-to-build block \
                    from the cache" =
       Quickcheck.test ~trials:1
         Fake_network.Generator.(
           gen ~precomputed_values ~verifier ~max_frontier_length
             ~use_super_catchup
             [ fresh_peer
             ; broken_rpc_peer_branch
                 ~frontier_branch_size:(max_frontier_length / 2)
                 ~get_transition_chain_impl_option:None
             ])
         ~f:(fun network ->
           let open Fake_network in
           let [ my_net; peer_net ] = network.peer_networks in
           let target_best_tip_path =
             Transition_frontier.best_tip_path peer_net.state.frontier
           in
           let open Fake_network in
           let target_breadcrumb_child = List.last_exn target_best_tip_path in
           let target_breadcrumb_child_hash =
             Transition_frontier.Breadcrumb.state_hash target_breadcrumb_child
           in
           let target_breadcrumb_parent =
             List.nth_exn target_best_tip_path
               (List.length target_best_tip_path - 2)
           in
           let test =
             setup_catchup_pipes ~network:my_net.network
               ~frontier:my_net.state.frontier
             (* setup_catchup_pipes_fail_build_breadcrumb ~network:my_net.network
               ~frontier:my_net.state.frontier *)
           in
           let parent_hash =
             Transition_frontier.Breadcrumb.parent_hash target_breadcrumb_parent
           in
           let target_transition_parent =
             Transition_handler.Unprocessed_transition_cache.register_exn
               test.cache
               (downcast_breadcrumb target_breadcrumb_parent)
           in
           let target_transition_child =
             Transition_handler.Unprocessed_transition_cache.register_exn
               test.cache
               (downcast_breadcrumb target_breadcrumb_child)
           in
           Strict_pipe.Writer.write test.job_writer
             ( parent_hash
             , [ Rose_tree.T
                   ( target_transition_parent
                   , [ Rose_tree.T (target_transition_child, []) ] )
               ] ) ;
           Thread_safe.block_on_async_exn (fun () ->
               let final =
                 Cache_lib.Cached.final_state target_transition_parent
               in
               match%map
                 Deferred.any
                   [ (Ivar.read final >>| fun x -> `Catchup_failed x)
                   ; Strict_pipe.Reader.read test.breadcrumbs_reader
                     >>| const `Catchup_success
                   ]
               with
               | `Catchup_success ->
                   failwith
                     "target transition should've been invalidated with a \
                      failure"
               | `Catchup_failed fnl -> (
                   match fnl with
                   | `Success _ ->
                       failwith "final state should be at `Failed"
                   | `Failed ->
                       let catchup_tree =
                         match
                           Transition_frontier.catchup_tree my_net.state.frontier
                         with
                         | Full tr ->
                             tr
                         | Hash _ ->
                             failwith
                               "in super catchup unit tests, the catchup tree \
                                should always be Full_catchup_tree, but it is \
                                Catchup_hash_tree for some reason"
                       in
                       let catchup_tree_node_list =
                         State_hash.Table.data catchup_tree.nodes
                       in
                       List.iter catchup_tree_node_list ~f:(fun catchup_node ->
                           let hash = catchup_node.state_hash in
                           if
                             Marlin_plonk_bindings_pasta_fp.equal hash
                               target_breadcrumb_child_hash
                           then
                             failwith
                               "the catchup job associated with \
                                target_breadcrumb_child_hash should have been \
                                cancelled and thus removed from the catchup \
                                tree, but it is still here"
                           else ()) ))) *)
  end )<|MERGE_RESOLUTION|>--- conflicted
+++ resolved
@@ -828,6 +828,10 @@
                 set_state t node (To_verify (tv, None)) ;
                 run_node node ) )
     | To_verify (tv, valid_cb) -> (
+        [%log debug] "To_verify $state_hash %s callback"
+          ~metadata:
+            [ ("state_hash", node.state_hash |> State_hash.to_yojson) ]
+          (Option.value_map valid_cb ~default:"without" ~f:(const "with")) ;
         let start_time = Time.now () in
         let iv = Cached.peek tv in
         (* TODO: Set up job to invalidate tv on catchup_breadcrumbs_writer closing *)
@@ -862,7 +866,9 @@
                       record trust_system logger peer
                         Actions.(Sent_invalid_proof, None))
                     |> don't_wait_for ) ;
-                (* TODO should we reject the validation callback? *)
+                Option.value_map valid_cb ~default:ignore
+                  ~f:Mina_net2.Validation_callback.fire_if_not_already_fired
+                  `Reject ;
                 ignore
                   ( Cached.invalidate_with_failure tv
                     : Mina_block.initial_valid_block Envelope.Incoming.t ) ;
@@ -879,6 +885,10 @@
                 set_state t node (Wait_for_parent (av, valid_cb)) ;
                 run_node node ) )
     | Wait_for_parent (av, valid_cb) ->
+        [%log debug] "Wait_for_parent $state_hash %s callback"
+          ~metadata:
+            [ ("state_hash", node.state_hash |> State_hash.to_yojson) ]
+          (Option.value_map valid_cb ~default:"without" ~f:(const "with")) ;
         let%bind parent =
           step
             (let parent = Hashtbl.find_exn t.nodes node.parent in
@@ -886,7 +896,12 @@
              | Ok `Added_to_frontier ->
                  Ok parent.state_hash
              | Error _ ->
-                 (* TODO should we reject the validation callback? *)
+                 (* TODO consider rejecting the callback in some cases,
+                    see https://github.com/MinaProtocol/mina/issues/11087 *)
+                 Option.value_map valid_cb ~default:ignore
+                   ~f:
+                     Mina_net2.Validation_callback.fire_if_not_already_fired
+                   `Ignore ;
                  ignore
                    ( Cached.invalidate_with_failure av
                      : Mina_block.almost_valid_block Envelope.Incoming.t ) ;
@@ -896,6 +911,10 @@
         set_state t node (To_build_breadcrumb (`Parent parent, av, valid_cb)) ;
         run_node node
     | To_build_breadcrumb (`Parent parent_hash, c, valid_cb) -> (
+        [%log debug] "To_build_breadcrumb $state_hash %s callback"
+          ~metadata:
+            [ ("state_hash", node.state_hash |> State_hash.to_yojson) ]
+          (Option.value_map valid_cb ~default:"without" ~f:(const "with")) ;
         let start_time = Time.now () in
         let transition_receipt_time = Some start_time in
         let av = Cached.peek c in
@@ -915,7 +934,6 @@
               ~transition:av.data ~sender:(Some av.sender)
               ~transition_receipt_time ()
           in
-<<<<<<< HEAD
           step (Deferred.map ~f:Result.return s)
         with
         | Error e ->
@@ -938,29 +956,12 @@
                        (sprintf "Parent breadcrumb with state_hash %s not found"
                           (State_hash.to_base58_check parent_hash) ) )
                     ~tag:"parent breadcrumb not found"
-=======
-          run_node node
-        in
-        [%log' debug t.logger] "Supercatchup for $state_hash: state $state"
-          ~metadata:
-            [ ("state_hash", State_hash.to_yojson state_hash)
-            ; ("state", Node.State.Enum.to_yojson (Node.State.enum node.state))
-            ] ;
-        match node.state with
-        | Failed | Finished | Root _ ->
-            return ()
-        | To_download download_job ->
-            let start_time = Time.now () in
-            let%bind external_block, attempts =
-              step (Downloader.Job.result download_job)
->>>>>>> e7b03f37
             in
             failed ~error:e ~sender:av.sender `Build_breadcrumb
         | Ok breadcrumb ->
             Mina_metrics.(
               Gauge.set Catchup.build_breadcrumb_time
                 Time.(Span.to_ms @@ diff (now ()) start_time)) ;
-<<<<<<< HEAD
             let%bind () = Scheduler.yield () |> Deferred.map ~f:Result.return in
             let finished = Ivar.create () in
             let c = Cached.transform c ~f:(fun _ -> breadcrumb) in
@@ -976,197 +977,6 @@
             Ivar.fill_if_empty node.result (Ok `Added_to_frontier) ;
             set_state t node Finished ;
             return () )
-=======
-            set_state t node (To_initial_validate external_block) ;
-            run_node node
-        | To_initial_validate external_block -> (
-            let start_time = Time.now () in
-            match%bind
-              step
-                ( initial_validate ~precomputed_values ~logger ~trust_system
-                    ~batcher:initial_validation_batcher ~frontier
-                    ~unprocessed_transition_cache
-                    { external_block with
-                      data =
-                        { With_hash.data = external_block.data
-                        ; hash = state_hash
-                        }
-                    }
-                |> Deferred.map ~f:(fun x -> Ok x) )
-            with
-            | Error (`Error e) ->
-                (* TODO: Log *)
-                (* Validation failed. Record the failure and go back to download. *)
-                failed ~error:e ~sender:external_block.sender `Initial_validate
-            | Error `Couldn't_reach_verifier ->
-                retry ()
-            | Ok result -> (
-                Mina_metrics.(
-                  Gauge.set Catchup.initial_validation_time
-                    Time.(Span.to_ms @@ diff (now ()) start_time)) ;
-                match result with
-                | `In_frontier hash ->
-                    finish t node
-                      (Ok (Transition_frontier.find_exn frontier hash)) ;
-                    Deferred.return (Ok ())
-                | `Building_path tv ->
-                    (* To_initial_validate may only occur for a downloaded block,
-                       hence there is no validation callback *)
-                    set_state t node (To_verify (tv, None)) ;
-                    run_node node ) )
-        | To_verify (tv, valid_cb) -> (
-            [%log debug] "To_verify $state_hash %s callback"
-              ~metadata:
-                [ ("state_hash", node.state_hash |> State_hash.to_yojson) ]
-              (Option.value_map valid_cb ~default:"without" ~f:(const "with")) ;
-            let start_time = Time.now () in
-            let iv = Cached.peek tv in
-            (* TODO: Set up job to invalidate tv on catchup_breadcrumbs_writer closing *)
-            match%bind
-              step
-                (* TODO: give the batch verifier a way to somehow throw away stuff if
-                    this node gets removed from the tree. *)
-                ( Verify_work_batcher.verify verify_work_batcher iv
-                |> Deferred.map ~f:Result.return )
-            with
-            | Error _e ->
-                [%log' debug t.logger] "Couldn't reach verifier. Retrying"
-                  ~metadata:
-                    [ ("state_hash", State_hash.to_yojson node.state_hash) ] ;
-                (* No need to redownload in this case. We just wait a little and try again. *)
-                retry ()
-            | Ok result -> (
-                Mina_metrics.(
-                  Gauge.set Catchup.verification_time
-                    Time.(Span.to_ms @@ diff (now ()) start_time)) ;
-                match result with
-                | Error () ->
-                    [%log' warn t.logger] "verification failed! redownloading"
-                      ~metadata:
-                        [ ("state_hash", State_hash.to_yojson node.state_hash) ] ;
-                    ( match iv.sender with
-                    | Local ->
-                        ()
-                    | Remote peer ->
-                        Trust_system.(
-                          record trust_system logger peer
-                            Actions.(Sent_invalid_proof, None))
-                        |> don't_wait_for ) ;
-                    Option.value_map valid_cb ~default:ignore
-                      ~f:Mina_net2.Validation_callback.fire_if_not_already_fired
-                      `Reject ;
-                    ignore
-                      ( Cached.invalidate_with_failure tv
-                        : Mina_block.initial_valid_block Envelope.Incoming.t ) ;
-                    failed ~sender:iv.sender `Verify
-                | Ok av ->
-                    let av =
-                      { av with
-                        data =
-                          Validation.skip_frontier_dependencies_validation
-                            `This_block_belongs_to_a_detached_subtree av.data
-                      }
-                    in
-                    let av = Cached.transform tv ~f:(fun _ -> av) in
-                    set_state t node (Wait_for_parent (av, valid_cb)) ;
-                    run_node node ) )
-        | Wait_for_parent (av, valid_cb) ->
-            [%log debug] "Wait_for_parent $state_hash %s callback"
-              ~metadata:
-                [ ("state_hash", node.state_hash |> State_hash.to_yojson) ]
-              (Option.value_map valid_cb ~default:"without" ~f:(const "with")) ;
-            let%bind parent =
-              step
-                (let parent = Hashtbl.find_exn t.nodes node.parent in
-                 match%map.Async.Deferred Ivar.read parent.result with
-                 | Ok `Added_to_frontier ->
-                     Ok parent.state_hash
-                 | Error _ ->
-                     (* TODO consider rejecting the callback in some cases,
-                        see https://github.com/MinaProtocol/mina/issues/11087 *)
-                     Option.value_map valid_cb ~default:ignore
-                       ~f:
-                         Mina_net2.Validation_callback.fire_if_not_already_fired
-                       `Ignore ;
-                     ignore
-                       ( Cached.invalidate_with_failure av
-                         : Mina_block.almost_valid_block Envelope.Incoming.t ) ;
-                     finish t node (Error ()) ;
-                     Error `Finished )
-            in
-            set_state t node (To_build_breadcrumb (`Parent parent, av, valid_cb)) ;
-            run_node node
-        | To_build_breadcrumb (`Parent parent_hash, c, valid_cb) -> (
-            [%log debug] "To_build_breadcrumb $state_hash %s callback"
-              ~metadata:
-                [ ("state_hash", node.state_hash |> State_hash.to_yojson) ]
-              (Option.value_map valid_cb ~default:"without" ~f:(const "with")) ;
-            let start_time = Time.now () in
-            let transition_receipt_time = Some start_time in
-            let av = Cached.peek c in
-            match%bind
-              let s =
-                let open Deferred.Result.Let_syntax in
-                let%bind parent =
-                  Deferred.return
-                    ( match Transition_frontier.find frontier parent_hash with
-                    | None ->
-                        Error `Parent_breadcrumb_not_found
-                    | Some breadcrumb ->
-                        Ok breadcrumb )
-                in
-                build_func ~logger ~skip_staged_ledger_verification:`Proofs
-                  ~precomputed_values ~verifier ~trust_system ~parent
-                  ~transition:av.data ~sender:(Some av.sender)
-                  ~transition_receipt_time ()
-              in
-              step (Deferred.map ~f:Result.return s)
-            with
-            | Error e ->
-                ignore
-                  ( Cached.invalidate_with_failure c
-                    : Mina_block.almost_valid_block Envelope.Incoming.t ) ;
-                let e =
-                  match e with
-                  | `Exn e ->
-                      Error.tag (Error.of_exn e) ~tag:"exn"
-                  | `Fatal_error e ->
-                      Error.tag (Error.of_exn e) ~tag:"fatal"
-                  | `Invalid_staged_ledger_diff e ->
-                      Error.tag e ~tag:"invalid staged ledger diff"
-                  | `Invalid_staged_ledger_hash e ->
-                      Error.tag e ~tag:"invalid staged ledger hash"
-                  | `Parent_breadcrumb_not_found ->
-                      Error.tag
-                        (Error.of_string
-                           (sprintf
-                              "Parent breadcrumb with state_hash %s not found"
-                              (State_hash.to_base58_check parent_hash) ) )
-                        ~tag:"parent breadcrumb not found"
-                in
-                failed ~error:e ~sender:av.sender `Build_breadcrumb
-            | Ok breadcrumb ->
-                Mina_metrics.(
-                  Gauge.set Catchup.build_breadcrumb_time
-                    Time.(Span.to_ms @@ diff (now ()) start_time)) ;
-                let%bind () =
-                  Scheduler.yield () |> Deferred.map ~f:Result.return
-                in
-                let finished = Ivar.create () in
-                let c = Cached.transform c ~f:(fun _ -> breadcrumb) in
-                Strict_pipe.Writer.write catchup_breadcrumbs_writer
-                  ( [ Rose_tree.of_non_empty_list
-                        (Non_empty_list.singleton (c, valid_cb))
-                    ]
-                  , `Ledger_catchup finished ) ;
-                let%bind () =
-                  (* The cached value is "freed" by the transition processor in [add_and_finalize]. *)
-                  step (Deferred.map (Ivar.read finished) ~f:Result.return)
-                in
-                Ivar.fill_if_empty node.result (Ok `Added_to_frontier) ;
-                set_state t node Finished ;
-                return () ) )
->>>>>>> e7b03f37
   in
   run_node
 
@@ -1431,10 +1241,6 @@
                             ( Float.of_int
                             @@ (1 + List.length children_transitions) )) ) ;
                   List.iter forest ~f:(fun subtree ->
-<<<<<<< HEAD
-                      Rose_tree.iter subtree ~f:(fun (node, _vc) ->
-                          (* TODO reject callback? *)
-=======
                       Rose_tree.iter subtree ~f:(fun (node, vc) ->
                           (* TODO consider rejecting the callback in some cases,
                              see https://github.com/MinaProtocol/mina/issues/11087 *)
@@ -1442,7 +1248,6 @@
                             ~f:
                               Mina_net2.Validation_callback
                               .fire_if_not_already_fired `Ignore ;
->>>>>>> e7b03f37
                           ignore @@ Cached.invalidate_with_failure node ) )
               | Ok (root, state_hashes) ->
                   [%log' debug t.logger]
