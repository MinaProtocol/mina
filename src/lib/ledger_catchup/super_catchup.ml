--- conflicted
+++ resolved
@@ -1113,12 +1113,8 @@
       (* HERE!!! *)
       [%log debug]
         ~metadata:[ ("states", to_yojson t) ]
-<<<<<<< HEAD
         "Catchup states $states") ;
   *)
-=======
-        "Catchup states $states" ) ;
->>>>>>> eeceda51
   let run_state_machine =
     setup_state_machine_runner ~t ~verifier ~downloader ~logger
       ~precomputed_values ~trust_system ~frontier ~unprocessed_transition_cache
