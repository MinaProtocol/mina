[%%import "/src/config.mlh"]

open Core
open Async
open Signature_lib
open Mina_numbers
open Mina_base

(** For status *)
let txn_count = ref 0

let get_account t (addr : Account_id.t) =
  let open Participating_state.Let_syntax in
  let%map ledger = Mina_lib.best_ledger t in
  let open Option.Let_syntax in
  let%bind loc = Mina_ledger.Ledger.location_of_account ledger addr in
  Mina_ledger.Ledger.get ledger loc

let get_accounts t : Account.t list Participating_state.t Deferred.t =
  match Mina_lib.best_ledger t with
  | `Active ledger ->
      let%map accts = Mina_ledger.Ledger.to_list ledger in
      `Active accts
  | `Bootstrapping ->
      Deferred.return `Bootstrapping

let string_of_public_key =
  Fn.compose Public_key.Compressed.to_base58_check Account.public_key

let get_public_keys t : string list Participating_state.t Deferred.t =
  let%map.Deferred accounts_pstate = get_accounts t in
  let%map.Participating_state accounts = accounts_pstate in
  List.map accounts ~f:string_of_public_key

let get_keys_with_details t =
  let%map.Deferred accounts_pstate = get_accounts t in
  let%map.Participating_state accounts = accounts_pstate in
  List.map accounts ~f:(fun account ->
      ( string_of_public_key account
      , account.Account.Poly.balance |> Currency.Balance.to_nanomina_int
      , account.Account.Poly.nonce |> Account.Nonce.to_int ) )

let get_nonce t (addr : Account_id.t) =
  let open Participating_state.Option.Let_syntax in
  let%map account = get_account t addr in
  account.Account.Poly.nonce

let get_balance t (addr : Account_id.t) =
  let open Participating_state.Option.Let_syntax in
  let%map account = get_account t addr in
  account.Account.Poly.balance

let get_trust_status t (ip_address : Unix.Inet_addr.Blocking_sexp.t) =
  let config = Mina_lib.config t in
  let trust_system = config.trust_system in
  Trust_system.lookup_ip trust_system ip_address

let get_trust_status_all t =
  let config = Mina_lib.config t in
  let trust_system = config.trust_system in
  Trust_system.peer_statuses trust_system

let reset_trust_status t (ip_address : Unix.Inet_addr.Blocking_sexp.t) =
  let config = Mina_lib.config t in
  let trust_system = config.trust_system in
  Trust_system.reset_ip trust_system ip_address

let setup_and_submit_user_command t (user_command_input : User_command_input.t)
    =
  let open Participating_state.Let_syntax in
  (* hack to get types to work out *)
  let%map () = return () in
  let open Deferred.Let_syntax in
  let%map result = Mina_lib.add_transactions t [ user_command_input ] in
  txn_count := !txn_count + 1 ;
  match result with
  | Ok (_, [], [ failed_txn ]) ->
      Error
        (Error.of_string
           (sprintf !"%s"
              ( Network_pool.Transaction_pool.Resource_pool.Diff.Diff_error
                .to_yojson (snd failed_txn)
              |> Yojson.Safe.to_string ) ) )
  | Ok (`Broadcasted, [ Signed_command txn ], []) ->
      [%log' info (Mina_lib.top_level_logger t)]
        ~metadata:[ ("command", User_command.to_yojson (Signed_command txn)) ]
        "Scheduled command $command" ;
      Ok txn
  | Ok (decision, valid_commands, invalid_commands) ->
      [%log' info (Mina_lib.top_level_logger t)]
        ~metadata:
          [ ( "decision"
            , `String
                ( match decision with
                | `Broadcasted ->
                    "broadcasted"
                | `Not_broadcasted ->
                    "not_broadcasted" ) )
          ; ( "valid_commands"
            , `List (List.map ~f:User_command.to_yojson valid_commands) )
          ; ( "invalid_commands"
            , `List
                (List.map invalid_commands ~f:(fun (_cmd, diff_err) ->
                     Network_pool.Transaction_pool.Resource_pool.Diff.Diff_error
                     .to_yojson diff_err ) ) )
          ]
        "Invalid result when scheduling a user command" ;
      Error (Error.of_string "Internal error while scheduling a user command")
  | Error e ->
      Error e

let setup_and_submit_user_commands t user_command_list =
  let open Participating_state.Let_syntax in
  let%map _is_active = Mina_lib.active_or_bootstrapping t in
  [%log' warn (Mina_lib.top_level_logger t)]
    "batch-send-payments does not yet report errors"
    ~metadata:
      [ ("mina_command", `String "scheduling a batch of user transactions") ] ;
  Mina_lib.add_transactions t user_command_list

let setup_and_submit_zkapp_commands t (zkapp_commands : Zkapp_command.t list) =
  let open Participating_state.Let_syntax in
  (* hack to get types to work out *)
  let%map () = return () in
  let open Deferred.Let_syntax in
  let%map result = Mina_lib.add_zkapp_transactions t zkapp_commands in
  let num_zkapps = List.length zkapp_commands in
  txn_count := !txn_count + num_zkapps ;
  match result with
  | Ok (`Broadcasted, commands, []) ->
<<<<<<< HEAD
      let zkapp_jsons = List.map commands ~f:User_command.to_yojson in
      [%log' info (Mina_lib.top_level_logger t)]
        ~metadata:[ ("zkapp_commands", `List zkapp_jsons) ]
=======
      let zkapp_jsons =
        List.map commands ~f:User_command.fee_payer_summary_json
      in
      [%log' info (Mina_lib.top_level_logger t)]
        ~metadata:[ ("summaries", `List zkapp_jsons) ]
>>>>>>> 5d48d72b
        "Scheduled %d zkApps" num_zkapps ;
      Ok zkapp_commands
  | Ok (decision, valid_commands, invalid_commands) ->
      [%log' info (Mina_lib.top_level_logger t)]
        ~metadata:
          [ ( "decision"
            , `String
                ( match decision with
                | `Broadcasted ->
                    "broadcasted"
                | `Not_broadcasted ->
                    "not_broadcasted" ) )
          ; ( "valid_zkapp_commands"
<<<<<<< HEAD
            , `List (List.map ~f:User_command.to_yojson valid_commands) )
=======
            , `List
                (List.map ~f:User_command.fee_payer_summary_json valid_commands)
            )
>>>>>>> 5d48d72b
          ; ( "invalid_zkapp_commands"
            , `List
                (List.map invalid_commands ~f:(fun (_cmd, diff_err) ->
                     Network_pool.Transaction_pool.Resource_pool.Diff.Diff_error
                     .to_yojson diff_err ) ) )
          ]
        "Invalid results when scheduling zkApp commands" ;
      let err_str =
        List.map invalid_commands ~f:(fun (_cmd, diff_error) ->
            Network_pool.Transaction_pool.Resource_pool.Diff.Diff_error
            .to_yojson diff_error
            |> Yojson.Safe.to_string )
        |> String.concat ~sep:"; "
      in
      Error (Error.of_string err_str)
  | Error e ->
      Error e

let setup_and_submit_zkapp_command t (zkapp_command : Zkapp_command.t) =
  let res = setup_and_submit_zkapp_commands t [ zkapp_command ] in
  let%map.Participating_state res' = res in
  match%map.Deferred res' with
  | Ok [ zkapp ] ->
      Ok zkapp
  | Ok ([] | _ :: _) ->
      failwith "Expected exactly one zkApp"
  | Error err ->
      Error err

module Receipt_chain_verifier = Merkle_list_verifier.Make (struct
  type proof_elem = User_command.t

  type hash = Receipt.Chain_hash.t [@@deriving equal]

  let hash parent_hash (proof_elem : User_command.t) =
    match proof_elem with
    | Signed_command cmd ->
        let elt =
          Receipt.Signed_command_elt.Signed_command_payload
            (Signed_command.payload cmd)
        in
        Receipt.Chain_hash.cons_signed_command_payload elt parent_hash
    | Zkapp_command _zkapp_command ->
        failwith "Not implemented for zkApps"
  (* TODO: apply cons_zkapp_command_commitment operation for all occurrences of fee payer

     issue #11495

     let elt = Receipt.Zkapp_command_elt.Zkapp_command_commitment (Zkapp_command.commitment zkapp_command) in
     let fee_payer_index = Mina_numbers.Index.zero in
     Receipt.Chain_hash.cons_zkapp_command_commitment fee_payer_index elt parent_hash *)
end)

<<<<<<< HEAD
[%%inject "compile_time_current_protocol_version", current_protocol_version]

=======
(* keep this code in sync with Mina_cli_entrypoint.chain_id *)
>>>>>>> 5d48d72b
let chain_id_inputs (t : Mina_lib.t) =
  (* these are the inputs to Blake2.digest_string in Mina.chain_id *)
  let config = Mina_lib.config t in
  let precomputed_values = config.precomputed_values in
  let genesis_state_hash =
    (Precomputed_values.genesis_state_hashes precomputed_values).state_hash
  in
  let genesis_constants = precomputed_values.genesis_constants in
  let snark_keys =
    Lazy.force precomputed_values.constraint_system_digests
    |> List.map ~f:(fun (_, digest) -> Md5.to_hex digest)
  in
<<<<<<< HEAD
  let protocol_major_version =
    Protocol_version.of_string_exn compile_time_current_protocol_version
    |> Protocol_version.major
  in
  (genesis_state_hash, genesis_constants, snark_keys, protocol_major_version)
=======
  let protocol_version = Protocol_version.current in
  let protocol_transaction_version =
    Protocol_version.transaction protocol_version
  in
  let protocol_network_version = Protocol_version.network protocol_version in
  ( genesis_state_hash
  , genesis_constants
  , snark_keys
  , protocol_transaction_version
  , protocol_network_version )
>>>>>>> 5d48d72b

let verify_payment t (addr : Account_id.t) (verifying_txn : User_command.t)
    (init_receipt, proof) =
  let open Participating_state.Let_syntax in
  let%map account = get_account t addr in
  let account = Option.value_exn account in
  let resulting_receipt = account.Account.Poly.receipt_chain_hash in
  let open Or_error.Let_syntax in
  let%bind (_ : Receipt.Chain_hash.t Mina_stdlib.Nonempty_list.t) =
    Result.of_option
      (Receipt_chain_verifier.verify ~init:init_receipt proof resulting_receipt)
      ~error:(Error.createf "Merkle list proof of payment is invalid")
  in
  if List.exists proof ~f:(fun txn -> User_command.equal verifying_txn txn) then
    Ok ()
  else
    Or_error.errorf
      !"Merkle list proof does not contain payment %{sexp:User_command.t}"
      verifying_txn

type active_state_fields =
  { num_accounts : int option
  ; blockchain_length : int option
  ; ledger_merkle_root : string option
  ; state_hash : string option
  ; consensus_time_best_tip : Consensus.Data.Consensus_time.t option
  ; global_slot_since_genesis_best_tip : int option
  }

let max_block_height = ref 1

let get_status ~flag t =
  let open Mina_lib.Config in
  let config = Mina_lib.config t in
  let precomputed_values = config.precomputed_values in
  let protocol_constants = precomputed_values.genesis_constants.protocol in
  let constraint_constants = precomputed_values.constraint_constants in
  let consensus_constants = precomputed_values.consensus_constants in
  let uptime_secs =
    Time_ns.diff (Time_ns.now ()) Mina_lib.daemon_start_time
    |> Time_ns.Span.to_sec |> Int.of_float
  in
  let commit_id = Mina_version.commit_id in
  let conf_dir = config.conf_dir in
  let%map peers =
    let%map undisplay_peers = Mina_lib.peers t in
    List.map ~f:Network_peer.Peer.to_display undisplay_peers
  in
  let user_commands_sent = !txn_count in
  let snark_worker =
    Option.map
      (Mina_lib.snark_worker_key t)
      ~f:Public_key.Compressed.to_base58_check
  in
  let snark_work_fee =
    Currency.Fee.to_nanomina_int @@ Mina_lib.snark_work_fee t
  in
  let block_production_keys = Mina_lib.block_production_pubkeys t in
  let coinbase_receiver =
    match Mina_lib.coinbase_receiver t with
    | `Producer ->
        None
    | `Other pk ->
        Some pk
  in
  let consensus_mechanism = Consensus.name in
  let time_controller = config.time_controller in
  let consensus_time_now =
    try
      Consensus.Data.Consensus_time.of_time_exn ~constants:consensus_constants
        (Block_time.now time_controller)
    with Invalid_argument _ ->
      (*setting 0 for the time before genesis timestamp*)
      Consensus.Data.Consensus_time.zero ~constants:consensus_constants
  in
  let consensus_configuration =
    Consensus.Configuration.t ~constraint_constants ~protocol_constants
  in
  let r = Perf_histograms.report in
  let histograms =
    match flag with
    | `Performance ->
        let rpc_timings =
          let open Daemon_rpcs.Types.Status.Rpc_timings in
          { get_staged_ledger_aux =
              { Rpc_pair.dispatch = r ~name:"rpc_dispatch_get_staged_ledger_aux"
              ; impl = r ~name:"rpc_impl_get_staged_ledger_aux"
              }
          ; answer_sync_ledger_query =
              { Rpc_pair.dispatch =
                  r ~name:"rpc_dispatch_answer_sync_ledger_query"
              ; impl = r ~name:"rpc_impl_answer_sync_ledger_query"
              }
          ; get_ancestry =
              { Rpc_pair.dispatch = r ~name:"rpc_dispatch_get_ancestry"
              ; impl = r ~name:"rpc_impl_get_ancestry"
              }
          ; get_transition_chain_proof =
              { Rpc_pair.dispatch =
                  r ~name:"rpc_dispatch_get_transition_chain_proof"
              ; impl = r ~name:"rpc_impl_get_transition_chain_proof"
              }
          ; get_transition_chain =
              { Rpc_pair.dispatch = r ~name:"rpc_dispatch_get_transition_chain"
              ; impl = r ~name:"rpc_impl_get_transition_chain"
              }
          }
        in
        Some
          { Daemon_rpcs.Types.Status.Histograms.rpc_timings
          ; external_transition_latency = r ~name:"external_transition_latency"
          ; accepted_transition_local_latency =
              r ~name:"accepted_transition_local_latency"
          ; accepted_transition_remote_latency =
              r ~name:"accepted_transition_remote_latency"
          ; snark_worker_transition_time =
              r ~name:"snark_worker_transition_time"
          ; snark_worker_merge_time = r ~name:"snark_worker_merge_time"
          }
    | `None ->
        None
  in
  let new_block_length_received =
    let open Mina_block in
    Length.to_int @@ Mina_block.blockchain_length @@ Validation.block
    @@ Pipe_lib.Broadcast_pipe.Reader.peek
         (Mina_lib.most_recent_valid_transition t)
  in
  let () =
    if new_block_length_received > !max_block_height then
      max_block_height := new_block_length_received
    else ()
  in
  let active_status () =
    let open Participating_state.Let_syntax in
    let%bind ledger = Mina_lib.best_ledger t in
    let ledger_merkle_root =
      Mina_ledger.Ledger.merkle_root ledger |> Ledger_hash.to_base58_check
    in
    let num_accounts = Mina_ledger.Ledger.num_accounts ledger in
    let%bind best_tip = Mina_lib.best_tip t in
    let state_hash =
      Transition_frontier.Breadcrumb.state_hash best_tip
      |> State_hash.to_base58_check
    in
    let consensus_state =
      Transition_frontier.Breadcrumb.consensus_state best_tip
    in
    let blockchain_length =
      Length.to_int
      @@ Consensus.Data.Consensus_state.blockchain_length consensus_state
    in
    let%map sync_status =
      Mina_incremental.Status.stabilize () ;
      match
        Mina_incremental.Status.Observer.value_exn @@ Mina_lib.sync_status t
      with
      | `Bootstrap ->
          `Bootstrapping
      | `Connecting ->
          `Active `Connecting
      | `Listening ->
          `Active `Listening
      | `Offline ->
          `Active `Offline
      | `Synced | `Catchup ->
          if
            (Mina_lib.config t).demo_mode
            || abs (!max_block_height - blockchain_length) < 5
          then `Active `Synced
          else `Active `Catchup
    in
    let consensus_time_best_tip =
      Consensus.Data.Consensus_state.consensus_time consensus_state
    in
    let global_slot_since_genesis =
      Mina_numbers.Global_slot_since_genesis.to_int
      @@ Consensus.Data.Consensus_state.global_slot_since_genesis
           consensus_state
    in
    ( sync_status
    , { num_accounts = Some num_accounts
      ; blockchain_length = Some blockchain_length
      ; ledger_merkle_root = Some ledger_merkle_root
      ; state_hash = Some state_hash
      ; consensus_time_best_tip = Some consensus_time_best_tip
      ; global_slot_since_genesis_best_tip = Some global_slot_since_genesis
      } )
  in
  let ( sync_status
      , { num_accounts
        ; blockchain_length
        ; ledger_merkle_root
        ; state_hash
        ; consensus_time_best_tip
        ; global_slot_since_genesis_best_tip
        } ) =
    match active_status () with
    | `Active result ->
        result
    | `Bootstrapping ->
        ( `Bootstrap
        , { num_accounts = None
          ; blockchain_length = None
          ; ledger_merkle_root = None
          ; state_hash = None
          ; consensus_time_best_tip = None
          ; global_slot_since_genesis_best_tip = None
          } )
  in
  let next_block_production = Mina_lib.next_producer_timing t in
  let addrs_and_ports =
    Node_addrs_and_ports.to_display config.gossip_net_params.addrs_and_ports
  in
  let catchup_status =
    let open Option.Let_syntax in
    let%bind frontier =
      Mina_lib.transition_frontier t |> Pipe_lib.Broadcast_pipe.Reader.peek
    in
    match Transition_frontier.catchup_tree frontier with
    | Full full ->
        Some
          (List.map (Hashtbl.to_alist full.states) ~f:(fun (state, hashes) ->
               (state, State_hash.Set.length hashes) ) )
    | _ ->
        None
  in
  let metrics =
    let open Mina_metrics.Block_producer in
    Mina_metrics.
      { Daemon_rpcs.Types.Status.Metrics.block_production_delay =
          Block_production_delay_histogram.buckets block_production_delay
      ; transaction_pool_diff_received =
          Float.to_int @@ Gauge.value Network.transaction_pool_diff_received
      ; transaction_pool_diff_broadcasted =
          Float.to_int @@ Gauge.value Network.transaction_pool_diff_broadcasted
      ; transaction_pool_size =
          Float.to_int @@ Gauge.value Transaction_pool.pool_size
      ; transactions_added_to_pool =
          Float.to_int
          @@ Counter.value Transaction_pool.transactions_added_to_pool
      }
  in
  { Daemon_rpcs.Types.Status.num_accounts
  ; sync_status
  ; catchup_status
  ; blockchain_length
  ; highest_block_length_received =
      (*if this function is not called until after catchup max_block_height will be 1 and most_recent_valid_transition pipe might have the genesis block as the latest transition in which case return the best tip length*)
      max (Option.value ~default:1 blockchain_length) !max_block_height
  ; highest_unvalidated_block_length_received =
      !Mina_metrics.Transition_frontier.max_unvalidated_blocklength_observed
  ; uptime_secs
  ; ledger_merkle_root
  ; state_hash
  ; chain_id = config.chain_id
  ; consensus_time_best_tip
  ; global_slot_since_genesis_best_tip
  ; commit_id
  ; conf_dir
  ; peers
  ; user_commands_sent
  ; snark_worker
  ; snark_work_fee
  ; block_production_keys =
      Public_key.Compressed.Set.to_list block_production_keys
      |> List.map ~f:Public_key.Compressed.to_base58_check
  ; coinbase_receiver =
      Option.map ~f:Public_key.Compressed.to_base58_check coinbase_receiver
  ; histograms
  ; next_block_production
  ; consensus_time_now
  ; consensus_mechanism
  ; consensus_configuration
  ; addrs_and_ports
  ; metrics
  }

let clear_hist_status ~flag t = Perf_histograms.wipe () ; get_status ~flag t

module Subscriptions = struct
  let new_block t public_key =
    let subscription = Mina_lib.subscription t in
    Mina_lib.Subscriptions.add_block_subscriber subscription public_key

  let reorganization t =
    let subscription = Mina_lib.subscription t in
    Mina_lib.Subscriptions.add_reorganization_subscriber subscription
end

module For_tests = struct
  module Subscriptions = struct
    let new_user_commands coda public_key =
      Mina_lib.add_payment_subscriber coda public_key
  end
end<|MERGE_RESOLUTION|>--- conflicted
+++ resolved
@@ -128,17 +128,11 @@
   txn_count := !txn_count + num_zkapps ;
   match result with
   | Ok (`Broadcasted, commands, []) ->
-<<<<<<< HEAD
-      let zkapp_jsons = List.map commands ~f:User_command.to_yojson in
-      [%log' info (Mina_lib.top_level_logger t)]
-        ~metadata:[ ("zkapp_commands", `List zkapp_jsons) ]
-=======
       let zkapp_jsons =
         List.map commands ~f:User_command.fee_payer_summary_json
       in
       [%log' info (Mina_lib.top_level_logger t)]
         ~metadata:[ ("summaries", `List zkapp_jsons) ]
->>>>>>> 5d48d72b
         "Scheduled %d zkApps" num_zkapps ;
       Ok zkapp_commands
   | Ok (decision, valid_commands, invalid_commands) ->
@@ -152,13 +146,9 @@
                 | `Not_broadcasted ->
                     "not_broadcasted" ) )
           ; ( "valid_zkapp_commands"
-<<<<<<< HEAD
-            , `List (List.map ~f:User_command.to_yojson valid_commands) )
-=======
             , `List
                 (List.map ~f:User_command.fee_payer_summary_json valid_commands)
             )
->>>>>>> 5d48d72b
           ; ( "invalid_zkapp_commands"
             , `List
                 (List.map invalid_commands ~f:(fun (_cmd, diff_err) ->
@@ -212,12 +202,7 @@
      Receipt.Chain_hash.cons_zkapp_command_commitment fee_payer_index elt parent_hash *)
 end)
 
-<<<<<<< HEAD
-[%%inject "compile_time_current_protocol_version", current_protocol_version]
-
-=======
 (* keep this code in sync with Mina_cli_entrypoint.chain_id *)
->>>>>>> 5d48d72b
 let chain_id_inputs (t : Mina_lib.t) =
   (* these are the inputs to Blake2.digest_string in Mina.chain_id *)
   let config = Mina_lib.config t in
@@ -230,13 +215,6 @@
     Lazy.force precomputed_values.constraint_system_digests
     |> List.map ~f:(fun (_, digest) -> Md5.to_hex digest)
   in
-<<<<<<< HEAD
-  let protocol_major_version =
-    Protocol_version.of_string_exn compile_time_current_protocol_version
-    |> Protocol_version.major
-  in
-  (genesis_state_hash, genesis_constants, snark_keys, protocol_major_version)
-=======
   let protocol_version = Protocol_version.current in
   let protocol_transaction_version =
     Protocol_version.transaction protocol_version
@@ -247,7 +225,6 @@
   , snark_keys
   , protocol_transaction_version
   , protocol_network_version )
->>>>>>> 5d48d72b
 
 let verify_payment t (addr : Account_id.t) (verifying_txn : User_command.t)
     (init_receipt, proof) =
