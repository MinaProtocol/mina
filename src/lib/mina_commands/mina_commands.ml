--- conflicted
+++ resolved
@@ -326,18 +326,6 @@
     let consensus_state =
       Transition_frontier.Breadcrumb.consensus_state best_tip
     in
-<<<<<<< HEAD
-    let num_accounts = Ledger.num_accounts ledger in
-    let%bind best_tip = Mina_lib.best_tip t in
-    let state_hash =
-      Transition_frontier.Breadcrumb.state_hash best_tip
-      |> State_hash.to_base58_check
-    in
-    let consensus_state =
-      Transition_frontier.Breadcrumb.consensus_state best_tip
-    in
-=======
->>>>>>> 8fc1e636
     let blockchain_length =
       Length.to_int
       @@ Consensus.Data.Consensus_state.blockchain_length consensus_state
