[%%import "/src/config.mlh"]

open Core
open Async
open Signature_lib
open Mina_numbers
open Mina_base

(** For status *)
let txn_count = ref 0

let get_account t (addr : Account_id.t) =
  let open Participating_state.Let_syntax in
  let%map ledger = Mina_lib.best_ledger t in
  let open Option.Let_syntax in
  let%bind loc = Mina_ledger.Ledger.location_of_account ledger addr in
  Mina_ledger.Ledger.get ledger loc

let get_accounts t : Account.t list Participating_state.t Deferred.t =
  match Mina_lib.best_ledger t with
  | `Active ledger ->
      let%map accts = Mina_ledger.Ledger.to_list ledger in
      `Active accts
  | `Bootstrapping ->
      Deferred.return `Bootstrapping

let string_of_public_key =
  Fn.compose Public_key.Compressed.to_base58_check Account.public_key

let get_public_keys t : string list Participating_state.t Deferred.t =
  let%map.Deferred accounts_pstate = get_accounts t in
  let%map.Participating_state accounts = accounts_pstate in
  List.map accounts ~f:string_of_public_key

let get_keys_with_details t =
  let%map.Deferred accounts_pstate = get_accounts t in
  let%map.Participating_state accounts = accounts_pstate in
  List.map accounts ~f:(fun account ->
      ( string_of_public_key account
      , account.Account.Poly.balance |> Currency.Balance.to_nanomina_int
      , account.Account.Poly.nonce |> Account.Nonce.to_int ) )

let get_nonce t (addr : Account_id.t) =
  let open Participating_state.Option.Let_syntax in
  let%map account = get_account t addr in
  account.Account.Poly.nonce

let get_balance t (addr : Account_id.t) =
  let open Participating_state.Option.Let_syntax in
  let%map account = get_account t addr in
  account.Account.Poly.balance

let get_trust_status t (ip_address : Unix.Inet_addr.Blocking_sexp.t) =
  let config = Mina_lib.config t in
  let trust_system = config.trust_system in
  Trust_system.lookup_ip trust_system ip_address

let get_trust_status_all t =
  let config = Mina_lib.config t in
  let trust_system = config.trust_system in
  Trust_system.peer_statuses trust_system

let reset_trust_status t (ip_address : Unix.Inet_addr.Blocking_sexp.t) =
  let config = Mina_lib.config t in
  let trust_system = config.trust_system in
  Trust_system.reset_ip trust_system ip_address

let setup_and_submit_user_command t (user_command_input : User_command_input.t)
    =
  let open Participating_state.Let_syntax in
  (* hack to get types to work out *)
  let%map () = return () in
  let current_global_slot =
    let config = Mina_lib.config t in
    Consensus.Data.Consensus_time.(
      to_global_slot
        (of_time_exn ~constants:config.precomputed_values.consensus_constants
           (Block_time.now config.time_controller) ))
  in
  let open Deferred.Let_syntax in
<<<<<<< HEAD
  let%map result = Mina_lib.add_transactions t [ user_command_input ] in
  txn_count := !txn_count + 1 ;
  match result with
  | Ok (_, [], [ failed_txn ]) ->
      Error
        (Error.of_string
           (sprintf !"%s"
              ( Network_pool.Transaction_pool.Resource_pool.Diff.Diff_error
                .to_yojson (snd failed_txn)
              |> Yojson.Safe.to_string ) ) )
  | Ok (`Broadcasted, [ Signed_command txn ], []) ->
      [%log' info (Mina_lib.top_level_logger t)]
        ~metadata:[ ("command", User_command.to_yojson (Signed_command txn)) ]
        "Scheduled command $command" ;
      Ok txn
  | Ok (decision, valid_commands, invalid_commands) ->
      [%log' info (Mina_lib.top_level_logger t)]
        ~metadata:
          [ ( "decision"
            , `String
                ( match decision with
                | `Broadcasted ->
                    "broadcasted"
                | `Not_broadcasted ->
                    "not_broadcasted" ) )
          ; ( "valid_commands"
            , `List (List.map ~f:User_command.to_yojson valid_commands) )
          ; ( "invalid_commands"
            , `List
                (List.map invalid_commands ~f:(fun (_cmd, diff_err) ->
                     Network_pool.Transaction_pool.Resource_pool.Diff.Diff_error
                     .to_yojson diff_err ) ) )
          ]
        "Invalid result when scheduling a user command" ;
      Error (Error.of_string "Internal error while scheduling a user command")
  | Error e ->
      Error e
=======
  match (Mina_lib.config t).slot_tx_end with
  | Some slot_tx_end when Global_slot.(current_global_slot >= slot_tx_end) ->
      [%log' warn (Mina_lib.top_level_logger t)]
        "can't produce transaction in slot $slot, tx production ends at $end"
        ~metadata:
          [ ("slot", `Int (Global_slot.to_int current_global_slot))
          ; ("end", `Int (Global_slot.to_int slot_tx_end))
          ] ;
      Deferred.return (Error (Error.of_string "tx production has ended"))
  | Some _ | None -> (
      let%map result = Mina_lib.add_transactions t [ user_command_input ] in
      txn_count := !txn_count + 1 ;
      match result with
      | Ok ([], [ failed_txn ]) ->
          Error
            (Error.of_string
               (sprintf !"%s"
                  ( Network_pool.Transaction_pool.Resource_pool.Diff.Diff_error
                    .to_yojson (snd failed_txn)
                  |> Yojson.Safe.to_string ) ) )
      | Ok ([ Signed_command txn ], []) ->
          [%log' info (Mina_lib.top_level_logger t)]
            ~metadata:
              [ ("command", User_command.to_yojson (Signed_command txn)) ]
            "Scheduled payment $command" ;
          Ok txn
      | Ok (valid_commands, invalid_commands) ->
          [%log' info (Mina_lib.top_level_logger t)]
            ~metadata:
              [ ( "valid_commands"
                , `List (List.map ~f:User_command.to_yojson valid_commands) )
              ; ( "invalid_commands"
                , `List
                    (List.map
                       ~f:
                         (Fn.compose
                            Network_pool.Transaction_pool.Resource_pool.Diff
                            .Diff_error
                            .to_yojson snd )
                       invalid_commands ) )
              ]
            "Invalid result from scheduling a payment" ;
          Error (Error.of_string "Internal error while scheduling a payment")
      | Error e ->
          Error e )
>>>>>>> 61d773cf

let setup_and_submit_user_commands t user_command_list =
  let open Participating_state.Let_syntax in
  let%map _is_active = Mina_lib.active_or_bootstrapping t in
  let config = Mina_lib.config t in
  let current_global_slot =
    Consensus.Data.Consensus_time.(
      to_global_slot
        (of_time_exn ~constants:config.precomputed_values.consensus_constants
           (Block_time.now config.time_controller) ))
  in
  match config.slot_tx_end with
  | Some slot_tx_end when Global_slot.(current_global_slot >= slot_tx_end) ->
      [%log' warn (Mina_lib.top_level_logger t)]
        "can't produce transactions in slot $slot, tx production ends at $end"
        ~metadata:
          [ ("slot", `Int (Global_slot.to_int current_global_slot))
          ; ("end", `Int (Global_slot.to_int slot_tx_end))
          ] ;
      Deferred.return (Error (Error.of_string "tx production has ended"))
  | Some _ | None ->
      [%log' warn (Mina_lib.top_level_logger t)]
        "batch-send-payments does not yet report errors"
        ~metadata:
          [ ("mina_command", `String "scheduling a batch of user transactions")
          ] ;
      Mina_lib.add_transactions t user_command_list

let setup_and_submit_zkapp_commands t (zkapp_commands : Zkapp_command.t list) =
  let open Participating_state.Let_syntax in
  (* hack to get types to work out *)
  let%map () = return () in
  let open Deferred.Let_syntax in
  let%map result = Mina_lib.add_zkapp_transactions t zkapp_commands in
  let num_zkapps = List.length zkapp_commands in
  txn_count := !txn_count + num_zkapps ;
  match result with
  | Ok (`Broadcasted, commands, []) ->
      let zkapp_jsons = List.map commands ~f:User_command.to_yojson in
      [%log' info (Mina_lib.top_level_logger t)]
        ~metadata:[ ("zkapp_commands", `List zkapp_jsons) ]
        "Scheduled %d zkApps" num_zkapps ;
      Ok zkapp_commands
  | Ok (decision, valid_commands, invalid_commands) ->
      [%log' info (Mina_lib.top_level_logger t)]
        ~metadata:
          [ ( "decision"
            , `String
                ( match decision with
                | `Broadcasted ->
                    "broadcasted"
                | `Not_broadcasted ->
                    "not_broadcasted" ) )
          ; ( "valid_zkapp_commands"
            , `List (List.map ~f:User_command.to_yojson valid_commands) )
          ; ( "invalid_zkapp_commands"
            , `List
                (List.map invalid_commands ~f:(fun (_cmd, diff_err) ->
                     Network_pool.Transaction_pool.Resource_pool.Diff.Diff_error
                     .to_yojson diff_err ) ) )
          ]
        "Invalid results when scheduling zkApp commands" ;
      let err_str =
        List.map invalid_commands ~f:(fun (_cmd, diff_error) ->
            Network_pool.Transaction_pool.Resource_pool.Diff.Diff_error
            .to_yojson diff_error
            |> Yojson.Safe.to_string )
        |> String.concat ~sep:"; "
      in
      Error (Error.of_string err_str)
  | Error e ->
      Error e

let setup_and_submit_zkapp_command t (zkapp_command : Zkapp_command.t) =
  let res = setup_and_submit_zkapp_commands t [ zkapp_command ] in
  let%map.Participating_state res' = res in
  match%map.Deferred res' with
  | Ok [ zkapp ] ->
      Ok zkapp
  | Ok ([] | _ :: _) ->
      failwith "Expected exactly one zkApp"
  | Error err ->
      Error err

module Receipt_chain_verifier = Merkle_list_verifier.Make (struct
  type proof_elem = User_command.t

  type hash = Receipt.Chain_hash.t [@@deriving equal]

  let hash parent_hash (proof_elem : User_command.t) =
    match proof_elem with
    | Signed_command cmd ->
        let elt =
          Receipt.Signed_command_elt.Signed_command_payload
            (Signed_command.payload cmd)
        in
        Receipt.Chain_hash.cons_signed_command_payload elt parent_hash
    | Zkapp_command _zkapp_command ->
        failwith "Not implemented for zkApps"
  (* TODO: apply cons_zkapp_command_commitment operation for all occurrences of fee payer

     issue #11495

     let elt = Receipt.Zkapp_command_elt.Zkapp_command_commitment (Zkapp_command.commitment zkapp_command) in
     let fee_payer_index = Mina_numbers.Index.zero in
     Receipt.Chain_hash.cons_zkapp_command_commitment fee_payer_index elt parent_hash *)
end)

[%%inject "compile_time_current_protocol_version", current_protocol_version]

let chain_id_inputs (t : Mina_lib.t) =
  (* these are the inputs to Blake2.digest_string in Mina.chain_id *)
  let config = Mina_lib.config t in
  let precomputed_values = config.precomputed_values in
  let genesis_state_hash =
    (Precomputed_values.genesis_state_hashes precomputed_values).state_hash
  in
  let genesis_constants = precomputed_values.genesis_constants in
  let snark_keys =
    Lazy.force precomputed_values.constraint_system_digests
    |> List.map ~f:(fun (_, digest) -> Md5.to_hex digest)
  in
  let protocol_major_version =
    Protocol_version.of_string_exn compile_time_current_protocol_version
    |> Protocol_version.major
  in
  (genesis_state_hash, genesis_constants, snark_keys, protocol_major_version)

let verify_payment t (addr : Account_id.t) (verifying_txn : User_command.t)
    (init_receipt, proof) =
  let open Participating_state.Let_syntax in
  let%map account = get_account t addr in
  let account = Option.value_exn account in
  let resulting_receipt = account.Account.Poly.receipt_chain_hash in
  let open Or_error.Let_syntax in
  let%bind (_ : Receipt.Chain_hash.t Mina_stdlib.Nonempty_list.t) =
    Result.of_option
      (Receipt_chain_verifier.verify ~init:init_receipt proof resulting_receipt)
      ~error:(Error.createf "Merkle list proof of payment is invalid")
  in
  if List.exists proof ~f:(fun txn -> User_command.equal verifying_txn txn) then
    Ok ()
  else
    Or_error.errorf
      !"Merkle list proof does not contain payment %{sexp:User_command.t}"
      verifying_txn

type active_state_fields =
  { num_accounts : int option
  ; blockchain_length : int option
  ; ledger_merkle_root : string option
  ; state_hash : string option
  ; consensus_time_best_tip : Consensus.Data.Consensus_time.t option
  ; global_slot_since_genesis_best_tip : int option
  }

let max_block_height = ref 1

let get_status ~flag t =
  let open Mina_lib.Config in
  let config = Mina_lib.config t in
  let precomputed_values = config.precomputed_values in
  let protocol_constants = precomputed_values.genesis_constants.protocol in
  let constraint_constants = precomputed_values.constraint_constants in
  let consensus_constants = precomputed_values.consensus_constants in
  let uptime_secs =
    Time_ns.diff (Time_ns.now ()) Mina_lib.daemon_start_time
    |> Time_ns.Span.to_sec |> Int.of_float
  in
  let commit_id = Mina_version.commit_id in
  let conf_dir = config.conf_dir in
  let%map peers =
    let%map undisplay_peers = Mina_lib.peers t in
    List.map ~f:Network_peer.Peer.to_display undisplay_peers
  in
  let user_commands_sent = !txn_count in
  let snark_worker =
    Option.map
      (Mina_lib.snark_worker_key t)
      ~f:Public_key.Compressed.to_base58_check
  in
  let snark_work_fee =
    Currency.Fee.to_nanomina_int @@ Mina_lib.snark_work_fee t
  in
  let block_production_keys = Mina_lib.block_production_pubkeys t in
  let coinbase_receiver =
    match Mina_lib.coinbase_receiver t with
    | `Producer ->
        None
    | `Other pk ->
        Some pk
  in
  let consensus_mechanism = Consensus.name in
  let time_controller = config.time_controller in
  let consensus_time_now =
    try
      Consensus.Data.Consensus_time.of_time_exn ~constants:consensus_constants
        (Block_time.now time_controller)
    with Invalid_argument _ ->
      (*setting 0 for the time before genesis timestamp*)
      Consensus.Data.Consensus_time.zero ~constants:consensus_constants
  in
  let consensus_configuration =
    Consensus.Configuration.t ~constraint_constants ~protocol_constants
  in
  let r = Perf_histograms.report in
  let histograms =
    match flag with
    | `Performance ->
        let rpc_timings =
          let open Daemon_rpcs.Types.Status.Rpc_timings in
          { get_staged_ledger_aux =
              { Rpc_pair.dispatch = r ~name:"rpc_dispatch_get_staged_ledger_aux"
              ; impl = r ~name:"rpc_impl_get_staged_ledger_aux"
              }
          ; answer_sync_ledger_query =
              { Rpc_pair.dispatch =
                  r ~name:"rpc_dispatch_answer_sync_ledger_query"
              ; impl = r ~name:"rpc_impl_answer_sync_ledger_query"
              }
          ; get_ancestry =
              { Rpc_pair.dispatch = r ~name:"rpc_dispatch_get_ancestry"
              ; impl = r ~name:"rpc_impl_get_ancestry"
              }
          ; get_transition_chain_proof =
              { Rpc_pair.dispatch =
                  r ~name:"rpc_dispatch_get_transition_chain_proof"
              ; impl = r ~name:"rpc_impl_get_transition_chain_proof"
              }
          ; get_transition_chain =
              { Rpc_pair.dispatch = r ~name:"rpc_dispatch_get_transition_chain"
              ; impl = r ~name:"rpc_impl_get_transition_chain"
              }
          }
        in
        Some
          { Daemon_rpcs.Types.Status.Histograms.rpc_timings
          ; external_transition_latency = r ~name:"external_transition_latency"
          ; accepted_transition_local_latency =
              r ~name:"accepted_transition_local_latency"
          ; accepted_transition_remote_latency =
              r ~name:"accepted_transition_remote_latency"
          ; snark_worker_transition_time =
              r ~name:"snark_worker_transition_time"
          ; snark_worker_merge_time = r ~name:"snark_worker_merge_time"
          }
    | `None ->
        None
  in
  let new_block_length_received =
    let open Mina_block in
    Length.to_int @@ Mina_block.blockchain_length @@ Validation.block
    @@ Pipe_lib.Broadcast_pipe.Reader.peek
         (Mina_lib.most_recent_valid_transition t)
  in
  let () =
    if new_block_length_received > !max_block_height then
      max_block_height := new_block_length_received
    else ()
  in
  let active_status () =
    let open Participating_state.Let_syntax in
    let%bind ledger = Mina_lib.best_ledger t in
    let ledger_merkle_root =
      Mina_ledger.Ledger.merkle_root ledger |> Ledger_hash.to_base58_check
    in
    let num_accounts = Mina_ledger.Ledger.num_accounts ledger in
    let%bind best_tip = Mina_lib.best_tip t in
    let state_hash =
      Transition_frontier.Breadcrumb.state_hash best_tip
      |> State_hash.to_base58_check
    in
    let consensus_state =
      Transition_frontier.Breadcrumb.consensus_state best_tip
    in
    let blockchain_length =
      Length.to_int
      @@ Consensus.Data.Consensus_state.blockchain_length consensus_state
    in
    let%map sync_status =
      Mina_incremental.Status.stabilize () ;
      match
        Mina_incremental.Status.Observer.value_exn @@ Mina_lib.sync_status t
      with
      | `Bootstrap ->
          `Bootstrapping
      | `Connecting ->
          `Active `Connecting
      | `Listening ->
          `Active `Listening
      | `Offline ->
          `Active `Offline
      | `Synced | `Catchup ->
          if
            (Mina_lib.config t).demo_mode
            || abs (!max_block_height - blockchain_length) < 5
          then `Active `Synced
          else `Active `Catchup
    in
    let consensus_time_best_tip =
      Consensus.Data.Consensus_state.consensus_time consensus_state
    in
    let global_slot_since_genesis =
      Mina_numbers.Global_slot_since_genesis.to_int
      @@ Consensus.Data.Consensus_state.global_slot_since_genesis
           consensus_state
    in
    ( sync_status
    , { num_accounts = Some num_accounts
      ; blockchain_length = Some blockchain_length
      ; ledger_merkle_root = Some ledger_merkle_root
      ; state_hash = Some state_hash
      ; consensus_time_best_tip = Some consensus_time_best_tip
      ; global_slot_since_genesis_best_tip = Some global_slot_since_genesis
      } )
  in
  let ( sync_status
      , { num_accounts
        ; blockchain_length
        ; ledger_merkle_root
        ; state_hash
        ; consensus_time_best_tip
        ; global_slot_since_genesis_best_tip
        } ) =
    match active_status () with
    | `Active result ->
        result
    | `Bootstrapping ->
        ( `Bootstrap
        , { num_accounts = None
          ; blockchain_length = None
          ; ledger_merkle_root = None
          ; state_hash = None
          ; consensus_time_best_tip = None
          ; global_slot_since_genesis_best_tip = None
          } )
  in
  let next_block_production = Mina_lib.next_producer_timing t in
  let addrs_and_ports =
    Node_addrs_and_ports.to_display config.gossip_net_params.addrs_and_ports
  in
  let catchup_status =
    let open Option.Let_syntax in
    let%bind frontier =
      Mina_lib.transition_frontier t |> Pipe_lib.Broadcast_pipe.Reader.peek
    in
    match Transition_frontier.catchup_tree frontier with
    | Full full ->
        Some
          (List.map (Hashtbl.to_alist full.states) ~f:(fun (state, hashes) ->
               (state, State_hash.Set.length hashes) ) )
    | _ ->
        None
  in
  let metrics =
    let open Mina_metrics.Block_producer in
    Mina_metrics.
      { Daemon_rpcs.Types.Status.Metrics.block_production_delay =
          Block_production_delay_histogram.buckets block_production_delay
      ; transaction_pool_diff_received =
          Float.to_int @@ Gauge.value Network.transaction_pool_diff_received
      ; transaction_pool_diff_broadcasted =
          Float.to_int @@ Gauge.value Network.transaction_pool_diff_broadcasted
      ; transaction_pool_size =
          Float.to_int @@ Gauge.value Transaction_pool.pool_size
      ; transactions_added_to_pool =
          Float.to_int
          @@ Counter.value Transaction_pool.transactions_added_to_pool
      }
  in
  { Daemon_rpcs.Types.Status.num_accounts
  ; sync_status
  ; catchup_status
  ; blockchain_length
  ; highest_block_length_received =
      (*if this function is not called until after catchup max_block_height will be 1 and most_recent_valid_transition pipe might have the genesis block as the latest transition in which case return the best tip length*)
      max (Option.value ~default:1 blockchain_length) !max_block_height
  ; highest_unvalidated_block_length_received =
      !Mina_metrics.Transition_frontier.max_unvalidated_blocklength_observed
  ; uptime_secs
  ; ledger_merkle_root
  ; state_hash
  ; chain_id = config.chain_id
  ; consensus_time_best_tip
  ; global_slot_since_genesis_best_tip
  ; commit_id
  ; conf_dir
  ; peers
  ; user_commands_sent
  ; snark_worker
  ; snark_work_fee
  ; block_production_keys =
      Public_key.Compressed.Set.to_list block_production_keys
      |> List.map ~f:Public_key.Compressed.to_base58_check
  ; coinbase_receiver =
      Option.map ~f:Public_key.Compressed.to_base58_check coinbase_receiver
  ; histograms
  ; next_block_production
  ; consensus_time_now
  ; consensus_mechanism
  ; consensus_configuration
  ; addrs_and_ports
  ; metrics
  }

let clear_hist_status ~flag t = Perf_histograms.wipe () ; get_status ~flag t

module Subscriptions = struct
  let new_block t public_key =
    let subscription = Mina_lib.subscription t in
    Mina_lib.Subscriptions.add_block_subscriber subscription public_key

  let reorganization t =
    let subscription = Mina_lib.subscription t in
    Mina_lib.Subscriptions.add_reorganization_subscriber subscription
end

module For_tests = struct
  module Subscriptions = struct
    let new_user_commands coda public_key =
      Mina_lib.add_payment_subscriber coda public_key
  end
end<|MERGE_RESOLUTION|>--- conflicted
+++ resolved
@@ -78,91 +78,58 @@
            (Block_time.now config.time_controller) ))
   in
   let open Deferred.Let_syntax in
-<<<<<<< HEAD
-  let%map result = Mina_lib.add_transactions t [ user_command_input ] in
-  txn_count := !txn_count + 1 ;
-  match result with
-  | Ok (_, [], [ failed_txn ]) ->
-      Error
-        (Error.of_string
-           (sprintf !"%s"
-              ( Network_pool.Transaction_pool.Resource_pool.Diff.Diff_error
-                .to_yojson (snd failed_txn)
-              |> Yojson.Safe.to_string ) ) )
-  | Ok (`Broadcasted, [ Signed_command txn ], []) ->
-      [%log' info (Mina_lib.top_level_logger t)]
-        ~metadata:[ ("command", User_command.to_yojson (Signed_command txn)) ]
-        "Scheduled command $command" ;
-      Ok txn
-  | Ok (decision, valid_commands, invalid_commands) ->
-      [%log' info (Mina_lib.top_level_logger t)]
-        ~metadata:
-          [ ( "decision"
-            , `String
-                ( match decision with
-                | `Broadcasted ->
-                    "broadcasted"
-                | `Not_broadcasted ->
-                    "not_broadcasted" ) )
-          ; ( "valid_commands"
-            , `List (List.map ~f:User_command.to_yojson valid_commands) )
-          ; ( "invalid_commands"
-            , `List
-                (List.map invalid_commands ~f:(fun (_cmd, diff_err) ->
-                     Network_pool.Transaction_pool.Resource_pool.Diff.Diff_error
-                     .to_yojson diff_err ) ) )
-          ]
-        "Invalid result when scheduling a user command" ;
-      Error (Error.of_string "Internal error while scheduling a user command")
-  | Error e ->
-      Error e
-=======
   match (Mina_lib.config t).slot_tx_end with
-  | Some slot_tx_end when Global_slot.(current_global_slot >= slot_tx_end) ->
+  | Some slot_tx_end
+    when Global_slot_since_hard_fork.(current_global_slot >= slot_tx_end) ->
       [%log' warn (Mina_lib.top_level_logger t)]
         "can't produce transaction in slot $slot, tx production ends at $end"
         ~metadata:
-          [ ("slot", `Int (Global_slot.to_int current_global_slot))
-          ; ("end", `Int (Global_slot.to_int slot_tx_end))
+          [ ( "slot"
+            , `Int (Global_slot_since_hard_fork.to_int current_global_slot) )
+          ; ("end", `Int (Global_slot_since_hard_fork.to_int slot_tx_end))
           ] ;
       Deferred.return (Error (Error.of_string "tx production has ended"))
   | Some _ | None -> (
       let%map result = Mina_lib.add_transactions t [ user_command_input ] in
       txn_count := !txn_count + 1 ;
       match result with
-      | Ok ([], [ failed_txn ]) ->
+      | Ok (_, [], [ failed_txn ]) ->
           Error
             (Error.of_string
                (sprintf !"%s"
                   ( Network_pool.Transaction_pool.Resource_pool.Diff.Diff_error
                     .to_yojson (snd failed_txn)
                   |> Yojson.Safe.to_string ) ) )
-      | Ok ([ Signed_command txn ], []) ->
+      | Ok (`Broadcasted, [ Signed_command txn ], []) ->
           [%log' info (Mina_lib.top_level_logger t)]
             ~metadata:
               [ ("command", User_command.to_yojson (Signed_command txn)) ]
-            "Scheduled payment $command" ;
+            "Scheduled command $command" ;
           Ok txn
-      | Ok (valid_commands, invalid_commands) ->
+      | Ok (decision, valid_commands, invalid_commands) ->
           [%log' info (Mina_lib.top_level_logger t)]
             ~metadata:
-              [ ( "valid_commands"
+              [ ( "decision"
+                , `String
+                    ( match decision with
+                    | `Broadcasted ->
+                        "broadcasted"
+                    | `Not_broadcasted ->
+                        "not_broadcasted" ) )
+              ; ( "valid_commands"
                 , `List (List.map ~f:User_command.to_yojson valid_commands) )
               ; ( "invalid_commands"
                 , `List
-                    (List.map
-                       ~f:
-                         (Fn.compose
-                            Network_pool.Transaction_pool.Resource_pool.Diff
-                            .Diff_error
-                            .to_yojson snd )
-                       invalid_commands ) )
+                    (List.map invalid_commands ~f:(fun (_cmd, diff_err) ->
+                         Network_pool.Transaction_pool.Resource_pool.Diff
+                         .Diff_error
+                         .to_yojson diff_err ) ) )
               ]
-            "Invalid result from scheduling a payment" ;
-          Error (Error.of_string "Internal error while scheduling a payment")
+            "Invalid result when scheduling a user command" ;
+          Error
+            (Error.of_string "Internal error while scheduling a user command")
       | Error e ->
           Error e )
->>>>>>> 61d773cf
 
 let setup_and_submit_user_commands t user_command_list =
   let open Participating_state.Let_syntax in
@@ -175,12 +142,14 @@
            (Block_time.now config.time_controller) ))
   in
   match config.slot_tx_end with
-  | Some slot_tx_end when Global_slot.(current_global_slot >= slot_tx_end) ->
+  | Some slot_tx_end
+    when Global_slot_since_hard_fork.(current_global_slot >= slot_tx_end) ->
       [%log' warn (Mina_lib.top_level_logger t)]
         "can't produce transactions in slot $slot, tx production ends at $end"
         ~metadata:
-          [ ("slot", `Int (Global_slot.to_int current_global_slot))
-          ; ("end", `Int (Global_slot.to_int slot_tx_end))
+          [ ( "slot"
+            , `Int (Global_slot_since_hard_fork.to_int current_global_slot) )
+          ; ("end", `Int (Global_slot_since_hard_fork.to_int slot_tx_end))
           ] ;
       Deferred.return (Error (Error.of_string "tx production has ended"))
   | Some _ | None ->
@@ -195,57 +164,97 @@
   let open Participating_state.Let_syntax in
   (* hack to get types to work out *)
   let%map () = return () in
-  let open Deferred.Let_syntax in
-  let%map result = Mina_lib.add_zkapp_transactions t zkapp_commands in
-  let num_zkapps = List.length zkapp_commands in
-  txn_count := !txn_count + num_zkapps ;
-  match result with
-  | Ok (`Broadcasted, commands, []) ->
-      let zkapp_jsons = List.map commands ~f:User_command.to_yojson in
-      [%log' info (Mina_lib.top_level_logger t)]
-        ~metadata:[ ("zkapp_commands", `List zkapp_jsons) ]
-        "Scheduled %d zkApps" num_zkapps ;
-      Ok zkapp_commands
-  | Ok (decision, valid_commands, invalid_commands) ->
-      [%log' info (Mina_lib.top_level_logger t)]
+  let config = Mina_lib.config t in
+  let current_global_slot =
+    Consensus.Data.Consensus_time.(
+      to_global_slot
+        (of_time_exn ~constants:config.precomputed_values.consensus_constants
+           (Block_time.now config.time_controller) ))
+  in
+  match config.slot_tx_end with
+  | Some slot_tx_end
+    when Global_slot_since_hard_fork.(current_global_slot >= slot_tx_end) ->
+      [%log' warn (Mina_lib.top_level_logger t)]
+        "can't produce transactions in slot $slot, tx production ends at $end"
         ~metadata:
-          [ ( "decision"
-            , `String
-                ( match decision with
-                | `Broadcasted ->
-                    "broadcasted"
-                | `Not_broadcasted ->
-                    "not_broadcasted" ) )
-          ; ( "valid_zkapp_commands"
-            , `List (List.map ~f:User_command.to_yojson valid_commands) )
-          ; ( "invalid_zkapp_commands"
-            , `List
-                (List.map invalid_commands ~f:(fun (_cmd, diff_err) ->
-                     Network_pool.Transaction_pool.Resource_pool.Diff.Diff_error
-                     .to_yojson diff_err ) ) )
-          ]
-        "Invalid results when scheduling zkApp commands" ;
-      let err_str =
-        List.map invalid_commands ~f:(fun (_cmd, diff_error) ->
-            Network_pool.Transaction_pool.Resource_pool.Diff.Diff_error
-            .to_yojson diff_error
-            |> Yojson.Safe.to_string )
-        |> String.concat ~sep:"; "
-      in
-      Error (Error.of_string err_str)
-  | Error e ->
-      Error e
+          [ ( "slot"
+            , `Int (Global_slot_since_hard_fork.to_int current_global_slot) )
+          ; ("end", `Int (Global_slot_since_hard_fork.to_int slot_tx_end))
+          ] ;
+      Deferred.return (Error (Error.of_string "tx production has ended"))
+  | Some _ | None -> (
+      let open Deferred.Let_syntax in
+      let%map result = Mina_lib.add_zkapp_transactions t zkapp_commands in
+      let num_zkapps = List.length zkapp_commands in
+      txn_count := !txn_count + num_zkapps ;
+      match result with
+      | Ok (`Broadcasted, commands, []) ->
+          let zkapp_jsons = List.map commands ~f:User_command.to_yojson in
+          [%log' info (Mina_lib.top_level_logger t)]
+            ~metadata:[ ("zkapp_commands", `List zkapp_jsons) ]
+            "Scheduled %d zkApps" num_zkapps ;
+          Ok zkapp_commands
+      | Ok (decision, valid_commands, invalid_commands) ->
+          [%log' info (Mina_lib.top_level_logger t)]
+            ~metadata:
+              [ ( "decision"
+                , `String
+                    ( match decision with
+                    | `Broadcasted ->
+                        "broadcasted"
+                    | `Not_broadcasted ->
+                        "not_broadcasted" ) )
+              ; ( "valid_zkapp_commands"
+                , `List (List.map ~f:User_command.to_yojson valid_commands) )
+              ; ( "invalid_zkapp_commands"
+                , `List
+                    (List.map invalid_commands ~f:(fun (_cmd, diff_err) ->
+                         Network_pool.Transaction_pool.Resource_pool.Diff
+                         .Diff_error
+                         .to_yojson diff_err ) ) )
+              ]
+            "Invalid results when scheduling zkApp commands" ;
+          let err_str =
+            List.map invalid_commands ~f:(fun (_cmd, diff_error) ->
+                Network_pool.Transaction_pool.Resource_pool.Diff.Diff_error
+                .to_yojson diff_error
+                |> Yojson.Safe.to_string )
+            |> String.concat ~sep:"; "
+          in
+          Error (Error.of_string err_str)
+      | Error e ->
+          Error e )
 
 let setup_and_submit_zkapp_command t (zkapp_command : Zkapp_command.t) =
-  let res = setup_and_submit_zkapp_commands t [ zkapp_command ] in
-  let%map.Participating_state res' = res in
-  match%map.Deferred res' with
-  | Ok [ zkapp ] ->
-      Ok zkapp
-  | Ok ([] | _ :: _) ->
-      failwith "Expected exactly one zkApp"
-  | Error err ->
-      Error err
+  let config = Mina_lib.config t in
+  let current_global_slot =
+    Consensus.Data.Consensus_time.(
+      to_global_slot
+        (of_time_exn ~constants:config.precomputed_values.consensus_constants
+           (Block_time.now config.time_controller) ))
+  in
+  match config.slot_tx_end with
+  | Some slot_tx_end
+    when Global_slot_since_hard_fork.(current_global_slot >= slot_tx_end) ->
+      [%log' warn (Mina_lib.top_level_logger t)]
+        "can't produce transactions in slot $slot, tx production ends at $end"
+        ~metadata:
+          [ ( "slot"
+            , `Int (Global_slot_since_hard_fork.to_int current_global_slot) )
+          ; ("end", `Int (Global_slot_since_hard_fork.to_int slot_tx_end))
+          ] ;
+      Participating_state.return
+      @@ Deferred.return (Error (Error.of_string "tx production has ended"))
+  | Some _ | None -> (
+      let res = setup_and_submit_zkapp_commands t [ zkapp_command ] in
+      let%map.Participating_state res' = res in
+      match%map.Deferred res' with
+      | Ok [ zkapp ] ->
+          Ok zkapp
+      | Ok ([] | _ :: _) ->
+          failwith "Expected exactly one zkApp"
+      | Error err ->
+          Error err )
 
 module Receipt_chain_verifier = Merkle_list_verifier.Make (struct
   type proof_elem = User_command.t
