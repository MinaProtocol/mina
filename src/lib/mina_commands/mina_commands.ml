--- conflicted
+++ resolved
@@ -142,9 +142,6 @@
   | Ok (decision, valid_commands, invalid_commands) ->
       [%log' info (Mina_lib.top_level_logger t)]
         ~metadata:
-<<<<<<< HEAD
-          [ ( "valid_zkapp_commands"
-=======
           [ ( "decision"
             , `String
                 ( match decision with
@@ -153,7 +150,6 @@
                 | `Not_broadcasted ->
                     "not_broadcasted" ) )
           ; ( "valid_snapp_commands"
->>>>>>> e0cc7346
             , `List (List.map ~f:User_command.to_yojson valid_commands) )
           ; ( "invalid_zkapp_commands"
             , `List
