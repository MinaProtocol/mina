--- conflicted
+++ resolved
@@ -202,12 +202,7 @@
      Receipt.Chain_hash.cons_zkapp_command_commitment fee_payer_index elt parent_hash *)
 end)
 
-<<<<<<< HEAD
-[%%inject "compile_time_current_protocol_version", current_protocol_version]
-
-=======
 (* keep this code in sync with Mina_cli_entrypoint.chain_id *)
->>>>>>> 1287e7ce
 let chain_id_inputs (t : Mina_lib.t) =
   (* these are the inputs to Blake2.digest_string in Mina.chain_id *)
   let config = Mina_lib.config t in
@@ -220,13 +215,6 @@
     Lazy.force precomputed_values.constraint_system_digests
     |> List.map ~f:(fun (_, digest) -> Md5.to_hex digest)
   in
-<<<<<<< HEAD
-  let protocol_major_version =
-    Protocol_version.of_string_exn compile_time_current_protocol_version
-    |> Protocol_version.major
-  in
-  (genesis_state_hash, genesis_constants, snark_keys, protocol_major_version)
-=======
   let protocol_version = Protocol_version.current in
   let protocol_transaction_version =
     Protocol_version.transaction protocol_version
@@ -237,7 +225,6 @@
   , snark_keys
   , protocol_transaction_version
   , protocol_network_version )
->>>>>>> 1287e7ce
 
 let verify_payment t (addr : Account_id.t) (verifying_txn : User_command.t)
     (init_receipt, proof) =
