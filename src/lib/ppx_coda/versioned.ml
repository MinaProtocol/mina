--- conflicted
+++ resolved
@@ -296,15 +296,6 @@
     (List.map label_decls ~f:(fun lab_decl -> lab_decl.pld_type))
 
 let generate_constructor_decl_decls type_name ctor_decl =
-<<<<<<< HEAD
-  match ctor_decl.pcd_args with
-  | Pcstr_tuple core_types ->
-      (* C of T1 * ... * Tn *)
-      generate_version_lets_for_core_types type_name core_types
-  | Pcstr_record label_decls ->
-      (* C of { ... } *)
-      generate_version_lets_for_label_decls type_name label_decls
-=======
   let result_lets =
     match ctor_decl.pcd_res with
     | None ->
@@ -334,7 +325,6 @@
         generate_version_lets_for_label_decls type_name label_decls
       in
       arg_lets @ result_lets
->>>>>>> 0ce2eed6
 
 let generate_contained_type_decls type_decl =
   let type_name = type_decl.ptype_name.txt in
