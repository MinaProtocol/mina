--- conflicted
+++ resolved
@@ -2,12 +2,8 @@
 
    - "deriving bin_io" and "deriving version" never appear in types defined inside functor bodies
    - otherwise, "bin_io" may appear in a "deriving" attribute only if "version" also appears in that extension
-<<<<<<< HEAD
    - versioned types only appear in versioned type definitions
-=======
    - the construct "include Stable.Latest" is prohibited
-
->>>>>>> 9e969537
 *)
 
 open Core_kernel
@@ -99,7 +95,6 @@
 let versioned_in_functor_error loc =
   (loc, "Cannot use versioned extension within a functor body")
 
-<<<<<<< HEAD
 type accumulator =
   { in_functor: bool
   ; module_path: string list
@@ -218,10 +213,9 @@
   List.concat_map
     (params_types @ cstr_types @ manifest_types)
     ~f:get_core_type_versioned_type_misuses
-=======
+
 let include_stable_latest_error loc =
   (loc, "Cannot use \"include Stable.Latest\"")
->>>>>>> 9e969537
 
 (* traverse AST, collect errors *)
 let lint_ast =
