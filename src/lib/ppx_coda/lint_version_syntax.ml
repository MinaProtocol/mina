(* lint_version_syntax.ml -- static enforcement of syntactic items relating to proper versioning

   - "deriving bin_io" and "deriving version" never appear in types defined inside functor bodies
   - otherwise, "bin_io" may appear in a "deriving" attribute only if "version" also appears in that extension
<<<<<<< HEAD
   - versioned types only appear in versioned type definitions
   - the construct "include Stable.Latest" is prohibited
=======
   - the constructs "include Stable.Latest" and "include Stable.Vn" are prohibited

>>>>>>> aa7f09bd
*)

open Core_kernel
open Ppxlib

let name = "enforce_version_syntax"

let errors_as_warnings_ref = ref false

let is_ident ident item =
  let version_id id =
    match id.txt with Lident s -> String.equal s ident | _ -> false
  in
  match item with
  | Pexp_ident id ->
      version_id id
  | Pexp_apply ({pexp_desc= Pexp_ident id; _}, _) ->
      version_id id
  | _ ->
      false

let payload_has_item is_item_ident payload =
  match payload with
  | PStr structure ->
      List.exists structure ~f:(fun str ->
          match str.pstr_desc with
          | Pstr_eval (expr, _) -> (
            (* the "ident" can appear as a singleton ident, or in a tuple *)
            match expr.pexp_desc with
            | Pexp_ident _ ->
                is_item_ident expr.pexp_desc
            | Pexp_apply ({pexp_desc; _}, _) ->
                is_item_ident pexp_desc
            | Pexp_tuple items ->
                List.exists items ~f:(fun item -> is_item_ident item.pexp_desc)
            | _ ->
                false )
          | _ ->
              false )
  | _ ->
      false

let is_version_ident = is_ident "version"

let payload_has_version = payload_has_item is_version_ident

let is_bin_io_ident = is_ident "bin_io"

let payload_has_bin_io = payload_has_item is_bin_io_ident

let attribute_has_deriving_version ((name, payload) : attribute) =
  String.equal name.txt "deriving" && payload_has_version payload

let attributes_have_deriving_version (attrs : attribute list) =
  List.exists attrs ~f:attribute_has_deriving_version

let type_has_deriving_version type_decl =
  attributes_have_deriving_version type_decl.ptype_attributes

let is_deriving name = String.equal name "deriving"

let make_deriving_validator ~pred err_msg type_decl =
  let get_deriving_error (name, payload) =
    if is_deriving name.txt then
      let has_bin_io = payload_has_bin_io payload in
      let has_version = payload_has_version payload in
      if pred has_bin_io has_version then Some (name.loc, err_msg) else None
    else None
  in
  List.filter_map type_decl.ptype_attributes ~f:get_deriving_error

let validate_neither_bin_io_nor_version =
  make_deriving_validator
    ~pred:(fun has_bin_io has_version -> has_bin_io || has_version)
    "Deriving bin_io and deriving version disallowed for types in functor body"

let validate_version_if_bin_io =
  make_deriving_validator
    ~pred:(fun has_bin_io has_version -> has_bin_io && not has_version)
    "Must have deriving version if deriving bin_io"

let is_version_module vn =
  let len = String.length vn in
  len >= 2
  && Char.equal vn.[0] 'V'
  && (not @@ Char.equal vn.[1] '0')
  && String.for_all (String.sub vn ~pos:1 ~len:(len - 1)) ~f:Char.is_digit

let is_versioned_module_inc_decl inc_decl =
  match inc_decl.pincl_mod.pmod_desc with
  | Pmod_ident {txt= Ldot (Lident "Stable", name); _}
    when String.equal name "Latest" || is_version_module name ->
      true
  | _ ->
      false

let versioned_in_functor_error loc =
  (loc, "Cannot use versioned extension within a functor body")

<<<<<<< HEAD
type accumulator =
  { in_functor: bool
  ; module_path: string list
  ; errors: (Location.t * string) list }

let acc_with_errors acc errors = {acc with errors}

let acc_with_accum_errors acc errors = {acc with errors= acc.errors @ errors}

let is_version_module vn =
  let len = String.length vn in
  len >= 2
  && Char.equal vn.[0] 'V'
  && (not @@ Char.equal vn.[1] '0')
  && String.for_all (String.sub vn ~pos:1 ~len:(len - 1)) ~f:Char.is_digit

(* N.B.: most versioned modules are within "Stable" modules, but that's not true
   for modules in RPC type definitions, so we can't rely on that name
*)
let in_versioned_type_module module_path =
  match module_path with
  | "T" :: vn :: _
    when is_version_module vn
         (* this case will go away when all versioned modules have %%versioned *)
    ->
      true
  | vn :: _ when is_version_module vn ->
      true
  | _ ->
      false

let is_versioned_type_lident =
  let is_longident_with_id id = function
    | Lident s when String.equal id s ->
        true
    | Ldot (_lident, s) when String.equal id s ->
        true
    | _ ->
        false
  in
  function
  | Ldot (Ldot (prefix, vn), "t")
    when is_version_module vn && is_longident_with_id "Stable" prefix ->
      true
  | Ldot (Ldot (Ldot (prefix, vn), "T"), "t")
    when is_version_module vn && is_longident_with_id "Stable" prefix ->
      (* this case goes away when all versioned types use %%versioned *)
      true
  | _ ->
      false

let rec core_types_misuses core_types =
  List.concat_map core_types ~f:get_core_type_versioned_type_misuses

and get_core_type_versioned_type_misuses core_type =
  match core_type.ptyp_desc with
  | Ptyp_arrow (_label, core_type1, core_type2) ->
      core_types_misuses [core_type1; core_type2]
  | Ptyp_tuple core_types ->
      core_types_misuses core_types
  | Ptyp_constr (lident, core_types) ->
      let core_type_errors = core_types_misuses core_types in
      if is_versioned_type_lident lident.txt then
        let err =
          ( lident.loc
          , "Versioned type used in a non-versioned type declaration" )
        in
        err :: core_type_errors
      else core_type_errors
  | Ptyp_object (fields, _closed_flag) ->
      let core_type_of_field field =
        match field with
        | Otag (_label, _attrs, core_type) ->
            core_type
        | Oinherit core_type ->
            core_type
      in
      let core_types = List.map fields ~f:core_type_of_field in
      core_types_misuses core_types
  | Ptyp_class (_lident, core_types) ->
      core_types_misuses core_types
  | Ptyp_alias (core_type, _label) ->
      get_core_type_versioned_type_misuses core_type
  | Ptyp_variant (row_fields, _closed_flag, _labels_opt) ->
      let core_types_of_row_field field =
        match field with
        | Rtag (_label, _attrs, _b, core_types) ->
            core_types
        | Rinherit core_type ->
            [core_type]
      in
      let core_types = List.concat_map row_fields ~f:core_types_of_row_field in
      core_types_misuses core_types
  | Ptyp_poly (_labels, core_type) ->
      get_core_type_versioned_type_misuses core_type
  | Ptyp_package (_module, type_constraints) ->
      let core_types =
        List.map type_constraints ~f:(fun (_ty, core_type) -> core_type)
      in
      core_types_misuses core_types
  | Ptyp_extension _ext ->
      []
  | Ptyp_any ->
      []
  | Ptyp_var _ ->
      []

let get_versioned_type_misuses type_decl =
  let params_types =
    List.map type_decl.ptype_params ~f:(fun (ty, _variance) -> ty)
  in
  let cstr_types =
    List.concat_map type_decl.ptype_cstrs ~f:(fun (ty1, ty2, _loc) -> [ty1; ty2])
  in
  let manifest_types = Option.to_list type_decl.ptype_manifest in
  List.concat_map
    (params_types @ cstr_types @ manifest_types)
    ~f:get_core_type_versioned_type_misuses

let include_stable_latest_error loc =
  (loc, "Cannot use \"include Stable.Latest\"")
=======
let include_versioned_module_error loc =
  (loc, "Cannot include a stable versioned module")
>>>>>>> aa7f09bd

(* traverse AST, collect errors *)
let lint_ast =
  object (self)
    inherit [accumulator] Ast_traverse.fold as super

    method! module_expr expr acc =
      let acc' =
        match expr.pmod_desc with
        (* don't match special case of functor with () argument *)
        | Pmod_functor (_label, Some _mty, body) ->
            self#module_expr body {acc with in_functor= true}
        | _ ->
            super#module_expr expr acc
      in
      acc_with_errors acc acc'.errors

    method! structure_item str acc =
      match str.pstr_desc with
      | Pstr_module {pmb_name; pmb_expr; _} ->
          let acc' =
            self#module_expr pmb_expr
              {acc with module_path= pmb_name.txt :: acc.module_path}
          in
          acc_with_errors acc acc'.errors
      | Pstr_type (rec_flag, type_decls) ->
          let no_errors_fun _type_decl = [] in
          let deriving_errors_fun =
            if rec_flag = Nonrecursive then
              (* deriving can only appear in a recursive type *)
              no_errors_fun
            else if acc.in_functor then validate_neither_bin_io_nor_version
            else validate_version_if_bin_io
          in
          let versioned_type_misuse_errors_fun =
            if not @@ in_versioned_type_module acc.module_path then
              get_versioned_type_misuses
            else no_errors_fun
          in
          let deriving_errors =
            List.concat_map type_decls ~f:deriving_errors_fun
          in
          let versioned_type_misuse_errors =
            List.concat_map type_decls ~f:versioned_type_misuse_errors_fun
          in
          acc_with_accum_errors acc
            (deriving_errors @ versioned_type_misuse_errors)
      | Pstr_extension ((name, _payload), _attrs)
        when acc.in_functor && String.equal name.txt "versioned" ->
          acc_with_accum_errors acc [versioned_in_functor_error name.loc]
      | Pstr_extension ((name, _payload), _attrs)
        when String.equal name.txt "test_module" ->
          (* don't check for errors in test code *)
          acc
<<<<<<< HEAD
      | Pstr_include inc_decl when is_stable_latest_inc_decl inc_decl ->
          acc_with_errors acc [include_stable_latest_error str.pstr_loc]
=======
      | Pstr_include inc_decl when is_versioned_module_inc_decl inc_decl ->
          (in_functor, errors @ [include_versioned_module_error str.pstr_loc])
>>>>>>> aa7f09bd
      | _ ->
          let acc' = super#structure_item str acc in
          acc_with_errors acc acc'.errors
  end

let lint_impl str =
  let acc =
    lint_ast#structure str {in_functor= false; module_path= []; errors= []}
  in
  if !errors_as_warnings_ref then (
    (* we can't print Lint_error.t's, so collect the same information
     in a way we can print, that is, a list of location, string pairs *)
    List.iter acc.errors ~f:(fun (loc, msg) ->
        eprintf "File \"%s\", line %d, characters %d-%d:\n%!"
          loc.loc_start.pos_fname loc.loc_start.pos_lnum
          (loc.loc_start.pos_cnum - loc.loc_start.pos_bol)
          (loc.loc_end.pos_cnum - loc.loc_start.pos_bol) ;
        eprintf "Warning: %s\n%!" msg ) ;
    (* don't return errors *)
    [] )
  else
    (* produce Lint_error.t list from collected errors *)
    List.map acc.errors ~f:(fun (loc, msg) ->
        Driver.Lint_error.of_string loc msg )

let () =
  Driver.add_arg "-lint-version-syntax-warnings"
    (Caml.Arg.Set errors_as_warnings_ref)
    ~doc:" Version syntax errors as warnings" ;
  Ppxlib.Driver.register_transformation name ~lint_impl<|MERGE_RESOLUTION|>--- conflicted
+++ resolved
@@ -2,13 +2,8 @@
 
    - "deriving bin_io" and "deriving version" never appear in types defined inside functor bodies
    - otherwise, "bin_io" may appear in a "deriving" attribute only if "version" also appears in that extension
-<<<<<<< HEAD
    - versioned types only appear in versioned type definitions
-   - the construct "include Stable.Latest" is prohibited
-=======
    - the constructs "include Stable.Latest" and "include Stable.Vn" are prohibited
-
->>>>>>> aa7f09bd
 *)
 
 open Core_kernel
@@ -108,7 +103,6 @@
 let versioned_in_functor_error loc =
   (loc, "Cannot use versioned extension within a functor body")
 
-<<<<<<< HEAD
 type accumulator =
   { in_functor: bool
   ; module_path: string list
@@ -228,12 +222,8 @@
     (params_types @ cstr_types @ manifest_types)
     ~f:get_core_type_versioned_type_misuses
 
-let include_stable_latest_error loc =
-  (loc, "Cannot use \"include Stable.Latest\"")
-=======
 let include_versioned_module_error loc =
   (loc, "Cannot include a stable versioned module")
->>>>>>> aa7f09bd
 
 (* traverse AST, collect errors *)
 let lint_ast =
@@ -288,13 +278,8 @@
         when String.equal name.txt "test_module" ->
           (* don't check for errors in test code *)
           acc
-<<<<<<< HEAD
-      | Pstr_include inc_decl when is_stable_latest_inc_decl inc_decl ->
-          acc_with_errors acc [include_stable_latest_error str.pstr_loc]
-=======
       | Pstr_include inc_decl when is_versioned_module_inc_decl inc_decl ->
-          (in_functor, errors @ [include_versioned_module_error str.pstr_loc])
->>>>>>> aa7f09bd
+          acc_with_errors acc [include_versioned_module_error str.pstr_loc]
       | _ ->
           let acc' = super#structure_item str acc in
           acc_with_errors acc acc'.errors
