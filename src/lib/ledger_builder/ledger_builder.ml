[%%import
"../../config.mlh"]

open Core_kernel
open Async_kernel
open Protocols
open Coda_pow

let option lab =
  Option.value_map ~default:(Or_error.error_string lab) ~f:(fun x -> Ok x)

let check_or_error label b =
  if not b then Or_error.error_string label else Ok ()

let map2_or_error xs ys ~f =
  let rec go xs ys acc =
    match (xs, ys) with
    | [], [] -> Ok (List.rev acc)
    | x :: xs, y :: ys -> (
      match f x y with Error e -> Error e | Ok z -> go xs ys (z :: acc) )
    | _, _ -> Or_error.error_string "Length mismatch"
  in
  go xs ys []

module type Monad_with_Or_error_intf = sig
  type 'a t

  include Monad.S with type 'a t := 'a t

  module Or_error : sig
    type nonrec 'a t = 'a Or_error.t t

    include Monad.S with type 'a t := 'a t
  end
end

module Make_completed_work
    (Compressed_public_key : Compressed_public_key_intf) (Ledger_proof : sig
        type t [@@deriving sexp, bin_io]
    end) (Ledger_proof_statement : sig
      type t [@@deriving sexp, bin_io, hash, compare]

      val gen : t Quickcheck.Generator.t
    end) :
  Coda_pow.Completed_work_intf
  with type proof := Ledger_proof.t
   and type statement := Ledger_proof_statement.t
   and type public_key := Compressed_public_key.t = struct
  let proofs_length = 2

  module Statement = struct
    module T = struct
      type t = Ledger_proof_statement.t list
      [@@deriving bin_io, sexp, hash, compare]
    end

    include T
    include Hashable.Make_binable (T)

    let gen =
      Quickcheck.Generator.list_with_length proofs_length
        Ledger_proof_statement.gen
  end

  module T = struct
    type t =
      { fee: Fee.Unsigned.t
      ; proofs: Ledger_proof.t list
      ; prover: Compressed_public_key.t }
    [@@deriving sexp, bin_io]
  end

  include T

  type unchecked = t

  module Checked = struct
    include T

    let create_unsafe = Fn.id
  end

  let forget = Fn.id
end

module Make_diff (Inputs : sig
  module Ledger_hash : Ledger_hash_intf

  module Ledger_proof : sig
    type t [@@deriving sexp, bin_io]
  end

  module Ledger_builder_aux_hash : Ledger_builder_aux_hash_intf

  module Ledger_builder_hash :
    Ledger_builder_hash_intf
    with type ledger_builder_aux_hash := Ledger_builder_aux_hash.t
     and type ledger_hash := Ledger_hash.t

  module Compressed_public_key : Compressed_public_key_intf

  module Payment : Payment_intf with type public_key := Compressed_public_key.t

  module Completed_work :
    Completed_work_intf
    with type public_key := Compressed_public_key.t
     and type statement := Transaction_snark.Statement.t
     and type proof := Ledger_proof.t
end) :
  Coda_pow.Ledger_builder_diff_intf
  with type payment := Inputs.Payment.t
   and type payment_with_valid_signature :=
              Inputs.Payment.With_valid_signature.t
   and type ledger_builder_hash := Inputs.Ledger_builder_hash.t
   and type public_key := Inputs.Compressed_public_key.t
   and type completed_work := Inputs.Completed_work.t
   and type completed_work_checked := Inputs.Completed_work.Checked.t = struct
  open Inputs

  module At_most_two = struct
    type 'a t = Zero | One of 'a option | Two of ('a * 'a option) option
    [@@deriving sexp, bin_io]

    let increase t ws =
      match (t, ws) with
      | Zero, [] -> Ok (One None)
      | Zero, [a] -> Ok (One (Some a))
      | One _, [] -> Ok (Two None)
      | One _, [a] -> Ok (Two (Some (a, None)))
      | One _, [a; a'] -> Ok (Two (Some (a', Some a)))
      | _ -> Or_error.error_string "Error incrementing coinbase parts"
  end

  module At_most_one = struct
    type 'a t = Zero | One of 'a option [@@deriving sexp, bin_io]

    let increase t ws =
      match (t, ws) with
      | Zero, [] -> Ok (One None)
      | Zero, [a] -> Ok (One (Some a))
      | _ -> Or_error.error_string "Error incrementing coinbase parts"
  end

  type diff = {completed_works: Completed_work.t list; payments: Payment.t list}
  [@@deriving sexp, bin_io]

  type diff_with_at_most_two_coinbase =
    {diff: diff; coinbase_parts: Completed_work.t At_most_two.t}
  [@@deriving sexp, bin_io]

  type diff_with_at_most_one_coinbase =
    {diff: diff; coinbase_added: Completed_work.t At_most_one.t}
  [@@deriving sexp, bin_io]

  type pre_diffs =
    ( diff_with_at_most_one_coinbase
    , diff_with_at_most_two_coinbase * diff_with_at_most_one_coinbase )
    Either.t
  [@@deriving sexp, bin_io]

  type t =
    { pre_diffs: pre_diffs
    ; prev_hash: Ledger_builder_hash.t
    ; creator: Compressed_public_key.t }
  [@@deriving sexp, bin_io]

  module With_valid_signatures_and_proofs = struct
    type diff =
      { completed_works: Completed_work.Checked.t list
      ; payments: Payment.With_valid_signature.t list }
    [@@deriving sexp]

    type diff_with_at_most_two_coinbase =
      { diff: diff
      ; coinbase_parts: Inputs.Completed_work.Checked.t At_most_two.t }
    [@@deriving sexp]

    type diff_with_at_most_one_coinbase =
      { diff: diff
      ; coinbase_added: Inputs.Completed_work.Checked.t At_most_one.t }
    [@@deriving sexp]

    type pre_diffs =
      ( diff_with_at_most_one_coinbase
      , diff_with_at_most_two_coinbase * diff_with_at_most_one_coinbase )
      Either.t
    [@@deriving sexp]

    type t =
      { pre_diffs: pre_diffs
      ; prev_hash: Ledger_builder_hash.t
      ; creator: Compressed_public_key.t }
    [@@deriving sexp]

    let payments t =
      Either.value_map t.pre_diffs
        ~first:(fun d -> d.diff.payments)
        ~second:(fun d -> (fst d).diff.payments @ (snd d).diff.payments)
  end

  let forget_diff {With_valid_signatures_and_proofs.completed_works; payments}
      =
    { completed_works= List.map ~f:Completed_work.forget completed_works
    ; payments= (payments :> Payment.t list) }

  let forget_work_opt = Option.map ~f:Completed_work.forget

  let forget_pre_diff_with_at_most_two
      {With_valid_signatures_and_proofs.diff; coinbase_parts} =
    let forget_cw =
      match coinbase_parts with
      | At_most_two.Zero -> At_most_two.Zero
      | One cw -> One (forget_work_opt cw)
      | Two cw_pair ->
          Two
            (Option.map cw_pair ~f:(fun (cw, cw_opt) ->
                 (Completed_work.forget cw, forget_work_opt cw_opt) ))
    in
    {diff= forget_diff diff; coinbase_parts= forget_cw}

  let forget_pre_diff_with_at_most_one
      {With_valid_signatures_and_proofs.diff; coinbase_added} =
    let forget_cw =
      match coinbase_added with
      | At_most_one.Zero -> At_most_one.Zero
      | One cw -> One (forget_work_opt cw)
    in
    {diff= forget_diff diff; coinbase_added= forget_cw}

  let forget (t : With_valid_signatures_and_proofs.t) =
    { pre_diffs=
        Either.map t.pre_diffs ~first:forget_pre_diff_with_at_most_one
          ~second:(fun d ->
            ( forget_pre_diff_with_at_most_two (fst d)
            , forget_pre_diff_with_at_most_one (snd d) ) )
    ; prev_hash= t.prev_hash
    ; creator= t.creator }

<<<<<<< HEAD
  let transactions (t : t) =
=======
  let payments (t : t) =
>>>>>>> 826d25a1
    Either.value_map t.pre_diffs
      ~first:(fun d -> d.diff.payments)
      ~second:(fun d -> (fst d).diff.payments @ (snd d).diff.payments)
end

module Make (Inputs : Inputs.S) : sig
  include
    Coda_pow.Ledger_builder_intf
    with type diff := Inputs.Ledger_builder_diff.t
     and type valid_diff :=
                Inputs.Ledger_builder_diff.With_valid_signatures_and_proofs.t
     and type ledger_hash := Inputs.Ledger_hash.t
     and type frozen_ledger_hash := Inputs.Frozen_ledger_hash.t
     and type ledger_builder_hash := Inputs.Ledger_builder_hash.t
     and type public_key := Inputs.Compressed_public_key.t
     and type ledger := Inputs.Ledger.t
<<<<<<< HEAD
     and type transaction_with_valid_signature :=
                Inputs.Transaction.With_valid_signature.t
=======
     and type payment_with_valid_signature :=
                Inputs.Payment.With_valid_signature.t
>>>>>>> 826d25a1
     and type statement := Inputs.Completed_work.Statement.t
     and type completed_work := Inputs.Completed_work.Checked.t
     and type ledger_proof := Inputs.Ledger_proof.t
     and type ledger_builder_aux_hash := Inputs.Ledger_builder_aux_hash.t
     and type sparse_ledger := Inputs.Sparse_ledger.t
     and type ledger_proof_statement := Inputs.Ledger_proof_statement.t
     and type ledger_proof_statement_set := Inputs.Ledger_proof_statement.Set.t
<<<<<<< HEAD
     and type super_transaction := Inputs.Super_transaction.t
end = struct
  open Inputs

  module Super_transaction_with_witness = struct
=======
     and type transaction := Inputs.Transaction.t
end = struct
  open Inputs

  type 'a with_statement = 'a * Ledger_proof_statement.t
  [@@deriving sexp, bin_io]

  module Transaction_with_witness = struct
>>>>>>> 826d25a1
    (* TODO: The statement is redundant here - it can be computed from the witness and the transaction *)
    type t =
      { transaction_with_info: Ledger.Undo.t
      ; statement: Ledger_proof_statement.t
      ; witness: Inputs.Sparse_ledger.t }
    [@@deriving sexp, bin_io]
  end

  module Ledger_proof_with_sok_message = struct
    type t = Ledger_proof.t * Sok_message.t [@@deriving sexp, bin_io]
  end

  type job =
<<<<<<< HEAD
    ( Ledger_proof_with_sok_message.t
    , Super_transaction_with_witness.t )
=======
    ( Ledger_proof.t with_statement
    , Transaction_with_witness.t )
>>>>>>> 826d25a1
    Parallel_scan.Available_job.t
  [@@deriving sexp_of]

  type parallel_scan_completed_job =
    (*For the parallel scan*)
    Ledger_proof_with_sok_message.t Parallel_scan.State.Completed_job.t
  [@@deriving sexp, bin_io]

  module Aux = struct
    module T = struct
      type t =
<<<<<<< HEAD
        ( Ledger_proof_with_sok_message.t
        , Super_transaction_with_witness.t )
=======
        ( Ledger_proof.t with_statement
        , Transaction_with_witness.t )
>>>>>>> 826d25a1
        Parallel_scan.State.t
      [@@deriving sexp, bin_io]
    end

    include T

    let hash_to_string scan_state =
      ( Parallel_scan.State.hash scan_state
<<<<<<< HEAD
          (Binable.to_string (module Ledger_proof_with_sok_message))
          (Binable.to_string (module Super_transaction_with_witness))
=======
          (Binable.to_string (module Snark_with_statement))
          (Binable.to_string (module Transaction_with_witness))
>>>>>>> 826d25a1
        :> string )

    let hash t = Ledger_builder_aux_hash.of_bytes (hash_to_string t)

    let create_expected_statement
        {Super_transaction_with_witness.transaction_with_info; witness; _} =
      let open Or_error.Let_syntax in
      let source =
        Frozen_ledger_hash.of_ledger_hash @@ Sparse_ledger.merkle_root witness
      in
      let%bind transaction =
        Ledger.Undo.super_transaction transaction_with_info
      in
      let%bind after =
        Or_error.try_with (fun () ->
            Sparse_ledger.apply_super_transaction_exn witness transaction )
      in
      let target =
        Frozen_ledger_hash.of_ledger_hash @@ Sparse_ledger.merkle_root after
      in
      let%bind fee_excess = Super_transaction.fee_excess transaction in
      let%map supply_increase =
        Super_transaction.supply_increase transaction
      in
      { Ledger_proof_statement.source
      ; target
      ; fee_excess
      ; supply_increase
      ; proof_type= `Base }

    module Make_statement_scanner
        (M : Monad_with_Or_error_intf) (Verifier : sig
            val verify :
                 Ledger_proof.t
              -> Ledger_proof_statement.t
              -> message:Sok_message.t
              -> sexp_bool M.t
        end) =
    struct
      module Fold = Parallel_scan.State.Make_foldable (M)

      let scan_statement t :
          (Ledger_proof_statement.t, [`Error of Error.t | `Empty]) Result.t M.t
          =
        let write_error description =
          sprintf !"Ledger_builder.scan_statement: %s" description
        in
        let open M.Let_syntax in
        let with_error ~f message =
          let%map result = f () in
          Result.map_error result ~f:(fun e ->
              Error.createf !"%s: %{sexp:Error.t}" (write_error message) e )
        in
        let merge_acc ~verify_proof (acc : Ledger_proof_statement.t option) s2
            : Ledger_proof_statement.t option M.Or_error.t =
          let with_verification ~f =
            M.map (verify_proof ()) ~f:(fun is_verified ->
                if not is_verified then
                  Or_error.error_string (write_error "Bad merge proof")
                else f () )
          in
<<<<<<< HEAD
          let open Or_error.Let_syntax in
          with_error "Bad merge proof" ~f:(fun () ->
              match acc with
              | None -> with_verification ~f:(fun () -> return (Some s2))
              | Some s1 ->
                  with_verification ~f:(fun () ->
                      let%map merged_statement =
                        Ledger_proof_statement.merge s1 s2
                      in
                      Some merged_statement ) )
        in
        let fold_step acc_statement job =
          match job with
          | Parallel_scan.State.Job.Merge (None, Some (p, message))
           |Merge (Some (p, message), None) ->
              merge_acc
                ~verify_proof:(fun () ->
                  Verifier.verify ~message p (Ledger_proof.statement p) )
                acc_statement (Ledger_proof.statement p)
          | Merge (None, None) -> M.Or_error.return acc_statement
          | Merge (Some (proof_1, message_1), Some (proof_2, message_2)) ->
              let open M.Or_error.Let_syntax in
              let%bind merged_statement =
                M.return
                @@ Ledger_proof_statement.merge
                     (Ledger_proof.statement proof_1)
                     (Ledger_proof.statement proof_2)
              in
              (merge_acc
                acc_statement merged_statement
                ~verify_proof:(fun () ->
                  let open M.Let_syntax in
                  let%map verified_list =
                    M.all
                      (List.map [(proof_1, message_1); (proof_2, message_2)]
                         ~f:(fun (proof, message) ->
                           Verifier.verify ~message proof
                             (Ledger_proof.statement proof) ))
                  in
                  List.for_all verified_list ~f:Fn.id )
                )
          | Base None -> M.Or_error.return acc_statement
          | Base (Some transaction) ->
              with_error "Bad base statement" ~f:(fun () ->
                  let open M.Or_error.Let_syntax in
                  let%bind expected_statement =
                    M.return (create_expected_statement transaction)
                  in
                  if
                    Ledger_proof_statement.equal transaction.statement
                      expected_statement
                  then
                    merge_acc
                      ~verify_proof:(fun () -> M.return true)
                      acc_statement transaction.statement
                  else
                    M.return
                    @@ Or_error.error_string (write_error "Bad base statement")
              )
        in
        let res =
          Fold.fold_chronological_until t ~init:None
            ~finish:(Fn.compose M.return Result.return) ~f:(fun acc job ->
              let open Container.Continue_or_stop in
              match%map fold_step acc job with
              | Ok next -> Continue next
              | Error e -> Stop (Error e) )
        in
        match%map res with
        | Ok None -> Error `Empty
        | Ok (Some res) -> Ok res
        | Error e -> Error (`Error e)
    
    let check_invariants t error_prefix ledger snarked_ledger_hash =
      let clarify_error cond err =
        if not cond then Or_error.errorf "%s : %s" error_prefix err else Ok ()
      in
      let open M.Let_syntax in
      match%map scan_statement t with
      | Error (`Error e) -> Error e
      | Error `Empty -> Ok ()
      | Ok {fee_excess; source; target; supply_increase= _; proof_type= _} ->
          let open Or_error.Let_syntax in
          let%map () =
            Option.value_map ~default:(Ok ()) snarked_ledger_hash
              ~f:(fun hash ->
                clarify_error
                  (Frozen_ledger_hash.equal hash source)
                  "did not connect with snarked ledger hash" )
          and () =
            clarify_error
              (Frozen_ledger_hash.equal
                 ( Ledger.merkle_root ledger
                 |> Frozen_ledger_hash.of_ledger_hash )
                 target)
              "incorrect statement target hash"
          and () =
            clarify_error
              (Fee.Signed.equal Fee.Signed.zero fee_excess)
              "nonzero fee excess"
=======
          let res =
            Parallel_scan.State.fold_chronological t ~init:None
              ~f:(fun acc_statement job ->
                match job with
                | Merge (None, Some (_, s)) | Merge (Some (_, s), None) ->
                    merge_acc acc_statement s
                | Merge (None, None) -> acc_statement
                | Merge (Some (_, s1), Some (_, s2)) ->
                    merge_acc acc_statement (merge s1 s2)
                | Base None -> acc_statement
                | Base
                    (Some
                      { Transaction_with_witness.transaction_with_info
                      ; statement
                      ; witness }) ->
                    let source =
                      Frozen_ledger_hash.of_ledger_hash
                      @@ Sparse_ledger.merkle_root witness
                    in
                    let transaction =
                      ok_or_return
                      @@ Ledger.Undo.transaction transaction_with_info
                    in
                    let after =
                      Or_error.try_with (fun () ->
                          Sparse_ledger.apply_transaction_exn witness
                            transaction )
                      |> ok_or_return
                    in
                    let target =
                      Frozen_ledger_hash.of_ledger_hash
                      @@ Sparse_ledger.merkle_root after
                    in
                    let expected_statement =
                      { Ledger_proof_statement.source
                      ; target
                      ; fee_excess=
                          ok_or_return (Transaction.fee_excess transaction)
                      ; supply_increase=
                          ok_or_return
                            (Transaction.supply_increase transaction)
                      ; proof_type= `Base }
                    in
                    if
                      Ledger_proof_statement.equal statement expected_statement
                    then merge_acc acc_statement statement
                    else
                      return
                        (Error
                           (`Error
                             (Error.of_string
                                "Ledger_builder.scan_statement: Bad base \
                                 statement"))) )
>>>>>>> 826d25a1
          in
          ()
    end

    module Statement_scanner = struct 
      module T = struct
        include Monad.Ident
        module Or_error = Or_error
      end

      include Make_statement_scanner(T) (struct 
        let verify (_: Ledger_proof.t) (_:Ledger_proof_statement.t) ~message:(_: Sok_message.t) = true
      end)
    end

    module Statement_scaner_with_proofs = Make_statement_scanner(Deferred) (Inputs.Ledger_proof_verifier)

    let is_valid t =
      Parallel_scan.parallelism ~state:t
      = Int.pow 2 (Config.transaction_capacity_log_2 + 1)
      && Parallel_scan.is_valid t

    include Binable.Of_binable
              (T)
              (struct
                type nonrec t = t

                let to_binable = Fn.id

                let of_binable t =
                  assert (is_valid t) ;
                  t
              end)
  end

  type scan_state = Aux.t [@@deriving sexp, bin_io]

  type t =
    { scan_state:
        scan_state
        (* Invariant: this is the ledger after having applied all the transactions in
    the above state. *)
    ; ledger: Ledger.t }
  [@@deriving sexp, bin_io]

  let chunks_of xs ~n = List.groupi xs ~break:(fun i _ _ -> i mod n = 0)

<<<<<<< HEAD
  module Coordinator = struct
    module Job_status = struct
      type t = Assigned of Time.t

      let max_age = Time.Span.of_min 2.

      let is_old t ~now =
        match t with Assigned at_time ->
          let delta = Time.diff now at_time in
          Time.Span.( > ) delta max_age
    end

    module State = struct
      module Seen_key = struct
        module T = struct
          type t = Ledger_proof_statement.t * Ledger_proof_statement.t option
          [@@deriving compare, sexp]
        end

        include T
        include Comparable.Make (T)
      end

      type t = Job_status.t Seen_key.Map.t

      let init = Seen_key.Map.empty

      let remove_old_assignments t =
        let now = Time.now () in
        Map.filter t ~f:(fun status -> not (Job_status.is_old status ~now))
    end

    let random_work_spec_chunk t (state : State.t) =
      let state = State.remove_old_assignments state in
      let all_jobs = Parallel_scan.next_jobs ~state:t.scan_state in
      let module A = Parallel_scan.Available_job in
      let canonical_statement_of_job = function
        | A.Base {Super_transaction_with_witness.statement; _} -> statement
        | A.Merge ((p1, _), (p2, _)) ->
            Ledger_proof_statement.merge
              (Ledger_proof.statement p1)
              (Ledger_proof.statement p2)
            |> Or_error.ok_exn
      in
      let single_spec (job : job) =
        match job with
        | A.Base d ->
            let transaction =
              Or_error.ok_exn
              @@ Ledger.Undo.super_transaction d.transaction_with_info
            in
            Snark_work_lib.Work.Single.Spec.Transition
              (d.statement, transaction, d.witness)
        | A.Merge ((p1, _), (p2, _)) ->
            let s1 = Ledger_proof.statement p1
            and s2 = Ledger_proof.statement p2 in
            let merged =
              Ledger_proof_statement.merge s1 s2 |> Or_error.ok_exn
            in
            Snark_work_lib.Work.Single.Spec.Merge (merged, p1, p2)
      in
      let all_jobs_paired =
        let pairs = chunks_of all_jobs ~n:2 in
        List.map pairs ~f:(fun js ->
            match js with
            | [j] -> (j, None)
            | [j1; j2] -> (j1, Some j2)
            | _ -> failwith "error pairing jobs" )
      in
      let statement_pair = function
        | j, None -> (canonical_statement_of_job j, None)
        | j1, Some j2 ->
            ( canonical_statement_of_job j1
            , Some (canonical_statement_of_job j2) )
      in
      let unseen_jobs =
        List.filter all_jobs_paired ~f:(fun js ->
            not @@ Map.mem state (statement_pair js) )
      in
      let pair_to_list = function
        | j, Some j' -> List.map [j; j'] ~f:single_spec
        | j, None -> [single_spec j]
      in
      match unseen_jobs with
      | [] -> (None, state)
      | _ ->
          let i = Random.int (List.length unseen_jobs) in
          let x = List.nth_exn unseen_jobs i in
          ( Some (pair_to_list x)
          , Map.set state ~key:(statement_pair x)
              ~data:(Assigned (Time.now ())) )
  end
=======
  let sequence_chunks_of seq ~n =
    Sequence.unfold_step ~init:([], 0, seq) ~f:(fun (acc, i, seq) ->
        if i = n then Yield (List.rev acc, ([], 0, seq))
        else
          match Sequence.next seq with
          | None -> Done
          | Some (x, seq) -> (
            (*allow a chunk of 1 proof as well*)
            match Sequence.next seq with
            | None -> Yield (List.rev (x :: acc), ([], 0, seq))
            | _ -> Skip (x :: acc, i + 1, seq) ) )

  let all_work_pairs t =
    let all_jobs = Parallel_scan.next_jobs ~state:t.scan_state in
    let module A = Parallel_scan.Available_job in
    let module L = Ledger_proof_statement in
    let single_spec (job : job) =
      match job with
      | A.Base d ->
          let transaction =
            Or_error.ok_exn @@ Ledger.Undo.transaction d.transaction_with_info
          in
          Snark_work_lib.Work.Single.Spec.Transition
            (d.statement, transaction, d.witness)
      | A.Merge ((p1, s1), (p2, s2)) ->
          let merged = Ledger_proof_statement.merge s1 s2 |> Or_error.ok_exn in
          Snark_work_lib.Work.Single.Spec.Merge (merged, p1, p2)
    in
    let all_jobs_paired =
      let pairs = chunks_of all_jobs ~n:2 in
      List.map pairs ~f:(fun js ->
          match js with
          | [j] -> (j, None)
          | [j1; j2] -> (j1, Some j2)
          | _ -> failwith "error pairing jobs" )
    in
    let job_pair_to_work_spec_pair = function
      | j, Some j' -> (single_spec j, Some (single_spec j'))
      | j, None -> (single_spec j, None)
    in
    List.map all_jobs_paired ~f:job_pair_to_work_spec_pair
>>>>>>> 826d25a1

  let aux {scan_state; _} = scan_state

  let get_target (proof, _) =
    let {Ledger_proof_statement.target; _} = Ledger_proof.statement proof in
    target

  let verify_scan_state_after_apply ledger (aux : Aux.t) =
    let error_prefix =
      "Error verifying the parallel scan state after applying the diff."
    in
    match Parallel_scan.last_emitted_value aux with
    | None -> Aux.Statement_scanner.check_invariants
     aux error_prefix ledger None
    | Some proof ->
        Aux.Statement_scanner.check_invariants aux error_prefix ledger (Some (get_target proof))

  let snarked_ledger :
      t -> snarked_ledger_hash:Frozen_ledger_hash.t -> Ledger.t Or_error.t =
   fun {ledger; scan_state; _} ~snarked_ledger_hash:expected_target ->
    let open Or_error.Let_syntax in
    let txns_still_being_worked_on = Parallel_scan.current_data scan_state in
    Debug_assert.debug_assert (fun () ->
        let parallelism =
          Int.pow 2 (Inputs.Config.transaction_capacity_log_2 + 1)
        in
        [%test_pred: int]
          (( >= ) (Inputs.Config.transaction_capacity_log_2 * parallelism))
          (List.length txns_still_being_worked_on) ) ;
    let snarked_ledger = Ledger.copy ledger in
    let%bind () =
      List.fold_left txns_still_being_worked_on ~init:(Ok ()) ~f:(fun acc t ->
          Or_error.bind
            (Or_error.map acc ~f:(fun _ -> t.transaction_with_info))
            ~f:(fun u -> Ledger.undo snarked_ledger u) )
    in
    let snarked_ledger_hash =
      Ledger.merkle_root snarked_ledger |> Frozen_ledger_hash.of_ledger_hash
    in
    if not (Frozen_ledger_hash.equal snarked_ledger_hash expected_target) then
      Or_error.errorf
        !"Error materializing the snarked ledger with hash \
          %{sexp:Frozen_ledger_hash.t}: "
        expected_target
    else
      match Parallel_scan.last_emitted_value scan_state with
      | None -> return snarked_ledger
      | Some proof ->
          let target = get_target proof in
          if Frozen_ledger_hash.equal snarked_ledger_hash target then
            return snarked_ledger
          else
            Or_error.errorf
              !"Last snarked ledger (%{sexp: Frozen_ledger_hash.t}) is \
                different from the one being requested ((%{sexp: \
                Frozen_ledger_hash.t}))"
              target expected_target

  let statement_exn t =
    match Aux.Statement_scanner.scan_statement t.scan_state with
    | Ok s -> `Non_empty s
    | Error `Empty -> `Empty
    | Error (`Error e) -> failwithf !"statement_exn: %{sexp:Error.t}" e ()

<<<<<<< HEAD
  let of_aux_and_ledger ~snarked_ledger_hash ~public_key ~ledger ~aux =
    let open Deferred.Or_error.Let_syntax in
=======
  let of_aux_and_ledger ~snarked_ledger_hash ~ledger ~aux =
    let open Or_error.Let_syntax in
>>>>>>> 826d25a1
    let verify_snarked_ledger t snarked_ledger_hash =
      match snarked_ledger t ~snarked_ledger_hash with
      | Ok _ -> Ok ()
      | Error e ->
          Or_error.error_string
            ( "Error verifying snarked ledger hash from the ledger.\n"
            ^ Error.to_string_hum e )
    in
    let t = {ledger; scan_state= aux; public_key} in
    let%bind () =
      Aux.Statement_scaner_with_proofs.check_invariants aux "Ledger_hash.of_aux_and_ledger" ledger
        (Some snarked_ledger_hash)
    in
<<<<<<< HEAD
    let%map () =
      Deferred.return @@ verify_snarked_ledger t snarked_ledger_hash
    in
=======
    let t = {ledger; scan_state= aux} in
    let%map () = verify_snarked_ledger t snarked_ledger_hash in
>>>>>>> 826d25a1
    t

  let copy {scan_state; ledger} =
    { scan_state= Parallel_scan.State.copy scan_state
    ; ledger= Ledger.copy ledger }

  let hash {scan_state; ledger} : Ledger_builder_hash.t =
    Ledger_builder_hash.of_aux_and_ledger_hash (Aux.hash scan_state)
      (Ledger.merkle_root ledger)

  [%%if
  call_logger]

  let hash t =
    Coda_debug.Call_logger.record_call "Ledger_builder.hash" ;
    hash t

  [%%endif]

  let ledger {ledger; _} = ledger

  let create ~ledger : t =
    let open Config in
    (* Transaction capacity log_2 is half the capacity for work parallelism *)
    { scan_state=
        Parallel_scan.start ~parallelism_log_2:(transaction_capacity_log_2 + 1)
    ; ledger }

  let current_ledger_proof t =
    Option.map (Parallel_scan.last_emitted_value t.scan_state) ~f:fst

  let statement_of_job : job -> Ledger_proof_statement.t option = function
    | Base {statement; _} -> Some statement
    | Merge ((p1, _), (p2, _)) ->
        let stmt1 = Ledger_proof.statement p1
        and stmt2 = Ledger_proof.statement p2 in
        let open Option.Let_syntax in
        let%bind () =
          Option.some_if
            (Frozen_ledger_hash.equal stmt1.target stmt2.source)
            ()
        in
        let%map fee_excess = Fee.Signed.add stmt1.fee_excess stmt2.fee_excess
        and supply_increase =
          Currency.Amount.add stmt1.supply_increase stmt2.supply_increase
        in
        { Ledger_proof_statement.source= stmt1.source
        ; target= stmt2.target
        ; supply_increase
        ; fee_excess
        ; proof_type= `Merge }

<<<<<<< HEAD
  let completed_work_to_scanable_work (job : job) (fee, current_proof, prover)
      : parallel_scan_completed_job Or_error.t =
    let sok_digest = Ledger_proof.sok_digest current_proof
    and proof = Ledger_proof.underlying_proof current_proof in
=======
  let completed_work_to_scanable_work (job : job) (proof : Ledger_proof.t) :
      parallel_scan_completed_job Or_error.t =
>>>>>>> 826d25a1
    match job with
    | Base {statement; _} ->
        let ledger_proof = Ledger_proof.create ~statement ~sok_digest ~proof in
        Ok (Lifted (ledger_proof, Sok_message.create ~fee ~prover))
    | Merge ((p, _), (p', _)) ->
        let s = Ledger_proof.statement p and s' = Ledger_proof.statement p' in
        let open Or_error.Let_syntax in
        let%map fee_excess =
          Fee.Signed.add s.fee_excess s'.fee_excess
          |> option "Error adding fees"
        and supply_increase =
          Currency.Amount.add s.supply_increase s'.supply_increase
          |> option "Error adding supply_increases"
        in
        let statement =
          { Ledger_proof_statement.source= s.source
          ; target= s'.target
          ; supply_increase
          ; fee_excess
          ; proof_type= `Merge }
        in
        Parallel_scan.State.Completed_job.Merged
          ( Ledger_proof.create ~statement ~sok_digest ~proof
          , Sok_message.create ~fee ~prover )

  let verify ~message job proof =
    match statement_of_job job with
    | None -> return false
    | Some statement ->
        Inputs.Ledger_proof_verifier.verify proof statement ~message

  let total_proofs (works : Completed_work.t list) =
    List.sum (module Int) works ~f:(fun w -> List.length w.proofs)

<<<<<<< HEAD
  let fill_in_completed_work (state : Aux.t) (works : Completed_work.t list) :
      Ledger_proof.t option Or_error.t =
=======
  let fill_in_completed_work (state : scan_state)
      (works : Completed_work.t list) :
      Ledger_proof.t with_statement option Or_error.t =
>>>>>>> 826d25a1
    let open Or_error.Let_syntax in
    let%bind next_jobs =
      Parallel_scan.next_k_jobs ~state ~k:(total_proofs works)
    in
    let%bind scanable_work_list =
      map2_or_error next_jobs
        (List.concat_map works ~f:(fun {Completed_work.fee; proofs; prover} ->
             List.map proofs ~f:(fun proof -> (fee, proof, prover)) ))
        ~f:completed_work_to_scanable_work
    in
    let%map result =
      Parallel_scan.fill_in_completed_jobs ~state
        ~completed_jobs:scanable_work_list
    in
    Option.map result ~f:fst

  let enqueue_data_with_rollback state data : unit Result_with_rollback.t =
    Result_with_rollback.of_or_error @@ Parallel_scan.enqueue_data ~state ~data

  let sum_fees xs ~f =
    with_return (fun {return} ->
        Ok
          (List.fold ~init:Fee.Unsigned.zero xs ~f:(fun acc x ->
               match Fee.Unsigned.add acc (f x) with
               | None -> return (Or_error.error_string "Fee overflow")
               | Some res -> res )) )

  let apply_transaction_and_get_statement ledger s =
    let open Or_error.Let_syntax in
    let%bind fee_excess = Transaction.fee_excess s
    and supply_increase = Transaction.supply_increase s in
    let source =
      Ledger.merkle_root ledger |> Frozen_ledger_hash.of_ledger_hash
    in
    let%map undo = Ledger.apply_transaction ledger s in
    ( undo
    , { Ledger_proof_statement.source
      ; target= Ledger.merkle_root ledger |> Frozen_ledger_hash.of_ledger_hash
      ; fee_excess
      ; supply_increase
      ; proof_type= `Base } )

  let apply_transaction_and_get_witness ledger s =
    let public_keys = function
      | Transaction.Fee_transfer t -> Fee_transfer.receivers t
      | Payment t ->
          let t = (t :> Payment.t) in
          [Payment.sender t; Payment.receiver t]
      | Coinbase c ->
          let ft_receivers =
            Option.value_map c.fee_transfer ~default:[] ~f:(fun ft ->
                Fee_transfer.receivers (Fee_transfer.of_single ft) )
          in
          c.proposer :: ft_receivers
    in
    let open Or_error.Let_syntax in
    let witness = Sparse_ledger.of_ledger_subset_exn ledger (public_keys s) in
    let%map undo, statement = apply_transaction_and_get_statement ledger s in
    ( undo
    , {Transaction_with_witness.transaction_with_info= undo; witness; statement}
    )

  let update_ledger_and_get_statements ledger ts =
    let undo_transactions undos =
      List.iter undos ~f:(fun u -> Or_error.ok_exn (Ledger.undo ledger u))
    in
    let rec go processed acc = function
      | [] ->
          Deferred.return
            { Result_with_rollback.result= Ok (List.rev acc)
            ; rollback= Call (fun () -> undo_transactions processed) }
      | t :: ts -> (
<<<<<<< HEAD
        match apply_super_transaction_and_get_witness ledger t with
=======
        match apply_transaction_and_get_witness ledger t with
>>>>>>> 826d25a1
        | Error e ->
            undo_transactions processed ;
            Result_with_rollback.error e
        | Ok (undo, res) -> go (undo :: processed) (res :: acc) ts )
    in
    go [] [] ts

  let check_completed_works t (completed_works : Completed_work.t list) =
    Result_with_rollback.with_no_rollback
      (let open Deferred.Or_error.Let_syntax in
      let%bind jobses =
        Deferred.return
          (let open Or_error.Let_syntax in
          let%map jobs =
            Parallel_scan.next_k_jobs ~state:t.scan_state
              ~k:(total_proofs completed_works)
          in
          chunks_of jobs ~n:Completed_work.proofs_length)
      in
      Deferred.List.for_all (List.zip_exn jobses completed_works)
        ~f:(fun (jobs, work) ->
          let message = Sok_message.create ~fee:work.fee ~prover:work.prover in
          Deferred.List.for_all (List.zip_exn jobs work.proofs)
            ~f:(fun (job, proof) -> verify ~message job proof ) )
      |> Deferred.map ~f:(check_or_error "proofs did not verify"))

  let create_fee_transfers completed_works delta public_key =
    let singles =
      (if Fee.Unsigned.(equal zero delta) then [] else [(public_key, delta)])
      @ List.filter_map completed_works
          ~f:(fun {Completed_work.fee; prover; _} ->
            if Fee.Unsigned.equal fee Fee.Unsigned.zero then None
            else Some (prover, fee) )
    in
    Or_error.try_with (fun () ->
        Compressed_public_key.Map.of_alist_reduce singles ~f:(fun f1 f2 ->
            Option.value_exn (Fee.Unsigned.add f1 f2) )
        (* TODO: This creates a weird incentive to have a small public_key *)
        |> Map.to_alist ~key_order:`Increasing
        |> Fee_transfer.of_single_list )

  (*A Coinbase is a single transaction that accommodates the coinbase amount
  and a fee transfer for the work required to add the coinbase. Unlike a 
  transaction, a coinbase (including the fee transfer) just requires one slot 
  in the jobs queue. 
  
  The minimum number of slots required to add a single transaction is three (at 
  worst case number of provers: when each pair of proofs is from a different 
  prover). One slot for the transaction and two slots for fee transfers.

  When the diff is split into two prediffs (why? refer to #687) and if after 
  adding transactions, the first prediff has two slots remaining which cannot 
  not accommodate transactions, then those slots are filled by splitting the 
  coinbase into two parts. 
  If it has one slot, then we simply add one coinbase. It is also possible that 
  the first prediff may have no slots left after adding transactions (For 
  example, when there are three slots and 
  maximum number of provers), in which case, we simply add one coinbase as part 
  of the second prediff.
  *)
  let create_coinbase coinbase_parts proposer =
    let open Or_error.Let_syntax in
    let coinbase = Protocols.Coda_praos.coinbase_amount in
    let overflow_err a1 a2 =
      option
        ( "overflow when creating coinbase (fee:"
        ^ Currency.Amount.to_string a2
        ^ ") \n %!" )
        (Currency.Amount.sub a1 a2)
    in
    let single {Completed_work.fee; prover; _} =
      if
        Fee.Unsigned.equal fee Fee.Unsigned.zero
        || Compressed_public_key.equal prover proposer
      then None
      else Some (prover, fee)
    in
    let fee_transfer cw_opt = Option.bind cw_opt ~f:single in
    let two_parts amt w1 w2 =
      let%bind rem_coinbase = overflow_err coinbase amt in
      let%bind _ =
        overflow_err rem_coinbase
          (Option.value_map ~default:Currency.Amount.zero w2
             ~f:(fun {Completed_work.fee; _} -> Currency.Amount.of_fee fee ))
      in
      let%bind cb1 =
        Coinbase.create ~amount:amt ~proposer ~fee_transfer:(fee_transfer w1)
      in
      let%map cb2 =
        Coinbase.create ~amount:rem_coinbase ~proposer
          ~fee_transfer:(fee_transfer w2)
      in
      [cb1; cb2]
    in
    match coinbase_parts with
    | `Zero -> return []
    | `One x ->
        let%map cb =
          Coinbase.create ~amount:coinbase ~proposer
            ~fee_transfer:(fee_transfer x)
        in
        [cb]
    | `Two None ->
        let amt = Currency.Amount.of_int 1 in
        two_parts amt None None
    | `Two (Some ((w1 : Completed_work.t), w2)) ->
        let amt = Currency.Amount.of_fee w1.fee in
        two_parts amt (Some w1) w2

<<<<<<< HEAD
  let fee_remainder (payments : Transaction.With_valid_signature.t list)
=======
  let fee_remainder (payments : Payment.With_valid_signature.t list)
>>>>>>> 826d25a1
      completed_works =
    let open Or_error.Let_syntax in
    let%bind budget =
      sum_fees payments ~f:(fun t -> Payment.fee (t :> Payment.t))
    in
    let%bind work_fee =
      sum_fees completed_works ~f:(fun {Completed_work.fee; _} -> fee)
    in
    option "budget did not suffice" (Fee.Unsigned.sub budget work_fee)

<<<<<<< HEAD
  let apply_pre_diff t coinbase_parts (diff : Ledger_builder_diff.diff) =
=======
  module Prediff_info = struct
    type ('data, 'work) t =
      { data: 'data
      ; work: 'work list
      ; coinbase_work: 'work list
      ; payments_count: int
      ; coinbase_parts_count: int }
  end

  let apply_pre_diff t coinbase_parts proposer
      (diff : Ledger_builder_diff.diff) =
>>>>>>> 826d25a1
    let open Result_with_rollback.Let_syntax in
    let%bind payments =
      let%map payments' =
        List.fold_until diff.payments ~init:[]
          ~f:(fun acc t ->
            match Payment.check t with
            | Some t -> Continue (t :: acc)
            | None ->
                (* TODO: punish *)
                Stop (Or_error.error_string "Bad signature") )
          ~finish:Or_error.return
        |> Result_with_rollback.of_or_error
      in
      List.rev payments'
    in
    let coinbase_work =
      match coinbase_parts with
      | `One (Some w) -> [w]
      | `Two (Some (w, None)) -> [w]
      | `Two (Some (w1, Some w2)) -> [w1; w2]
      | _ -> []
    in
    let%bind coinbase =
      create_coinbase coinbase_parts proposer
      |> Result_with_rollback.of_or_error
    in
    let%bind delta =
      fee_remainder payments diff.completed_works
      |> Result_with_rollback.of_or_error
    in
    let%bind fee_transfers =
      create_fee_transfers diff.completed_works delta proposer
      |> Result_with_rollback.of_or_error
    in
    let transactions =
      List.map payments ~f:(fun t -> Transaction.Payment t)
      @ List.map coinbase ~f:(fun t -> Transaction.Coinbase t)
      @ List.map fee_transfers ~f:(fun t -> Transaction.Fee_transfer t)
    in
    let%map new_data =
      update_ledger_and_get_statements t.ledger transactions
    in
    { Prediff_info.data= new_data
    ; work= diff.completed_works
    ; coinbase_work
    ; payments_count= List.length payments
    ; coinbase_parts_count= List.length coinbase }

  (* TODO: when we move to a disk-backed db, this should call "Ledger.commit_changes" at the end. *)
<<<<<<< HEAD
  let apply_diff t (diff : Ledger_builder_diff.t) =
=======
  let apply_diff t (diff : Ledger_builder_diff.t) ~logger =
>>>>>>> 826d25a1
    let open Result_with_rollback.Let_syntax in
    let apply_pre_diff_with_at_most_two
        (pre_diff1 : Ledger_builder_diff.diff_with_at_most_two_coinbase) =
      let coinbase_parts =
        match pre_diff1.coinbase_parts with
        | Zero -> `Zero
        | One x -> `One x
        | Two x -> `Two x
      in
      apply_pre_diff t coinbase_parts diff.creator pre_diff1.diff
    in
    let apply_pre_diff_with_at_most_one
        (pre_diff2 : Ledger_builder_diff.diff_with_at_most_one_coinbase) =
      let coinbase_added =
        match pre_diff2.coinbase_added with Zero -> `Zero | One x -> `One x
      in
      apply_pre_diff t coinbase_added diff.creator pre_diff2.diff
    in
    let%bind () =
      let curr_hash = hash t in
      check_or_error
        (sprintf
           !"bad prev_hash: Expected %{sexp:Ledger_builder_hash.t}, got \
             %{sexp:Ledger_builder_hash.t}"
           curr_hash diff.prev_hash)
        (Ledger_builder_hash.equal diff.prev_hash (hash t))
      |> Result_with_rollback.of_or_error
    in
    let%bind data, works, payments_count, cb_parts_count =
      Either.value_map diff.pre_diffs
        ~first:(fun d ->
          let%map { data
                  ; work
                  ; coinbase_work
                  ; payments_count
                  ; coinbase_parts_count } =
            apply_pre_diff_with_at_most_one d
          in
          (data, coinbase_work @ work, payments_count, coinbase_parts_count) )
        ~second:(fun d ->
          let%bind p1 = apply_pre_diff_with_at_most_two (fst d) in
          let%map p2 = apply_pre_diff_with_at_most_one (snd d) in
          ( p1.data @ p2.data
          , p1.work @ p1.coinbase_work @ p2.coinbase_work @ p2.work
          , p1.payments_count + p2.payments_count
          , p1.coinbase_parts_count + p2.coinbase_parts_count ) )
    in
    let%bind () = check_completed_works t works in
    let%bind res_opt =
      (* TODO: Add rollback *)
      let r = fill_in_completed_work t.scan_state works in
      Or_error.iter_error r ~f:(fun e ->
          (* TODO: Pass a logger here *)
          eprintf !"Unexpected error: %s %{sexp:Error.t}\n%!" __LOC__ e ) ;
      Result_with_rollback.of_or_error r
    in
    let%bind () =
      (* TODO: Add rollback *)
      enqueue_data_with_rollback t.scan_state data
    in
    let%map () =
      verify_scan_state_after_apply t.ledger t.scan_state
      |> Result_with_rollback.of_or_error
    in
<<<<<<< HEAD
    res_opt
=======
    Logger.info logger
      "Block info: No of transactions included:%d Coinbase parts:%d Work \
       count:%d"
      payments_count cb_parts_count (List.length works) ;
    Option.map res_opt ~f:(fun (snark, _stmt) -> snark)
>>>>>>> 826d25a1

  let apply t witness ~logger =
    Result_with_rollback.run (apply_diff t witness ~logger)

  let forget_work_opt = Option.map ~f:Completed_work.forget

<<<<<<< HEAD
  let apply_pre_diff_unchecked t coinbase_parts
      (diff : Ledger_builder_diff.With_valid_signatures_and_proofs.diff) =
    let payments = diff.transactions in
=======
  let apply_pre_diff_unchecked t coinbase_parts proposer
      (diff : Ledger_builder_diff.With_valid_signatures_and_proofs.diff) =
    let payments = diff.payments in
>>>>>>> 826d25a1
    let txn_works = List.map ~f:Completed_work.forget diff.completed_works in
    let coinbase_work =
      match coinbase_parts with
      | `One (Some w) -> [w]
      | `Two (Some (w, None)) -> [w]
      | `Two (Some (w1, Some w2)) -> [w1; w2]
      | _ -> []
    in
    let coinbase_parts =
      Or_error.ok_exn (create_coinbase coinbase_parts proposer)
    in
    let delta = Or_error.ok_exn (fee_remainder payments txn_works) in
    let fee_transfers =
      Or_error.ok_exn (create_fee_transfers txn_works delta proposer)
    in
    let transactions =
      List.map payments ~f:(fun t -> Transaction.Payment t)
      @ List.map coinbase_parts ~f:(fun t -> Transaction.Coinbase t)
      @ List.map fee_transfers ~f:(fun t -> Transaction.Fee_transfer t)
    in
    let new_data =
      List.map transactions ~f:(fun s ->
          let _undo, t =
            Or_error.ok_exn (apply_transaction_and_get_witness t.ledger s)
          in
          t )
    in
    (new_data, txn_works, coinbase_work)

  let apply_diff_unchecked t
      (diff : Ledger_builder_diff.With_valid_signatures_and_proofs.t) =
    let apply_pre_diff_with_at_most_two
        (pre_diff1 :
          Ledger_builder_diff.With_valid_signatures_and_proofs
          .diff_with_at_most_two_coinbase) =
      let coinbase_parts =
        match pre_diff1.coinbase_parts with
        | Zero -> `Zero
        | One x -> `One (forget_work_opt x)
        | Two x ->
            `Two
              (Option.map x ~f:(fun (w, w_opt) ->
                   (Completed_work.forget w, forget_work_opt w_opt) ))
      in
      apply_pre_diff_unchecked t coinbase_parts diff.creator pre_diff1.diff
    in
    let apply_pre_diff_with_at_most_one
        (pre_diff2 :
          Ledger_builder_diff.With_valid_signatures_and_proofs
          .diff_with_at_most_one_coinbase) =
      let coinbase_added =
        match pre_diff2.coinbase_added with
        | Zero -> `Zero
        | One x -> `One (forget_work_opt x)
      in
      apply_pre_diff_unchecked t coinbase_added diff.creator pre_diff2.diff
    in
    let data, works =
      Either.value_map diff.pre_diffs
        ~first:(fun d ->
          let data, works, cb_works = apply_pre_diff_with_at_most_one d in
          (data, cb_works @ works) )
        ~second:(fun d ->
          let data1, works1, cb_works1 =
            apply_pre_diff_with_at_most_two (fst d)
          in
          let data2, works2, cb_works2 =
            apply_pre_diff_with_at_most_one (snd d)
          in
          (data1 @ data2, works1 @ cb_works1 @ cb_works2 @ works2) )
    in
    let res_opt =
      Or_error.ok_exn (fill_in_completed_work t.scan_state works)
    in
    Or_error.ok_exn (Parallel_scan.enqueue_data ~state:t.scan_state ~data) ;
    Or_error.ok_exn (verify_scan_state_after_apply t.ledger t.scan_state) ;
    res_opt

<<<<<<< HEAD
  let sequence_chunks_of seq ~n =
    Sequence.unfold_step ~init:([], 0, seq) ~f:(fun (acc, i, seq) ->
        if i = n then Yield (List.rev acc, ([], 0, seq))
        else
          match Sequence.next seq with
          | None -> Done
          | Some (x, seq) -> (
            (*allow a chunk of 1 proof as well*)
            match Sequence.next seq with
            | None -> Yield (List.rev (x :: acc), ([], 0, seq))
            | _ -> Skip (x :: acc, i + 1, seq) ) )

=======
>>>>>>> 826d25a1
  let work_to_do scan_state : Completed_work.Statement.t Sequence.t =
    let work_seq = Parallel_scan.next_jobs_sequence ~state:scan_state in
    sequence_chunks_of ~n:Completed_work.proofs_length
    @@ Sequence.map work_seq ~f:(fun maybe_work ->
           match statement_of_job maybe_work with
           | None -> assert false
           | Some work -> work )

  module Resources = struct
    module Queue_consumption = struct
      type t =
        { fee_transfers: Compressed_public_key.Set.t
        ; payments: int
        ; coinbase_part_count: int }
      [@@deriving sexp]

      let count {fee_transfers; payments; coinbase_part_count} =
        (* This is number of coinbase_parts + number of transactions + ceil
        (Set.length fee_transfers / 2) *)
        coinbase_part_count + payments + ((Set.length fee_transfers + 1) / 2)

      let add_payment t = {t with payments= t.payments + 1}

      let add_fee_transfer t public_key =
        {t with fee_transfers= Set.add t.fee_transfers public_key}

      let add_coinbase t =
        {t with coinbase_part_count= t.coinbase_part_count + 1}

      let init =
        { payments= 0
        ; fee_transfers= Compressed_public_key.Set.empty
        ; coinbase_part_count= 0 }
    end

    type t =
      { budget: Fee.Signed.t
      ; queue_consumption: Queue_consumption.t
      ; available_queue_space: int
      ; work_done: int
      ; payments: (Payment.With_valid_signature.t * Ledger.Undo.t) list
      ; completed_works: Completed_work.Checked.t list
      ; coinbase_parts:
          ( Completed_work.Checked.t Ledger_builder_diff.At_most_two.t
          , Completed_work.Checked.t Ledger_builder_diff.At_most_one.t )
          Either.t
      ; completed_works_for_coinbase: Completed_work.Checked.t list
      ; self_pk: Compressed_public_key.t }
    [@@deriving sexp]

    let available_space t =
      t.available_queue_space - Queue_consumption.count t.queue_consumption

    let is_space_available t = available_space t > 0

    let budget_non_neg t = Fee.Signed.sgn t.budget = Sgn.Pos

    let coinbase_added t = t.queue_consumption.coinbase_part_count > 0

<<<<<<< HEAD
    let add_transaction t ((txv : Transaction.With_valid_signature.t), undo) =
      let tx = (txv :> Transaction.t) in
=======
    let add_payment t ((txv : Payment.With_valid_signature.t), undo) =
      let tx = (txv :> Payment.t) in
>>>>>>> 826d25a1
      let open Or_error.Let_syntax in
      let%bind budget =
        option "overflow"
          (Fee.Signed.add t.budget (Fee.Signed.of_unsigned @@ Payment.fee tx))
      in
      let q =
        if Currency.Fee.equal (Payment.fee tx) Currency.Fee.zero then
          t.queue_consumption
        else Queue_consumption.add_fee_transfer t.queue_consumption t.self_pk
      in
      let queue_consumption = Queue_consumption.add_payment q in
      if not (is_space_available {t with queue_consumption= q}) then
        Or_error.error_string "Error adding a transaction: Insufficient space"
      else
        Ok
          { t with
            budget; queue_consumption; payments= (txv, undo) :: t.payments }

    let add_coinbase t =
      let open Or_error.Let_syntax in
      if not (is_space_available t) then
        Or_error.error_string "Error adding coinbase: Insufficient space"
      else
        let queue_consumption =
          Queue_consumption.add_coinbase t.queue_consumption
        in
        let%map coinbase_parts =
          match t.coinbase_parts with
          | First w ->
              let%map cb =
                Ledger_builder_diff.At_most_two.increase w
                  t.completed_works_for_coinbase
              in
              First cb
          | Second w ->
              let%map cb =
                Ledger_builder_diff.At_most_one.increase w
                  t.completed_works_for_coinbase
              in
              Second cb
        in
        {t with queue_consumption; coinbase_parts}

<<<<<<< HEAD
    let enough_work_for_txn t (txv : Transaction.With_valid_signature.t) =
      let tx = (txv :> Transaction.t) in
=======
    let enough_work_for_payment t (txv : Payment.With_valid_signature.t) =
      let tx = (txv :> Payment.t) in
>>>>>>> 826d25a1
      let q =
        if Currency.Fee.equal (Payment.fee tx) Currency.Fee.zero then
          t.queue_consumption
        else Queue_consumption.add_fee_transfer t.queue_consumption t.self_pk
      in
      let queue_consumption = Queue_consumption.add_payment q in
      t.work_done = Queue_consumption.count queue_consumption * 2

    let enough_work_for_coinbase t =
      let work_done =
        List.sum
          (module Int)
          t.completed_works_for_coinbase
          ~f:(fun wc ->
            let w = Completed_work.forget wc in
            List.length w.proofs )
      in
      work_done >= (t.queue_consumption.coinbase_part_count + 1) * 2

    let add_work_for_coinbase t (wc : Completed_work.Checked.t) =
      let open Or_error.Let_syntax in
      let coinbase = Protocols.Coda_praos.coinbase_amount in
      let%bind coinbase_used_up =
        List.fold ~init:(Ok Currency.Fee.zero)
          ~f:(fun acc w ->
            let%bind acc = acc in
            let w' = Completed_work.forget w in
            option "overflow" (Currency.Fee.add acc w'.fee) )
          (wc :: t.completed_works_for_coinbase)
      in
      let%bind _ =
        option "overflow"
          (Currency.Fee.sub (Currency.Amount.to_fee coinbase) coinbase_used_up)
      in
      Ok
        { t with
          completed_works_for_coinbase= wc :: t.completed_works_for_coinbase }

    let add_work t (wc : Completed_work.Checked.t) =
      let open Or_error.Let_syntax in
      let w = Completed_work.forget wc in
      let%bind budget =
        option "overflow"
          (Fee.Signed.add t.budget
             (Fee.Signed.negate @@ Fee.Signed.of_unsigned w.fee))
      in
      let queue_consumption =
        Queue_consumption.add_fee_transfer t.queue_consumption w.prover
      in
      Ok
        { t with
          budget
        ; queue_consumption
        ; work_done= t.work_done + List.length w.proofs
        ; completed_works= wc :: t.completed_works }

    let init ~available_queue_space ~self prediff =
      { available_queue_space
      ; work_done= 0
      ; queue_consumption= Queue_consumption.init
      ; budget= Fee.Signed.zero
      ; payments= []
      ; completed_works= []
      ; coinbase_parts= prediff
      ; completed_works_for_coinbase= []
      ; self_pk= self }
  end

  module Resource_util = struct
    type t =
      { resources: Resources.t
      ; work_to_do: Completed_work.Statement.t Sequence.t
      ; payments_to_include: Payment.With_valid_signature.t Sequence.t }
  end

  let add_work work resources get_completed_work =
    match get_completed_work work with
    | Some w ->
        (* TODO: There is a subtle error here.
               You should not add work if it would cause the person's
               balance to overflow *)
        Resources.add_work resources w
    | None -> Error (Error.of_string "Work not found")

  let add_work_for_coinbase work resources get_completed_work =
    match get_completed_work work with
    | Some w ->
        (* TODO: There is a subtle error here.
               You should not add work if it would cause the person's
               balance to overflow *)
        Resources.add_work_for_coinbase resources w
    | None -> Error (Error.of_string "Work not found")

  let add_payment ledger txn resources =
    match Ledger.apply_transaction ledger (Payment txn) with
    | Error _ -> Ok resources
    | Ok undo -> (
<<<<<<< HEAD
      match Resources.add_transaction resources (txn, undo) with
=======
      match Resources.add_payment resources (txn, undo) with
>>>>>>> 826d25a1
      | Ok resources -> Ok resources
      | Error e ->
          Or_error.ok_exn (Ledger.undo ledger undo) ;
          Error e )

  let txns_not_included (valid : Resources.t) (invalid : Resources.t) =
<<<<<<< HEAD
    let diff =
      List.length invalid.transactions - List.length valid.transactions
    in
    if diff > 0 then List.take invalid.transactions diff else []
=======
    let diff = List.length invalid.payments - List.length valid.payments in
    if diff > 0 then List.take invalid.payments diff else []
>>>>>>> 826d25a1

  let log_error_and_return_value logger err_val def_val =
    match err_val with
    | Error e ->
        Logger.error logger "%s" (Error.to_string_hum e) ;
        def_val
    | Ok value -> value

  let rec check_resources_add_txns logger get_completed_work ledger
      (valid : Resource_util.t) (current : Resource_util.t) =
<<<<<<< HEAD
    let add_transaction t ts ws =
      let r_transaction =
=======
    let add_payment t ts ws =
      let r_payment =
>>>>>>> 826d25a1
        log_error_and_return_value logger
          (add_payment ledger t current.resources)
          current.resources
      in
      let new_res_util =
        { Resource_util.resources= r_payment
        ; work_to_do= ws
        ; payments_to_include= ts }
      in
      if Resources.budget_non_neg r_payment then
        check_resources_add_txns logger get_completed_work ledger new_res_util
          new_res_util
      else
        check_resources_add_txns logger get_completed_work ledger valid
          new_res_util
    in
    match
      ( Sequence.next current.work_to_do
      , Sequence.next current.payments_to_include
      , Resources.is_space_available current.resources )
    with
    | None, None, _ ->
        (valid, txns_not_included valid.resources current.resources)
    | None, Some (t, ts), true -> add_payment t ts Sequence.empty
    | Some (w, ws), Some (t, ts), true -> (
        let enough_work_added_to_include_one_more =
          Resources.enough_work_for_payment current.resources t
        in
        if enough_work_added_to_include_one_more then
          add_payment t ts (Sequence.append (Sequence.singleton w) ws)
        else
          match add_work w current.resources get_completed_work with
          | Ok r_work ->
              check_resources_add_txns logger get_completed_work ledger valid
                { resources= r_work
                ; work_to_do= ws
                ; payments_to_include=
                    Sequence.append (Sequence.singleton t) ts }
          | Error e ->
              Logger.error logger "%s" (Error.to_string_hum e) ;
              (valid, txns_not_included valid.resources current.resources) )
    | _, _, _ -> (valid, txns_not_included valid.resources current.resources)

  let undo_txns ledger txns =
    List.fold txns ~init:() ~f:(fun _ (_, u) ->
        Or_error.ok_exn (Ledger.undo ledger u) )

  let update_coinbase_count n logger (res_util : Resource_util.t)
      get_completed_work : Resource_util.t =
    if Resources.coinbase_added res_util.resources then res_util
    else
      let rec go valid (current : Resource_util.t) count =
        let add_coinbase ws count =
          let r_cb =
            log_error_and_return_value logger
              (Resources.add_coinbase current.resources)
              current.resources
          in
          let new_res_util =
            {current with Resource_util.resources= r_cb; work_to_do= ws}
          in
          if Resources.budget_non_neg r_cb then
            go new_res_util new_res_util (count - 1)
          else (
            Logger.error logger "coinbase not enough to pay for the proofs" ;
            go valid new_res_util (count - 1) )
        in
        match (Sequence.next current.work_to_do, count > 0) with
        | _, false -> valid
        | None, true -> add_coinbase Sequence.empty count
        | Some (w, ws), true -> (
            if Resources.enough_work_for_coinbase current.resources then
              add_coinbase (Sequence.append (Sequence.singleton w) ws) count
            else
              match
                add_work_for_coinbase w current.resources get_completed_work
              with
              | Ok r_work ->
                  go valid
                    {current with resources= r_work; work_to_do= ws}
                    count
              | Error e ->
                  Logger.error logger "%s" (Error.to_string_hum e) ;
                  valid )
      in
      if n > 2 then
        log_error_and_return_value logger
          (Error
             (Error.of_string "Tried to split the coinbase more than twice"))
          res_util
      else go res_util res_util n

  let coinbase_after_txns coinbase_parts logger get_completed_work ledger
      init_res_util : Resource_util.t =
    let res_util, txns_to_undo =
      check_resources_add_txns logger get_completed_work ledger init_res_util
        init_res_util
    in
    let _ = undo_txns ledger txns_to_undo in
    let cb = coinbase_parts res_util in
    let res =
      { res_util.resources with
        available_queue_space= cb + res_util.resources.available_queue_space }
    in
    update_coinbase_count cb logger
      {res_util with resources= res}
      get_completed_work

  let one_prediff logger ws_seq ts_seq get_completed_work ledger self
      available_queue_space ~add_coinbase =
    let init_resources =
      Resources.init ~available_queue_space ~self
        (Second Ledger_builder_diff.At_most_one.Zero)
    in
    let init_res_util =
      { Resource_util.resources= init_resources
      ; work_to_do= ws_seq
      ; payments_to_include= ts_seq }
    in
    let res_util_with_coinbase =
      if add_coinbase then
        update_coinbase_count 1 logger init_res_util get_completed_work
      else init_res_util
    in
    let res_util_with_txns, txns_to_undo =
      check_resources_add_txns logger get_completed_work ledger
        res_util_with_coinbase res_util_with_coinbase
    in
    let _ = undo_txns ledger txns_to_undo in
    res_util_with_txns.resources

  let two_prediffs logger ws_seq ts_seq get_completed_work ledger self
      partitions
      (*: (Resources_util.t, Resources.t * Resources.t option) Either.t*) =
    let init_resources =
      Resources.init ~available_queue_space:(fst partitions) ~self
        (First Ledger_builder_diff.At_most_two.Zero)
    in
    let init_res_util =
      { Resource_util.resources= init_resources
      ; work_to_do= ws_seq
      ; payments_to_include= ts_seq }
    in
    (*splitting coinbase into n parts*)
    let remaining_slots (res_util : Resource_util.t) =
      let n' = Resources.available_space res_util.resources in
      (*if there are no more transactions to be included in the second prediff then don't bother splitting up the coinbase*)
      if n' > 1 && Sequence.length res_util.payments_to_include = 0 then 1
      else n'
    in
    let res_util_coinbase =
      coinbase_after_txns remaining_slots logger get_completed_work ledger
        init_res_util
    in
    let unable_to_add_coinbase =
      Resources.is_space_available res_util_coinbase.resources
      && not (Resources.coinbase_added res_util_coinbase.resources)
    in
    if unable_to_add_coinbase then
      (*Not enough work to add coinbase and therefore recompute the diff again
      by adding coinbase first, resulting in a single pre_diff*)
      let _ = undo_txns ledger res_util_coinbase.resources.payments in
      let res =
        one_prediff logger ws_seq ts_seq get_completed_work ledger self
          (fst partitions) ~add_coinbase:true
      in
      First res
    else
      let res_coinbase2 =
        one_prediff logger res_util_coinbase.work_to_do
          res_util_coinbase.payments_to_include get_completed_work ledger self
          (snd partitions)
          ~add_coinbase:
            (not (Resources.coinbase_added res_util_coinbase.resources))
      in
      let coinbase_added =
        Resources.coinbase_added res_util_coinbase.resources
        || Resources.coinbase_added res_coinbase2
      in
      if coinbase_added then (
        (*All the slots have been filled in the first pre_diff*)
        assert (
          Resources.Queue_consumption.count
            res_util_coinbase.resources.queue_consumption
          = fst partitions
          || List.length res_coinbase2.payments = 0 ) ;
        Second (res_util_coinbase.resources, res_coinbase2) )
      else
        (*Not enough work to add coinbase and therefore recompute the diff
        again by adding coinbase first, resulting in a single pre_diff*)
        let _ =
          undo_txns ledger
            (res_coinbase2.payments @ res_util_coinbase.resources.payments)
        in
        let res =
          one_prediff logger ws_seq ts_seq get_completed_work ledger self
            (fst partitions) ~add_coinbase:true
        in
        First res

  let generate_prediff logger ws_seq ts_seq get_completed_work ledger self
      partitions =
    let diff (res : Resources.t) :
        Ledger_builder_diff.With_valid_signatures_and_proofs.diff =
      (* We have to reverse here because we only know they work in THIS order *)
      { payments= List.rev_map res.payments ~f:fst
      ; completed_works= List.rev res.completed_works }
    in
    let make_diff_with_one (res : Resources.t) :
        Ledger_builder_diff.With_valid_signatures_and_proofs
        .diff_with_at_most_one_coinbase =
      match res.coinbase_parts with
      | First _ ->
          Logger.error logger
            "Error while creating a diff: Invalid resource configuration" ;
          {diff= diff res; coinbase_added= Ledger_builder_diff.At_most_one.Zero}
      | Second w -> {diff= diff res; coinbase_added= w}
    in
    let make_diff_with_two (res : Resources.t) :
        Ledger_builder_diff.With_valid_signatures_and_proofs
        .diff_with_at_most_two_coinbase =
      match res.coinbase_parts with
      | First w -> {diff= diff res; coinbase_parts= w}
      | Second _ ->
          Logger.error logger
            "Error while creating a diff: Invalid resource configuration" ;
          {diff= diff res; coinbase_parts= Ledger_builder_diff.At_most_two.Zero}
    in
    match partitions with
    | `One x ->
        let res =
          one_prediff logger ws_seq ts_seq get_completed_work ledger self x
            ~add_coinbase:true
        in
        let _ = undo_txns ledger res.payments in
        First (make_diff_with_one res)
    | `Two (x, y) -> (
      match
        two_prediffs logger ws_seq ts_seq get_completed_work ledger self (x, y)
      with
      | First res ->
          let _ = undo_txns ledger res.payments in
          First (make_diff_with_one res)
      | Second (res1, res2) ->
<<<<<<< HEAD
          let _ = undo_txns ledger (res2.transactions @ res1.transactions) in
          Second (make_diff_with_two res1, make_diff_with_one res2) )

  let create_diff t ~logger
      ~(transactions_by_fee : Transaction.With_valid_signature.t Sequence.t)
=======
          let _ = undo_txns ledger (res2.payments @ res1.payments) in
          Second (make_diff_with_two res1, make_diff_with_one res2) )

  let create_diff t ~self ~logger
      ~(transactions_by_fee : Payment.With_valid_signature.t Sequence.t)
>>>>>>> 826d25a1
      ~(get_completed_work :
         Completed_work.Statement.t -> Completed_work.Checked.t option) =
    (* TODO: Don't copy *)
    let curr_hash = hash t in
    let t' = copy t in
    let ledger = ledger t' in
    let max_throughput = Int.pow 2 Inputs.Config.transaction_capacity_log_2 in
    let partitions =
      Parallel_scan.partition_if_overflowing ~max_slots:max_throughput
        t'.scan_state
    in
    let pre_diffs =
      generate_prediff logger (work_to_do t'.scan_state) transactions_by_fee
        get_completed_work ledger self partitions
    in
    let diff =
      { Ledger_builder_diff.With_valid_signatures_and_proofs.pre_diffs
      ; creator= self
      ; prev_hash= curr_hash }
    in
    let ledger_proof = apply_diff_unchecked t' diff in
    (diff, `Hash_after_applying (hash t'), `Ledger_proof ledger_proof)
end

let%test_module "test" =
  ( module struct
    module Test_input1 = struct
      open Coda_pow
      module Compressed_public_key = String

      module Sok_message = struct
        module Digest = Unit
        include Unit

        let create ~fee:_ ~prover:_ = ()
      end

      module Payment = struct
        type fee = Fee.Unsigned.t [@@deriving sexp, bin_io, compare]

        type txn_amt = int [@@deriving sexp, bin_io, compare, eq]

        type txn_fee = int [@@deriving sexp, bin_io, compare, eq]

        module T = struct
          type t = txn_amt * txn_fee [@@deriving sexp, bin_io, compare, eq]
        end

        include T

        module With_valid_signature = struct
          type t = T.t [@@deriving sexp, bin_io, compare, eq]
        end

        let check : t -> With_valid_signature.t option = fun i -> Some i

        let fee : t -> Fee.Unsigned.t = fun t -> Fee.Unsigned.of_int (snd t)

        (*Fee excess*)
        let sender _ = "S"

        let receiver _ = "R"
      end

      module Fee_transfer = struct
        type public_key = Compressed_public_key.t
        [@@deriving sexp, bin_io, compare, eq]

        type fee = Fee.Unsigned.t [@@deriving sexp, bin_io, compare, eq]

        type single = public_key * fee [@@deriving bin_io, sexp, compare, eq]

        type t = One of single | Two of single * single
        [@@deriving bin_io, sexp, compare, eq]

        let to_list = function One x -> [x] | Two (x, y) -> [x; y]

        let of_single t = One t

        let of_single_list xs =
          let rec go acc = function
            | x1 :: x2 :: xs -> go (Two (x1, x2) :: acc) xs
            | [] -> acc
            | [x] -> One x :: acc
          in
          go [] xs

        let fee_excess t : fee Or_error.t =
          match t with
          | One (_, fee) -> Ok fee
          | Two ((_, fee1), (_, fee2)) -> (
            match Fee.Unsigned.add fee1 fee2 with
            | None -> Or_error.error_string "Fee_transfer.fee_excess: overflow"
            | Some res -> Ok res )

        let fee_excess_int t =
          Fee.Unsigned.to_int (Or_error.ok_exn @@ fee_excess t)

        let receivers t = List.map (to_list t) ~f:(fun (pk, _) -> pk)
      end

      module Coinbase = struct
        type public_key = string [@@deriving sexp, bin_io, compare, eq]

        type fee_transfer = Fee_transfer.single
        [@@deriving sexp, bin_io, compare, eq]

        type t =
          { proposer: public_key
          ; amount: Currency.Amount.t
          ; fee_transfer: fee_transfer option }
        [@@deriving sexp, bin_io, compare, eq]

        let supply_increase {proposer= _; amount; fee_transfer} =
          match fee_transfer with
          | None -> Ok amount
          | Some (_, fee) ->
              Currency.Amount.sub amount (Currency.Amount.of_fee fee)
              |> Option.value_map ~f:Or_error.return
                   ~default:(Or_error.error_string "Coinbase underflow")

        let fee_excess t =
          Or_error.map (supply_increase t) ~f:(fun _increase ->
              Currency.Fee.Signed.zero )

        let is_valid {proposer= _; amount; fee_transfer} =
          match fee_transfer with
          | None -> true
          | Some (_, fee) -> Currency.Amount.(of_fee fee <= amount)

        let create ~amount ~proposer ~fee_transfer =
          let t = {proposer; amount; fee_transfer} in
          if is_valid t then Ok t
          else
            Or_error.error_string "Coinbase.create: fee transfer was too high"
      end

      module Transaction = struct
        type valid_payment = Payment.With_valid_signature.t
        [@@deriving sexp, bin_io, compare, eq]

        type fee_transfer = Fee_transfer.t
        [@@deriving sexp, bin_io, compare, eq]

        type coinbase = Coinbase.t [@@deriving sexp, bin_io, compare, eq]

        type unsigned_fee = Fee.Unsigned.t [@@deriving sexp, bin_io, compare]

        type t =
          | Payment of valid_payment
          | Fee_transfer of fee_transfer
          | Coinbase of coinbase
        [@@deriving sexp, bin_io, compare, eq]

        let fee_excess : t -> Fee.Signed.t Or_error.t =
         fun t ->
          let open Or_error.Let_syntax in
          match t with
          | Payment t' -> Ok (Currency.Fee.Signed.of_unsigned (Payment.fee t'))
          | Fee_transfer f ->
              let%map fee = Fee_transfer.fee_excess f in
              Currency.Fee.Signed.negate (Currency.Fee.Signed.of_unsigned fee)
          | Coinbase t -> Coinbase.fee_excess t

        let supply_increase = function
          | Payment _ | Fee_transfer _ -> Ok Currency.Amount.zero
          | Coinbase t -> Coinbase.supply_increase t
      end

      module Ledger_hash = struct
        include String

        let to_bytes : t -> string = fun t -> t
      end

      module Frozen_ledger_hash = struct
        include Ledger_hash

        let of_ledger_hash = Fn.id
      end

      module Ledger_proof_statement = struct
        module T = struct
          type t =
            { source: Ledger_hash.t
            ; target: Ledger_hash.t
            ; supply_increase: Currency.Amount.t
            ; fee_excess: Fee.Signed.t
            ; proof_type: [`Base | `Merge] }
          [@@deriving sexp, bin_io, compare, hash]

          let merge s1 s2 =
            let open Or_error.Let_syntax in
            let%bind _ =
              if Ledger_hash.equal s1.target s2.source then Ok ()
              else
                Or_error.errorf
                  !"Invalid merge: target: %s source %s"
                  s1.target s2.source
            in
            let%map fee_excess =
              Fee.Signed.add s1.fee_excess s2.fee_excess
              |> option "Error adding fees"
            and supply_increase =
              Currency.Amount.add s1.supply_increase s2.supply_increase
              |> option "Error adding supply increases"
            in
            { source= s1.source
            ; target= s2.target
            ; supply_increase
            ; fee_excess
            ; proof_type= `Merge }
        end

        include T
        include Comparable.Make (T)

        let gen =
          let open Quickcheck.Generator.Let_syntax in
          let%bind source = Ledger_hash.gen
          and target = Ledger_hash.gen
          and fee_excess = Fee.Signed.gen
          and supply_increase = Currency.Amount.gen in
          let%map proof_type =
            Quickcheck.Generator.bool
            >>| function true -> `Base | false -> `Merge
          in
          {source; target; supply_increase; fee_excess; proof_type}
      end

      module Proof = Ledger_proof_statement

      module Ledger_proof = struct
        (*A proof here is a statement *)
        include Ledger_proof_statement

        type ledger_hash = Ledger_hash.t

        let statement_target : Ledger_proof_statement.t -> ledger_hash =
         fun statement -> statement.target

        let underlying_proof = Fn.id

        let sok_digest _ = ()

        let statement = Fn.id

        let create ~statement ~sok_digest:_ ~proof:_ = statement
      end

      module Ledger_proof_verifier = struct
        let verify (_ : Ledger_proof.t) (_ : Ledger_proof_statement.t)
            ~message:_ : bool Deferred.t =
          return true
      end

      module Ledger = struct
        (*TODO: Test with a ledger that's more comprehensive*)
        type t = int ref [@@deriving sexp, bin_io, compare]

        type ledger_hash = Ledger_hash.t

        type transaction = Transaction.t [@@deriving sexp, bin_io]

        module Undo = struct
          type t = transaction [@@deriving sexp, bin_io]

          let transaction t = Ok t
        end

        let create : unit -> t = fun () -> ref 0

        let copy : t -> t = fun t -> ref !t

        let merkle_root : t -> ledger_hash = fun t -> Int.to_string !t

        let num_accounts _ = 0

        let apply_transaction : t -> Undo.t -> Undo.t Or_error.t =
         fun t s ->
          match s with
          | Payment t' ->
              t := !t + fst t' ;
              Or_error.return (Transaction.Payment t')
          | Fee_transfer f ->
              let t' = Fee_transfer.fee_excess_int f in
              t := !t + t' ;
              Or_error.return (Transaction.Fee_transfer f)
          | Coinbase c ->
              t := !t + Currency.Amount.to_int c.amount ;
              Or_error.return (Transaction.Coinbase c)

<<<<<<< HEAD
        let undo_super_transaction : t -> super_transaction -> unit Or_error.t
            =
=======
        let undo_transaction : t -> transaction -> unit Or_error.t =
>>>>>>> 826d25a1
         fun t s ->
          let v =
            match s with
            | Payment t' -> fst t'
            | Fee_transfer f -> Fee_transfer.fee_excess_int f
            | Coinbase c -> Currency.Amount.to_int c.amount
          in
          t := !t - v ;
          Or_error.return ()

<<<<<<< HEAD
        let undo t (txn : Undo.t) = undo_super_transaction t txn
=======
        let undo t (txn : Undo.t) = undo_transaction t txn
>>>>>>> 826d25a1
      end

      module Sparse_ledger = struct
        type t = int [@@deriving sexp, bin_io]

        let of_ledger_subset_exn :
            Ledger.t -> Compressed_public_key.t list -> t =
         fun ledger _ -> !ledger

        let merkle_root t = Ledger.merkle_root (ref t)

        let apply_transaction_exn t txn =
          let l : Ledger.t = ref t in
          Or_error.ok_exn (Ledger.apply_transaction l txn) |> ignore ;
          !l
      end

      module Ledger_builder_aux_hash = struct
        include String

        let of_bytes : string -> t = fun s -> s
      end

      module Ledger_builder_hash = struct
        include String

        type ledger_hash = Ledger_hash.t

        type ledger_builder_aux_hash = Ledger_builder_aux_hash.t

        let of_aux_and_ledger_hash :
            ledger_builder_aux_hash -> ledger_hash -> t =
         fun ah h -> ah ^ h
      end

      module Completed_work = struct
        let proofs_length = 2

        type proof = Ledger_proof.t [@@deriving sexp, bin_io, compare]

        type statement = Ledger_proof_statement.t
        [@@deriving sexp, bin_io, compare, hash]

        type fee = Fee.Unsigned.t [@@deriving sexp, bin_io, compare]

        type public_key = Compressed_public_key.t
        [@@deriving sexp, bin_io, compare]

        module T = struct
          type t = {fee: fee; proofs: proof list; prover: public_key}
          [@@deriving sexp, bin_io, compare]
        end

        include T

        module Statement = struct
          module T = struct
            type t = statement list [@@deriving sexp, bin_io, compare, hash]
          end

          include T
          include Hashable.Make_binable (T)

          let gen =
            Quickcheck.Generator.list_with_length proofs_length
              Ledger_proof_statement.gen
        end

        type unchecked = t

        module Checked = struct
          include T

          let create_unsafe = Fn.id
        end

        let forget : Checked.t -> t =
         fun {Checked.fee= f; proofs= p; prover= pr} ->
          {fee= f; proofs= p; prover= pr}
      end

      module Ledger_builder_diff = struct
        type completed_work = Completed_work.t
        [@@deriving sexp, bin_io, compare]

        type completed_work_checked = Completed_work.Checked.t
        [@@deriving sexp, bin_io, compare]

        type payment = Payment.t [@@deriving sexp, bin_io, compare]

        type payment_with_valid_signature = Payment.With_valid_signature.t
        [@@deriving sexp, bin_io, compare]

        type public_key = Compressed_public_key.t
        [@@deriving sexp, bin_io, compare]

        type ledger_builder_hash = Ledger_builder_hash.t
        [@@deriving sexp, bin_io, compare]

        module At_most_two = struct
          type 'a t =
            | Zero
            | One of 'a option
            | Two of ('a * 'a option) option
          [@@deriving sexp, bin_io]

          let increase t ws =
            match (t, ws) with
            | Zero, [] -> Ok (One None)
            | Zero, [a] -> Ok (One (Some a))
            | One _, [] -> Ok (Two None)
            | One _, [a] -> Ok (Two (Some (a, None)))
            | One _, [a; a'] -> Ok (Two (Some (a', Some a)))
            | _ -> Or_error.error_string "Error incrementing coinbase parts"
        end

        module At_most_one = struct
          type 'a t = Zero | One of 'a option [@@deriving sexp, bin_io]

          let increase t ws =
            match (t, ws) with
            | Zero, [] -> Ok (One None)
            | Zero, [a] -> Ok (One (Some a))
            | _ -> Or_error.error_string "Error incrementing coinbase parts"
        end

        type diff =
          {completed_works: completed_work list; payments: payment list}
        [@@deriving sexp, bin_io]

        type diff_with_at_most_two_coinbase =
          {diff: diff; coinbase_parts: completed_work At_most_two.t}
        [@@deriving sexp, bin_io]

        type diff_with_at_most_one_coinbase =
          {diff: diff; coinbase_added: completed_work At_most_one.t}
        [@@deriving sexp, bin_io]

        type pre_diffs =
          ( diff_with_at_most_one_coinbase
          , diff_with_at_most_two_coinbase * diff_with_at_most_one_coinbase )
          Either.t
        [@@deriving sexp, bin_io]

        type t =
          { pre_diffs: pre_diffs
          ; prev_hash: ledger_builder_hash
          ; creator: public_key }
        [@@deriving sexp, bin_io]

        module With_valid_signatures_and_proofs = struct
          type diff =
            { completed_works: completed_work_checked list
            ; payments: payment_with_valid_signature list }
          [@@deriving sexp]

          type diff_with_at_most_two_coinbase =
            {diff: diff; coinbase_parts: completed_work_checked At_most_two.t}
          [@@deriving sexp]

          type diff_with_at_most_one_coinbase =
            {diff: diff; coinbase_added: completed_work_checked At_most_one.t}
          [@@deriving sexp]

          type pre_diffs =
            ( diff_with_at_most_one_coinbase
            , diff_with_at_most_two_coinbase * diff_with_at_most_one_coinbase
            )
            Either.t
          [@@deriving sexp, bin_io]

          type t =
            { pre_diffs: pre_diffs
            ; prev_hash: ledger_builder_hash
            ; creator: public_key }
          [@@deriving sexp]

          let payments t =
            Either.value_map t.pre_diffs
              ~first:(fun d -> d.diff.payments)
              ~second:(fun d -> (fst d).diff.payments @ (snd d).diff.payments)
        end

        let forget_diff
            {With_valid_signatures_and_proofs.completed_works; payments} =
          { completed_works= List.map ~f:Completed_work.forget completed_works
          ; payments= (payments :> Payment.t list) }

        let forget_work_opt = Option.map ~f:Completed_work.forget

        let forget_pre_diff_with_at_most_two
            {With_valid_signatures_and_proofs.diff; coinbase_parts} =
          let forget_cw =
            match coinbase_parts with
            | At_most_two.Zero -> At_most_two.Zero
            | One cw -> One (forget_work_opt cw)
            | Two cw_pair ->
                Two
                  (Option.map cw_pair ~f:(fun (cw, cw_opt) ->
                       (Completed_work.forget cw, forget_work_opt cw_opt) ))
          in
          {diff= forget_diff diff; coinbase_parts= forget_cw}

        let forget_pre_diff_with_at_most_one
            {With_valid_signatures_and_proofs.diff; coinbase_added} =
          let forget_cw =
            match coinbase_added with
            | At_most_one.Zero -> At_most_one.Zero
            | One cw -> One (forget_work_opt cw)
          in
          {diff= forget_diff diff; coinbase_added= forget_cw}

        let forget (t : With_valid_signatures_and_proofs.t) =
          { pre_diffs=
              Either.map t.pre_diffs ~first:forget_pre_diff_with_at_most_one
                ~second:(fun d ->
                  ( forget_pre_diff_with_at_most_two (fst d)
                  , forget_pre_diff_with_at_most_one (snd d) ) )
          ; prev_hash= t.prev_hash
          ; creator= t.creator }

<<<<<<< HEAD
        let transactions (t : t) =
=======
        let payments (t : t) =
>>>>>>> 826d25a1
          Either.value_map t.pre_diffs
            ~first:(fun d -> d.diff.payments)
            ~second:(fun d -> (fst d).diff.payments @ (snd d).diff.payments)
      end

      module Config = struct
        let transaction_capacity_log_2 = 7
      end

      let check :
             Completed_work.t
          -> Completed_work.statement list
          -> Completed_work.Checked.t option Deferred.t =
       fun {fee= f; proofs= p; prover= pr} _ ->
        Deferred.return
        @@ Some {Completed_work.Checked.fee= f; proofs= p; prover= pr}
    end

    module Lb = Make (Test_input1)

    let self_pk = "me"

    let stmt_to_work (stmts : Test_input1.Completed_work.Statement.t) :
        Test_input1.Completed_work.Checked.t option =
      let prover =
        List.fold stmts ~init:"P" ~f:(fun p stmt -> p ^ stmt.target)
      in
      Some
        { Test_input1.Completed_work.Checked.fee= Fee.Unsigned.of_int 1
        ; proofs= stmts
        ; prover }

    let create_and_apply lb logger txns stmt_to_work =
      let diff, _, _ =
        Lb.create_diff lb ~self:self_pk ~logger ~transactions_by_fee:txns
          ~get_completed_work:stmt_to_work
      in
      let%map ledger_proof =
        Lb.apply lb (Test_input1.Ledger_builder_diff.forget diff) ~logger
      in
      (ledger_proof, Test_input1.Ledger_builder_diff.forget diff)

    let txns n f g = List.zip_exn (List.init n ~f) (List.init n ~f:g)

    let coinbase_added_first_prediff = function
      | Test_input1.Ledger_builder_diff.At_most_two.Zero -> 0
      | One _ -> 1
      | _ -> 2

    let coinbase_added_second_prediff = function
      | Test_input1.Ledger_builder_diff.At_most_one.Zero -> 0
      | _ -> 1

    let coinbase_added (diff : Test_input1.Ledger_builder_diff.t) =
      match diff.pre_diffs with
      | First d -> coinbase_added_second_prediff d.coinbase_added
      | Second (d1, d2) ->
          let x = coinbase_added_first_prediff d1.coinbase_parts in
          let y = coinbase_added_second_prediff d2.coinbase_added in
          x + y

    let assert_at_least_coinbase_added txns cb = assert (txns > 0 || cb > 0)

    let expected_ledger no_txns_included txns_sent old_ledger =
      old_ledger
      + Currency.Amount.to_int Protocols.Coda_praos.coinbase_amount
      + List.sum
          (module Int)
          (List.take txns_sent no_txns_included)
          ~f:(fun (t, fee) -> t + fee)

    let%test_unit "Max throughput" =
      (*Always at worst case number of provers*)
      let logger = Logger.create () in
      let p = Int.pow 2 (Test_input1.Config.transaction_capacity_log_2 + 1) in
      let g = Int.gen_incl 1 p in
      let initial_ledger = ref 0 in
      let lb = Lb.create ~ledger:initial_ledger in
      Quickcheck.test g ~trials:1000 ~f:(fun _ ->
          Async.Thread_safe.block_on_async_exn (fun () ->
              let open Deferred.Let_syntax in
              let old_ledger = !(Lb.ledger lb) in
              let all_ts =
                txns (p / 2) (fun x -> (x + 1) * 100) (fun _ -> 4)
              in
              let%map proof, diff =
                create_and_apply lb logger (Sequence.of_list all_ts)
                  stmt_to_work
              in
              let fee_excess =
                Option.value_map ~default:Currency.Fee.Signed.zero
                  (Or_error.ok_exn proof) ~f:(fun proof ->
                    let stmt = Test_input1.Ledger_proof.statement proof in
                    stmt.fee_excess )
              in
              (*fee_excess at the top should always be zero*)
              assert (
                Currency.Fee.Signed.equal fee_excess Currency.Fee.Signed.zero
              ) ;
              let cb = coinbase_added diff in
              (*At worst case number of provers coinbase should not be split more than two times*)
              assert (cb > 0 && cb < 3) ;
              let x =
                List.length (Test_input1.Ledger_builder_diff.payments diff)
              in
              assert_at_least_coinbase_added x cb ;
              let expected_value = expected_ledger x all_ts old_ledger in
              assert (!(Lb.ledger lb) = expected_value) ) )

    let%test_unit "Be able to include random number of payments" =
      (*Always at worst case number of provers*)
      Backtrace.elide := false ;
      let logger = Logger.create () in
      let p = Int.pow 2 (Test_input1.Config.transaction_capacity_log_2 + 1) in
      let g = Int.gen_incl 1 p in
      let initial_ledger = ref 0 in
      let lb = Lb.create ~ledger:initial_ledger in
      Quickcheck.test g ~trials:1000 ~f:(fun i ->
          Async.Thread_safe.block_on_async_exn (fun () ->
              let open Deferred.Let_syntax in
              let old_ledger = !(Lb.ledger lb) in
              let all_ts = txns p (fun x -> (x + 1) * 100) (fun _ -> 4) in
              let ts = List.take all_ts i in
              let%map proof, diff =
                create_and_apply lb logger (Sequence.of_list ts) stmt_to_work
              in
              let fee_excess =
                Option.value_map ~default:Currency.Fee.Signed.zero
                  (Or_error.ok_exn proof) ~f:(fun proof ->
                    let stmt = Test_input1.Ledger_proof.statement proof in
                    stmt.fee_excess )
              in
              (*fee_excess at the top should always be zero*)
              assert (
                Currency.Fee.Signed.equal fee_excess Currency.Fee.Signed.zero
              ) ;
              let cb = coinbase_added diff in
              (*At worst case number of provers coinbase should not be split more than two times*)
              assert (cb > 0 && cb < 3) ;
              let x =
                List.length (Test_input1.Ledger_builder_diff.payments diff)
              in
              assert_at_least_coinbase_added x cb ;
              let expected_value = expected_ledger x all_ts old_ledger in
              assert (!(Lb.ledger lb) = expected_value) ) )

<<<<<<< HEAD
    let%test_unit "Random workspec chunk doesn't send same things again" =
      (*Always at worst case number of provers*)
      let logger = Logger.create () in
      Backtrace.elide := false ;
      let p = Int.pow 2 (Test_input1.Config.transaction_capacity_log_2 + 1) in
      let g = Int.gen_incl 1 p in
      let initial_ledger = ref 0 in
      let lb = Lb.create ~ledger:initial_ledger ~self:self_pk in
      let module S = Test_input1.Ledger_proof_statement.Set in
      Quickcheck.test g ~trials:100 ~f:(fun i ->
          Async.Thread_safe.block_on_async_exn (fun () ->
              let open Deferred.Let_syntax in
              let all_ts = txns p (fun x -> (x + 1) * 100) (fun _ -> 4) in
              let ts = List.take all_ts i in
              let%map _, _ =
                create_and_apply lb logger (Sequence.of_list ts) stmt_to_work
              in
              (* A bit of a roundabout way to check, but essentially, if it
               * does not give repeats then our loop will not iterate more than
               * parallelism times. See random work description for
               * explanation. *)
              let rec go i seen =
                [%test_result: Bool.t]
                  ~message:"Exceeded time expected to exhaust random_work"
                  ~expect:true (i <= p) ;
                let maybe_stuff, seen =
                  Lb.Coordinator.random_work_spec_chunk lb seen
                in
                match maybe_stuff with None -> () | Some _ -> go (i + 1) seen
              in
              go 0 Lb.Coordinator.State.init ) )

    let%test_unit "Be able to include random number of transactions (One \
                   prover)" =
=======
    let%test_unit "Be able to include random number of payments (One prover)" =
>>>>>>> 826d25a1
      let get_work (stmts : Test_input1.Completed_work.Statement.t) :
          Test_input1.Completed_work.Checked.t option =
        Some
          { Test_input1.Completed_work.Checked.fee= Fee.Unsigned.of_int 1
          ; proofs= stmts
          ; prover= "P" }
      in
      Backtrace.elide := false ;
      let logger = Logger.create () in
      let p = Int.pow 2 (Test_input1.Config.transaction_capacity_log_2 + 1) in
      let g = Int.gen_incl 1 p in
      let initial_ledger = ref 0 in
      let lb = Lb.create ~ledger:initial_ledger in
      Quickcheck.test g ~trials:1000 ~f:(fun i ->
          Async.Thread_safe.block_on_async_exn (fun () ->
              let open Deferred.Let_syntax in
              let old_ledger = !(Lb.ledger lb) in
              let all_ts = txns p (fun x -> (x + 1) * 100) (fun _ -> 4) in
              let ts = List.take all_ts i in
              let%map proof, diff =
                create_and_apply lb logger (Sequence.of_list ts) get_work
              in
              let fee_excess =
                Option.value_map ~default:Currency.Fee.Signed.zero
                  (Or_error.ok_exn proof) ~f:(fun proof ->
                    let stmt = Test_input1.Ledger_proof.statement proof in
                    stmt.fee_excess )
              in
              (*fee_excess at the top should always be zero*)
              assert (
                Currency.Fee.Signed.equal fee_excess Currency.Fee.Signed.zero
              ) ;
              let cb = coinbase_added diff in
              (*With just one prover, coinbase should never be split*)
              assert (cb = 1) ;
              let x =
                List.length (Test_input1.Ledger_builder_diff.payments diff)
              in
              assert_at_least_coinbase_added x cb ;
              let expected_value = expected_ledger x all_ts old_ledger in
              assert (!(Lb.ledger lb) = expected_value) ) )

    let%test_unit "Reproduce invalid statement error" =
      (*Always at worst case number of provers*)
      Backtrace.elide := false ;
      let get_work (stmts : Test_input1.Completed_work.Statement.t) :
          Test_input1.Completed_work.Checked.t option =
        Some
          { Test_input1.Completed_work.Checked.fee= Fee.Unsigned.zero
          ; proofs= stmts
          ; prover= "P" }
      in
      let logger = Logger.create () in
      let txns =
        List.init 6 ~f:(fun _ -> [])
        @ [[(1, 0); (1, 0); (1, 0)]] @ [[(1, 0); (1, 0)]] @ [[(1, 0); (1, 0)]]
      in
      let ledger = ref 0 in
      let lb = Lb.create ~ledger in
      Async.Thread_safe.block_on_async_exn (fun () ->
          Deferred.List.fold ~init:() txns ~f:(fun _ ts ->
              let%map _ =
                create_and_apply lb logger (Sequence.of_list ts) get_work
              in
              () ) )

    let%test_unit "Snarked ledger" =
      Backtrace.elide := false ;
      let logger = Logger.create () in
      let p = Int.pow 2 (Test_input1.Config.transaction_capacity_log_2 + 1) in
      let g = Int.gen_incl 1 p in
      let initial_ledger = ref 0 in
      let lb = Lb.create ~ledger:initial_ledger in
      let expected_snarked_ledger = ref 0 in
      Quickcheck.test g ~trials:50 ~f:(fun i ->
          Async.Thread_safe.block_on_async_exn (fun () ->
              let open Deferred.Let_syntax in
              let _old_ledger = !(Lb.ledger lb) in
              let all_ts = txns p (fun x -> (x + 1) * 100) (fun _ -> 4) in
              let ts = List.take all_ts i in
              let%map proof, _ =
                create_and_apply lb logger (Sequence.of_list ts) stmt_to_work
              in
              let last_snarked_ledger, snarked_ledger_hash =
                Option.value_map
                  ~default:
                    ( !expected_snarked_ledger
                    , Int.to_string !expected_snarked_ledger )
                  ~f:(fun p -> (Int.of_string p.target, p.target))
                  (Or_error.ok_exn proof)
              in
              expected_snarked_ledger := last_snarked_ledger ;
              let materialized_ledger =
                Or_error.ok_exn @@ Lb.snarked_ledger lb ~snarked_ledger_hash
              in
              assert (!expected_snarked_ledger = !materialized_ledger) ) )
  end )<|MERGE_RESOLUTION|>--- conflicted
+++ resolved
@@ -236,11 +236,7 @@
     ; prev_hash= t.prev_hash
     ; creator= t.creator }
 
-<<<<<<< HEAD
-  let transactions (t : t) =
-=======
   let payments (t : t) =
->>>>>>> 826d25a1
     Either.value_map t.pre_diffs
       ~first:(fun d -> d.diff.payments)
       ~second:(fun d -> (fst d).diff.payments @ (snd d).diff.payments)
@@ -257,13 +253,8 @@
      and type ledger_builder_hash := Inputs.Ledger_builder_hash.t
      and type public_key := Inputs.Compressed_public_key.t
      and type ledger := Inputs.Ledger.t
-<<<<<<< HEAD
-     and type transaction_with_valid_signature :=
-                Inputs.Transaction.With_valid_signature.t
-=======
      and type payment_with_valid_signature :=
                 Inputs.Payment.With_valid_signature.t
->>>>>>> 826d25a1
      and type statement := Inputs.Completed_work.Statement.t
      and type completed_work := Inputs.Completed_work.Checked.t
      and type ledger_proof := Inputs.Ledger_proof.t
@@ -271,22 +262,11 @@
      and type sparse_ledger := Inputs.Sparse_ledger.t
      and type ledger_proof_statement := Inputs.Ledger_proof_statement.t
      and type ledger_proof_statement_set := Inputs.Ledger_proof_statement.Set.t
-<<<<<<< HEAD
-     and type super_transaction := Inputs.Super_transaction.t
-end = struct
-  open Inputs
-
-  module Super_transaction_with_witness = struct
-=======
      and type transaction := Inputs.Transaction.t
 end = struct
   open Inputs
 
-  type 'a with_statement = 'a * Ledger_proof_statement.t
-  [@@deriving sexp, bin_io]
-
   module Transaction_with_witness = struct
->>>>>>> 826d25a1
     (* TODO: The statement is redundant here - it can be computed from the witness and the transaction *)
     type t =
       { transaction_with_info: Ledger.Undo.t
@@ -300,13 +280,8 @@
   end
 
   type job =
-<<<<<<< HEAD
     ( Ledger_proof_with_sok_message.t
-    , Super_transaction_with_witness.t )
-=======
-    ( Ledger_proof.t with_statement
     , Transaction_with_witness.t )
->>>>>>> 826d25a1
     Parallel_scan.Available_job.t
   [@@deriving sexp_of]
 
@@ -318,13 +293,8 @@
   module Aux = struct
     module T = struct
       type t =
-<<<<<<< HEAD
         ( Ledger_proof_with_sok_message.t
-        , Super_transaction_with_witness.t )
-=======
-        ( Ledger_proof.t with_statement
         , Transaction_with_witness.t )
->>>>>>> 826d25a1
         Parallel_scan.State.t
       [@@deriving sexp, bin_io]
     end
@@ -333,36 +303,31 @@
 
     let hash_to_string scan_state =
       ( Parallel_scan.State.hash scan_state
-<<<<<<< HEAD
           (Binable.to_string (module Ledger_proof_with_sok_message))
-          (Binable.to_string (module Super_transaction_with_witness))
-=======
-          (Binable.to_string (module Snark_with_statement))
           (Binable.to_string (module Transaction_with_witness))
->>>>>>> 826d25a1
         :> string )
 
     let hash t = Ledger_builder_aux_hash.of_bytes (hash_to_string t)
 
     let create_expected_statement
-        {Super_transaction_with_witness.transaction_with_info; witness; _} =
+        {Transaction_with_witness.transaction_with_info; witness; _} =
       let open Or_error.Let_syntax in
       let source =
         Frozen_ledger_hash.of_ledger_hash @@ Sparse_ledger.merkle_root witness
       in
       let%bind transaction =
-        Ledger.Undo.super_transaction transaction_with_info
+        Ledger.Undo.transaction transaction_with_info
       in
       let%bind after =
         Or_error.try_with (fun () ->
-            Sparse_ledger.apply_super_transaction_exn witness transaction )
+            Sparse_ledger.apply_transaction_exn witness transaction )
       in
       let target =
         Frozen_ledger_hash.of_ledger_hash @@ Sparse_ledger.merkle_root after
       in
-      let%bind fee_excess = Super_transaction.fee_excess transaction in
+      let%bind fee_excess = Transaction.fee_excess transaction in
       let%map supply_increase =
-        Super_transaction.supply_increase transaction
+        Transaction.supply_increase transaction
       in
       { Ledger_proof_statement.source
       ; target
@@ -401,7 +366,6 @@
                   Or_error.error_string (write_error "Bad merge proof")
                 else f () )
           in
-<<<<<<< HEAD
           let open Or_error.Let_syntax in
           with_error "Bad merge proof" ~f:(fun () ->
               match acc with
@@ -502,61 +466,6 @@
             clarify_error
               (Fee.Signed.equal Fee.Signed.zero fee_excess)
               "nonzero fee excess"
-=======
-          let res =
-            Parallel_scan.State.fold_chronological t ~init:None
-              ~f:(fun acc_statement job ->
-                match job with
-                | Merge (None, Some (_, s)) | Merge (Some (_, s), None) ->
-                    merge_acc acc_statement s
-                | Merge (None, None) -> acc_statement
-                | Merge (Some (_, s1), Some (_, s2)) ->
-                    merge_acc acc_statement (merge s1 s2)
-                | Base None -> acc_statement
-                | Base
-                    (Some
-                      { Transaction_with_witness.transaction_with_info
-                      ; statement
-                      ; witness }) ->
-                    let source =
-                      Frozen_ledger_hash.of_ledger_hash
-                      @@ Sparse_ledger.merkle_root witness
-                    in
-                    let transaction =
-                      ok_or_return
-                      @@ Ledger.Undo.transaction transaction_with_info
-                    in
-                    let after =
-                      Or_error.try_with (fun () ->
-                          Sparse_ledger.apply_transaction_exn witness
-                            transaction )
-                      |> ok_or_return
-                    in
-                    let target =
-                      Frozen_ledger_hash.of_ledger_hash
-                      @@ Sparse_ledger.merkle_root after
-                    in
-                    let expected_statement =
-                      { Ledger_proof_statement.source
-                      ; target
-                      ; fee_excess=
-                          ok_or_return (Transaction.fee_excess transaction)
-                      ; supply_increase=
-                          ok_or_return
-                            (Transaction.supply_increase transaction)
-                      ; proof_type= `Base }
-                    in
-                    if
-                      Ledger_proof_statement.equal statement expected_statement
-                    then merge_acc acc_statement statement
-                    else
-                      return
-                        (Error
-                           (`Error
-                             (Error.of_string
-                                "Ledger_builder.scan_statement: Bad base \
-                                 statement"))) )
->>>>>>> 826d25a1
           in
           ()
     end
@@ -604,100 +513,6 @@
 
   let chunks_of xs ~n = List.groupi xs ~break:(fun i _ _ -> i mod n = 0)
 
-<<<<<<< HEAD
-  module Coordinator = struct
-    module Job_status = struct
-      type t = Assigned of Time.t
-
-      let max_age = Time.Span.of_min 2.
-
-      let is_old t ~now =
-        match t with Assigned at_time ->
-          let delta = Time.diff now at_time in
-          Time.Span.( > ) delta max_age
-    end
-
-    module State = struct
-      module Seen_key = struct
-        module T = struct
-          type t = Ledger_proof_statement.t * Ledger_proof_statement.t option
-          [@@deriving compare, sexp]
-        end
-
-        include T
-        include Comparable.Make (T)
-      end
-
-      type t = Job_status.t Seen_key.Map.t
-
-      let init = Seen_key.Map.empty
-
-      let remove_old_assignments t =
-        let now = Time.now () in
-        Map.filter t ~f:(fun status -> not (Job_status.is_old status ~now))
-    end
-
-    let random_work_spec_chunk t (state : State.t) =
-      let state = State.remove_old_assignments state in
-      let all_jobs = Parallel_scan.next_jobs ~state:t.scan_state in
-      let module A = Parallel_scan.Available_job in
-      let canonical_statement_of_job = function
-        | A.Base {Super_transaction_with_witness.statement; _} -> statement
-        | A.Merge ((p1, _), (p2, _)) ->
-            Ledger_proof_statement.merge
-              (Ledger_proof.statement p1)
-              (Ledger_proof.statement p2)
-            |> Or_error.ok_exn
-      in
-      let single_spec (job : job) =
-        match job with
-        | A.Base d ->
-            let transaction =
-              Or_error.ok_exn
-              @@ Ledger.Undo.super_transaction d.transaction_with_info
-            in
-            Snark_work_lib.Work.Single.Spec.Transition
-              (d.statement, transaction, d.witness)
-        | A.Merge ((p1, _), (p2, _)) ->
-            let s1 = Ledger_proof.statement p1
-            and s2 = Ledger_proof.statement p2 in
-            let merged =
-              Ledger_proof_statement.merge s1 s2 |> Or_error.ok_exn
-            in
-            Snark_work_lib.Work.Single.Spec.Merge (merged, p1, p2)
-      in
-      let all_jobs_paired =
-        let pairs = chunks_of all_jobs ~n:2 in
-        List.map pairs ~f:(fun js ->
-            match js with
-            | [j] -> (j, None)
-            | [j1; j2] -> (j1, Some j2)
-            | _ -> failwith "error pairing jobs" )
-      in
-      let statement_pair = function
-        | j, None -> (canonical_statement_of_job j, None)
-        | j1, Some j2 ->
-            ( canonical_statement_of_job j1
-            , Some (canonical_statement_of_job j2) )
-      in
-      let unseen_jobs =
-        List.filter all_jobs_paired ~f:(fun js ->
-            not @@ Map.mem state (statement_pair js) )
-      in
-      let pair_to_list = function
-        | j, Some j' -> List.map [j; j'] ~f:single_spec
-        | j, None -> [single_spec j]
-      in
-      match unseen_jobs with
-      | [] -> (None, state)
-      | _ ->
-          let i = Random.int (List.length unseen_jobs) in
-          let x = List.nth_exn unseen_jobs i in
-          ( Some (pair_to_list x)
-          , Map.set state ~key:(statement_pair x)
-              ~data:(Assigned (Time.now ())) )
-  end
-=======
   let sequence_chunks_of seq ~n =
     Sequence.unfold_step ~init:([], 0, seq) ~f:(fun (acc, i, seq) ->
         if i = n then Yield (List.rev acc, ([], 0, seq))
@@ -722,8 +537,9 @@
           in
           Snark_work_lib.Work.Single.Spec.Transition
             (d.statement, transaction, d.witness)
-      | A.Merge ((p1, s1), (p2, s2)) ->
-          let merged = Ledger_proof_statement.merge s1 s2 |> Or_error.ok_exn in
+      | A.Merge ((p1, _), (p2, _)) ->
+          let merged = Ledger_proof_statement.merge (Ledger_proof.statement p1) 
+          (Ledger_proof.statement p2) |> Or_error.ok_exn in
           Snark_work_lib.Work.Single.Spec.Merge (merged, p1, p2)
     in
     let all_jobs_paired =
@@ -739,7 +555,6 @@
       | j, None -> (single_spec j, None)
     in
     List.map all_jobs_paired ~f:job_pair_to_work_spec_pair
->>>>>>> 826d25a1
 
   let aux {scan_state; _} = scan_state
 
@@ -804,13 +619,8 @@
     | Error `Empty -> `Empty
     | Error (`Error e) -> failwithf !"statement_exn: %{sexp:Error.t}" e ()
 
-<<<<<<< HEAD
-  let of_aux_and_ledger ~snarked_ledger_hash ~public_key ~ledger ~aux =
+  let of_aux_and_ledger ~snarked_ledger_hash ~ledger ~aux =
     let open Deferred.Or_error.Let_syntax in
-=======
-  let of_aux_and_ledger ~snarked_ledger_hash ~ledger ~aux =
-    let open Or_error.Let_syntax in
->>>>>>> 826d25a1
     let verify_snarked_ledger t snarked_ledger_hash =
       match snarked_ledger t ~snarked_ledger_hash with
       | Ok _ -> Ok ()
@@ -819,19 +629,14 @@
             ( "Error verifying snarked ledger hash from the ledger.\n"
             ^ Error.to_string_hum e )
     in
-    let t = {ledger; scan_state= aux; public_key} in
+    let t = {ledger; scan_state= aux} in
     let%bind () =
       Aux.Statement_scaner_with_proofs.check_invariants aux "Ledger_hash.of_aux_and_ledger" ledger
         (Some snarked_ledger_hash)
     in
-<<<<<<< HEAD
     let%map () =
       Deferred.return @@ verify_snarked_ledger t snarked_ledger_hash
     in
-=======
-    let t = {ledger; scan_state= aux} in
-    let%map () = verify_snarked_ledger t snarked_ledger_hash in
->>>>>>> 826d25a1
     t
 
   let copy {scan_state; ledger} =
@@ -884,15 +689,10 @@
         ; fee_excess
         ; proof_type= `Merge }
 
-<<<<<<< HEAD
   let completed_work_to_scanable_work (job : job) (fee, current_proof, prover)
       : parallel_scan_completed_job Or_error.t =
     let sok_digest = Ledger_proof.sok_digest current_proof
     and proof = Ledger_proof.underlying_proof current_proof in
-=======
-  let completed_work_to_scanable_work (job : job) (proof : Ledger_proof.t) :
-      parallel_scan_completed_job Or_error.t =
->>>>>>> 826d25a1
     match job with
     | Base {statement; _} ->
         let ledger_proof = Ledger_proof.create ~statement ~sok_digest ~proof in
@@ -927,14 +727,8 @@
   let total_proofs (works : Completed_work.t list) =
     List.sum (module Int) works ~f:(fun w -> List.length w.proofs)
 
-<<<<<<< HEAD
   let fill_in_completed_work (state : Aux.t) (works : Completed_work.t list) :
       Ledger_proof.t option Or_error.t =
-=======
-  let fill_in_completed_work (state : scan_state)
-      (works : Completed_work.t list) :
-      Ledger_proof.t with_statement option Or_error.t =
->>>>>>> 826d25a1
     let open Or_error.Let_syntax in
     let%bind next_jobs =
       Parallel_scan.next_k_jobs ~state ~k:(total_proofs works)
@@ -1007,11 +801,7 @@
             { Result_with_rollback.result= Ok (List.rev acc)
             ; rollback= Call (fun () -> undo_transactions processed) }
       | t :: ts -> (
-<<<<<<< HEAD
-        match apply_super_transaction_and_get_witness ledger t with
-=======
         match apply_transaction_and_get_witness ledger t with
->>>>>>> 826d25a1
         | Error e ->
             undo_transactions processed ;
             Result_with_rollback.error e
@@ -1121,11 +911,7 @@
         let amt = Currency.Amount.of_fee w1.fee in
         two_parts amt (Some w1) w2
 
-<<<<<<< HEAD
-  let fee_remainder (payments : Transaction.With_valid_signature.t list)
-=======
   let fee_remainder (payments : Payment.With_valid_signature.t list)
->>>>>>> 826d25a1
       completed_works =
     let open Or_error.Let_syntax in
     let%bind budget =
@@ -1136,9 +922,6 @@
     in
     option "budget did not suffice" (Fee.Unsigned.sub budget work_fee)
 
-<<<<<<< HEAD
-  let apply_pre_diff t coinbase_parts (diff : Ledger_builder_diff.diff) =
-=======
   module Prediff_info = struct
     type ('data, 'work) t =
       { data: 'data
@@ -1150,7 +933,6 @@
 
   let apply_pre_diff t coinbase_parts proposer
       (diff : Ledger_builder_diff.diff) =
->>>>>>> 826d25a1
     let open Result_with_rollback.Let_syntax in
     let%bind payments =
       let%map payments' =
@@ -1200,11 +982,7 @@
     ; coinbase_parts_count= List.length coinbase }
 
   (* TODO: when we move to a disk-backed db, this should call "Ledger.commit_changes" at the end. *)
-<<<<<<< HEAD
-  let apply_diff t (diff : Ledger_builder_diff.t) =
-=======
   let apply_diff t (diff : Ledger_builder_diff.t) ~logger =
->>>>>>> 826d25a1
     let open Result_with_rollback.Let_syntax in
     let apply_pre_diff_with_at_most_two
         (pre_diff1 : Ledger_builder_diff.diff_with_at_most_two_coinbase) =
@@ -1269,30 +1047,20 @@
       verify_scan_state_after_apply t.ledger t.scan_state
       |> Result_with_rollback.of_or_error
     in
-<<<<<<< HEAD
-    res_opt
-=======
     Logger.info logger
       "Block info: No of transactions included:%d Coinbase parts:%d Work \
        count:%d"
       payments_count cb_parts_count (List.length works) ;
-    Option.map res_opt ~f:(fun (snark, _stmt) -> snark)
->>>>>>> 826d25a1
+    res_opt
 
   let apply t witness ~logger =
     Result_with_rollback.run (apply_diff t witness ~logger)
 
   let forget_work_opt = Option.map ~f:Completed_work.forget
 
-<<<<<<< HEAD
-  let apply_pre_diff_unchecked t coinbase_parts
-      (diff : Ledger_builder_diff.With_valid_signatures_and_proofs.diff) =
-    let payments = diff.transactions in
-=======
   let apply_pre_diff_unchecked t coinbase_parts proposer
       (diff : Ledger_builder_diff.With_valid_signatures_and_proofs.diff) =
     let payments = diff.payments in
->>>>>>> 826d25a1
     let txn_works = List.map ~f:Completed_work.forget diff.completed_works in
     let coinbase_work =
       match coinbase_parts with
@@ -1371,21 +1139,6 @@
     Or_error.ok_exn (verify_scan_state_after_apply t.ledger t.scan_state) ;
     res_opt
 
-<<<<<<< HEAD
-  let sequence_chunks_of seq ~n =
-    Sequence.unfold_step ~init:([], 0, seq) ~f:(fun (acc, i, seq) ->
-        if i = n then Yield (List.rev acc, ([], 0, seq))
-        else
-          match Sequence.next seq with
-          | None -> Done
-          | Some (x, seq) -> (
-            (*allow a chunk of 1 proof as well*)
-            match Sequence.next seq with
-            | None -> Yield (List.rev (x :: acc), ([], 0, seq))
-            | _ -> Skip (x :: acc, i + 1, seq) ) )
-
-=======
->>>>>>> 826d25a1
   let work_to_do scan_state : Completed_work.Statement.t Sequence.t =
     let work_seq = Parallel_scan.next_jobs_sequence ~state:scan_state in
     sequence_chunks_of ~n:Completed_work.proofs_length
@@ -1445,13 +1198,8 @@
 
     let coinbase_added t = t.queue_consumption.coinbase_part_count > 0
 
-<<<<<<< HEAD
-    let add_transaction t ((txv : Transaction.With_valid_signature.t), undo) =
-      let tx = (txv :> Transaction.t) in
-=======
     let add_payment t ((txv : Payment.With_valid_signature.t), undo) =
       let tx = (txv :> Payment.t) in
->>>>>>> 826d25a1
       let open Or_error.Let_syntax in
       let%bind budget =
         option "overflow"
@@ -1495,13 +1243,8 @@
         in
         {t with queue_consumption; coinbase_parts}
 
-<<<<<<< HEAD
-    let enough_work_for_txn t (txv : Transaction.With_valid_signature.t) =
-      let tx = (txv :> Transaction.t) in
-=======
     let enough_work_for_payment t (txv : Payment.With_valid_signature.t) =
       let tx = (txv :> Payment.t) in
->>>>>>> 826d25a1
       let q =
         if Currency.Fee.equal (Payment.fee tx) Currency.Fee.zero then
           t.queue_consumption
@@ -1599,26 +1342,15 @@
     match Ledger.apply_transaction ledger (Payment txn) with
     | Error _ -> Ok resources
     | Ok undo -> (
-<<<<<<< HEAD
-      match Resources.add_transaction resources (txn, undo) with
-=======
       match Resources.add_payment resources (txn, undo) with
->>>>>>> 826d25a1
       | Ok resources -> Ok resources
       | Error e ->
           Or_error.ok_exn (Ledger.undo ledger undo) ;
           Error e )
 
   let txns_not_included (valid : Resources.t) (invalid : Resources.t) =
-<<<<<<< HEAD
-    let diff =
-      List.length invalid.transactions - List.length valid.transactions
-    in
-    if diff > 0 then List.take invalid.transactions diff else []
-=======
     let diff = List.length invalid.payments - List.length valid.payments in
     if diff > 0 then List.take invalid.payments diff else []
->>>>>>> 826d25a1
 
   let log_error_and_return_value logger err_val def_val =
     match err_val with
@@ -1629,13 +1361,8 @@
 
   let rec check_resources_add_txns logger get_completed_work ledger
       (valid : Resource_util.t) (current : Resource_util.t) =
-<<<<<<< HEAD
-    let add_transaction t ts ws =
-      let r_transaction =
-=======
     let add_payment t ts ws =
       let r_payment =
->>>>>>> 826d25a1
         log_error_and_return_value logger
           (add_payment ledger t current.resources)
           current.resources
@@ -1880,19 +1607,11 @@
           let _ = undo_txns ledger res.payments in
           First (make_diff_with_one res)
       | Second (res1, res2) ->
-<<<<<<< HEAD
-          let _ = undo_txns ledger (res2.transactions @ res1.transactions) in
-          Second (make_diff_with_two res1, make_diff_with_one res2) )
-
-  let create_diff t ~logger
-      ~(transactions_by_fee : Transaction.With_valid_signature.t Sequence.t)
-=======
           let _ = undo_txns ledger (res2.payments @ res1.payments) in
           Second (make_diff_with_two res1, make_diff_with_one res2) )
 
   let create_diff t ~self ~logger
       ~(transactions_by_fee : Payment.With_valid_signature.t Sequence.t)
->>>>>>> 826d25a1
       ~(get_completed_work :
          Completed_work.Statement.t -> Completed_work.Checked.t option) =
     (* TODO: Don't copy *)
@@ -2185,12 +1904,7 @@
               t := !t + Currency.Amount.to_int c.amount ;
               Or_error.return (Transaction.Coinbase c)
 
-<<<<<<< HEAD
-        let undo_super_transaction : t -> super_transaction -> unit Or_error.t
-            =
-=======
         let undo_transaction : t -> transaction -> unit Or_error.t =
->>>>>>> 826d25a1
          fun t s ->
           let v =
             match s with
@@ -2201,11 +1915,7 @@
           t := !t - v ;
           Or_error.return ()
 
-<<<<<<< HEAD
-        let undo t (txn : Undo.t) = undo_super_transaction t txn
-=======
         let undo t (txn : Undo.t) = undo_transaction t txn
->>>>>>> 826d25a1
       end
 
       module Sparse_ledger = struct
@@ -2427,11 +2137,7 @@
           ; prev_hash= t.prev_hash
           ; creator= t.creator }
 
-<<<<<<< HEAD
-        let transactions (t : t) =
-=======
         let payments (t : t) =
->>>>>>> 826d25a1
           Either.value_map t.pre_diffs
             ~first:(fun d -> d.diff.payments)
             ~second:(fun d -> (fst d).diff.payments @ (snd d).diff.payments)
@@ -2578,44 +2284,7 @@
               let expected_value = expected_ledger x all_ts old_ledger in
               assert (!(Lb.ledger lb) = expected_value) ) )
 
-<<<<<<< HEAD
-    let%test_unit "Random workspec chunk doesn't send same things again" =
-      (*Always at worst case number of provers*)
-      let logger = Logger.create () in
-      Backtrace.elide := false ;
-      let p = Int.pow 2 (Test_input1.Config.transaction_capacity_log_2 + 1) in
-      let g = Int.gen_incl 1 p in
-      let initial_ledger = ref 0 in
-      let lb = Lb.create ~ledger:initial_ledger ~self:self_pk in
-      let module S = Test_input1.Ledger_proof_statement.Set in
-      Quickcheck.test g ~trials:100 ~f:(fun i ->
-          Async.Thread_safe.block_on_async_exn (fun () ->
-              let open Deferred.Let_syntax in
-              let all_ts = txns p (fun x -> (x + 1) * 100) (fun _ -> 4) in
-              let ts = List.take all_ts i in
-              let%map _, _ =
-                create_and_apply lb logger (Sequence.of_list ts) stmt_to_work
-              in
-              (* A bit of a roundabout way to check, but essentially, if it
-               * does not give repeats then our loop will not iterate more than
-               * parallelism times. See random work description for
-               * explanation. *)
-              let rec go i seen =
-                [%test_result: Bool.t]
-                  ~message:"Exceeded time expected to exhaust random_work"
-                  ~expect:true (i <= p) ;
-                let maybe_stuff, seen =
-                  Lb.Coordinator.random_work_spec_chunk lb seen
-                in
-                match maybe_stuff with None -> () | Some _ -> go (i + 1) seen
-              in
-              go 0 Lb.Coordinator.State.init ) )
-
-    let%test_unit "Be able to include random number of transactions (One \
-                   prover)" =
-=======
     let%test_unit "Be able to include random number of payments (One prover)" =
->>>>>>> 826d25a1
       let get_work (stmts : Test_input1.Completed_work.Statement.t) :
           Test_input1.Completed_work.Checked.t option =
         Some
