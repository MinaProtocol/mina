(* parties_generators -- Quickcheck generators for zkApp transactions *)

open Core_kernel
open Mina_base
module Ledger = Mina_ledger.Ledger

type failure =
  | Invalid_account_precondition
  | Invalid_protocol_state_precondition
  | Update_not_permitted of
      [ `Delegate
      | `App_state
      | `Voting_for
      | `Verification_key
      | `Zkapp_uri
      | `Token_symbol
      | `Balance ]

let gen_account_precondition_from_account ?failure account =
  let open Quickcheck.Let_syntax in
  let { Account.Poly.balance; nonce; receipt_chain_hash; delegate; zkapp; _ } =
    account
  in
  (* choose constructor *)
  let%bind b = Quickcheck.Generator.bool in
  if b then
    (* Full *)
    let open Zkapp_basic in
    let%bind (predicate_account : Zkapp_precondition.Account.t) =
      let%bind balance =
        let%bind balance_change_int = Int.gen_uniform_incl 1 10_000_000 in
        let balance_change = Currency.Amount.of_int balance_change_int in
        let lower =
          match Currency.Balance.sub_amount balance balance_change with
          | None ->
              Currency.Balance.zero
          | Some bal ->
              bal
        in
        let upper =
          match Currency.Balance.add_amount balance balance_change with
          | None ->
              Currency.Balance.max_int
          | Some bal ->
              bal
        in
        Or_ignore.gen
          (return { Zkapp_precondition.Closed_interval.lower; upper })
      in
      let%bind nonce =
        let%bind balance_change_int = Int.gen_uniform_incl 1 100 in
        let balance_change = Account.Nonce.of_int balance_change_int in
        let lower =
          match Account.Nonce.sub nonce balance_change with
          | None ->
              Account.Nonce.zero
          | Some nonce ->
              nonce
        in
        let upper =
          (* Nonce.add doesn't check for overflow, so check here *)
          match Account.Nonce.(sub max_value) balance_change with
          | None ->
              (* unreachable *)
              failwith
                "gen_account_precondition_from: nonce subtraction failed \
                 unexpectedly"
          | Some n ->
              if Account.Nonce.( < ) n nonce then Account.Nonce.max_value
              else Account.Nonce.add nonce balance_change
        in
        Or_ignore.gen
          (return { Zkapp_precondition.Closed_interval.lower; upper })
      in
      let receipt_chain_hash = Or_ignore.Check receipt_chain_hash in
      let%bind delegate =
        match delegate with
        | None ->
            return Or_ignore.Ignore
        | Some pk ->
            Or_ignore.gen (return pk)
      in
      let%bind state, sequence_state, proved_state =
        match zkapp with
        | None ->
            let len = Pickles_types.Nat.to_int Zkapp_state.Max_state_size.n in
            (* won't raise, correct length given *)
            let state =
              Zkapp_state.V.of_list_exn
                (List.init len ~f:(fun _ -> Or_ignore.Ignore))
            in
            let sequence_state = Or_ignore.Ignore in
            let proved_state = Or_ignore.Ignore in
            return (state, sequence_state, proved_state)
        | Some { Zkapp_account.app_state; sequence_state; proved_state; _ } ->
            let state =
              Zkapp_state.V.map app_state ~f:(fun field ->
                  Quickcheck.random_value (Or_ignore.gen (return field)) )
            in
            let%bind sequence_state =
              (* choose a value from account sequence state *)
              let fields =
                Pickles_types.Vector.Vector_5.to_list sequence_state
              in
              let%bind ndx = Int.gen_uniform_incl 0 (List.length fields - 1) in
              return (Or_ignore.Check (List.nth_exn fields ndx))
            in
            let proved_state = Or_ignore.Check proved_state in
            return (state, sequence_state, proved_state)
      in
      return
        { Zkapp_precondition.Account.balance
        ; nonce
        ; receipt_chain_hash
        ; delegate
        ; state
        ; sequence_state
        ; proved_state
        }
    in
    match failure with
    | Some Invalid_account_precondition ->
        let module Tamperable = struct
          type t =
            | Balance
            | Nonce
            | Receipt_chain_hash
            | Delegate
            | State
            | Sequence_state
            | Proved_state
        end in
        let%bind faulty_predicate_account =
          (* tamper with account using randomly chosen item *)
          let tamperable : Tamperable.t list =
            [ Balance
            ; Nonce
            ; Receipt_chain_hash
            ; Delegate
            ; State
            ; Sequence_state
            ; Proved_state
            ]
          in
          match%bind Quickcheck.Generator.of_list tamperable with
          | Balance ->
              let new_balance =
                if Currency.Balance.equal balance Currency.Balance.zero then
                  Currency.Balance.max_int
                else Currency.Balance.zero
              in
              let balance =
                Or_ignore.Check
                  { Zkapp_precondition.Closed_interval.lower = new_balance
                  ; upper = new_balance
                  }
              in
              return { predicate_account with balance }
          | Nonce ->
              let new_nonce =
                if Account.Nonce.equal nonce Account.Nonce.zero then
                  Account.Nonce.max_value
                else Account.Nonce.zero
              in
              let%bind nonce =
                Zkapp_precondition.Numeric.gen (return new_nonce)
                  Account.Nonce.compare
              in
              return { predicate_account with nonce }
          | Receipt_chain_hash ->
              let%bind new_receipt_chain_hash = Receipt.Chain_hash.gen in
              let%bind receipt_chain_hash =
                Or_ignore.gen (return new_receipt_chain_hash)
              in
              return { predicate_account with receipt_chain_hash }
          | Delegate ->
              let%bind delegate =
                Or_ignore.gen Signature_lib.Public_key.Compressed.gen
              in
              return { predicate_account with delegate }
          | State ->
              let fields =
                Zkapp_state.V.to_list predicate_account.state |> Array.of_list
              in
              let%bind ndx = Int.gen_incl 0 (Array.length fields - 1) in
              let%bind field = Snark_params.Tick.Field.gen in
              fields.(ndx) <- Or_ignore.Check field ;
              let state = Zkapp_state.V.of_list_exn (Array.to_list fields) in
              return { predicate_account with state }
          | Sequence_state ->
              let%bind field = Snark_params.Tick.Field.gen in
              let sequence_state = Or_ignore.Check field in
              return { predicate_account with sequence_state }
          | Proved_state ->
              let%bind proved_state =
                match predicate_account.proved_state with
                | Check b ->
                    return (Or_ignore.Check (not b))
                | Ignore ->
                    return (Or_ignore.Check true)
              in
              return { predicate_account with proved_state }
        in
        return (Party.Account_precondition.Full faulty_predicate_account)
    | _ ->
        return (Party.Account_precondition.Full predicate_account)
  else
    (* Nonce *)
    let { Account.Poly.nonce; _ } = account in
    match failure with
    | Some Invalid_account_precondition ->
        return (Party.Account_precondition.Nonce (Account.Nonce.succ nonce))
    | _ ->
        return (Party.Account_precondition.Nonce nonce)

let gen_fee (account : Account.t) =
  let balance = account.balance in
  let lo_fee = Mina_compile_config.minimum_user_command_fee in
  let hi_fee =
    Option.value_exn
      Currency.Fee.(scale Mina_compile_config.minimum_user_command_fee 2)
  in
  assert (
    Currency.(
      Fee.(hi_fee <= (Balance.to_amount balance |> Currency.Amount.to_fee))) ) ;
  Currency.Fee.gen_incl lo_fee hi_fee

(*Fee payer balance change is Neg*)
let fee_to_amt fee =
  Currency.Amount.(Signed.of_unsigned (of_fee fee) |> Signed.negate)

let gen_balance_change ?permissions_auth (account : Account.t) =
  let open Quickcheck.Let_syntax in
  let%bind sgn =
    match permissions_auth with
    | Some auth -> (
        match auth with
        | Control.Tag.None_given ->
            return Sgn.Pos
        | _ ->
            Quickcheck.Generator.of_list [ Sgn.Pos; Neg ] )
    | None ->
        Quickcheck.Generator.of_list [ Sgn.Pos; Neg ]
  in
  (* if negative, magnitude constrained to balance in account
         the effective balance is either what's in the account state table,
         if provided, or what's in the ledger
  *)
  let effective_balance = account.balance in
  let small_balance_change =
    (*make small transfers to allow generating large number of parties without an overflow*)
    let open Currency in
    if Balance.(effective_balance < of_formatted_string "1.0") then
      failwith "account has low balance"
    else Balance.of_formatted_string "0.000001"
  in
  let%map (magnitude : Currency.Amount.t) =
    Currency.Amount.gen_incl Currency.Amount.zero
      (Currency.Balance.to_amount small_balance_change)
  in
  match sgn with
  | Pos ->
      (* if positive, the account balance does not impose a constraint on the magnitude; but
         to avoid overflow over several Party.t, we'll limit the value
      *)
      ({ magnitude; sgn = Sgn.Pos } : Currency.Amount.Signed.t)
  | Neg ->
      ({ magnitude; sgn = Sgn.Neg } : Currency.Amount.Signed.t)

let gen_use_full_commitment ~increment_nonce ~account_precondition
    ~authorization () : bool Base_quickcheck.Generator.t =
  (* check conditions to avoid replays*)
  let incr_nonce_and_constrains_nonce =
    increment_nonce
    && Zkapp_precondition.Numeric.is_constant
         Zkapp_precondition.Numeric.Tc.nonce
         (Party.Account_precondition.to_full account_precondition)
           .Zkapp_precondition.Account.nonce
  in
  let does_not_use_a_signature =
    Control.(not (Tag.equal (tag authorization) Tag.Signature))
  in
  if incr_nonce_and_constrains_nonce || does_not_use_a_signature then
    Bool.quickcheck_generator
  else Quickcheck.Generator.return true

let closed_interval_exact value =
  Zkapp_precondition.Closed_interval.{ lower = value; upper = value }

let gen_epoch_data_predicate
    (epoch_data :
      ( ( Frozen_ledger_hash.Stable.V1.t
        , Currency.Amount.Stable.V1.t )
        Epoch_ledger.Poly.Stable.V1.t
      , Epoch_seed.Stable.V1.t
      , State_hash.Stable.V1.t
      , State_hash.Stable.V1.t
      , Mina_numbers.Length.Stable.V1.t )
      Zkapp_precondition.Protocol_state.Epoch_data.Poly.t ) :
    Zkapp_precondition.Protocol_state.Epoch_data.t Base_quickcheck.Generator.t =
  let open Quickcheck.Let_syntax in
  let%bind ledger =
    let%bind hash =
      Zkapp_basic.Or_ignore.gen @@ return epoch_data.ledger.hash
    in
    let%map total_currency =
      closed_interval_exact epoch_data.ledger.total_currency
      |> return |> Zkapp_basic.Or_ignore.gen
    in
    { Epoch_ledger.Poly.hash; total_currency }
  in
  let%bind seed = Zkapp_basic.Or_ignore.gen @@ return epoch_data.seed in
  let%bind start_checkpoint =
    Zkapp_basic.Or_ignore.gen @@ return epoch_data.start_checkpoint
  in
  let%bind lock_checkpoint =
    Zkapp_basic.Or_ignore.gen @@ return epoch_data.lock_checkpoint
  in
  let%map epoch_length =
    let open Mina_numbers in
    let%bind epsilon1 = Length.gen_incl (Length.of_int 0) (Length.of_int 10) in
    let%bind epsilon2 = Length.gen_incl (Length.of_int 0) (Length.of_int 10) in
    Zkapp_precondition.Closed_interval.
      { lower =
          Length.sub epoch_data.epoch_length epsilon1
          |> Option.value ~default:Length.zero
      ; upper = Length.add epoch_data.epoch_length epsilon2
      }
    |> return |> Zkapp_basic.Or_ignore.gen
  in
  { Epoch_data.Poly.ledger
  ; seed
  ; start_checkpoint
  ; lock_checkpoint
  ; epoch_length
  }

let gen_protocol_state_precondition
    (psv : Zkapp_precondition.Protocol_state.View.t) :
    Zkapp_precondition.Protocol_state.t Base_quickcheck.Generator.t =
  let open Quickcheck.Let_syntax in
  let open Zkapp_precondition.Closed_interval in
  let%bind snarked_ledger_hash =
    Zkapp_basic.Or_ignore.gen @@ return psv.snarked_ledger_hash
  in
  let%bind timestamp =
    let%bind epsilon1 =
      Int64.gen_incl 0L 60_000_000L >>| Block_time.Span.of_ms
    in
    let%bind epsilon2 =
      Int64.gen_incl 0L 60_000_000L >>| Block_time.Span.of_ms
    in
    { lower = Block_time.sub psv.timestamp epsilon1
    ; upper = Block_time.add psv.timestamp epsilon2
    }
    |> return |> Zkapp_basic.Or_ignore.gen
  in
  let%bind blockchain_length =
    let open Mina_numbers in
    let%bind epsilon1 = Length.gen_incl (Length.of_int 0) (Length.of_int 10) in
    let%bind epsilon2 = Length.gen_incl (Length.of_int 0) (Length.of_int 10) in
    { lower =
        Length.sub psv.blockchain_length epsilon1
        |> Option.value ~default:Length.zero
    ; upper = Length.add psv.blockchain_length epsilon2
    }
    |> return |> Zkapp_basic.Or_ignore.gen
  in
  let%bind min_window_density =
    let open Mina_numbers in
    let%bind epsilon1 = Length.gen_incl (Length.of_int 0) (Length.of_int 10) in
    let%bind epsilon2 = Length.gen_incl (Length.of_int 0) (Length.of_int 10) in
    { lower =
        Length.sub psv.min_window_density epsilon1
        |> Option.value ~default:Length.zero
    ; upper = Length.add psv.min_window_density epsilon2
    }
    |> return |> Zkapp_basic.Or_ignore.gen
  in
  let%bind total_currency =
    let open Currency in
    let%bind epsilon1 =
      Amount.gen_incl (Amount.of_int 0) (Amount.of_int 1_000_000_000)
    in
    let%bind epsilon2 =
      Amount.gen_incl (Amount.of_int 0) (Amount.of_int 1_000_000_000)
    in
    { lower =
        Amount.sub psv.total_currency epsilon1
        |> Option.value ~default:Amount.zero
    ; upper =
        Amount.add psv.total_currency epsilon2
        |> Option.value ~default:psv.total_currency
    }
    |> return |> Zkapp_basic.Or_ignore.gen
  in
  let%bind global_slot_since_hard_fork =
    let open Mina_numbers in
    let%bind epsilon1 =
      Global_slot.gen_incl (Global_slot.of_int 0) (Global_slot.of_int 10)
    in
    let%bind epsilon2 =
      Global_slot.gen_incl (Global_slot.of_int 0) (Global_slot.of_int 10)
    in
    { lower =
        Global_slot.sub psv.global_slot_since_hard_fork epsilon1
        |> Option.value ~default:Global_slot.zero
    ; upper = Global_slot.add psv.global_slot_since_hard_fork epsilon2
    }
    |> return |> Zkapp_basic.Or_ignore.gen
  in
  let%bind global_slot_since_genesis =
    let open Mina_numbers in
    let%bind epsilon1 =
      Global_slot.gen_incl (Global_slot.of_int 0) (Global_slot.of_int 10)
    in
    let%bind epsilon2 =
      Global_slot.gen_incl (Global_slot.of_int 0) (Global_slot.of_int 10)
    in
    { lower =
        Global_slot.sub psv.global_slot_since_genesis epsilon1
        |> Option.value ~default:Global_slot.zero
    ; upper = Global_slot.add psv.global_slot_since_genesis epsilon2
    }
    |> return |> Zkapp_basic.Or_ignore.gen
  in
  let%bind staking_epoch_data =
    gen_epoch_data_predicate psv.staking_epoch_data
  in
  let%map next_epoch_data = gen_epoch_data_predicate psv.next_epoch_data in
  { Zkapp_precondition.Protocol_state.Poly.snarked_ledger_hash
  ; timestamp
  ; blockchain_length
  ; min_window_density
  ; last_vrf_output = ()
  ; total_currency
  ; global_slot_since_hard_fork
  ; global_slot_since_genesis
  ; staking_epoch_data
  ; next_epoch_data
  }

let gen_invalid_protocol_state_precondition
    (psv : Zkapp_precondition.Protocol_state.View.t) :
    Zkapp_precondition.Protocol_state.t Base_quickcheck.Generator.t =
  let module Tamperable = struct
    type t =
      | Timestamp
      | Blockchain_length
      | Min_window_density
      | Total_currency
      | Global_slot_since_hard_fork
      | Global_slot_since_genesis
  end in
  let open Quickcheck.Let_syntax in
  let open Zkapp_precondition.Closed_interval in
  let protocol_state_precondition = Zkapp_precondition.Protocol_state.accept in
  let%bind lower = Bool.quickcheck_generator in
  match%bind
    Quickcheck.Generator.of_list
      ( [ Timestamp
        ; Blockchain_length
        ; Min_window_density
        ; Total_currency
        ; Global_slot_since_hard_fork
        ; Global_slot_since_genesis
        ]
        : Tamperable.t list )
  with
  | Timestamp ->
      let%map timestamp =
        let%map epsilon =
          Int64.gen_incl 1_000_000L 60_000_000L >>| Block_time.Span.of_ms
        in
        if lower || Block_time.(psv.timestamp > add zero epsilon) then
          { lower = Block_time.zero
          ; upper = Block_time.sub psv.timestamp epsilon
          }
        else
          { lower = Block_time.add psv.timestamp epsilon
          ; upper = Block_time.max_value
          }
      in
      { protocol_state_precondition with
        timestamp = Zkapp_basic.Or_ignore.Check timestamp
      }
  | Blockchain_length ->
      let open Mina_numbers in
      let%map blockchain_length =
        let%map epsilon = Length.(gen_incl (of_int 1) (of_int 10)) in
        if lower || Length.(psv.blockchain_length > epsilon) then
          { lower = Length.zero
          ; upper =
              Length.sub psv.blockchain_length epsilon
              |> Option.value ~default:Length.zero
          }
        else
          { lower = Length.add psv.blockchain_length epsilon
          ; upper = Length.max_value
          }
      in
      { protocol_state_precondition with
        blockchain_length = Zkapp_basic.Or_ignore.Check blockchain_length
      }
  | Min_window_density ->
      let open Mina_numbers in
      let%map min_window_density =
        let%map epsilon = Length.(gen_incl (of_int 1) (of_int 10)) in
        if lower || Length.(psv.min_window_density > epsilon) then
          { lower = Length.zero
          ; upper =
              Length.sub psv.min_window_density epsilon
              |> Option.value ~default:Length.zero
          }
        else
          { lower = Length.add psv.blockchain_length epsilon
          ; upper = Length.max_value
          }
      in
      { protocol_state_precondition with
        min_window_density = Zkapp_basic.Or_ignore.Check min_window_density
      }
  | Total_currency ->
      let open Currency in
      let%map total_currency =
        let%map epsilon =
          Amount.(gen_incl (of_int 1_000) (of_int 1_000_000_000))
        in
        if lower || Amount.(psv.total_currency > epsilon) then
          { lower = Amount.zero
          ; upper =
              Amount.sub psv.total_currency epsilon
              |> Option.value ~default:Amount.zero
          }
        else
          { lower =
              Amount.add psv.total_currency epsilon
              |> Option.value ~default:Amount.max_int
          ; upper = Amount.max_int
          }
      in
      { protocol_state_precondition with
        total_currency = Zkapp_basic.Or_ignore.Check total_currency
      }
  | Global_slot_since_hard_fork ->
      let open Mina_numbers in
      let%map global_slot_since_hard_fork =
        let%map epsilon = Global_slot.(gen_incl (of_int 1) (of_int 10)) in
        if lower || Global_slot.(psv.global_slot_since_hard_fork > epsilon) then
          { lower = Global_slot.zero
          ; upper =
              Global_slot.sub psv.global_slot_since_hard_fork epsilon
              |> Option.value ~default:Global_slot.zero
          }
        else
          { lower = Global_slot.add psv.global_slot_since_hard_fork epsilon
          ; upper = Global_slot.max_value
          }
      in
      { protocol_state_precondition with
        global_slot_since_hard_fork =
          Zkapp_basic.Or_ignore.Check global_slot_since_hard_fork
      }
  | Global_slot_since_genesis ->
      let open Mina_numbers in
      let%map global_slot_since_genesis =
        let%map epsilon = Global_slot.(gen_incl (of_int 1) (of_int 10)) in
        if lower || Global_slot.(psv.global_slot_since_genesis > epsilon) then
          { lower = Global_slot.zero
          ; upper =
              Global_slot.sub psv.global_slot_since_genesis epsilon
              |> Option.value ~default:Global_slot.zero
          }
        else
          { lower = Global_slot.add psv.global_slot_since_genesis epsilon
          ; upper = Global_slot.max_value
          }
      in
      { protocol_state_precondition with
        global_slot_since_genesis =
          Zkapp_basic.Or_ignore.Check global_slot_since_genesis
      }

module Party_body_components = struct
  type ( 'pk
       , 'update
       , 'token_id
       , 'amount
       , 'events
       , 'call_data
       , 'int
       , 'bool
       , 'protocol_state_precondition
       , 'account_precondition
       , 'caller )
       t =
    { public_key : 'pk
    ; update : 'update
    ; token_id : 'token_id
    ; balance_change : 'amount
    ; increment_nonce : 'bool
    ; events : 'events
    ; sequence_events : 'events
    ; call_data : 'call_data
    ; call_depth : 'int
    ; protocol_state_precondition : 'protocol_state_precondition
    ; account_precondition : 'account_precondition
    ; use_full_commitment : 'bool
    ; caller : 'caller
    }

  let to_fee_payer t : Party.Body.Fee_payer.t =
    { public_key = t.public_key
    ; update = t.update
    ; fee = t.balance_change
    ; events = t.events
    ; sequence_events = t.sequence_events
    ; protocol_state_precondition = t.protocol_state_precondition
    ; nonce = t.account_precondition
    }

  let to_typical_party t : Party.Body.Simple.t =
    { public_key = t.public_key
    ; update = t.update
    ; token_id = t.token_id
    ; balance_change = t.balance_change
    ; increment_nonce = t.increment_nonce
    ; events = t.events
    ; sequence_events = t.sequence_events
    ; call_data = t.call_data
    ; call_depth = t.call_depth
    ; preconditions =
        { Party.Preconditions.network = t.protocol_state_precondition
        ; account = t.account_precondition
        }
    ; use_full_commitment = t.use_full_commitment
    ; caller = t.caller
    }
end

(* The type `a` is associated with the `delta` field, which is an unsigned fee
   for the fee payer, and a signed amount for other parties.
   The type `b` is associated with the `use_full_commitment` field, which is
   `unit` for the fee payer, and `bool` for other parties.
   The type `c` is associated with the `token_id` field, which is `unit` for the
   fee payer, and `Token_id.t` for other parties.
*)
let gen_party_body_components (type a b c d) ?(update = None) ?account_id
    ~account_state_tbl ?vk ?failure ?(new_account = false)
    ?(zkapp_account = false) ?(is_fee_payer = false) ?available_public_keys
    ?permissions_auth ?(required_balance_change : a option)
    ?(required_balance : Currency.Balance.t option) ?protocol_state_view
    ~(gen_balance_change : Account.t -> a Quickcheck.Generator.t)
    ~(gen_use_full_commitment :
          account_precondition:Party.Account_precondition.t
       -> b Quickcheck.Generator.t )
    ~(f_balance_change : a -> Currency.Amount.Signed.t)
    ~(increment_nonce : b * bool) ~(f_token_id : Token_id.t -> c)
    ~f_account_predcondition
    ~(f_party_account_precondition : d -> Party.Account_precondition.t) ~ledger
    ~authorization_tag () :
    (_, _, _, a, _, _, _, b, _, d, _) Party_body_components.t
    Quickcheck.Generator.t =
  let open Quickcheck.Let_syntax in
  (* fee payers have to be in the ledger *)
  assert (not (is_fee_payer && new_account)) ;
  (* if it's a Snapp account, and we haven't provided an account id, then
     we have to create a new account; not all ledger accounts are Snapp accounts,
     so we can't just pick a ledger account
  *)
  let new_account =
    new_account || (zkapp_account && Option.is_none account_id)
  in
  (* a required balance is associated with a new account *)
  ( match (required_balance, new_account) with
  | Some _, false ->
      failwith "Required balance, but not new account"
  | _ ->
      () ) ;
  let%bind update =
    match update with
    | None ->
        Party.Update.gen ?permissions_auth ?vk ~zkapp_account ()
    | Some update ->
        return update
  in
  (*party_increment_nonce for fee payer is unit and increment_nonce is true*)
  let party_increment_nonce, increment_nonce = increment_nonce in
  let%bind account =
    if new_account then (
      if Option.is_some account_id then
        failwith
          "gen_party_body: new party is true, but an account id, presumably \
           from an existing account, was supplied" ;
      match available_public_keys with
      | None ->
          failwith
            "gen_party_body: new_account is true, but available_public_keys \
             not provided"
      | Some available_pks ->
          let low, high =
            match required_balance with
            | Some bal ->
                (bal, bal)
            | _ ->
                ( Currency.Balance.of_formatted_string "1000000.0"
                , Currency.Balance.of_formatted_string "10000000.0" )
          in
          let%map account_with_gen_pk =
            Account.gen_with_constrained_balance ~low ~high
          in
          let available_pk =
            match
              Signature_lib.Public_key.Compressed.Table.choose available_pks
            with
            | None ->
                failwith "gen_party_body: no available public keys"
            | Some (pk, ()) ->
                pk
          in
          (* available public key no longer available *)
          Signature_lib.Public_key.Compressed.Table.remove available_pks
            available_pk ;
          let account_with_pk =
            { account_with_gen_pk with
              public_key = available_pk
            ; token_id = Token_id.default
            }
          in
          let account =
            if zkapp_account then
              { account_with_pk with
                zkapp =
                  (let vk =
                     match vk with
                     | None ->
                         With_hash.
                           { data = Pickles.Side_loaded.Verification_key.dummy
                           ; hash = Zkapp_account.dummy_vk_hash ()
                           }
                     | Some vk ->
                         vk
                   in
                   Some
                     { Zkapp_account.default with verification_key = Some vk }
                  )
              }
            else account_with_pk
          in
          (* add new account to ledger *)
          ( match
              Ledger.get_or_create_account ledger
                (Account_id.create account.public_key account.token_id)
                account
            with
          | Ok (`Added, _) ->
              ()
          | Ok (`Existed, _) ->
              failwith "gen_party_body: account for new party already in ledger"
          | Error err ->
              failwithf
                "gen_party_body: could not add account to ledger new party: %s"
                (Error.to_string_hum err) () ) ;
          account )
    else
      match account_id with
      | None ->
          (* choose an account from the ledger *)
          let%map index =
            Int.gen_uniform_incl 0 (Ledger.num_accounts ledger - 1)
          in
          let account = Ledger.get_at_index_exn ledger index in
          (*get the latest state of this account*)
          let (account : Account.t) =
            Account_id.Table.find_exn account_state_tbl
              (Account.identifier account)
          in
          if zkapp_account && Option.is_none account.zkapp then
            failwith "gen_party_body: chosen account has no snapp field" ;
          account
      | Some account_id -> (
          (* use given account from the ledger *)
          match Ledger.location_of_account ledger account_id with
          | None ->
              failwithf
                "gen_party_body: could not find account location for passed \
                 account id with public key %s and token_id %s"
                (Signature_lib.Public_key.Compressed.to_base58_check
                   (Account_id.public_key account_id) )
                (Account_id.token_id account_id |> Token_id.to_string)
                ()
          | Some location -> (
              match Ledger.get ledger location with
              | None ->
                  (* should be unreachable *)
                  failwithf
                    "gen_party_body: could not find account for passed account \
                     id with public key %s and token id %s"
                    (Signature_lib.Public_key.Compressed.to_base58_check
                       (Account_id.public_key account_id) )
                    (Account_id.token_id account_id |> Token_id.to_string)
                    ()
              | Some _acct ->
                  (*get the latest state of the account*)
                  let acct =
                    Account_id.Table.find_exn account_state_tbl account_id
                  in
                  if zkapp_account && Option.is_none acct.zkapp then
                    failwith
                      "gen_party_body: provided account has no snapp field" ;
                  return acct ) )
  in
  let public_key = account.public_key in
  let token_id = account.token_id in
  let%bind balance_change =
    match required_balance_change with
    | Some bal_change ->
        return bal_change
    | None ->
        gen_balance_change account
  in
  let field_array_list_gen ~max_array_len ~max_list_len =
    let array_gen =
      let%bind array_len = Int.gen_uniform_incl 0 max_array_len in
      let%map fields =
        Quickcheck.Generator.list_with_length array_len
          Snark_params.Tick.Field.gen
      in
      Array.of_list fields
    in
    let%bind list_len = Int.gen_uniform_incl 0 max_list_len in
    Quickcheck.Generator.list_with_length list_len array_gen
  in
  (* TODO: are these lengths reasonable? *)
  let%bind events = field_array_list_gen ~max_array_len:8 ~max_list_len:12 in
  let%bind sequence_events =
    field_array_list_gen ~max_array_len:4 ~max_list_len:6
  in
  let%bind call_data = Snark_params.Tick.Field.gen in
  let%bind account_precondition = f_account_predcondition account in
  (* update the depth when generating `other_parties` in Parties.t *)
  let call_depth = 0 in
  let%bind use_full_commitment =
    let full_account_precondition =
      f_party_account_precondition account_precondition
    in
    gen_use_full_commitment ~account_precondition:full_account_precondition
  in
  let%map protocol_state_precondition =
    Option.value_map protocol_state_view
      ~f:
        ( match failure with
        | Some Invalid_protocol_state_precondition ->
            gen_invalid_protocol_state_precondition
        | _ ->
            gen_protocol_state_precondition )
      ~default:(return Zkapp_precondition.Protocol_state.accept)
  and caller = Party.Call_type.quickcheck_generator in
  let token_id = f_token_id token_id in
  (* update account state table with all the changes*)
  (let add_balance_and_balance_change balance
       (balance_change : (Currency.Amount.t, Sgn.t) Currency.Signed_poly.t) =
     match balance_change.sgn with
     | Pos -> (
         match Currency.Balance.add_amount balance balance_change.magnitude with
         | Some bal ->
             bal
         | None ->
             failwith "add_balance_and_balance_change: overflow for sum" )
     | Neg -> (
         match Currency.Balance.sub_amount balance balance_change.magnitude with
         | Some bal ->
             bal
         | None ->
             failwith "add_balance_and_balance_change: underflow for difference"
         )
   in
   let balance_change = f_balance_change balance_change in
   let nonce_incr n = if increment_nonce then Account.Nonce.succ n else n in
   let value_to_be_updated (type a) (c : a Zkapp_basic.Set_or_keep.t)
       ~(default : a) : a =
     match c with Zkapp_basic.Set_or_keep.Set x -> x | Keep -> default
   in
   let delegate (account : Account.t) =
     Option.map
       ~f:(fun delegate -> value_to_be_updated update.delegate ~default:delegate)
       account.delegate
   in
   let zkapp (account : Account.t) =
     match account.zkapp with
     | None ->
         None
     | Some zk ->
         (*TODO: Deduplicate this from what's in parties logic to get the
            account precondition right*)
         let app_state =
           let account_app_state = zk.app_state in
           List.zip_exn
             (Zkapp_state.V.to_list update.app_state)
             (Zkapp_state.V.to_list account_app_state)
           |> List.map ~f:(fun (to_be_updated, current) ->
                  value_to_be_updated to_be_updated ~default:current )
           |> Zkapp_state.V.of_list_exn
         in
         let sequence_state =
           let [ s1'; s2'; s3'; s4'; s5' ] = zk.sequence_state in
           let last_sequence_slot = zk.last_sequence_slot in
           (* Push events to s1. *)
           let is_empty = List.is_empty sequence_events in
           let s1_updated =
             Party.Sequence_events.push_events s1' sequence_events
           in
           let s1 = if is_empty then s1' else s1_updated in
           let txn_global_slot =
             Option.value_map protocol_state_view ~default:last_sequence_slot
               ~f:(fun ps ->
                 ps
                   .Zkapp_precondition.Protocol_state.Poly
                    .global_slot_since_genesis )
           in
           (* Shift along if last update wasn't this slot  *)
           let is_this_slot =
             Mina_numbers.Global_slot.equal txn_global_slot last_sequence_slot
           in
           let is_full_and_different_slot = (not is_empty) && is_this_slot in
           let s5 = if is_full_and_different_slot then s5' else s4' in
           let s4 = if is_full_and_different_slot then s4' else s3' in
           let s3 = if is_full_and_different_slot then s3' else s2' in
           let s2 = if is_full_and_different_slot then s2' else s1' in
           ([ s1; s2; s3; s4; s5 ] : _ Pickles_types.Vector.t)
         in
         let proved_state =
           let keeping_app_state =
             List.for_all ~f:Fn.id
               (List.map ~f:Zkapp_basic.Set_or_keep.is_keep
                  (Pickles_types.Vector.to_list update.app_state) )
           in
           let changing_entire_app_state =
             List.for_all ~f:Fn.id
               (List.map ~f:Zkapp_basic.Set_or_keep.is_set
                  (Pickles_types.Vector.to_list update.app_state) )
           in
           let proof_verifies = Control.Tag.(equal Proof authorization_tag) in
           if keeping_app_state then zk.proved_state
           else if proof_verifies then
             if changing_entire_app_state then true else zk.proved_state
           else false
         in
         Some { zk with app_state; sequence_state; proved_state }
   in
   Account_id.Table.change account_state_tbl (Account.identifier account)
     ~f:(function
     | None ->
         (* new entry in table *)
         Some
           { account with
             balance =
               add_balance_and_balance_change account.balance balance_change
           ; nonce = nonce_incr account.nonce
           ; delegate = delegate account
           ; zkapp = zkapp account
           }
     | Some updated_account ->
         (* update entry in table *)
         Some
           { updated_account with
             balance =
               add_balance_and_balance_change updated_account.balance
                 balance_change
           ; nonce = nonce_incr updated_account.nonce
           ; delegate = delegate updated_account
           ; zkapp = zkapp updated_account
           } ) ) ;
  { Party_body_components.public_key
  ; update
  ; token_id
  ; balance_change
  ; increment_nonce = party_increment_nonce
  ; events
  ; sequence_events
  ; call_data
  ; call_depth
  ; protocol_state_precondition
  ; account_precondition
  ; use_full_commitment
  ; caller
  }

let gen_party_from ?(update = None) ?failure ?(new_account = false)
    ?(zkapp_account = false) ?account_id ?permissions_auth
    ?required_balance_change ?required_balance ~authorization
    ~available_public_keys ~ledger ~account_state_tbl ?vk () =
  let open Quickcheck.Let_syntax in
  let increment_nonce =
    (* permissions_auth is used to generate updated permissions consistent with a contemplated authorization;
       allow incrementing the nonce only if we know the authorization will be Signature
    *)
    match permissions_auth with
    | Some tag -> (
        match tag with
        | Control.Tag.Signature ->
            true
        | Proof | None_given ->
            false )
    | None ->
        false
  in
  let%bind body_components =
    gen_party_body_components ~update ?failure ~new_account ~zkapp_account
      ~increment_nonce:(increment_nonce, increment_nonce)
      ?permissions_auth ?account_id ?vk ~available_public_keys
      ?required_balance_change ?required_balance ~ledger ~account_state_tbl
      ~gen_balance_change:(gen_balance_change ?permissions_auth)
      ~f_balance_change:Fn.id () ~f_token_id:Fn.id
      ~f_account_predcondition:(gen_account_precondition_from_account ?failure)
      ~f_party_account_precondition:Fn.id
      ~gen_use_full_commitment:(fun ~account_precondition ->
        gen_use_full_commitment ~increment_nonce ~account_precondition
          ~authorization () )
      ~authorization_tag:(Control.tag authorization)
  in
  let body = Party_body_components.to_typical_party body_components in
  return { Party.Simple.body; authorization }

(* takes an account id, if we want to sign this data *)
let gen_party_body_fee_payer ?failure ?permissions_auth ~account_id ~ledger ?vk
    ?protocol_state_view ~account_state_tbl () :
    Party.Body.Fee_payer.t Quickcheck.Generator.t =
  let open Quickcheck.Let_syntax in
  let account_precondition_gen (account : Account.t) =
    Quickcheck.Generator.return account.nonce
  in
  let%map body_components =
    gen_party_body_components ?failure ?permissions_auth ~account_id
      ~account_state_tbl ?vk ~is_fee_payer:true ~increment_nonce:((), true)
      ~gen_balance_change:gen_fee ~f_balance_change:fee_to_amt
      ~f_token_id:(fun token_id ->
        (* make sure the fee payer's token id is the default,
           which is represented by the unit value in the body
        *)
        assert (Token_id.equal token_id Token_id.default) ;
        () )
      ~f_account_predcondition:account_precondition_gen
      ~f_party_account_precondition:(fun nonce -> Nonce nonce)
      ~gen_use_full_commitment:(fun ~account_precondition:_ -> return ())
      ~ledger ?protocol_state_view ~authorization_tag:Control.Tag.Signature ()
  in
  Party_body_components.to_fee_payer body_components

let gen_fee_payer ?failure ?permissions_auth ~account_id ~ledger
    ?protocol_state_view ?vk ~account_state_tbl () :
    Party.Fee_payer.t Quickcheck.Generator.t =
  let open Quickcheck.Let_syntax in
  let%map body =
    gen_party_body_fee_payer ?failure ?permissions_auth ~account_id ~ledger ?vk
      ?protocol_state_view ~account_state_tbl ()
  in
  (* real signature to be added when this data inserted into a Parties.t *)
  let authorization = Signature.dummy in
  ({ body; authorization } : Party.Fee_payer.t)

(* keep max_other_parties small, so snapp integration tests don't need lots
   of block producers

   because the other parties are split into a permissions-setter
   and another party, the actual number of other parties is
   twice this value, plus one, for the "balancing" party

   when we have separate transaction accounts in integration tests
   this number can be increased
*)
let max_other_parties = 2

let gen_parties_from ?failure ~(fee_payer_keypair : Signature_lib.Keypair.t)
    ~(keymap :
       Signature_lib.Private_key.t Signature_lib.Public_key.Compressed.Map.t )
    ?account_state_tbl ~ledger ?protocol_state_view ?vk ?prover () =
  let open Quickcheck.Let_syntax in
  let fee_payer_pk =
    Signature_lib.Public_key.compress fee_payer_keypair.public_key
  in
  let fee_payer_account_id = Account_id.create fee_payer_pk Token_id.default in
  let ledger_accounts = Ledger.to_list ledger in
  (* table of public keys to accounts, updated when generating each party

     a Map would be more principled, but threading that map through the code
     adds complexity
  *)
  let account_state_tbl =
    Option.value account_state_tbl ~default:(Account_id.Table.create ())
  in
  (* make sure all ledger keys are in the keymap *)
  List.iter ledger_accounts ~f:(fun acct ->
      let acct_id = Account.identifier acct in
      let pk = Account_id.public_key acct_id in
      (*Initialize account states*)
      Account_id.Table.update account_state_tbl acct_id ~f:(function
        | None ->
            acct
        | Some a ->
            a ) ;
      if Option.is_none (Signature_lib.Public_key.Compressed.Map.find keymap pk)
      then
        failwithf "gen_parties_from: public key %s is in ledger, but not keymap"
          (Signature_lib.Public_key.Compressed.to_base58_check pk)
          () ) ;
  (* table of public keys not in the ledger, to be used for new parties
     we have the corresponding private keys, so we can create signatures for those new parties
  *)
  let ledger_account_set =
    Account_id.Set.union_list
      [ Ledger.accounts ledger
      ; Account_id.Set.of_hashtbl_keys account_state_tbl
      ]
  in
  let available_public_keys =
    let tbl = Signature_lib.Public_key.Compressed.Table.create () in
    Signature_lib.Public_key.Compressed.Map.iter_keys keymap ~f:(fun pk ->
        let account_id = Account_id.create pk Token_id.default in
        if not (Account_id.Set.mem ledger_account_set account_id) then
          Signature_lib.Public_key.Compressed.Table.add_exn tbl ~key:pk ~data:() ) ;
    tbl
  in
  let%bind fee_payer =
    gen_fee_payer ?failure ~permissions_auth:Control.Tag.Signature
      ~account_id:fee_payer_account_id ~ledger ?protocol_state_view ?vk
      ~account_state_tbl ()
  in
  let gen_parties_with_dynamic_balance ~new_parties num_parties =
    let rec go acc n =
      let open Zkapp_basic in
      let open Permissions in
      if n <= 0 then return (List.rev acc)
      else
        (* choose a random authorization

           first Party.t updates the permissions, using the Signature authorization,
            according the random authorization

           second Party.t uses the random authorization
        *)
        let%bind permissions_auth, update =
          match failure with
          | Some (Update_not_permitted update_type) ->
              let%bind is_proof = Bool.quickcheck_generator in
              let auth_tag =
                if is_proof then Control.Tag.Proof else Control.Tag.Signature
              in
              let%map perm = Permissions.gen ~auth_tag in
              let update =
                match update_type with
                | `Delegate ->
                    { Party.Update.dummy with
                      permissions =
                        Set_or_keep.Set
                          { perm with
                            set_delegate = Auth_required.from ~auth_tag
                          }
                    }
                | `App_state ->
                    { Party.Update.dummy with
                      permissions =
                        Set_or_keep.Set
                          { perm with
                            edit_state = Auth_required.from ~auth_tag
                          }
                    }
                | `Verification_key ->
                    { Party.Update.dummy with
                      permissions =
                        Set_or_keep.Set
                          { perm with
                            set_verification_key = Auth_required.from ~auth_tag
                          }
                    }
                | `Zkapp_uri ->
                    { Party.Update.dummy with
                      permissions =
                        Set_or_keep.Set
                          { perm with
                            set_zkapp_uri = Auth_required.from ~auth_tag
                          }
                    }
                | `Token_symbol ->
                    { Party.Update.dummy with
                      permissions =
                        Set_or_keep.Set
                          { perm with
                            set_token_symbol = Auth_required.from ~auth_tag
                          }
                    }
                | `Voting_for ->
                    { Party.Update.dummy with
                      permissions =
                        Set_or_keep.Set
                          { perm with
                            set_voting_for = Auth_required.from ~auth_tag
                          }
                    }
                | `Balance ->
                    { Party.Update.dummy with
                      permissions =
                        Set_or_keep.Set
                          { perm with send = Auth_required.from ~auth_tag }
                    }
              in
              (auth_tag, Some update)
          | _ ->
              let%map tag = Control.Tag.gen in
              (tag, None)
        in
        let zkapp_account =
          match permissions_auth with
          | Proof ->
              true
          | Signature | None_given ->
              false
        in
        let%bind party0 =
          (* Signature authorization to start *)
          let authorization = Control.Signature Signature.dummy in
          let required_balance_change = Currency.Amount.Signed.zero in
          gen_party_from ~update ?failure ~authorization
            ~new_account:new_parties ~permissions_auth ~zkapp_account
            ~available_public_keys ~required_balance_change ~ledger
            ~account_state_tbl ?vk ()
        in
        let%bind party =
          (* authorization according to chosen permissions auth *)
          let%bind authorization, update =
            match failure with
            | Some (Update_not_permitted update_type) ->
                let auth =
                  match permissions_auth with
                  | Proof ->
                      Control.(dummy_of_tag Signature)
                  | Signature ->
                      Control.(dummy_of_tag Proof)
                  | _ ->
                      Control.(dummy_of_tag None_given)
                in
                let%bind update =
                  match update_type with
                  | `Delegate ->
                      let%map delegate =
                        Signature_lib.Public_key.Compressed.gen
                      in
                      { Party.Update.dummy with
                        delegate = Set_or_keep.Set delegate
                      }
                  | `App_state ->
                      let%map app_state =
                        let%map fields =
                          let field_gen =
                            Snark_params.Tick.Field.gen
                            >>| fun x -> Set_or_keep.Set x
                          in
                          Quickcheck.Generator.list_with_length 8 field_gen
                        in
                        Zkapp_state.V.of_list_exn fields
                      in
                      { Party.Update.dummy with app_state }
                  | `Verification_key ->
                      let data = Pickles.Side_loaded.Verification_key.dummy in
                      let hash = Zkapp_account.digest_vk data in
                      let verification_key =
                        Set_or_keep.Set { With_hash.data; hash }
                      in
                      return { Party.Update.dummy with verification_key }
                  | `Zkapp_uri ->
                      let zkapp_uri = Set_or_keep.Set "https://o1labs.org" in
                      return { Party.Update.dummy with zkapp_uri }
                  | `Token_symbol ->
                      let token_symbol = Set_or_keep.Set "CODA" in
                      return { Party.Update.dummy with token_symbol }
                  | `Voting_for ->
                      let%map field = Snark_params.Tick.Field.gen in
                      let voting_for = Set_or_keep.Set field in
                      { Party.Update.dummy with voting_for }
                  | `Balance ->
                      return Party.Update.dummy
                in
                let%map new_perm =
                  Permissions.gen ~auth_tag:Control.Tag.Signature
                in
                ( auth
                , Some { update with permissions = Set_or_keep.Set new_perm } )
            | _ ->
                return (Control.dummy_of_tag permissions_auth, None)
          in
          let account_id =
            Account_id.create party0.body.public_key party0.body.token_id
          in
          (* if we use this account again, it will have a Signature authorization *)
          let permissions_auth = Control.Tag.Signature in
          gen_party_from ~update ?failure ~account_id ~authorization
            ~permissions_auth ~zkapp_account ~available_public_keys ~ledger
            ~account_state_tbl ?vk ()
        in
        (* this list will be reversed, so `party0` will execute before `party` *)
        go (party :: party0 :: acc) (n - 1)
    in
    go [] num_parties
  in
  (* at least 1 party *)
  let%bind num_parties = Int.gen_uniform_incl 1 max_other_parties in
  let%bind num_new_accounts = Int.gen_uniform_incl 0 num_parties in
  let num_old_parties = num_parties - num_new_accounts in
  let%bind old_parties =
    gen_parties_with_dynamic_balance ~new_parties:false num_old_parties
  in
  let%bind new_parties =
    gen_parties_with_dynamic_balance ~new_parties:true num_new_accounts
  in
  let other_parties0 = old_parties @ new_parties in
  let balance_change_sum =
    List.fold other_parties0 ~init:Currency.Amount.Signed.zero
      ~f:(fun acc party ->
        match Currency.Amount.Signed.add acc party.body.balance_change with
        | Some sum ->
            sum
        | None ->
            failwith "Overflow adding other parties balances" )
  in

  (* create a party with balance change to yield a zero sum

     a new account, because the balance change for an existing
     account might be constrained by its balance
  *)
  let%bind balancing_party =
    let required_balance_change =
      Currency.Amount.Signed.negate balance_change_sum
    in
    let required_balance =
      match required_balance_change with
      | { sgn = Sgn.Neg; _ } ->
          (* Large balance to allow more updates to this account*)
          Some (Currency.Balance.of_formatted_string "10000000.0")
      | { sgn = Sgn.Pos; _ } ->
          (* we're adding to the account, so no required balance *)
          None
    in
    let authorization = Control.Signature Signature.dummy in
    gen_party_from ?failure ~authorization ~new_account:true
      ~available_public_keys ~ledger ~required_balance_change ?required_balance
      ~account_state_tbl ?vk ()
  in
  let other_parties = balancing_party :: other_parties0 in
  let%bind memo = Signed_command_memo.gen in
  let parties_dummy_signatures : Parties.t =
    Parties.of_simple { fee_payer; other_parties; memo }
  in
<<<<<<< HEAD
  (* replace dummy signature in fee payer *)
  let fee_payer_hash =
    Party.of_fee_payer parties_dummy_signatures.fee_payer
    |> Parties.Digest.Party.create
  in
  let fee_payer_signature =
    Signature_lib.Schnorr.Chunked.sign fee_payer_keypair.private_key
      (Random_oracle.Input.Chunked.field
         ( Parties.commitment parties_dummy_signatures
         |> Parties.Transaction_commitment.create_complete ~memo_hash
              ~fee_payer_hash ) )
  in
  let fee_payer_with_valid_signature =
    { parties_dummy_signatures.fee_payer with
      authorization = fee_payer_signature
    }
  in
  let other_parties_hash =
    Parties.other_parties_hash parties_dummy_signatures
  in
  let tx_commitment =
    Parties.Transaction_commitment.create ~other_parties_hash
  in
  let full_tx_commitment =
    Parties.Transaction_commitment.create_complete tx_commitment ~memo_hash
      ~fee_payer_hash
  in
  let sign_for_other_party ~use_full_commitment sk =
    let commitment =
      if use_full_commitment then full_tx_commitment else tx_commitment
    in
    Signature_lib.Schnorr.Chunked.sign sk
      (Random_oracle.Input.Chunked.field commitment)
  in
  (* replace dummy signatures and dummy proofs in other parties *)
  let other_parties_with_valid_signatures =
    Parties.Call_forest.mapi parties_dummy_signatures.other_parties
      ~f:(fun idx ({ body; authorization } : Party.t) ->
        let valid_authorization =
          match authorization with
          | Control.Signature _dummy ->
              let pk = body.public_key in
              let sk =
                match
                  Signature_lib.Public_key.Compressed.Map.find keymap pk
                with
                | Some sk ->
                    sk
                | None ->
                    failwithf
                      "gen_from: Could not find secret key for public key %s \
                       in keymap"
                      (Signature_lib.Public_key.Compressed.to_base58_check pk)
                      ()
              in
              let use_full_commitment = body.use_full_commitment in
              let signature = sign_for_other_party ~use_full_commitment sk in
              Control.Signature signature
          | Proof _dummy -> (
              match prover with
              | None ->
                  authorization
              | Some prover ->
                  let proof_party =
                    Parties.Call_forest.hash
                      (List.drop parties_dummy_signatures.other_parties idx)
                  in
                  let txn_stmt : Zkapp_statement.t =
                    let commitment =
                      if body.use_full_commitment then full_tx_commitment
                      else tx_commitment
                    in
                    { transaction = commitment
                    ; at_party = (proof_party :> Snark_params.Tick.Field.t)
                    }
                  in
                  let handler
                      (Snarky_backendless.Request.With { request; respond }) =
                    match request with _ -> respond Unhandled
                  in
                  let proof =
                    Async.Thread_safe.block_on_async_exn (fun () ->
                        prover ?handler:(Some handler) txn_stmt )
                  in
                  Control.Proof proof )
          | None_given ->
              authorization
        in
        { Party.body; authorization = valid_authorization } )
=======
  (* add fee payer keys to keymap, if not present *)
  let keymap =
    match
      Signature_lib.Public_key.Compressed.Map.add keymap ~key:fee_payer_pk
        ~data:fee_payer_keypair.private_key
    with
    | `Duplicate ->
        keymap
    | `Ok keymap' ->
        keymap'
>>>>>>> a66e6ea3
  in
  return
  @@ Parties_builder.replace_authorizations ?prover ~keymap
       parties_dummy_signatures<|MERGE_RESOLUTION|>--- conflicted
+++ resolved
@@ -1351,97 +1351,6 @@
   let parties_dummy_signatures : Parties.t =
     Parties.of_simple { fee_payer; other_parties; memo }
   in
-<<<<<<< HEAD
-  (* replace dummy signature in fee payer *)
-  let fee_payer_hash =
-    Party.of_fee_payer parties_dummy_signatures.fee_payer
-    |> Parties.Digest.Party.create
-  in
-  let fee_payer_signature =
-    Signature_lib.Schnorr.Chunked.sign fee_payer_keypair.private_key
-      (Random_oracle.Input.Chunked.field
-         ( Parties.commitment parties_dummy_signatures
-         |> Parties.Transaction_commitment.create_complete ~memo_hash
-              ~fee_payer_hash ) )
-  in
-  let fee_payer_with_valid_signature =
-    { parties_dummy_signatures.fee_payer with
-      authorization = fee_payer_signature
-    }
-  in
-  let other_parties_hash =
-    Parties.other_parties_hash parties_dummy_signatures
-  in
-  let tx_commitment =
-    Parties.Transaction_commitment.create ~other_parties_hash
-  in
-  let full_tx_commitment =
-    Parties.Transaction_commitment.create_complete tx_commitment ~memo_hash
-      ~fee_payer_hash
-  in
-  let sign_for_other_party ~use_full_commitment sk =
-    let commitment =
-      if use_full_commitment then full_tx_commitment else tx_commitment
-    in
-    Signature_lib.Schnorr.Chunked.sign sk
-      (Random_oracle.Input.Chunked.field commitment)
-  in
-  (* replace dummy signatures and dummy proofs in other parties *)
-  let other_parties_with_valid_signatures =
-    Parties.Call_forest.mapi parties_dummy_signatures.other_parties
-      ~f:(fun idx ({ body; authorization } : Party.t) ->
-        let valid_authorization =
-          match authorization with
-          | Control.Signature _dummy ->
-              let pk = body.public_key in
-              let sk =
-                match
-                  Signature_lib.Public_key.Compressed.Map.find keymap pk
-                with
-                | Some sk ->
-                    sk
-                | None ->
-                    failwithf
-                      "gen_from: Could not find secret key for public key %s \
-                       in keymap"
-                      (Signature_lib.Public_key.Compressed.to_base58_check pk)
-                      ()
-              in
-              let use_full_commitment = body.use_full_commitment in
-              let signature = sign_for_other_party ~use_full_commitment sk in
-              Control.Signature signature
-          | Proof _dummy -> (
-              match prover with
-              | None ->
-                  authorization
-              | Some prover ->
-                  let proof_party =
-                    Parties.Call_forest.hash
-                      (List.drop parties_dummy_signatures.other_parties idx)
-                  in
-                  let txn_stmt : Zkapp_statement.t =
-                    let commitment =
-                      if body.use_full_commitment then full_tx_commitment
-                      else tx_commitment
-                    in
-                    { transaction = commitment
-                    ; at_party = (proof_party :> Snark_params.Tick.Field.t)
-                    }
-                  in
-                  let handler
-                      (Snarky_backendless.Request.With { request; respond }) =
-                    match request with _ -> respond Unhandled
-                  in
-                  let proof =
-                    Async.Thread_safe.block_on_async_exn (fun () ->
-                        prover ?handler:(Some handler) txn_stmt )
-                  in
-                  Control.Proof proof )
-          | None_given ->
-              authorization
-        in
-        { Party.body; authorization = valid_authorization } )
-=======
   (* add fee payer keys to keymap, if not present *)
   let keymap =
     match
@@ -1452,7 +1361,6 @@
         keymap
     | `Ok keymap' ->
         keymap'
->>>>>>> a66e6ea3
   in
   return
   @@ Parties_builder.replace_authorizations ?prover ~keymap
