(* parties_generators -- Quickcheck generators for zkApp transactions *)

open Core_kernel
open Mina_base
module Ledger = Mina_ledger.Ledger

type failure =
  | Invalid_account_precondition
  | Invalid_protocol_state_precondition
  | Update_not_permitted of
      [ `Delegate
      | `App_state
      | `Voting_for
      | `Verification_key
      | `Zkapp_uri
      | `Token_symbol
      | `Balance ]

(* whether we should create a new account in the ledger *)
let should_create_account ?account_id ~new_account ~zkapp_account =
  new_account || (zkapp_account && Option.is_none account_id)

let gen_account_precondition_from_account ?failure ~first_use_of_account account
    =
  let open Quickcheck.Let_syntax in
  let { Account.Poly.balance; nonce; delegate; receipt_chain_hash; zkapp; _ } =
    account
  in
  (* choose constructor *)
  let%bind b = Quickcheck.Generator.bool in
  if b then
    (* Full *)
    let open Zkapp_basic in
    let%bind (predicate_account : Zkapp_precondition.Account.t) =
      let%bind balance =
        let%bind balance_change_int = Int.gen_uniform_incl 1 10_000_000 in
        let balance_change = Currency.Amount.of_int balance_change_int in
        let lower =
          match Currency.Balance.sub_amount balance balance_change with
          | None ->
              Currency.Balance.zero
          | Some bal ->
              bal
        in
        let upper =
          match Currency.Balance.add_amount balance balance_change with
          | None ->
              Currency.Balance.max_int
          | Some bal ->
              bal
        in
        Or_ignore.gen
          (return { Zkapp_precondition.Closed_interval.lower; upper })
      in
      let%bind nonce =
        let%bind balance_change_int = Int.gen_uniform_incl 1 100 in
        let balance_change = Account.Nonce.of_int balance_change_int in
        let lower =
          match Account.Nonce.sub nonce balance_change with
          | None ->
              Account.Nonce.zero
          | Some nonce ->
              nonce
        in
        let upper =
          (* Nonce.add doesn't check for overflow, so check here *)
          match Account.Nonce.(sub max_value) balance_change with
          | None ->
              (* unreachable *)
              failwith
                "gen_account_precondition_from: nonce subtraction failed \
                 unexpectedly"
          | Some n ->
              if Account.Nonce.( < ) n nonce then Account.Nonce.max_value
              else Account.Nonce.add nonce balance_change
        in
        Or_ignore.gen
          (return { Zkapp_precondition.Closed_interval.lower; upper })
      in
      let receipt_chain_hash =
        if first_use_of_account then Or_ignore.Check receipt_chain_hash
        else Or_ignore.Ignore
      in
      let%bind delegate =
        match delegate with
        | None ->
            return Or_ignore.Ignore
        | Some pk ->
            Or_ignore.gen (return pk)
      in
      let%bind state, sequence_state, proved_state, is_new =
        match zkapp with
        | None ->
            let len = Pickles_types.Nat.to_int Zkapp_state.Max_state_size.n in
            (* won't raise, correct length given *)
            let state =
              Zkapp_state.V.of_list_exn
                (List.init len ~f:(fun _ -> Or_ignore.Ignore))
            in
            let sequence_state = Or_ignore.Ignore in
            let proved_state = Or_ignore.Ignore in
            let is_new = Or_ignore.Ignore in
            return (state, sequence_state, proved_state, is_new)
        | Some { Zkapp_account.app_state; sequence_state; proved_state; _ } ->
            let state =
              Zkapp_state.V.map app_state ~f:(fun field ->
                  Quickcheck.random_value (Or_ignore.gen (return field)) )
            in
            let%bind sequence_state =
              (* choose a value from account sequence state *)
              let fields =
                Pickles_types.Vector.Vector_5.to_list sequence_state
              in
              let%bind ndx = Int.gen_uniform_incl 0 (List.length fields - 1) in
              return (Or_ignore.Check (List.nth_exn fields ndx))
            in
            let proved_state = Or_ignore.Check proved_state in
            let is_new =
              (* when we apply the generated Parties.t, the account is always in the ledger
              *)
              Or_ignore.Check false
            in
            return (state, sequence_state, proved_state, is_new)
      in
      return
        { Zkapp_precondition.Account.balance
        ; nonce
        ; receipt_chain_hash
        ; delegate
        ; state
        ; sequence_state
        ; proved_state
        ; is_new
        }
    in
    match failure with
    | Some Invalid_account_precondition ->
        let module Tamperable = struct
          type t =
            | Balance
            | Nonce
            | Receipt_chain_hash
            | Delegate
            | State
            | Sequence_state
            | Proved_state
        end in
        let%bind faulty_predicate_account =
          (* tamper with account using randomly chosen item *)
          let tamperable : Tamperable.t list =
            [ Balance
            ; Nonce
            ; Receipt_chain_hash
            ; Delegate
            ; State
            ; Sequence_state
            ; Proved_state
            ]
          in
          match%bind Quickcheck.Generator.of_list tamperable with
          | Balance ->
              let new_balance =
                if Currency.Balance.equal balance Currency.Balance.zero then
                  Currency.Balance.max_int
                else Currency.Balance.zero
              in
              let balance =
                Or_ignore.Check
                  { Zkapp_precondition.Closed_interval.lower = new_balance
                  ; upper = new_balance
                  }
              in
              return { predicate_account with balance }
          | Nonce ->
              let new_nonce =
                if Account.Nonce.equal nonce Account.Nonce.zero then
                  Account.Nonce.max_value
                else Account.Nonce.zero
              in
              let%bind nonce =
                Zkapp_precondition.Numeric.gen (return new_nonce)
                  Account.Nonce.compare
              in
              return { predicate_account with nonce }
          | Receipt_chain_hash ->
              let%bind new_receipt_chain_hash = Receipt.Chain_hash.gen in
              let%bind receipt_chain_hash =
                Or_ignore.gen (return new_receipt_chain_hash)
              in
              return { predicate_account with receipt_chain_hash }
          | Delegate ->
              let%bind delegate =
                Or_ignore.gen Signature_lib.Public_key.Compressed.gen
              in
              return { predicate_account with delegate }
          | State ->
              let fields =
                Zkapp_state.V.to_list predicate_account.state |> Array.of_list
              in
              let%bind ndx = Int.gen_incl 0 (Array.length fields - 1) in
              let%bind field = Snark_params.Tick.Field.gen in
              fields.(ndx) <- Or_ignore.Check field ;
              let state = Zkapp_state.V.of_list_exn (Array.to_list fields) in
              return { predicate_account with state }
          | Sequence_state ->
              let%bind field = Snark_params.Tick.Field.gen in
              let sequence_state = Or_ignore.Check field in
              return { predicate_account with sequence_state }
          | Proved_state ->
              let%bind proved_state =
                match predicate_account.proved_state with
                | Check b ->
                    return (Or_ignore.Check (not b))
                | Ignore ->
                    return (Or_ignore.Check true)
              in
              return { predicate_account with proved_state }
        in
        return (Party.Account_precondition.Full faulty_predicate_account)
    | _ ->
        return (Party.Account_precondition.Full predicate_account)
  else
    (* Nonce *)
    let { Account.Poly.nonce; _ } = account in
    match failure with
    | Some Invalid_account_precondition ->
        return (Party.Account_precondition.Nonce (Account.Nonce.succ nonce))
    | _ ->
        return (Party.Account_precondition.Nonce nonce)

let gen_fee (account : Account.t) =
  let balance = account.balance in
  let lo_fee = Mina_compile_config.minimum_user_command_fee in
  let hi_fee =
    Option.value_exn
      Currency.Fee.(scale Mina_compile_config.minimum_user_command_fee 2)
  in
  assert (
    Currency.(
      Fee.(hi_fee <= (Balance.to_amount balance |> Currency.Amount.to_fee))) ) ;
  Currency.Fee.gen_incl lo_fee hi_fee

(*Fee payer balance change is Neg*)
let fee_to_amt fee =
  Currency.Amount.(Signed.of_unsigned (of_fee fee) |> Signed.negate)

let gen_balance_change ?permissions_auth (account : Account.t) ~new_account =
  let open Quickcheck.Let_syntax in
  let%bind sgn =
    if new_account then return Sgn.Pos
    else
      match permissions_auth with
      | Some auth -> (
          match auth with
          | Control.Tag.None_given ->
              return Sgn.Pos
          | _ ->
              Quickcheck.Generator.of_list [ Sgn.Pos; Neg ] )
      | None ->
          Quickcheck.Generator.of_list [ Sgn.Pos; Neg ]
  in
  (* if negative, magnitude constrained to balance in account
         the effective balance is either what's in the account state table,
         if provided, or what's in the ledger
  *)
  let effective_balance = account.balance in
  let small_balance_change =
    (*make small transfers to allow generating large number of parties without an overflow*)
    let open Currency in
    if
      Balance.(effective_balance < of_formatted_string "1.0") && not new_account
    then failwith "account has low balance"
    else Balance.of_formatted_string "0.000001"
  in
  let%map (magnitude : Currency.Amount.t) =
    if new_account then
      Currency.Amount.gen_incl
        (Currency.Amount.of_formatted_string "2.0")
        (Currency.Amount.of_formatted_string "10.0")
    else
      Currency.Amount.gen_incl Currency.Amount.zero
        (Currency.Balance.to_amount small_balance_change)
  in
  match sgn with
  | Pos ->
      (* if positive, the account balance does not impose a constraint on the magnitude; but
         to avoid overflow over several Party.t, we'll limit the value
      *)
      ({ magnitude; sgn = Sgn.Pos } : Currency.Amount.Signed.t)
  | Neg ->
      ({ magnitude; sgn = Sgn.Neg } : Currency.Amount.Signed.t)

let gen_use_full_commitment ~increment_nonce ~account_precondition
    ~authorization () : bool Base_quickcheck.Generator.t =
  (* check conditions to avoid replays*)
  let incr_nonce_and_constrains_nonce =
    increment_nonce
    && Zkapp_precondition.Numeric.is_constant
         Zkapp_precondition.Numeric.Tc.nonce
         (Party.Account_precondition.to_full account_precondition)
           .Zkapp_precondition.Account.nonce
  in
  let does_not_use_a_signature =
    Control.(not (Tag.equal (tag authorization) Tag.Signature))
  in
  if incr_nonce_and_constrains_nonce || does_not_use_a_signature then
    Bool.quickcheck_generator
  else Quickcheck.Generator.return true

let closed_interval_exact value =
  Zkapp_precondition.Closed_interval.{ lower = value; upper = value }

let gen_epoch_data_predicate
    (epoch_data :
      ( ( Frozen_ledger_hash.Stable.V1.t
        , Currency.Amount.Stable.V1.t )
        Epoch_ledger.Poly.Stable.V1.t
      , Epoch_seed.Stable.V1.t
      , State_hash.Stable.V1.t
      , State_hash.Stable.V1.t
      , Mina_numbers.Length.Stable.V1.t )
      Zkapp_precondition.Protocol_state.Epoch_data.Poly.t ) :
    Zkapp_precondition.Protocol_state.Epoch_data.t Base_quickcheck.Generator.t =
  let open Quickcheck.Let_syntax in
  let%bind ledger =
    let%bind hash =
      Zkapp_basic.Or_ignore.gen @@ return epoch_data.ledger.hash
    in
    let%map total_currency =
      closed_interval_exact epoch_data.ledger.total_currency
      |> return |> Zkapp_basic.Or_ignore.gen
    in
    { Epoch_ledger.Poly.hash; total_currency }
  in
  let%bind seed = Zkapp_basic.Or_ignore.gen @@ return epoch_data.seed in
  let%bind start_checkpoint =
    Zkapp_basic.Or_ignore.gen @@ return epoch_data.start_checkpoint
  in
  let%bind lock_checkpoint =
    Zkapp_basic.Or_ignore.gen @@ return epoch_data.lock_checkpoint
  in
  let%map epoch_length =
    let open Mina_numbers in
    let%bind epsilon1 = Length.gen_incl (Length.of_int 0) (Length.of_int 10) in
    let%bind epsilon2 = Length.gen_incl (Length.of_int 0) (Length.of_int 10) in
    Zkapp_precondition.Closed_interval.
      { lower =
          Length.sub epoch_data.epoch_length epsilon1
          |> Option.value ~default:Length.zero
      ; upper = Length.add epoch_data.epoch_length epsilon2
      }
    |> return |> Zkapp_basic.Or_ignore.gen
  in
  { Epoch_data.Poly.ledger
  ; seed
  ; start_checkpoint
  ; lock_checkpoint
  ; epoch_length
  }

let gen_protocol_state_precondition
    (psv : Zkapp_precondition.Protocol_state.View.t) :
    Zkapp_precondition.Protocol_state.t Base_quickcheck.Generator.t =
  let open Quickcheck.Let_syntax in
  let open Zkapp_precondition.Closed_interval in
  let%bind snarked_ledger_hash =
    Zkapp_basic.Or_ignore.gen @@ return psv.snarked_ledger_hash
  in
  let%bind timestamp =
    let%bind epsilon1 =
      Int64.gen_incl 0L 60_000_000L >>| Block_time.Span.of_ms
    in
    let%bind epsilon2 =
      Int64.gen_incl 0L 60_000_000L >>| Block_time.Span.of_ms
    in
    { lower = Block_time.sub psv.timestamp epsilon1
    ; upper = Block_time.add psv.timestamp epsilon2
    }
    |> return |> Zkapp_basic.Or_ignore.gen
  in
  let%bind blockchain_length =
    let open Mina_numbers in
    let%bind epsilon1 = Length.gen_incl (Length.of_int 0) (Length.of_int 10) in
    let%bind epsilon2 = Length.gen_incl (Length.of_int 0) (Length.of_int 10) in
    { lower =
        Length.sub psv.blockchain_length epsilon1
        |> Option.value ~default:Length.zero
    ; upper = Length.add psv.blockchain_length epsilon2
    }
    |> return |> Zkapp_basic.Or_ignore.gen
  in
  let%bind min_window_density =
    let open Mina_numbers in
    let%bind epsilon1 = Length.gen_incl (Length.of_int 0) (Length.of_int 10) in
    let%bind epsilon2 = Length.gen_incl (Length.of_int 0) (Length.of_int 10) in
    { lower =
        Length.sub psv.min_window_density epsilon1
        |> Option.value ~default:Length.zero
    ; upper = Length.add psv.min_window_density epsilon2
    }
    |> return |> Zkapp_basic.Or_ignore.gen
  in
  let%bind total_currency =
    let open Currency in
    let%bind epsilon1 =
      Amount.gen_incl (Amount.of_int 0) (Amount.of_int 1_000_000_000)
    in
    let%bind epsilon2 =
      Amount.gen_incl (Amount.of_int 0) (Amount.of_int 1_000_000_000)
    in
    { lower =
        Amount.sub psv.total_currency epsilon1
        |> Option.value ~default:Amount.zero
    ; upper =
        Amount.add psv.total_currency epsilon2
        |> Option.value ~default:psv.total_currency
    }
    |> return |> Zkapp_basic.Or_ignore.gen
  in
  let%bind global_slot_since_hard_fork =
    let open Mina_numbers in
    let%bind epsilon1 =
      Global_slot.gen_incl (Global_slot.of_int 0) (Global_slot.of_int 10)
    in
    let%bind epsilon2 =
      Global_slot.gen_incl (Global_slot.of_int 0) (Global_slot.of_int 10)
    in
    { lower =
        Global_slot.sub psv.global_slot_since_hard_fork epsilon1
        |> Option.value ~default:Global_slot.zero
    ; upper = Global_slot.add psv.global_slot_since_hard_fork epsilon2
    }
    |> return |> Zkapp_basic.Or_ignore.gen
  in
  let%bind global_slot_since_genesis =
    let open Mina_numbers in
    let%bind epsilon1 =
      Global_slot.gen_incl (Global_slot.of_int 0) (Global_slot.of_int 10)
    in
    let%bind epsilon2 =
      Global_slot.gen_incl (Global_slot.of_int 0) (Global_slot.of_int 10)
    in
    { lower =
        Global_slot.sub psv.global_slot_since_genesis epsilon1
        |> Option.value ~default:Global_slot.zero
    ; upper = Global_slot.add psv.global_slot_since_genesis epsilon2
    }
    |> return |> Zkapp_basic.Or_ignore.gen
  in
  let%bind staking_epoch_data =
    gen_epoch_data_predicate psv.staking_epoch_data
  in
  let%map next_epoch_data = gen_epoch_data_predicate psv.next_epoch_data in
  { Zkapp_precondition.Protocol_state.Poly.snarked_ledger_hash
  ; timestamp
  ; blockchain_length
  ; min_window_density
  ; last_vrf_output = ()
  ; total_currency
  ; global_slot_since_hard_fork
  ; global_slot_since_genesis
  ; staking_epoch_data
  ; next_epoch_data
  }

let gen_invalid_protocol_state_precondition
    (psv : Zkapp_precondition.Protocol_state.View.t) :
    Zkapp_precondition.Protocol_state.t Base_quickcheck.Generator.t =
  let module Tamperable = struct
    type t =
      | Timestamp
      | Blockchain_length
      | Min_window_density
      | Total_currency
      | Global_slot_since_hard_fork
      | Global_slot_since_genesis
  end in
  let open Quickcheck.Let_syntax in
  let open Zkapp_precondition.Closed_interval in
  let protocol_state_precondition = Zkapp_precondition.Protocol_state.accept in
  let%bind lower = Bool.quickcheck_generator in
  match%bind
    Quickcheck.Generator.of_list
      ( [ Timestamp
        ; Blockchain_length
        ; Min_window_density
        ; Total_currency
        ; Global_slot_since_hard_fork
        ; Global_slot_since_genesis
        ]
        : Tamperable.t list )
  with
  | Timestamp ->
      let%map timestamp =
        let%map epsilon =
          Int64.gen_incl 1_000_000L 60_000_000L >>| Block_time.Span.of_ms
        in
        if lower || Block_time.(psv.timestamp > add zero epsilon) then
          { lower = Block_time.zero
          ; upper = Block_time.sub psv.timestamp epsilon
          }
        else
          { lower = Block_time.add psv.timestamp epsilon
          ; upper = Block_time.max_value
          }
      in
      { protocol_state_precondition with
        timestamp = Zkapp_basic.Or_ignore.Check timestamp
      }
  | Blockchain_length ->
      let open Mina_numbers in
      let%map blockchain_length =
        let%map epsilon = Length.(gen_incl (of_int 1) (of_int 10)) in
        if lower || Length.(psv.blockchain_length > epsilon) then
          { lower = Length.zero
          ; upper =
              Length.sub psv.blockchain_length epsilon
              |> Option.value ~default:Length.zero
          }
        else
          { lower = Length.add psv.blockchain_length epsilon
          ; upper = Length.max_value
          }
      in
      { protocol_state_precondition with
        blockchain_length = Zkapp_basic.Or_ignore.Check blockchain_length
      }
  | Min_window_density ->
      let open Mina_numbers in
      let%map min_window_density =
        let%map epsilon = Length.(gen_incl (of_int 1) (of_int 10)) in
        if lower || Length.(psv.min_window_density > epsilon) then
          { lower = Length.zero
          ; upper =
              Length.sub psv.min_window_density epsilon
              |> Option.value ~default:Length.zero
          }
        else
          { lower = Length.add psv.blockchain_length epsilon
          ; upper = Length.max_value
          }
      in
      { protocol_state_precondition with
        min_window_density = Zkapp_basic.Or_ignore.Check min_window_density
      }
  | Total_currency ->
      let open Currency in
      let%map total_currency =
        let%map epsilon =
          Amount.(gen_incl (of_int 1_000) (of_int 1_000_000_000))
        in
        if lower || Amount.(psv.total_currency > epsilon) then
          { lower = Amount.zero
          ; upper =
              Amount.sub psv.total_currency epsilon
              |> Option.value ~default:Amount.zero
          }
        else
          { lower =
              Amount.add psv.total_currency epsilon
              |> Option.value ~default:Amount.max_int
          ; upper = Amount.max_int
          }
      in
      { protocol_state_precondition with
        total_currency = Zkapp_basic.Or_ignore.Check total_currency
      }
  | Global_slot_since_hard_fork ->
      let open Mina_numbers in
      let%map global_slot_since_hard_fork =
        let%map epsilon = Global_slot.(gen_incl (of_int 1) (of_int 10)) in
        if lower || Global_slot.(psv.global_slot_since_hard_fork > epsilon) then
          { lower = Global_slot.zero
          ; upper =
              Global_slot.sub psv.global_slot_since_hard_fork epsilon
              |> Option.value ~default:Global_slot.zero
          }
        else
          { lower = Global_slot.add psv.global_slot_since_hard_fork epsilon
          ; upper = Global_slot.max_value
          }
      in
      { protocol_state_precondition with
        global_slot_since_hard_fork =
          Zkapp_basic.Or_ignore.Check global_slot_since_hard_fork
      }
  | Global_slot_since_genesis ->
      let open Mina_numbers in
      let%map global_slot_since_genesis =
        let%map epsilon = Global_slot.(gen_incl (of_int 1) (of_int 10)) in
        if lower || Global_slot.(psv.global_slot_since_genesis > epsilon) then
          { lower = Global_slot.zero
          ; upper =
              Global_slot.sub psv.global_slot_since_genesis epsilon
              |> Option.value ~default:Global_slot.zero
          }
        else
          { lower = Global_slot.add psv.global_slot_since_genesis epsilon
          ; upper = Global_slot.max_value
          }
      in
      { protocol_state_precondition with
        global_slot_since_genesis =
          Zkapp_basic.Or_ignore.Check global_slot_since_genesis
      }

module Party_body_components = struct
  type ( 'pk
       , 'update
       , 'token_id
       , 'amount
       , 'events
       , 'call_data
       , 'int
       , 'bool
       , 'protocol_state_precondition
       , 'account_precondition
       , 'caller )
       t =
    { public_key : 'pk
    ; update : 'update
    ; token_id : 'token_id
    ; balance_change : 'amount
    ; increment_nonce : 'bool
    ; events : 'events
    ; sequence_events : 'events
    ; call_data : 'call_data
    ; call_depth : 'int
    ; protocol_state_precondition : 'protocol_state_precondition
    ; account_precondition : 'account_precondition
    ; use_full_commitment : 'bool
    ; caller : 'caller
    }

  let to_fee_payer t : Party.Body.Fee_payer.t =
    { public_key = t.public_key
    ; fee = t.balance_change
    ; valid_until =
        ( match
            t.protocol_state_precondition
              .Zkapp_precondition.Protocol_state.Poly.global_slot_since_genesis
          with
        | Zkapp_basic.Or_ignore.Ignore ->
            None
        | Zkapp_basic.Or_ignore.Check
            { Zkapp_precondition.Closed_interval.upper; _ } ->
            Some upper )
    ; nonce = t.account_precondition
    }

  let to_typical_party t : Party.Body.Simple.t =
    { public_key = t.public_key
    ; update = t.update
    ; token_id = t.token_id
    ; balance_change = t.balance_change
    ; increment_nonce = t.increment_nonce
    ; events = t.events
    ; sequence_events = t.sequence_events
    ; call_data = t.call_data
    ; call_depth = t.call_depth
    ; preconditions =
        { Party.Preconditions.network = t.protocol_state_precondition
        ; account = t.account_precondition
        }
    ; use_full_commitment = t.use_full_commitment
    ; caller = t.caller
    }
end

(* The type `a` is associated with the `delta` field, which is an unsigned fee
   for the fee payer, and a signed amount for other parties.
   The type `b` is associated with the `use_full_commitment` field, which is
   `unit` for the fee payer, and `bool` for other parties.
   The type `c` is associated with the `token_id` field, which is `unit` for the
   fee payer, and `Token_id.t` for other parties.
   The type `d` is associated with the `account_precondition` field, which is
   a nonce for the fee payer, and `Account_precondition.t` for other parties
*)
let gen_party_body_components (type a b c d) ?(update = None) ?account_id
    ?account_ids_seen ~account_state_tbl ?vk ?failure ?(new_account = false)
    ?(zkapp_account = false) ?(is_fee_payer = false) ?available_public_keys
    ?permissions_auth ?(required_balance_change : a option)
    ?(required_balance : Currency.Balance.t option) ?protocol_state_view
    ~zkapp_account_ids
    ~(gen_balance_change : Account.t -> a Quickcheck.Generator.t)
    ~(gen_use_full_commitment :
          account_precondition:Party.Account_precondition.t
       -> b Quickcheck.Generator.t )
    ~(f_balance_change : a -> Currency.Amount.Signed.t)
    ~(increment_nonce : b * bool) ~(f_token_id : Token_id.t -> c)
    ~(f_account_precondition :
       first_use_of_account:bool -> Account.t -> d Quickcheck.Generator.t )
    ~(f_party_account_precondition : d -> Party.Account_precondition.t) ~ledger
    ~authorization_tag () :
    (_, _, _, a, _, _, _, b, _, d, _) Party_body_components.t
    Quickcheck.Generator.t =
  let open Quickcheck.Let_syntax in
  (* fee payers have to be in the ledger *)
  assert (not (is_fee_payer && new_account)) ;
  (* if it's a zkApp account, and we haven't provided an account id, then
     we have to create a new account; not all ledger accounts are zkApp accounts,
     so we can't just pick a ledger account
  *)
<<<<<<< HEAD
  let new_account = new_account in
=======
  let create_new_account =
    should_create_account ?account_id ~new_account ~zkapp_account
  in
>>>>>>> ecb37bde
  (* a required balance is associated with a new account *)
  ( match (required_balance, create_new_account) with
  | Some _, false ->
      failwith "Required balance, but not new account"
  | _ ->
      () ) ;
  let%bind update =
    match update with
    | None ->
        Party.Update.gen ?permissions_auth ?vk ~zkapp_account ()
    | Some update ->
        return update
  in
  (* party_increment_nonce for fee payer is unit and increment_nonce is true *)
  let party_increment_nonce, increment_nonce = increment_nonce in
  let verification_key =
    Option.value vk
      ~default:
        With_hash.
          { data = Pickles.Side_loaded.Verification_key.dummy
          ; hash = Zkapp_account.dummy_vk_hash ()
          }
  in
  let%bind account =
    if create_new_account then (
      if Option.is_some account_id then
        failwith
          "gen_party_body: new party is true, but an account id, presumably \
           from an existing account, was supplied" ;
      match available_public_keys with
      | None ->
          failwith
            "gen_party_body: create_new_account is true, but \
             available_public_keys not provided"
      | Some available_pks ->
          let available_pk =
            match
              Signature_lib.Public_key.Compressed.Table.choose available_pks
            with
            | None ->
                failwith "gen_party_body: no available public keys"
            | Some (pk, ()) ->
                pk
          in
          (* available public key no longer available *)
          Signature_lib.Public_key.Compressed.Table.remove available_pks
            available_pk ;
          let account_id = Account_id.create available_pk Token_id.default in
          let account_with_pk =
            Account.create account_id (Currency.Balance.of_int 0)
          in
          let account =
            if zkapp_account then
              { account_with_pk with
                zkapp =
                  Some
                    { Zkapp_account.default with
                      verification_key = Some verification_key
                    }
              }
            else account_with_pk
          in
<<<<<<< HEAD
          return account )
    else
      match account_id with
      | None ->
          if zkapp_account then
            let%map zkapp_account_id =
              Quickcheck.Generator.of_list zkapp_account_ids
            in
            match
              let open Option.Let_syntax in
              let%bind location =
                Ledger.location_of_account ledger zkapp_account_id
              in
              Ledger.get ledger location
            with
            | Some account ->
                account
            | None ->
                failwith "gen_party_body: fail to find zkapp account"
          else
            (* choose an account from the ledger *)
            let%map index =
              Int.gen_uniform_incl 0 (Ledger.num_accounts ledger - 1)
            in
            let account = Ledger.get_at_index_exn ledger index in
            (*get the latest state of this account*)
            let (account : Account.t) =
              Account_id.Table.find_exn account_state_tbl
                (Account.identifier account)
            in
            account
      | Some account_id ->
          (*get the latest state of the account*)
          let acct = Account_id.Table.find_exn account_state_tbl account_id in
          if zkapp_account && Option.is_none acct.zkapp then
            failwith "gen_party_body: provided account has no snapp field" ;
          return acct
=======
          (* add new account to ledger *)
          ( match
              Ledger.get_or_create_account ledger
                (Account_id.create account.public_key account.token_id)
                account
            with
          | Ok (`Added, _) ->
              ()
          | Ok (`Existed, _) ->
              failwith "account for new party already in ledger"
          | Error err ->
              failwithf "could not add account to ledger for new party: %s"
                (Error.to_string_hum err) () ) ;
          account )
    else
      match account_id with
      | None ->
          (* choose an account from the ledger *)
          let%map index =
            Int.gen_uniform_incl 0 (Ledger.num_accounts ledger - 1)
          in
          let account = Ledger.get_at_index_exn ledger index in
          (*get the latest state of this account*)
          let (account : Account.t) =
            Account_id.Table.find_exn account_state_tbl
              (Account.identifier account)
          in
          if zkapp_account && Option.is_none account.zkapp then
            failwith "gen_party_body: chosen account has no snapp field" ;
          account
      | Some account_id -> (
          (* use given account from the ledger *)
          match Ledger.location_of_account ledger account_id with
          | None ->
              failwithf
                "could not find account location for passed account id with \
                 public key %s and token_id %s"
                (Signature_lib.Public_key.Compressed.to_base58_check
                   (Account_id.public_key account_id) )
                (Account_id.token_id account_id |> Token_id.to_string)
                ()
          | Some location -> (
              match Ledger.get ledger location with
              | None ->
                  (* should be unreachable *)
                  failwithf
                    "could not find account for passed account id with public \
                     key %s and token id %s"
                    (Signature_lib.Public_key.Compressed.to_base58_check
                       (Account_id.public_key account_id) )
                    (Account_id.token_id account_id |> Token_id.to_string)
                    ()
              | Some _acct ->
                  (* get the latest state of the account *)
                  let acct =
                    Account_id.Table.find_exn account_state_tbl account_id
                  in
                  if zkapp_account && Option.is_none acct.zkapp then
                    failwith "provided account has no zkapp account field" ;
                  return acct ) )
>>>>>>> ecb37bde
  in
  let public_key = account.public_key in
  let token_id = account.token_id in
  let%bind balance_change =
    match required_balance_change with
    | Some bal_change ->
        return bal_change
    | None ->
        gen_balance_change account
  in
  let field_array_list_gen ~max_array_len ~max_list_len =
    let array_gen =
      let%bind array_len = Int.gen_uniform_incl 0 max_array_len in
      let%map fields =
        Quickcheck.Generator.list_with_length array_len
          Snark_params.Tick.Field.gen
      in
      Array.of_list fields
    in
    let%bind list_len = Int.gen_uniform_incl 0 max_list_len in
    Quickcheck.Generator.list_with_length list_len array_gen
  in
  (* TODO: are these lengths reasonable? *)
  let%bind events = field_array_list_gen ~max_array_len:8 ~max_list_len:12 in
  let%bind sequence_events =
    field_array_list_gen ~max_array_len:4 ~max_list_len:6
  in
  let%bind call_data = Snark_params.Tick.Field.gen in
  let first_use_of_account =
    let account_id = Account_id.create public_key token_id in
    match account_ids_seen with
    | None ->
        (* fee payer *)
        true
    | Some hash_set ->
        (* other partys *)
        not @@ Hash_set.mem hash_set account_id
  in
  let%bind account_precondition =
    f_account_precondition ~first_use_of_account account
  in
  (* update the depth when generating `other_parties` in Parties.t *)
  let call_depth = 0 in
  let%bind use_full_commitment =
    let full_account_precondition =
      f_party_account_precondition account_precondition
    in
    gen_use_full_commitment ~account_precondition:full_account_precondition
  in
  let%map protocol_state_precondition =
    Option.value_map protocol_state_view
      ~f:
        ( match failure with
        | Some Invalid_protocol_state_precondition ->
            gen_invalid_protocol_state_precondition
        | _ ->
            gen_protocol_state_precondition )
      ~default:(return Zkapp_precondition.Protocol_state.accept)
  and caller = Party.Call_type.quickcheck_generator in
  let token_id = f_token_id token_id in
  (* update account state table with all the changes*)
  (let add_balance_and_balance_change balance
       (balance_change : (Currency.Amount.t, Sgn.t) Currency.Signed_poly.t) =
     match balance_change.sgn with
     | Pos -> (
         match Currency.Balance.add_amount balance balance_change.magnitude with
         | Some bal ->
             bal
         | None ->
             failwith "add_balance_and_balance_change: overflow for sum" )
     | Neg -> (
         match Currency.Balance.sub_amount balance balance_change.magnitude with
         | Some bal ->
             bal
         | None ->
             failwith "add_balance_and_balance_change: underflow for difference"
         )
   in
   let balance_change = f_balance_change balance_change in
   let nonce_incr n = if increment_nonce then Account.Nonce.succ n else n in
   let value_to_be_updated (type a) (c : a Zkapp_basic.Set_or_keep.t)
       ~(default : a) : a =
     match c with Zkapp_basic.Set_or_keep.Set x -> x | Keep -> default
   in
   let delegate (account : Account.t) =
     if is_fee_payer then account.delegate
     else
       Option.map
         ~f:(fun delegate ->
           value_to_be_updated update.delegate ~default:delegate )
         account.delegate
   in
   let zkapp (account : Account.t) =
     if is_fee_payer then account.zkapp
     else
       match account.zkapp with
       | None ->
           None
       | Some zk ->
           (*TODO: Deduplicate this from what's in parties logic to get the
              account precondition right*)
           let app_state =
             let account_app_state = zk.app_state in
             List.zip_exn
               (Zkapp_state.V.to_list update.app_state)
               (Zkapp_state.V.to_list account_app_state)
             |> List.map ~f:(fun (to_be_updated, current) ->
                    value_to_be_updated to_be_updated ~default:current )
             |> Zkapp_state.V.of_list_exn
           in
           let sequence_state =
             let [ s1'; s2'; s3'; s4'; s5' ] = zk.sequence_state in
             let last_sequence_slot = zk.last_sequence_slot in
             (* Push events to s1. *)
             let is_empty = List.is_empty sequence_events in
             let s1_updated =
               Party.Sequence_events.push_events s1' sequence_events
             in
             let s1 = if is_empty then s1' else s1_updated in
             let txn_global_slot =
               Option.value_map protocol_state_view ~default:last_sequence_slot
                 ~f:(fun ps ->
                   ps
                     .Zkapp_precondition.Protocol_state.Poly
                      .global_slot_since_genesis )
             in
             (* Shift along if last update wasn't this slot  *)
             let is_this_slot =
               Mina_numbers.Global_slot.equal txn_global_slot last_sequence_slot
             in
             let is_full_and_different_slot = (not is_empty) && is_this_slot in
             let s5 = if is_full_and_different_slot then s5' else s4' in
             let s4 = if is_full_and_different_slot then s4' else s3' in
             let s3 = if is_full_and_different_slot then s3' else s2' in
             let s2 = if is_full_and_different_slot then s2' else s1' in
             ([ s1; s2; s3; s4; s5 ] : _ Pickles_types.Vector.t)
           in
           let proved_state =
             let keeping_app_state =
               List.for_all ~f:Fn.id
                 (List.map ~f:Zkapp_basic.Set_or_keep.is_keep
                    (Pickles_types.Vector.to_list update.app_state) )
             in
             let changing_entire_app_state =
               List.for_all ~f:Fn.id
                 (List.map ~f:Zkapp_basic.Set_or_keep.is_set
                    (Pickles_types.Vector.to_list update.app_state) )
             in
             let proof_verifies = Control.Tag.(equal Proof authorization_tag) in
             if keeping_app_state then zk.proved_state
             else if proof_verifies then
               if changing_entire_app_state then true else zk.proved_state
             else false
           in
           Some { zk with app_state; sequence_state; proved_state }
   in
   Account_id.Table.change account_state_tbl (Account.identifier account)
     ~f:(function
     | None ->
         (* new entry in table *)
         Some
           { account with
             balance =
               add_balance_and_balance_change account.balance balance_change
           ; nonce = nonce_incr account.nonce
           ; delegate = delegate account
           ; zkapp = zkapp account
           }
     | Some updated_account ->
         (* update entry in table *)
         Some
           { updated_account with
             balance =
               add_balance_and_balance_change updated_account.balance
                 balance_change
           ; nonce = nonce_incr updated_account.nonce
           ; delegate = delegate updated_account
           ; zkapp = zkapp updated_account
           } ) ) ;
  { Party_body_components.public_key
  ; update =
      ( if new_account then
        { update with
          verification_key = Zkapp_basic.Set_or_keep.Set verification_key
        }
      else update )
  ; token_id
  ; balance_change
  ; increment_nonce = party_increment_nonce
  ; events
  ; sequence_events
  ; call_data
  ; call_depth
  ; protocol_state_precondition
  ; account_precondition
  ; use_full_commitment
  ; caller
  }

let gen_party_from ?(update = None) ?failure ?(new_account = false)
    ?(zkapp_account = false) ?account_id ?permissions_auth
    ?required_balance_change ?required_balance ~zkapp_account_ids ~authorization
    ~account_ids_seen ~available_public_keys ~ledger ~account_state_tbl
    ?protocol_state_view ?vk () =
  let open Quickcheck.Let_syntax in
  let increment_nonce =
    (* permissions_auth is used to generate updated permissions consistent with a contemplated authorization;
       allow incrementing the nonce only if we know the authorization will be Signature
    *)
    match permissions_auth with
    | Some tag -> (
        match tag with
        | Control.Tag.Signature ->
            true
        | Proof | None_given ->
            false )
    | None ->
        false
  in
  let%bind body_components =
    gen_party_body_components ~update ?failure ~new_account ~zkapp_account
      ~increment_nonce:(increment_nonce, increment_nonce)
      ?permissions_auth ?account_id ?protocol_state_view ?vk ~zkapp_account_ids
      ~account_ids_seen ~available_public_keys ?required_balance_change
      ?required_balance ~ledger ~account_state_tbl
      ~gen_balance_change:
        (gen_balance_change ?permissions_auth
           ~new_account:
             (new_account || (zkapp_account && Option.is_none account_id)) )
      ~f_balance_change:Fn.id () ~f_token_id:Fn.id
      ~f_account_precondition:(fun ~first_use_of_account acct ->
        gen_account_precondition_from_account ~first_use_of_account acct )
      ~f_party_account_precondition:Fn.id
      ~gen_use_full_commitment:(fun ~account_precondition ->
        gen_use_full_commitment ~increment_nonce ~account_precondition
          ~authorization () )
      ~authorization_tag:(Control.tag authorization)
  in
  let body = Party_body_components.to_typical_party body_components in
  let account_id = Account_id.create body.public_key body.token_id in
  Hash_set.add account_ids_seen account_id ;
  return { Party.Simple.body; authorization }

(* takes an account id, if we want to sign this data *)
let gen_party_body_fee_payer ?failure ?permissions_auth ~account_id ~ledger ?vk
    ?protocol_state_view ~account_state_tbl () :
    Party.Body.Fee_payer.t Quickcheck.Generator.t =
  let open Quickcheck.Let_syntax in
  let account_precondition_gen (account : Account.t) =
    Quickcheck.Generator.return account.nonce
  in
  let%map body_components =
    gen_party_body_components ?failure ?permissions_auth ~account_id
      ~account_state_tbl ?vk ~zkapp_account_ids:[] ~is_fee_payer:true
      ~increment_nonce:((), true) ~gen_balance_change:gen_fee
      ~f_balance_change:fee_to_amt
      ~f_token_id:(fun token_id ->
        (* make sure the fee payer's token id is the default,
           which is represented by the unit value in the body
        *)
        assert (Token_id.equal token_id Token_id.default) ;
        () )
      ~f_account_precondition:(fun ~first_use_of_account:_ acct ->
        account_precondition_gen acct )
      ~f_party_account_precondition:(fun nonce -> Nonce nonce)
      ~gen_use_full_commitment:(fun ~account_precondition:_ -> return ())
      ~ledger ?protocol_state_view ~authorization_tag:Control.Tag.Signature ()
  in
  Party_body_components.to_fee_payer body_components

let gen_fee_payer ?failure ?permissions_auth ~account_id ~ledger
    ?protocol_state_view ?vk ~account_state_tbl () :
    Party.Fee_payer.t Quickcheck.Generator.t =
  let open Quickcheck.Let_syntax in
  let%map body =
    gen_party_body_fee_payer ?failure ?permissions_auth ~account_id ~ledger ?vk
      ?protocol_state_view ~account_state_tbl ()
  in
  (* real signature to be added when this data inserted into a Parties.t *)
  let authorization = Signature.dummy in
  ({ body; authorization } : Party.Fee_payer.t)

(* keep max_other_parties small, so snapp integration tests don't need lots
   of block producers

   because the other parties are split into a permissions-setter
   and another party, the actual number of other parties is
   twice this value, plus one, for the "balancing" party

   when we have separate transaction accounts in integration tests
   this number can be increased
*)
let max_other_parties = 2

let gen_parties_from ?failure ~(fee_payer_keypair : Signature_lib.Keypair.t)
    ~(zkapp_account_keypairs : Signature_lib.Keypair.t list)
    ~(keymap :
       Signature_lib.Private_key.t Signature_lib.Public_key.Compressed.Map.t )
    ?account_state_tbl ~ledger ?protocol_state_view ?vk ?prover () =
  let open Quickcheck.Let_syntax in
  let fee_payer_pk =
    Signature_lib.Public_key.compress fee_payer_keypair.public_key
  in
  let fee_payer_account_id = Account_id.create fee_payer_pk Token_id.default in
  let ledger_accounts = Ledger.to_list ledger in
  (* table of public keys to accounts, updated when generating each party

     a Map would be more principled, but threading that map through the code
     adds complexity
  *)
  let account_state_tbl =
    Option.value account_state_tbl ~default:(Account_id.Table.create ())
  in
  (* make sure all ledger keys are in the keymap *)
  List.iter ledger_accounts ~f:(fun acct ->
      let acct_id = Account.identifier acct in
      let pk = Account_id.public_key acct_id in
      (*Initialize account states*)
      Account_id.Table.update account_state_tbl acct_id ~f:(function
        | None ->
            acct
        | Some a ->
            a ) ;
      if Option.is_none (Signature_lib.Public_key.Compressed.Map.find keymap pk)
      then
        failwithf "gen_parties_from: public key %s is in ledger, but not keymap"
          (Signature_lib.Public_key.Compressed.to_base58_check pk)
          () ) ;
  (* table of public keys not in the ledger, to be used for new parties
     we have the corresponding private keys, so we can create signatures for those new parties
  *)
  let ledger_account_set =
    Account_id.Set.union_list
      [ Ledger.accounts ledger
      ; Account_id.Set.of_hashtbl_keys account_state_tbl
      ]
  in
  let available_public_keys =
    let tbl = Signature_lib.Public_key.Compressed.Table.create () in
    Signature_lib.Public_key.Compressed.Map.iter_keys keymap ~f:(fun pk ->
        let account_id = Account_id.create pk Token_id.default in
        if not (Account_id.Set.mem ledger_account_set account_id) then
          Signature_lib.Public_key.Compressed.Table.add_exn tbl ~key:pk ~data:() ) ;
    tbl
  in
  (* account ids seen, to generate receipt chain hash precondition only if
     a party with a given account id has not been encountered before
  *)
  let account_ids_seen = Account_id.Hash_set.create () in
  let%bind fee_payer =
    gen_fee_payer ?failure ~permissions_auth:Control.Tag.Signature
      ~account_id:fee_payer_account_id ~ledger ?vk ~account_state_tbl ()
  in
  let zkapp_account_ids =
    List.map zkapp_account_keypairs ~f:(fun keypair ->
        Account_id.create
          (Signature_lib.Public_key.compress keypair.public_key)
          Token_id.default )
  in
  Hash_set.add account_ids_seen fee_payer_account_id ;
  let%bind balancing_party =
    let authorization = Control.Signature Signature.dummy in
    gen_party_from ?failure ~zkapp_account_ids ~account_ids_seen ~authorization
      ~new_account:false ~available_public_keys ~ledger
      ~required_balance_change:Currency.Amount.Signed.zero ~account_state_tbl
      ?protocol_state_view ?vk ()
  in
  let gen_parties_with_dynamic_balance ~new_parties num_parties =
    let rec go acc n =
      let open Zkapp_basic in
      let open Permissions in
      if n <= 0 then return (List.rev (fst acc), snd acc)
      else
        (* choose a random authorization

           first Party.t updates the permissions, using the Signature authorization,
            according the random authorization

           second Party.t uses the random authorization
        *)
        let%bind permissions_auth, update =
          match failure with
          | Some (Update_not_permitted update_type) ->
              let%bind is_proof = Bool.quickcheck_generator in
              let auth_tag =
                if is_proof then Control.Tag.Proof else Control.Tag.Signature
              in
              let%map perm = Permissions.gen ~auth_tag in
              let update =
                match update_type with
                | `Delegate ->
                    { Party.Update.dummy with
                      permissions =
                        Set_or_keep.Set
                          { perm with
                            set_delegate = Auth_required.from ~auth_tag
                          }
                    }
                | `App_state ->
                    { Party.Update.dummy with
                      permissions =
                        Set_or_keep.Set
                          { perm with
                            edit_state = Auth_required.from ~auth_tag
                          }
                    }
                | `Verification_key ->
                    { Party.Update.dummy with
                      permissions =
                        Set_or_keep.Set
                          { perm with
                            set_verification_key = Auth_required.from ~auth_tag
                          }
                    }
                | `Zkapp_uri ->
                    { Party.Update.dummy with
                      permissions =
                        Set_or_keep.Set
                          { perm with
                            set_zkapp_uri = Auth_required.from ~auth_tag
                          }
                    }
                | `Token_symbol ->
                    { Party.Update.dummy with
                      permissions =
                        Set_or_keep.Set
                          { perm with
                            set_token_symbol = Auth_required.from ~auth_tag
                          }
                    }
                | `Voting_for ->
                    { Party.Update.dummy with
                      permissions =
                        Set_or_keep.Set
                          { perm with
                            set_voting_for = Auth_required.from ~auth_tag
                          }
                    }
                | `Balance ->
                    { Party.Update.dummy with
                      permissions =
                        Set_or_keep.Set
                          { perm with send = Auth_required.from ~auth_tag }
                    }
              in
              (auth_tag, Some update)
          | _ ->
              (* Since zkapp account would trigger new account generation, and for new account
                 verification keys are not in the ledger, so for now we can only use `Signature`
                 or `None_given` for authorization. This could be fixed by passing the list
                 of zkapp account into the generator function
              *)
              let%map tag =
                if new_parties then
                  Quickcheck.Generator.of_list
                    [ Control.Tag.Signature; None_given ]
                else Control.Tag.gen
              in
              (tag, None)
        in
        let zkapp_account =
          match permissions_auth with
          | Proof ->
              true
          | Signature | None_given ->
              false
        in
        let%bind party0 =
          (* Signature authorization to start *)
          let authorization = Control.Signature Signature.dummy in
          gen_party_from ~zkapp_account_ids ~account_ids_seen ~update ?failure
            ~authorization ~new_account:new_parties ~permissions_auth
            ~zkapp_account ~available_public_keys ~ledger ~account_state_tbl
            ?protocol_state_view ?vk ()
        in
        let%bind party =
          (* authorization according to chosen permissions auth *)
          let%bind authorization, update =
            match failure with
            | Some (Update_not_permitted update_type) ->
                let auth =
                  match permissions_auth with
                  | Proof ->
                      Control.(dummy_of_tag Signature)
                  | Signature ->
                      Control.(dummy_of_tag Proof)
                  | _ ->
                      Control.(dummy_of_tag None_given)
                in
                let%bind update =
                  match update_type with
                  | `Delegate ->
                      let%map delegate =
                        Signature_lib.Public_key.Compressed.gen
                      in
                      { Party.Update.dummy with
                        delegate = Set_or_keep.Set delegate
                      }
                  | `App_state ->
                      let%map app_state =
                        let%map fields =
                          let field_gen =
                            Snark_params.Tick.Field.gen
                            >>| fun x -> Set_or_keep.Set x
                          in
                          Quickcheck.Generator.list_with_length 8 field_gen
                        in
                        Zkapp_state.V.of_list_exn fields
                      in
                      { Party.Update.dummy with app_state }
                  | `Verification_key ->
                      let data = Pickles.Side_loaded.Verification_key.dummy in
                      let hash = Zkapp_account.digest_vk data in
                      let verification_key =
                        Set_or_keep.Set { With_hash.data; hash }
                      in
                      return { Party.Update.dummy with verification_key }
                  | `Zkapp_uri ->
                      let zkapp_uri = Set_or_keep.Set "https://o1labs.org" in
                      return { Party.Update.dummy with zkapp_uri }
                  | `Token_symbol ->
                      let token_symbol = Set_or_keep.Set "CODA" in
                      return { Party.Update.dummy with token_symbol }
                  | `Voting_for ->
                      let%map field = Snark_params.Tick.Field.gen in
                      let voting_for = Set_or_keep.Set field in
                      { Party.Update.dummy with voting_for }
                  | `Balance ->
                      return Party.Update.dummy
                in
                let%map new_perm =
                  Permissions.gen ~auth_tag:Control.Tag.Signature
                in
                ( auth
                , Some { update with permissions = Set_or_keep.Set new_perm } )
            | _ ->
                return (Control.dummy_of_tag permissions_auth, None)
          in
          let account_id =
            Account_id.create party0.body.public_key party0.body.token_id
          in
          (* if we use this account again, it will have a Signature authorization *)
          let permissions_auth = Control.Tag.Signature in
          gen_party_from ~update ?failure ~zkapp_account_ids ~account_ids_seen
            ~account_id ~authorization ~permissions_auth ~zkapp_account
            ~available_public_keys ~ledger ~account_state_tbl
            ?protocol_state_view ?vk ()
        in
        (* this list will be reversed, so `party0` will execute before `party` *)
        go (party :: party0 :: fst acc, snd acc) (n - 1)
    in
    go ([], 0) num_parties
  in
  (* at least 1 party *)
  let%bind num_parties = Int.gen_uniform_incl 1 max_other_parties in
  let%bind num_new_accounts = Int.gen_uniform_incl 0 num_parties in
  let num_old_parties = num_parties - num_new_accounts in
  let%bind old_parties, num_of_created1 =
    gen_parties_with_dynamic_balance ~new_parties:false num_old_parties
  in
  let%bind new_parties, num_of_created2 =
    gen_parties_with_dynamic_balance ~new_parties:true num_new_accounts
  in
  let other_parties0 = old_parties @ new_parties in
  let num_of_created = num_of_created1 + num_of_created2 in
  let balance_change_sum =
    List.fold other_parties0
      ~init:
        ( if num_of_created = 0 then Currency.Amount.Signed.zero
        else
          Currency.Amount.(
            Signed.of_unsigned
              ( scale
                  (of_fee
                     Genesis_constants.Constraint_constants.compiled
                       .account_creation_fee )
                  num_of_created
              |> Option.value_exn )) )
      ~f:(fun acc party ->
        match Currency.Amount.Signed.add acc party.body.balance_change with
        | Some sum ->
            sum
        | None ->
            failwith "Overflow adding other parties balances" )
  in

  (* modify the balancing party with balance change to yield a zero sum

     balancing party is created immediately after the fee payer
     party is created. This is because the preconditions generation
     is sensitive to the order of party generation.
  *)
  let balance_change = Currency.Amount.Signed.negate balance_change_sum in
  let balancing_party =
    { balancing_party with body = { balancing_party.body with balance_change } }
  in
  Account_id.Table.update account_state_tbl
    (Account_id.create balancing_party.body.public_key Token_id.default)
    ~f:(function
    | None ->
        failwith "account of balancing party is missing"
    | Some account ->
        { account with
          balance =
            Currency.Balance.add_signed_amount_flagged account.balance
              balance_change
            |> fst
        } ) ;
  let other_parties = balancing_party :: other_parties0 in
  let%bind memo = Signed_command_memo.gen in
  let parties_dummy_signatures : Parties.t =
    Parties.of_simple { fee_payer; other_parties; memo }
  in
  (* add fee payer keys to keymap, if not present *)
  let keymap =
    match
      Signature_lib.Public_key.Compressed.Map.add keymap ~key:fee_payer_pk
        ~data:fee_payer_keypair.private_key
    with
    | `Duplicate ->
        keymap
    | `Ok keymap' ->
        keymap'
  in
  (* update receipt chain hashes in accounts table *)
  let receipt_elt =
    let _txn_commitment, full_txn_commitment =
      (* also computed in replace_authorizations, but easier just to re-compute here *)
      Parties_builder.get_transaction_commitments parties_dummy_signatures
    in
    Receipt.Parties_elt.Parties_commitment full_txn_commitment
  in
  let fee_payer_acct_id =
    Party.Fee_payer.account_id parties_dummy_signatures.fee_payer
  in
  Account_id.Table.change account_state_tbl fee_payer_acct_id ~f:(function
    | None ->
        failwith "Expected fee payer account id to be in table"
    | Some account ->
        let receipt_chain_hash =
          Receipt.Chain_hash.cons_parties_commitment Mina_numbers.Index.zero
            receipt_elt account.Account.Poly.receipt_chain_hash
        in
        Some { account with receipt_chain_hash } ) ;
  let partys =
    Parties.Call_forest.to_parties_list parties_dummy_signatures.other_parties
  in
  List.iteri partys ~f:(fun ndx party ->
      (* update receipt chain hash only for signature, proof authorizations *)
      match Party.authorization party with
      | Control.Proof _ | Control.Signature _ ->
          let acct_id = Party.account_id party in
          Account_id.Table.change account_state_tbl acct_id ~f:(function
            | None ->
                failwith "Expected other party account id to be in table"
            | Some account ->
                let receipt_chain_hash =
                  let party_index = Mina_numbers.Index.of_int (ndx + 1) in
                  Receipt.Chain_hash.cons_parties_commitment party_index
                    receipt_elt account.Account.Poly.receipt_chain_hash
                in
                Some { account with receipt_chain_hash } )
      | Control.None_given ->
          () ) ;
  return
  @@ Parties_builder.replace_authorizations ?prover ~keymap
       parties_dummy_signatures<|MERGE_RESOLUTION|>--- conflicted
+++ resolved
@@ -15,10 +15,6 @@
       | `Zkapp_uri
       | `Token_symbol
       | `Balance ]
-
-(* whether we should create a new account in the ledger *)
-let should_create_account ?account_id ~new_account ~zkapp_account =
-  new_account || (zkapp_account && Option.is_none account_id)
 
 let gen_account_precondition_from_account ?failure ~first_use_of_account account
     =
@@ -697,17 +693,6 @@
   let open Quickcheck.Let_syntax in
   (* fee payers have to be in the ledger *)
   assert (not (is_fee_payer && new_account)) ;
-  (* if it's a zkApp account, and we haven't provided an account id, then
-     we have to create a new account; not all ledger accounts are zkApp accounts,
-     so we can't just pick a ledger account
-  *)
-<<<<<<< HEAD
-  let new_account = new_account in
-=======
-  let create_new_account =
-    should_create_account ?account_id ~new_account ~zkapp_account
-  in
->>>>>>> ecb37bde
   (* a required balance is associated with a new account *)
   ( match (required_balance, create_new_account) with
   | Some _, false ->
@@ -770,7 +755,6 @@
               }
             else account_with_pk
           in
-<<<<<<< HEAD
           return account )
     else
       match account_id with
@@ -808,68 +792,6 @@
           if zkapp_account && Option.is_none acct.zkapp then
             failwith "gen_party_body: provided account has no snapp field" ;
           return acct
-=======
-          (* add new account to ledger *)
-          ( match
-              Ledger.get_or_create_account ledger
-                (Account_id.create account.public_key account.token_id)
-                account
-            with
-          | Ok (`Added, _) ->
-              ()
-          | Ok (`Existed, _) ->
-              failwith "account for new party already in ledger"
-          | Error err ->
-              failwithf "could not add account to ledger for new party: %s"
-                (Error.to_string_hum err) () ) ;
-          account )
-    else
-      match account_id with
-      | None ->
-          (* choose an account from the ledger *)
-          let%map index =
-            Int.gen_uniform_incl 0 (Ledger.num_accounts ledger - 1)
-          in
-          let account = Ledger.get_at_index_exn ledger index in
-          (*get the latest state of this account*)
-          let (account : Account.t) =
-            Account_id.Table.find_exn account_state_tbl
-              (Account.identifier account)
-          in
-          if zkapp_account && Option.is_none account.zkapp then
-            failwith "gen_party_body: chosen account has no snapp field" ;
-          account
-      | Some account_id -> (
-          (* use given account from the ledger *)
-          match Ledger.location_of_account ledger account_id with
-          | None ->
-              failwithf
-                "could not find account location for passed account id with \
-                 public key %s and token_id %s"
-                (Signature_lib.Public_key.Compressed.to_base58_check
-                   (Account_id.public_key account_id) )
-                (Account_id.token_id account_id |> Token_id.to_string)
-                ()
-          | Some location -> (
-              match Ledger.get ledger location with
-              | None ->
-                  (* should be unreachable *)
-                  failwithf
-                    "could not find account for passed account id with public \
-                     key %s and token id %s"
-                    (Signature_lib.Public_key.Compressed.to_base58_check
-                       (Account_id.public_key account_id) )
-                    (Account_id.token_id account_id |> Token_id.to_string)
-                    ()
-              | Some _acct ->
-                  (* get the latest state of the account *)
-                  let acct =
-                    Account_id.Table.find_exn account_state_tbl account_id
-                  in
-                  if zkapp_account && Option.is_none acct.zkapp then
-                    failwith "provided account has no zkapp account field" ;
-                  return acct ) )
->>>>>>> ecb37bde
   in
   let public_key = account.public_key in
   let token_id = account.token_id in
