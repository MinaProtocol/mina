--- conflicted
+++ resolved
@@ -21,7 +21,7 @@
   [ `Fee_payer | `New_account | `Ordinary_participant | `New_token_account ]
 
 let gen_account_precondition_from_account ?failure
-    ?(ignore_sequence_events_precond = false) ?(is_nonce_precondition = false)
+    ?(ignore_action_state_precond = false) ?(is_nonce_precondition = false)
     ~first_use_of_account account =
   let open Quickcheck.Let_syntax in
   let { Account.Poly.balance; nonce; delegate; receipt_chain_hash; zkapp; _ } =
@@ -111,25 +111,17 @@
               Zkapp_state.V.map app_state ~f:(fun field ->
                   Quickcheck.random_value (Or_ignore.gen (return field)) )
             in
-<<<<<<< HEAD
-            let%bind sequence_state =
-              if ignore_sequence_events_precond then return Or_ignore.Ignore
+            let%bind action_state =
+              if ignore_action_state_precond then return Or_ignore.Ignore
               else
                 (* choose a value from account sequence state *)
                 let fields =
-                  Pickles_types.Vector.Vector_5.to_list sequence_state
+                  Pickles_types.Vector.Vector_5.to_list action_state
                 in
                 let%bind ndx =
                   Int.gen_uniform_incl 0 (List.length fields - 1)
                 in
                 return (Or_ignore.Check (List.nth_exn fields ndx))
-=======
-            let%bind action_state =
-              (* choose a value from account action state *)
-              let fields = Pickles_types.Vector.Vector_5.to_list action_state in
-              let%bind ndx = Int.gen_uniform_incl 0 (List.length fields - 1) in
-              return (Or_ignore.Check (List.nth_exn fields ndx))
->>>>>>> 02c9d453
             in
             let proved_state = Or_ignore.Check proved_state in
             let is_new =
@@ -989,7 +981,7 @@
     ?(new_account = false) ?(zkapp_account = false) ?account_id ?token_id
     ?may_use_token ?permissions_auth ?required_balance_change ~zkapp_account_ids
     ~authorization ~account_ids_seen ~available_public_keys ~account_state_tbl
-    ?protocol_state_view ?vk ~ignore_sequence_events_precond () =
+    ?protocol_state_view ?vk ~ignore_action_state_precond () =
   let open Quickcheck.Let_syntax in
   let increment_nonce =
     (* permissions_auth is used to generate updated permissions consistent with a contemplated authorization;
@@ -1016,7 +1008,7 @@
         (gen_balance_change ?permissions_auth ~new_account ?failure)
       ~f_balance_change:Fn.id () ~f_token_id:Fn.id
       ~f_account_precondition:(fun ~first_use_of_account acct ->
-        gen_account_precondition_from_account ~ignore_sequence_events_precond
+        gen_account_precondition_from_account ~ignore_action_state_precond
           ~first_use_of_account acct )
       ~f_account_update_account_precondition:Fn.id
       ~gen_use_full_commitment:(fun ~account_precondition ->
@@ -1086,9 +1078,9 @@
 
 let max_token_updates = 2
 
-let gen_zkapp_command_from ?global_slot
-    ?(ignore_sequence_events_precond = false) ?(no_token_accounts = false)
-    ?(limited = false) ?(generate_new_accounts = true) ?failure
+let gen_zkapp_command_from ?global_slot ?(ignore_action_state_precond = false)
+    ?(no_token_accounts = false) ?(limited = false)
+    ?(generate_new_accounts = true) ?failure
     ?(max_account_updates = max_account_updates)
     ?(max_token_updates = max_token_updates)
     ~(fee_payer_keypair : Signature_lib.Keypair.t)
@@ -1291,7 +1283,7 @@
             ~account_ids_seen ~update ?failure ~authorization ~new_account
             ~permissions_auth ~zkapp_account ~available_public_keys
             ~may_use_token:No ~account_state_tbl ?protocol_state_view ?vk
-            ~ignore_sequence_events_precond ()
+            ~ignore_action_state_precond ()
         in
         let%bind account_update =
           (* authorization according to chosen permissions auth *)
@@ -1366,7 +1358,7 @@
             ~zkapp_account_ids ~account_ids_seen ~account_id ~authorization
             ~permissions_auth ~zkapp_account ~available_public_keys
             ~may_use_token:No ~account_state_tbl ?protocol_state_view ?vk
-            ~ignore_sequence_events_precond ()
+            ~ignore_action_state_precond ()
         in
         (* this list will be reversed, so `account_update0` will execute before `account_update` *)
         go
@@ -1426,7 +1418,7 @@
       ~account_ids_seen ~authorization ~new_account:false ~available_public_keys
       ~may_use_token:No ~account_state_tbl
       ~required_balance_change:balance_change ?protocol_state_view ?vk
-      ~ignore_sequence_events_precond ()
+      ~ignore_action_state_precond ()
   in
   let gen_zkapp_command_with_token_accounts ~num_zkapp_command =
     let authorization = Control.Signature Signature.dummy in
@@ -1447,7 +1439,7 @@
             ~account_ids_seen ~authorization ~permissions_auth
             ~available_public_keys ~may_use_token:No ~account_state_tbl
             ~required_balance_change ?protocol_state_view ?vk
-            ~ignore_sequence_events_precond ()
+            ~ignore_action_state_precond ()
         in
         let token_id =
           Account_id.derive_token_id
@@ -1459,7 +1451,7 @@
             ~account_ids_seen ~new_account:true ~token_id
             ~may_use_token:Parents_own_token ~authorization ~permissions_auth
             ~available_public_keys ~account_state_tbl ?protocol_state_view ?vk
-            ~ignore_sequence_events_precond ()
+            ~ignore_action_state_precond ()
         in
         gen_tree (mk_node parent [ mk_node child [] ] :: acc) (n - 1)
     in
