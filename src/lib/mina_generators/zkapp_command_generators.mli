--- conflicted
+++ resolved
@@ -23,11 +23,8 @@
 
 val gen_account_precondition_from_account :
      ?failure:failure
-<<<<<<< HEAD
   -> ?ignore_sequence_events_precond:bool
-=======
   -> ?is_nonce_precondition:bool
->>>>>>> 2884275e
   -> first_use_of_account:bool
   -> Account.t
   -> Account_update.Account_precondition.t Quickcheck.Generator.t
