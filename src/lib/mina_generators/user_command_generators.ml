(* user_command_generators.ml *)

(* generate User_command.t's, that is, either Signed_commands or
   Zkapp_command
*)

[%%import "/src/config.mlh"]

open Core_kernel
open Mina_base
module Ledger = Mina_ledger.Ledger
include User_command.Gen

(* using Precomputed_values depth introduces a cyclic dependency *)
[%%inject "ledger_depth", ledger_depth]

let zkapp_command_with_ledger ?num_keypairs ?max_account_updates
    ?max_token_updates ?account_state_tbl ?vk ?failure () =
  let open Quickcheck.Let_syntax in
  let open Signature_lib in
  (* Need a fee payer keypair, a keypair for the "balancing" account (so that the balance changes
     sum to zero), and max_account_updates * 2 keypairs, because all the other zkapp_command
     might be new and their accounts not in the ledger; or they might all be old and in the ledger

     We'll put the fee payer account and max_account_updates accounts in the
     ledger, and have max_account_updates keypairs available for new accounts
  *)
  let max_account_updates =
    Option.value max_account_updates
      ~default:Zkapp_command_generators.max_account_updates
  in
  let max_token_updates =
    Option.value max_token_updates
      ~default:Zkapp_command_generators.max_token_updates
  in
  let num_keypairs =
    Option.value num_keypairs
      ~default:((max_account_updates * 2) + (max_token_updates * 3) + 2)
  in
  let keypairs = List.init num_keypairs ~f:(fun _ -> Keypair.create ()) in
  let keymap =
    List.fold keypairs ~init:Public_key.Compressed.Map.empty
      ~f:(fun map { public_key; private_key } ->
        let key = Public_key.compress public_key in
        Public_key.Compressed.Map.add_exn map ~key ~data:private_key )
  in
  let num_keypairs_in_ledger = num_keypairs / 2 in
  let keypairs_in_ledger = List.take keypairs num_keypairs_in_ledger in
  let account_ids =
    List.map keypairs_in_ledger ~f:(fun { public_key; _ } ->
        Account_id.create (Public_key.compress public_key) Token_id.default )
  in
  let verification_key =
    match vk with
    | None ->
        With_hash.
          { data = Side_loaded_verification_key.dummy
          ; hash = Zkapp_account.dummy_vk_hash ()
          }
    | Some vk ->
        vk
  in
  let%bind balances =
    let min_cmd_fee = Mina_compile_config.minimum_user_command_fee in
    let min_balance =
      Currency.Fee.to_nanomina_int min_cmd_fee
      |> Int.( + ) 100_000_000_000_000_000
      |> Currency.Balance.of_nanomina_int_exn
    in
    (* max balance to avoid overflow when adding deltas *)
    let max_balance =
      let max_bal = Currency.Balance.of_mina_string_exn "2000000000.0" in
      match
        Currency.Balance.add_amount min_balance
          (Currency.Balance.to_amount max_bal)
      with
      | None ->
          failwith "zkapp_command_with_ledger: overflow for max_balance"
      | Some _ ->
          max_bal
    in
    Quickcheck.Generator.list_with_length num_keypairs_in_ledger
      (Currency.Balance.gen_incl min_balance max_balance)
  in
  let account_ids_and_balances = List.zip_exn account_ids balances in
  let snappify_account (account : Account.t) : Account.t =
    (* TODO: use real keys *)
    let permissions =
      { Permissions.user_default with
        edit_state = Permissions.Auth_required.Either
      ; send = Either
      ; set_delegate = Either
      ; set_permissions = Either
      ; set_verification_key = Either
      ; set_zkapp_uri = Either
      ; edit_sequence_state = Either
      ; set_token_symbol = Either
      ; increment_nonce = Either
      ; set_voting_for = Either
      ; set_timing = Either
      }
    in
    let verification_key = Some verification_key in
    let zkapp = Some { Zkapp_account.default with verification_key } in
    { account with permissions; zkapp }
  in
  (* half zkApp accounts, half non-zkApp accounts *)
  let accounts =
    List.mapi account_ids_and_balances ~f:(fun ndx (account_id, balance) ->
        let account = Account.create account_id balance in
        if ndx mod 2 = 0 then account else snappify_account account )
  in
  let fee_payer_keypair = List.hd_exn keypairs in
  let ledger = Ledger.create ~depth:ledger_depth () in
  List.iter2_exn account_ids accounts ~f:(fun acct_id acct ->
      match Ledger.get_or_create_account ledger acct_id acct with
      | Error err ->
          failwithf
            "zkapp_command: error adding account for account id: %s, error: \
             %s@."
            (Account_id.to_yojson acct_id |> Yojson.Safe.to_string)
            (Error.to_string_hum err) ()
      | Ok (`Existed, _) ->
          failwithf "zkapp_command: account for account id already exists: %s@."
            (Account_id.to_yojson acct_id |> Yojson.Safe.to_string)
            ()
      | Ok (`Added, _) ->
          () ) ;
  (* to keep track of account states across transactions *)
  let account_state_tbl =
    Option.value account_state_tbl ~default:(Account_id.Table.create ())
  in
  let%bind zkapp_command =
    Zkapp_command_generators.gen_zkapp_command_from ~max_account_updates
      ~max_token_updates ~fee_payer_keypair ~keymap ~ledger ~account_state_tbl
      ?vk ?failure ()
  in
  let zkapp_command =
    Or_error.ok_exn
<<<<<<< HEAD
      (Zkapp_command.Valid.to_valid ~status:Applied ~ledger ~get:Ledger.get
         ~location_of_account:Ledger.location_of_account zkapp_command )
=======
      (Zkapp_command.Valid.to_valid
         ~find_vk:
           (Zkapp_command.Verifiable.find_vk_via_ledger ~ledger ~get:Ledger.get
              ~location_of_account:Ledger.location_of_account )
         zkapp_command )
>>>>>>> c9f90ea3
  in
  (* include generated ledger in result *)
  return
    (User_command.Zkapp_command zkapp_command, fee_payer_keypair, keymap, ledger)

let sequence_zkapp_command_with_ledger ?max_account_updates ?max_token_updates
    ?length ?vk ?failure () =
  let open Quickcheck.Let_syntax in
  let%bind length =
    match length with
    | Some n ->
        return n
    | None ->
        Quickcheck.Generator.small_non_negative_int
  in
  let max_account_updates =
    Option.value max_account_updates
      ~default:Zkapp_command_generators.max_account_updates
  in
  let max_token_updates =
    Option.value max_token_updates
      ~default:Zkapp_command_generators.max_token_updates
  in
  let num_keypairs = length * max_account_updates * 2 in
  (* Keep track of account states across multiple zkapp_command transaction *)
  let account_state_tbl = Account_id.Table.create () in
  let%bind zkapp_command, fee_payer_keypair, keymap, ledger =
    zkapp_command_with_ledger ~num_keypairs ~max_account_updates
      ~max_token_updates ~account_state_tbl ?vk ?failure ()
  in
  let rec go zkapp_command_and_fee_payer_keypairs n =
    if n <= 1 then
      return
        ( (zkapp_command, fee_payer_keypair, keymap)
          :: List.rev zkapp_command_and_fee_payer_keypairs
        , ledger )
    else
      let%bind zkapp_command =
        Zkapp_command_generators.gen_zkapp_command_from ~max_account_updates
          ~max_token_updates ~fee_payer_keypair ~keymap ~ledger
          ~account_state_tbl ?vk ?failure ()
      in
      let valid_zkapp_command =
        Or_error.ok_exn
<<<<<<< HEAD
          (Zkapp_command.Valid.to_valid ~status:Applied ~ledger ~get:Ledger.get
             ~location_of_account:Ledger.location_of_account zkapp_command )
=======
          (Zkapp_command.Valid.to_valid
             ~find_vk:
               (Zkapp_command.Verifiable.find_vk_via_ledger ~ledger
                  ~get:Ledger.get
                  ~location_of_account:Ledger.location_of_account )
             zkapp_command )
>>>>>>> c9f90ea3
      in
      let zkapp_command_and_fee_payer_keypairs' =
        ( User_command.Zkapp_command valid_zkapp_command
        , fee_payer_keypair
        , keymap )
        :: zkapp_command_and_fee_payer_keypairs
      in
      go zkapp_command_and_fee_payer_keypairs' (n - 1)
  in
  go [] length<|MERGE_RESOLUTION|>--- conflicted
+++ resolved
@@ -137,16 +137,11 @@
   in
   let zkapp_command =
     Or_error.ok_exn
-<<<<<<< HEAD
-      (Zkapp_command.Valid.to_valid ~status:Applied ~ledger ~get:Ledger.get
-         ~location_of_account:Ledger.location_of_account zkapp_command )
-=======
-      (Zkapp_command.Valid.to_valid
+      (Zkapp_command.Valid.to_valid ~status:Applied
          ~find_vk:
            (Zkapp_command.Verifiable.find_vk_via_ledger ~ledger ~get:Ledger.get
               ~location_of_account:Ledger.location_of_account )
          zkapp_command )
->>>>>>> c9f90ea3
   in
   (* include generated ledger in result *)
   return
@@ -191,17 +186,12 @@
       in
       let valid_zkapp_command =
         Or_error.ok_exn
-<<<<<<< HEAD
-          (Zkapp_command.Valid.to_valid ~status:Applied ~ledger ~get:Ledger.get
-             ~location_of_account:Ledger.location_of_account zkapp_command )
-=======
-          (Zkapp_command.Valid.to_valid
+          (Zkapp_command.Valid.to_valid ~status:Applied
              ~find_vk:
                (Zkapp_command.Verifiable.find_vk_via_ledger ~ledger
                   ~get:Ledger.get
                   ~location_of_account:Ledger.location_of_account )
              zkapp_command )
->>>>>>> c9f90ea3
       in
       let zkapp_command_and_fee_payer_keypairs' =
         ( User_command.Zkapp_command valid_zkapp_command
