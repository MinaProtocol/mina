open Core_kernel
open Async
open Protocols.Coda_transition_frontier
open Pipe_lib

module type Transition_frontier_intf = sig
  type t

  type user_command

  module Breadcrumb : sig
    type t [@@deriving sexp]

    val to_user_commands : t -> user_command list
  end

  module Extensions : sig
    module Best_tip_diff : sig
      type view = user_command Best_tip_diff_view.t
    end
  end

  val best_tip_diff_pipe :
    t -> Extensions.Best_tip_diff.view Broadcast_pipe.Reader.t
end

(*
 * TODO: Remove could be really slow, we need to deal with this:
 *
 *  Reification of in-person discussion:
 *  Let's say our transaction pool has 100M transactions in it
 *  The question is: How often will we be removing transactions?
 *
 * 1. If we want to minimize space, we can remove transactions as soon as we
 *    see that they were used. In this case, we shouldn't use an Fheap as
 *    removing is O(n). We could use a balanced BST instead and remove would be
 *    faster, but we'd sacrifice `get` performance.
 * 2. We could instead just pop from our heap until we get `k` transactions that
 *    are valid on the current state (optionally we could use periodic garbage
 *    collection as well).
 *
 * For now we are removing lazily when we look for the next transactions
 *)
module Make (User_command : sig
  type t [@@deriving compare, bin_io, sexp]

  module With_valid_signature : sig
    type nonrec t = private t [@@deriving sexp]

    include Comparable with type t := t
  end

  val check : t -> With_valid_signature.t option

  val forget_check : With_valid_signature.t -> t
end)
(Transition_frontier : Transition_frontier_intf
                       with type user_command := User_command.t) =
struct
  module Breadcrumb = Transition_frontier.Breadcrumb

  type pool =
    { heap: User_command.With_valid_signature.t Fheap.t
    ; set: User_command.With_valid_signature.Set.t }

  type t =
    { mutable pool: pool
    ; logger: Logger.t
    ; mutable diff_reader: unit Deferred.t Option.t }

  let add' pool txn = {heap= Fheap.add pool.heap txn; set= Set.add pool.set txn}

  let add t txn = t.pool <- add' t.pool txn

  (* FIXME terrible hack *)
  let remove_tx t tx =
    let filter_out_tx =
      (* The user commands in the breadcrumbs we get *have* been checked for
         valid signatures, but we don't express that with types yet. *)
      List.filter ~f:(fun tx' ->
          User_command.compare tx (User_command.forget_check tx') <> 0 )
    in
    t.pool
    <- { heap=
           Fheap.to_list t.pool.heap |> filter_out_tx
           |> Fheap.of_list ~cmp:User_command.With_valid_signature.compare
       ; set=
           User_command.With_valid_signature.Set.to_list t.pool.set
           |> filter_out_tx |> User_command.With_valid_signature.Set.of_list }

<<<<<<< HEAD
  let handle_diff t frontier
      (diff_opt : Transition_frontier.Extensions.Best_tip_diff.view) =
    match diff_opt with
    | None ->
        Logger.debug t.logger ~module_:__MODULE__ ~location:__LOC__
          "Got empty best tip diff" ;
        Deferred.unit
    | Some {old_best_tip; new_best_tip} ->
        if
          List.mem
            (Transition_frontier.successors frontier old_best_tip)
            new_best_tip ~equal:Breadcrumb.equal
        then (
          let new_user_commands = Breadcrumb.to_user_commands new_best_tip in
          Logger.trace t.logger ~module_:__MODULE__ ~location:__LOC__
            !"Diff: old: %{sexp:User_command.t list} new: \
              %{sexp:User_command.t list}"
            (Breadcrumb.to_user_commands old_best_tip)
            new_user_commands ;
          List.iter new_user_commands ~f:(fun tx -> remove_tx t tx) ;
          printf !"removed txs\n%!" )
        else
          Logger.warn t.logger ~module_:__MODULE__ ~location:__LOC__
            "Got a new best tip breadcrumb that wasn't a direct descendant of \
             the old best tip. Handling this case is unimplemented." ;
        Logger.trace t.logger ~module_:__MODULE__ ~location:__LOC__
          !"Current transaction pool: \
            %{sexp:User_command.With_valid_signature.t list}"
          (Fheap.to_list t.pool.heap) ;
        Deferred.unit
=======
  let handle_diff t _frontier
      ({new_user_commands; removed_user_commands} :
        Transition_frontier.Extensions.Best_tip_diff.view) =
    Logger.trace t.log
      !"Diff: removed: %{sexp:User_command.t list} added: \
        %{sexp:User_command.t list} from best tip"
      removed_user_commands new_user_commands ;
    List.iter removed_user_commands ~f:(fun tx ->
        add t
          (Option.value_exn
             ~message:
               "Somehow a user command from the frontier has an invalid \
                signature"
             (User_command.check tx)) ) ;
    (* TODO We need to recheck validity here. Transactions from the old best
       chain may not be valid on the new chain. *)
    List.iter new_user_commands ~f:(fun tx -> remove_tx t tx) ;
    Logger.trace t.log
      !"Current pool is: %{sexp: User_command.With_valid_signature.t list}"
    @@ Fheap.to_list t.pool.heap ;
    Deferred.unit
>>>>>>> c60b07bd

  let create ~logger ~frontier_broadcast_pipe =
    let t =
      { pool=
          { heap= Fheap.create ~cmp:User_command.With_valid_signature.compare
          ; set= User_command.With_valid_signature.Set.empty }
      ; logger
      ; diff_reader= None }
    in
    don't_wait_for
<<<<<<< HEAD
      ( fst
      @@ Broadcast_pipe.Reader.iter frontier_broadcast_pipe
           ~f:(fun frontier_opt ->
             match frontier_opt with
             | None -> (
                 Logger.debug t.logger ~module_:__MODULE__ ~location:__LOC__
                   "no frontier" ;
                 (* Sanity check: the view pipe should have been closed before
                    the frontier was destroyed. *)
                 match t.diff_reader with
                 | None -> Deferred.unit
                 | Some hdl ->
                     Deferred.any_unit
                       [ (let%map () = hdl in
                          t.diff_reader <- None)
                       ; (let%map () = Async.after (Time.Span.of_sec 5.) in
                          Logger.fatal t.logger ~module_:__MODULE__
                            ~location:__LOC__
                            "Transition frontier closed without first closing \
                             best tip view pipe" ;
                          assert false) ] )
             | Some frontier ->
                 Logger.debug t.logger ~module_:__MODULE__ ~location:__LOC__
                   "Got frontier!\n" ;
                 (* TODO check current pool contents are valid against best tip here *)
                 t.diff_reader
                 <- Some
                      ( fst
                      @@ Broadcast_pipe.Reader.iter
                           (Transition_frontier.best_tip_diff_pipe frontier)
                           ~f:(handle_diff t frontier) ) ;
                 Deferred.unit ) ) ;
=======
      (Broadcast_pipe.Reader.iter frontier_broadcast_pipe
         ~f:(fun frontier_opt ->
           match frontier_opt with
           | None -> (
               Logger.debug t.log "no frontier" ;
               (* Sanity check: the view pipe should have been closed before the
                    frontier was destroyed. *)
               match t.diff_reader with
               | None -> Deferred.unit
               | Some hdl ->
                   Deferred.any_unit
                     [ (let%map () = hdl in
                        t.diff_reader <- None)
                     ; (let%map () = Async.after (Time.Span.of_sec 5.) in
                        Logger.fatal t.log
                          "Transition frontier closed without first closing \
                           best tip view pipe" ;
                        assert false) ] )
           | Some frontier ->
               Logger.debug t.log "Got frontier!\n" ;
               (* TODO check current pool contents are valid against best tip here *)
               t.diff_reader
               <- Some
                    (Broadcast_pipe.Reader.iter
                       (Transition_frontier.best_tip_diff_pipe frontier)
                       ~f:(handle_diff t frontier)) ;
               Deferred.unit )) ;
>>>>>>> c60b07bd
    t

  let transactions t = Sequence.unfold ~init:t.pool.heap ~f:Fheap.pop

  module Diff = struct
    type t = User_command.t list [@@deriving bin_io, sexp]

    let summary t =
      Printf.sprintf "Transaction diff of length %d" (List.length t)

    let apply t env =
      let txns = Envelope.Incoming.data env in
      let pool0 = t.pool in
      let pool', res =
        List.fold txns ~init:(pool0, []) ~f:(fun (pool, acc) txn ->
            match User_command.check txn with
            | None ->
                Logger.faulty_peer t.logger ~module_:__MODULE__
                  ~location:__LOC__
                  !"Transaction doesn't check %{sexp: Network_peer.Peer.t}"
                  (Envelope.Incoming.sender env) ;
                (pool, acc)
            | Some txn ->
                if Set.mem pool.set txn then (
                  Logger.debug t.logger ~module_:__MODULE__ ~location:__LOC__
                    !"Skipping txn %{sexp: \
                      User_command.With_valid_signature.t} because I've \
                      already seen it"
                    txn ;
                  (pool, acc) )
                else (
                  Logger.debug t.logger ~module_:__MODULE__ ~location:__LOC__
                    !"Adding %{sexp: User_command.With_valid_signature.t} to \
                      my pool locally, and scheduling for rebroadcast"
                    txn ;
                  (add' pool txn, (txn :> User_command.t) :: acc) ) )
      in
      t.pool <- pool' ;
      match res with
      | [] -> Deferred.Or_error.error_string "No new transactions"
      | xs -> Deferred.Or_error.return xs
  end

  (* TODO: Actually back this by the file-system *)
  let load ~disk_location:_ ~logger ~frontier_broadcast_pipe:_ =
    return (create ~logger)
end

let%test_module _ =
  ( module struct
    module Mock_transition_frontier = struct
      module Breadcrumb = struct
        type t = int list [@@deriving sexp]

        let to_user_commands = Fn.id
      end

      type t = int Best_tip_diff_view.t Broadcast_pipe.Reader.t

      module Extensions = struct
        module Best_tip_diff = struct
          type view = int Best_tip_diff_view.t
        end
      end

      let best_tip_diff_pipe = Fn.id

      let create () : t * int Best_tip_diff_view.t Broadcast_pipe.Writer.t =
        Broadcast_pipe.create
          ( {new_user_commands= []; removed_user_commands= []}
            : int Best_tip_diff_view.t )
    end

    module Test =
      Make (struct
          include Int
          module With_valid_signature = Int

          let check = Option.some

          let forget_check = Fn.id
        end)
        (Mock_transition_frontier)

    (* We only test the best tip change logic here, since this whole module
       needs rewriting, it doesn't make sense to test it all. *)
    let setup_test () =
      let tf, best_tip_diff_w = Mock_transition_frontier.create () in
      let tf_pipe_r, _tf_pipe_w = Broadcast_pipe.create @@ Some tf in
      let pool =
        Test.create ~parent_log:(Logger.null ())
          ~frontier_broadcast_pipe:tf_pipe_r
      in
      ( (fun txs ->
          [%test_eq: int Sequence.t] (Test.transactions pool)
          @@ Sequence.of_list txs )
      , pool
      , best_tip_diff_w )

    let%test _ =
      Thread_safe.block_on_async_exn (fun () ->
          let assert_pool_txs, pool, best_tip_diff_w = setup_test () in
          assert_pool_txs [] ;
          let txs = [0; 1; 2; 3] in
          List.iter ~f:(Test.add pool) txs ;
          assert_pool_txs txs ;
          let%bind () =
            Broadcast_pipe.Writer.write best_tip_diff_w
              {new_user_commands= [2]; removed_user_commands= []}
          in
          assert_pool_txs [0; 1; 3] ;
          let%bind () =
            Broadcast_pipe.Writer.write best_tip_diff_w
              {new_user_commands= [0; 3]; removed_user_commands= []}
          in
          assert_pool_txs [1] ;
          Deferred.return true )

    let%test _ =
      Thread_safe.block_on_async_exn (fun () ->
          let assert_pool_txs, pool, best_tip_diff_w = setup_test () in
          assert_pool_txs [] ;
          let txs = [0; 1; 2; 3; 4] in
          List.iter ~f:(Test.add pool) txs ;
          let%bind () =
            Broadcast_pipe.Writer.write best_tip_diff_w
              {new_user_commands= [0; 3]; removed_user_commands= [5; 6]}
          in
          assert_pool_txs [1; 2; 4; 5; 6] ;
          Deferred.return true )
  end )<|MERGE_RESOLUTION|>--- conflicted
+++ resolved
@@ -88,42 +88,10 @@
            User_command.With_valid_signature.Set.to_list t.pool.set
            |> filter_out_tx |> User_command.With_valid_signature.Set.of_list }
 
-<<<<<<< HEAD
-  let handle_diff t frontier
-      (diff_opt : Transition_frontier.Extensions.Best_tip_diff.view) =
-    match diff_opt with
-    | None ->
-        Logger.debug t.logger ~module_:__MODULE__ ~location:__LOC__
-          "Got empty best tip diff" ;
-        Deferred.unit
-    | Some {old_best_tip; new_best_tip} ->
-        if
-          List.mem
-            (Transition_frontier.successors frontier old_best_tip)
-            new_best_tip ~equal:Breadcrumb.equal
-        then (
-          let new_user_commands = Breadcrumb.to_user_commands new_best_tip in
-          Logger.trace t.logger ~module_:__MODULE__ ~location:__LOC__
-            !"Diff: old: %{sexp:User_command.t list} new: \
-              %{sexp:User_command.t list}"
-            (Breadcrumb.to_user_commands old_best_tip)
-            new_user_commands ;
-          List.iter new_user_commands ~f:(fun tx -> remove_tx t tx) ;
-          printf !"removed txs\n%!" )
-        else
-          Logger.warn t.logger ~module_:__MODULE__ ~location:__LOC__
-            "Got a new best tip breadcrumb that wasn't a direct descendant of \
-             the old best tip. Handling this case is unimplemented." ;
-        Logger.trace t.logger ~module_:__MODULE__ ~location:__LOC__
-          !"Current transaction pool: \
-            %{sexp:User_command.With_valid_signature.t list}"
-          (Fheap.to_list t.pool.heap) ;
-        Deferred.unit
-=======
   let handle_diff t _frontier
       ({new_user_commands; removed_user_commands} :
         Transition_frontier.Extensions.Best_tip_diff.view) =
-    Logger.trace t.log
+    Logger.trace t.logger ~module_:__MODULE__ ~location:__LOC__
       !"Diff: removed: %{sexp:User_command.t list} added: \
         %{sexp:User_command.t list} from best tip"
       removed_user_commands new_user_commands ;
@@ -137,11 +105,10 @@
     (* TODO We need to recheck validity here. Transactions from the old best
        chain may not be valid on the new chain. *)
     List.iter new_user_commands ~f:(fun tx -> remove_tx t tx) ;
-    Logger.trace t.log
+    Logger.trace t.logger ~module_:__MODULE__ ~location:__LOC__
       !"Current pool is: %{sexp: User_command.With_valid_signature.t list}"
     @@ Fheap.to_list t.pool.heap ;
     Deferred.unit
->>>>>>> c60b07bd
 
   let create ~logger ~frontier_broadcast_pipe =
     let t =
@@ -152,45 +119,12 @@
       ; diff_reader= None }
     in
     don't_wait_for
-<<<<<<< HEAD
-      ( fst
-      @@ Broadcast_pipe.Reader.iter frontier_broadcast_pipe
-           ~f:(fun frontier_opt ->
-             match frontier_opt with
-             | None -> (
-                 Logger.debug t.logger ~module_:__MODULE__ ~location:__LOC__
-                   "no frontier" ;
-                 (* Sanity check: the view pipe should have been closed before
-                    the frontier was destroyed. *)
-                 match t.diff_reader with
-                 | None -> Deferred.unit
-                 | Some hdl ->
-                     Deferred.any_unit
-                       [ (let%map () = hdl in
-                          t.diff_reader <- None)
-                       ; (let%map () = Async.after (Time.Span.of_sec 5.) in
-                          Logger.fatal t.logger ~module_:__MODULE__
-                            ~location:__LOC__
-                            "Transition frontier closed without first closing \
-                             best tip view pipe" ;
-                          assert false) ] )
-             | Some frontier ->
-                 Logger.debug t.logger ~module_:__MODULE__ ~location:__LOC__
-                   "Got frontier!\n" ;
-                 (* TODO check current pool contents are valid against best tip here *)
-                 t.diff_reader
-                 <- Some
-                      ( fst
-                      @@ Broadcast_pipe.Reader.iter
-                           (Transition_frontier.best_tip_diff_pipe frontier)
-                           ~f:(handle_diff t frontier) ) ;
-                 Deferred.unit ) ) ;
-=======
       (Broadcast_pipe.Reader.iter frontier_broadcast_pipe
          ~f:(fun frontier_opt ->
            match frontier_opt with
            | None -> (
-               Logger.debug t.log "no frontier" ;
+               Logger.debug t.logger ~module_:__MODULE__ ~location:__LOC__
+                 "no frontier" ;
                (* Sanity check: the view pipe should have been closed before the
                     frontier was destroyed. *)
                match t.diff_reader with
@@ -200,12 +134,14 @@
                      [ (let%map () = hdl in
                         t.diff_reader <- None)
                      ; (let%map () = Async.after (Time.Span.of_sec 5.) in
-                        Logger.fatal t.log
+                        Logger.fatal t.logger ~module_:__MODULE__
+                          ~location:__LOC__
                           "Transition frontier closed without first closing \
                            best tip view pipe" ;
                         assert false) ] )
            | Some frontier ->
-               Logger.debug t.log "Got frontier!\n" ;
+               Logger.debug t.logger ~module_:__MODULE__ ~location:__LOC__
+                 "Got frontier!\n" ;
                (* TODO check current pool contents are valid against best tip here *)
                t.diff_reader
                <- Some
@@ -213,7 +149,6 @@
                        (Transition_frontier.best_tip_diff_pipe frontier)
                        ~f:(handle_diff t frontier)) ;
                Deferred.unit )) ;
->>>>>>> c60b07bd
     t
 
   let transactions t = Sequence.unfold ~init:t.pool.heap ~f:Fheap.pop
@@ -304,8 +239,7 @@
       let tf, best_tip_diff_w = Mock_transition_frontier.create () in
       let tf_pipe_r, _tf_pipe_w = Broadcast_pipe.create @@ Some tf in
       let pool =
-        Test.create ~parent_log:(Logger.null ())
-          ~frontier_broadcast_pipe:tf_pipe_r
+        Test.create ~logger:(Logger.null ()) ~frontier_broadcast_pipe:tf_pipe_r
       in
       ( (fun txs ->
           [%test_eq: int Sequence.t] (Test.transactions pool)
