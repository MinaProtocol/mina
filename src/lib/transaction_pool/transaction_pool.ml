--- conflicted
+++ resolved
@@ -126,7 +126,6 @@
       ; diff_reader= None }
     in
     don't_wait_for
-<<<<<<< HEAD
       (Broadcast_pipe.Reader.iter frontier_broadcast_pipe
          ~f:(fun frontier_opt ->
            match frontier_opt with
@@ -151,41 +150,9 @@
                t.diff_reader
                <- Some
                     (Broadcast_pipe.Reader.iter
-                       ( Transition_frontier.extension_pipes frontier
-                       |> Transition_frontier.Extensions.best_tip_diff )
+                       (Transition_frontier.best_tip_diff_pipe frontier)
                        ~f:(handle_diff t frontier)) ;
                Deferred.unit )) ;
-=======
-      ( fst
-      @@ Broadcast_pipe.Reader.iter frontier_broadcast_pipe
-           ~f:(fun frontier_opt ->
-             match frontier_opt with
-             | None -> (
-                 Logger.debug t.log "no frontier" ;
-                 (* Sanity check: the view pipe should have been closed before
-                    the frontier was destroyed. *)
-                 match t.diff_reader with
-                 | None -> Deferred.unit
-                 | Some hdl ->
-                     Deferred.any_unit
-                       [ (let%map () = hdl in
-                          t.diff_reader <- None)
-                       ; (let%map () = Async.after (Time.Span.of_sec 5.) in
-                          Logger.fatal t.log
-                            "Transition frontier closed without first closing \
-                             best tip view pipe" ;
-                          assert false) ] )
-             | Some frontier ->
-                 Logger.debug t.log "Got frontier!\n" ;
-                 (* TODO check current pool contents are valid against best tip here *)
-                 t.diff_reader
-                 <- Some
-                      ( fst
-                      @@ Broadcast_pipe.Reader.iter
-                           (Transition_frontier.best_tip_diff_pipe frontier)
-                           ~f:(handle_diff t frontier) ) ;
-                 Deferred.unit ) ) ;
->>>>>>> 0336017f
     t
 
   let add' pool txn = {heap= Fheap.add pool.heap txn; set= Set.add pool.set txn}
@@ -237,7 +204,6 @@
     return (create ~parent_log)
 end
 
-<<<<<<< HEAD
 let%test_module _ =
   ( module struct
     module Mock_transition_frontier = struct
@@ -258,13 +224,9 @@
         module Best_tip_diff = struct
           type view = Breadcrumb.t Best_tip_diff_view.t Option.t
         end
-
-        type readers = Best_tip_diff.view Broadcast_pipe.Reader.t
-
-        let best_tip_diff = Fn.id
       end
 
-      let extension_pipes pipe = pipe
+      let best_tip_diff_pipe = Fn.id
 
       let create () :
           t
@@ -327,101 +289,4 @@
           in
           assert_pool_txs [1] ;
           Deferred.return true )
-  end )
-=======
-(* This test is broken because of #1748, fix it and uncomment when that's
-done. *)
-
-(* let%test_module _ =
- *   ( module struct
- *     module Mock_transition_frontier = struct
- *       module Breadcrumb = struct
- *         type t = {successors: t list; commands: int list} [@@deriving sexp]
- *
- *         let equal b1 b2 = b1 = b2
- *
- *         let to_user_commands {commands; _} = commands
- *       end
- *
- *       type t =
- *         Breadcrumb.t Best_tip_diff_view.t Option.t Broadcast_pipe.Reader.t
- *
- *       let successors _ ({successors; _} : Breadcrumb.t) = successors
- *
- *       module Extensions = struct
- *         module Best_tip_diff = struct
- *           type view = Breadcrumb.t Best_tip_diff_view.t Option.t
- *         end
- *
- *         type readers = Best_tip_diff.view Broadcast_pipe.Reader.t
- *
- *         let best_tip_diff = Fn.id
- *       end
- *
- *       let extension_pipes pipe = pipe
- *
- *       let create () :
- *           t
- *           * Breadcrumb.t Best_tip_diff_view.t Option.t Broadcast_pipe.Writer.t
- *           =
- *         Broadcast_pipe.create None
- *     end
- *
- *     module Test =
- *       Make (struct
- *           include Int
- *           module With_valid_signature = Int
- *
- *           let check = Option.some
- *
- *           let forget_check = Fn.id
- *         end)
- *         (Mock_transition_frontier)
- *
- *     (\*   (\\* We only test the transaction removal logic here, since this whole
- *    *      module needs rewriting, it doesn't make sense to test it all. *\\)
- *    *   let%test _ =
- *    *     Thread_safe.block_on_async_exn (fun () ->
- *    *         let tf, best_tip_diff_w = Mock_transition_frontier.create () in
- *    *         let tf_pipe_r, tf_pipe_w = Broadcast_pipe.create @@ Some tf in
- *    *         let pool =
- *    *           Test.create ~parent_log:(Logger.create ())
- *    *             ~frontier_broadcast_pipe:tf_pipe_r
- *    *         in
- *    *         let%bind () = after @@ Time.Span.of_sec 1. in
- *    *         let assert_pool_txs txs =
- *    *           [%test_eq: int Sequence.t] (Test.transactions pool)
- *    *           @@ Sequence.of_list txs
- *    *         in
- *    *         assert_pool_txs [] ;
- *    *         let txs = [0; 1; 2; 3] in
- *    *         List.iter ~f:(Test.add pool) txs ;
- *    *         assert_pool_txs txs ;
- *    *         let second_bc : Test.Breadcrumb.t =
- *    *           {successors= []; commands= [2]}
- *    *         in
- *    *         let first_bc : Test.Breadcrumb.t =
- *    *           {successors= [second_bc]; commands= []}
- *    *         in
- *    *         (\\* printf "%B\n"
- *    *          *   (List.mem
- *    *          *      (Mock_transition_frontier.successors tf first_bc)
- *    *          *      second_bc ~equal:Mock_transition_frontier.Breadcrumb.equal) ; *\\)
- *    *         printf !"first write\n%!" ;
- *    *         let%bind () =
- *    *           Broadcast_pipe.Writer.write best_tip_diff_w
- *    *             (Some {new_best_tip= first_bc; old_best_tip= first_bc})
- *    *         in
- *    *         assert_pool_txs txs ;
- *    *         printf !"second write\n%!" ;
- *    *         let%bind () =
- *    *           Broadcast_pipe.Writer.write best_tip_diff_w
- *    *             (Some {new_best_tip= second_bc; old_best_tip= first_bc})
- *    *         in
- *    *         (\\* let%bind () = after (Time.Span.of_sec 2.) in *\\)
- *    *         printf !"about to assert\n%!" ;
- *    *         assert_pool_txs [0; 1; 3] ;
- *    *         Deferred.return true )
- *   *\)
- *   end ) *)
->>>>>>> 0336017f
+  end )