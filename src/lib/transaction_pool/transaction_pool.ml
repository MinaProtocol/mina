--- conflicted
+++ resolved
@@ -113,17 +113,12 @@
 
   type t =
     { mutable pool: pool
-<<<<<<< HEAD
     ; logger: Logger.t
-    ; mutable diff_reader: unit Deferred.t Option.t }
-=======
-    ; log: Logger.t
     ; mutable diff_reader:
         unit Deferred.t Option.t
         (* TODO we want to validate against the best tip + any relevant commands
        already in the pool, to support queuing. *)
     ; mutable best_tip_ledger: Base_ledger.t option }
->>>>>>> 382d083f
 
   let add' pool txn = {heap= Fheap.add pool.heap txn; set= Set.add pool.set txn}
 
@@ -161,23 +156,6 @@
   let handle_diff t frontier
       ({new_user_commands; removed_user_commands} :
         Transition_frontier.Extensions.Best_tip_diff.view) =
-<<<<<<< HEAD
-    Logger.trace t.logger ~module_:__MODULE__ ~location:__LOC__
-      !"Diff: removed: %{sexp:User_command.t list} added: \
-        %{sexp:User_command.t list} from best tip"
-      removed_user_commands new_user_commands ;
-    List.iter removed_user_commands ~f:(fun tx ->
-        add t
-          (Option.value_exn
-             ~message:
-               "Somehow a user command from the frontier has an invalid \
-                signature"
-             (User_command.check tx)) ) ;
-    (* TODO We need to recheck validity here. Transactions from the old best
-       chain may not be valid on the new chain. *)
-    List.iter new_user_commands ~f:(fun tx -> remove_tx t tx) ;
-    Logger.trace t.logger ~module_:__MODULE__ ~location:__LOC__
-=======
     (* This runs whenever the best tip changes. The simple case is when the new
        best tip is an extension of the old one. There, we remove any user
        commands that were included in it from the transaction pool. Dealing with
@@ -188,7 +166,7 @@
        transactions are carried from losing forks to winning ones as much as
        possible. *)
     let validation_ledger = get_validation_ledger_and_update t frontier in
-    Logger.trace t.log
+    Logger.trace t.logger ~module_:__MODULE__ ~location:__LOC__
       !"Diff: removed: %{sexp:User_command.t list} added: \
         %{sexp:User_command.t list} from best tip"
       removed_user_commands new_user_commands ;
@@ -199,7 +177,7 @@
        is an optimization, we have the invariant that a command in the pool is
        never in the best tip. *)
     let added_but_not_removed = User_command.Set.diff added_set removed_set in
-    Logger.trace t.log
+    Logger.trace t.logger ~module_:__MODULE__ ~location:__LOC__
       !"Re-adding: %{sexp:User_command.Set.t}"
       removed_but_not_added ;
     Sequence.iter
@@ -221,14 +199,13 @@
         with
         | Ok () -> add t tx
         | Error err ->
-            Logger.trace t.log
+            Logger.trace t.logger ~module_:__MODULE__ ~location:__LOC__
               !"Transaction %{sexp: User_command.With_valid_signature.t} \
                 removed from best tip not valid against new best tip because: \
                 %{sexp: Error.t}. (This is not necessarily an error.)"
               tx err ) ;
     User_command.Set.iter added_but_not_removed ~f:(fun tx -> remove_tx t tx) ;
-    Logger.trace t.log
->>>>>>> 382d083f
+    Logger.trace t.logger ~module_:__MODULE__ ~location:__LOC__
       !"Current pool is: %{sexp: User_command.With_valid_signature.t list}"
     @@ Fheap.to_list t.pool.heap ;
     Deferred.unit
@@ -238,14 +215,9 @@
       { pool=
           { heap= Fheap.create ~cmp:User_command.With_valid_signature.compare
           ; set= User_command.With_valid_signature.Set.empty }
-<<<<<<< HEAD
       ; logger
-      ; diff_reader= None }
-=======
-      ; log= Logger.child parent_log __MODULE__
       ; diff_reader= None
       ; best_tip_ledger= None }
->>>>>>> 382d083f
     in
     don't_wait_for
       (Broadcast_pipe.Reader.iter frontier_broadcast_pipe
@@ -266,25 +238,16 @@
                         t.diff_reader <- None ;
                         is_finished := true)
                      ; (let%map () = Async.after (Time.Span.of_sec 5.) in
-<<<<<<< HEAD
-                        Logger.fatal t.logger ~module_:__MODULE__
-                          ~location:__LOC__
-                          "Transition frontier closed without first closing \
-                           best tip view pipe" ;
-                        assert false) ] )
-           | Some frontier ->
-               Logger.debug t.logger ~module_:__MODULE__ ~location:__LOC__
-                 "Got frontier!\n" ;
-               (* TODO check current pool contents are valid against best tip here *)
-=======
                         if not !is_finished then (
-                          Logger.fatal t.log
+                          Logger.fatal t.logger ~module_:__MODULE__
+                            ~location:__LOC__
                             "Transition frontier closed without first closing \
                              best tip view pipe" ;
                           assert false )
                         else ()) ] )
            | Some frontier ->
-               Logger.debug t.log "Got frontier!\n" ;
+               Logger.debug t.logger ~module_:__MODULE__ ~location:__LOC__
+                 "Got frontier!\n" ;
                let validation_ledger =
                  get_validation_ledger_and_update t frontier
                in
@@ -302,11 +265,10 @@
                         ~cmp:User_command.With_valid_signature.compare
                   ; set= User_command.With_valid_signature.Set.of_list new_txs
                   } ;
-               Logger.debug t.log
+               Logger.debug t.logger ~module_:__MODULE__ ~location:__LOC__
                  !"Re-validated transaction pool after restart: %i of %i \
                    still valid"
                  (List.length new_txs) (Sequence.length old_txs) ;
->>>>>>> 382d083f
                t.diff_reader
                <- Some
                     (Broadcast_pipe.Reader.iter
@@ -330,14 +292,9 @@
         List.fold txns ~init:(pool0, []) ~f:(fun (pool, acc) txn ->
             match User_command.check txn with
             | None ->
-<<<<<<< HEAD
                 Logger.faulty_peer t.logger ~module_:__MODULE__
                   ~location:__LOC__
-                  !"Transaction doesn't check %{sexp: Network_peer.Peer.t}"
-=======
-                Logger.faulty_peer t.log
                   !"Transaction doesn't check %{sexp: Envelope.Sender.t}"
->>>>>>> 382d083f
                   (Envelope.Incoming.sender env) ;
                 (pool, acc)
             | Some txn -> (
@@ -348,20 +305,13 @@
                       already seen it"
                     txn ;
                   (pool, acc) )
-<<<<<<< HEAD
-                else (
-                  Logger.debug t.logger ~module_:__MODULE__ ~location:__LOC__
-                    !"Adding %{sexp: User_command.With_valid_signature.t} to \
-                      my pool locally, and scheduling for rebroadcast"
-                    txn ;
-                  (add' pool txn, (txn :> User_command.t) :: acc) ) )
-=======
                 else
                   (* FIXME this does not support queuing multiple transactions
                      from one account. Fix this in #1734. *)
                   match get_validation_ledger t with
                   | None ->
-                      Logger.debug t.log
+                      Logger.debug t.logger ~module_:__MODULE__
+                        ~location:__LOC__
                         !"Transition frontier not available, rejecting \
                           transaction %{sexp: \
                           User_command.With_valid_signature.t}"
@@ -373,21 +323,22 @@
                         validation_ledger txn
                     with
                     | Ok () ->
-                        Logger.debug t.log
+                        Logger.debug t.logger ~module_:__MODULE__
+                          ~location:__LOC__
                           !"Adding %{sexp: \
                             User_command.With_valid_signature.t} to my pool \
                             locally, and scheduling for rebroadcast"
                           txn ;
                         (add' pool txn, (txn :> User_command.t) :: acc)
                     | Error err ->
-                        Logger.faulty_peer t.log
+                        Logger.faulty_peer t.logger ~module_:__MODULE__
+                          ~location:__LOC__
                           !"Got transaction not valid against strongest \
                             ledger: %{sexp: \
                             User_command.With_valid_signature.t}, because \
                             %{sexp: Error.t} rejecting."
                           txn err ;
                         (pool, acc) ) ) )
->>>>>>> 382d083f
       in
       t.pool <- pool' ;
       match res with
@@ -582,7 +533,7 @@
           (* Set up initial frontier *)
           let frontier_pipe_r, frontier_pipe_w = Broadcast_pipe.create None in
           let pool =
-            Test.create ~parent_log:(Logger.null ())
+            Test.create ~logger:(Logger.null ())
               ~frontier_broadcast_pipe:frontier_pipe_r
           in
           let assert_pool_txs txs =
