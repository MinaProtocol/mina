--- conflicted
+++ resolved
@@ -58,20 +58,11 @@
   end
 
   val check : t -> With_valid_signature.t option
-<<<<<<< HEAD
-end) (Transition_frontier : sig
-  type t
-
-  module Extensions :
-    Protocols.Coda_transition_frontier.Transition_frontier_extensions_intf
-end) =
-=======
 
   val forget_check : With_valid_signature.t -> t
 end)
 (Transition_frontier : Transition_frontier_intf
                        with type user_command := User_command.t) =
->>>>>>> ba075140
 struct
   module Breadcrumb = Transition_frontier.Breadcrumb
 
@@ -84,15 +75,6 @@
     ; log: Logger.t
     ; mutable diff_reader: unit Deferred.t Option.t }
 
-<<<<<<< HEAD
-  type transition_frontier = Transition_frontier.t
-
-  let create ~parent_log ~frontier_broadcast_pipe:_ =
-    { pool=
-        { heap= Fheap.create ~cmp:Payment.With_valid_signature.compare
-        ; set= Payment.With_valid_signature.Set.empty }
-    ; log= Logger.child parent_log __MODULE__ }
-=======
   (* FIXME terrible hack *)
   let remove_tx t tx =
     let filter_out_tx =
@@ -179,7 +161,6 @@
                            ~f:(handle_diff t frontier) ) ;
                  Deferred.unit ) ) ;
     t
->>>>>>> ba075140
 
   let add' pool txn = {heap= Fheap.add pool.heap txn; set= Set.add pool.set txn}
 
@@ -226,12 +207,8 @@
   end
 
   (* TODO: Actually back this by the file-system *)
-<<<<<<< HEAD
   let load ~disk_location:_ ~parent_log ~frontier_broadcast_pipe:_ =
     return (create ~parent_log)
-end
-=======
-  let load ~disk_location:_ ~parent_log = return (create ~parent_log)
 end
 
 (* This test is broken because of #1748, fix it and uncomment when that's
@@ -242,47 +219,47 @@
  *     module Mock_transition_frontier = struct
  *       module Breadcrumb = struct
  *         type t = {successors: t list; commands: int list} [@@deriving sexp]
- * 
+ *
  *         let equal b1 b2 = b1 = b2
- * 
+ *
  *         let to_user_commands {commands; _} = commands
  *       end
- * 
+ *
  *       type t =
  *         Breadcrumb.t Best_tip_diff_view.t Option.t Broadcast_pipe.Reader.t
- * 
+ *
  *       let successors _ ({successors; _} : Breadcrumb.t) = successors
- * 
+ *
  *       module Extensions = struct
  *         module Best_tip_diff = struct
  *           type view = Breadcrumb.t Best_tip_diff_view.t Option.t
  *         end
- * 
+ *
  *         type readers = Best_tip_diff.view Broadcast_pipe.Reader.t
- * 
+ *
  *         let best_tip_diff = Fn.id
  *       end
- * 
+ *
  *       let extension_pipes pipe = pipe
- * 
+ *
  *       let create () :
  *           t
  *           * Breadcrumb.t Best_tip_diff_view.t Option.t Broadcast_pipe.Writer.t
  *           =
  *         Broadcast_pipe.create None
  *     end
- * 
+ *
  *     module Test =
  *       Make (struct
  *           include Int
  *           module With_valid_signature = Int
- * 
+ *
  *           let check = Option.some
- * 
+ *
  *           let forget_check = Fn.id
  *         end)
  *         (Mock_transition_frontier)
- * 
+ *
  *     (\*   (\\* We only test the transaction removal logic here, since this whole
  *    *      module needs rewriting, it doesn't make sense to test it all. *\\)
  *    *   let%test _ =
@@ -328,5 +305,4 @@
  *    *         assert_pool_txs [0; 1; 3] ;
  *    *         Deferred.return true )
  *   *\)
- *   end ) *)
->>>>>>> ba075140
+ *   end ) *)