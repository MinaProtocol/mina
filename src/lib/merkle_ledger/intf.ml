--- conflicted
+++ resolved
@@ -24,8 +24,6 @@
 
 module type Token_id = sig
   type t [@@deriving sexp]
-<<<<<<< HEAD
-=======
 
   module Stable :
     sig
@@ -42,7 +40,6 @@
   include Hashable.S_binable with type t := t
 
   include Comparable.S_binable with type t := t
->>>>>>> 0fbd8e9e
 end
 
 module type Account_id = sig
@@ -63,11 +60,8 @@
 
   val token_id : t -> token_id
 
-<<<<<<< HEAD
-=======
   val create : key -> token_id -> t
 
->>>>>>> 0fbd8e9e
   include Hashable.S_binable with type t := t
 
   include Comparable.S with type t := t
