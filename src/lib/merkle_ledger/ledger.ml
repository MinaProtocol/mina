--- conflicted
+++ resolved
@@ -399,17 +399,9 @@
           (t.tree).unset_slots <- Int.Set.remove t.tree.unset_slots new_index )
         else set_at_index_exn t new_index a )
 
-<<<<<<< HEAD
   let set_batch_accounts _t _addresses_and_accounts =
     failwith "unsupported implementation"
 
-  let get_all_accounts_rooted_at_exn t a =
-    let height = depth - Addr.depth a in
-    let first_index = Addr.to_int a lsl height in
-    let count = min (1 lsl height) (num_accounts t - first_index) in
-    let subarr = Dyn_array.sub t.accounts first_index count in
-    Dyn_array.to_list subarr
-=======
   let location_of_addr = Addr.to_int
 
   include Util.Make (struct
@@ -425,5 +417,4 @@
 
     let location_of_addr = location_of_addr
   end)
->>>>>>> 7755dd67
 end