module type S = sig
  type root_hash

  type hash

  type account

  type addr

  type t [@@deriving sexp]

  type path

  val depth : int

  val num_accounts : t -> int

  val merkle_path_at_addr_exn : t -> addr -> path

  val get_inner_hash_at_addr_exn : t -> addr -> hash

  val set_inner_hash_at_addr_exn : t -> addr -> hash -> unit

  val set_all_accounts_rooted_at_exn : t -> addr -> account list -> unit

  val set_batch_accounts : t -> (addr * account) list -> unit

<<<<<<< HEAD
=======
  (* Get all of the accounts that is in a subtree of the underlying merkle tree where it's root is `address`.
    The accounts are ordered from their address in the merkle tree *)
>>>>>>> 2ba65a8d
  val get_all_accounts_rooted_at_exn : t -> addr -> (addr * account) list
  (** Get all of the accounts that are in a subtree of the underlying Merkle
    tree rooted at `address`. The accounts are ordered by their addresses. *)

  val merkle_root : t -> root_hash

  val make_space_for : t -> int -> unit
end<|MERGE_RESOLUTION|>--- conflicted
+++ resolved
@@ -25,14 +25,9 @@
 
   val set_batch_accounts : t -> (addr * account) list -> unit
 
-<<<<<<< HEAD
-=======
-  (* Get all of the accounts that is in a subtree of the underlying merkle tree where it's root is `address`.
-    The accounts are ordered from their address in the merkle tree *)
->>>>>>> 2ba65a8d
-  val get_all_accounts_rooted_at_exn : t -> addr -> (addr * account) list
   (** Get all of the accounts that are in a subtree of the underlying Merkle
     tree rooted at `address`. The accounts are ordered by their addresses. *)
+  val get_all_accounts_rooted_at_exn : t -> addr -> (addr * account) list
 
   val merkle_root : t -> root_hash
 
