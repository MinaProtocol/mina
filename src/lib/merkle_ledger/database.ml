--- conflicted
+++ resolved
@@ -56,12 +56,8 @@
       | Some name ->
           name
     in
-<<<<<<< HEAD
     Unix.mkdir_p directory ;
-    let kvdb = Kvdb.create ~directory in
-=======
     let kvdb = Kvdb.create directory in
->>>>>>> bcc32098
     {uuid; kvdb}
 
   let close {kvdb; uuid= _} = Kvdb.close kvdb
