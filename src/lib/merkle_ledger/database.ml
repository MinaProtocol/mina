--- conflicted
+++ resolved
@@ -319,9 +319,6 @@
         Sequence.range ~stop:`inclusive 0 (Addr.to_int last_addr)
         |> Sequence.map ~f:(fun i -> get_at_index_exn t i)
 
-  let iteri (t : t) ~(f : int -> Account.t -> unit) =
-    Sequence.iteri (all_accounts t) ~f
-
   (** The tokens associated with each public key.
 
       These are represented as a [Token_id.Set.t], which is represented by an
@@ -614,14 +611,6 @@
     | Ok location ->
         Ok (`Existed, location)
 
-<<<<<<< HEAD
-  let num_accounts t =
-    match Account_location.last_location_address t with
-    | None ->
-        0
-    | Some addr ->
-        Addr.to_int addr + 1
-=======
   let iteri t ~f =
     match Account_location.last_location_address t with
     | None ->
@@ -629,7 +618,6 @@
     | Some last_addr ->
         Sequence.range ~stop:`inclusive 0 (Addr.to_int last_addr)
         |> Sequence.iter ~f:(fun i -> f i (get_at_index_exn t i))
->>>>>>> c566b6c2
 
   (* TODO : if key-value store supports iteration mechanism, like RocksDB,
      maybe use that here, instead of loading all accounts into memory See Issue
