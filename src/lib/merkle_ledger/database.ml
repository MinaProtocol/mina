open Core

module type Inputs_intf = sig
  include Base_inputs_intf.S

  module Location : Location_intf.S

  module Kvdb : Intf.Key_value_database

  module Storage_locations : Intf.Storage_locations
end

module Make (Inputs : Inputs_intf) :
  Database_intf.S
  with module Location = Inputs.Location
   and module Addr = Inputs.Location.Addr
   and type account := Inputs.Account.t
   and type root_hash := Inputs.Hash.t
   and type hash := Inputs.Hash.t
   and type key := Inputs.Key.t
   and type key_set := Inputs.Key.Set.t = struct
  (* The max depth of a merkle tree can never be greater than 253. *)
  open Inputs
  include Depth

  let () = assert (Depth.depth < 0xfe)

  module Db_error = struct
    type t = Account_location_not_found | Out_of_leaves | Malformed_database
    [@@deriving sexp]

    exception Db_exception of t
  end

  module Path = Merkle_path.Make (Hash)
  module Addr = Location.Addr
  module Location = Location
  module Key = Key

  type location = Location.t [@@deriving sexp]

  type index = int

  type path = Path.t

  type t = {uuid: Uuid.Stable.V1.t; kvdb: Kvdb.t sexp_opaque} [@@deriving sexp]

  let get_uuid t = t.uuid

  let create ?directory_name () =
    let uuid = Uuid.create () in
    let directory =
      match directory_name with
      | None -> Uuid.to_string uuid
      | Some name -> name
    in
    let kvdb = Kvdb.create ~directory in
    {uuid; kvdb}

  let close {uuid= _; kvdb} = Kvdb.close kvdb

  let with_ledger ~f =
    let t = create () in
    try
      let result = f t in
      close t ; result
    with exn -> close t ; raise exn

  let empty_hashes =
    Empty_hashes.cache (module Hash) ~init_hash:Hash.empty_account Depth.depth

  let get_raw {kvdb; _} location =
    Kvdb.get kvdb ~key:(Location.serialize location)

  let get_bin mdb location bin_read =
    get_raw mdb location |> Option.map ~f:(fun v -> bin_read v ~pos_ref:(ref 0))

  let delete_raw {kvdb; _} location =
    Kvdb.remove kvdb ~key:(Location.serialize location)

  let get mdb location =
    assert (Location.is_account location) ;
    get_bin mdb location Account.bin_read_t

  let get_hash mdb location =
    assert (Location.is_hash location) ;
    match get_bin mdb location Hash.bin_read_t with
    | Some hash -> hash
    | None -> Immutable_array.get empty_hashes (Location.height location)

  let account_list_bin {kvdb; _} account_bin_read : Account.t list =
    let all_keys_values = Kvdb.to_alist kvdb in
    (* see comment at top of location.ml about encoding of locations *)
    let account_location_prefix =
      Location.Prefix.account |> Unsigned.UInt8.to_int
    in
    (* just want list of locations and accounts, ignoring other locations *)
    let locations_accounts_bin =
      List.filter all_keys_values ~f:(fun (loc, _v) ->
          let ch = Bigstring.get_uint8 loc ~pos:0 in
          Int.equal ch account_location_prefix )
    in
    List.map locations_accounts_bin ~f:(fun (_location_bin, account_bin) ->
        account_bin_read account_bin ~pos_ref:(ref 0) )

  let to_list mdb = account_list_bin mdb Account.bin_read_t

  let keys mdb =
    to_list mdb |> List.map ~f:Account.public_key |> Key.Set.of_list

  let set_raw {kvdb; _} location bin =
    Kvdb.set kvdb ~key:(Location.serialize location) ~data:bin

  let set_raw_batch {kvdb; _} locations_bins =
    let serialize_location (loc, bin) = (Location.serialize loc, bin) in
    let serialized = List.map locations_bins ~f:serialize_location in
    Kvdb.set_batch kvdb ~key_data_pairs:serialized

  let set_bin mdb location bin_size bin_write v =
    let buf = Bigstring.create (bin_size v) in
    ignore (bin_write buf ~pos:0 v) ;
    set_raw mdb location buf

  let set_bin_batch mdb bin_size bin_write locations_vs =
    let create_buf (loc, v) =
      let buf = Bigstring.create (bin_size v) in
      ignore (bin_write buf ~pos:0 v) ;
      (loc, buf)
    in
    let locs_bufs = List.map locations_vs ~f:create_buf in
    set_raw_batch mdb locs_bufs

<<<<<<< HEAD
=======
  include Util.Make (struct
    module Key = Key
    module Balance = Balance
    module Location = Location
    module Account = Account
    module Hash = Hash
    module Depth = Depth

    module Base = struct
      type nonrec t = t

      let get = get
    end

    let get_hash = get_hash

    let location_of_account_addr addr = Location.Account addr

    let location_of_hash_addr addr = Location.Hash addr

    let set_raw_hash_batch mdb addresses_and_hashes =
      set_bin_batch mdb Hash.bin_size_t Hash.bin_write_t addresses_and_hashes

    let set_raw_account_batch mdb addresses_and_accounts =
      set_bin_batch mdb Account.bin_size_t Account.bin_write_t
        addresses_and_accounts
  end)

  let set_hash mdb location new_hash = set_hash_batch mdb [(location, new_hash)]

>>>>>>> 416a0b7d
  let get_inner_hash_at_addr_exn mdb address =
    assert (Addr.depth address <= Depth.depth) ;
    get_hash mdb (Location.Hash address)

  let set_inner_hash_at_addr_exn mdb address hash =
    assert (Addr.depth address <= Depth.depth) ;
    set_bin mdb (Location.Hash address) Hash.bin_size_t Hash.bin_write_t hash

  let make_space_for _t _tot = ()

  module Account_location = struct
    let get_generic mdb location =
      assert (Location.is_generic location) ;
      get_raw mdb location

    (* encodes a key as a location used as a database key, so we can find the
       account location associated with that key *)
    let build_location key =
      Location.build_generic
        (Bigstring.of_string ("$" ^ Format.sprintf !"%{sexp: Key.t}" key))

    let get mdb key =
      match get_generic mdb (build_location key) with
      | None -> Error Db_error.Account_location_not_found
      | Some location_bin ->
          let result =
            Location.parse location_bin
            |> Result.map_error ~f:(fun () -> Db_error.Malformed_database)
          in
          result

    let delete mdb key = delete_raw mdb (build_location key)

    let set mdb key location =
      set_raw mdb (build_location key) (Location.serialize location)

    let set_batch mdb keys_to_locations =
      let serialize_location (key, location) =
        (Location.serialize @@ key, Location.serialize location)
      in
      let serialized = List.map keys_to_locations ~f:serialize_location in
      Kvdb.set_batch mdb.kvdb ~key_data_pairs:serialized

    let last_location_key () =
      Location.build_generic (Bigstring.of_string "last_account_location")

    let increment_last_account_location mdb =
      let location = last_location_key () in
      match get_generic mdb location with
      | None ->
          let first_location =
            Location.Account
              ( Addr.of_directions
              @@ List.init Depth.depth ~f:(fun _ -> Direction.Left) )
          in
          set_raw mdb location (Location.serialize first_location) ;
          Result.return first_location
      | Some prev_location -> (
        match Location.parse prev_location with
        | Error () -> Error Db_error.Malformed_database
        | Ok prev_account_location ->
            Location.next prev_account_location
            |> Result.of_option ~error:Db_error.Out_of_leaves
            |> Result.map ~f:(fun next_account_location ->
                   set_raw mdb location
                     (Location.serialize next_account_location) ;
                   next_account_location ) )

    let allocate mdb key =
      let location_result = increment_last_account_location mdb in
      Result.map location_result ~f:(fun location ->
          set mdb key location ; location )

    let last_location_address mdb =
      match
        last_location_key () |> get_raw mdb |> Result.of_option ~error:()
        |> Result.bind ~f:Location.parse
      with
      | Error () -> None
      | Ok parsed_location -> Some (Location.to_path_exn parsed_location)

    let last_location mdb =
      match
        last_location_key () |> get_raw mdb |> Result.of_option ~error:()
        |> Result.bind ~f:Location.parse
      with
      | Error () -> None
      | Ok parsed_location -> Some parsed_location
  end

  let location_of_key t key =
    match Account_location.get t key with
    | Error _ -> None
    | Ok location -> Some location

  let last_filled t = Account_location.last_location t

  include Util.Make (struct
    module Key = Key
    module Location = Location
    module Account = Account
    module Hash = Hash
    module Depth = Depth

    module Base = struct
      type nonrec t = t

      let get = get

      let last_filled = last_filled
    end

    let get_hash = get_hash

    let location_of_account_addr addr = Location.Account addr

    let location_of_hash_addr addr = Location.Hash addr

    let set_raw_hash_batch mdb addresses_and_hashes =
      set_bin_batch mdb Hash.bin_size_t Hash.bin_write_t addresses_and_hashes

    let set_location_batch ~last_location mdb key_to_location_list =
      let last_location_key_value =
        (Account_location.last_location_key (), last_location)
      in
      Account_location.set_batch mdb
        ( Non_empty_list.cons last_location_key_value
            (Non_empty_list.map key_to_location_list ~f:(fun (key, location) ->
                 (Account_location.build_location key, location) ))
        |> Non_empty_list.to_list )

    let set_raw_account_batch mdb
        (addresses_and_accounts : (location * Account.t) list) =
      set_bin_batch mdb Account.bin_size_t Account.bin_write_t
        addresses_and_accounts
  end)

  let set_hash mdb location new_hash = set_hash_batch mdb [(location, new_hash)]

  module For_tests = struct
    let gen_account_location =
      let open Quickcheck.Let_syntax in
      let build_account (path : Direction.t list) =
        assert (List.length path = Depth.depth) ;
        Location.Account (Addr.of_directions path)
      in
      let%map dirs =
        Quickcheck.Generator.list_with_length Depth.depth Direction.gen
      in
      build_account dirs
  end

  let set mdb location account =
    set_bin mdb location Account.bin_size_t Account.bin_write_t account ;
    set_hash mdb
      (Location.Hash (Location.to_path_exn location))
      (Hash.hash_account account)

  let index_of_key_exn mdb key =
    let location = location_of_key mdb key |> Option.value_exn in
    let addr = Location.to_path_exn location in
    Addr.to_int addr

  let get_at_index_exn mdb index =
    let addr = Addr.of_int_exn index in
    get mdb (Location.Account addr) |> Option.value_exn

  let set_at_index_exn mdb index account =
    let addr = Addr.of_int_exn index in
    set mdb (Location.Account addr) account

  let get_or_create_account mdb key account =
    match Account_location.get mdb key with
    | Error Account_location_not_found -> (
      match Account_location.allocate mdb key with
      | Ok location ->
          set mdb location account ;
          Ok (`Added, location)
      | Error err ->
          Error (Error.create "get_or_create_account" err Db_error.sexp_of_t) )
    | Error err ->
        Error (Error.create "get_or_create_account" err Db_error.sexp_of_t)
    | Ok location -> Ok (`Existed, location)

  let get_or_create_account_exn mdb key account =
    get_or_create_account mdb key account
    |> Result.map_error ~f:(fun err -> raise (Error.to_exn err))
    |> Result.ok_exn

  let num_accounts t =
    match Account_location.last_location_address t with
    | None -> 0
    | Some addr -> Addr.to_int addr + 1

  let iteri t ~f =
    match Account_location.last_location_address t with
    | None -> ()
    | Some last_addr ->
        Sequence.range ~stop:`inclusive 0 (Addr.to_int last_addr)
        |> Sequence.iter ~f:(fun i -> f i (get_at_index_exn t i))

  (* TODO : if key-value store supports iteration mechanism, like RocksDB,
     maybe use that here, instead of loading all accounts into memory See Issue
     #1191 *)
  let foldi_with_ignored_keys t ignored_keys ~init ~f =
    let f' index accum account = f (Addr.of_int_exn index) accum account in
    match Account_location.last_location_address t with
    | None -> init
    | Some last_addr ->
        let ignored_indices =
          Int.Set.map ignored_keys ~f:(fun key ->
              try index_of_key_exn t key with _ -> -1
              (* dummy index for keys not in database *) )
        in
        let last = Addr.to_int last_addr in
        Sequence.range ~stop:`inclusive 0 last
        (* filter out indices corresponding to ignored keys *)
        |> Sequence.filter ~f:(fun loc -> not (Int.Set.mem ignored_indices loc))
        |> Sequence.map ~f:(get_at_index_exn t)
        |> Sequence.foldi ~init ~f:f'

  let foldi t ~init ~f = foldi_with_ignored_keys t Key.Set.empty ~init ~f

  module C : Container.S0 with type t := t and type elt := Account.t =
  Container.Make0 (struct
    module Elt = Account

    type nonrec t = t

    let fold t ~init ~f =
      let f' _index accum account = f accum account in
      foldi t ~init ~f:f'

    let iter = `Define_using_fold
  end)

  let fold_until = C.fold_until

  let merkle_root mdb = get_hash mdb Location.root_hash

  let remove_accounts_exn t keys =
    let locations =
      (* if we don't have a location for all keys, raise an exception *)
      let rec loop keys accum =
        match keys with
        | [] -> accum (* no need to reverse *)
        | key :: rest -> (
          match Account_location.get t key with
          | Ok loc -> loop rest (loc :: accum)
          | Error err -> raise (Db_error.Db_exception err) )
      in
      loop keys []
    in
    (* N.B.: we're not using stack database here to make available newly-freed
       locations *)
    List.iter keys ~f:(Account_location.delete t) ;
    List.iter locations ~f:(fun loc -> delete_raw t loc) ;
    (* recalculate hashes for each removed account *)
    List.iter locations ~f:(fun loc ->
        let hash_loc = Location.Hash (Location.to_path_exn loc) in
        set_hash t hash_loc Hash.empty_account )

  let merkle_path mdb location =
    let location =
      if Location.is_account location then
        Location.Hash (Location.to_path_exn location)
      else location
    in
    assert (Location.is_hash location) ;
    let rec loop k =
      if Location.height k >= Depth.depth then []
      else
        let sibling = Location.sibling k in
        let sibling_dir = Location.last_direction (Location.to_path_exn k) in
        let hash = get_hash mdb sibling in
        Direction.map sibling_dir ~left:(`Left hash) ~right:(`Right hash)
        :: loop (Location.parent k)
    in
    loop location

  let merkle_path_at_addr_exn t addr = merkle_path t (Location.Hash addr)

  let merkle_path_at_index_exn t index =
    let addr = Addr.of_int_exn index in
    merkle_path_at_addr_exn t addr
end<|MERGE_RESOLUTION|>--- conflicted
+++ resolved
@@ -130,39 +130,6 @@
     let locs_bufs = List.map locations_vs ~f:create_buf in
     set_raw_batch mdb locs_bufs
 
-<<<<<<< HEAD
-=======
-  include Util.Make (struct
-    module Key = Key
-    module Balance = Balance
-    module Location = Location
-    module Account = Account
-    module Hash = Hash
-    module Depth = Depth
-
-    module Base = struct
-      type nonrec t = t
-
-      let get = get
-    end
-
-    let get_hash = get_hash
-
-    let location_of_account_addr addr = Location.Account addr
-
-    let location_of_hash_addr addr = Location.Hash addr
-
-    let set_raw_hash_batch mdb addresses_and_hashes =
-      set_bin_batch mdb Hash.bin_size_t Hash.bin_write_t addresses_and_hashes
-
-    let set_raw_account_batch mdb addresses_and_accounts =
-      set_bin_batch mdb Account.bin_size_t Account.bin_write_t
-        addresses_and_accounts
-  end)
-
-  let set_hash mdb location new_hash = set_hash_batch mdb [(location, new_hash)]
-
->>>>>>> 416a0b7d
   let get_inner_hash_at_addr_exn mdb address =
     assert (Addr.depth address <= Depth.depth) ;
     get_hash mdb (Location.Hash address)
@@ -262,6 +229,7 @@
 
   include Util.Make (struct
     module Key = Key
+    module Balance = Balance
     module Location = Location
     module Account = Account
     module Hash = Hash
