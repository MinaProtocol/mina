--- conflicted
+++ resolved
@@ -303,27 +303,8 @@
   include Make (Inputs) (Primary_db) (Converting_db)
   module Config = With_database_config
 
-<<<<<<< HEAD
-  let create ~config ~logger ~depth () =
+  let create ~config ~logger ~depth ?(assert_synced = false) () =
     let primary_directory_name, converting_directory_name, monitor_in_sync =
-=======
-  let dbs_synced db1 db2 =
-    Primary_db.num_accounts db1 = Converting_db.num_accounts db2
-    &&
-    let is_synced = ref true in
-    Primary_db.iteri db1 ~f:(fun idx stable_account ->
-        let expected_unstable_account = convert stable_account in
-        let actual_unstable_account = Converting_db.get_at_index_exn db2 idx in
-        if
-          not
-            (Inputs.converted_equal expected_unstable_account
-               actual_unstable_account )
-        then is_synced := false ) ;
-    !is_synced
-
-  let create ~config ~logger ~depth ?(assert_synced = false) () =
-    let primary_directory_name, converting_directory_name =
->>>>>>> ddd0ac5d
       match config with
       | Config.Temporary ->
           (None, None, None)
@@ -343,16 +324,10 @@
     let db2 =
       Converting_db.create ?directory_name:db2_directory_name ~depth ()
     in
-<<<<<<< HEAD
-    if Converting_db.num_accounts db2 = 0 then
-      of_ledgers_with_migration ?monitor_in_sync db1 db2 ()
-    else if dbs_synced db1 db2 then of_ledgers ?monitor_in_sync db1 db2 ()
-=======
     if Converting_db.num_accounts db2 = 0 then (
       if assert_synced then failwith "Converting DB is empty!" ;
-      of_ledgers_with_migration db1 db2 )
-    else if dbs_synced db1 db2 then of_ledgers db1 db2
->>>>>>> ddd0ac5d
+      of_ledgers_with_migration ?monitor_in_sync db1 db2 () )
+    else if dbs_synced db1 db2 then of_ledgers ?monitor_in_sync db1 db2 ()
     else (
       if assert_synced then
         failwith "Converting DB is not in sync with primary DB!" ;
