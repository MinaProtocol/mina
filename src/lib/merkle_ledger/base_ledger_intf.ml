open Core

module type S = sig
  type root_hash

  type hash

  type account

  type key

  type index = int

  (* no deriving, purposely; signatures that include this one may add deriving *)
  type t

  module Addr : Merkle_address.S

  module Path : Merkle_path.S with type hash := hash

  module Location : sig
    type t [@@deriving sexp, compare, hash, eq]
  end

  include
    Syncable_intf.S
    with type root_hash := root_hash
     and type hash := hash
     and type account := account
     and type addr := Addr.t
     and type path = Path.t
     and type t := t

  val to_list : t -> account list
  (** list of accounts, in increasing order of their storage locations *)

  val foldi :
    t -> init:'accum -> f:(Addr.t -> 'accum -> account -> 'accum) -> 'accum

  val fold_until :
       t
    -> init:'accum
    -> f:('accum -> account -> ('accum, 'stop) Base.Continue_or_stop.t)
    -> finish:('accum -> 'stop)
    -> 'stop

  val location_of_key : t -> key -> Location.t option

  val get_or_create_account :
    t -> key -> account -> ([`Added | `Existed] * Location.t) Or_error.t

  val get_or_create_account_exn :
    t -> key -> account -> [`Added | `Existed] * Location.t

  val close : t -> unit
<<<<<<< HEAD
=======

  val last_filled : t -> Location.t option
>>>>>>> 8b9ec40b

  val get_uuid : t -> Uuid.t

  val get : t -> Location.t -> account option

  val set : t -> Location.t -> account -> unit

  val set_batch : t -> (Location.t * account) list -> unit

  val get_at_index_exn : t -> int -> account

  val set_at_index_exn : t -> int -> account -> unit

  val index_of_key_exn : t -> key -> int

  val merkle_root : t -> root_hash

  val merkle_path : t -> Location.t -> Path.t

  val merkle_path_at_index_exn : t -> int -> Path.t

  val remove_accounts_exn : t -> key list -> unit
end<|MERGE_RESOLUTION|>--- conflicted
+++ resolved
@@ -53,11 +53,8 @@
     t -> key -> account -> [`Added | `Existed] * Location.t
 
   val close : t -> unit
-<<<<<<< HEAD
-=======
 
   val last_filled : t -> Location.t option
->>>>>>> 8b9ec40b
 
   val get_uuid : t -> Uuid.t
 
