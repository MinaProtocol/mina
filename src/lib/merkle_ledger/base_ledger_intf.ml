--- conflicted
+++ resolved
@@ -9,15 +9,12 @@
 
   type account_id
 
-<<<<<<< HEAD
-=======
   type token_id
 
   type token_id_set
 
   type account_id
 
->>>>>>> 0fbd8e9e
   type account_id_set
 
   type index = int
@@ -69,8 +66,6 @@
 
   (** set of account ids associated with accounts *)
   val accounts : t -> account_id_set
-<<<<<<< HEAD
-=======
 
   (** Get the public key that owns a token. *)
   val token_owner : t -> token_id -> key option
@@ -80,7 +75,6 @@
 
   (** Get all of the tokens for which a public key has accounts. *)
   val tokens : t -> key -> token_id_set
->>>>>>> 0fbd8e9e
 
   val location_of_account : t -> account_id -> Location.t option
 
