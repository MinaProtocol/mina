--- conflicted
+++ resolved
@@ -2,8 +2,6 @@
 open Core
 open Pipe_lib
 
-<<<<<<< HEAD
-=======
 type catchup_job_states = Transition_frontier.Full_catchup_tree.job_states =
   { finished : int
   ; failed : int
@@ -15,7 +13,6 @@
   }
 [@@deriving to_yojson]
 
->>>>>>> 455371f2
 type rpc_count =
   { get_some_initial_peers : int
   ; get_staged_ledger_aux_and_pending_coinbases_at_hash : int
@@ -56,7 +53,7 @@
   { block_height_at_best_tip : int
   ; max_observed_block_height : int
   ; max_observed_unvalidated_block_height : int
-  ; catchup_job_states : Transition_frontier.Full_catchup_tree.job_states option
+  ; catchup_job_states : catchup_job_states option
   ; sync_status : Sync_status.t
   ; libp2p_input_bandwidth : float
   ; libp2p_output_bandwidth : float
