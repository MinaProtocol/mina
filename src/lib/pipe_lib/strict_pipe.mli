open Async_kernel

exception Overflow

exception Multiple_reads_attempted

type crash = Overflow_behavior_crash

type drop_head = Overflow_behavior_drop_head

type _ overflow_behavior =
  | Crash : crash overflow_behavior
  | Drop_head : drop_head overflow_behavior

type synchronous = Type_synchronous

type _ buffered = Type_buffered

type (_, _) type_ =
  | Synchronous : (synchronous, unit Deferred.t) type_
  | Buffered :
      [`Capacity of int] * [`Overflow of 'b overflow_behavior]
      -> ('b buffered, unit) type_

module Reader : sig
  type 't t

  val map : 'a t -> f:('a -> 'b) -> 'b t

  val fold :
       ?consumer:Pipe.Consumer.t
    -> 'a t
    -> init:'b
    -> f:('b -> 'a -> 'b Deferred.t)
    -> 'b Deferred.t

  val iter :
       ?consumer:Pipe.Consumer.t
    -> ?continue_on_error:bool
    -> 'a t
    -> f:('a -> unit Deferred.t)
    -> unit Deferred.t

<<<<<<< HEAD
  val iter_sync :
       ?consumer:Pipe.Consumer.t
    -> ?continue_on_error:bool
    -> 'a t
    -> f:('a -> unit)
    -> unit Deferred.t

  module Merge : sig
    val iter :
        'a t list
      -> f:('a -> unit Deferred.t)
      -> unit Deferred.t

    val iter_sync :
         'a t list
      -> f:('a -> unit)
      -> unit Deferred.t
  end
=======
  val map : 'a t -> f:('a -> 'b) -> 'b t

  val filter_map : 'a t -> f:('a -> 'b option) -> 'b t
>>>>>>> a5e9ce65
end

module Writer : sig
  type ('t, 'behavior, 'return) t

  val write : ('t, _, 'return) t -> 't -> 'return
end

val create :
     ('type_, 'write_return) type_
  -> 't Reader.t * ('t, 'type_, 'write_return) Writer.t

val transfer :
     'a Reader.t
  -> ('b, synchronous, unit Deferred.t) Writer.t
  -> f:('a -> 'b)
  -> unit Deferred.t<|MERGE_RESOLUTION|>--- conflicted
+++ resolved
@@ -27,6 +27,8 @@
 
   val map : 'a t -> f:('a -> 'b) -> 'b t
 
+  val filter_map : 'a t -> f:('a -> 'b option) -> 'b t
+
   val fold :
        ?consumer:Pipe.Consumer.t
     -> 'a t
@@ -41,7 +43,6 @@
     -> f:('a -> unit Deferred.t)
     -> unit Deferred.t
 
-<<<<<<< HEAD
   val iter_sync :
        ?consumer:Pipe.Consumer.t
     -> ?continue_on_error:bool
@@ -50,21 +51,10 @@
     -> unit Deferred.t
 
   module Merge : sig
-    val iter :
-        'a t list
-      -> f:('a -> unit Deferred.t)
-      -> unit Deferred.t
+    val iter : 'a t list -> f:('a -> unit Deferred.t) -> unit Deferred.t
 
-    val iter_sync :
-         'a t list
-      -> f:('a -> unit)
-      -> unit Deferred.t
+    val iter_sync : 'a t list -> f:('a -> unit) -> unit Deferred.t
   end
-=======
-  val map : 'a t -> f:('a -> 'b) -> 'b t
-
-  val filter_map : 'a t -> f:('a -> 'b option) -> 'b t
->>>>>>> a5e9ce65
 end
 
 module Writer : sig
