--- conflicted
+++ resolved
@@ -2,7 +2,6 @@
 
 open Core
 open Test_stubs
-<<<<<<< HEAD
 module Database = Merkle_ledger.Database
 
 module type Test_intf = sig
@@ -76,7 +75,8 @@
 
   let dummy_account = Quickcheck.random_value Account.gen
 
-  let create_new_account_exn mask ({Account.public_key; _} as account) =
+  let create_new_account_exn mask account =
+    let public_key = Account.public_key account in
     let action, location =
       Mask.Attached.get_or_create_account_exn mask public_key account
     in
@@ -84,7 +84,8 @@
     | `Existed -> failwith "Expected to allocate a new account"
     | `Added -> location
 
-  let create_existing_account_exn mask ({Account.public_key; _} as account) =
+  let create_existing_account_exn mask account =
+    let public_key = Account.public_key account in
     let action, location =
       Mask.Attached.get_or_create_account_exn mask public_key account
     in
@@ -94,8 +95,8 @@
         location
     | `Added -> failwith "Expected to re-use an existing account"
 
-  let parent_create_new_account_exn parent ({Account.public_key; _} as account)
-      =
+  let parent_create_new_account_exn parent account =
+    let public_key = Account.public_key account in
     let action, location =
       Maskable.get_or_create_account_exn parent public_key account
     in
@@ -240,140 +241,6 @@
         try
           let (_unattached_mask : Mask.t) =
             Maskable.unregister_mask_exn maskable attached_mask
-=======
-
-let%test_module "Test mask connected to underlying Merkle tree" =
-  ( module struct
-    module Database = Merkle_ledger.Database
-
-    module type Test_intf = sig
-      val depth : int
-
-      module Location : Merkle_ledger.Location_intf.S
-
-      module Base :
-        Merkle_mask.Base_merkle_tree_intf.S
-        with module Addr = Location.Addr
-         and module Location = Location
-         and type account := Account.t
-         and type root_hash := Hash.t
-         and type hash := Hash.t
-         and type key := Key.t
-         and type key_set := Key.Set.t
-
-      module Mask :
-        Merkle_mask.Masking_merkle_tree_intf.S
-        with module Location = Location
-         and module Attached.Addr = Location.Addr
-        with type account := Account.t
-         and type location := Location.t
-         and type key := Key.t
-         and type key_set := Key.Set.t
-         and type hash := Hash.t
-         and type parent := Base.t
-
-      module Maskable :
-        Merkle_mask.Maskable_merkle_tree_intf.S
-        with module Location = Location
-         and module Addr = Location.Addr
-        with type account := Account.t
-         and type key := Key.t
-         and type key_set := Key.Set.t
-         and type root_hash := Hash.t
-         and type hash := Hash.t
-         and type unattached_mask := Mask.t
-         and type attached_mask := Mask.Attached.t
-         and type t := Base.t
-
-      val with_instances : (Base.t -> Mask.t -> 'a) -> 'a
-
-      val with_chain :
-           (   Base.t
-            -> mask:Mask.Attached.t
-            -> mask_as_base:Base.t
-            -> mask2:Mask.Attached.t
-            -> 'a)
-        -> 'a
-      (** Here we provide a base ledger and two layers of attached masks
-             * one ontop another *)
-    end
-
-    module Make (Test : Test_intf) = struct
-      module Maskable = Test.Maskable
-      module Mask = Test.Mask
-
-      let directions =
-        let rec add_direction count b accum =
-          if count >= Test.depth then accum
-          else
-            let dir = if b then Direction.Right else Direction.Left in
-            add_direction (count + 1) (not b) (dir :: accum)
-        in
-        add_direction 0 false []
-
-      let dummy_address = Test.Location.Addr.of_directions directions
-
-      let dummy_location = Test.Location.Account dummy_address
-
-      let dummy_account = Quickcheck.random_value Account.gen
-
-      let create_new_account_exn mask account =
-        let public_key = Account.public_key account in
-        let action, location =
-          Mask.Attached.get_or_create_account_exn mask public_key account
-        in
-        match action with
-        | `Existed -> failwith "Expected to allocate a new account"
-        | `Added -> location
-
-      let create_existing_account_exn mask account =
-        let public_key = Account.public_key account in
-        let action, location =
-          Mask.Attached.get_or_create_account_exn mask public_key account
-        in
-        match action with
-        | `Existed ->
-            Mask.Attached.set mask location account ;
-            location
-        | `Added -> failwith "Expected to re-use an existing account"
-
-      let parent_create_new_account_exn parent account =
-        let public_key = Account.public_key account in
-        let action, location =
-          Maskable.get_or_create_account_exn parent public_key account
-        in
-        match action with
-        | `Existed -> failwith "Expected to allocate a new account"
-        | `Added -> location
-
-      let%test "parent, mask agree on set" =
-        Test.with_instances (fun maskable mask ->
-            let attached_mask = Maskable.register_mask maskable mask in
-            Maskable.set maskable dummy_location dummy_account ;
-            Mask.Attached.set attached_mask dummy_location dummy_account ;
-            let maskable_result = Maskable.get maskable dummy_location in
-            let mask_result = Mask.Attached.get attached_mask dummy_location in
-            Option.is_some maskable_result
-            && Option.is_some mask_result
-            &&
-            let maskable_account = Option.value_exn maskable_result in
-            let mask_account = Option.value_exn mask_result in
-            Account.equal maskable_account mask_account )
-
-      let compare_maskable_mask_hashes ?(check_hash_in_mask = false) maskable
-          mask addr =
-        let root = Mask.Attached.Addr.root () in
-        let rec test_hashes_at_address addr =
-          ( (not check_hash_in_mask)
-          || Mask.Attached.For_testing.address_in_mask mask addr )
-          &&
-          let maybe_mask_hash = Mask.Attached.get_hash mask addr in
-          Option.is_some maybe_mask_hash
-          &&
-          let mask_hash = Option.value_exn maybe_mask_hash in
-          let maskable_hash =
-            Maskable.get_inner_hash_at_addr_exn maskable addr
->>>>>>> d5c65364
           in
           true
         with Failure _ -> false )
@@ -452,7 +319,6 @@
                the set in the maskable notifies the mask, which then removes
                the account, changing the Merkle root to what it was before the set
             *)
-<<<<<<< HEAD
         Maskable.set maskable dummy_location dummy_account ;
         Mask.Attached.set attached_mask dummy_location dummy_account ;
         let mask_merkle_root = Mask.Attached.merkle_root attached_mask in
@@ -673,7 +539,7 @@
         (* all accounts in parent to_list *)
         let parent_list = Maskable.to_list maskable in
         let zero_balance account =
-          {account with Account.balance= Balance.zero}
+          Account.update_balance account Balance.zero
         in
         (* put same accounts in mask, but with zero balance *)
         let mask_accounts = List.map parent_accounts ~f:zero_balance in
@@ -715,7 +581,7 @@
         (* non-zero sum of parent account balances *)
         assert (Int.equal parent_sum 55) (* HT Gauss *) ;
         let zero_balance account =
-          {account with Account.balance= Balance.zero}
+          Account.update_balance account Balance.zero
         in
         (* put same accounts in mask, but with zero balance *)
         let mask_accounts = List.map parent_accounts ~f:zero_balance in
@@ -794,43 +660,6 @@
           Int.equal parent_num_accounts (List.length accounts)
           && Int.equal parent_num_accounts mask_num_accounts_before
           && Int.equal parent_num_accounts mask_num_accounts_after ) )
-
-  let%test_unit "Mask reparenting works" =
-    Test.with_chain (fun base ~mask:m1 ~mask_as_base ~mask2:m2 ->
-        let num_accounts = 3 in
-        let keys = Key.gen_keys num_accounts in
-        let balances =
-          Quickcheck.random_value
-            (Quickcheck.Generator.list_with_length num_accounts Balance.gen)
-        in
-        let accounts = List.map2_exn keys balances ~f:Account.create in
-        match accounts with
-        | [a1; a2; a3] ->
-            let loc1 = parent_create_new_account_exn base a1 in
-            let loc2 = create_new_account_exn m1 a2 in
-            let loc3 = create_new_account_exn m2 a3 in
-            let locs = [(loc1, a1); (loc2, a2); (loc3, a3)] in
-            (* all accounts are here *)
-            List.iter locs ~f:(fun (loc, a) ->
-                [%test_result: Account.t option]
-                  ~message:"All accounts are accessible from m2"
-                  ~expect:(Some a) (Mask.Attached.get m2 loc) ) ;
-            [%test_result: Account.t option] ~message:"a1 is in base"
-              ~expect:(Some a1) (Test.Base.get base loc1) ;
-            Mask.Attached.commit m1 ;
-            [%test_result: Account.t option] ~message:"a2 is in base"
-              ~expect:(Some a2) (Test.Base.get base loc2) ;
-            Maskable.remove_and_reparent_exn mask_as_base m1 ~children:[m2] ;
-            [%test_result: Account.t option] ~message:"a1 is in base"
-              ~expect:(Some a1) (Test.Base.get base loc1) ;
-            [%test_result: Account.t option] ~message:"a2 is in base"
-              ~expect:(Some a2) (Test.Base.get base loc2) ;
-            (* all accounts are still here *)
-            List.iter locs ~f:(fun (loc, a) ->
-                [%test_result: Account.t option]
-                  ~message:"All accounts are accessible from m2"
-                  ~expect:(Some a) (Mask.Attached.get m2 loc) )
-        | _ -> failwith "unexpected" )
 
   let%test_unit "Mask reparenting works" =
     Test.with_chain (fun base ~mask:m1 ~mask_as_base ~mask2:m2 ->
@@ -949,481 +778,6 @@
         f maskable ~mask:attached1 ~mask_as_base:attached1_as_base
           ~mask2:attached2 )
 end
-=======
-            Maskable.set maskable dummy_location dummy_account ;
-            Mask.Attached.set attached_mask dummy_location dummy_account ;
-            let mask_merkle_root = Mask.Attached.merkle_root attached_mask in
-            let maskable_merkle_root = Maskable.merkle_root maskable in
-            (* verify root address in mask *)
-            Mask.Attached.For_testing.address_in_mask attached_mask
-              (Mask.Addr.root ())
-            && Hash.equal mask_merkle_root maskable_merkle_root )
-
-      let%test_unit "add and retrieve a block of accounts" =
-        (* see similar test in test_database *)
-        if Test.depth <= 8 then
-          Test.with_instances (fun maskable mask ->
-              let attached_mask = Maskable.register_mask maskable mask in
-              let num_accounts = 1 lsl Test.depth in
-              let gen_values gen =
-                Quickcheck.random_value
-                  (Quickcheck.Generator.list_with_length num_accounts gen)
-              in
-              let public_keys = Key.gen_keys num_accounts in
-              let balances = gen_values Balance.gen in
-              let accounts =
-                List.map2_exn public_keys balances
-                  ~f:(fun public_key balance ->
-                    Account.create public_key balance )
-              in
-              List.iter accounts ~f:(fun account ->
-                  ignore @@ create_new_account_exn attached_mask account ) ;
-              let retrieved_accounts =
-                List.map ~f:snd
-                @@ Mask.Attached.get_all_accounts_rooted_at_exn attached_mask
-                     (Mask.Addr.root ())
-              in
-              assert (List.length accounts = List.length retrieved_accounts) ;
-              assert (
-                List.equal ~equal:Account.equal accounts retrieved_accounts )
-          )
-
-      let%test_unit "get_all_accounts should preserve the ordering of \
-                     accounts by location with noncontiguous updates of \
-                     accounts on the mask" =
-        (* see similar test in test_database *)
-        if Test.depth <= 8 then
-          Test.with_chain (fun _ ~mask:mask1 ~mask_as_base:_ ~mask2 ->
-              let num_accounts = 1 lsl Test.depth in
-              let gen_values gen list_length =
-                Quickcheck.random_value
-                  (Quickcheck.Generator.list_with_length list_length gen)
-              in
-              let public_keys = Key.gen_keys num_accounts in
-              let balances = gen_values Balance.gen num_accounts in
-              let base_accounts =
-                List.map2_exn public_keys balances
-                  ~f:(fun public_key balance ->
-                    Account.create public_key balance )
-              in
-              List.iter base_accounts ~f:(fun account ->
-                  ignore @@ create_new_account_exn mask1 account ) ;
-              let num_subset =
-                Quickcheck.random_value (Int.gen_incl 3 num_accounts)
-              in
-              let subset_indices, subset_accounts =
-                List.permute
-                  (List.mapi base_accounts ~f:(fun index account ->
-                       (index, account) ))
-                |> (Fn.flip List.take) num_subset
-                |> List.unzip
-              in
-              let subset_balances = gen_values Balance.gen num_subset in
-              let subset_updated_accounts =
-                List.map2_exn subset_accounts subset_balances
-                  ~f:(fun account balance ->
-                    let updated_account = {account with balance} in
-                    create_existing_account_exn mask2 updated_account |> ignore ;
-                    updated_account )
-              in
-              let updated_accounts_map =
-                Int.Map.of_alist_exn
-                  (List.zip_exn subset_indices subset_updated_accounts)
-              in
-              let expected_accounts =
-                List.mapi base_accounts ~f:(fun index base_account ->
-                    Option.value
-                      (Map.find updated_accounts_map index)
-                      ~default:base_account )
-              in
-              let retrieved_accounts =
-                List.map ~f:snd
-                @@ Mask.Attached.get_all_accounts_rooted_at_exn mask2
-                     (Mask.Addr.root ())
-              in
-              assert (
-                Int.equal
-                  (List.length base_accounts)
-                  (List.length retrieved_accounts) ) ;
-              assert (
-                List.equal ~equal:Account.equal expected_accounts
-                  retrieved_accounts ) )
-
-      let%test_unit "removing accounts from mask restores Merkle root" =
-        Test.with_instances (fun maskable mask ->
-            let attached_mask = Maskable.register_mask maskable mask in
-            let num_accounts = 5 in
-            let keys = Key.gen_keys num_accounts in
-            let balances =
-              Quickcheck.random_value
-                (Quickcheck.Generator.list_with_length num_accounts Balance.gen)
-            in
-            let accounts = List.map2_exn keys balances ~f:Account.create in
-            let merkle_root0 = Mask.Attached.merkle_root attached_mask in
-            List.iter accounts ~f:(fun account ->
-                ignore @@ create_new_account_exn attached_mask account ) ;
-            let merkle_root1 = Mask.Attached.merkle_root attached_mask in
-            (* adding accounts should change the Merkle root *)
-            assert (not (Hash.equal merkle_root0 merkle_root1)) ;
-            Mask.Attached.remove_accounts_exn attached_mask keys ;
-            (* should see original Merkle root after removing the accounts *)
-            let merkle_root2 = Mask.Attached.merkle_root attached_mask in
-            assert (Hash.equal merkle_root2 merkle_root0) )
-
-      let%test_unit "removing accounts from parent restores Merkle root" =
-        Test.with_instances (fun maskable mask ->
-            let attached_mask = Maskable.register_mask maskable mask in
-            let num_accounts = 5 in
-            let keys = Key.gen_keys num_accounts in
-            let balances =
-              Quickcheck.random_value
-                (Quickcheck.Generator.list_with_length num_accounts Balance.gen)
-            in
-            let accounts = List.map2_exn keys balances ~f:Account.create in
-            let merkle_root0 = Mask.Attached.merkle_root attached_mask in
-            (* add accounts to parent *)
-            List.iter accounts ~f:(fun account ->
-                ignore @@ parent_create_new_account_exn maskable account ) ;
-            (* observe Merkle root in mask *)
-            let merkle_root1 = Mask.Attached.merkle_root attached_mask in
-            (* adding accounts should change the Merkle root *)
-            assert (not (Hash.equal merkle_root0 merkle_root1)) ;
-            Mask.Attached.remove_accounts_exn attached_mask keys ;
-            (* should see original Merkle root after removing the accounts *)
-            let merkle_root2 = Mask.Attached.merkle_root attached_mask in
-            assert (Hash.equal merkle_root2 merkle_root0) )
-
-      let%test_unit "removing accounts from parent and mask restores Merkle \
-                     root" =
-        Test.with_instances (fun maskable mask ->
-            let attached_mask = Maskable.register_mask maskable mask in
-            let num_accounts_parent = 5 in
-            let num_accounts_mask = 5 in
-            let num_accounts = num_accounts_parent + num_accounts_mask in
-            let keys = Key.gen_keys num_accounts in
-            let balances =
-              Quickcheck.random_value
-                (Quickcheck.Generator.list_with_length num_accounts Balance.gen)
-            in
-            let accounts = List.map2_exn keys balances ~f:Account.create in
-            let parent_accounts, mask_accounts =
-              List.split_n accounts num_accounts_parent
-            in
-            let merkle_root0 = Mask.Attached.merkle_root attached_mask in
-            (* add accounts to parent *)
-            List.iter parent_accounts ~f:(fun account ->
-                ignore @@ parent_create_new_account_exn maskable account ) ;
-            (* add accounts to mask *)
-            List.iter mask_accounts ~f:(fun account ->
-                ignore @@ create_new_account_exn attached_mask account ) ;
-            (* observe Merkle root in mask *)
-            let merkle_root1 = Mask.Attached.merkle_root attached_mask in
-            (* adding accounts should change the Merkle root *)
-            assert (not (Hash.equal merkle_root0 merkle_root1)) ;
-            (* remove accounts from mask and parent *)
-            Mask.Attached.remove_accounts_exn attached_mask keys ;
-            (* should see original Merkle root after removing the accounts *)
-            let merkle_root2 = Mask.Attached.merkle_root attached_mask in
-            assert (Hash.equal merkle_root2 merkle_root0) )
-
-      let%test_unit "fold of addition over account balances in parent and mask"
-          =
-        Test.with_instances (fun maskable mask ->
-            let attached_mask = Maskable.register_mask maskable mask in
-            let num_accounts_parent = 5 in
-            let num_accounts_mask = 5 in
-            let num_accounts = num_accounts_parent + num_accounts_mask in
-            let keys = Key.gen_keys num_accounts in
-            let balances =
-              Quickcheck.random_value
-                (Quickcheck.Generator.list_with_length num_accounts Balance.gen)
-            in
-            let accounts = List.map2_exn keys balances ~f:Account.create in
-            let total =
-              List.fold balances ~init:0 ~f:(fun accum balance ->
-                  Balance.to_int balance + accum )
-            in
-            let parent_accounts, mask_accounts =
-              List.split_n accounts num_accounts_parent
-            in
-            (* add accounts to parent *)
-            List.iter parent_accounts ~f:(fun account ->
-                ignore @@ parent_create_new_account_exn maskable account ) ;
-            (* add accounts to mask *)
-            List.iter mask_accounts ~f:(fun account ->
-                ignore @@ create_new_account_exn attached_mask account ) ;
-            (* folding over mask also folds over maskable *)
-            let retrieved_total =
-              Mask.Attached.foldi attached_mask ~init:0
-                ~f:(fun _addr total account ->
-                  Balance.to_int (Account.balance account) + total )
-            in
-            assert (Int.equal retrieved_total total) )
-
-      let%test_unit "masking in to_list" =
-        Test.with_instances (fun maskable mask ->
-            let attached_mask = Maskable.register_mask maskable mask in
-            let num_accounts = 10 in
-            let keys = Key.gen_keys num_accounts in
-            (* parent balances all non-zero *)
-            let balances =
-              List.init num_accounts ~f:(fun n -> Balance.of_int (n + 1))
-            in
-            let parent_accounts =
-              List.map2_exn keys balances ~f:Account.create
-            in
-            (* add accounts to parent *)
-            List.iter parent_accounts ~f:(fun account ->
-                ignore @@ parent_create_new_account_exn maskable account ) ;
-            (* all accounts in parent to_list *)
-            let parent_list = Maskable.to_list maskable in
-            let zero_balance account =
-              Account.update_balance account Balance.zero
-            in
-            (* put same accounts in mask, but with zero balance *)
-            let mask_accounts = List.map parent_accounts ~f:zero_balance in
-            List.iter mask_accounts ~f:(fun account ->
-                ignore @@ create_existing_account_exn attached_mask account ) ;
-            let mask_list = Mask.Attached.to_list attached_mask in
-            (* same number of accounts after adding them to mask *)
-            assert (Int.equal (List.length parent_list) (List.length mask_list)) ;
-            (* should only see the zero balances in mask list *)
-            let is_in_same_order =
-              List.for_all2_exn parent_list mask_list
-                ~f:(fun parent_account mask_account ->
-                  Account.equal_key
-                    (Account.public_key parent_account)
-                    (Account.public_key mask_account) )
-            in
-            assert is_in_same_order ;
-            assert (
-              List.for_all mask_list ~f:(fun account ->
-                  Balance.equal (Account.balance account) Balance.zero ) ) )
-
-      let%test_unit "masking in foldi" =
-        Test.with_instances (fun maskable mask ->
-            let attached_mask = Maskable.register_mask maskable mask in
-            let num_accounts = 10 in
-            let keys = Key.gen_keys num_accounts in
-            (* parent balances all non-zero *)
-            let balances =
-              List.init num_accounts ~f:(fun n -> Balance.of_int (n + 1))
-            in
-            let parent_accounts =
-              List.map2_exn keys balances ~f:Account.create
-            in
-            (* add accounts to parent *)
-            List.iter parent_accounts ~f:(fun account ->
-                ignore @@ parent_create_new_account_exn maskable account ) ;
-            let balance_summer _addr accum acct =
-              accum + Balance.to_int (Account.balance acct)
-            in
-            let parent_sum =
-              Maskable.foldi maskable ~init:0 ~f:balance_summer
-            in
-            (* non-zero sum of parent account balances *)
-            assert (Int.equal parent_sum 55) (* HT Gauss *) ;
-            let zero_balance account =
-              Account.update_balance account Balance.zero
-            in
-            (* put same accounts in mask, but with zero balance *)
-            let mask_accounts = List.map parent_accounts ~f:zero_balance in
-            List.iter mask_accounts ~f:(fun account ->
-                ignore @@ create_existing_account_exn attached_mask account ) ;
-            let mask_sum =
-              Mask.Attached.foldi attached_mask ~init:0 ~f:balance_summer
-            in
-            (* sum should not include any parent balances *)
-            assert (Int.equal mask_sum 0) )
-
-      let%test_unit "create_empty doesn't modify the hash" =
-        Test.with_instances (fun maskable mask ->
-            let open Mask.Attached in
-            let ledger = Maskable.register_mask maskable mask in
-            let key = List.nth_exn (Key.gen_keys 1) 0 in
-            let start_hash = merkle_root ledger in
-            match get_or_create_account_exn ledger key Account.empty with
-            | `Existed, _ ->
-                failwith
-                  "create_empty with empty ledger somehow already has that key?"
-            | `Added, _new_loc ->
-                [%test_eq: Hash.t] start_hash (merkle_root ledger) )
-
-      let%test_unit "reuse of locations for removed accounts" =
-        Test.with_instances (fun maskable mask ->
-            let attached_mask = Maskable.register_mask maskable mask in
-            let num_accounts = 5 in
-            let keys = Key.gen_keys num_accounts in
-            let balances =
-              Quickcheck.random_value
-                (Quickcheck.Generator.list_with_length num_accounts Balance.gen)
-            in
-            let accounts = List.map2_exn keys balances ~f:Account.create in
-            assert (
-              Option.is_none
-                (Mask.Attached.For_testing.current_location attached_mask) ) ;
-            (* add accounts to mask *)
-            List.iter accounts ~f:(fun account ->
-                ignore @@ create_new_account_exn attached_mask account ) ;
-            assert (
-              Option.is_some
-                (Mask.Attached.For_testing.current_location attached_mask) ) ;
-            (* remove accounts *)
-            Mask.Attached.remove_accounts_exn attached_mask keys ;
-            assert (
-              Option.is_none
-                (Mask.Attached.For_testing.current_location attached_mask) ) )
-
-      let%test_unit "num_accounts for unique keys in mask and parent" =
-        Test.with_instances (fun maskable mask ->
-            let attached_mask = Maskable.register_mask maskable mask in
-            let num_accounts = 5 in
-            let keys = Key.gen_keys num_accounts in
-            let balances =
-              Quickcheck.random_value
-                (Quickcheck.Generator.list_with_length num_accounts Balance.gen)
-            in
-            let accounts = List.map2_exn keys balances ~f:Account.create in
-            (* add accounts to mask *)
-            List.iter accounts ~f:(fun account ->
-                ignore @@ create_new_account_exn attached_mask account ) ;
-            let mask_num_accounts_before =
-              Mask.Attached.num_accounts attached_mask
-            in
-            (* add same accounts to parent *)
-            List.iter accounts ~f:(fun account ->
-                ignore @@ parent_create_new_account_exn maskable account ) ;
-            let parent_num_accounts = Maskable.num_accounts maskable in
-            (* should not change number of accounts in mask, since they have the same keys *)
-            let mask_num_accounts_after =
-              Mask.Attached.num_accounts attached_mask
-            in
-            (* the number of accounts in parent, mask should agree *)
-            assert (
-              Int.equal parent_num_accounts (List.length accounts)
-              && Int.equal parent_num_accounts mask_num_accounts_before
-              && Int.equal parent_num_accounts mask_num_accounts_after ) )
-
-      let%test_unit "Mask reparenting works" =
-        Test.with_chain (fun base ~mask:m1 ~mask_as_base ~mask2:m2 ->
-            let num_accounts = 3 in
-            let keys = Key.gen_keys num_accounts in
-            let balances =
-              Quickcheck.random_value
-                (Quickcheck.Generator.list_with_length num_accounts Balance.gen)
-            in
-            let accounts = List.map2_exn keys balances ~f:Account.create in
-            match accounts with
-            | [a1; a2; a3] ->
-                let loc1 = parent_create_new_account_exn base a1 in
-                let loc2 = create_new_account_exn m1 a2 in
-                let loc3 = create_new_account_exn m2 a3 in
-                let locs = [(loc1, a1); (loc2, a2); (loc3, a3)] in
-                (* all accounts are here *)
-                List.iter locs ~f:(fun (loc, a) ->
-                    [%test_result: Account.t option]
-                      ~message:"All accounts are accessible from m2"
-                      ~expect:(Some a) (Mask.Attached.get m2 loc) ) ;
-                [%test_result: Account.t option] ~message:"a1 is in base"
-                  ~expect:(Some a1) (Test.Base.get base loc1) ;
-                Mask.Attached.commit m1 ;
-                [%test_result: Account.t option] ~message:"a2 is in base"
-                  ~expect:(Some a2) (Test.Base.get base loc2) ;
-                Maskable.remove_and_reparent_exn mask_as_base m1 ~children:[m2] ;
-                [%test_result: Account.t option] ~message:"a1 is in base"
-                  ~expect:(Some a1) (Test.Base.get base loc1) ;
-                [%test_result: Account.t option] ~message:"a2 is in base"
-                  ~expect:(Some a2) (Test.Base.get base loc2) ;
-                (* all accounts are still here *)
-                List.iter locs ~f:(fun (loc, a) ->
-                    [%test_result: Account.t option]
-                      ~message:"All accounts are accessible from m2"
-                      ~expect:(Some a) (Mask.Attached.get m2 loc) )
-            | _ -> failwith "unexpected" )
-    end
-
-    module type Depth_S = sig
-      val depth : int
-    end
-
-    module Make_maskable_and_mask_with_depth (Depth : Depth_S) = struct
-      let depth = Depth.depth
-
-      module Location : Merkle_ledger.Location_intf.S =
-        Merkle_ledger.Location.Make (Depth)
-
-      (* underlying Merkle tree *)
-      module Base_db :
-        Merkle_ledger.Database_intf.S
-        with module Location = Location
-         and module Addr = Location.Addr
-         and type account := Account.t
-         and type root_hash := Hash.t
-         and type hash := Hash.t
-         and type key := Key.t
-         and type key_set := Key.Set.t =
-        Database.Make (Key) (Account) (Hash) (Depth) (Location)
-          (In_memory_kvdb)
-          (Storage_locations)
-
-      module Any_base =
-        Merkle_ledger.Any_ledger.Make_base (Key) (Account) (Hash) (Location)
-          (Depth)
-      module Base = Any_base.M
-
-      (* the mask tree *)
-      module Mask :
-        Merkle_mask.Masking_merkle_tree_intf.S
-        with module Location = Location
-         and module Attached.Addr = Location.Addr
-        with type account := Account.t
-         and type location := Location.t
-         and type key := Key.t
-         and type key_set := Key.Set.t
-         and type hash := Hash.t
-         and type parent := Base.t =
-        Merkle_mask.Masking_merkle_tree.Make (Key) (Account) (Hash) (Location)
-          (Base)
-
-      (* tree that can register masks *)
-      module Maskable :
-        Merkle_mask.Maskable_merkle_tree_intf.S
-        with module Addr = Location.Addr
-         and module Location = Location
-        with type account := Account.t
-         and type key := Key.t
-         and type key_set := Key.Set.t
-         and type root_hash := Hash.t
-         and type hash := Hash.t
-         and type unattached_mask := Mask.t
-         and type attached_mask := Mask.Attached.t
-         and type t := Base.t =
-        Merkle_mask.Maskable_merkle_tree.Make (Key) (Account) (Hash) (Location)
-          (Base)
-          (Mask)
-
-      (* test runner *)
-      let with_instances f =
-        let db = Base_db.create () in
-        [%test_result: Int.t]
-          ~message:"Base_db num accounts should start at zero" ~expect:0
-          (Base_db.num_accounts db) ;
-        let maskable = Any_base.cast (module Base_db) db in
-        let mask = Mask.create () in
-        f maskable mask
-
-      let with_chain f =
-        with_instances (fun maskable mask ->
-            let attached1 = Maskable.register_mask maskable mask in
-            let attached1_as_base =
-              Any_base.cast (module Mask.Attached) attached1
-            in
-            let mask2 = Mask.create () in
-            let attached2 = Maskable.register_mask attached1_as_base mask2 in
-            f maskable ~mask:attached1 ~mask_as_base:attached1_as_base
-              ~mask2:attached2 )
-    end
->>>>>>> d5c65364
 
 module Make_maskable_and_mask (Depth : Depth_S) =
   Make (Make_maskable_and_mask_with_depth (Depth))
