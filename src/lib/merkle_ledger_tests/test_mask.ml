(* test_make.ml -- tests Merkle mask connected to underlying Merkle tree *)

open Core
open Test_stubs
module Database = Merkle_ledger.Database

module type Test_intf = sig
  val depth : int

  module Location : Merkle_ledger.Location_intf.S

  module Base :
    Merkle_mask.Base_merkle_tree_intf.S
    with module Addr = Location.Addr
     and module Location = Location
     and type account := Account.t
     and type root_hash := Hash.t
     and type hash := Hash.t
<<<<<<< HEAD
=======
     and type key := Key.t
     and type token_id := Token_id.t
     and type token_id_set := Token_id.Set.t
>>>>>>> 0fbd8e9e
     and type account_id := Account_id.t
     and type account_id_set := Account_id.Set.t

  module Mask :
    Merkle_mask.Masking_merkle_tree_intf.S
    with module Location = Location
     and module Attached.Addr = Location.Addr
    with type account := Account.t
     and type location := Location.t
     and type hash := Hash.t
     and type parent := Base.t
<<<<<<< HEAD
=======
     and type key := Key.t
     and type token_id := Token_id.t
     and type token_id_set := Token_id.Set.t
>>>>>>> 0fbd8e9e
     and type account_id := Account_id.t
     and type account_id_set := Account_id.Set.t

  module Maskable :
    Merkle_mask.Maskable_merkle_tree_intf.S
    with module Location = Location
     and module Addr = Location.Addr
    with type account := Account.t
     and type root_hash := Hash.t
     and type hash := Hash.t
     and type unattached_mask := Mask.t
     and type attached_mask := Mask.Attached.t
     and type t := Base.t
<<<<<<< HEAD
=======
     and type key := Key.t
     and type token_id := Token_id.t
     and type token_id_set := Token_id.Set.t
>>>>>>> 0fbd8e9e
     and type account_id := Account_id.t
     and type account_id_set := Account_id.Set.t

  val with_instances : (Base.t -> Mask.t -> 'a) -> 'a

  (** Here we provide a base ledger and two layers of attached masks
          * one ontop another *)
  val with_chain :
       (   Base.t
        -> mask:Mask.Attached.t
        -> mask_as_base:Base.t
        -> mask2:Mask.Attached.t
        -> 'a)
    -> 'a
end

module Make (Test : Test_intf) = struct
  module Maskable = Test.Maskable
  module Mask = Test.Mask

  let directions =
    let rec add_direction count b accum =
      if count >= Test.depth then accum
      else
        let dir = if b then Direction.Right else Direction.Left in
        add_direction (count + 1) (not b) (dir :: accum)
    in
    add_direction 0 false []

  let dummy_address = Test.Location.Addr.of_directions directions

  let dummy_location = Test.Location.Account dummy_address

  let dummy_account = Quickcheck.random_value Account.gen

  let create_new_account_exn mask account =
    let public_key = Account.identifier account in
    let action, location =
      Mask.Attached.get_or_create_account_exn mask public_key account
    in
    match action with
    | `Existed ->
        failwith "Expected to allocate a new account"
    | `Added ->
        location

  let create_existing_account_exn mask account =
    let public_key = Account.identifier account in
    let action, location =
      Mask.Attached.get_or_create_account_exn mask public_key account
    in
    match action with
    | `Existed ->
        Mask.Attached.set mask location account ;
        location
    | `Added ->
        failwith "Expected to re-use an existing account"

  let parent_create_new_account_exn parent account =
    let public_key = Account.identifier account in
    let action, location =
      Maskable.get_or_create_account_exn parent public_key account
    in
    match action with
    | `Existed ->
        failwith "Expected to allocate a new account"
    | `Added ->
        location

  let%test "parent, mask agree on set" =
    Test.with_instances (fun maskable mask ->
        let attached_mask = Maskable.register_mask maskable mask in
        Maskable.set maskable dummy_location dummy_account ;
        Mask.Attached.set attached_mask dummy_location dummy_account ;
        let maskable_result = Maskable.get maskable dummy_location in
        let mask_result = Mask.Attached.get attached_mask dummy_location in
        Option.is_some maskable_result
        && Option.is_some mask_result
        &&
        let maskable_account = Option.value_exn maskable_result in
        let mask_account = Option.value_exn mask_result in
        Account.equal maskable_account mask_account )

  let compare_maskable_mask_hashes ?(check_hash_in_mask = false) maskable mask
      addr =
    let root = Mask.Attached.Addr.root () in
    let rec test_hashes_at_address addr =
      ( (not check_hash_in_mask)
      || Mask.Attached.For_testing.address_in_mask mask addr )
      &&
      let maybe_mask_hash = Mask.Attached.get_hash mask addr in
      Option.is_some maybe_mask_hash
      &&
      let mask_hash = Option.value_exn maybe_mask_hash in
      let maskable_hash = Maskable.get_inner_hash_at_addr_exn maskable addr in
      Hash.equal mask_hash maskable_hash
      &&
      if Mask.Addr.equal root addr then true
      else test_hashes_at_address (Mask.Attached.Addr.parent_exn addr)
    in
    test_hashes_at_address addr

  let%test "parent, mask agree on set" =
    Test.with_instances (fun maskable mask ->
        let attached_mask = Maskable.register_mask maskable mask in
        Maskable.set maskable dummy_location dummy_account ;
        Mask.Attached.set attached_mask dummy_location dummy_account ;
        let maskable_result = Maskable.get maskable dummy_location in
        let mask_result = Mask.Attached.get attached_mask dummy_location in
        Option.is_some maskable_result
        && Option.is_some mask_result
        &&
        let maskable_account = Option.value_exn maskable_result in
        let mask_account = Option.value_exn mask_result in
        Account.equal maskable_account mask_account )

  let%test "parent, mask agree on hashes; set in both mask and parent" =
    Test.with_instances (fun maskable mask ->
        let attached_mask = Maskable.register_mask maskable mask in
        (* set in both parent and mask *)
        Maskable.set maskable dummy_location dummy_account ;
        Mask.Attached.set attached_mask dummy_location dummy_account ;
        (* verify all hashes to root are same in mask and parent *)
        compare_maskable_mask_hashes ~check_hash_in_mask:true maskable
          attached_mask dummy_address )

  let%test "parent, mask agree on hashes; set only in parent" =
    Test.with_instances (fun maskable mask ->
        let attached_mask = Maskable.register_mask maskable mask in
        (* set only in parent *)
        Maskable.set maskable dummy_location dummy_account ;
        (* verify all hashes to root are same in mask and parent *)
        compare_maskable_mask_hashes maskable attached_mask dummy_address )

  let%test "mask delegates to parent" =
    Test.with_instances (fun maskable mask ->
        let attached_mask = Maskable.register_mask maskable mask in
        (* set to parent, get from mask *)
        Maskable.set maskable dummy_location dummy_account ;
        let mask_result = Mask.Attached.get attached_mask dummy_location in
        Option.is_some mask_result
        &&
        let mask_account = Option.value_exn mask_result in
        Account.equal dummy_account mask_account )

  let%test "mask prune after parent notification" =
    Test.with_instances (fun maskable mask ->
        let attached_mask = Maskable.register_mask maskable mask in
        (* set to mask *)
        Mask.Attached.set attached_mask dummy_location dummy_account ;
        (* verify account is in mask *)
        if
          Mask.Attached.For_testing.location_in_mask attached_mask
            dummy_location
        then (
          Maskable.set maskable dummy_location dummy_account ;
          (* verify account pruned from mask *)
          not
            (Mask.Attached.For_testing.location_in_mask attached_mask
               dummy_location) )
        else false )

  let%test "commit puts mask contents in parent, flushes mask" =
    Test.with_instances (fun maskable mask ->
        let attached_mask = Maskable.register_mask maskable mask in
        (* set to mask *)
        Mask.Attached.set attached_mask dummy_location dummy_account ;
        (* verify account is in mask *)
        if
          Mask.Attached.For_testing.location_in_mask attached_mask
            dummy_location
        then (
          Mask.Attached.commit attached_mask ;
          (* verify account no longer in mask but is in parent *)
          (not
             (Mask.Attached.For_testing.location_in_mask attached_mask
                dummy_location))
          && Option.is_some (Maskable.get maskable dummy_location) )
        else false )

  let%test_unit "commit at layer2, dumps to layer1, not in base" =
    Test.with_chain (fun base ~mask:level1 ~mask_as_base:_ ~mask2:level2 ->
        Mask.Attached.set level2 dummy_location dummy_account ;
        (* verify account is in the layer2 mask *)
        assert (
          Mask.Attached.For_testing.location_in_mask level2 dummy_location ) ;
        Mask.Attached.commit level2 ;
        (* account is no longer in layer2 *)
        assert (
          not
            (Mask.Attached.For_testing.location_in_mask level2 dummy_location)
        ) ;
        (* account is still not in base *)
        assert (Option.is_none @@ Maskable.get base dummy_location) ;
        (* account is present in layer1 *)
        assert (
          Mask.Attached.For_testing.location_in_mask level1 dummy_location ) )

  let%test "register and unregister mask" =
    Test.with_instances (fun maskable mask ->
        let (attached_mask : Mask.Attached.t) =
          Maskable.register_mask maskable mask
        in
        try
          let (_unattached_mask : Mask.t) =
            Maskable.unregister_mask_exn attached_mask
          in
          true
        with Failure _ -> false )

  let%test_unit "root hash invariant if interior changes but not accounts" =
    if Test.depth <= 8 then
      Test.with_instances (fun maskable mask ->
          let attached_mask = Maskable.register_mask maskable mask in
          Mask.Attached.set attached_mask dummy_location dummy_account ;
          (* Make some accounts *)
          let num_accounts = 1 lsl Test.depth in
          let gen_values gen =
            Quickcheck.random_value
              (Quickcheck.Generator.list_with_length num_accounts gen)
          in
          let account_ids = Account_id.gen_accounts num_accounts in
          let balances = gen_values Balance.gen in
          let accounts =
            List.map2_exn account_ids balances ~f:(fun public_key balance ->
                Account.create public_key balance )
          in
          List.iter accounts ~f:(fun account ->
              ignore @@ create_new_account_exn attached_mask account ) ;
          (* Set some inner hashes *)
          let reset_hash_of_parent_of_index i =
            let a1 = List.nth_exn accounts i in
            let aid = Account.identifier a1 in
            let location =
              Mask.Attached.location_of_account attached_mask aid
              |> Option.value_exn
            in
            let addr = Test.Location.to_path_exn location in
            let parent_addr =
              Test.Location.Addr.parent addr |> Or_error.ok_exn
            in
            Mask.Attached.set_inner_hash_at_addr_exn attached_mask parent_addr
              Hash.empty_account
          in
          let root_hash = Mask.Attached.merkle_root attached_mask in
          reset_hash_of_parent_of_index 0 ;
          reset_hash_of_parent_of_index 3 ;
          let root_hash' = Mask.Attached.merkle_root attached_mask in
          assert (Hash.equal root_hash root_hash') )

  let%test "mask and parent agree on Merkle path" =
    Test.with_instances (fun maskable mask ->
        let attached_mask = Maskable.register_mask maskable mask in
        Mask.Attached.set attached_mask dummy_location dummy_account ;
        (* set affects hashes along the path P from location to the root, while the Merkle path for the location
               contains the siblings of P elements; to observe a hash in the Merkle path changed by the set, choose an
               address that is a sibling of an element in P; the Merkle path for that address will include a P element
            *)
        let address =
          dummy_address |> Maskable.Addr.parent_exn |> Maskable.Addr.sibling
        in
        let mask_merkle_path =
          Mask.Attached.merkle_path_at_addr_exn attached_mask address
        in
        Maskable.set maskable dummy_location dummy_account ;
        let maskable_merkle_path =
          Maskable.merkle_path_at_addr_exn maskable address
        in
        mask_merkle_path = maskable_merkle_path )

  let%test "mask and parent agree on Merkle root before set" =
    Test.with_instances (fun maskable mask ->
        let attached_mask = Maskable.register_mask maskable mask in
        let mask_merkle_root = Mask.Attached.merkle_root attached_mask in
        let maskable_merkle_root = Maskable.merkle_root maskable in
        Hash.equal mask_merkle_root maskable_merkle_root )

  let%test "mask and parent agree on Merkle root after set" =
    Test.with_instances (fun maskable mask ->
        let attached_mask = Maskable.register_mask maskable mask in
        (* the order of sets matters here; if we set in the mask first,
               the set in the maskable notifies the mask, which then removes
               the account, changing the Merkle root to what it was before the set
            *)
        Maskable.set maskable dummy_location dummy_account ;
        Mask.Attached.set attached_mask dummy_location dummy_account ;
        let mask_merkle_root = Mask.Attached.merkle_root attached_mask in
        let maskable_merkle_root = Maskable.merkle_root maskable in
        (* verify root address in mask *)
        Mask.Attached.For_testing.address_in_mask attached_mask
          (Mask.Addr.root ())
        && Hash.equal mask_merkle_root maskable_merkle_root )

  let%test_unit "add and retrieve a block of accounts" =
    (* see similar test in test_database *)
    if Test.depth <= 8 then
      Test.with_instances (fun maskable mask ->
          let attached_mask = Maskable.register_mask maskable mask in
          let num_accounts = 1 lsl Test.depth in
          let gen_values gen =
            Quickcheck.random_value
              (Quickcheck.Generator.list_with_length num_accounts gen)
          in
          let account_ids = Account_id.gen_accounts num_accounts in
          let balances = gen_values Balance.gen in
          let accounts =
            List.map2_exn account_ids balances ~f:(fun public_key balance ->
                Account.create public_key balance )
          in
          List.iter accounts ~f:(fun account ->
              ignore @@ create_new_account_exn attached_mask account ) ;
          let retrieved_accounts =
            List.map ~f:snd
            @@ Mask.Attached.get_all_accounts_rooted_at_exn attached_mask
                 (Mask.Addr.root ())
          in
          assert (List.length accounts = List.length retrieved_accounts) ;
          assert (List.equal Account.equal accounts retrieved_accounts) )

  let%test_unit "get_all_accounts should preserve the ordering of accounts by \
                 location with noncontiguous updates of accounts on the mask" =
    (* see similar test in test_database *)
    if Test.depth <= 8 then
      Test.with_chain (fun _ ~mask:mask1 ~mask_as_base:_ ~mask2 ->
          let num_accounts = 1 lsl Test.depth in
          let gen_values gen list_length =
            Quickcheck.random_value
              (Quickcheck.Generator.list_with_length list_length gen)
          in
          let account_ids = Account_id.gen_accounts num_accounts in
          let balances = gen_values Balance.gen num_accounts in
          let base_accounts =
            List.map2_exn account_ids balances ~f:(fun public_key balance ->
                Account.create public_key balance )
          in
          List.iter base_accounts ~f:(fun account ->
              ignore @@ create_new_account_exn mask1 account ) ;
          let num_subset =
            Quickcheck.random_value (Int.gen_incl 3 num_accounts)
          in
          let subset_indices, subset_accounts =
            List.permute
              (List.mapi base_accounts ~f:(fun index account -> (index, account)
               ))
            |> (Fn.flip List.take) num_subset
            |> List.unzip
          in
          let subset_balances = gen_values Balance.gen num_subset in
          let subset_updated_accounts =
            List.map2_exn subset_accounts subset_balances
              ~f:(fun account balance ->
                let updated_account = {account with balance} in
                create_existing_account_exn mask2 updated_account |> ignore ;
                updated_account )
          in
          let updated_accounts_map =
            Int.Map.of_alist_exn
              (List.zip_exn subset_indices subset_updated_accounts)
          in
          let expected_accounts =
            List.mapi base_accounts ~f:(fun index base_account ->
                Option.value
                  (Map.find updated_accounts_map index)
                  ~default:base_account )
          in
          let retrieved_accounts =
            List.map ~f:snd
            @@ Mask.Attached.get_all_accounts_rooted_at_exn mask2
                 (Mask.Addr.root ())
          in
          assert (
            Int.equal
              (List.length base_accounts)
              (List.length retrieved_accounts) ) ;
          assert (List.equal Account.equal expected_accounts retrieved_accounts)
      )

  let%test_unit "removing accounts from mask restores Merkle root" =
    Test.with_instances (fun maskable mask ->
        let attached_mask = Maskable.register_mask maskable mask in
        let num_accounts = 5 in
        let account_ids = Account_id.gen_accounts num_accounts in
        let balances =
          Quickcheck.random_value
            (Quickcheck.Generator.list_with_length num_accounts Balance.gen)
        in
        let accounts = List.map2_exn account_ids balances ~f:Account.create in
        let merkle_root0 = Mask.Attached.merkle_root attached_mask in
        List.iter accounts ~f:(fun account ->
            ignore @@ create_new_account_exn attached_mask account ) ;
        let merkle_root1 = Mask.Attached.merkle_root attached_mask in
        (* adding accounts should change the Merkle root *)
        assert (not (Hash.equal merkle_root0 merkle_root1)) ;
        Mask.Attached.remove_accounts_exn attached_mask account_ids ;
        (* should see original Merkle root after removing the accounts *)
        let merkle_root2 = Mask.Attached.merkle_root attached_mask in
        assert (Hash.equal merkle_root2 merkle_root0) )

  let%test_unit "removing accounts from parent restores Merkle root" =
    Test.with_instances (fun maskable mask ->
        let attached_mask = Maskable.register_mask maskable mask in
        let num_accounts = 5 in
        let account_ids = Account_id.gen_accounts num_accounts in
        let balances =
          Quickcheck.random_value
            (Quickcheck.Generator.list_with_length num_accounts Balance.gen)
        in
        let accounts = List.map2_exn account_ids balances ~f:Account.create in
        let merkle_root0 = Mask.Attached.merkle_root attached_mask in
        (* add accounts to parent *)
        List.iter accounts ~f:(fun account ->
            ignore @@ parent_create_new_account_exn maskable account ) ;
        (* observe Merkle root in mask *)
        let merkle_root1 = Mask.Attached.merkle_root attached_mask in
        (* adding accounts should change the Merkle root *)
        assert (not (Hash.equal merkle_root0 merkle_root1)) ;
        Mask.Attached.remove_accounts_exn attached_mask account_ids ;
        (* should see original Merkle root after removing the accounts *)
        let merkle_root2 = Mask.Attached.merkle_root attached_mask in
        assert (Hash.equal merkle_root2 merkle_root0) )

  let%test_unit "removing accounts from parent and mask restores Merkle root" =
    Test.with_instances (fun maskable mask ->
        let attached_mask = Maskable.register_mask maskable mask in
        let num_accounts_parent = 5 in
        let num_accounts_mask = 5 in
        let num_accounts = num_accounts_parent + num_accounts_mask in
        let account_ids = Account_id.gen_accounts num_accounts in
        let balances =
          Quickcheck.random_value
            (Quickcheck.Generator.list_with_length num_accounts Balance.gen)
        in
        let accounts = List.map2_exn account_ids balances ~f:Account.create in
        let parent_accounts, mask_accounts =
          List.split_n accounts num_accounts_parent
        in
        let merkle_root0 = Mask.Attached.merkle_root attached_mask in
        (* add accounts to parent *)
        List.iter parent_accounts ~f:(fun account ->
            ignore @@ parent_create_new_account_exn maskable account ) ;
        (* add accounts to mask *)
        List.iter mask_accounts ~f:(fun account ->
            ignore @@ create_new_account_exn attached_mask account ) ;
        (* observe Merkle root in mask *)
        let merkle_root1 = Mask.Attached.merkle_root attached_mask in
        (* adding accounts should change the Merkle root *)
        assert (not (Hash.equal merkle_root0 merkle_root1)) ;
        (* remove accounts from mask and parent *)
        Mask.Attached.remove_accounts_exn attached_mask account_ids ;
        (* should see original Merkle root after removing the accounts *)
        let merkle_root2 = Mask.Attached.merkle_root attached_mask in
        assert (Hash.equal merkle_root2 merkle_root0) )

  let%test_unit "fold of addition over account balances in parent and mask" =
    Test.with_instances (fun maskable mask ->
        let attached_mask = Maskable.register_mask maskable mask in
        let num_accounts_parent = 5 in
        let num_accounts_mask = 5 in
        let num_accounts = num_accounts_parent + num_accounts_mask in
        let account_ids = Account_id.gen_accounts num_accounts in
        let balances =
          Quickcheck.random_value
            (Quickcheck.Generator.list_with_length num_accounts Balance.gen)
        in
        let accounts = List.map2_exn account_ids balances ~f:Account.create in
        let total =
          List.fold balances ~init:0 ~f:(fun accum balance ->
              Balance.to_int balance + accum )
        in
        let parent_accounts, mask_accounts =
          List.split_n accounts num_accounts_parent
        in
        (* add accounts to parent *)
        List.iter parent_accounts ~f:(fun account ->
            ignore @@ parent_create_new_account_exn maskable account ) ;
        (* add accounts to mask *)
        List.iter mask_accounts ~f:(fun account ->
            ignore @@ create_new_account_exn attached_mask account ) ;
        (* folding over mask also folds over maskable *)
        let retrieved_total =
          Mask.Attached.foldi attached_mask ~init:0
            ~f:(fun _addr total account ->
              Balance.to_int (Account.balance account) + total )
        in
        assert (Int.equal retrieved_total total) )

  let%test_unit "masking in to_list" =
    Test.with_instances (fun maskable mask ->
        let attached_mask = Maskable.register_mask maskable mask in
        let num_accounts = 10 in
        let account_ids = Account_id.gen_accounts num_accounts in
        (* parent balances all non-zero *)
        let balances =
          List.init num_accounts ~f:(fun n -> Balance.of_int (n + 1))
        in
        let parent_accounts =
          List.map2_exn account_ids balances ~f:Account.create
        in
        (* add accounts to parent *)
        List.iter parent_accounts ~f:(fun account ->
            ignore @@ parent_create_new_account_exn maskable account ) ;
        (* all accounts in parent to_list *)
        let parent_list = Maskable.to_list maskable in
        let zero_balance account =
          Account.update_balance account Balance.zero
        in
        (* put same accounts in mask, but with zero balance *)
        let mask_accounts = List.map parent_accounts ~f:zero_balance in
        List.iter mask_accounts ~f:(fun account ->
            ignore @@ create_existing_account_exn attached_mask account ) ;
        let mask_list = Mask.Attached.to_list attached_mask in
        (* same number of accounts after adding them to mask *)
        assert (Int.equal (List.length parent_list) (List.length mask_list)) ;
        (* should only see the zero balances in mask list *)
        let is_in_same_order =
          List.for_all2_exn parent_list mask_list
            ~f:(fun parent_account mask_account ->
              Account_id.equal
                (Account.identifier parent_account)
                (Account.identifier mask_account) )
        in
        assert is_in_same_order ;
        assert (
          List.for_all mask_list ~f:(fun account ->
              Balance.equal (Account.balance account) Balance.zero ) ) )

  let%test_unit "masking in foldi" =
    Test.with_instances (fun maskable mask ->
        let attached_mask = Maskable.register_mask maskable mask in
        let num_accounts = 10 in
        let account_ids = Account_id.gen_accounts num_accounts in
        (* parent balances all non-zero *)
        let balances =
          List.init num_accounts ~f:(fun n -> Balance.of_int (n + 1))
        in
        let parent_accounts =
          List.map2_exn account_ids balances ~f:Account.create
        in
        (* add accounts to parent *)
        List.iter parent_accounts ~f:(fun account ->
            ignore @@ parent_create_new_account_exn maskable account ) ;
        let balance_summer _addr accum acct =
          accum + Balance.to_int (Account.balance acct)
        in
        let parent_sum = Maskable.foldi maskable ~init:0 ~f:balance_summer in
        (* non-zero sum of parent account balances *)
        assert (Int.equal parent_sum 55) (* HT Gauss *) ;
        let zero_balance account =
          Account.update_balance account Balance.zero
        in
        (* put same accounts in mask, but with zero balance *)
        let mask_accounts = List.map parent_accounts ~f:zero_balance in
        List.iter mask_accounts ~f:(fun account ->
            ignore @@ create_existing_account_exn attached_mask account ) ;
        let mask_sum =
          Mask.Attached.foldi attached_mask ~init:0 ~f:balance_summer
        in
        (* sum should not include any parent balances *)
        assert (Int.equal mask_sum 0) )

  let%test_unit "create_empty doesn't modify the hash" =
    Test.with_instances (fun maskable mask ->
        let open Mask.Attached in
        let ledger = Maskable.register_mask maskable mask in
        let key = List.nth_exn (Account_id.gen_accounts 1) 0 in
        let start_hash = merkle_root ledger in
        match get_or_create_account_exn ledger key Account.empty with
        | `Existed, _ ->
            failwith
              "create_empty with empty ledger somehow already has that key?"
        | `Added, _new_loc ->
            [%test_eq: Hash.t] start_hash (merkle_root ledger) )

  let%test_unit "reuse of locations for removed accounts" =
    Test.with_instances (fun maskable mask ->
        let attached_mask = Maskable.register_mask maskable mask in
        let num_accounts = 5 in
        let account_ids = Account_id.gen_accounts num_accounts in
        let balances =
          Quickcheck.random_value
            (Quickcheck.Generator.list_with_length num_accounts Balance.gen)
        in
        let accounts = List.map2_exn account_ids balances ~f:Account.create in
        assert (
          Option.is_none
            (Mask.Attached.For_testing.current_location attached_mask) ) ;
        (* add accounts to mask *)
        List.iter accounts ~f:(fun account ->
            ignore @@ create_new_account_exn attached_mask account ) ;
        assert (
          Option.is_some
            (Mask.Attached.For_testing.current_location attached_mask) ) ;
        (* remove accounts *)
        Mask.Attached.remove_accounts_exn attached_mask account_ids ;
        assert (
          Option.is_none
            (Mask.Attached.For_testing.current_location attached_mask) ) )

  let%test_unit "num_accounts for unique keys in mask and parent" =
    Test.with_instances (fun maskable mask ->
        let attached_mask = Maskable.register_mask maskable mask in
        let num_accounts = 5 in
        let account_ids = Account_id.gen_accounts num_accounts in
        let balances =
          Quickcheck.random_value
            (Quickcheck.Generator.list_with_length num_accounts Balance.gen)
        in
        let accounts = List.map2_exn account_ids balances ~f:Account.create in
        (* add accounts to mask *)
        List.iter accounts ~f:(fun account ->
            ignore @@ create_new_account_exn attached_mask account ) ;
        let mask_num_accounts_before =
          Mask.Attached.num_accounts attached_mask
        in
        (* add same accounts to parent *)
        List.iter accounts ~f:(fun account ->
            ignore @@ parent_create_new_account_exn maskable account ) ;
        let parent_num_accounts = Maskable.num_accounts maskable in
        (* should not change number of accounts in mask, since they have the same keys *)
        let mask_num_accounts_after =
          Mask.Attached.num_accounts attached_mask
        in
        (* the number of accounts in parent, mask should agree *)
        assert (
          Int.equal parent_num_accounts (List.length accounts)
          && Int.equal parent_num_accounts mask_num_accounts_before
          && Int.equal parent_num_accounts mask_num_accounts_after ) )

  let%test_unit "Mask reparenting works" =
    Test.with_chain (fun base ~mask:m1 ~mask_as_base ~mask2:m2 ->
        let num_accounts = 3 in
        let account_ids = Account_id.gen_accounts num_accounts in
        let balances =
          Quickcheck.random_value
            (Quickcheck.Generator.list_with_length num_accounts Balance.gen)
        in
        let accounts = List.map2_exn account_ids balances ~f:Account.create in
        match accounts with
        | [a1; a2; a3] ->
            let loc1 = parent_create_new_account_exn base a1 in
            let loc2 = create_new_account_exn m1 a2 in
            let loc3 = create_new_account_exn m2 a3 in
            let locs = [(loc1, a1); (loc2, a2); (loc3, a3)] in
            (* all accounts are here *)
            List.iter locs ~f:(fun (loc, a) ->
                [%test_result: Account.t option]
                  ~message:"All accounts are accessible from m2"
                  ~expect:(Some a) (Mask.Attached.get m2 loc) ) ;
            [%test_result: Account.t option] ~message:"a1 is in base"
              ~expect:(Some a1) (Test.Base.get base loc1) ;
            Mask.Attached.commit m1 ;
            [%test_result: Account.t option] ~message:"a2 is in base"
              ~expect:(Some a2) (Test.Base.get base loc2) ;
            Maskable.remove_and_reparent_exn mask_as_base m1 ;
            [%test_result: Account.t option] ~message:"a1 is in base"
              ~expect:(Some a1) (Test.Base.get base loc1) ;
            [%test_result: Account.t option] ~message:"a2 is in base"
              ~expect:(Some a2) (Test.Base.get base loc2) ;
            (* all accounts are still here *)
            List.iter locs ~f:(fun (loc, a) ->
                [%test_result: Account.t option]
                  ~message:"All accounts are accessible from m2"
                  ~expect:(Some a) (Mask.Attached.get m2 loc) )
        | _ ->
            failwith "unexpected" )

  let%test_unit "setting an account in the parent doesn't remove the masked \
                 copy if the mask is still dirty for that account" =
    Test.with_instances (fun maskable mask ->
        let attached_mask = Maskable.register_mask maskable mask in
        let k = Account_id.gen_accounts 1 |> List.hd_exn in
        let acct1 = Account.create k (Balance.of_int 10) in
        let loc =
          snd (Mask.Attached.get_or_create_account_exn attached_mask k acct1)
        in
        let acct2 = Account.create k (Balance.of_int 5) in
        Maskable.set maskable loc acct2 ;
        [%test_result: Account.t]
          ~message:"account in mask should be unchanged" ~expect:acct1
          (Mask.Attached.get attached_mask loc |> Option.value_exn) )
end

module type Depth_S = sig
  val depth : int
end

module Make_maskable_and_mask_with_depth (Depth : Depth_S) = struct
  let depth = Depth.depth

  module Location : Merkle_ledger.Location_intf.S =
    Merkle_ledger.Location.Make (Depth)

  module Inputs = struct
    include Test_stubs.Base_inputs
    module Location = Location
    module Kvdb = In_memory_kvdb
    module Storage_locations = Storage_locations
    module Depth = Depth
  end

  (* underlying Merkle tree *)
  module Base_db :
    Merkle_ledger.Database_intf.S
    with module Location = Location
     and module Addr = Location.Addr
     and type account := Account.t
     and type root_hash := Hash.t
     and type hash := Hash.t
<<<<<<< HEAD
=======
     and type key := Key.t
     and type token_id := Token_id.t
     and type token_id_set := Token_id.Set.t
>>>>>>> 0fbd8e9e
     and type account_id := Account_id.t
     and type account_id_set := Account_id.Set.t =
    Database.Make (Inputs)

  module Any_base = Merkle_ledger.Any_ledger.Make_base (Inputs)
  module Base = Any_base.M

  (* the mask tree *)
  module Mask :
    Merkle_mask.Masking_merkle_tree_intf.S
    with module Location = Location
     and module Attached.Addr = Location.Addr
    with type account := Account.t
     and type location := Location.t
<<<<<<< HEAD
=======
     and type key := Key.t
     and type token_id := Token_id.t
     and type token_id_set := Token_id.Set.t
>>>>>>> 0fbd8e9e
     and type account_id := Account_id.t
     and type account_id_set := Account_id.Set.t
     and type hash := Hash.t
     and type parent := Base.t = Merkle_mask.Masking_merkle_tree.Make (struct
    include Inputs
    module Base = Base
  end)

  (* tree that can register masks *)
  module Maskable :
    Merkle_mask.Maskable_merkle_tree_intf.S
    with module Addr = Location.Addr
     and module Location = Location
    with type account := Account.t
<<<<<<< HEAD
=======
     and type key := Key.t
     and type token_id := Token_id.t
     and type token_id_set := Token_id.Set.t
>>>>>>> 0fbd8e9e
     and type account_id := Account_id.t
     and type account_id_set := Account_id.Set.t
     and type root_hash := Hash.t
     and type hash := Hash.t
     and type unattached_mask := Mask.t
     and type attached_mask := Mask.Attached.t
     and type t := Base.t = Merkle_mask.Maskable_merkle_tree.Make (struct
    include Inputs
    module Base = Base
    module Mask = Mask

    let mask_to_base m = Any_base.cast (module Mask.Attached) m
  end)

  (* test runner *)
  let with_instances f =
    let db = Base_db.create () in
    [%test_result: Int.t] ~message:"Base_db num accounts should start at zero"
      ~expect:0 (Base_db.num_accounts db) ;
    let maskable = Any_base.cast (module Base_db) db in
    let mask = Mask.create () in
    f maskable mask

  let with_chain f =
    with_instances (fun maskable mask ->
        let attached1 = Maskable.register_mask maskable mask in
        let attached1_as_base =
          Any_base.cast (module Mask.Attached) attached1
        in
        let mask2 = Mask.create () in
        let attached2 = Maskable.register_mask attached1_as_base mask2 in
        f maskable ~mask:attached1 ~mask_as_base:attached1_as_base
          ~mask2:attached2 )
end

module Make_maskable_and_mask (Depth : Depth_S) =
  Make (Make_maskable_and_mask_with_depth (Depth))

let%test_module "Test mask connected to underlying Merkle tree" =
  ( module struct
    module Depth_4 = struct
      let depth = 4
    end

    module Mdb_d4 = Make_maskable_and_mask (Depth_4)

    module Depth_30 = struct
      let depth = 30
    end

    module Mdb_d30 = Make_maskable_and_mask (Depth_30)
  end )<|MERGE_RESOLUTION|>--- conflicted
+++ resolved
@@ -16,12 +16,9 @@
      and type account := Account.t
      and type root_hash := Hash.t
      and type hash := Hash.t
-<<<<<<< HEAD
-=======
      and type key := Key.t
      and type token_id := Token_id.t
      and type token_id_set := Token_id.Set.t
->>>>>>> 0fbd8e9e
      and type account_id := Account_id.t
      and type account_id_set := Account_id.Set.t
 
@@ -33,12 +30,9 @@
      and type location := Location.t
      and type hash := Hash.t
      and type parent := Base.t
-<<<<<<< HEAD
-=======
      and type key := Key.t
      and type token_id := Token_id.t
      and type token_id_set := Token_id.Set.t
->>>>>>> 0fbd8e9e
      and type account_id := Account_id.t
      and type account_id_set := Account_id.Set.t
 
@@ -52,12 +46,9 @@
      and type unattached_mask := Mask.t
      and type attached_mask := Mask.Attached.t
      and type t := Base.t
-<<<<<<< HEAD
-=======
      and type key := Key.t
      and type token_id := Token_id.t
      and type token_id_set := Token_id.Set.t
->>>>>>> 0fbd8e9e
      and type account_id := Account_id.t
      and type account_id_set := Account_id.Set.t
 
@@ -766,12 +757,9 @@
      and type account := Account.t
      and type root_hash := Hash.t
      and type hash := Hash.t
-<<<<<<< HEAD
-=======
      and type key := Key.t
      and type token_id := Token_id.t
      and type token_id_set := Token_id.Set.t
->>>>>>> 0fbd8e9e
      and type account_id := Account_id.t
      and type account_id_set := Account_id.Set.t =
     Database.Make (Inputs)
@@ -786,12 +774,9 @@
      and module Attached.Addr = Location.Addr
     with type account := Account.t
      and type location := Location.t
-<<<<<<< HEAD
-=======
      and type key := Key.t
      and type token_id := Token_id.t
      and type token_id_set := Token_id.Set.t
->>>>>>> 0fbd8e9e
      and type account_id := Account_id.t
      and type account_id_set := Account_id.Set.t
      and type hash := Hash.t
@@ -806,12 +791,9 @@
     with module Addr = Location.Addr
      and module Location = Location
     with type account := Account.t
-<<<<<<< HEAD
-=======
      and type key := Key.t
      and type token_id := Token_id.t
      and type token_id_set := Token_id.Set.t
->>>>>>> 0fbd8e9e
      and type account_id := Account_id.t
      and type account_id_set := Account_id.Set.t
      and type root_hash := Hash.t
