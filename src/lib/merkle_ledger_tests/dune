--- conflicted
+++ resolved
@@ -15,11 +15,8 @@
    ppx_inline_test.config
    result
    async_kernel
-<<<<<<< HEAD
-=======
    async_unix
    async
->>>>>>> c566b6c2
    core_kernel
    ;; local libraries
    merkle_ledger
