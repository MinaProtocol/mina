--- conflicted
+++ resolved
@@ -4,11 +4,7 @@
  (library_flags -linkall)
  (libraries core merkle_ledger merkle_mask coda_base signature_lib extlib)
  (preprocess
-<<<<<<< HEAD
-  (pps ppx_coda ppx_jane ppx_deriving.eq ppx_deriving.show ppx_deriving_yojson bisect_ppx -- -conditional))
-=======
-  (pps ppx_coda ppx_version -lint-version-syntax-warnings ppx_jane ppx_deriving.eq ppx_deriving.show ppx_deriving_yojson bisect_ppx -- -conditional))
->>>>>>> 38f69e41
+  (pps ppx_coda ppx_version ppx_jane ppx_deriving.eq ppx_deriving.show ppx_deriving_yojson bisect_ppx -- -conditional))
  (inline_tests
   (libraries rocks))
  (synopsis "Testing account databases"))