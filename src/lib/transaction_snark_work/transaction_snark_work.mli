open Core_kernel
open Currency
open Signature_lib

module Statement : sig
  type t = Transaction_snark.Statement.t One_or_two.t
  [@@deriving compare, sexp, yojson, equal]

  include Comparable.S with type t := t

  include Hashable.S with type t := t

  module Stable : sig
    module V2 : sig
      type t [@@deriving bin_io, compare, sexp, version, yojson, equal]

      include Comparable.S with type t := t

      include Hashable.S_binable with type t := t
    end
  end
  with type V2.t = t

  val gen : t Quickcheck.Generator.t

  val compact_json : t -> Yojson.Safe.t

  val work_ids : t -> int One_or_two.t
end

module Info : sig
  type t =
    { statements : Statement.Stable.V2.t
    ; work_ids : int One_or_two.Stable.V1.t
    ; fee : Fee.Stable.V1.t
    ; prover : Public_key.Compressed.Stable.V1.t
    }
  [@@deriving to_yojson, sexp, compare]

  module Stable : sig
    module V2 : sig
      type t [@@deriving compare, to_yojson, version, sexp, bin_io]
    end
  end
  with type V2.t = t
end

(* TODO: The SOK message actually should bind the SNARK to
       be in this particular bundle. The easiest way would be to
       SOK with
       H(all_statements_in_bundle || fee || public_key)
*)

<<<<<<< HEAD
type t = Mina_wire_types.Transaction_snark_work.V2.t =
  { fee : Fee.t
  ; proofs : Ledger_proof.t One_or_two.t
  ; prover : Public_key.Compressed.t
  }

val fee : t -> Fee.t
=======
module type S = sig
  type t =
    { fee : Fee.t
    ; proofs : Ledger_proof.t One_or_two.t
    ; prover : Public_key.Compressed.t
    }
  [@@deriving compare, fields, sexp, yojson]
end
>>>>>>> 5064659c

include S with type t = Mina_wire_types.Transaction_snark_work.V2.t

val info : t -> Info.t

val statement : t -> Statement.t

module Stable : sig
  module V2 : sig
    type t [@@deriving bin_io, version, yojson]
  end
end
with type V2.t = t

type unchecked = t

module Checked : sig
<<<<<<< HEAD
  type nonrec t = t =
    { fee : Fee.t
    ; proofs : Ledger_proof.t One_or_two.t
    ; prover : Public_key.Compressed.t
    }
=======
  include S
>>>>>>> 5064659c

  module Stable : module type of Stable

  val create_unsafe : unchecked -> t

  val statement : t -> Statement.t
end

val forget : Checked.t -> t<|MERGE_RESOLUTION|>--- conflicted
+++ resolved
@@ -51,24 +51,13 @@
        H(all_statements_in_bundle || fee || public_key)
 *)
 
-<<<<<<< HEAD
-type t = Mina_wire_types.Transaction_snark_work.V2.t =
-  { fee : Fee.t
-  ; proofs : Ledger_proof.t One_or_two.t
-  ; prover : Public_key.Compressed.t
-  }
-
-val fee : t -> Fee.t
-=======
 module type S = sig
   type t =
     { fee : Fee.t
     ; proofs : Ledger_proof.t One_or_two.t
     ; prover : Public_key.Compressed.t
     }
-  [@@deriving compare, fields, sexp, yojson]
 end
->>>>>>> 5064659c
 
 include S with type t = Mina_wire_types.Transaction_snark_work.V2.t
 
@@ -86,15 +75,7 @@
 type unchecked = t
 
 module Checked : sig
-<<<<<<< HEAD
-  type nonrec t = t =
-    { fee : Fee.t
-    ; proofs : Ledger_proof.t One_or_two.t
-    ; prover : Public_key.Compressed.t
-    }
-=======
   include S
->>>>>>> 5064659c
 
   module Stable : module type of Stable
 
