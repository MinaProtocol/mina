--- conflicted
+++ resolved
@@ -106,10 +106,6 @@
     ; proofs : Ledger_proof.t One_or_two.t
     ; prover : Public_key.Compressed.t
     }
-<<<<<<< HEAD
-=======
-  [@@deriving compare, fields, yojson, sexp]
->>>>>>> d3b5357b
 
   let statement t = One_or_two.map t.proofs ~f:Ledger_proof.statement
 
