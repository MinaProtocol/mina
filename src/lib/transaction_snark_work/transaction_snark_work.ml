open Core_kernel
open Async_kernel
open Module_version
open Currency
open Signature_lib

let proofs_length = 2

module Statement = struct
  module Stable = struct
    module V1 = struct
      module T = struct
        type t = Transaction_snark.Statement.Stable.V1.t list
        [@@deriving bin_io, sexp, hash, compare, yojson, version]
      end

<<<<<<< HEAD
      include T
      include Registration.Make_latest_version (T)
      include Hashable.Make_binable (T)
=======
      module Latest = V1
    end
    with type V1.t = t

  val statement : t -> Transaction_snark.Statement.t
end) :
  Coda_intf.Transaction_snark_work_intf
  with type ledger_proof := Ledger_proof.t = struct
  let ledger_proof_to_yojson = Ledger_proof.to_yojson

  let compressed_public_key_to_yojson = Public_key.Compressed.to_yojson

  let proofs_length = 2

  module Statement = struct
    module Stable = struct
      module V1 = struct
        module T = struct
          type t = Transaction_snark.Statement.Stable.V1.t list
          [@@deriving bin_io, sexp, hash, compare, yojson, version]
        end

        include T
        include Registration.Make_latest_version (T)
        include Hashable.Make_binable (T)
      end
>>>>>>> 073a3bc4

      let compact_json t =
        `List
          (List.map
             ~f:(fun s -> `Int (Transaction_snark.Statement.Stable.V1.hash s))
             t)
    end

    module Latest = V1

    module Module_decl = struct
      let name = "transaction_snark_work_statement"

      type latest = Latest.t
    end

    module Registrar = Registration.Make (Module_decl)
    module Registered_V1 = Registrar.Register (V1)
  end

  (* bin_io omitted *)
  type t = Stable.Latest.t [@@deriving sexp, hash, compare, yojson]

<<<<<<< HEAD
  include Hashable.Make (Stable.Latest)

  let gen =
    Quickcheck.Generator.list_with_length proofs_length
      Transaction_snark.Statement.gen
end
=======
    let gen =
      Quickcheck.Generator.list_with_length proofs_length
        Transaction_snark.Statement.gen

    let compact_json t =
      `List
        (List.map ~f:(fun s -> `Int (Transaction_snark.Statement.hash s)) t)

    let work_ids t : int list = List.map t ~f:Transaction_snark.Statement.hash
  end
>>>>>>> 073a3bc4

module Info = struct
  module Stable = struct
    module V1 = struct
      module T = struct
        type t =
          { statements: Statement.Stable.V1.t
          ; work_ids: int list
          ; fee: Fee.Stable.V1.t
          ; prover: Public_key.Compressed.Stable.V1.t }
        [@@deriving sexp, to_yojson, bin_io, version]
      end

      include T
      include Registration.Make_latest_version (T)
    end

    module Latest = V1

    module Module_decl = struct
      let name = "transaction_snark_work"

      type latest = Latest.t
    end

    module Registrar = Registration.Make (Module_decl)
    module Registered_V1 = Registrar.Register (V1)
  end

  (* bin_io omitted *)
  type t = Stable.Latest.t =
    { statements: Statement.Stable.V1.t
    ; work_ids: int list
    ; fee: Fee.Stable.V1.t
    ; prover: Public_key.Compressed.Stable.V1.t }
  [@@deriving to_yojson, sexp]
end

module T = struct
  module Stable = struct
    module V1 = struct
      module T = struct
        type t =
          { fee: Fee.Stable.V1.t
          ; proofs: Ledger_proof.Stable.V1.t list
          ; prover: Public_key.Compressed.Stable.V1.t }
        [@@deriving sexp, to_yojson, bin_io, version]
      end

      include T
      include Registration.Make_latest_version (T)
    end

    module Latest = V1

    module Module_decl = struct
      let name = "transaction_snark_work"

      type latest = Latest.t
    end

    module Registrar = Registration.Make (Module_decl)
    module Registered_V1 = Registrar.Register (V1)
  end

  (* bin_io omitted *)
  type t = Stable.Latest.t =
    {fee: Fee.t; proofs: Ledger_proof.t list; prover: Public_key.Compressed.t}
  [@@deriving to_yojson, sexp]

  let info t =
    let statements = List.map t.proofs ~f:Ledger_proof.statement in
    { Info.statements
    ; work_ids= List.map statements ~f:Transaction_snark.Statement.hash
    ; fee= t.fee
    ; prover= t.prover }
end

include T

type unchecked = t

module Checked = struct
  include T

  let create_unsafe = Fn.id
end

let forget = Fn.id

let fee {fee; _} = fee<|MERGE_RESOLUTION|>--- conflicted
+++ resolved
@@ -14,44 +14,9 @@
         [@@deriving bin_io, sexp, hash, compare, yojson, version]
       end
 
-<<<<<<< HEAD
       include T
       include Registration.Make_latest_version (T)
       include Hashable.Make_binable (T)
-=======
-      module Latest = V1
-    end
-    with type V1.t = t
-
-  val statement : t -> Transaction_snark.Statement.t
-end) :
-  Coda_intf.Transaction_snark_work_intf
-  with type ledger_proof := Ledger_proof.t = struct
-  let ledger_proof_to_yojson = Ledger_proof.to_yojson
-
-  let compressed_public_key_to_yojson = Public_key.Compressed.to_yojson
-
-  let proofs_length = 2
-
-  module Statement = struct
-    module Stable = struct
-      module V1 = struct
-        module T = struct
-          type t = Transaction_snark.Statement.Stable.V1.t list
-          [@@deriving bin_io, sexp, hash, compare, yojson, version]
-        end
-
-        include T
-        include Registration.Make_latest_version (T)
-        include Hashable.Make_binable (T)
-      end
->>>>>>> 073a3bc4
-
-      let compact_json t =
-        `List
-          (List.map
-             ~f:(fun s -> `Int (Transaction_snark.Statement.Stable.V1.hash s))
-             t)
     end
 
     module Latest = V1
@@ -69,25 +34,17 @@
   (* bin_io omitted *)
   type t = Stable.Latest.t [@@deriving sexp, hash, compare, yojson]
 
-<<<<<<< HEAD
   include Hashable.Make (Stable.Latest)
 
   let gen =
     Quickcheck.Generator.list_with_length proofs_length
       Transaction_snark.Statement.gen
+
+  let compact_json t =
+    `List (List.map ~f:(fun s -> `Int (Transaction_snark.Statement.hash s)) t)
+
+  let work_ids t : int list = List.map t ~f:Transaction_snark.Statement.hash
 end
-=======
-    let gen =
-      Quickcheck.Generator.list_with_length proofs_length
-        Transaction_snark.Statement.gen
-
-    let compact_json t =
-      `List
-        (List.map ~f:(fun s -> `Int (Transaction_snark.Statement.hash s)) t)
-
-    let work_ids t : int list = List.map t ~f:Transaction_snark.Statement.hash
-  end
->>>>>>> 073a3bc4
 
 module Info = struct
   module Stable = struct
