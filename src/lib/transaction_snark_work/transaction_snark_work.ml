--- conflicted
+++ resolved
@@ -105,10 +105,6 @@
     ; proofs : Ledger_proof.t One_or_two.t
     ; prover : Public_key.Compressed.t
     }
-<<<<<<< HEAD
-=======
-  [@@deriving compare, fields, yojson, sexp]
->>>>>>> 5064659c
 
   let statement t = One_or_two.map t.proofs ~f:Ledger_proof.statement
 
