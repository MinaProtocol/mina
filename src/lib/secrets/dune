--- conflicted
+++ resolved
@@ -4,11 +4,7 @@
  (library_flags -linkall)
  (inline_tests)
  (libraries core async_unix sodium ppx_deriving_yojson.runtime yojson
-<<<<<<< HEAD
-   coda_base daemon_rpcs coda_net2)
-=======
-   coda_base)
->>>>>>> 8f4f05b5
+   coda_base coda_net2)
  (preprocess
   (pps ppx_coda ppx_jane ppx_deriving_yojson ppx_deriving.make bisect_ppx --
     -conditional))
