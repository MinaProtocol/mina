--- conflicted
+++ resolved
@@ -368,9 +368,7 @@
                                  Strict_pipe.Reader.t
     -> proposer_transition_reader:breadcrumb Strict_pipe.Reader.t
     -> clear_reader:[`Clear] Strict_pipe.Reader.t
-<<<<<<< HEAD
-    -> (external_transition_validated, State_hash.t) With_hash.t
-       Strict_pipe.Reader.t
+    -> External_transition.Validated.t Strict_pipe.Reader.t
 end
 
 module type Initial_validator_intf = sig
@@ -426,9 +424,5 @@
                                  * [`Time_received of Block_time.t] )
                                  Strict_pipe.Reader.t
     -> proposer_transition_reader:breadcrumb Strict_pipe.Reader.t
-    -> (external_transition_validated, State_hash.t) With_hash.t
-       Strict_pipe.Reader.t
-=======
     -> External_transition.Validated.t Strict_pipe.Reader.t
->>>>>>> 92a3c1ea
 end