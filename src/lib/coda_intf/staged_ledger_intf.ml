--- conflicted
+++ resolved
@@ -423,13 +423,8 @@
 
   module Staged_ledger_error : sig
     type t =
-<<<<<<< HEAD
-      | Bad_prev_hash of staged_ledger_hash * staged_ledger_hash
       | Non_zero_fee_excess of
           Scan_state.Space_partition.t * Transaction.t list
-=======
-      | Non_zero_fee_excess of Scan_state.Space_partition.t * transaction list
->>>>>>> 7348da53
       | Invalid_proof of
           ledger_proof * transaction_snark_statement * Public_key.Compressed.t
       | Pre_diff of Pre_diff_info.Error.t
