--- conflicted
+++ resolved
@@ -2,12 +2,9 @@
 open Async_kernel
 open Pipe_lib
 open Coda_base
-<<<<<<< HEAD
+open Coda_incremental
 open Coda_state
-=======
-open Coda_incremental
 open Coda_transition
->>>>>>> 92a3c1ea
 
 (** An extension to the transition frontier that provides a view onto the data
     other components can use. These are exposed through the broadcast pipes
@@ -36,7 +33,6 @@
 module type Transition_frontier_diff_intf = sig
   type breadcrumb
 
-<<<<<<< HEAD
   type external_transition_validated
 
   type scan_state
@@ -81,39 +77,6 @@
     end
 
     type t = Stable.Latest.t
-=======
-  (* TODO: Remove New_frontier. 
-    Each transition frontier extension should be initialized by the input, the root breadcrumb *)
-  type t =
-    | New_breadcrumb of {previous: breadcrumb; added: breadcrumb}
-        (** Triggered when a new breadcrumb is added without changing the root or best_tip *)
-    | New_frontier of breadcrumb
-        (** First breadcrumb to become the root of the frontier  *)
-    | New_best_tip of
-        { old_root: breadcrumb
-        ; old_root_length: int
-        ; new_root: breadcrumb
-              (** Same as old root if the root doesn't change *)
-        ; added_to_best_tip_path: breadcrumb Non_empty_list.t
-              (* oldest first *)
-        ; parent: breadcrumb
-        ; new_best_tip_length: int
-        ; removed_from_best_tip_path: breadcrumb list (* also oldest first *)
-        ; garbage: breadcrumb list }
-        (** Triggered when a new breadcrumb is added, causing a new best_tip *)
-  [@@deriving sexp]
-
-  module Hash : sig
-    type t [@@deriving bin_io]
-
-    val merge : t -> string -> t
-
-    val empty : t
-
-    val equal : t -> t -> bool
-
-    val to_string : t -> string
->>>>>>> 92a3c1ea
   end
 
   (** A root transition is a representation of the
@@ -131,64 +94,11 @@
         [@@deriving bin_io, version]
       end
 
-<<<<<<< HEAD
       module Latest = V1
     end
 
     type t = Stable.Latest.t
   end
-=======
-      type 'root t =
-        ('root, Staged_ledger.Scan_state.t, Pending_coinbase.t) Poly.t
-    end
-
-    (** Diff.Mutant is a GADT that represents operations that affect the changes
-        on the transition_frontier. The left-hand side of the GADT represents
-        change that will occur to the transition_frontier. The right-hand side of
-        the GADT represents which components are are effected by these changes
-        and a certification that these components are handled appropriately.
-        There are comments for each GADT that will discuss the operations that
-        changes a `transition_frontier` and their corresponding side-effects.*)
-    type _ t =
-      | New_frontier : External_transition.Validated.t Root.t -> unit t
-          (** New_frontier: When creating a new transition frontier, the
-          transition_frontier will begin with a single breadcrumb that can be
-          constructed mainly with a root external transition and a
-          scan_state. There are no components in the frontier that affects
-          the frontier. Therefore, the type of this diff is tagged as a unit. *)
-      | Add_transition :
-          External_transition.Validated.t
-          -> Consensus.Data.Consensus_state.Value.t t
-          (** Add_transition: Add_transition would simply add a transition to the
-          frontier and is therefore the parameter for Add_transition. After
-          adding the transition, we add the transition to its parent list of
-          successors. To certify that we added it to the right parent. The
-          consensus_state of the parent can accomplish this. *)
-      | Remove_transitions :
-          State_hash.t list
-          -> Consensus.Data.Consensus_state.Value.t list t
-          (** Remove_transitions: Remove_transitions is an operation that removes
-          a set of transitions. We need to make sure that we are deleting the
-          right transition and we use their consensus_state to accomplish
-          this. Therefore the type of Remove_transitions is indexed by a list
-          of consensus_state. *)
-      | Update_root : State_hash.t Root.t -> State_hash.t Root.t t
-          (** Update_root: Update root is an indication that the root state_hash
-          and the root scan_state state. To verify that we update the right
-          root, we can indicate the old root is being updated. Therefore, the
-          type of Update_root is indexed by a state_hash and scan_state. *)
-
-    type 'a diff_mutant = 'a t
-
-    val key_to_yojson : 'output t -> Yojson.Safe.json
-
-    val value_to_yojson : 'output t -> 'output -> Yojson.Safe.json
-
-    val hash : Hash.t -> 'output t -> 'output -> Hash.t
-
-    module E : sig
-      type t = E : 'output diff_mutant -> t
->>>>>>> 92a3c1ea
 
   (** A transition frontier diff represents a single item
    *  of mutation that can be or has been performed on
@@ -257,7 +167,6 @@
   end
 end
 
-<<<<<<< HEAD
 module type Transition_frontier_incremental_hash_intf = sig
   type 'mutant lite_diff
 
@@ -265,13 +174,6 @@
     module V1 : sig
       type t [@@deriving bin_io, yojson, version]
     end
-=======
-module type Transition_frontier_extensions_intf = sig
-  type breadcrumb
-
-  module Diff :
-    Transition_frontier_diff_intf with type breadcrumb := breadcrumb
->>>>>>> 92a3c1ea
 
     module Latest = V1
   end
@@ -322,22 +224,10 @@
           module V1 : sig
             type t [@@deriving sexp, bin_io]
 
-<<<<<<< HEAD
             include Hashable.S_binable with type t := t
           end
         end
         with type V1.t = t
-=======
-  type t =
-    { root_history: Root_history.t
-    ; snark_pool_refcount: Snark_pool_refcount.t
-    ; transition_registry: Transition_registry.t
-    ; best_tip_diff: Diff.Best_tip_diff.t
-    ; root_diff: Diff.Root_diff.t
-    ; persistence_diff: Diff.Persistence_diff.t
-    ; new_transition: External_transition.Validated.t New_transition.Var.t }
-  [@@deriving fields]
->>>>>>> 92a3c1ea
 
       include Hashable.S with type t := t
 
@@ -421,7 +311,6 @@
 
   val protocol_state : t -> Coda_state.Protocol_state.Value.t
 
-<<<<<<< HEAD
   val state_hash : t -> State_hash.t
 
   val parent_hash : t -> State_hash.t
@@ -429,9 +318,6 @@
   val consensus_state : t -> Consensus.Data.Consensus_state.Value.t
 
   val display : t -> display
-=======
-  val blockchain_state : t -> Coda_state.Blockchain_state.Value.t
->>>>>>> 92a3c1ea
 
   val consensus_state : t -> Consensus.Data.Consensus_state.Value.t
 
@@ -455,21 +341,11 @@
 
   module Breadcrumb : Transition_frontier_breadcrumb_intf
 
-<<<<<<< HEAD
   module Diff :
     Transition_frontier_diff_intf
     with type breadcrumb := Breadcrumb.t
      and type external_transition_validated := external_transition_validated
      and type scan_state := transaction_snark_scan_state
-=======
-  val create :
-       logger:Logger.t
-    -> root_transition:External_transition.Validated.t
-    -> root_snarked_ledger:Ledger.Db.t
-    -> root_staged_ledger:Staged_ledger.t
-    -> consensus_local_state:Consensus.Data.Local_state.t
-    -> t Deferred.t
->>>>>>> 92a3c1ea
 
   module Hash :
     Transition_frontier_incremental_hash_intf
@@ -625,27 +501,18 @@
 
   val wait_for_transition : t -> State_hash.t -> unit Deferred.t
 
-<<<<<<< HEAD
   val persistent_root : t -> Persistent_root.t
 
   val persistent_frontier : t -> Persistent_frontier.t
 
   val root_snarked_ledger : t -> Ledger.Db.t
-=======
-  module Diff :
-    Transition_frontier_diff_intf with type breadcrumb := Breadcrumb.t
->>>>>>> 92a3c1ea
 
   module Extensions :
     Transition_frontier_extensions_intf
     with type breadcrumb := Breadcrumb.t
-<<<<<<< HEAD
      and type transition_frontier := t
     (* [new] TODO: extensions should probably take in full diffs, not lite ones *)
      and type transition_frontier_diff := Diff.Lite.E.t
-=======
-     and module Diff := Diff
->>>>>>> 92a3c1ea
 
   val snark_pool_refcount_pipe :
        t
@@ -658,19 +525,8 @@
 
   val best_tip_diff_pipe : t -> best_tip_diff Pipe_lib.Broadcast_pipe.Reader.t
 
-<<<<<<< HEAD
   val root_history_path_map :
     t -> State_hash.t -> f:(Breadcrumb.t -> 'a) -> 'a Non_empty_list.t option
-=======
-  val catchup_signal : t -> [`Normal | `Catchup] Broadcast_pipe.Reader.t
-
-  val incr_num_catchup_jobs : t -> unit Deferred.t
-
-  val decr_num_catchup_jobs : t -> unit Deferred.t
-
-  val new_transition :
-    t -> External_transition.Validated.t Coda_incremental.New_transition.t
->>>>>>> 92a3c1ea
 
   val find_in_root_history : t -> State_hash.t -> Breadcrumb.t option
 
