--- conflicted
+++ resolved
@@ -25,21 +25,4 @@
         (Blockchain_state.genesis ~constraint_constants ~genesis_ledger_hash)
       ~consensus_state:genesis_consensus_state ~constants:protocol_constants
   in
-<<<<<<< HEAD
-  With_hash.of_data ~hash_data:Protocol_state.hash state
-=======
-  With_hash.of_data ~hash_data:Protocol_state.hash state
-
-module For_tests = struct
-  (*Use test_ledger generated at compile time*)
-
-  let genesis_state =
-    lazy
-      (t ~genesis_ledger:Test_genesis_ledger.t
-         ~constraint_constants:
-           Genesis_constants.Constraint_constants.for_unit_tests
-         ~consensus_constants:(Lazy.force Consensus.Constants.for_unit_tests))
-
-  let genesis_state_hash = Lazy.map ~f:With_hash.hash genesis_state
-end
->>>>>>> 1179c768
+  With_hash.of_data ~hash_data:Protocol_state.hash state