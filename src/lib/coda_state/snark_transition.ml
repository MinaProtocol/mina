--- conflicted
+++ resolved
@@ -16,14 +16,8 @@
         ; sok_digest: 'sok_digest
         ; supply_increase: 'amount
         ; ledger_proof: Proof.Stable.V1.t option
-<<<<<<< HEAD
         ; coinbase_receiver: 'proposer_pk
         ; coinbase_amount: 'amount
-        ; coinbase_state_body_hash: 'state_body_hash }
-=======
-        ; proposer: 'proposer_pk
-        ; coinbase_amount: 'amount }
->>>>>>> c7526252
       [@@deriving bin_io, to_yojson, sexp, fields, version]
     end
   end]
@@ -44,16 +38,9 @@
     ; consensus_transition: 'consensus_transition
     ; sok_digest: 'sok_digest
     ; supply_increase: 'amount
-<<<<<<< HEAD
-    ; ledger_proof: Proof.Stable.V1.t option
+    ; ledger_proof: Proof.t option
     ; coinbase_receiver: 'proposer_pk
-    ; coinbase_amount: 'amount
-    ; coinbase_state_body_hash: 'state_body_hash }
-=======
-    ; ledger_proof: Proof.t option
-    ; proposer: 'proposer_pk
     ; coinbase_amount: 'amount }
->>>>>>> c7526252
   [@@deriving sexp, to_yojson, fields]
 end
 
@@ -84,14 +71,8 @@
   , ledger_proof
   , sok_digest
   , supply_increase
-<<<<<<< HEAD
   , coinbase_receiver
-  , coinbase_amount
-  , coinbase_state_body_hash )]
-=======
-  , proposer
   , coinbase_amount )]
->>>>>>> c7526252
 
 type value = Value.t
 
@@ -104,26 +85,15 @@
   Poly.t
 
 let create_value ?(sok_digest = Sok_message.Digest.default) ?ledger_proof
-<<<<<<< HEAD
     ~supply_increase ~blockchain_state ~consensus_transition ~coinbase_receiver
-    ~coinbase_amount ~coinbase_state_body_hash () : Value.t =
-=======
-    ~supply_increase ~blockchain_state ~consensus_transition ~proposer
     ~coinbase_amount () : Value.t =
->>>>>>> c7526252
   { blockchain_state
   ; consensus_transition
   ; ledger_proof
   ; sok_digest
   ; supply_increase
-<<<<<<< HEAD
   ; coinbase_receiver
-  ; coinbase_amount
-  ; coinbase_state_body_hash }
-=======
-  ; proposer
   ; coinbase_amount }
->>>>>>> c7526252
 
 let genesis : value lazy_t =
   lazy
@@ -137,14 +107,8 @@
               Account.public_key
                 (List.hd_exn (Ledger.to_list (Lazy.force Genesis_ledger.t))) }
     ; ledger_proof= None
-<<<<<<< HEAD
     ; coinbase_receiver= Signature_lib.Public_key.Compressed.empty
-    ; coinbase_amount= Currency.Amount.zero
-    ; coinbase_state_body_hash= State_body_hash.dummy }
-=======
-    ; proposer= Signature_lib.Public_key.Compressed.empty
     ; coinbase_amount= Currency.Amount.zero }
->>>>>>> c7526252
 
 let to_hlist
     { Poly.blockchain_state
@@ -152,28 +116,16 @@
     ; sok_digest
     ; supply_increase
     ; ledger_proof
-<<<<<<< HEAD
     ; coinbase_receiver
-    ; coinbase_amount
-    ; coinbase_state_body_hash } =
-=======
-    ; proposer
     ; coinbase_amount } =
->>>>>>> c7526252
   Snarky.H_list.
     [ blockchain_state
     ; consensus_transition
     ; sok_digest
     ; supply_increase
     ; ledger_proof
-<<<<<<< HEAD
     ; coinbase_receiver
-    ; coinbase_amount
-    ; coinbase_state_body_hash ]
-=======
-    ; proposer
     ; coinbase_amount ]
->>>>>>> c7526252
 
 let of_hlist
     ([ blockchain_state
@@ -181,28 +133,16 @@
      ; sok_digest
      ; supply_increase
      ; ledger_proof
-<<<<<<< HEAD
      ; coinbase_receiver
-     ; coinbase_amount
-     ; coinbase_state_body_hash ] :
-=======
-     ; proposer
      ; coinbase_amount ] :
->>>>>>> c7526252
       (unit, _) Snarky.H_list.t) =
   { Poly.blockchain_state
   ; consensus_transition
   ; sok_digest
   ; supply_increase
   ; ledger_proof
-<<<<<<< HEAD
   ; coinbase_receiver
-  ; coinbase_amount
-  ; coinbase_state_body_hash }
-=======
-  ; proposer
   ; coinbase_amount }
->>>>>>> c7526252
 
 let typ =
   let open Snark_params.Tick.Typ in
