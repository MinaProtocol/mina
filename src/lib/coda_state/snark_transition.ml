open Core_kernel
open Coda_base

module Poly = struct
  [%%versioned
  module Stable = struct
    module V1 = struct
      type ( 'blockchain_state
           , 'consensus_transition
           , 'sok_digest
           , 'amount
<<<<<<< HEAD
           , 'producer_pk )
=======
           , 'proposer_pk
           , 'pending_coinbase_action )
>>>>>>> 44243171
           t =
        { blockchain_state: 'blockchain_state
        ; consensus_transition: 'consensus_transition
        ; sok_digest: 'sok_digest
        ; supply_increase: 'amount
        ; ledger_proof: Proof.Stable.V1.t option
<<<<<<< HEAD
        ; producer: 'producer_pk
        ; coinbase_amount: 'amount }
=======
        ; coinbase_receiver: 'proposer_pk
        ; coinbase_amount: 'amount
        ; pending_coinbase_action: 'pending_coinbase_action }
>>>>>>> 44243171
      [@@deriving bin_io, to_yojson, sexp, fields, version]
    end
  end]

  type ( 'blockchain_state
       , 'consensus_transition
       , 'sok_digest
       , 'amount
<<<<<<< HEAD
       , 'producer_pk )
=======
       , 'proposer_pk
       , 'pending_coinbase_action )
>>>>>>> 44243171
       t =
        ( 'blockchain_state
        , 'consensus_transition
        , 'sok_digest
        , 'amount
<<<<<<< HEAD
        , 'producer_pk )
=======
        , 'proposer_pk
        , 'pending_coinbase_action )
>>>>>>> 44243171
        Stable.Latest.t =
    { blockchain_state: 'blockchain_state
    ; consensus_transition: 'consensus_transition
    ; sok_digest: 'sok_digest
    ; supply_increase: 'amount
    ; ledger_proof: Proof.t option
<<<<<<< HEAD
    ; producer: 'producer_pk
    ; coinbase_amount: 'amount }
=======
    ; coinbase_receiver: 'proposer_pk
    ; coinbase_amount: 'amount
    ; pending_coinbase_action: 'pending_coinbase_action }
>>>>>>> 44243171
  [@@deriving sexp, to_yojson, fields]
end

module Value = struct
  [%%versioned
  module Stable = struct
    module V1 = struct
      type t =
        ( Blockchain_state.Value.Stable.V1.t
        , Consensus.Data.Consensus_transition.Value.Stable.V1.t
        , Sok_message.Digest.Stable.V1.t
        , Currency.Amount.Stable.V1.t
        , Signature_lib.Public_key.Compressed.Stable.V1.t
        , Pending_coinbase.Update.Action.Stable.V1.t )
        Poly.Stable.V1.t
      [@@deriving sexp, to_yojson]

      let to_latest = Fn.id
    end
  end]

  type t = Stable.Latest.t [@@deriving to_yojson, sexp]
end

[%%define_locally
Poly.
  ( blockchain_state
  , consensus_transition
  , ledger_proof
  , sok_digest
  , supply_increase
<<<<<<< HEAD
  , producer
  , coinbase_amount )]
=======
  , coinbase_receiver
  , coinbase_amount
  , pending_coinbase_action )]
>>>>>>> 44243171

type value = Value.t

type var =
  ( Blockchain_state.var
  , Consensus.Data.Consensus_transition.var
  , Sok_message.Digest.Checked.t
  , Currency.Amount.var
  , Signature_lib.Public_key.Compressed.var
  , Pending_coinbase.Update.Action.var )
  Poly.t

let create_value ?(sok_digest = Sok_message.Digest.default) ?ledger_proof
<<<<<<< HEAD
    ~supply_increase ~blockchain_state ~consensus_transition ~producer
    ~coinbase_amount () : Value.t =
=======
    ~supply_increase ~blockchain_state ~consensus_transition ~coinbase_receiver
    ~coinbase_amount ~pending_coinbase_action () : Value.t =
>>>>>>> 44243171
  { blockchain_state
  ; consensus_transition
  ; ledger_proof
  ; sok_digest
  ; supply_increase
<<<<<<< HEAD
  ; producer
  ; coinbase_amount }

let genesis : value lazy_t =
  lazy
    { Poly.blockchain_state= Lazy.force Blockchain_state.genesis
    ; consensus_transition= Consensus.Data.Consensus_transition.genesis
    ; supply_increase= Currency.Amount.zero
    ; sok_digest=
        Sok_message.digest
          { fee= Currency.Fee.zero
          ; prover=
              Account.public_key
                (List.hd_exn (Ledger.to_list (Lazy.force Genesis_ledger.t))) }
    ; ledger_proof= None
    ; producer= Signature_lib.Public_key.Compressed.empty
    ; coinbase_amount= Currency.Amount.zero }
=======
  ; coinbase_receiver
  ; coinbase_amount
  ; pending_coinbase_action }

let genesis ~genesis_ledger : value =
  let genesis_ledger = Lazy.force genesis_ledger in
  { Poly.blockchain_state=
      Blockchain_state.genesis
        ~genesis_ledger_hash:(Ledger.merkle_root genesis_ledger)
  ; consensus_transition= Consensus.Data.Consensus_transition.genesis
  ; supply_increase= Currency.Amount.zero
  ; sok_digest=
      Sok_message.digest
        { fee= Currency.Fee.zero
        ; prover=
            Account.public_key (List.hd_exn (Ledger.to_list genesis_ledger)) }
  ; ledger_proof= None
  ; coinbase_receiver= Signature_lib.Public_key.Compressed.empty
  ; coinbase_amount= Currency.Amount.zero
  ; pending_coinbase_action= Pending_coinbase.Update.Action.Update_none }
>>>>>>> 44243171

let to_hlist
    { Poly.blockchain_state
    ; consensus_transition
    ; sok_digest
    ; supply_increase
    ; ledger_proof
<<<<<<< HEAD
    ; producer
    ; coinbase_amount } =
=======
    ; coinbase_receiver
    ; coinbase_amount
    ; pending_coinbase_action } =
>>>>>>> 44243171
  Snarky.H_list.
    [ blockchain_state
    ; consensus_transition
    ; sok_digest
    ; supply_increase
    ; ledger_proof
<<<<<<< HEAD
    ; producer
    ; coinbase_amount ]
=======
    ; coinbase_receiver
    ; coinbase_amount
    ; pending_coinbase_action ]
>>>>>>> 44243171

let of_hlist
    ([ blockchain_state
     ; consensus_transition
     ; sok_digest
     ; supply_increase
     ; ledger_proof
<<<<<<< HEAD
     ; producer
     ; coinbase_amount ] :
=======
     ; coinbase_receiver
     ; coinbase_amount
     ; pending_coinbase_action ] :
>>>>>>> 44243171
      (unit, _) Snarky.H_list.t) =
  { Poly.blockchain_state
  ; consensus_transition
  ; sok_digest
  ; supply_increase
  ; ledger_proof
<<<<<<< HEAD
  ; producer
  ; coinbase_amount }
=======
  ; coinbase_receiver
  ; coinbase_amount
  ; pending_coinbase_action }
>>>>>>> 44243171

let typ =
  let open Snark_params.Tick.Typ in
  let ledger_proof =
    { store= Store.return
    ; read= Read.return
    ; check= (fun _ -> Snark_params.Tick.Checked.return ())
    ; alloc= Alloc.return None }
  in
  of_hlistable ~var_to_hlist:to_hlist ~var_of_hlist:of_hlist
    ~value_to_hlist:to_hlist ~value_of_hlist:of_hlist
    [ Blockchain_state.typ
    ; Consensus.Data.Consensus_transition.typ
    ; Sok_message.Digest.typ
    ; Currency.Amount.typ
    ; ledger_proof
    ; Signature_lib.Public_key.Compressed.typ
    ; Currency.Amount.typ
    ; Pending_coinbase.Update.Action.typ ]<|MERGE_RESOLUTION|>--- conflicted
+++ resolved
@@ -9,26 +9,17 @@
            , 'consensus_transition
            , 'sok_digest
            , 'amount
-<<<<<<< HEAD
-           , 'producer_pk )
-=======
-           , 'proposer_pk
+           , 'producer_pk
            , 'pending_coinbase_action )
->>>>>>> 44243171
            t =
         { blockchain_state: 'blockchain_state
         ; consensus_transition: 'consensus_transition
         ; sok_digest: 'sok_digest
         ; supply_increase: 'amount
         ; ledger_proof: Proof.Stable.V1.t option
-<<<<<<< HEAD
-        ; producer: 'producer_pk
-        ; coinbase_amount: 'amount }
-=======
-        ; coinbase_receiver: 'proposer_pk
+        ; coinbase_receiver: 'producer_pk
         ; coinbase_amount: 'amount
         ; pending_coinbase_action: 'pending_coinbase_action }
->>>>>>> 44243171
       [@@deriving bin_io, to_yojson, sexp, fields, version]
     end
   end]
@@ -37,37 +28,24 @@
        , 'consensus_transition
        , 'sok_digest
        , 'amount
-<<<<<<< HEAD
-       , 'producer_pk )
-=======
-       , 'proposer_pk
+       , 'producer_pk
        , 'pending_coinbase_action )
->>>>>>> 44243171
        t =
         ( 'blockchain_state
         , 'consensus_transition
         , 'sok_digest
         , 'amount
-<<<<<<< HEAD
-        , 'producer_pk )
-=======
-        , 'proposer_pk
+        , 'producer_pk
         , 'pending_coinbase_action )
->>>>>>> 44243171
         Stable.Latest.t =
     { blockchain_state: 'blockchain_state
     ; consensus_transition: 'consensus_transition
     ; sok_digest: 'sok_digest
     ; supply_increase: 'amount
     ; ledger_proof: Proof.t option
-<<<<<<< HEAD
-    ; producer: 'producer_pk
-    ; coinbase_amount: 'amount }
-=======
-    ; coinbase_receiver: 'proposer_pk
+    ; coinbase_receiver: 'producer_pk
     ; coinbase_amount: 'amount
     ; pending_coinbase_action: 'pending_coinbase_action }
->>>>>>> 44243171
   [@@deriving sexp, to_yojson, fields]
 end
 
@@ -99,14 +77,9 @@
   , ledger_proof
   , sok_digest
   , supply_increase
-<<<<<<< HEAD
-  , producer
-  , coinbase_amount )]
-=======
   , coinbase_receiver
   , coinbase_amount
   , pending_coinbase_action )]
->>>>>>> 44243171
 
 type value = Value.t
 
@@ -120,37 +93,13 @@
   Poly.t
 
 let create_value ?(sok_digest = Sok_message.Digest.default) ?ledger_proof
-<<<<<<< HEAD
-    ~supply_increase ~blockchain_state ~consensus_transition ~producer
-    ~coinbase_amount () : Value.t =
-=======
     ~supply_increase ~blockchain_state ~consensus_transition ~coinbase_receiver
     ~coinbase_amount ~pending_coinbase_action () : Value.t =
->>>>>>> 44243171
   { blockchain_state
   ; consensus_transition
   ; ledger_proof
   ; sok_digest
   ; supply_increase
-<<<<<<< HEAD
-  ; producer
-  ; coinbase_amount }
-
-let genesis : value lazy_t =
-  lazy
-    { Poly.blockchain_state= Lazy.force Blockchain_state.genesis
-    ; consensus_transition= Consensus.Data.Consensus_transition.genesis
-    ; supply_increase= Currency.Amount.zero
-    ; sok_digest=
-        Sok_message.digest
-          { fee= Currency.Fee.zero
-          ; prover=
-              Account.public_key
-                (List.hd_exn (Ledger.to_list (Lazy.force Genesis_ledger.t))) }
-    ; ledger_proof= None
-    ; producer= Signature_lib.Public_key.Compressed.empty
-    ; coinbase_amount= Currency.Amount.zero }
-=======
   ; coinbase_receiver
   ; coinbase_amount
   ; pending_coinbase_action }
@@ -171,7 +120,6 @@
   ; coinbase_receiver= Signature_lib.Public_key.Compressed.empty
   ; coinbase_amount= Currency.Amount.zero
   ; pending_coinbase_action= Pending_coinbase.Update.Action.Update_none }
->>>>>>> 44243171
 
 let to_hlist
     { Poly.blockchain_state
@@ -179,28 +127,18 @@
     ; sok_digest
     ; supply_increase
     ; ledger_proof
-<<<<<<< HEAD
-    ; producer
-    ; coinbase_amount } =
-=======
     ; coinbase_receiver
     ; coinbase_amount
     ; pending_coinbase_action } =
->>>>>>> 44243171
   Snarky.H_list.
     [ blockchain_state
     ; consensus_transition
     ; sok_digest
     ; supply_increase
     ; ledger_proof
-<<<<<<< HEAD
-    ; producer
-    ; coinbase_amount ]
-=======
     ; coinbase_receiver
     ; coinbase_amount
     ; pending_coinbase_action ]
->>>>>>> 44243171
 
 let of_hlist
     ([ blockchain_state
@@ -208,28 +146,18 @@
      ; sok_digest
      ; supply_increase
      ; ledger_proof
-<<<<<<< HEAD
-     ; producer
-     ; coinbase_amount ] :
-=======
      ; coinbase_receiver
      ; coinbase_amount
      ; pending_coinbase_action ] :
->>>>>>> 44243171
       (unit, _) Snarky.H_list.t) =
   { Poly.blockchain_state
   ; consensus_transition
   ; sok_digest
   ; supply_increase
   ; ledger_proof
-<<<<<<< HEAD
-  ; producer
-  ; coinbase_amount }
-=======
   ; coinbase_receiver
   ; coinbase_amount
   ; pending_coinbase_action }
->>>>>>> 44243171
 
 let typ =
   let open Snark_params.Tick.Typ in
