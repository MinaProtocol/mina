open Core_kernel
open Coda_base

module Poly = struct
  [%%versioned
  module Stable = struct
    module V1 = struct
      type ( 'blockchain_state
           , 'consensus_transition
           , 'sok_digest
           , 'amount
           , 'proposer_pk
           , 'pending_coinbase_action )
           t =
        { blockchain_state: 'blockchain_state
        ; consensus_transition: 'consensus_transition
        ; sok_digest: 'sok_digest
        ; supply_increase: 'amount
        ; ledger_proof: Proof.Stable.V1.t option
        ; proposer: 'proposer_pk
        ; coinbase_amount: 'amount
        ; pending_coinbase_action: 'pending_coinbase_action }
      [@@deriving bin_io, to_yojson, sexp, fields, version]
    end
  end]

  type ( 'blockchain_state
       , 'consensus_transition
       , 'sok_digest
       , 'amount
       , 'proposer_pk
       , 'pending_coinbase_action )
       t =
        ( 'blockchain_state
        , 'consensus_transition
        , 'sok_digest
        , 'amount
        , 'proposer_pk
        , 'pending_coinbase_action )
        Stable.Latest.t =
    { blockchain_state: 'blockchain_state
    ; consensus_transition: 'consensus_transition
    ; sok_digest: 'sok_digest
    ; supply_increase: 'amount
    ; ledger_proof: Proof.t option
    ; proposer: 'proposer_pk
    ; coinbase_amount: 'amount
    ; pending_coinbase_action: 'pending_coinbase_action }
  [@@deriving sexp, to_yojson, fields]
end

module Value = struct
  [%%versioned
  module Stable = struct
    module V1 = struct
      type t =
        ( Blockchain_state.Value.Stable.V1.t
        , Consensus.Data.Consensus_transition.Value.Stable.V1.t
        , Sok_message.Digest.Stable.V1.t
        , Currency.Amount.Stable.V1.t
        , Signature_lib.Public_key.Compressed.Stable.V1.t
        , Pending_coinbase.Update.Action.Stable.V1.t )
        Poly.Stable.V1.t
      [@@deriving sexp, to_yojson]

      let to_latest = Fn.id
    end
  end]

  type t = Stable.Latest.t [@@deriving to_yojson, sexp]
end

[%%define_locally
Poly.
  ( blockchain_state
  , consensus_transition
  , ledger_proof
  , sok_digest
  , supply_increase
  , proposer
  , coinbase_amount
  , pending_coinbase_action )]

type value = Value.t

type var =
  ( Blockchain_state.var
  , Consensus.Data.Consensus_transition.var
  , Sok_message.Digest.Checked.t
  , Currency.Amount.var
  , Signature_lib.Public_key.Compressed.var
  , Pending_coinbase.Update.Action.var )
  Poly.t

let create_value ?(sok_digest = Sok_message.Digest.default) ?ledger_proof
    ~supply_increase ~blockchain_state ~consensus_transition ~proposer
    ~coinbase_amount ~pending_coinbase_action () : Value.t =
  { blockchain_state
  ; consensus_transition
  ; ledger_proof
  ; sok_digest
  ; supply_increase
  ; proposer
  ; coinbase_amount
  ; pending_coinbase_action }

<<<<<<< HEAD
let genesis : value lazy_t =
  lazy
    { Poly.blockchain_state= Lazy.force Blockchain_state.genesis
    ; consensus_transition= Consensus.Data.Consensus_transition.genesis
    ; supply_increase= Currency.Amount.zero
    ; sok_digest=
        Sok_message.digest
          { fee= Currency.Fee.zero
          ; prover=
              Account.public_key
                (List.hd_exn (Ledger.to_list (Lazy.force Genesis_ledger.t))) }
    ; ledger_proof= None
    ; proposer= Signature_lib.Public_key.Compressed.empty
    ; coinbase_amount= Currency.Amount.zero
    ; pending_coinbase_action= Pending_coinbase.Update.Action.Update_none }
=======
let genesis ~genesis_ledger : value =
  let genesis_ledger = Lazy.force genesis_ledger in
  { Poly.blockchain_state=
      Blockchain_state.genesis
        ~genesis_ledger_hash:(Ledger.merkle_root genesis_ledger)
  ; consensus_transition= Consensus.Data.Consensus_transition.genesis
  ; supply_increase= Currency.Amount.zero
  ; sok_digest=
      Sok_message.digest
        { fee= Currency.Fee.zero
        ; prover=
            Account.public_key (List.hd_exn (Ledger.to_list genesis_ledger)) }
  ; ledger_proof= None
  ; proposer= Signature_lib.Public_key.Compressed.empty
  ; coinbase_amount= Currency.Amount.zero }
>>>>>>> 189ef9a7

let to_hlist
    { Poly.blockchain_state
    ; consensus_transition
    ; sok_digest
    ; supply_increase
    ; ledger_proof
    ; proposer
    ; coinbase_amount
    ; pending_coinbase_action } =
  Snarky.H_list.
    [ blockchain_state
    ; consensus_transition
    ; sok_digest
    ; supply_increase
    ; ledger_proof
    ; proposer
    ; coinbase_amount
    ; pending_coinbase_action ]

let of_hlist
    ([ blockchain_state
     ; consensus_transition
     ; sok_digest
     ; supply_increase
     ; ledger_proof
     ; proposer
     ; coinbase_amount
     ; pending_coinbase_action ] :
      (unit, _) Snarky.H_list.t) =
  { Poly.blockchain_state
  ; consensus_transition
  ; sok_digest
  ; supply_increase
  ; ledger_proof
  ; proposer
  ; coinbase_amount
  ; pending_coinbase_action }

let typ =
  let open Snark_params.Tick.Typ in
  let ledger_proof =
    { store= Store.return
    ; read= Read.return
    ; check= (fun _ -> Snark_params.Tick.Checked.return ())
    ; alloc= Alloc.return None }
  in
  of_hlistable ~var_to_hlist:to_hlist ~var_of_hlist:of_hlist
    ~value_to_hlist:to_hlist ~value_of_hlist:of_hlist
    [ Blockchain_state.typ
    ; Consensus.Data.Consensus_transition.typ
    ; Sok_message.Digest.typ
    ; Currency.Amount.typ
    ; ledger_proof
    ; Signature_lib.Public_key.Compressed.typ
    ; Currency.Amount.typ
    ; Pending_coinbase.Update.Action.typ ]<|MERGE_RESOLUTION|>--- conflicted
+++ resolved
@@ -104,23 +104,6 @@
   ; coinbase_amount
   ; pending_coinbase_action }
 
-<<<<<<< HEAD
-let genesis : value lazy_t =
-  lazy
-    { Poly.blockchain_state= Lazy.force Blockchain_state.genesis
-    ; consensus_transition= Consensus.Data.Consensus_transition.genesis
-    ; supply_increase= Currency.Amount.zero
-    ; sok_digest=
-        Sok_message.digest
-          { fee= Currency.Fee.zero
-          ; prover=
-              Account.public_key
-                (List.hd_exn (Ledger.to_list (Lazy.force Genesis_ledger.t))) }
-    ; ledger_proof= None
-    ; proposer= Signature_lib.Public_key.Compressed.empty
-    ; coinbase_amount= Currency.Amount.zero
-    ; pending_coinbase_action= Pending_coinbase.Update.Action.Update_none }
-=======
 let genesis ~genesis_ledger : value =
   let genesis_ledger = Lazy.force genesis_ledger in
   { Poly.blockchain_state=
@@ -135,8 +118,8 @@
             Account.public_key (List.hd_exn (Ledger.to_list genesis_ledger)) }
   ; ledger_proof= None
   ; proposer= Signature_lib.Public_key.Compressed.empty
-  ; coinbase_amount= Currency.Amount.zero }
->>>>>>> 189ef9a7
+  ; coinbase_amount= Currency.Amount.zero
+  ; pending_coinbase_action= Pending_coinbase.Update.Action.Update_none }
 
 let to_hlist
     { Poly.blockchain_state
