--- conflicted
+++ resolved
@@ -95,22 +95,6 @@
   ; coinbase_receiver
   ; coinbase_amount }
 
-<<<<<<< HEAD
-let genesis : value lazy_t =
-  lazy
-    { Poly.blockchain_state= Lazy.force Blockchain_state.genesis
-    ; consensus_transition= Consensus.Data.Consensus_transition.genesis
-    ; supply_increase= Currency.Amount.zero
-    ; sok_digest=
-        Sok_message.digest
-          { fee= Currency.Fee.zero
-          ; prover=
-              Account.public_key
-                (List.hd_exn (Ledger.to_list (Lazy.force Genesis_ledger.t))) }
-    ; ledger_proof= None
-    ; coinbase_receiver= Signature_lib.Public_key.Compressed.empty
-    ; coinbase_amount= Currency.Amount.zero }
-=======
 let genesis ~genesis_ledger : value =
   let genesis_ledger = Lazy.force genesis_ledger in
   { Poly.blockchain_state=
@@ -124,9 +108,8 @@
         ; prover=
             Account.public_key (List.hd_exn (Ledger.to_list genesis_ledger)) }
   ; ledger_proof= None
-  ; proposer= Signature_lib.Public_key.Compressed.empty
+  ; coinbase_receiver= Signature_lib.Public_key.Compressed.empty
   ; coinbase_amount= Currency.Amount.zero }
->>>>>>> 8e544d00
 
 let to_hlist
     { Poly.blockchain_state
