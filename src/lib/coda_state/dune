--- conflicted
+++ resolved
@@ -1,12 +1,7 @@
 (library
   (name coda_state)
   (public_name coda_state)
-<<<<<<< HEAD
-  (preprocess (pps ppx_coda ppx_snarky ppx_jane ppx_deriving.std ppx_deriving_yojson))
-  (libraries core_kernel coda_base snark_params consensus test_genesis_ledger bitstring_lib fold_lib tuple_lib with_hash))
-=======
   (inline_tests)
   (preprocessor_deps ../../config.mlh)
   (preprocess (pps ppx_coda ppx_snarky ppx_optcomp ppx_bin_prot ppx_compare ppx_sexp_conv ppx_hash ppx_fields_conv ppx_let ppx_inline_test ppx_assert ppx_deriving.std ppx_deriving_yojson))
-  (libraries core_kernel coda_base snark_params consensus genesis_ledger bitstring_lib fold_lib tuple_lib with_hash))
->>>>>>> 545f5cd3
+  (libraries core_kernel coda_base snark_params consensus test_genesis_ledger bitstring_lib fold_lib tuple_lib with_hash))