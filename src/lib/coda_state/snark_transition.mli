--- conflicted
+++ resolved
@@ -6,26 +6,17 @@
        , 'consensus_transition
        , 'sok_digest
        , 'amount
-<<<<<<< HEAD
-       , 'producer_pk )
-=======
-       , 'proposer_pk
+       , 'producer_pk
        , 'pending_coinbase_action )
->>>>>>> 44243171
        t =
     { blockchain_state: 'blockchain_state
     ; consensus_transition: 'consensus_transition
     ; sok_digest: 'sok_digest
     ; supply_increase: 'amount
     ; ledger_proof: Proof.Stable.V1.t option
-<<<<<<< HEAD
-    ; producer: 'producer_pk
-    ; coinbase_amount: 'amount }
-=======
-    ; coinbase_receiver: 'proposer_pk
+    ; coinbase_receiver: 'producer_pk
     ; coinbase_amount: 'amount
     ; pending_coinbase_action: 'pending_coinbase_action }
->>>>>>> 44243171
   [@@deriving sexp, fields]
 
   module Stable :
@@ -35,12 +26,8 @@
              , 'consensus_transition
              , 'sok_digest
              , 'amount
-<<<<<<< HEAD
-             , 'producer_pk )
-=======
-             , 'proposer_pk
+             , 'producer_pk
              , 'pending_coinbase_action )
->>>>>>> 44243171
              t
         [@@deriving bin_io, sexp, version]
       end
@@ -51,23 +38,15 @@
               , 'consensus_transition
               , 'sok_digest
               , 'amount
-<<<<<<< HEAD
-              , 'producer_pk )
-=======
-              , 'proposer_pk
+              , 'producer_pk
               , 'pending_coinbase_action )
->>>>>>> 44243171
               V1.t =
                 ( 'blockchain_state
                 , 'consensus_transition
                 , 'sok_digest
                 , 'amount
-<<<<<<< HEAD
-                , 'producer_pk )
-=======
-                , 'proposer_pk
+                , 'producer_pk
                 , 'pending_coinbase_action )
->>>>>>> 44243171
                 t
 end
 
@@ -111,11 +90,7 @@
   -> supply_increase:Currency.Amount.t
   -> blockchain_state:Blockchain_state.Value.t
   -> consensus_transition:Consensus.Data.Consensus_transition.Value.Stable.V1.t
-<<<<<<< HEAD
-  -> producer:Signature_lib.Public_key.Compressed.t
-=======
   -> coinbase_receiver:Signature_lib.Public_key.Compressed.t
->>>>>>> 44243171
   -> coinbase_amount:Currency.Amount.t
   -> pending_coinbase_action:Pending_coinbase.Update.Action.t
   -> unit
@@ -137,11 +112,7 @@
 
 val ledger_proof : _ Poly.t -> Proof.t option
 
-<<<<<<< HEAD
-val producer : (_, _, _, _, 'producer_pk) Poly.t -> 'producer_pk
-=======
-val coinbase_receiver : (_, _, _, _, 'proposer_pk, _) Poly.t -> 'proposer_pk
+val coinbase_receiver : (_, _, _, _, 'producer_pk, _) Poly.t -> 'producer_pk
 
 val pending_coinbase_action :
-  (_, _, _, _, _, 'pending_coinbase_action) Poly.t -> 'pending_coinbase_action
->>>>>>> 44243171
+  (_, _, _, _, _, 'pending_coinbase_action) Poly.t -> 'pending_coinbase_action