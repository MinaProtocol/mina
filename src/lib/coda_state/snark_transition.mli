open Core_kernel
open Coda_base

module Poly : sig
  type ( 'blockchain_state
       , 'consensus_transition
       , 'sok_digest
       , 'amount
       , 'proposer_pk
       , 'pending_coinbase_action )
       t =
    { blockchain_state: 'blockchain_state
    ; consensus_transition: 'consensus_transition
    ; sok_digest: 'sok_digest
    ; supply_increase: 'amount
    ; ledger_proof: Proof.Stable.V1.t option
<<<<<<< HEAD
    ; coinbase_receiver: 'proposer_pk
    ; coinbase_amount: 'amount }
=======
    ; proposer: 'proposer_pk
    ; coinbase_amount: 'amount
    ; pending_coinbase_action: 'pending_coinbase_action }
>>>>>>> a25d0d26
  [@@deriving sexp, fields]

  module Stable :
    sig
      module V1 : sig
        type ( 'blockchain_state
             , 'consensus_transition
             , 'sok_digest
             , 'amount
             , 'proposer_pk
             , 'pending_coinbase_action )
             t
        [@@deriving bin_io, sexp, version]
      end

      module Latest : module type of V1
    end
    with type ( 'blockchain_state
              , 'consensus_transition
              , 'sok_digest
              , 'amount
              , 'proposer_pk
              , 'pending_coinbase_action )
              V1.t =
                ( 'blockchain_state
                , 'consensus_transition
                , 'sok_digest
                , 'amount
                , 'proposer_pk
                , 'pending_coinbase_action )
                t
end

module Value : sig
  module Stable : sig
    module V1 : sig
      type t =
        ( Blockchain_state.Value.Stable.V1.t
        , Consensus.Data.Consensus_transition.Value.Stable.V1.t
        , Sok_message.Digest.Stable.V1.t
        , Currency.Amount.Stable.V1.t
        , Signature_lib.Public_key.Compressed.Stable.V1.t
        , Pending_coinbase.Update.Action.Stable.V1.t )
        Poly.Stable.V1.t
      [@@deriving bin_io, sexp, to_yojson, version]
    end

    module Latest : module type of V1
  end

  type t = Stable.Latest.t [@@deriving to_yojson, sexp]
end

type value = Value.t

type var =
  ( Blockchain_state.var
  , Consensus.Data.Consensus_transition.var
  , Sok_message.Digest.Checked.t
  , Currency.Amount.var
  , Signature_lib.Public_key.Compressed.var
  , Pending_coinbase.Update.Action.var )
  Poly.t

include
  Snark_params.Tick.Snarkable.S with type value := Value.t and type var := var

val create_value :
     ?sok_digest:Sok_message.Digest.t
  -> ?ledger_proof:Proof.t
  -> supply_increase:Currency.Amount.t
  -> blockchain_state:Blockchain_state.Value.t
  -> consensus_transition:Consensus.Data.Consensus_transition.Value.Stable.V1.t
  -> coinbase_receiver:Signature_lib.Public_key.Compressed.t
  -> coinbase_amount:Currency.Amount.t
  -> pending_coinbase_action:Pending_coinbase.Update.Action.t
  -> unit
  -> Value.t

val genesis : genesis_ledger:Ledger.t Lazy.t -> Value.t

val blockchain_state :
  ('blockchain_state, _, _, _, _, _) Poly.t -> 'blockchain_state

val consensus_transition :
  (_, 'consensus_transition, _, _, _, _) Poly.t -> 'consensus_transition

val sok_digest : (_, _, 'sok_digest, _, _, _) Poly.t -> 'sok_digest

val supply_increase : (_, _, _, 'amount, _, _) Poly.t -> 'amount

val coinbase_amount : (_, _, _, 'amount, _, _) Poly.t -> 'amount

val ledger_proof : _ Poly.t -> Proof.t option

<<<<<<< HEAD
val coinbase_receiver :
  (_, _, _, _, 'coinbase_receiver) Poly.t -> 'coinbase_receiver
=======
val proposer : (_, _, _, _, 'proposer_pk, _) Poly.t -> 'proposer_pk

val pending_coinbase_action :
  (_, _, _, _, _, 'pending_coinbase_action) Poly.t -> 'pending_coinbase_action
>>>>>>> a25d0d26
<|MERGE_RESOLUTION|>--- conflicted
+++ resolved
@@ -14,14 +14,9 @@
     ; sok_digest: 'sok_digest
     ; supply_increase: 'amount
     ; ledger_proof: Proof.Stable.V1.t option
-<<<<<<< HEAD
     ; coinbase_receiver: 'proposer_pk
-    ; coinbase_amount: 'amount }
-=======
-    ; proposer: 'proposer_pk
     ; coinbase_amount: 'amount
     ; pending_coinbase_action: 'pending_coinbase_action }
->>>>>>> a25d0d26
   [@@deriving sexp, fields]
 
   module Stable :
@@ -117,12 +112,7 @@
 
 val ledger_proof : _ Poly.t -> Proof.t option
 
-<<<<<<< HEAD
-val coinbase_receiver :
-  (_, _, _, _, 'coinbase_receiver) Poly.t -> 'coinbase_receiver
-=======
-val proposer : (_, _, _, _, 'proposer_pk, _) Poly.t -> 'proposer_pk
+val coinbase_receiver : (_, _, _, _, 'proposer_pk, _) Poly.t -> 'proposer_pk
 
 val pending_coinbase_action :
-  (_, _, _, _, _, 'pending_coinbase_action) Poly.t -> 'pending_coinbase_action
->>>>>>> a25d0d26
+  (_, _, _, _, _, 'pending_coinbase_action) Poly.t -> 'pending_coinbase_action