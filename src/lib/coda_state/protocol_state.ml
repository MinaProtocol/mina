--- conflicted
+++ resolved
@@ -171,23 +171,15 @@
 
 let hash_checked ({previous_state_hash; body} : var) =
   let%bind body = Body.hash_checked body in
-<<<<<<< HEAD
-  make_checked (fun () ->
-      Random_oracle.Checked.hash ~init:Hash_prefix.protocol_state
-        [| Hash.var_to_hash_packed previous_state_hash
-         ; State_body_hash.var_to_hash_packed body |]
-      |> State_hash.var_of_hash_packed )
-=======
   let%map hash =
     make_checked (fun () ->
         Random_oracle.Checked.hash
-          ~init:Hash_prefix.Random_oracle.protocol_state
+          ~init:Hash_prefix.protocol_state
           [| Hash.var_to_hash_packed previous_state_hash
            ; State_body_hash.var_to_hash_packed body |]
         |> State_hash.var_of_hash_packed )
   in
   (hash, body)
->>>>>>> c968ad8f
 
 [%%if
 call_logger]
