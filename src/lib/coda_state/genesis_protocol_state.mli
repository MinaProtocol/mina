--- conflicted
+++ resolved
@@ -3,16 +3,5 @@
 val t :
      genesis_ledger:Ledger.t Lazy.t
   -> constraint_constants:Genesis_constants.Constraint_constants.t
-<<<<<<< HEAD
-  -> genesis_constants:Genesis_constants.t
-  -> (Protocol_state.Value.t, State_hash.t) With_hash.t
-=======
   -> consensus_constants:Consensus.Constants.t
-  -> (Protocol_state.Value.t, State_hash.t) With_hash.t
-
-module For_tests : sig
-  val genesis_state : (Protocol_state.Value.t, State_hash.t) With_hash.t Lazy.t
-
-  val genesis_state_hash : State_hash.t Lazy.t
-end
->>>>>>> 1179c768
+  -> (Protocol_state.Value.t, State_hash.t) With_hash.t