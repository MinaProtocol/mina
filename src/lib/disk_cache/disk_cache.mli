open Core_kernel
open Async

module Make : functor (T : Binable.S) -> sig
  type t

  (** Initialize the on-disk cache explicitly before interactions with it take place. *)
  val initialize :
       string
    -> logger:Logger.t
    -> (t, [> `Initialization_error of Error.t ]) Deferred.Result.t

  type id [@@deriving compare, equal, sexp, hash]

<<<<<<< HEAD
  (** Increment the cache ref count, saving a value if the ref count was 0. *)
  val put : t -> T.t -> id
=======
    type id

    (** Put the value to disk, return an identifier that is associated with a special handler in GC. *)
    val put : t ->  T.t -> id
    
    (** Read from the cache, crashing if the value cannot be found. *)
    val get : t -> id -> T.t
>>>>>>> 8b862342

  (** Read from the cache, crashing if the value cannot be found. *)
  val get : t -> id -> T.t
end<|MERGE_RESOLUTION|>--- conflicted
+++ resolved
@@ -10,20 +10,10 @@
     -> logger:Logger.t
     -> (t, [> `Initialization_error of Error.t ]) Deferred.Result.t
 
-  type id [@@deriving compare, equal, sexp, hash]
+  type id
 
-<<<<<<< HEAD
-  (** Increment the cache ref count, saving a value if the ref count was 0. *)
+  (** Put the value to disk, return an identifier that is associated with a special handler in GC. *)
   val put : t -> T.t -> id
-=======
-    type id
-
-    (** Put the value to disk, return an identifier that is associated with a special handler in GC. *)
-    val put : t ->  T.t -> id
-    
-    (** Read from the cache, crashing if the value cannot be found. *)
-    val get : t -> id -> T.t
->>>>>>> 8b862342
 
   (** Read from the cache, crashing if the value cannot be found. *)
   val get : t -> id -> T.t
