--- conflicted
+++ resolved
@@ -177,9 +177,6 @@
 
       let int_option_entry = option_entry ~f:Int.to_string
 
-<<<<<<< HEAD
-      let num_accounts = int_option_entry "Global number of accounts"
-=======
       let list_entry name ~to_string =
         map_entry name ~f:(fun keys ->
             let len = List.length keys in
@@ -188,23 +185,15 @@
             in
             Printf.sprintf "%d%s" len list_str )
 
-      let num_accounts = int_option_entry "Global Number of Accounts"
->>>>>>> 0f693037
+      let num_accounts = int_option_entry "Global number of accounts"
 
       let blockchain_length = int_option_entry "Block height"
 
-<<<<<<< HEAD
-      let highest_block_length_received =
-        int_entry "Maximum block length encountered from a valid block"
-
-      let uptime_secs = map_entry "Local uptime" ~f:(sprintf "%ds")
-=======
-      let highest_block_length_received = int_entry "Max Observed Block Length"
+      let highest_block_length_received = int_entry "Max observed block length"
 
       let uptime_secs =
-        map_entry "Local Uptime" ~f:(fun secs ->
+        map_entry "Local uptime" ~f:(fun secs ->
             Time.Span.to_string (Time.Span.of_int_sec secs) )
->>>>>>> 0f693037
 
       let ledger_merkle_root = string_option_entry "Ledger Merkle root"
 
@@ -212,11 +201,7 @@
 
       let state_hash = string_option_entry "Staged hash"
 
-<<<<<<< HEAD
       let commit_id = string_entry "Git SHA-1"
-=======
-      let commit_id = string_entry "GIT SHA-1"
->>>>>>> 0f693037
 
       let conf_dir = string_entry "Configuration directory"
 
@@ -229,27 +214,15 @@
       let sync_status = map_entry "Sync status" ~f:Sync_status.to_string
 
       let propose_pubkeys =
-<<<<<<< HEAD
-        map_entry "Block producers running" ~f:(fun keys ->
-            Printf.sprintf "Total: %d " (List.length keys)
-            ^ List.to_string ~f:Public_key.Compressed.to_string keys )
-=======
-        list_entry "Block Producers Running"
+        list_entry "Block producers running"
           ~to_string:Public_key.Compressed.to_string
->>>>>>> 0f693037
 
       let histograms = option_entry "Histograms" ~f:Histograms.to_text
 
       let consensus_time_best_tip =
-<<<<<<< HEAD
-        string_option_entry "Best tip consensus time (epoch:slot)"
-
-      let consensus_time_now = string_entry "Consensus time now (epoch:slot)"
-=======
-        string_option_entry "Best Tip Consensus Time"
-
-      let consensus_time_now = string_entry "Consensus Time Now"
->>>>>>> 0f693037
+        string_option_entry "Best tip consensus time"
+
+      let consensus_time_now = string_entry "Consensus time now"
 
       let consensus_mechanism = string_entry "Consensus mechanism"
 
