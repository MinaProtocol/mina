--- conflicted
+++ resolved
@@ -262,12 +262,8 @@
       ; conf_dir: string
       ; peers: string list
       ; user_commands_sent: int
-<<<<<<< HEAD
-      ; run_snark_worker: bool
+      ; snark_worker: string option
       ; snark_work_fee: int
-=======
-      ; snark_worker: string option
->>>>>>> 0824bb63
       ; sync_status: Sync_status.Stable.V1.t
       ; propose_pubkeys: string list
       ; histograms: Histograms.t option
