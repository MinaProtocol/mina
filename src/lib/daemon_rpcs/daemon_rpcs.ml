--- conflicted
+++ resolved
@@ -44,13 +44,8 @@
       let total = List.sum (module Int) values ~f:Fn.id in
       List.fold msgs
         ~init:
-<<<<<<< HEAD
-          (Printf.sprintf "Total: %d (overflow:%d) (underflow:%d)\n\t" total
-             overflow underflow) ~f:(fun acc x -> acc ^ "\n\t" ^ x)
-=======
           (Printf.sprintf "\n\tTotal: %d (overflow:%d) (underflow:%d)\n\t"
-             total overflow underflow) ~f:(fun acc x -> acc ^ "\n\t" ^ x )
->>>>>>> 6b56b9db
+             total overflow underflow) ~f:(fun acc x -> acc ^ "\n\t" ^ x)
       ^ "\n\t..."
 
     module Rpc_timings = struct
