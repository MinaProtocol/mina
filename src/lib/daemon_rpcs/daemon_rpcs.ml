--- conflicted
+++ resolved
@@ -187,15 +187,9 @@
 
       let num_accounts = int_option_entry "Global number of accounts"
 
-<<<<<<< HEAD
       let block_height = int_option_entry "Block Height"
 
       let max_block_height_observed = int_entry "Max Observed Block Height"
-=======
-      let blockchain_length = int_option_entry "Block height"
-
-      let highest_block_length_received = int_entry "Max observed block length"
->>>>>>> fd965360
 
       let uptime_secs =
         map_entry "Local uptime" ~f:(fun secs ->
