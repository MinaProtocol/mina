--- conflicted
+++ resolved
@@ -2,364 +2,8 @@
 open Async
 open Coda_base
 open Signature_lib
-<<<<<<< HEAD
-
-module Types = struct
-  module Git_sha = struct
-    [%%versioned
-    module Stable = struct
-      module V1 = struct
-        type t = string [@@deriving sexp, to_yojson, eq]
-
-        let to_latest = Fn.id
-      end
-    end]
-
-    type t = Stable.Latest.t [@@deriving sexp, to_yojson, eq]
-
-    let of_string s = s
-  end
-
-  module Status = struct
-    let digest_entries ~title entries =
-      let max_key_length =
-        List.map ~f:(fun (s, _) -> String.length s) entries
-        |> List.max_elt ~compare:Int.compare
-        |> Option.value ~default:0
-      in
-      let output =
-        List.map entries ~f:(fun (s, x) ->
-            let padding =
-              String.init (max_key_length - String.length s) ~f:(fun _ -> ' ')
-            in
-            sprintf "%s: %s %s" s padding x )
-        |> String.concat ~sep:"\n"
-      in
-      title ^ "\n" ^ output ^ "\n"
-
-    let summarize_report
-        {Perf_histograms.Report.values; intervals; overflow; underflow} =
-      (* Show the largest 3 buckets *)
-      let zipped = List.zip_exn values intervals in
-      let best =
-        List.sort zipped ~compare:(fun (a, _) (a', _) -> -1 * Int.compare a a')
-        |> Fn.flip List.take 4
-      in
-      let msgs =
-        List.map best ~f:(fun (v, (lo, hi)) ->
-            Printf.sprintf
-              !"(%{sexp: Time.Span.t}, %{sexp: Time.Span.t}): %d"
-              lo hi v )
-      in
-      let total = List.sum (module Int) values ~f:Fn.id in
-      List.fold msgs
-        ~init:
-          (Printf.sprintf "\n\tTotal: %d (overflow:%d) (underflow:%d)\n\t"
-             total overflow underflow) ~f:(fun acc x -> acc ^ "\n\t" ^ x)
-      ^ "\n\t..."
-
-    module Rpc_timings = struct
-      module Rpc_pair = struct
-        type 'a t = {dispatch: 'a; impl: 'a}
-        [@@deriving to_yojson, bin_io, fields]
-      end
-
-      type t =
-        { get_staged_ledger_aux: Perf_histograms.Report.t option Rpc_pair.t
-        ; answer_sync_ledger_query: Perf_histograms.Report.t option Rpc_pair.t
-        ; get_ancestry: Perf_histograms.Report.t option Rpc_pair.t
-        ; get_transition_chain_proof:
-            Perf_histograms.Report.t option Rpc_pair.t
-        ; get_transition_chain: Perf_histograms.Report.t option Rpc_pair.t }
-      [@@deriving to_yojson, bin_io, fields]
-
-      let to_text s =
-        let entries =
-          let add_rpcs ~name {Rpc_pair.dispatch; impl} acc =
-            let name k =
-              let go s = sprintf "%s (%s)" name s in
-              match k with `Dispatch -> go "dispatch" | `Impl -> go "impl"
-            in
-            let maybe_cons ~f x xs =
-              match x with Some x -> f x :: xs | None -> xs
-            in
-            maybe_cons
-              ~f:(fun dispatch -> (name `Dispatch, summarize_report dispatch))
-              dispatch acc
-            |> maybe_cons
-                 ~f:(fun impl -> (name `Impl, summarize_report impl))
-                 impl
-          in
-          let f x = Field.get x s in
-          Fields.fold ~init:[]
-            ~get_staged_ledger_aux:(fun acc x ->
-              add_rpcs ~name:"Get Staged Ledger Aux" (f x) acc )
-            ~answer_sync_ledger_query:(fun acc x ->
-              add_rpcs ~name:"Answer Sync Ledger Query" (f x) acc )
-            ~get_ancestry:(fun acc x -> add_rpcs ~name:"Get Ancestry" (f x) acc)
-            ~get_transition_chain_proof:(fun acc x ->
-              add_rpcs ~name:"Get transition chain proof" (f x) acc )
-            ~get_transition_chain:(fun acc x ->
-              add_rpcs ~name:"Get transition chain" (f x) acc )
-          |> List.rev
-        in
-        digest_entries ~title:"RPCs" entries
-    end
-
-    module Histograms = struct
-      type t =
-        { rpc_timings: Rpc_timings.t
-        ; external_transition_latency: Perf_histograms.Report.t option
-        ; accepted_transition_local_latency: Perf_histograms.Report.t option
-        ; accepted_transition_remote_latency: Perf_histograms.Report.t option
-        ; snark_worker_transition_time: Perf_histograms.Report.t option
-        ; snark_worker_merge_time: Perf_histograms.Report.t option }
-      [@@deriving to_yojson, bin_io, fields]
-
-      let to_text s =
-        let entries =
-          let f x = Field.get x s in
-          Fields.fold ~init:[]
-            ~rpc_timings:(fun acc x ->
-              ("RPC Timings", Rpc_timings.to_text (f x)) :: acc )
-            ~external_transition_latency:(fun acc x ->
-              match f x with
-              | None ->
-                  acc
-              | Some report ->
-                  ("Block Latencies (hist.)", summarize_report report) :: acc
-              )
-            ~accepted_transition_local_latency:(fun acc x ->
-              match f x with
-              | None ->
-                  acc
-              | Some report ->
-                  ( "Accepted local block Latencies (hist.)"
-                  , summarize_report report )
-                  :: acc )
-            ~accepted_transition_remote_latency:(fun acc x ->
-              match f x with
-              | None ->
-                  acc
-              | Some report ->
-                  ( "Accepted remote block Latencies (hist.)"
-                  , summarize_report report )
-                  :: acc )
-            ~snark_worker_transition_time:(fun acc x ->
-              match f x with
-              | None ->
-                  acc
-              | Some report ->
-                  ("Snark Worker a->b (hist.)", summarize_report report) :: acc
-              )
-            ~snark_worker_merge_time:(fun acc x ->
-              match f x with
-              | None ->
-                  acc
-              | Some report ->
-                  ("Snark Worker Merge (hist.)", summarize_report report)
-                  :: acc )
-        in
-        digest_entries ~title:"Performance Histograms" entries
-    end
-
-    module Make_entries (FieldT : sig
-      type 'a t
-
-      val get : 'a t -> 'a
-    end) =
-    struct
-      let map_entry ~f (name : string) field =
-        Some (name, f @@ FieldT.get field)
-
-      let string_entry (name : string) (field : string FieldT.t) =
-        map_entry ~f:Fn.id name field
-
-      let int_entry = map_entry ~f:Int.to_string
-
-      let bool_entry = map_entry ~f:Bool.to_string
-
-      let option_entry ~(f : 'a -> string) (name : string)
-          (field : 'a option FieldT.t) =
-        Option.map (FieldT.get field) ~f:(fun x -> (name, f x))
-
-      let string_option_entry = option_entry ~f:Fn.id
-
-      let int_option_entry = option_entry ~f:Int.to_string
-
-      let list_entry name ~to_string =
-        map_entry name ~f:(fun keys ->
-            let len = List.length keys in
-            let list_str =
-              if len > 0 then " " ^ List.to_string ~f:to_string keys else ""
-            in
-            Printf.sprintf "%d%s" len list_str )
-
-      let num_accounts = int_option_entry "Global number of accounts"
-
-      let blockchain_length = int_option_entry "Block height"
-
-      let highest_block_length_received = int_entry "Max observed block length"
-
-      let uptime_secs =
-        map_entry "Local uptime" ~f:(fun secs ->
-            Time.Span.to_string (Time.Span.of_int_sec secs) )
-
-      let ledger_merkle_root = string_option_entry "Ledger Merkle root"
-
-      let staged_ledger_hash = string_option_entry "Staged-ledger hash"
-
-      let state_hash = string_option_entry "Protocol state hash"
-
-      let commit_id = string_entry "Git SHA-1"
-
-      let conf_dir = string_entry "Configuration directory"
-
-      let peers = list_entry "Peers" ~to_string:Fn.id
-
-      let user_commands_sent = int_entry "User_commands sent"
-
-      let snark_worker =
-        map_entry "SNARK worker" ~f:(Option.value ~default:"None")
-
-      let snark_work_fee = int_entry "SNARK work fee"
-
-      let sync_status = map_entry "Sync status" ~f:Sync_status.to_string
-
-      let propose_pubkeys =
-        list_entry "Block producers running" ~to_string:Fn.id
-
-      let histograms = option_entry "Histograms" ~f:Histograms.to_text
-
-      let consensus_time_best_tip =
-        option_entry "Best tip consensus time"
-          ~f:Consensus.Data.Consensus_time.to_string_hum
-
-      let next_proposal =
-        option_entry "Next proposal" ~f:(fun proposal_status ->
-            let str time =
-              let open Block_time in
-              let current_time =
-                (* TODO: We will temporarily have to create a time controller 
-                  until the inversion relationship between GraphQL and the RPC code inverts *)
-                Block_time.now
-                @@ Block_time.Controller.basic ~logger:(Logger.create ())
-              in
-              let diff = diff time current_time in
-              if Span.(zero < diff) then
-                sprintf "in %s" (Span.to_string_hum diff)
-              else "Proposing now..."
-            in
-            match proposal_status with
-            | `Check_again proposing_time ->
-                sprintf "None this epoch… checking at %s"
-                  (str proposing_time)
-            | `Propose proposing_time ->
-                str proposing_time
-            | `Propose_now ->
-                "Now" )
-
-      let consensus_time_now =
-        map_entry "Consensus time now"
-          ~f:Consensus.Data.Consensus_time.to_string_hum
-
-      let consensus_mechanism = string_entry "Consensus mechanism"
-
-      let consensus_configuration =
-        let ms_to_string i =
-          float_of_int i |> Time.Span.of_ms |> Time.Span.to_string
-        in
-        let render conf =
-          let fmt_field name op field = (name, op (Field.get field conf)) in
-          Consensus.Configuration.Fields.to_list
-            ~delta:(fmt_field "Delta" string_of_int)
-            ~k:(fmt_field "k" string_of_int)
-            ~c:(fmt_field "c" string_of_int)
-            ~c_times_k:(fmt_field "c * k" string_of_int)
-            ~slots_per_epoch:(fmt_field "Slots per epoch" string_of_int)
-            ~slot_duration:(fmt_field "Slot duration" ms_to_string)
-            ~epoch_duration:(fmt_field "Epoch duration" ms_to_string)
-            ~acceptable_network_delay:
-              (fmt_field "Acceptable network delay" ms_to_string)
-          |> List.map ~f:(fun (s, v) -> ("\t" ^ s, v))
-          |> digest_entries ~title:""
-        in
-        map_entry "Consensus configuration" ~f:render
-
-      let addrs_and_ports =
-        let render conf =
-          let fmt_field name op field = (name, op (Field.get field conf)) in
-          Kademlia.Node_addrs_and_ports.Display.Stable.V1.Fields.to_list
-            ~external_ip:(fmt_field "External IP" Fn.id)
-            ~bind_ip:(fmt_field "Bind IP" Fn.id)
-            ~discovery_port:(fmt_field "Haskell Kademlia port" string_of_int)
-            ~client_port:(fmt_field "Client port" string_of_int)
-            ~libp2p_port:(fmt_field "Discovery (libp2p) port" string_of_int)
-            ~communication_port:(fmt_field "External port" string_of_int)
-          |> List.map ~f:(fun (s, v) -> ("\t" ^ s, v))
-          |> digest_entries ~title:""
-        in
-        map_entry "Addresses and ports" ~f:render
-
-      let libp2p_peer_id = string_entry "Libp2p PeerID"
-    end
-
-    type t =
-      { num_accounts: int option
-      ; blockchain_length: int option
-      ; highest_block_length_received: int
-      ; uptime_secs: int
-      ; ledger_merkle_root: string option
-      ; state_hash: string option
-      ; commit_id: Git_sha.Stable.V1.t
-      ; conf_dir: string
-      ; peers: string list
-      ; user_commands_sent: int
-      ; snark_worker: string option
-      ; snark_work_fee: int
-      ; sync_status: Sync_status.Stable.V1.t
-      ; propose_pubkeys: string list
-      ; histograms: Histograms.t option
-      ; consensus_time_best_tip:
-          Consensus.Data.Consensus_time.Stable.V1.t option
-      ; next_proposal:
-          [ `Check_again of Block_time.Stable.V1.t
-          | `Propose of Block_time.Stable.V1.t
-          | `Propose_now ]
-          option
-      ; consensus_time_now: Consensus.Data.Consensus_time.Stable.V1.t
-      ; consensus_mechanism: string
-      ; consensus_configuration: Consensus.Configuration.t
-      ; addrs_and_ports: Kademlia.Node_addrs_and_ports.Display.Stable.V1.t
-      ; libp2p_peer_id: string }
-    [@@deriving to_yojson, bin_io, fields]
-
-    let entries (s : t) =
-      let module M = Make_entries (struct
-        type nonrec 'a t = ([`Read | `Set_and_create], t, 'a) Field.t_with_perm
-
-        let get field = Field.get field s
-      end) in
-      let open M in
-      Fields.to_list ~sync_status ~num_accounts ~blockchain_length
-        ~highest_block_length_received ~uptime_secs ~ledger_merkle_root
-        ~state_hash ~commit_id ~conf_dir ~peers ~user_commands_sent
-        ~snark_worker ~propose_pubkeys ~histograms ~consensus_time_best_tip
-        ~consensus_time_now ~consensus_mechanism ~consensus_configuration
-        ~next_proposal ~snark_work_fee ~addrs_and_ports ~libp2p_peer_id
-      |> List.filter_map ~f:Fn.id
-
-    let to_text (t : t) =
-      let title =
-        "Coda daemon status\n-----------------------------------\n"
-      in
-      digest_entries ~title (entries t)
-  end
-end
-=======
 module Types = Types
 module Client = Client
->>>>>>> 449af89b
 
 module Send_user_command = struct
   module Query = struct
