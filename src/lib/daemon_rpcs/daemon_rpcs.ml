open Core_kernel
open Async
open Coda_base
open Signature_lib

module Types = struct
  module Git_sha = struct
    [%%versioned
    module Stable = struct
      module V1 = struct
        type t = string [@@deriving sexp, to_yojson, eq]

        let to_latest = Fn.id
      end
    end]

    type t = Stable.Latest.t [@@deriving sexp, to_yojson, eq]

    let of_string s = s
  end

  module Status = struct
    let digest_entries ~title entries =
      let max_key_length =
        List.map ~f:(fun (s, _) -> String.length s) entries
        |> List.max_elt ~compare:Int.compare
        |> Option.value ~default:0
      in
      let output =
        List.map entries ~f:(fun (s, x) ->
            let padding =
              String.init (max_key_length - String.length s) ~f:(fun _ -> ' ')
            in
            sprintf "%s: %s %s" s padding x )
        |> String.concat ~sep:"\n"
      in
      title ^ "\n" ^ output ^ "\n"

    let summarize_report
        {Perf_histograms.Report.values; intervals; overflow; underflow} =
      (* Show the largest 3 buckets *)
      let zipped = List.zip_exn values intervals in
      let best =
        List.sort zipped ~compare:(fun (a, _) (a', _) -> -1 * Int.compare a a')
        |> Fn.flip List.take 4
      in
      let msgs =
        List.map best ~f:(fun (v, (lo, hi)) ->
            Printf.sprintf
              !"(%{sexp: Time.Span.t}, %{sexp: Time.Span.t}): %d"
              lo hi v )
      in
      let total = List.sum (module Int) values ~f:Fn.id in
      List.fold msgs
        ~init:
          (Printf.sprintf "\n\tTotal: %d (overflow:%d) (underflow:%d)\n\t"
             total overflow underflow) ~f:(fun acc x -> acc ^ "\n\t" ^ x)
      ^ "\n\t..."

    module Rpc_timings = struct
      module Rpc_pair = struct
        type 'a t = {dispatch: 'a; impl: 'a}
        [@@deriving to_yojson, bin_io, fields]
      end

      type t =
        { get_staged_ledger_aux: Perf_histograms.Report.t option Rpc_pair.t
        ; answer_sync_ledger_query: Perf_histograms.Report.t option Rpc_pair.t
        ; get_ancestry: Perf_histograms.Report.t option Rpc_pair.t
        ; get_transition_chain_proof:
            Perf_histograms.Report.t option Rpc_pair.t
        ; get_transition_chain: Perf_histograms.Report.t option Rpc_pair.t }
      [@@deriving to_yojson, bin_io, fields]

      let to_text s =
        let entries =
          let add_rpcs ~name {Rpc_pair.dispatch; impl} acc =
            let name k =
              let go s = sprintf "%s (%s)" name s in
              match k with `Dispatch -> go "dispatch" | `Impl -> go "impl"
            in
            let maybe_cons ~f x xs =
              match x with Some x -> f x :: xs | None -> xs
            in
            maybe_cons
              ~f:(fun dispatch -> (name `Dispatch, summarize_report dispatch))
              dispatch acc
            |> maybe_cons
                 ~f:(fun impl -> (name `Impl, summarize_report impl))
                 impl
          in
          let f x = Field.get x s in
          Fields.fold ~init:[]
            ~get_staged_ledger_aux:(fun acc x ->
              add_rpcs ~name:"Get Staged Ledger Aux" (f x) acc )
            ~answer_sync_ledger_query:(fun acc x ->
              add_rpcs ~name:"Answer Sync Ledger Query" (f x) acc )
            ~get_ancestry:(fun acc x -> add_rpcs ~name:"Get Ancestry" (f x) acc)
            ~get_transition_chain_proof:(fun acc x ->
              add_rpcs ~name:"Get transition chain proof" (f x) acc )
            ~get_transition_chain:(fun acc x ->
              add_rpcs ~name:"Get transition chain" (f x) acc )
          |> List.rev
        in
        digest_entries ~title:"RPCs" entries
    end

    module Histograms = struct
      type t =
        { rpc_timings: Rpc_timings.t
        ; external_transition_latency: Perf_histograms.Report.t option
        ; accepted_transition_local_latency: Perf_histograms.Report.t option
        ; accepted_transition_remote_latency: Perf_histograms.Report.t option
        ; snark_worker_transition_time: Perf_histograms.Report.t option
        ; snark_worker_merge_time: Perf_histograms.Report.t option }
      [@@deriving to_yojson, bin_io, fields]

      let to_text s =
        let entries =
          let f x = Field.get x s in
          Fields.fold ~init:[]
            ~rpc_timings:(fun acc x ->
              ("RPC Timings", Rpc_timings.to_text (f x)) :: acc )
            ~external_transition_latency:(fun acc x ->
              match f x with
              | None ->
                  acc
              | Some report ->
                  ("Block Latencies (hist.)", summarize_report report) :: acc
              )
            ~accepted_transition_local_latency:(fun acc x ->
              match f x with
              | None ->
                  acc
              | Some report ->
                  ( "Accepted local block Latencies (hist.)"
                  , summarize_report report )
                  :: acc )
            ~accepted_transition_remote_latency:(fun acc x ->
              match f x with
              | None ->
                  acc
              | Some report ->
                  ( "Accepted remote block Latencies (hist.)"
                  , summarize_report report )
                  :: acc )
            ~snark_worker_transition_time:(fun acc x ->
              match f x with
              | None ->
                  acc
              | Some report ->
                  ("Snark Worker a->b (hist.)", summarize_report report) :: acc
              )
            ~snark_worker_merge_time:(fun acc x ->
              match f x with
              | None ->
                  acc
              | Some report ->
                  ("Snark Worker Merge (hist.)", summarize_report report)
                  :: acc )
        in
        digest_entries ~title:"Performance Histograms" entries
    end

    module Make_entries (FieldT : sig
      type 'a t

      val get : 'a t -> 'a
    end) =
    struct
      let map_entry ~f (name : string) field =
        Some (name, f @@ FieldT.get field)

      let string_entry (name : string) (field : string FieldT.t) =
        map_entry ~f:Fn.id name field

      let int_entry = map_entry ~f:Int.to_string

      let bool_entry = map_entry ~f:Bool.to_string

      let option_entry ~(f : 'a -> string) (name : string)
          (field : 'a option FieldT.t) =
        Option.map (FieldT.get field) ~f:(fun x -> (name, f x))

      let string_option_entry = option_entry ~f:Fn.id

      let int_option_entry = option_entry ~f:Int.to_string

      let list_entry name ~to_string =
        map_entry name ~f:(fun keys ->
            let len = List.length keys in
            let list_str =
              if len > 0 then " " ^ List.to_string ~f:to_string keys else ""
            in
            Printf.sprintf "%d%s" len list_str )

      let num_accounts = int_option_entry "Global number of accounts"

      let blockchain_length = int_option_entry "Block height"

      let highest_block_length_received = int_entry "Max observed block length"

      let uptime_secs =
        map_entry "Local uptime" ~f:(fun secs ->
            Time.Span.to_string (Time.Span.of_int_sec secs) )

      let ledger_merkle_root = string_option_entry "Ledger Merkle root"

      let staged_ledger_hash = string_option_entry "Staged-ledger hash"

      let state_hash = string_option_entry "Protocol state hash"

      let commit_id = string_entry "Git SHA-1"

      let conf_dir = string_entry "Configuration directory"

      let peers = list_entry "Peers" ~to_string:Fn.id

      let user_commands_sent = int_entry "User_commands sent"

      let snark_worker =
        map_entry "SNARK worker" ~f:(Option.value ~default:"None")

      let snark_work_fee = int_entry "SNARK work fee"

      let sync_status = map_entry "Sync status" ~f:Sync_status.to_string

      let propose_pubkeys =
        list_entry "Block producers running" ~to_string:Fn.id

      let histograms = option_entry "Histograms" ~f:Histograms.to_text

      let consensus_time_best_tip =
        string_option_entry "Best tip consensus time"

      let next_proposal = string_option_entry "Next proposal"

      let consensus_time_now = string_entry "Consensus time now"

      let consensus_mechanism = string_entry "Consensus mechanism"

      let consensus_configuration =
        let ms_to_string i =
          float_of_int i |> Time.Span.of_ms |> Time.Span.to_string
        in
        let render conf =
          let fmt_field name op field = (name, op (Field.get field conf)) in
          Consensus.Configuration.Fields.to_list
            ~delta:(fmt_field "Delta" string_of_int)
            ~k:(fmt_field "k" string_of_int)
            ~c:(fmt_field "c" string_of_int)
            ~c_times_k:(fmt_field "c * k" string_of_int)
            ~slots_per_epoch:(fmt_field "Slots per epoch" string_of_int)
            ~slot_duration:(fmt_field "Slot duration" ms_to_string)
            ~epoch_duration:(fmt_field "Epoch duration" ms_to_string)
            ~acceptable_network_delay:
              (fmt_field "Acceptable network delay" ms_to_string)
          |> List.map ~f:(fun (s, v) -> ("\t" ^ s, v))
          |> digest_entries ~title:""
        in
        map_entry "Consensus configuration" ~f:render

      let addrs_and_ports =
        let render conf =
          let fmt_field name op field = (name, op (Field.get field conf)) in
          Kademlia.Node_addrs_and_ports.Display.Stable.V1.Fields.to_list
            ~external_ip:(fmt_field "External IP" Fn.id)
            ~bind_ip:(fmt_field "Bind IP" Fn.id)
            ~discovery_port:(fmt_field "Haskell Kademlia port" string_of_int)
            ~client_port:(fmt_field "Client port" string_of_int)
            ~libp2p_port:(fmt_field "Discovery (libp2p) port" string_of_int)
            ~communication_port:(fmt_field "External port" string_of_int)
          |> List.map ~f:(fun (s, v) -> ("\t" ^ s, v))
          |> digest_entries ~title:""
        in
        map_entry "Addresses and ports" ~f:render

      let libp2p_peer_id = string_entry "Libp2p PeerID"
    end

    type t =
      { num_accounts: int option
      ; blockchain_length: int option
      ; highest_block_length_received: int
      ; uptime_secs: int
      ; ledger_merkle_root: string option
      ; state_hash: string option
      ; commit_id: Git_sha.Stable.V1.t
      ; conf_dir: string
      ; peers: string list
      ; user_commands_sent: int
      ; snark_worker: string option
      ; snark_work_fee: int
      ; sync_status: Sync_status.Stable.V1.t
      ; propose_pubkeys: string list
      ; histograms: Histograms.t option
      ; consensus_time_best_tip: string option
      ; next_proposal: string option
      ; consensus_time_now: string
      ; consensus_mechanism: string
      ; consensus_configuration: Consensus.Configuration.t
      ; addrs_and_ports: Kademlia.Node_addrs_and_ports.Display.Stable.V1.t
      ; libp2p_peer_id: string }
    [@@deriving to_yojson, bin_io, fields]

    let entries (s : t) =
      let module M = Make_entries (struct
        type nonrec 'a t = ([`Read | `Set_and_create], t, 'a) Field.t_with_perm

        let get field = Field.get field s
      end) in
      let open M in
      Fields.to_list ~sync_status ~num_accounts ~blockchain_length
        ~highest_block_length_received ~uptime_secs ~ledger_merkle_root
        ~state_hash ~commit_id ~conf_dir ~peers ~user_commands_sent
        ~snark_worker ~propose_pubkeys ~histograms ~consensus_time_best_tip
        ~consensus_time_now ~consensus_mechanism ~consensus_configuration
        ~next_proposal ~snark_work_fee ~addrs_and_ports ~libp2p_peer_id
      |> List.filter_map ~f:Fn.id

    let to_text (t : t) =
      let title =
        "Coda daemon status\n-----------------------------------\n"
      in
      digest_entries ~title (entries t)
  end
end

module Send_user_command = struct
  module Query = struct
    [%%versioned
    module Stable = struct
      module V1 = struct
        type t = User_command.Stable.V1.t

        let to_latest = Fn.id
      end
    end]

    type t = Stable.Latest.t
  end

  module Response = struct
    [%%versioned
    module Stable = struct
      module V1 = struct
        type t =
          Receipt.Chain_hash.Stable.V1.t Core_kernel.Or_error.Stable.V1.t

        let to_latest = Fn.id
      end
    end]

    type t = Stable.Latest.t
  end

  let rpc : (Query.t, Response.t) Rpc.Rpc.t =
    Rpc.Rpc.create ~name:"Send_user_command" ~version:0
      ~bin_query:Query.Stable.Latest.bin_t
      ~bin_response:Response.Stable.Latest.bin_t
end

module Get_transaction_status = struct
  module Query = struct
    [%%versioned
    module Stable = struct
      module V1 = struct
        type t = User_command.Stable.V1.t

        let to_latest = Fn.id
      end
    end]

    type t = Stable.Latest.t
  end

  module Response = struct
    [%%versioned
    module Stable = struct
      module V1 = struct
        type t =
          Transaction_status.State.Stable.V1.t Core_kernel.Or_error.Stable.V1.t

        let to_latest = Fn.id
      end
    end]

    type t = Stable.Latest.t
  end

  let rpc : (Query.t, Response.t) Rpc.Rpc.t =
    Rpc.Rpc.create ~name:"Get_transaction_status" ~version:0
      ~bin_query:Query.Stable.Latest.bin_t
      ~bin_response:Response.Stable.Latest.bin_t
end

module Send_user_commands = struct
  module Query = struct
    [%%versioned
    module Stable = struct
      module V1 = struct
        type t = User_command.Stable.V1.t list

        let to_latest = Fn.id
      end
    end]

    type t = Stable.Latest.t
  end

  module Response = struct
    [%%versioned
    module Stable = struct
      module V1 = struct
        type t = unit Core_kernel.Or_error.Stable.V1.t

        let to_latest = Fn.id
      end
    end]

    type t = Stable.Latest.t
  end

  let rpc : (Query.t, Response.t) Rpc.Rpc.t =
    Rpc.Rpc.create ~name:"Send_user_commands" ~version:0
      ~bin_query:Query.Stable.Latest.bin_t
      ~bin_response:Response.Stable.Latest.bin_t
end

module Get_ledger = struct
  module Query = struct
    [%%versioned
    module Stable = struct
      module V1 = struct
        type t = Staged_ledger_hash.Stable.V1.t option

        let to_latest = Fn.id
      end
    end]

    type t = Stable.Latest.t
  end

  module Response = struct
    [%%versioned
    module Stable = struct
      module V1 = struct
        type t = Account.Stable.V1.t list Core_kernel.Or_error.Stable.V1.t

        let to_latest = Fn.id
      end
    end]

    type t = Stable.Latest.t
  end

  let rpc : (Query.t, Response.t) Rpc.Rpc.t =
    Rpc.Rpc.create ~name:"Get_ledger" ~version:0
      ~bin_query:Query.Stable.Latest.bin_t
      ~bin_response:Response.Stable.Latest.bin_t
end

module Get_balance = struct
  module Query = struct
    [%%versioned
    module Stable = struct
      module V1 = struct
        type t = Public_key.Compressed.Stable.V1.t

        let to_latest = Fn.id
      end
    end]

    type t = Stable.Latest.t
  end

  module Response = struct
    [%%versioned
    module Stable = struct
      module V1 = struct
        type t =
          Currency.Balance.Stable.V1.t option Core_kernel.Or_error.Stable.V1.t

        let to_latest = Fn.id
      end
    end]

    type t = Stable.Latest.t
  end

  let rpc : (Query.t, Response.t) Rpc.Rpc.t =
    Rpc.Rpc.create ~name:"Get_balance" ~version:0
      ~bin_query:Query.Stable.Latest.bin_t
      ~bin_response:Response.Stable.Latest.bin_t
end

module Get_trust_status = struct
  module Query = struct
    [%%versioned
    module Stable = struct
      module V1 = struct
        type t = Core.Unix.Inet_addr.Stable.V1.t

        let to_latest = Fn.id
      end
    end]

    type t = Stable.Latest.t
  end

  module Response = struct
    [%%versioned
    module Stable = struct
      module V1 = struct
        type t = Trust_system.Peer_status.Stable.V1.t

        let to_latest = Fn.id
      end
    end]

    type t = Stable.Latest.t
  end

  let rpc : (Query.t, Response.t) Rpc.Rpc.t =
    Rpc.Rpc.create ~name:"Get_trust_status" ~version:0
      ~bin_query:Query.Stable.Latest.bin_t
      ~bin_response:Response.Stable.Latest.bin_t
end

module Get_trust_status_all = struct
  module Query = struct
    [%%versioned
    module Stable = struct
      module V1 = struct
        type t = unit

        let to_latest = Fn.id
      end
    end]

    type t = Stable.Latest.t
  end

  module Response = struct
    [%%versioned
    module Stable = struct
      module V1 = struct
        type t =
          ( Core.Unix.Inet_addr.Stable.V1.t
          * Trust_system.Peer_status.Stable.V1.t )
          list

        let to_latest = Fn.id
      end
    end]

    type t = Stable.Latest.t
  end

  let rpc : (Query.t, Response.t) Rpc.Rpc.t =
    Rpc.Rpc.create ~name:"Get_trust_status_all" ~version:0
      ~bin_query:Query.Stable.Latest.bin_t
      ~bin_response:Response.Stable.Latest.bin_t
end

module Reset_trust_status = struct
  module Query = struct
    [%%versioned
    module Stable = struct
      module V1 = struct
        type t = Core.Unix.Inet_addr.Stable.V1.t

        let to_latest = Fn.id
      end
    end]

    type t = Stable.Latest.t
  end

  module Response = struct
    [%%versioned
    module Stable = struct
      module V1 = struct
        type t = Trust_system.Peer_status.Stable.V1.t

        let to_latest = Fn.id
      end
    end]

    type t = Stable.Latest.t
  end

  let rpc : (Query.t, Response.t) Rpc.Rpc.t =
    Rpc.Rpc.create ~name:"Reset_trust_status" ~version:0
      ~bin_query:Query.Stable.Latest.bin_t
      ~bin_response:Response.Stable.Latest.bin_t
end

module Verify_proof = struct
<<<<<<< HEAD
  type query =
    Public_key.Compressed.Stable.Latest.t
    * User_command.Stable.Latest.t
    * Payment_proof.Stable.Latest.t
  [@@deriving bin_io]
=======
  module Query = struct
    [%%versioned
    module Stable = struct
      module V1 = struct
        type t =
          Public_key.Compressed.Stable.V1.t
          * User_command.Stable.V1.t
          * (Receipt.Chain_hash.Stable.V1.t * User_command.Stable.V1.t list)

        let to_latest = Fn.id
      end
    end]

    type t = Stable.Latest.t
  end
>>>>>>> 9e969537

  module Response = struct
    [%%versioned
    module Stable = struct
      module V1 = struct
        type t = unit Core_kernel.Or_error.Stable.V1.t

        let to_latest = Fn.id
      end
    end]

    type t = Stable.Latest.t
  end

  let rpc : (Query.t, Response.t) Rpc.Rpc.t =
    Rpc.Rpc.create ~name:"Verify_proof" ~version:0
      ~bin_query:Query.Stable.Latest.bin_t
      ~bin_response:Response.Stable.Latest.bin_t
end

module Prove_receipt = struct
  module Query = struct
    [%%versioned
    module Stable = struct
      module V1 = struct
        type t =
          Receipt.Chain_hash.Stable.V1.t * Public_key.Compressed.Stable.V1.t

        let to_latest = Fn.id
      end
    end]

<<<<<<< HEAD
  type response = Payment_proof.Stable.Latest.t Or_error.t [@@deriving bin_io]
=======
    type t = Stable.Latest.t
  end
>>>>>>> 9e969537

  module Response = struct
    [%%versioned
    module Stable = struct
      module V1 = struct
        type t =
          (Receipt.Chain_hash.Stable.V1.t * User_command.Stable.V1.t list)
          Core_kernel.Or_error.Stable.V1.t

        let to_latest = Fn.id
      end
    end]

    type t = Stable.Latest.t
  end

  let rpc : (Query.t, Response.t) Rpc.Rpc.t =
    Rpc.Rpc.create ~name:"Prove_receipt" ~version:0
      ~bin_query:Query.Stable.Latest.bin_t
      ~bin_response:Response.Stable.Latest.bin_t
end

module Get_inferred_nonce = struct
  module Query = struct
    [%%versioned
    module Stable = struct
      module V1 = struct
        type t = Public_key.Compressed.Stable.V1.t

        let to_latest = Fn.id
      end
    end]

    type t = Stable.Latest.t
  end

  module Response = struct
    [%%versioned
    module Stable = struct
      module V1 = struct
        type t =
          Account.Nonce.Stable.V1.t option Core_kernel.Or_error.Stable.V1.t

        let to_latest = Fn.id
      end
    end]

    type t = Stable.Latest.t
  end

  let rpc : (Query.t, Response.t) Rpc.Rpc.t =
    Rpc.Rpc.create ~name:"Get_inferred_nonce" ~version:0
      ~bin_query:Query.Stable.Latest.bin_t
      ~bin_response:Response.Stable.Latest.bin_t
end

module Get_nonce = struct
  module Query = struct
    [%%versioned
    module Stable = struct
      module V1 = struct
        type t = Public_key.Compressed.Stable.V1.t

        let to_latest = Fn.id
      end
    end]

    type t = Stable.Latest.t
  end

  module Response = struct
    [%%versioned
    module Stable = struct
      module V1 = struct
        type t =
          Account.Nonce.Stable.V1.t option Core_kernel.Or_error.Stable.V1.t

        let to_latest = Fn.id
      end
    end]

    type t = Stable.Latest.t
  end

  let rpc : (Query.t, Response.t) Rpc.Rpc.t =
    Rpc.Rpc.create ~name:"Get_nonce" ~version:0
      ~bin_query:Query.Stable.Latest.bin_t
      ~bin_response:Response.Stable.Latest.bin_t
end

module Get_status = struct
  type query = [`Performance | `None] [@@deriving bin_io]

  type response = Types.Status.t [@@deriving bin_io]

  let rpc : (query, response) Rpc.Rpc.t =
    Rpc.Rpc.create ~name:"Get_status" ~version:0 ~bin_query ~bin_response
end

module Clear_hist_status = struct
  type query = [`Performance | `None] [@@deriving bin_io]

  type response = Types.Status.t [@@deriving bin_io]

  let rpc : (query, response) Rpc.Rpc.t =
    Rpc.Rpc.create ~name:"Clear_hist_status" ~version:0 ~bin_query
      ~bin_response
end

module Get_public_keys_with_details = struct
  module Query = struct
    [%%versioned
    module Stable = struct
      module V1 = struct
        type t = unit

        let to_latest = Fn.id
      end
    end]

    type t = Stable.Latest.t
  end

  module Response = struct
    [%%versioned
    module Stable = struct
      module V1 = struct
        type t = (string * int * int) list Core_kernel.Or_error.Stable.V1.t

        let to_latest = Fn.id
      end
    end]

    type t = Stable.Latest.t
  end

  let rpc : (Query.t, Response.t) Rpc.Rpc.t =
    Rpc.Rpc.create ~name:"Get_public_keys_with_details" ~version:0
      ~bin_query:Query.Stable.Latest.bin_t
      ~bin_response:Response.Stable.Latest.bin_t
end

module Get_public_keys = struct
  module Query = struct
    [%%versioned
    module Stable = struct
      module V1 = struct
        type t = unit

        let to_latest = Fn.id
      end
    end]

    type t = Stable.Latest.t
  end

  module Response = struct
    [%%versioned
    module Stable = struct
      module V1 = struct
        type t = string list Core_kernel.Or_error.Stable.V1.t

        let to_latest = Fn.id
      end
    end]

    type t = Stable.Latest.t
  end

  let rpc : (Query.t, Response.t) Rpc.Rpc.t =
    Rpc.Rpc.create ~name:"Get_public_keys" ~version:0
      ~bin_query:Query.Stable.Latest.bin_t
      ~bin_response:Response.Stable.Latest.bin_t
end

module Stop_daemon = struct
  module Query = struct
    [%%versioned
    module Stable = struct
      module V1 = struct
        type t = unit

        let to_latest = Fn.id
      end
    end]

    type t = Stable.Latest.t
  end

  module Response = struct
    [%%versioned
    module Stable = struct
      module V1 = struct
        type t = unit

        let to_latest = Fn.id
      end
    end]

    type t = Stable.Latest.t
  end

  let rpc : (Query.t, Response.t) Rpc.Rpc.t =
    Rpc.Rpc.create ~name:"Stop_daemon" ~version:0
      ~bin_query:Query.Stable.Latest.bin_t
      ~bin_response:Response.Stable.Latest.bin_t
end

module Snark_job_list = struct
  module Query = struct
    [%%versioned
    module Stable = struct
      module V1 = struct
        type t = unit

        let to_latest = Fn.id
      end
    end]

    type t = Stable.Latest.t
  end

  module Response = struct
    [%%versioned
    module Stable = struct
      module V1 = struct
        type t = string Core_kernel.Or_error.Stable.V1.t

        let to_latest = Fn.id
      end
    end]

    type t = Stable.Latest.t
  end

  let rpc : (Query.t, Response.t) Rpc.Rpc.t =
    Rpc.Rpc.create ~name:"Snark_job_list" ~version:0
      ~bin_query:Query.Stable.Latest.bin_t
      ~bin_response:Response.Stable.Latest.bin_t
end

module Snark_pool_list = struct
  module Query = struct
    [%%versioned
    module Stable = struct
      module V1 = struct
        type t = unit

        let to_latest = Fn.id
      end
    end]

    type t = Stable.Latest.t
  end

  module Response = struct
    [%%versioned
    module Stable = struct
      module V1 = struct
        type t = string

        let to_latest = Fn.id
      end
    end]

    type t = Stable.Latest.t
  end

  let rpc : (Query.t, Response.t) Rpc.Rpc.t =
    Rpc.Rpc.create ~name:"Snark_pool_list" ~version:0
      ~bin_query:Query.Stable.Latest.bin_t
      ~bin_response:Response.Stable.Latest.bin_t
end

module Start_tracing = struct
  module Query = struct
    [%%versioned
    module Stable = struct
      module V1 = struct
        type t = unit

        let to_latest = Fn.id
      end
    end]

    type t = Stable.Latest.t
  end

  module Response = struct
    [%%versioned
    module Stable = struct
      module V1 = struct
        type t = unit

        let to_latest = Fn.id
      end
    end]

    type t = Stable.Latest.t
  end

  let rpc : (Query.t, Response.t) Rpc.Rpc.t =
    Rpc.Rpc.create ~name:"Start_tracing" ~version:0
      ~bin_query:Query.Stable.Latest.bin_t
      ~bin_response:Response.Stable.Latest.bin_t
end

module Stop_tracing = struct
  module Query = struct
    [%%versioned
    module Stable = struct
      module V1 = struct
        type t = unit

        let to_latest = Fn.id
      end
    end]

    type t = Stable.Latest.t
  end

  module Response = struct
    [%%versioned
    module Stable = struct
      module V1 = struct
        type t = unit

        let to_latest = Fn.id
      end
    end]

    type t = Stable.Latest.t
  end

  let rpc : (Query.t, Response.t) Rpc.Rpc.t =
    Rpc.Rpc.create ~name:"Stop_tracing" ~version:0
      ~bin_query:Query.Stable.Latest.bin_t
      ~bin_response:Response.Stable.Latest.bin_t
end

module Set_staking = struct
  module Query = struct
    [%%versioned
    module Stable = struct
      module V1 = struct
        type t = Keypair.Stable.V1.t list

        let to_latest = Fn.id
      end
    end]

    type t = Stable.Latest.t
  end

  module Response = struct
    [%%versioned
    module Stable = struct
      module V1 = struct
        type t = unit

        let to_latest = Fn.id
      end
    end]

    type t = Stable.Latest.t
  end

  let rpc : (Query.t, Response.t) Rpc.Rpc.t =
    Rpc.Rpc.create ~name:"Set_staking" ~version:0
      ~bin_query:Query.Stable.Latest.bin_t
      ~bin_response:Response.Stable.Latest.bin_t
end

module Visualization = struct
  module Frontier = struct
    module Query = struct
      [%%versioned
      module Stable = struct
        module V1 = struct
          type t = string

          let to_latest = Fn.id
        end
      end]

      type t = Stable.Latest.t
    end

    module Response = struct
      [%%versioned
      module Stable = struct
        module V1 = struct
          type t = [`Active of unit | `Bootstrapping]

          let to_latest = Fn.id
        end
      end]

      type t = Stable.Latest.t
    end

    let rpc : (Query.t, Response.t) Rpc.Rpc.t =
      Rpc.Rpc.create ~name:"Visualize_frontier" ~version:0
        ~bin_query:Query.Stable.Latest.bin_t
        ~bin_response:Response.Stable.Latest.bin_t
  end

  module Registered_masks = struct
    module Query = struct
      [%%versioned
      module Stable = struct
        module V1 = struct
          type t = string

          let to_latest = Fn.id
        end
      end]

      type t = Stable.Latest.t
    end

    module Response = struct
      [%%versioned
      module Stable = struct
        module V1 = struct
          type t = unit

          let to_latest = Fn.id
        end
      end]

      type t = Stable.Latest.t
    end

    let rpc : (Query.t, Response.t) Rpc.Rpc.t =
      Rpc.Rpc.create ~name:"Visualize_registered_masks" ~version:0
        ~bin_query:Query.Stable.Latest.bin_t
        ~bin_response:Response.Stable.Latest.bin_t
  end
end<|MERGE_RESOLUTION|>--- conflicted
+++ resolved
@@ -597,13 +597,6 @@
 end
 
 module Verify_proof = struct
-<<<<<<< HEAD
-  type query =
-    Public_key.Compressed.Stable.Latest.t
-    * User_command.Stable.Latest.t
-    * Payment_proof.Stable.Latest.t
-  [@@deriving bin_io]
-=======
   module Query = struct
     [%%versioned
     module Stable = struct
@@ -619,7 +612,6 @@
 
     type t = Stable.Latest.t
   end
->>>>>>> 9e969537
 
   module Response = struct
     [%%versioned
@@ -652,12 +644,8 @@
       end
     end]
 
-<<<<<<< HEAD
-  type response = Payment_proof.Stable.Latest.t Or_error.t [@@deriving bin_io]
-=======
-    type t = Stable.Latest.t
-  end
->>>>>>> 9e969537
+    type t = Stable.Latest.t
+  end
 
   module Response = struct
     [%%versioned
