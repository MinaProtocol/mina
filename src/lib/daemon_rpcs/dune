(library
 (name daemon_rpcs)
 (public_name daemon_rpcs)
 (library_flags -linkall)
 (inline_tests
  (flags -verbose -show-counts))
 (libraries
  ;; opam libraries
  base.caml
  sexplib0
  bin_prot.shape
  yojson
  core
  async
  ppx_deriving_yojson.runtime
  core_kernel
  async_unix
  async.async_rpc
  async_rpc_kernel
  async_kernel
  ;; local libraries
  network_peer
  genesis_constants
  bounded_types
  currency
  mina_net2
  transition_frontier
  block_time
  mina_numbers
  itn_logger
  cli_lib
  transaction_inclusion_status
  consensus
  mina_networking
  mina_base
  user_command_input
  perf_histograms
  sync_status
  node_addrs_and_ports
<<<<<<< HEAD
=======
  mina_node_config.unconfigurable_constants
>>>>>>> 9364acfe
  logger
  network_pool
  data_hash_lib
  trust_system
  ppx_version.runtime)
 (preprocess
  (pps
   ppx_version
   ppx_jane
   ppx_deriving_yojson
   ppx_compare
   ppx_deriving.make))
 (instrumentation
  (backend bisect_ppx))
 (synopsis "Lib powering the client interactions with the daemon"))<|MERGE_RESOLUTION|>--- conflicted
+++ resolved
@@ -37,10 +37,7 @@
   perf_histograms
   sync_status
   node_addrs_and_ports
-<<<<<<< HEAD
-=======
   mina_node_config.unconfigurable_constants
->>>>>>> 9364acfe
   logger
   network_pool
   data_hash_lib
