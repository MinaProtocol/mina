--- conflicted
+++ resolved
@@ -36,10 +36,6 @@
    perf_histograms
    sync_status
    node_addrs_and_ports
-<<<<<<< HEAD
-   mina_node_config.unconfigurable_constants
-=======
->>>>>>> 97ab3010
    logger
    network_pool
    data_hash_lib
