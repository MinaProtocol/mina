--- conflicted
+++ resolved
@@ -387,11 +387,7 @@
   module For_tests = struct
     let node (me : Peer.t) (peers : Host_and_port.t list) conf_dir trust_system
         =
-<<<<<<< HEAD
-      connect ~initial_peers:peers ~me ~logger:(Logger.create ()) ~conf_dir
-=======
-      connect ~initial_peers:peers ~me ~parent_log:(Logger.null ()) ~conf_dir
->>>>>>> 382d083f
+      connect ~initial_peers:peers ~me ~logger:(Logger.null ()) ~conf_dir
         ~trust_system
       >>| Or_error.ok_exn
   end
@@ -436,11 +432,7 @@
               ~me:
                 (Peer.create Unix.Inet_addr.localhost ~discovery_port:3001
                    ~communication_port:3000)
-<<<<<<< HEAD
-              ~logger:(Logger.create ())
-=======
-              ~parent_log:(Logger.null ())
->>>>>>> 382d083f
+              ~logger:(Logger.null ())
               ~conf_dir:(Filename.temp_dir_name ^/ "membership-test")
           with
           | Ok t ->
