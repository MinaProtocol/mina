--- conflicted
+++ resolved
@@ -18,10 +18,6 @@
    ;; local libraries
    bignum_bigint
    snark_params
-<<<<<<< HEAD
-   ppx_dhall_type
-=======
->>>>>>> fe8d85b4
    test_util
    ppx_version.runtime
  )
