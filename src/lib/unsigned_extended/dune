--- conflicted
+++ resolved
@@ -18,10 +18,6 @@
    ;; local libraries
    bignum_bigint
    snark_params
-<<<<<<< HEAD
-   ppx_dhall_type
-=======
->>>>>>> 96453589
    test_util
    ppx_version.runtime
  )
