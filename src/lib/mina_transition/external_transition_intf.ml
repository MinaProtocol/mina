--- conflicted
+++ resolved
@@ -42,8 +42,6 @@
        constraint_constants:Genesis_constants.Constraint_constants.t
     -> t
     -> Transaction.t With_status.t list
-
-  val account_ids_accessed : t -> Account_id.t list
 
   val commands : t -> User_command.t With_status.t list
 
@@ -147,11 +145,7 @@
       [@@@no_toplevel_latest_type]
 
       module V3 : sig
-<<<<<<< HEAD
         type t [@@deriving sexp, to_yojson]
-=======
-        type nonrec t = t [@@deriving compare, equal, sexp, to_yojson]
->>>>>>> 392c8fa1
       end
     end]
 
