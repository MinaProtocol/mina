--- conflicted
+++ resolved
@@ -611,11 +611,7 @@
     ()
 
   let blockchain () : unit =
-<<<<<<< HEAD
-    let expected = "b51c6d9de905bbf405fcbeab19ba7199" in
-=======
-    let expected = "d08940bf66eeb3388b028a113d976195" in
->>>>>>> 57bafabd
+    let expected = "0e1896d5c5840089da3304799c01efd8" in
     let digest =
       Blockchain_snark.Blockchain_snark_state.constraint_system_digests
     in
@@ -631,11 +627,7 @@
 
   let transaction () : unit =
     let expected1 = "b8879f677f622a1d86648030701f43e1" in
-<<<<<<< HEAD
-    let expected2 = "995c85720e2463db0ae0c5e97e3c60ab" in
-=======
-    let expected2 = "65428ee9d23cb034937fb705a9522e9f" in
->>>>>>> 57bafabd
+    let expected2 = "c9251dbcc565e8e18d15ca96d7908925" in
     let digest =
       Transaction_snark.constraint_system_digests ~constraint_constants ()
     in
