(* this is ugly, but [Core_kernel.String] doesn't have a [trim] function *)
let trim = String.trim

open Core_kernel

(* instantiate snarky for Vesta *)

module Impl = Snarky_backendless.Snark.Run.Make (struct
  include Kimchi_backend.Pasta.Vesta_based_plonk
  module Inner_curve = Kimchi_backend.Pasta.Pasta.Pallas
end)

(* helpers *)

let compare_with obtained filepath =
  let filepath = "examples/" ^ filepath in
  let expected = In_channel.read_all filepath in
  if String.(trim obtained <> trim expected) then (
    Format.printf "mismatch for %s detected\n" filepath ;
    Format.printf "expected:\n%s\n\n" expected ;
    Format.printf "obtained:\n%s\n" obtained ;
    failwith "circuit compilation has changed" )

let check_json ~input_typ ~return_typ ~circuit filename () =
  let cs : Impl.R1CS_constraint_system.t =
    Impl.constraint_system ~input_typ ~return_typ circuit
  in
  let serialized_json =
    Kimchi_backend.Pasta.Vesta_based_plonk.R1CS_constraint_system.to_json cs
  in
  compare_with serialized_json filename

(* monadic API tests *)

(** Both the monadic and imperative API will produce the same circuit hash. *)
let expected = "5357346d161dcccaa547c7999b8148db"

module MonadicAPI = struct
  module Impl = Snarky_backendless.Snark.Make (struct
    include Kimchi_backend.Pasta.Vesta_based_plonk
    module Inner_curve = Kimchi_backend.Pasta.Pasta.Pallas
  end)

  let main ((b1, b2) : Impl.Boolean.var * Impl.Boolean.var) =
    let open Impl in
    let%bind x = exists Boolean.typ ~compute:(As_prover.return true) in
    let%bind y = exists Boolean.typ ~compute:(As_prover.return true) in
    let%bind z = Boolean.(x &&& y) in
    let%bind b3 = Boolean.(b1 && b2) in

    let%bind () = Boolean.Assert.is_true z in
    let%bind () = Boolean.Assert.is_true b3 in

    Checked.return ()

  let get_hash_of_circuit () =
    let input_typ = Impl.Typ.tuple2 Impl.Boolean.typ Impl.Boolean.typ in
    let return_typ = Impl.Typ.unit in
    let cs : Impl.R1CS_constraint_system.t =
      Impl.constraint_system ~input_typ ~return_typ main
    in
    let digest = Md5.to_hex (Impl.R1CS_constraint_system.digest cs) in
    Format.printf "expected:\n%s\n\n" expected ;
    Format.printf "obtained:\n%s\n" digest ;
    assert (String.(digest = expected))
end

(* circuit-focused tests *)

module BooleanCircuit = struct
  module Request = struct
    type _ Snarky_backendless.Request.t +=
      | SimpleBool : bool Snarky_backendless.Request.t

    let handler (Snarky_backendless.Request.With { request; respond }) =
      match request with
      | SimpleBool ->
          respond (Provide true)
      | _ ->
          respond Unhandled
  end

  let input_typ = Impl.Typ.tuple2 Impl.Boolean.typ Impl.Boolean.typ

  let return_typ = Impl.Typ.unit

  let main ((b1, b2) : Impl.Boolean.var * Impl.Boolean.var) () =
    let x =
      Impl.exists Impl.Boolean.typ ~request:(fun _ -> Request.SimpleBool)
    in
    let y = Impl.exists Impl.Boolean.typ ~compute:(fun _ -> true) in

    let z = Impl.Boolean.(x && y) in
    let b3 = Impl.Boolean.(b1 && b2) in
    Impl.Boolean.Assert.is_true z ;
    Impl.Boolean.Assert.is_true b3 ;
    ()
end

module FieldCircuit = struct
  let input_typ = Impl.Field.typ

  let return_typ = Impl.Typ.unit

  let main (x : Impl.Field.t) () =
    let y = Impl.Field.one in
    let res = Impl.Field.(x + y) in
    let two = Impl.Field.of_int 2 in

    Impl.Field.Assert.equal res two ;
    Impl.Field.Assert.not_equal res Impl.Field.one ;
    Impl.Field.Assert.non_zero res
end

module RangeCircuits = struct
  let input_typ = Impl.Field.typ

  let return_typ = Impl.Typ.unit

  let lte (x : Impl.Field.t) () =
    Impl.Field.Assert.lte ~bit_length:2 x (Impl.Field.of_int 3) ;
    ()

  let gte (x : Impl.Field.t) () =
    Impl.Field.Assert.gte ~bit_length:2 x (Impl.Field.of_int 3) ;
    ()

  let gt (x : Impl.Field.t) () =
    Impl.Field.Assert.gt ~bit_length:2 x (Impl.Field.of_int 3) ;
    ()

  let lt (x : Impl.Field.t) () =
    Impl.Field.Assert.lt ~bit_length:2 x (Impl.Field.of_int 3) ;
    ()

  (** This function tests all the possible combinations for the range gates. *)
  let range_circuit ~(should_succeed : bool) (a : int) (b : int) =
    let bit_length = Impl.Field.size_in_bits - 2 in

    let circuit _ _ =
      let var_a =
        Impl.exists Impl.Field.typ ~compute:(fun _ ->
            Impl.Field.Constant.of_int a )
      in
      let var_b =
        Impl.exists Impl.Field.typ ~compute:(fun _ ->
            Impl.Field.Constant.of_int b )
      in

      match Int.compare a b with
      | 0 when should_succeed ->
          Impl.Field.Assert.gte ~bit_length var_a var_b ;
          Impl.Field.Assert.lte ~bit_length var_a var_b
      | 0 ->
          Impl.Field.Assert.gt ~bit_length var_a var_b ;
          Impl.Field.Assert.lt ~bit_length var_a var_b
      | x when (x > 0 && should_succeed) || (x < 0 && not should_succeed) ->
          Impl.Field.Assert.gte ~bit_length var_a var_b ;
          Impl.Field.Assert.gt ~bit_length var_a var_b
      | _ ->
          Impl.Field.Assert.lte ~bit_length var_a var_b ;
          Impl.Field.Assert.lt ~bit_length var_a var_b
    in
    (* try to generate witness *)
    let compiled =
      Impl.generate_witness ~input_typ:Impl.Typ.unit ~return_typ:Impl.Typ.unit
        circuit
    in
    match compiled () with
    | exception err when should_succeed ->
        Format.eprintf "[debug] exception when should_succeed: %s"
          (Exn.to_string err) ;
        false
    | exception _ when not should_succeed ->
        true
    | _ when not should_succeed ->
        false
    | _ ->
        true

  let test_range_gates =
    QCheck.Test.make ~count:100
      ~name:"test range gates during witness generation"
      (* TODO: it'd be nicer to generate actual fields directly, since that domain is most likely smaller *)
      QCheck.(tup3 bool pos_int pos_int)
      (fun (should_succeed, a, b) -> range_circuit ~should_succeed a b)

  let () =
    let res = range_circuit ~should_succeed:true 0 1 in
    assert res
end

module TernaryCircuit = struct
  let input_typ = Impl.Boolean.typ

  let return_typ = Impl.Typ.unit

  let main (x : Impl.Boolean.var) () =
    let two = Impl.Field.of_int 2 in
    let res = Impl.if_ x ~typ:Impl.Field.typ ~then_:two ~else_:Impl.Field.one in
    Impl.Field.Assert.equal res two
end

module PublicOutput = struct
  let input_typ = Impl.Boolean.typ

  let return_typ = Impl.Boolean.typ

  let main (x : Impl.Boolean.var) () : Impl.Boolean.var =
    Impl.Boolean.(x && Impl.Boolean.true_)
end

module InvalidWitness = struct
  open Impl

  (** A bit of a contrived circuit. 
      Here only a single constraint will be generated (due to constant unification),
      but we still want all [compute] closures to be checked when generating the witness. 
      Thus, this circuit should fail due to an invalid witness. *)
  let circuit _ =
    let one = constant Field.typ Field.Constant.one in
    for i = 0 to 2 do
      let b =
        exists Field.typ ~compute:(fun () -> Field.Constant.of_int (i + 1))
      in
      Field.Assert.equal b one
    done

  let negative_test_valid_witnesses () =
    let input_typ = Typ.unit in
    let return_typ = Typ.unit in
    let circuit _ _ = circuit () in
    match generate_witness ~input_typ ~return_typ circuit () with
    | exception _ ->
        ()
    | _ ->
        failwith "should have failed to generate a valid witness"
end

let circuit_tests =
  [ ( "boolean circuit"
    , `Quick
    , check_json ~input_typ:BooleanCircuit.input_typ
        ~return_typ:BooleanCircuit.return_typ ~circuit:BooleanCircuit.main
        "simple.json" )
  ; ( "circuit with field arithmetic"
    , `Quick
    , check_json ~input_typ:FieldCircuit.input_typ
        ~return_typ:FieldCircuit.return_typ ~circuit:FieldCircuit.main
        "field.json" )
  ; ( "circuit with ternary operator"
    , `Quick
    , check_json ~input_typ:TernaryCircuit.input_typ
        ~return_typ:TernaryCircuit.return_typ ~circuit:TernaryCircuit.main
        "ternary.json" )
  ; ( "circuit with public output"
    , `Quick
    , check_json ~input_typ:PublicOutput.input_typ
        ~return_typ:PublicOutput.return_typ ~circuit:PublicOutput.main
        "output.json" )
  ; ( "circuit with range check (less than equal)"
    , `Quick
    , check_json ~input_typ:RangeCircuits.input_typ
        ~return_typ:RangeCircuits.return_typ ~circuit:RangeCircuits.lte
        "range_lte.json" )
  ; ( "circuit with range check (greater than equal)"
    , `Quick
    , check_json ~input_typ:RangeCircuits.input_typ
        ~return_typ:RangeCircuits.return_typ ~circuit:RangeCircuits.gte
        "range_gte.json" )
  ; ( "circuit with range check (less than)"
    , `Quick
    , check_json ~input_typ:RangeCircuits.input_typ
        ~return_typ:RangeCircuits.return_typ ~circuit:RangeCircuits.lt
        "range_lt.json" )
  ; ( "circuit with range check (greater than)"
    , `Quick
    , check_json ~input_typ:RangeCircuits.input_typ
        ~return_typ:RangeCircuits.return_typ ~circuit:RangeCircuits.gt
        "range_gt.json" )
  ; ( "circuit with invalid witness"
    , `Quick
    , InvalidWitness.negative_test_valid_witnesses )
  ]

(* API tests *)

let get_hash_of_circuit () =
  let input_typ = Impl.Typ.tuple2 Impl.Boolean.typ Impl.Boolean.typ in
  let return_typ = Impl.Typ.unit in
  let cs : Impl.R1CS_constraint_system.t =
    Impl.constraint_system ~input_typ ~return_typ BooleanCircuit.main
  in
  let digest = Md5.to_hex (Impl.R1CS_constraint_system.digest cs) in
  Format.printf "expected:\n%s\n\n" expected ;
  Format.printf "obtained:\n%s\n" digest ;
  assert (String.(digest = expected))

let generate_witness () =
  let thing input _ = BooleanCircuit.main input () in
  let main_handled input () =
    Impl.handle (thing input) BooleanCircuit.Request.handler
  in

  let input_typ = Impl.Typ.tuple2 Impl.Boolean.typ Impl.Boolean.typ in
  let return_typ = Impl.Typ.unit in
  let f (inputs : Impl.Proof_inputs.t) _ = inputs in
  let compiled =
    Impl.generate_witness_conv ~f ~input_typ ~return_typ main_handled
  in

  let _b = compiled (true, true) in

  ()

module As_prover_circuits = struct
  let input_typ = Impl.Typ.tuple3 Impl.Field.typ Impl.Field.typ Impl.Field.typ

  let return_typ = Impl.Typ.unit

  let get_id =
    Snarky_backendless.Cvar.(
      function Var v -> v | _ -> failwith "should have been a var")

  let main as_prover vars
      ((b1, b2, b3) : Impl.Field.t * Impl.Field.t * Impl.Field.t) () =
    let abc = Impl.Field.(b1 + b2 + b3) in
    assert (get_id b1 = 1) ;
    if as_prover then
      Impl.as_prover (fun _ ->
          let f acc e =
            let var = Snarky_backendless.Cvar.Unsafe.of_index e in
            let v = Impl.As_prover.read_var var in
            Impl.Field.Constant.(acc + v)
          in
          let l = List.range 1 (vars + 1) in
          let total : Impl.field =
            List.fold l ~init:Impl.Field.Constant.one ~f
          in
          assert (not (Impl.Field.(Constant.compare total Constant.one) = 0)) ;
          assert (not Impl.Field.Constant.(equal total one)) ;
          () ) ;
    Impl.Field.Assert.non_zero abc ;

    ()

  let random_input = Impl.Field.Constant.(random (), random (), random ())

  module Tests = struct
    let generate_witness () =
      let f (inputs : Impl.Proof_inputs.t) _ = inputs in
      let compiled =
        Impl.generate_witness_conv ~f ~input_typ ~return_typ (main true 3)
      in

      let input = random_input in
      let _b = compiled input in

      ()

    (* test that all variables can be accessed*)
    let generate_witness_fails () =
      let f (inputs : Impl.Proof_inputs.t) _ = inputs in
      let compiled =
        Impl.generate_witness_conv ~f ~input_typ ~return_typ (main true 4)
      in

      let input = random_input in
      let _b = compiled input in

      ()

    (* test that accessing non existent vars fails*)
    let generate_witness_fails () =
      Alcotest.(
        check_raises "should fail accesing non existent var"
          (Failure "vector_get") generate_witness_fails)

    (* test that as_prover doesn't affect constraints *)
    let as_prover_does_nothing () =
      let get_hash as_prov =
        let cs : Impl.R1CS_constraint_system.t =
          Impl.constraint_system ~input_typ ~return_typ (main as_prov 3)
        in
        Md5.to_hex (Impl.R1CS_constraint_system.digest cs)
      in

      let digest1 = get_hash true in
      let digest2 = get_hash false in
      assert (String.(digest1 = digest2))
  end

  let as_prover_tests =
    [ ("access vars", `Quick, Tests.generate_witness)
    ; ("access non-existent vars", `Quick, Tests.generate_witness_fails)
    ; ("as_prover makes no constraints", `Quick, Tests.as_prover_does_nothing)
    ]
end

(****************************
 * outside-of-circuit tests *
 ****************************)

(** This is a pure function and should be runnable from anywhere. *)
let out_of_circuit_pure_function () =
  (* mul or addition should work within the Cvar AST *)
  let one = Impl.Field.constant Impl.Field.Constant.one in
  let two = Impl.Field.constant (Impl.Field.Constant.of_int 2) in
  let _mul : Impl.Field.t = Impl.Field.mul one two in
  let _add : Impl.Field.t = Impl.Field.add one two in

  (* asserts on constant should be pure *)
  Impl.Field.Assert.not_equal one two ;
  Impl.Field.Assert.gt ~bit_length:2 two one ;
  Impl.Field.Assert.gte ~bit_length:2 two one ;
  Impl.Field.Assert.lt ~bit_length:2 one two ;
  Impl.Field.Assert.lte ~bit_length:2 one two ;
  Impl.Field.Assert.equal one one ;
  Impl.Field.Assert.non_zero one ;
  Impl.Field.Assert.not_equal one two ;
  ()

(** This should be an impure function, and as such needs to be run within an API function (e.g. generate_witness, constraint_system). Otherwise it is expected to fail. *)
let out_of_circuit_impure_function () =
  let one =
    Impl.exists Impl.Field.typ ~compute:(fun _ -> Impl.Field.Constant.one)
  in
  let one_cst = Impl.Field.constant Impl.Field.Constant.one in
  Impl.Field.Assert.equal one one_cst

let out_of_circuit_impure_function () =
  Alcotest.(
    check_raises "should fail to create constraints outside of a circuit"
      (Failure "This function can't be run outside of a checked computation."))
    out_of_circuit_impure_function

let outside_circuit_tests =
  [ ("out-of-circuit constant", `Quick, out_of_circuit_pure_function)
  ; ("out-of-circuit constraint (bad)", `Quick, out_of_circuit_impure_function)
  ]

(****************************
 * improper calls tests *
 ****************************)
module Improper_calls = struct
  let input_typ = Impl.Typ.tuple2 Impl.Field.typ Impl.Field.typ

  let return_typ = Impl.Typ.unit

  let use_circuit_functions a b : unit =
    let ab = Impl.Field.(a + b) in
    Impl.Field.Assert.non_zero ab ;
    ()

  let use_prover_functions a b : unit =
    let a = Impl.As_prover.read_var a in
    let b = Impl.As_prover.read_var b in
    let ab = Impl.Field.Constant.(a + b) in
    assert (not (Impl.Field.Constant.(compare ab one) = 0)) ;
    ()

  let random_input = Impl.Field.Constant.(random (), random ())

  let use_for_witness_generation circuit : unit =
    let compiled = Impl.generate_witness ~input_typ ~return_typ circuit in
    let input = random_input in
    let _b = compiled input in
    ()

  let use_for_constraint_generation circuit : unit =
    let cs : Impl.R1CS_constraint_system.t =
      Impl.constraint_system ~input_typ ~return_typ circuit
    in
    let _digest = Md5.to_hex (Impl.R1CS_constraint_system.digest cs) in
    ()

  module Tests = struct
    open Impl

    let circuit_function_inside_circuit_inside_prover () =
      let inner_circuit ((a, b) : Field.t * Field.t) () : unit =
        use_circuit_functions a b ; ()
      in
      let circuit ((_a, _b) : Field.t * Field.t) () =
        as_prover (fun _ ->
            use_for_constraint_generation inner_circuit ;
            () )
      in
      use_for_witness_generation circuit ;
      ()

    let circuit_functions_with_global_outside_circuit () : unit =
      let a, b = random_input in
      let a, b =
        Field.(
          let a = constant a in
          let b = constant b in
          (a, b))
      in
      Field.Assert.not_equal a b ; ()

    let circuit_functions_with_global_outside_circuit () : unit =
      Alcotest.(
        check_raises "should fail to call functions outside circuit"
          (Failure
             "This function can't be run outside of a checked computation." )
          circuit_functions_with_global_outside_circuit)

    let circuit_functions_inside_prover () : unit =
      let circuit ((a, b) : Field.t * Field.t) () =
        as_prover (fun _ -> use_circuit_functions a b ; ()) ;
        ()
      in
      use_for_witness_generation circuit ;
      ()

    let prover_functions_outside_prover_block () : unit =
      let circuit ((a, b) : Field.t * Field.t) () =
        use_prover_functions a b ; ()
      in
      use_for_constraint_generation circuit ;
      ()

    let prover_functions_outside_prover_block () : unit =
      Alcotest.(
        check_raises
          "should fail to call prover functions outside as_prover block"
          (Failure "Can't evaluate prover code outside an as_prover block")
          prover_functions_outside_prover_block)

    (* There could be cases like recursive proofs where a proof
        is generated inside another and used by the outher circuit *)
    let prover_function_inside_circuit_inside_circuit () : unit =
      let inner_circuit ((a, b) : Field.t * Field.t) () : unit =
        as_prover (fun _ -> use_prover_functions a b ; ()) ;
        ()
      in
      let circuit ((a, b) : Field.t * Field.t) () =
        let inner_value =
          (* generate witness for inner circuit and return first public input *)
          exists Field.typ ~compute:(fun _ ->
              let compiled =
                generate_witness ~input_typ ~return_typ inner_circuit
              in
              let input = random_input in
              (* passes *)
              assert (As_prover.in_prover_block ()) ;
              let proof = compiled input in
              let a =
                Kimchi_bindings.FieldVectors.Fp.get proof.public_inputs 0
              in
              (* fails *)
              assert (As_prover.in_prover_block ()) ;
              (* and thus this also fails *)
              let b = As_prover.read_var b in
              let ab = Field.Constant.(mul a b) in
              ab )
        in
        let c = Field.(inner_value + a) in
        Field.Assert.non_zero c ; ()
      in
      use_for_witness_generation circuit ;
      ()

    let prover_function_in_prover_block_of_other_circuit () : unit =
      let inner_circuit ((a, b) : Field.t * Field.t) () =
        use_prover_functions a b ; ()
      in
      let circuit ((_a, _b) : Field.t * Field.t) () =
        as_prover (fun _ ->
            use_for_constraint_generation inner_circuit ;
            () )
      in
      use_for_witness_generation circuit ;
      ()

    let prover_function_in_prover_block_of_other_circuit () : unit =
      Alcotest.(
        check_raises
          "should fail to use prover functions outside prover block, even \
           inside a block of another circuit  "
          (Failure "Can't evaluate prover code outside an as_prover block")
          prover_function_in_prover_block_of_other_circuit)
  end

  let tests =
    [ ( "call circuit functions inside a prover block of another circuit"
      , `Quick
      , Tests.circuit_function_inside_circuit_inside_prover )
    ; ( "calling circuit functions that use globals outside circuit should fail"
      , `Quick
      , Tests.circuit_functions_with_global_outside_circuit )
    ; ( "call circuit functions inside an as_prover block"
      , `Quick
      , Tests.circuit_functions_inside_prover )
    ; ( "calling prover functions outside of a as_prover block should fail"
      , `Quick
      , Tests.prover_functions_outside_prover_block )
    ; ( "call prover functions inside a prover block inside another block of \
         other circuit"
      , `Quick
      , Tests.prover_function_inside_circuit_inside_circuit )
    ; ( "calling prover functions outside prover block but inside block of \
         other circuit also fails "
      , `Quick
      , Tests.prover_function_in_prover_block_of_other_circuit )
    ]
end

(* run tests *)

let api_tests =
  [ ("generate witness", `Quick, generate_witness)
  ; ("compile imperative API", `Quick, get_hash_of_circuit)
  ; ("compile monadic API", `Quick, MonadicAPI.get_hash_of_circuit)
  ]

(* run tests *)

let () =
  let range_checks =
    List.map ~f:QCheck_alcotest.to_alcotest [ RangeCircuits.test_range_gates ]
  in
  Alcotest.run "Simple snarky tests"
    [ ("outside of circuit tests before", outside_circuit_tests)
    ; ("API tests", api_tests)
    ; ("circuit tests", circuit_tests)
    ; ("As_prover tests", As_prover_circuits.as_prover_tests)
    ; ("range checks", range_checks)
<<<<<<< HEAD
    ; ("improper calls", Improper_calls.tests)
=======
      (* We run the pure functions before and after other tests,
         because we've had bugs in the past where it would only work after the global state was initialized by an API function
         (like generate_witness, or constraint_system).
      *)
    ; ("outside of circuit tests after", outside_circuit_tests)
>>>>>>> dababc89
    ]<|MERGE_RESOLUTION|>--- conflicted
+++ resolved
@@ -627,13 +627,10 @@
     ; ("circuit tests", circuit_tests)
     ; ("As_prover tests", As_prover_circuits.as_prover_tests)
     ; ("range checks", range_checks)
-<<<<<<< HEAD
     ; ("improper calls", Improper_calls.tests)
-=======
       (* We run the pure functions before and after other tests,
          because we've had bugs in the past where it would only work after the global state was initialized by an API function
          (like generate_witness, or constraint_system).
       *)
     ; ("outside of circuit tests after", outside_circuit_tests)
->>>>>>> dababc89
     ]