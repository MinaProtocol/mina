(* This file is generated automatically with ocaml_gen. *)
type nonrec 'f or_infinity = Infinity | Finite of ('f * 'f)

type nonrec 'caml_f scalar_challenge = { inner : 'caml_f } [@@boxed]

type nonrec 'caml_f random_oracles =
  { joint_combiner : ('caml_f scalar_challenge * 'caml_f) option
  ; beta : 'caml_f
  ; gamma : 'caml_f
  ; alpha_chal : 'caml_f scalar_challenge
  ; alpha : 'caml_f
  ; zeta : 'caml_f
  ; v : 'caml_f
  ; u : 'caml_f
  ; zeta_chal : 'caml_f scalar_challenge
  ; v_chal : 'caml_f scalar_challenge
  ; u_chal : 'caml_f scalar_challenge
  }

type nonrec 'evals point_evaluations = { zeta : 'evals; zeta_omega : 'evals }

type nonrec 'caml_f proof_evaluations =
  { w :
      'caml_f array point_evaluations
      * 'caml_f array point_evaluations
      * 'caml_f array point_evaluations
      * 'caml_f array point_evaluations
      * 'caml_f array point_evaluations
      * 'caml_f array point_evaluations
      * 'caml_f array point_evaluations
      * 'caml_f array point_evaluations
      * 'caml_f array point_evaluations
      * 'caml_f array point_evaluations
      * 'caml_f array point_evaluations
      * 'caml_f array point_evaluations
      * 'caml_f array point_evaluations
      * 'caml_f array point_evaluations
      * 'caml_f array point_evaluations
  ; z : 'caml_f array point_evaluations
  ; s :
      'caml_f array point_evaluations
      * 'caml_f array point_evaluations
      * 'caml_f array point_evaluations
      * 'caml_f array point_evaluations
      * 'caml_f array point_evaluations
      * 'caml_f array point_evaluations
  ; coefficients :
      'caml_f array point_evaluations
      * 'caml_f array point_evaluations
      * 'caml_f array point_evaluations
      * 'caml_f array point_evaluations
      * 'caml_f array point_evaluations
      * 'caml_f array point_evaluations
      * 'caml_f array point_evaluations
      * 'caml_f array point_evaluations
      * 'caml_f array point_evaluations
      * 'caml_f array point_evaluations
      * 'caml_f array point_evaluations
      * 'caml_f array point_evaluations
      * 'caml_f array point_evaluations
      * 'caml_f array point_evaluations
      * 'caml_f array point_evaluations
  ; generic_selector : 'caml_f array point_evaluations
  ; poseidon_selector : 'caml_f array point_evaluations
  ; complete_add_selector : 'caml_f array point_evaluations
  ; mul_selector : 'caml_f array point_evaluations
  ; emul_selector : 'caml_f array point_evaluations
  ; endomul_scalar_selector : 'caml_f array point_evaluations
  ; range_check0_selector : 'caml_f array point_evaluations option
  ; range_check1_selector : 'caml_f array point_evaluations option
  ; foreign_field_add_selector : 'caml_f array point_evaluations option
  ; foreign_field_mul_selector : 'caml_f array point_evaluations option
  ; xor_selector : 'caml_f array point_evaluations option
  ; rot_selector : 'caml_f array point_evaluations option
  ; lookup_aggregation : 'caml_f array point_evaluations option
  ; lookup_table : 'caml_f array point_evaluations option
  ; lookup_sorted : 'caml_f array point_evaluations option array
  ; runtime_lookup_table : 'caml_f array point_evaluations option
  ; runtime_lookup_table_selector : 'caml_f array point_evaluations option
  ; xor_lookup_selector : 'caml_f array point_evaluations option
  ; lookup_gate_lookup_selector : 'caml_f array point_evaluations option
  ; range_check_lookup_selector : 'caml_f array point_evaluations option
  ; foreign_field_mul_lookup_selector : 'caml_f array point_evaluations option
  }

type nonrec 'caml_g poly_comm =
  { unshifted : 'caml_g array; shifted : 'caml_g option }

type nonrec ('caml_g, 'caml_f) recursion_challenge =
  { chals : 'caml_f array; comm : 'caml_g poly_comm }

type nonrec ('g, 'f) opening_proof =
  { lr : ('g * 'g) array; delta : 'g; z1 : 'f; z2 : 'f; sg : 'g }

type nonrec ('g, 'f) pairing_proof = { quotient : 'g; blinding : 'f }

type nonrec 'caml_g lookup_commitments =
  { sorted : 'caml_g poly_comm array
  ; aggreg : 'caml_g poly_comm
  ; runtime : 'caml_g poly_comm option
  }

type nonrec 'caml_f runtime_table_cfg =
  { id : int32; first_column : 'caml_f array }

type nonrec 'caml_f lookup_table = { id : int32; data : 'caml_f array array }

type nonrec 'caml_f runtime_table = { id : int32; data : 'caml_f array }

type nonrec 'caml_g prover_commitments =
  { w_comm :
      'caml_g poly_comm
      * 'caml_g poly_comm
      * 'caml_g poly_comm
      * 'caml_g poly_comm
      * 'caml_g poly_comm
      * 'caml_g poly_comm
      * 'caml_g poly_comm
      * 'caml_g poly_comm
      * 'caml_g poly_comm
      * 'caml_g poly_comm
      * 'caml_g poly_comm
      * 'caml_g poly_comm
      * 'caml_g poly_comm
      * 'caml_g poly_comm
      * 'caml_g poly_comm
  ; z_comm : 'caml_g poly_comm
  ; t_comm : 'caml_g poly_comm
  ; lookup : 'caml_g lookup_commitments option
  }

type nonrec ('caml_g, 'caml_f) prover_proof =
  { commitments : 'caml_g prover_commitments
  ; proof : ('caml_g, 'caml_f) opening_proof
  ; evals : 'caml_f proof_evaluations
  ; ft_eval1 : 'caml_f
  ; public : 'caml_f array
  ; prev_challenges : ('caml_g, 'caml_f) recursion_challenge array
  }

<<<<<<< HEAD
=======
type nonrec ('caml_g, 'caml_f) kzg_prover_proof =
  { commitments : 'caml_g prover_commitments
  ; proof : ('caml_g, 'caml_f) pairing_proof
  ; evals : 'caml_f proof_evaluations
  ; ft_eval1 : 'caml_f
  ; public : 'caml_f array
  ; prev_challenges : ('caml_g, 'caml_f) recursion_challenge array
  }

>>>>>>> ca32aec5
type nonrec ('caml_g, 'caml_f) proof_with_public =
  { public_evals : 'caml_f array point_evaluations option
  ; proof : ('caml_g, 'caml_f) prover_proof
  }

<<<<<<< HEAD
=======
type nonrec ('caml_g, 'caml_f) kzg_proof_with_public =
  { public_evals : 'caml_f array point_evaluations option
  ; proof : ('caml_g, 'caml_f) kzg_prover_proof
  }

>>>>>>> ca32aec5
type nonrec wire = { row : int; col : int }

type nonrec gate_type =
  | Zero
  | Generic
  | Poseidon
  | CompleteAdd
  | VarBaseMul
  | EndoMul
  | EndoMulScalar
  | Lookup
  | CairoClaim
  | CairoInstruction
  | CairoFlags
  | CairoTransition
  | RangeCheck0
  | RangeCheck1
  | ForeignFieldAdd
  | ForeignFieldMul
  | Xor16
  | Rot64
  | KeccakRound
  | KeccakSponge

type nonrec lookup_pattern = Xor | Lookup | RangeCheck | ForeignFieldMul

type nonrec lookup_patterns =
  { xor : bool; lookup : bool; range_check : bool; foreign_field_mul : bool }

type nonrec lookup_features =
  { patterns : lookup_patterns
  ; joint_lookup_used : bool
  ; uses_runtime_tables : bool
  }

type nonrec feature_flag =
  | RangeCheck0
  | RangeCheck1
  | ForeignFieldAdd
  | ForeignFieldMul
  | Xor
  | Rot
  | LookupTables
  | RuntimeLookupTables
  | LookupPattern of lookup_pattern
  | TableWidth of int
  | LookupsPerRow of int

type nonrec 'f circuit_gate =
  { typ : gate_type
  ; wires : wire * wire * wire * wire * wire * wire * wire
  ; coeffs : 'f array
  }

type nonrec curr_or_next = Curr | Next

type nonrec 'f oracles =
  { o : 'f random_oracles
  ; p_eval : 'f * 'f
  ; opening_prechallenges : 'f array
  ; digest_before_evaluations : 'f
  }

module VerifierIndex = struct
  module Lookup = struct
    type nonrec lookups_used = Single | Joint

    type nonrec lookup_info =
      { max_per_row : int; max_joint_size : int; features : lookup_features }

    type nonrec 't lookup_selectors =
      { lookup : 't option
      ; xor : 't option
      ; range_check : 't option
      ; ffmul : 't option
      }

    type nonrec 'poly_comm t =
      { joint_lookup_used : bool
      ; lookup_table : 'poly_comm array
      ; lookup_selectors : 'poly_comm lookup_selectors
      ; table_ids : 'poly_comm option
      ; lookup_info : lookup_info
      ; runtime_tables_selector : 'poly_comm option
      }
  end

  type nonrec 'fr domain = { log_size_of_group : int; group_gen : 'fr }

  type nonrec 'poly_comm verification_evals =
    { sigma_comm : 'poly_comm array
    ; coefficients_comm : 'poly_comm array
    ; generic_comm : 'poly_comm
    ; psm_comm : 'poly_comm
    ; complete_add_comm : 'poly_comm
    ; mul_comm : 'poly_comm
    ; emul_comm : 'poly_comm
    ; endomul_scalar_comm : 'poly_comm
    ; xor_comm : 'poly_comm option
    ; range_check0_comm : 'poly_comm option
    ; range_check1_comm : 'poly_comm option
    ; foreign_field_add_comm : 'poly_comm option
    ; foreign_field_mul_comm : 'poly_comm option
    ; rot_comm : 'poly_comm option
    }

  type nonrec ('fr, 'srs, 'poly_comm) verifier_index =
    { domain : 'fr domain
    ; max_poly_size : int
    ; public : int
    ; prev_challenges : int
    ; srs : 'srs
    ; evals : 'poly_comm verification_evals
    ; shifts : 'fr array
    ; lookup_index : 'poly_comm Lookup.t option
    ; zk_rows : int
    }
end<|MERGE_RESOLUTION|>--- conflicted
+++ resolved
@@ -138,8 +138,6 @@
   ; prev_challenges : ('caml_g, 'caml_f) recursion_challenge array
   }
 
-<<<<<<< HEAD
-=======
 type nonrec ('caml_g, 'caml_f) kzg_prover_proof =
   { commitments : 'caml_g prover_commitments
   ; proof : ('caml_g, 'caml_f) pairing_proof
@@ -149,20 +147,16 @@
   ; prev_challenges : ('caml_g, 'caml_f) recursion_challenge array
   }
 
->>>>>>> ca32aec5
 type nonrec ('caml_g, 'caml_f) proof_with_public =
   { public_evals : 'caml_f array point_evaluations option
   ; proof : ('caml_g, 'caml_f) prover_proof
   }
 
-<<<<<<< HEAD
-=======
 type nonrec ('caml_g, 'caml_f) kzg_proof_with_public =
   { public_evals : 'caml_f array point_evaluations option
   ; proof : ('caml_g, 'caml_f) kzg_prover_proof
   }
 
->>>>>>> ca32aec5
 type nonrec wire = { row : int; col : int }
 
 type nonrec gate_type =
@@ -184,8 +178,6 @@
   | ForeignFieldMul
   | Xor16
   | Rot64
-  | KeccakRound
-  | KeccakSponge
 
 type nonrec lookup_pattern = Xor | Lookup | RangeCheck | ForeignFieldMul
 
@@ -278,6 +270,5 @@
     ; evals : 'poly_comm verification_evals
     ; shifts : 'fr array
     ; lookup_index : 'poly_comm Lookup.t option
-    ; zk_rows : int
     }
 end