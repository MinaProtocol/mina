(* This file is generated automatically with ocaml_gen. *)
type nonrec 'f or_infinity = Infinity | Finite of ('f * 'f)

type nonrec 'caml_f scalar_challenge = { inner : 'caml_f } [@@boxed]

type nonrec 'caml_f random_oracles =
  { joint_combiner : ('caml_f scalar_challenge * 'caml_f) option
  ; beta : 'caml_f
  ; gamma : 'caml_f
  ; alpha_chal : 'caml_f scalar_challenge
  ; alpha : 'caml_f
  ; zeta : 'caml_f
  ; v : 'caml_f
  ; u : 'caml_f
  ; zeta_chal : 'caml_f scalar_challenge
  ; v_chal : 'caml_f scalar_challenge
  ; u_chal : 'caml_f scalar_challenge
  }

type nonrec 'evals point_evaluations = { zeta : 'evals; zeta_omega : 'evals }

type nonrec 'caml_f lookup_evaluations =
  { sorted : 'caml_f array point_evaluations array
  ; aggreg : 'caml_f array point_evaluations
  ; table : 'caml_f array point_evaluations
  ; runtime : 'caml_f array point_evaluations option
  }

type nonrec 'caml_f proof_evaluations =
  { w :
      'caml_f array point_evaluations
      * 'caml_f array point_evaluations
      * 'caml_f array point_evaluations
      * 'caml_f array point_evaluations
      * 'caml_f array point_evaluations
      * 'caml_f array point_evaluations
      * 'caml_f array point_evaluations
      * 'caml_f array point_evaluations
      * 'caml_f array point_evaluations
      * 'caml_f array point_evaluations
      * 'caml_f array point_evaluations
      * 'caml_f array point_evaluations
      * 'caml_f array point_evaluations
      * 'caml_f array point_evaluations
      * 'caml_f array point_evaluations
  ; z : 'caml_f array point_evaluations
  ; s :
      'caml_f array point_evaluations
      * 'caml_f array point_evaluations
      * 'caml_f array point_evaluations
      * 'caml_f array point_evaluations
      * 'caml_f array point_evaluations
      * 'caml_f array point_evaluations
  ; coefficients :
      'caml_f array point_evaluations
      * 'caml_f array point_evaluations
      * 'caml_f array point_evaluations
      * 'caml_f array point_evaluations
      * 'caml_f array point_evaluations
      * 'caml_f array point_evaluations
      * 'caml_f array point_evaluations
      * 'caml_f array point_evaluations
      * 'caml_f array point_evaluations
      * 'caml_f array point_evaluations
      * 'caml_f array point_evaluations
      * 'caml_f array point_evaluations
      * 'caml_f array point_evaluations
      * 'caml_f array point_evaluations
      * 'caml_f array point_evaluations
  ; lookup : 'caml_f lookup_evaluations option
  ; generic_selector : 'caml_f array point_evaluations
  ; poseidon_selector : 'caml_f array point_evaluations
  }

type nonrec 'caml_g poly_comm =
  { unshifted : 'caml_g array; shifted : 'caml_g option }

type nonrec ('caml_g, 'caml_f) recursion_challenge =
  { chals : 'caml_f array; comm : 'caml_g poly_comm }

type nonrec ('g, 'f) opening_proof =
  { lr : ('g * 'g) array; delta : 'g; z1 : 'f; z2 : 'f; sg : 'g }

type nonrec 'caml_g lookup_commitments =
  { sorted : 'caml_g poly_comm array
  ; aggreg : 'caml_g poly_comm
  ; runtime : 'caml_g poly_comm option
  }

type nonrec 'caml_g prover_commitments =
  { w_comm :
      'caml_g poly_comm
      * 'caml_g poly_comm
      * 'caml_g poly_comm
      * 'caml_g poly_comm
      * 'caml_g poly_comm
      * 'caml_g poly_comm
      * 'caml_g poly_comm
      * 'caml_g poly_comm
      * 'caml_g poly_comm
      * 'caml_g poly_comm
      * 'caml_g poly_comm
      * 'caml_g poly_comm
      * 'caml_g poly_comm
      * 'caml_g poly_comm
      * 'caml_g poly_comm
  ; z_comm : 'caml_g poly_comm
  ; t_comm : 'caml_g poly_comm
  ; lookup : 'caml_g lookup_commitments option
  }

type nonrec ('caml_g, 'caml_f) prover_proof =
  { commitments : 'caml_g prover_commitments
  ; proof : ('caml_g, 'caml_f) opening_proof
  ; evals : 'caml_f proof_evaluations
  ; ft_eval1 : 'caml_f
  ; public : 'caml_f array
  ; prev_challenges : ('caml_g, 'caml_f) recursion_challenge array
  }

type nonrec wire = { row : int; col : int }

type nonrec gate_type =
  | Zero
  | Generic
  | Poseidon
  | CompleteAdd
  | VarBaseMul
  | EndoMul
  | EndoMulScalar
  | ChaCha0
  | ChaCha1
  | ChaCha2
  | ChaChaFinal
  | Lookup
  | CairoClaim
  | CairoInstruction
  | CairoFlags
  | CairoTransition
  | RangeCheck0
  | RangeCheck1
  | ForeignFieldAdd
  | ForeignFieldMul
  | Xor16
  | Rot64

type nonrec lookup_pattern =
  | Xor
  | ChaChaFinal
  | LookupGate
  | RangeCheckGate
  | ForeignFieldMulGate

type nonrec lookup_patterns =
  { xor : bool
  ; chacha_final : bool
  ; lookup_gate : bool
  ; range_check_gate : bool
  ; foreign_field_mul_gate : bool
  }
[@@boxed]

type nonrec lookup_features =
  { patterns : lookup_patterns
  ; joint_lookup_used : bool
  ; uses_runtime_tables : bool
  }
[@@boxed]

type nonrec feature_flag =
  | ChaCha
  | RangeCheck
  | ForeignFieldAdd
  | ForeignFieldMul
  | Xor
<<<<<<< HEAD
  | LookupTables
  | RuntimeLookupTables
  | LookupPattern of lookup_pattern
  | TableWidth of int
  | LookupsPerRow of int
=======
  | Rot
>>>>>>> 71c404f7

type nonrec 'f circuit_gate =
  { typ : gate_type
  ; wires : wire * wire * wire * wire * wire * wire * wire
  ; coeffs : 'f array
  }

type nonrec curr_or_next = Curr | Next

type nonrec 'f oracles =
  { o : 'f random_oracles
  ; p_eval : 'f * 'f
  ; opening_prechallenges : 'f array
  ; digest_before_evaluations : 'f
  }

module VerifierIndex = struct
  module Lookup = struct
    type nonrec lookups_used = Single | Joint

<<<<<<< HEAD
    type nonrec lookup_info =
      { max_per_row : int; max_joint_size : int; features : lookup_features }
    [@@boxed]
=======
    type nonrec lookup_pattern =
      | Xor
      | ChaChaFinal
      | Lookup
      | RangeCheck
      | ForeignFieldMul

    type nonrec lookup_info =
      { kinds : lookup_pattern array
      ; max_per_row : int
      ; max_joint_size : int
      ; uses_runtime_tables : bool
      }
>>>>>>> 71c404f7

    type nonrec 't lookup_selectors = { lookup : 't option } [@@boxed]

    type nonrec 'poly_comm t =
      { joint_lookup_used : bool
      ; lookup_table : 'poly_comm array
      ; lookup_selectors : 'poly_comm lookup_selectors
      ; table_ids : 'poly_comm option
      ; lookup_info : lookup_info
      ; runtime_tables_selector : 'poly_comm option
      }
  end

  type nonrec 'fr domain = { log_size_of_group : int; group_gen : 'fr }

  type nonrec 'poly_comm verification_evals =
    { sigma_comm : 'poly_comm array
    ; coefficients_comm : 'poly_comm array
    ; generic_comm : 'poly_comm
    ; psm_comm : 'poly_comm
    ; complete_add_comm : 'poly_comm
    ; mul_comm : 'poly_comm
    ; emul_comm : 'poly_comm
    ; endomul_scalar_comm : 'poly_comm
    ; chacha_comm : 'poly_comm array option
    }

  type nonrec ('fr, 'srs, 'poly_comm) verifier_index =
    { domain : 'fr domain
    ; max_poly_size : int
    ; public : int
    ; prev_challenges : int
    ; srs : 'srs
    ; evals : 'poly_comm verification_evals
    ; shifts : 'fr array
    ; lookup_index : 'poly_comm Lookup.t option
    }
end<|MERGE_RESOLUTION|>--- conflicted
+++ resolved
@@ -147,25 +147,23 @@
 type nonrec lookup_pattern =
   | Xor
   | ChaChaFinal
-  | LookupGate
-  | RangeCheckGate
-  | ForeignFieldMulGate
+  | Lookup
+  | RangeCheck
+  | ForeignFieldMul
 
 type nonrec lookup_patterns =
   { xor : bool
   ; chacha_final : bool
-  ; lookup_gate : bool
-  ; range_check_gate : bool
-  ; foreign_field_mul_gate : bool
-  }
-[@@boxed]
+  ; lookup : bool
+  ; range_check : bool
+  ; foreign_field_mul : bool
+  }
 
 type nonrec lookup_features =
   { patterns : lookup_patterns
   ; joint_lookup_used : bool
   ; uses_runtime_tables : bool
   }
-[@@boxed]
 
 type nonrec feature_flag =
   | ChaCha
@@ -173,15 +171,12 @@
   | ForeignFieldAdd
   | ForeignFieldMul
   | Xor
-<<<<<<< HEAD
+  | Rot
   | LookupTables
   | RuntimeLookupTables
   | LookupPattern of lookup_pattern
   | TableWidth of int
   | LookupsPerRow of int
-=======
-  | Rot
->>>>>>> 71c404f7
 
 type nonrec 'f circuit_gate =
   { typ : gate_type
@@ -202,25 +197,8 @@
   module Lookup = struct
     type nonrec lookups_used = Single | Joint
 
-<<<<<<< HEAD
     type nonrec lookup_info =
       { max_per_row : int; max_joint_size : int; features : lookup_features }
-    [@@boxed]
-=======
-    type nonrec lookup_pattern =
-      | Xor
-      | ChaChaFinal
-      | Lookup
-      | RangeCheck
-      | ForeignFieldMul
-
-    type nonrec lookup_info =
-      { kinds : lookup_pattern array
-      ; max_per_row : int
-      ; max_joint_size : int
-      ; uses_runtime_tables : bool
-      }
->>>>>>> 71c404f7
 
     type nonrec 't lookup_selectors = { lookup : 't option } [@@boxed]
 
