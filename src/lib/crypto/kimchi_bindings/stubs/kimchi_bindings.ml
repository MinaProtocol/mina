(* This file is generated automatically with ocaml_gen. *)

module FieldVectors = struct
  module Fp = struct
    type nonrec t

    type nonrec elt = Pasta_bindings.Fp.t

    external create : unit -> t = "caml_fp_vector_create"

    external length : t -> int = "caml_fp_vector_length"

    external emplace_back : t -> elt -> unit = "caml_fp_vector_emplace_back"

    external get : t -> int -> elt = "caml_fp_vector_get"

    external set : t -> int -> elt -> unit = "caml_fp_vector_set"
  end

  module Fq = struct
    type nonrec t

    type nonrec elt = Pasta_bindings.Fq.t

    external create : unit -> t = "caml_fq_vector_create"

    external length : t -> int = "caml_fq_vector_length"

    external emplace_back : t -> elt -> unit = "caml_fq_vector_emplace_back"

    external get : t -> int -> elt = "caml_fq_vector_get"

    external set : t -> int -> elt -> unit = "caml_fq_vector_set"
  end
end

module Protocol = struct
  module Gates = struct
    module Vector = struct
      module Fp = struct
        type nonrec t

        type nonrec elt = Pasta_bindings.Fp.t Kimchi_types.circuit_gate

        external create : unit -> t = "caml_pasta_fp_plonk_gate_vector_create"

        external add : t -> elt -> unit = "caml_pasta_fp_plonk_gate_vector_add"

        external get : t -> int -> elt = "caml_pasta_fp_plonk_gate_vector_get"

        external wrap : t -> Kimchi_types.wire -> Kimchi_types.wire -> unit
          = "caml_pasta_fp_plonk_gate_vector_wrap"

        external digest : int -> t -> bytes
          = "caml_pasta_fp_plonk_gate_vector_digest"
      end

      module Fq = struct
        type nonrec t

        type nonrec elt = Pasta_bindings.Fq.t Kimchi_types.circuit_gate

        external create : unit -> t = "caml_pasta_fq_plonk_gate_vector_create"

        external add : t -> elt -> unit = "caml_pasta_fq_plonk_gate_vector_add"

        external get : t -> int -> elt = "caml_pasta_fq_plonk_gate_vector_get"

        external wrap : t -> Kimchi_types.wire -> Kimchi_types.wire -> unit
          = "caml_pasta_fq_plonk_gate_vector_wrap"

        external digest : int -> t -> bytes
          = "caml_pasta_fq_plonk_gate_vector_digest"
      end
    end
  end

  module SRS = struct
    module Fp = struct
      type nonrec t

      module Poly_comm = struct
        type nonrec t =
          Pasta_bindings.Fp.t Kimchi_types.or_infinity Kimchi_types.poly_comm
      end

      external create : int -> t = "caml_fp_srs_create"

      external write : bool option -> t -> string -> unit = "caml_fp_srs_write"

      external read : int option -> string -> t option = "caml_fp_srs_read"

      external lagrange_commitment :
           t
        -> int
        -> int
        -> Pasta_bindings.Fq.t Kimchi_types.or_infinity Kimchi_types.poly_comm
        = "caml_fp_srs_lagrange_commitment"

      external add_lagrange_basis : t -> int -> unit
        = "caml_fp_srs_add_lagrange_basis"

      external commit_evaluations :
           t
        -> int
        -> Pasta_bindings.Fp.t array
        -> Pasta_bindings.Fq.t Kimchi_types.or_infinity Kimchi_types.poly_comm
        = "caml_fp_srs_commit_evaluations"

      external b_poly_commitment :
           t
        -> Pasta_bindings.Fp.t array
        -> Pasta_bindings.Fq.t Kimchi_types.or_infinity Kimchi_types.poly_comm
        = "caml_fp_srs_b_poly_commitment"

      external batch_accumulator_check :
           t
        -> Pasta_bindings.Fq.t Kimchi_types.or_infinity array
        -> Pasta_bindings.Fp.t array
        -> bool = "caml_fp_srs_batch_accumulator_check"

      external batch_accumulator_generate :
           t
        -> int
        -> Pasta_bindings.Fp.t array
        -> Pasta_bindings.Fq.t Kimchi_types.or_infinity array
        = "caml_fp_srs_batch_accumulator_generate"

      external urs_h : t -> Pasta_bindings.Fq.t Kimchi_types.or_infinity
        = "caml_fp_srs_h"
    end

    module Fq = struct
      type nonrec t

      external create : int -> t = "caml_fq_srs_create"

      external write : bool option -> t -> string -> unit = "caml_fq_srs_write"

      external read : int option -> string -> t option = "caml_fq_srs_read"

      external lagrange_commitment :
           t
        -> int
        -> int
        -> Pasta_bindings.Fp.t Kimchi_types.or_infinity Kimchi_types.poly_comm
        = "caml_fq_srs_lagrange_commitment"

      external add_lagrange_basis : t -> int -> unit
        = "caml_fq_srs_add_lagrange_basis"

      external commit_evaluations :
           t
        -> int
        -> Pasta_bindings.Fq.t array
        -> Pasta_bindings.Fp.t Kimchi_types.or_infinity Kimchi_types.poly_comm
        = "caml_fq_srs_commit_evaluations"

      external b_poly_commitment :
           t
        -> Pasta_bindings.Fq.t array
        -> Pasta_bindings.Fp.t Kimchi_types.or_infinity Kimchi_types.poly_comm
        = "caml_fq_srs_b_poly_commitment"

      external batch_accumulator_check :
           t
        -> Pasta_bindings.Fp.t Kimchi_types.or_infinity array
        -> Pasta_bindings.Fq.t array
        -> bool = "caml_fq_srs_batch_accumulator_check"

      external batch_accumulator_generate :
           t
        -> int
        -> Pasta_bindings.Fq.t array
        -> Pasta_bindings.Fp.t Kimchi_types.or_infinity array
        = "caml_fq_srs_batch_accumulator_generate"

      external urs_h : t -> Pasta_bindings.Fp.t Kimchi_types.or_infinity
        = "caml_fq_srs_h"
    end
  end

  module Index = struct
    module Fp = struct
      type nonrec t

      external create : Gates.Vector.Fp.t -> int -> int -> SRS.Fp.t -> t
        = "caml_pasta_fp_plonk_index_create"

      external max_degree : t -> int = "caml_pasta_fp_plonk_index_max_degree"

      external public_inputs : t -> int
        = "caml_pasta_fp_plonk_index_public_inputs"

      external domain_d1_size : t -> int
        = "caml_pasta_fp_plonk_index_domain_d1_size"

      external domain_d4_size : t -> int
        = "caml_pasta_fp_plonk_index_domain_d4_size"

      external domain_d8_size : t -> int
        = "caml_pasta_fp_plonk_index_domain_d8_size"

      external read : int option -> SRS.Fp.t -> string -> t
        = "caml_pasta_fp_plonk_index_read"

      external write : bool option -> t -> string -> unit
        = "caml_pasta_fp_plonk_index_write"
    end

    module Fq = struct
      type nonrec t

      external create : Gates.Vector.Fq.t -> int -> int -> SRS.Fq.t -> t
        = "caml_pasta_fq_plonk_index_create"

      external max_degree : t -> int = "caml_pasta_fq_plonk_index_max_degree"

      external public_inputs : t -> int
        = "caml_pasta_fq_plonk_index_public_inputs"

      external domain_d1_size : t -> int
        = "caml_pasta_fq_plonk_index_domain_d1_size"

      external domain_d4_size : t -> int
        = "caml_pasta_fq_plonk_index_domain_d4_size"

      external domain_d8_size : t -> int
        = "caml_pasta_fq_plonk_index_domain_d8_size"

      external read : int option -> SRS.Fq.t -> string -> t
        = "caml_pasta_fq_plonk_index_read"

      external write : bool option -> t -> string -> unit
        = "caml_pasta_fq_plonk_index_write"
    end
  end

  module VerifierIndex = struct
    module Fp = struct
      type nonrec t =
        ( Pasta_bindings.Fp.t
        , SRS.Fp.t
        , Pasta_bindings.Fq.t Kimchi_types.or_infinity Kimchi_types.poly_comm
        )
        Kimchi_types.VerifierIndex.verifier_index

      external create : Index.Fp.t -> t
        = "caml_pasta_fp_plonk_verifier_index_create"

      external read : int option -> SRS.Fp.t -> string -> t
        = "caml_pasta_fp_plonk_verifier_index_read"

      external write : bool option -> t -> string -> unit
        = "caml_pasta_fp_plonk_verifier_index_write"

      external shifts : int -> Pasta_bindings.Fp.t array
        = "caml_pasta_fp_plonk_verifier_index_shifts"

      external dummy : unit -> t = "caml_pasta_fp_plonk_verifier_index_dummy"

      external deep_copy : t -> t
        = "caml_pasta_fp_plonk_verifier_index_deep_copy"
    end

    module Fq = struct
      type nonrec t =
        ( Pasta_bindings.Fq.t
        , SRS.Fq.t
        , Pasta_bindings.Fp.t Kimchi_types.or_infinity Kimchi_types.poly_comm
        )
        Kimchi_types.VerifierIndex.verifier_index

      external create : Index.Fq.t -> t
        = "caml_pasta_fq_plonk_verifier_index_create"

      external read : int option -> SRS.Fq.t -> string -> t
        = "caml_pasta_fq_plonk_verifier_index_read"

      external write : bool option -> t -> string -> unit
        = "caml_pasta_fq_plonk_verifier_index_write"

      external shifts : int -> Pasta_bindings.Fq.t array
        = "caml_pasta_fq_plonk_verifier_index_shifts"

      external dummy : unit -> t = "caml_pasta_fq_plonk_verifier_index_dummy"

      external deep_copy : t -> t
        = "caml_pasta_fq_plonk_verifier_index_deep_copy"
    end
  end

  module Oracles = struct
    module Fp = struct
      type nonrec t = Pasta_bindings.Fp.t Kimchi_types.oracles

      external create :
           Pasta_bindings.Fq.t Kimchi_types.or_infinity Kimchi_types.poly_comm
           array
        -> ( Pasta_bindings.Fp.t
           , SRS.Fp.t
           , Pasta_bindings.Fq.t Kimchi_types.or_infinity Kimchi_types.poly_comm
           )
           Kimchi_types.VerifierIndex.verifier_index
        -> ( Pasta_bindings.Fq.t Kimchi_types.or_infinity
           , Pasta_bindings.Fp.t )
           Kimchi_types.prover_proof
        -> t = "fp_oracles_create"

      external dummy : unit -> Pasta_bindings.Fp.t Kimchi_types.random_oracles
        = "fp_oracles_dummy"

      external deep_copy :
           Pasta_bindings.Fp.t Kimchi_types.random_oracles
        -> Pasta_bindings.Fp.t Kimchi_types.random_oracles
        = "fp_oracles_deep_copy"
    end

    module Fq = struct
      type nonrec t = Pasta_bindings.Fq.t Kimchi_types.oracles

      external create :
           Pasta_bindings.Fp.t Kimchi_types.or_infinity Kimchi_types.poly_comm
           array
        -> ( Pasta_bindings.Fq.t
           , SRS.Fq.t
           , Pasta_bindings.Fp.t Kimchi_types.or_infinity Kimchi_types.poly_comm
           )
           Kimchi_types.VerifierIndex.verifier_index
        -> ( Pasta_bindings.Fp.t Kimchi_types.or_infinity
           , Pasta_bindings.Fq.t )
           Kimchi_types.prover_proof
        -> t = "fq_oracles_create"

      external dummy : unit -> Pasta_bindings.Fq.t Kimchi_types.random_oracles
        = "fq_oracles_dummy"

      external deep_copy :
           Pasta_bindings.Fq.t Kimchi_types.random_oracles
        -> Pasta_bindings.Fq.t Kimchi_types.random_oracles
        = "fq_oracles_deep_copy"
    end
  end

  module Proof = struct
    module Fp = struct
      external create :
           Index.Fp.t
        -> FieldVectors.Fp.t array
        -> Pasta_bindings.Fp.t array
        -> Pasta_bindings.Fq.t Kimchi_types.or_infinity array
        -> ( Pasta_bindings.Fq.t Kimchi_types.or_infinity
           , Pasta_bindings.Fp.t )
           Kimchi_types.prover_proof = "caml_pasta_fp_plonk_proof_create"

      external example_with_lookup :
           SRS.Fp.t
        -> bool
        -> Index.Fp.t
           * Pasta_bindings.Fp.t
           * ( Pasta_bindings.Fq.t Kimchi_types.or_infinity
             , Pasta_bindings.Fp.t )
             Kimchi_types.prover_proof
        = "caml_pasta_fp_plonk_proof_example_with_lookup"

<<<<<<< HEAD
      external example_with_ffadd :
           SRS.Fp.t
        -> Index.Fp.t
           * Pasta_bindings.Fp.t
           * ( Pasta_bindings.Fq.t Kimchi_types.or_infinity
             , Pasta_bindings.Fp.t )
             Kimchi_types.prover_proof
        = "caml_pasta_fp_plonk_proof_example_with_ffadd"

      external example_with_xor :
           SRS.Fp.t
        -> Index.Fp.t
           * (Pasta_bindings.Fp.t * Pasta_bindings.Fp.t)
           * ( Pasta_bindings.Fq.t Kimchi_types.or_infinity
             , Pasta_bindings.Fp.t )
             Kimchi_types.prover_proof
        = "caml_pasta_fp_plonk_proof_example_with_xor"

      external example_with_rot :
           SRS.Fp.t
        -> Index.Fp.t
           * (Pasta_bindings.Fp.t * Pasta_bindings.Fp.t)
           * ( Pasta_bindings.Fq.t Kimchi_types.or_infinity
             , Pasta_bindings.Fp.t )
             Kimchi_types.prover_proof
        = "caml_pasta_fp_plonk_proof_example_with_rot"

      external example_with_chacha :
           SRS.Fp.t
        -> Index.Fp.t
           * ( Pasta_bindings.Fq.t Kimchi_types.or_infinity
             , Pasta_bindings.Fp.t )
             Kimchi_types.prover_proof
        = "caml_pasta_fp_plonk_proof_example_with_chacha"
=======
      external example_with_foreign_field_mul :
           SRS.Fp.t
        -> Index.Fp.t
           * ( Pasta_bindings.Fq.t Kimchi_types.or_infinity
             , Pasta_bindings.Fp.t )
             Kimchi_types.prover_proof
        = "caml_pasta_fp_plonk_proof_example_with_foreign_field_mul"

      external example_with_range_check :
           SRS.Fp.t
        -> Index.Fp.t
           * ( Pasta_bindings.Fq.t Kimchi_types.or_infinity
             , Pasta_bindings.Fp.t )
             Kimchi_types.prover_proof
        = "caml_pasta_fp_plonk_proof_example_with_range_check"
>>>>>>> 8f65ec40

      external verify :
           ( Pasta_bindings.Fp.t
           , SRS.Fp.t
           , Pasta_bindings.Fq.t Kimchi_types.or_infinity Kimchi_types.poly_comm
           )
           Kimchi_types.VerifierIndex.verifier_index
        -> ( Pasta_bindings.Fq.t Kimchi_types.or_infinity
           , Pasta_bindings.Fp.t )
           Kimchi_types.prover_proof
        -> bool = "caml_pasta_fp_plonk_proof_verify"

      external batch_verify :
           ( Pasta_bindings.Fp.t
           , SRS.Fp.t
           , Pasta_bindings.Fq.t Kimchi_types.or_infinity Kimchi_types.poly_comm
           )
           Kimchi_types.VerifierIndex.verifier_index
           array
        -> ( Pasta_bindings.Fq.t Kimchi_types.or_infinity
           , Pasta_bindings.Fp.t )
           Kimchi_types.prover_proof
           array
        -> bool = "caml_pasta_fp_plonk_proof_batch_verify"

      external dummy :
           unit
        -> ( Pasta_bindings.Fq.t Kimchi_types.or_infinity
           , Pasta_bindings.Fp.t )
           Kimchi_types.prover_proof = "caml_pasta_fp_plonk_proof_dummy"

      external deep_copy :
           ( Pasta_bindings.Fq.t Kimchi_types.or_infinity
           , Pasta_bindings.Fp.t )
           Kimchi_types.prover_proof
        -> ( Pasta_bindings.Fq.t Kimchi_types.or_infinity
           , Pasta_bindings.Fp.t )
           Kimchi_types.prover_proof = "caml_pasta_fp_plonk_proof_deep_copy"
    end

    module Fq = struct
      external create :
           Index.Fq.t
        -> FieldVectors.Fq.t array
        -> Pasta_bindings.Fq.t array
        -> Pasta_bindings.Fp.t Kimchi_types.or_infinity array
        -> ( Pasta_bindings.Fp.t Kimchi_types.or_infinity
           , Pasta_bindings.Fq.t )
           Kimchi_types.prover_proof = "caml_pasta_fq_plonk_proof_create"

      external verify :
           ( Pasta_bindings.Fq.t
           , SRS.Fq.t
           , Pasta_bindings.Fp.t Kimchi_types.or_infinity Kimchi_types.poly_comm
           )
           Kimchi_types.VerifierIndex.verifier_index
        -> ( Pasta_bindings.Fp.t Kimchi_types.or_infinity
           , Pasta_bindings.Fq.t )
           Kimchi_types.prover_proof
        -> bool = "caml_pasta_fq_plonk_proof_verify"

      external batch_verify :
           ( Pasta_bindings.Fq.t
           , SRS.Fq.t
           , Pasta_bindings.Fp.t Kimchi_types.or_infinity Kimchi_types.poly_comm
           )
           Kimchi_types.VerifierIndex.verifier_index
           array
        -> ( Pasta_bindings.Fp.t Kimchi_types.or_infinity
           , Pasta_bindings.Fq.t )
           Kimchi_types.prover_proof
           array
        -> bool = "caml_pasta_fq_plonk_proof_batch_verify"

      external dummy :
           unit
        -> ( Pasta_bindings.Fp.t Kimchi_types.or_infinity
           , Pasta_bindings.Fq.t )
           Kimchi_types.prover_proof = "caml_pasta_fq_plonk_proof_dummy"

      external deep_copy :
           ( Pasta_bindings.Fp.t Kimchi_types.or_infinity
           , Pasta_bindings.Fq.t )
           Kimchi_types.prover_proof
        -> ( Pasta_bindings.Fp.t Kimchi_types.or_infinity
           , Pasta_bindings.Fq.t )
           Kimchi_types.prover_proof = "caml_pasta_fq_plonk_proof_deep_copy"
    end
  end
end<|MERGE_RESOLUTION|>--- conflicted
+++ resolved
@@ -363,7 +363,22 @@
              Kimchi_types.prover_proof
         = "caml_pasta_fp_plonk_proof_example_with_lookup"
 
-<<<<<<< HEAD
+      external example_with_foreign_field_mul :
+           SRS.Fp.t
+        -> Index.Fp.t
+           * ( Pasta_bindings.Fq.t Kimchi_types.or_infinity
+             , Pasta_bindings.Fp.t )
+             Kimchi_types.prover_proof
+        = "caml_pasta_fp_plonk_proof_example_with_foreign_field_mul"
+
+      external example_with_range_check :
+           SRS.Fp.t
+        -> Index.Fp.t
+           * ( Pasta_bindings.Fq.t Kimchi_types.or_infinity
+             , Pasta_bindings.Fp.t )
+             Kimchi_types.prover_proof
+        = "caml_pasta_fp_plonk_proof_example_with_range_check"
+
       external example_with_ffadd :
            SRS.Fp.t
         -> Index.Fp.t
@@ -398,23 +413,6 @@
              , Pasta_bindings.Fp.t )
              Kimchi_types.prover_proof
         = "caml_pasta_fp_plonk_proof_example_with_chacha"
-=======
-      external example_with_foreign_field_mul :
-           SRS.Fp.t
-        -> Index.Fp.t
-           * ( Pasta_bindings.Fq.t Kimchi_types.or_infinity
-             , Pasta_bindings.Fp.t )
-             Kimchi_types.prover_proof
-        = "caml_pasta_fp_plonk_proof_example_with_foreign_field_mul"
-
-      external example_with_range_check :
-           SRS.Fp.t
-        -> Index.Fp.t
-           * ( Pasta_bindings.Fq.t Kimchi_types.or_infinity
-             , Pasta_bindings.Fp.t )
-             Kimchi_types.prover_proof
-        = "caml_pasta_fp_plonk_proof_example_with_range_check"
->>>>>>> 8f65ec40
 
       external verify :
            ( Pasta_bindings.Fp.t
