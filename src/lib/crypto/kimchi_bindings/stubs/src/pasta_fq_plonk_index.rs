use crate::arkworks::CamlFq;
use crate::WithLagrangeBasis;
use crate::{gate_vector::fq::CamlPastaFqPlonkGateVectorPtr, srs::fq::CamlFqSrs};
use ark_poly::EvaluationDomain;
use kimchi::circuits::lookup::runtime_tables::caml::CamlRuntimeTableCfg;
use kimchi::circuits::lookup::runtime_tables::RuntimeTableCfg;
use kimchi::circuits::lookup::tables::caml::CamlLookupTable;
use kimchi::circuits::lookup::tables::LookupTable;
use kimchi::circuits::{constraints::ConstraintSystem, gate::CircuitGate};
use kimchi::{linearization::expr_linearization, prover_index::ProverIndex};
use mina_curves::pasta::{Fq, Pallas, PallasParameters, Vesta};
use mina_poseidon::{constants::PlonkSpongeConstantsKimchi, sponge::DefaultFqSponge};
use poly_commitment::evaluation_proof::OpeningProof;
use serde::{Deserialize, Serialize};
use std::{
    fs::{File, OpenOptions},
    io::{BufReader, BufWriter, Seek, SeekFrom::Start},
};

/// Boxed so that we don't store large proving indexes in the OCaml heap.
#[derive(ocaml_gen::CustomType)]
pub struct CamlPastaFqPlonkIndex(pub Box<ProverIndex<Pallas, OpeningProof<Pallas>>>);
pub type CamlPastaFqPlonkIndexPtr<'a> = ocaml::Pointer<'a, CamlPastaFqPlonkIndex>;

extern "C" fn caml_pasta_fq_plonk_index_finalize(v: ocaml::Raw) {
    unsafe {
        let mut v: CamlPastaFqPlonkIndexPtr = v.as_pointer();
        v.as_mut_ptr().drop_in_place();
    }
}

impl ocaml::custom::Custom for CamlPastaFqPlonkIndex {
    const NAME: &'static str = "CamlPastaFqPlonkIndex\0";
    const USED: usize = 1;
    /// Encourage the GC to free when there are > 12 in memory
    const MAX: usize = 12;
    const OPS: ocaml::custom::CustomOps = ocaml::custom::CustomOps {
        identifier: Self::NAME.as_ptr() as *const ocaml::sys::Char,
        finalize: Some(caml_pasta_fq_plonk_index_finalize),
        ..ocaml::custom::DEFAULT_CUSTOM_OPS
    };
}

#[ocaml_gen::func]
#[ocaml::func]
pub fn caml_pasta_fq_plonk_index_create(
    gates: CamlPastaFqPlonkGateVectorPtr,
    public: ocaml::Int,
    lookup_tables: Vec<CamlLookupTable<CamlFq>>,
    runtime_tables: Vec<CamlRuntimeTableCfg<CamlFq>>,
    prev_challenges: ocaml::Int,
    srs: CamlFqSrs,
) -> Result<CamlPastaFqPlonkIndex, ocaml::Error> {
    let gates: Vec<_> = gates
        .as_ref()
        .0
        .iter()
        .map(|gate| CircuitGate::<Fq> {
            typ: gate.typ,
            wires: gate.wires,
            coeffs: gate.coeffs.clone(),
        })
        .collect();

    let runtime_tables: Vec<RuntimeTableCfg<Fq>> =
        runtime_tables.into_iter().map(Into::into).collect();

    let lookup_tables: Vec<LookupTable<Fq>> = lookup_tables.into_iter().map(Into::into).collect();

    // create constraint system
    let cs = match ConstraintSystem::<Fq>::create(gates)
        .public(public as usize)
        .prev_challenges(prev_challenges as usize)
        .lookup(lookup_tables)
        .runtime(if runtime_tables.is_empty() {
            None
        } else {
            Some(runtime_tables)
        })
        .build()
    {
        Err(e) => return Err(e.into()),
        Ok(cs) => cs,
    };

    // endo
    let (endo_q, _endo_r) = poly_commitment::srs::endos::<Vesta>();

<<<<<<< HEAD
    // Unsafe if we are in a multi-core ocaml
    {
        let ptr: &mut poly_commitment::srs::SRS<Pallas> =
            unsafe { &mut *(std::sync::Arc::as_ptr(&srs.0) as *mut _) };
        ptr.with_lagrange_basis(cs.domain.d1);
    }
=======
    srs.0.with_lagrange_basis(cs.domain.d1);
>>>>>>> 97ab3010

    // create index
    let mut index = ProverIndex::<Pallas, OpeningProof<Pallas>>::create(cs, endo_q, srs.clone());
    // Compute and cache the verifier index digest
    index.compute_verifier_index_digest::<DefaultFqSponge<PallasParameters, PlonkSpongeConstantsKimchi>>();

    Ok(CamlPastaFqPlonkIndex(Box::new(index)))
}

#[ocaml_gen::func]
#[ocaml::func]
pub fn caml_pasta_fq_plonk_index_max_degree(index: CamlPastaFqPlonkIndexPtr) -> ocaml::Int {
    index.as_ref().0.srs.max_degree() as isize
}

#[ocaml_gen::func]
#[ocaml::func]
pub fn caml_pasta_fq_plonk_index_public_inputs(index: CamlPastaFqPlonkIndexPtr) -> ocaml::Int {
    index.as_ref().0.cs.public as isize
}

#[ocaml_gen::func]
#[ocaml::func]
pub fn caml_pasta_fq_plonk_index_domain_d1_size(index: CamlPastaFqPlonkIndexPtr) -> ocaml::Int {
    index.as_ref().0.cs.domain.d1.size() as isize
}

#[ocaml_gen::func]
#[ocaml::func]
pub fn caml_pasta_fq_plonk_index_domain_d4_size(index: CamlPastaFqPlonkIndexPtr) -> ocaml::Int {
    index.as_ref().0.cs.domain.d4.size() as isize
}

#[ocaml_gen::func]
#[ocaml::func]
pub fn caml_pasta_fq_plonk_index_domain_d8_size(index: CamlPastaFqPlonkIndexPtr) -> ocaml::Int {
    index.as_ref().0.cs.domain.d8.size() as isize
}

#[ocaml_gen::func]
#[ocaml::func]
pub fn caml_pasta_fq_plonk_index_read(
    offset: Option<ocaml::Int>,
    srs: CamlFqSrs,
    path: String,
) -> Result<CamlPastaFqPlonkIndex, ocaml::Error> {
    // open the file for reading
    let file = match File::open(path) {
        Err(_) => {
            return Err(
                ocaml::Error::invalid_argument("caml_pasta_fp_plonk_index_read")
                    .err()
                    .unwrap(),
            )
        }
        Ok(file) => file,
    };
    let mut r = BufReader::new(file);

    // optional offset in file
    if let Some(offset) = offset {
        r.seek(Start(offset as u64))?;
    }

    // deserialize the index
    let mut t = ProverIndex::<Pallas, OpeningProof<Pallas>>::deserialize(
        &mut rmp_serde::Deserializer::new(r),
    )?;
    t.srs = srs.clone();

    let (linearization, powers_of_alpha) = expr_linearization(Some(&t.cs.feature_flags), true);
    t.linearization = linearization;
    t.powers_of_alpha = powers_of_alpha;

    Ok(CamlPastaFqPlonkIndex(Box::new(t)))
}

#[ocaml_gen::func]
#[ocaml::func]
pub fn caml_pasta_fq_plonk_index_write(
    append: Option<bool>,
    index: CamlPastaFqPlonkIndexPtr<'static>,
    path: String,
) -> Result<(), ocaml::Error> {
    let file = OpenOptions::new()
        .append(append.unwrap_or(true))
        .open(path)
        .map_err(|_| {
            ocaml::Error::invalid_argument("caml_pasta_fq_plonk_index_write")
                .err()
                .unwrap()
        })?;
    let w = BufWriter::new(file);
    index
        .as_ref()
        .0
        .serialize(&mut rmp_serde::Serializer::new(w))
        .map_err(|e| e.into())
}<|MERGE_RESOLUTION|>--- conflicted
+++ resolved
@@ -86,16 +86,7 @@
     // endo
     let (endo_q, _endo_r) = poly_commitment::srs::endos::<Vesta>();
 
-<<<<<<< HEAD
-    // Unsafe if we are in a multi-core ocaml
-    {
-        let ptr: &mut poly_commitment::srs::SRS<Pallas> =
-            unsafe { &mut *(std::sync::Arc::as_ptr(&srs.0) as *mut _) };
-        ptr.with_lagrange_basis(cs.domain.d1);
-    }
-=======
     srs.0.with_lagrange_basis(cs.domain.d1);
->>>>>>> 97ab3010
 
     // create index
     let mut index = ProverIndex::<Pallas, OpeningProof<Pallas>>::create(cs, endo_q, srs.clone());
