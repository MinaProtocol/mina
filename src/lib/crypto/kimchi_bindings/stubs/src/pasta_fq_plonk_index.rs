use crate::arkworks::CamlFq;
use crate::{gate_vector::fq::CamlPastaFqPlonkGateVectorPtr, srs::fq::CamlFqSrs};
use ark_poly::EvaluationDomain;
use kimchi::circuits::lookup::runtime_tables::caml::CamlRuntimeTableCfg;
use kimchi::circuits::lookup::runtime_tables::RuntimeTableCfg;
use kimchi::circuits::lookup::tables::caml::CamlLookupTable;
use kimchi::circuits::lookup::tables::LookupTable;
use kimchi::circuits::{constraints::ConstraintSystem, gate::CircuitGate};
use kimchi::{linearization::expr_linearization, prover_index::ProverIndex};
use mina_curves::pasta::{Fq, Pallas, PallasParameters, Vesta};
use mina_poseidon::{constants::PlonkSpongeConstantsKimchi, sponge::DefaultFqSponge};
<<<<<<< HEAD
use poly_commitment::evaluation_proof::OpeningProof;
=======
use poly_commitment::{evaluation_proof::OpeningProof};
>>>>>>> ca32aec5
use serde::{Deserialize, Serialize};
use std::{
    fs::{File, OpenOptions},
    io::{BufReader, BufWriter, Seek, SeekFrom::Start},
};

/// Boxed so that we don't store large proving indexes in the OCaml heap.
#[derive(ocaml_gen::CustomType)]
pub struct CamlPastaFqPlonkIndex(pub Box<ProverIndex<Pallas, OpeningProof<Pallas>>>);
pub type CamlPastaFqPlonkIndexPtr<'a> = ocaml::Pointer<'a, CamlPastaFqPlonkIndex>;

extern "C" fn caml_pasta_fq_plonk_index_finalize(v: ocaml::Raw) {
    unsafe {
        let mut v: CamlPastaFqPlonkIndexPtr = v.as_pointer();
        v.as_mut_ptr().drop_in_place();
    }
}

impl ocaml::custom::Custom for CamlPastaFqPlonkIndex {
    const NAME: &'static str = "CamlPastaFqPlonkIndex\0";
    const USED: usize = 1;
    /// Encourage the GC to free when there are > 12 in memory
    const MAX: usize = 12;
    const OPS: ocaml::custom::CustomOps = ocaml::custom::CustomOps {
        identifier: Self::NAME.as_ptr() as *const ocaml::sys::Char,
        finalize: Some(caml_pasta_fq_plonk_index_finalize),
        ..ocaml::custom::DEFAULT_CUSTOM_OPS
    };
}

#[ocaml_gen::func]
#[ocaml::func]
pub fn caml_pasta_fq_plonk_index_create(
    gates: CamlPastaFqPlonkGateVectorPtr,
    public: ocaml::Int,
    lookup_tables: Vec<CamlLookupTable<CamlFq>>,
    runtime_tables: Vec<CamlRuntimeTableCfg<CamlFq>>,
    prev_challenges: ocaml::Int,
    srs: CamlFqSrs,
) -> Result<CamlPastaFqPlonkIndex, ocaml::Error> {
    let gates: Vec<_> = gates
        .as_ref()
        .0
        .iter()
        .map(|gate| CircuitGate::<Fq> {
            typ: gate.typ,
            wires: gate.wires,
            coeffs: gate.coeffs.clone(),
        })
        .collect();

    let runtime_tables: Vec<RuntimeTableCfg<Fq>> =
        runtime_tables.into_iter().map(Into::into).collect();

    let lookup_tables: Vec<LookupTable<Fq>> = lookup_tables.into_iter().map(Into::into).collect();

    // create constraint system
    let cs = match ConstraintSystem::<Fq>::create(gates)
        .public(public as usize)
        .prev_challenges(prev_challenges as usize)
        .lookup(lookup_tables)
        .runtime(if runtime_tables.is_empty() {
            None
        } else {
            Some(runtime_tables)
        })
        .build()
    {
        Err(e) => {
            return Err(e.into())
        }
        Ok(cs) => cs,
    };

    // endo
    let (endo_q, _endo_r) = poly_commitment::srs::endos::<Vesta>();

    // Unsafe if we are in a multi-core ocaml
    {
        let ptr: &mut poly_commitment::srs::SRS<Pallas> =
            unsafe { &mut *(std::sync::Arc::as_ptr(&srs.0) as *mut _) };
        ptr.add_lagrange_basis(cs.domain.d1);
    }

    // create index
    let mut index = ProverIndex::<Pallas, OpeningProof<Pallas>>::create(cs, endo_q, srs.clone());
    // Compute and cache the verifier index digest
    index.compute_verifier_index_digest::<DefaultFqSponge<PallasParameters, PlonkSpongeConstantsKimchi>>();

    Ok(CamlPastaFqPlonkIndex(Box::new(index)))
}

#[ocaml_gen::func]
#[ocaml::func]
pub fn caml_pasta_fq_plonk_index_max_degree(index: CamlPastaFqPlonkIndexPtr) -> ocaml::Int {
    index.as_ref().0.srs.max_degree() as isize
}

#[ocaml_gen::func]
#[ocaml::func]
pub fn caml_pasta_fq_plonk_index_public_inputs(index: CamlPastaFqPlonkIndexPtr) -> ocaml::Int {
    index.as_ref().0.cs.public as isize
}

#[ocaml_gen::func]
#[ocaml::func]
pub fn caml_pasta_fq_plonk_index_domain_d1_size(index: CamlPastaFqPlonkIndexPtr) -> ocaml::Int {
    index.as_ref().0.cs.domain.d1.size() as isize
}

#[ocaml_gen::func]
#[ocaml::func]
pub fn caml_pasta_fq_plonk_index_domain_d4_size(index: CamlPastaFqPlonkIndexPtr) -> ocaml::Int {
    index.as_ref().0.cs.domain.d4.size() as isize
}

#[ocaml_gen::func]
#[ocaml::func]
pub fn caml_pasta_fq_plonk_index_domain_d8_size(index: CamlPastaFqPlonkIndexPtr) -> ocaml::Int {
    index.as_ref().0.cs.domain.d8.size() as isize
}

#[ocaml_gen::func]
#[ocaml::func]
pub fn caml_pasta_fq_plonk_index_read(
    offset: Option<ocaml::Int>,
    srs: CamlFqSrs,
    path: String,
) -> Result<CamlPastaFqPlonkIndex, ocaml::Error> {
    // open the file for reading
    let file = match File::open(path) {
        Err(_) => {
            return Err(
                ocaml::Error::invalid_argument("caml_pasta_fp_plonk_index_read")
                    .err()
                    .unwrap(),
            )
        }
        Ok(file) => file,
    };
    let mut r = BufReader::new(file);

    // optional offset in file
    if let Some(offset) = offset {
        r.seek(Start(offset as u64))?;
    }

    // deserialize the index
    let mut t = ProverIndex::<Pallas, OpeningProof<Pallas>>::deserialize(
        &mut rmp_serde::Deserializer::new(r),
    )?;
    t.srs = srs.clone();

    let (linearization, powers_of_alpha) = expr_linearization(Some(&t.cs.feature_flags), true, 3);
    t.linearization = linearization;
    t.powers_of_alpha = powers_of_alpha;

    Ok(CamlPastaFqPlonkIndex(Box::new(t)))
}

#[ocaml_gen::func]
#[ocaml::func]
pub fn caml_pasta_fq_plonk_index_write(
    append: Option<bool>,
    index: CamlPastaFqPlonkIndexPtr<'static>,
    path: String,
) -> Result<(), ocaml::Error> {
    let file = OpenOptions::new()
        .append(append.unwrap_or(true))
        .open(path)
        .map_err(|_| {
            ocaml::Error::invalid_argument("caml_pasta_fq_plonk_index_write")
                .err()
                .unwrap()
        })?;
    let w = BufWriter::new(file);
    index
        .as_ref()
        .0
        .serialize(&mut rmp_serde::Serializer::new(w))
        .map_err(|e| e.into())
}<|MERGE_RESOLUTION|>--- conflicted
+++ resolved
@@ -9,11 +9,7 @@
 use kimchi::{linearization::expr_linearization, prover_index::ProverIndex};
 use mina_curves::pasta::{Fq, Pallas, PallasParameters, Vesta};
 use mina_poseidon::{constants::PlonkSpongeConstantsKimchi, sponge::DefaultFqSponge};
-<<<<<<< HEAD
 use poly_commitment::evaluation_proof::OpeningProof;
-=======
-use poly_commitment::{evaluation_proof::OpeningProof};
->>>>>>> ca32aec5
 use serde::{Deserialize, Serialize};
 use std::{
     fs::{File, OpenOptions},
@@ -82,9 +78,7 @@
         })
         .build()
     {
-        Err(e) => {
-            return Err(e.into())
-        }
+        Err(e) => return Err(e.into()),
         Ok(cs) => cs,
     };
 
