use crate::arkworks::CamlFq;
use crate::{gate_vector::fq::CamlPastaFqPlonkGateVectorPtr, srs::fq::CamlFqSrs};
use ark_poly::EvaluationDomain;
use kimchi::circuits::lookup::runtime_tables::caml::CamlRuntimeTableCfg;
use kimchi::circuits::lookup::runtime_tables::RuntimeTableCfg;
use kimchi::circuits::lookup::tables::caml::CamlLookupTable;
use kimchi::circuits::lookup::tables::LookupTable;
use kimchi::circuits::{constraints::ConstraintSystem, gate::CircuitGate};
use kimchi::{linearization::expr_linearization, prover_index::ProverIndex};
use mina_curves::pasta::{Fq, Pallas, PallasParameters, Vesta};
use mina_poseidon::{constants::PlonkSpongeConstantsKimchi, sponge::DefaultFqSponge};
<<<<<<< HEAD
use poly_commitment::evaluation_proof::OpeningProof;
=======
use poly_commitment::{evaluation_proof::OpeningProof};
>>>>>>> 605b8c87
use serde::{Deserialize, Serialize};
use std::{
    fs::{File, OpenOptions},
    io::{BufReader, BufWriter, Seek, SeekFrom::Start},
};

/// Boxed so that we don't store large proving indexes in the OCaml heap.
#[derive(ocaml_gen::CustomType)]
pub struct CamlPastaFqPlonkIndex(pub Box<ProverIndex<Pallas, OpeningProof<Pallas>>>);
pub type CamlPastaFqPlonkIndexPtr<'a> = ocaml::Pointer<'a, CamlPastaFqPlonkIndex>;

extern "C" fn caml_pasta_fq_plonk_index_finalize(v: ocaml::Raw) {
    unsafe {
        let mut v: CamlPastaFqPlonkIndexPtr = v.as_pointer();
        v.as_mut_ptr().drop_in_place();
    }
}

impl ocaml::custom::Custom for CamlPastaFqPlonkIndex {
    const NAME: &'static str = "CamlPastaFqPlonkIndex\0";
    const USED: usize = 1;
    /// Encourage the GC to free when there are > 12 in memory
    const MAX: usize = 12;
    const OPS: ocaml::custom::CustomOps = ocaml::custom::CustomOps {
        identifier: Self::NAME.as_ptr() as *const ocaml::sys::Char,
        finalize: Some(caml_pasta_fq_plonk_index_finalize),
        ..ocaml::custom::DEFAULT_CUSTOM_OPS
    };
}

#[ocaml_gen::func]
#[ocaml::func]
pub fn caml_pasta_fq_plonk_index_create(
    gates: CamlPastaFqPlonkGateVectorPtr,
    public: ocaml::Int,
    lookup_tables: Vec<CamlLookupTable<CamlFq>>,
    runtime_tables: Vec<CamlRuntimeTableCfg<CamlFq>>,
    prev_challenges: ocaml::Int,
    srs: CamlFqSrs,
) -> Result<CamlPastaFqPlonkIndex, ocaml::Error> {
    let gates: Vec<_> = gates
        .as_ref()
        .0
        .iter()
        .map(|gate| CircuitGate::<Fq> {
            typ: gate.typ,
            wires: gate.wires,
            coeffs: gate.coeffs.clone(),
        })
        .collect();

    let runtime_tables: Vec<RuntimeTableCfg<Fq>> =
        runtime_tables.into_iter().map(Into::into).collect();

    let lookup_tables: Vec<LookupTable<Fq>> = lookup_tables.into_iter().map(Into::into).collect();

    // create constraint system
    let cs = match ConstraintSystem::<Fq>::create(gates)
        .public(public as usize)
        .prev_challenges(prev_challenges as usize)
        .lookup(lookup_tables)
        .runtime(if runtime_tables.is_empty() {
            None
        } else {
            Some(runtime_tables)
        })
        .build()
    {
        Err(e) => {
            return Err(e.into())
        }
        Ok(cs) => cs,
    };

    // endo
    let (endo_q, _endo_r) = poly_commitment::srs::endos::<Vesta>();

    // Unsafe if we are in a multi-core ocaml
    {
        let ptr: &mut poly_commitment::srs::SRS<Pallas> =
            unsafe { &mut *(std::sync::Arc::as_ptr(&srs.0) as *mut _) };
        ptr.add_lagrange_basis(cs.domain.d1);
    }

    // create index
    let mut index = ProverIndex::<Pallas, OpeningProof<Pallas>>::create(cs, endo_q, srs.clone());
    // Compute and cache the verifier index digest
    index.compute_verifier_index_digest::<DefaultFqSponge<PallasParameters, PlonkSpongeConstantsKimchi>>();

    Ok(CamlPastaFqPlonkIndex(Box::new(index)))
}

#[ocaml_gen::func]
#[ocaml::func]
pub fn caml_pasta_fq_plonk_index_max_degree(index: CamlPastaFqPlonkIndexPtr) -> ocaml::Int {
    index.as_ref().0.srs.max_degree() as isize
}

#[ocaml_gen::func]
#[ocaml::func]
pub fn caml_pasta_fq_plonk_index_public_inputs(index: CamlPastaFqPlonkIndexPtr) -> ocaml::Int {
    index.as_ref().0.cs.public as isize
}

#[ocaml_gen::func]
#[ocaml::func]
pub fn caml_pasta_fq_plonk_index_domain_d1_size(index: CamlPastaFqPlonkIndexPtr) -> ocaml::Int {
    index.as_ref().0.cs.domain.d1.size() as isize
}

#[ocaml_gen::func]
#[ocaml::func]
pub fn caml_pasta_fq_plonk_index_domain_d4_size(index: CamlPastaFqPlonkIndexPtr) -> ocaml::Int {
    index.as_ref().0.cs.domain.d4.size() as isize
}

#[ocaml_gen::func]
#[ocaml::func]
pub fn caml_pasta_fq_plonk_index_domain_d8_size(index: CamlPastaFqPlonkIndexPtr) -> ocaml::Int {
    index.as_ref().0.cs.domain.d8.size() as isize
}

#[ocaml_gen::func]
#[ocaml::func]
pub fn caml_pasta_fq_plonk_index_read(
    offset: Option<ocaml::Int>,
    srs: CamlFqSrs,
    path: String,
) -> Result<CamlPastaFqPlonkIndex, ocaml::Error> {
    // open the file for reading
    let file = match File::open(path) {
        Err(_) => {
            return Err(
                ocaml::Error::invalid_argument("caml_pasta_fp_plonk_index_read")
                    .err()
                    .unwrap(),
            )
        }
        Ok(file) => file,
    };
    let mut r = BufReader::new(file);

    // optional offset in file
    if let Some(offset) = offset {
        r.seek(Start(offset as u64))?;
    }

    // deserialize the index
    let mut t = ProverIndex::<Pallas, OpeningProof<Pallas>>::deserialize(
        &mut rmp_serde::Deserializer::new(r),
    )?;
    t.srs = srs.clone();

    let (linearization, powers_of_alpha) = expr_linearization(Some(&t.cs.feature_flags), true, 3);
    t.linearization = linearization;
    t.powers_of_alpha = powers_of_alpha;

    Ok(CamlPastaFqPlonkIndex(Box::new(t)))
}

#[ocaml_gen::func]
#[ocaml::func]
pub fn caml_pasta_fq_plonk_index_write(
    append: Option<bool>,
    index: CamlPastaFqPlonkIndexPtr<'static>,
    path: String,
) -> Result<(), ocaml::Error> {
    let file = OpenOptions::new()
        .append(append.unwrap_or(true))
        .open(path)
        .map_err(|_| {
            ocaml::Error::invalid_argument("caml_pasta_fq_plonk_index_write")
                .err()
                .unwrap()
        })?;
    let w = BufWriter::new(file);
    index
        .as_ref()
        .0
        .serialize(&mut rmp_serde::Serializer::new(w))
        .map_err(|e| e.into())
}<|MERGE_RESOLUTION|>--- conflicted
+++ resolved
@@ -9,11 +9,7 @@
 use kimchi::{linearization::expr_linearization, prover_index::ProverIndex};
 use mina_curves::pasta::{Fq, Pallas, PallasParameters, Vesta};
 use mina_poseidon::{constants::PlonkSpongeConstantsKimchi, sponge::DefaultFqSponge};
-<<<<<<< HEAD
-use poly_commitment::evaluation_proof::OpeningProof;
-=======
 use poly_commitment::{evaluation_proof::OpeningProof};
->>>>>>> 605b8c87
 use serde::{Deserialize, Serialize};
 use std::{
     fs::{File, OpenOptions},
@@ -167,7 +163,7 @@
     )?;
     t.srs = srs.clone();
 
-    let (linearization, powers_of_alpha) = expr_linearization(Some(&t.cs.feature_flags), true, 3);
+    let (linearization, powers_of_alpha) = expr_linearization(Some(&t.cs.feature_flags), true);
     t.linearization = linearization;
     t.powers_of_alpha = powers_of_alpha;
 
