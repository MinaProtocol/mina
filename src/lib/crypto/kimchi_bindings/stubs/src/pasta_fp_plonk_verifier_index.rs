use crate::arkworks::{CamlFp, CamlGVesta};
use crate::pasta_fp_plonk_index::CamlPastaFpPlonkIndexPtr;
use crate::plonk_verifier_index::{
    CamlPlonkDomain, CamlPlonkVerificationEvals, CamlPlonkVerifierIndex,
};
use crate::srs::fp::CamlFpSrs;
use crate::WithLagrangeBasis;
use ark_ec::AffineRepr;
use ark_ff::One;
use ark_poly::{EvaluationDomain, Radix2EvaluationDomain as Domain};
use kimchi::circuits::constraints::FeatureFlags;
use kimchi::circuits::lookup::lookups::{LookupFeatures, LookupPatterns};
use kimchi::circuits::polynomials::permutation::Shifts;
use kimchi::circuits::polynomials::permutation::{permutation_vanishing_polynomial, zk_w};
use kimchi::circuits::wires::{COLUMNS, PERMUTS};
use kimchi::{linearization::expr_linearization, verifier_index::VerifierIndex};
use mina_curves::pasta::{Fp, Pallas, Vesta};
use poly_commitment::commitment::caml::CamlPolyComm;
use poly_commitment::evaluation_proof::OpeningProof;
use poly_commitment::{commitment::PolyComm, srs::SRS};
use std::convert::TryInto;
use std::path::Path;
use std::sync::Arc;

pub type CamlPastaFpPlonkVerifierIndex =
    CamlPlonkVerifierIndex<CamlFp, CamlFpSrs, CamlPolyComm<CamlGVesta>>;

impl From<VerifierIndex<Vesta, OpeningProof<Vesta>>> for CamlPastaFpPlonkVerifierIndex {
    fn from(vi: VerifierIndex<Vesta, OpeningProof<Vesta>>) -> Self {
        Self {
            domain: CamlPlonkDomain {
                log_size_of_group: vi.domain.log_size_of_group as isize,
                group_gen: CamlFp(vi.domain.group_gen),
            },
            max_poly_size: vi.max_poly_size as isize,
            public: vi.public as isize,
            prev_challenges: vi.prev_challenges as isize,
            srs: CamlFpSrs(vi.srs.clone()),
            evals: CamlPlonkVerificationEvals {
                sigma_comm: vi.sigma_comm.to_vec().iter().map(Into::into).collect(),
                coefficients_comm: vi
                    .coefficients_comm
                    .to_vec()
                    .iter()
                    .map(Into::into)
                    .collect(),
                generic_comm: vi.generic_comm.into(),
                psm_comm: vi.psm_comm.into(),
                complete_add_comm: vi.complete_add_comm.into(),
                mul_comm: vi.mul_comm.into(),
                emul_comm: vi.emul_comm.into(),
                endomul_scalar_comm: vi.endomul_scalar_comm.into(),

                xor_comm: vi.xor_comm.map(Into::into),
                range_check0_comm: vi.range_check0_comm.map(Into::into),
                range_check1_comm: vi.range_check1_comm.map(Into::into),
                foreign_field_add_comm: vi.foreign_field_add_comm.map(Into::into),
                foreign_field_mul_comm: vi.foreign_field_mul_comm.map(Into::into),
                rot_comm: vi.rot_comm.map(Into::into),
            },
            shifts: vi.shift.to_vec().iter().map(Into::into).collect(),
            lookup_index: vi.lookup_index.map(Into::into),
            zk_rows: vi.zk_rows as isize,
        }
    }
}

// TODO: This should really be a TryFrom or TryInto
impl From<CamlPastaFpPlonkVerifierIndex> for VerifierIndex<Vesta, OpeningProof<Vesta>> {
    fn from(index: CamlPastaFpPlonkVerifierIndex) -> Self {
        let evals = index.evals;
        let shifts = index.shifts;

        let (endo_q, _endo_r) = poly_commitment::srs::endos::<Pallas>();
        let domain = Domain::<Fp>::new(1 << index.domain.log_size_of_group).expect("wrong size");

        let coefficients_comm: Vec<PolyComm<Vesta>> =
            evals.coefficients_comm.iter().map(Into::into).collect();
        let coefficients_comm: [_; COLUMNS] = coefficients_comm.try_into().expect("wrong size");

        let sigma_comm: Vec<PolyComm<Vesta>> = evals.sigma_comm.iter().map(Into::into).collect();
        let sigma_comm: [_; PERMUTS] = sigma_comm
            .try_into()
            .expect("vector of sigma comm is of wrong size");

        let shifts: Vec<Fp> = shifts.iter().map(Into::into).collect();
        let shift: [Fp; PERMUTS] = shifts.try_into().expect("wrong size");

        let feature_flags = FeatureFlags {
            range_check0: evals.range_check0_comm.is_some(),
            range_check1: evals.range_check1_comm.is_some(),
            foreign_field_add: evals.foreign_field_add_comm.is_some(),
            foreign_field_mul: evals.foreign_field_mul_comm.is_some(),
            rot: evals.rot_comm.is_some(),
            xor: evals.xor_comm.is_some(),
            lookup_features: {
                if let Some(li) = index.lookup_index.as_ref() {
                    li.lookup_info.features
                } else {
                    LookupFeatures {
                        patterns: LookupPatterns {
                            xor: false,
                            lookup: false,
                            range_check: false,
                            foreign_field_mul: false,
                        },
                        joint_lookup_used: false,
                        uses_runtime_tables: false,
                    }
                }
            },
        };

        // TODO dummy_lookup_value ?
        let (linearization, powers_of_alpha) = expr_linearization(Some(&feature_flags), true);

        VerifierIndex::<Vesta, OpeningProof<Vesta>> {
            domain,
            max_poly_size: index.max_poly_size as usize,
            public: index.public as usize,
            prev_challenges: index.prev_challenges as usize,
            powers_of_alpha,
            srs: { Arc::clone(&index.srs.0) },

            zk_rows: index.zk_rows as u64,

            sigma_comm,
            coefficients_comm,
            generic_comm: evals.generic_comm.into(),

            psm_comm: evals.psm_comm.into(),

            complete_add_comm: evals.complete_add_comm.into(),
            mul_comm: evals.mul_comm.into(),
            emul_comm: evals.emul_comm.into(),
            endomul_scalar_comm: evals.endomul_scalar_comm.into(),

            xor_comm: evals.xor_comm.map(Into::into),
            range_check0_comm: evals.range_check0_comm.map(Into::into),
            range_check1_comm: evals.range_check1_comm.map(Into::into),
            foreign_field_add_comm: evals.foreign_field_add_comm.map(Into::into),
            foreign_field_mul_comm: evals.foreign_field_mul_comm.map(Into::into),
            rot_comm: evals.rot_comm.map(Into::into),

            shift,
            permutation_vanishing_polynomial_m: {
                let res = once_cell::sync::OnceCell::new();
                res.set(permutation_vanishing_polynomial(
                    domain,
                    index.zk_rows as u64,
                ))
                .unwrap();
                res
            },
            w: {
                let res = once_cell::sync::OnceCell::new();
                res.set(zk_w(domain, index.zk_rows as u64)).unwrap();
                res
            },
            endo: endo_q,

            lookup_index: index.lookup_index.map(Into::into),
            linearization,
        }
    }
}

pub fn read_raw(
    offset: Option<ocaml::Int>,
    srs: CamlFpSrs,
    path: String,
) -> Result<VerifierIndex<Vesta, OpeningProof<Vesta>>, ocaml::Error> {
    let path = Path::new(&path);
    let (endo_q, _endo_r) = poly_commitment::srs::endos::<Pallas>();
    VerifierIndex::<Vesta, OpeningProof<Vesta>>::from_file(
        srs.0,
        path,
        offset.map(|x| x as u64),
        endo_q,
    )
    .map_err(|_e| {
        ocaml::Error::invalid_argument("caml_pasta_fp_plonk_verifier_index_raw_read")
            .err()
            .unwrap()
    })
}

//
// OCaml methods
//

#[ocaml_gen::func]
#[ocaml::func]
pub fn caml_pasta_fp_plonk_verifier_index_read(
    offset: Option<ocaml::Int>,
    srs: CamlFpSrs,
    path: String,
) -> Result<CamlPastaFpPlonkVerifierIndex, ocaml::Error> {
    let vi = read_raw(offset, srs, path)?;
    Ok(vi.into())
}

#[ocaml_gen::func]
#[ocaml::func]
pub fn caml_pasta_fp_plonk_verifier_index_write(
    append: Option<bool>,
    index: CamlPastaFpPlonkVerifierIndex,
    path: String,
) -> Result<(), ocaml::Error> {
    let index: VerifierIndex<Vesta, OpeningProof<Vesta>> = index.into();
    let path = Path::new(&path);
    index.to_file(path, append).map_err(|_e| {
        ocaml::Error::invalid_argument("caml_pasta_fp_plonk_verifier_index_raw_read")
            .err()
            .unwrap()
    })
}

#[ocaml_gen::func]
#[ocaml::func]
pub fn caml_pasta_fp_plonk_verifier_index_create(
    index: CamlPastaFpPlonkIndexPtr,
) -> CamlPastaFpPlonkVerifierIndex {
<<<<<<< HEAD
    {
        let ptr: &mut poly_commitment::srs::SRS<Vesta> =
            unsafe { &mut *(std::sync::Arc::as_ptr(&index.as_ref().0.srs) as *mut _) };
        ptr.with_lagrange_basis(index.as_ref().0.cs.domain.d1);
    }
=======
    index
        .as_ref()
        .0
        .srs
        .with_lagrange_basis(index.as_ref().0.cs.domain.d1);
>>>>>>> 97ab3010
    let verifier_index = index.as_ref().0.verifier_index();
    verifier_index.into()
}

#[ocaml_gen::func]
#[ocaml::func]
pub fn caml_pasta_fp_plonk_verifier_index_shifts(log2_size: ocaml::Int) -> Vec<CamlFp> {
    let domain = Domain::<Fp>::new(1 << log2_size).unwrap();
    let shifts = Shifts::new(&domain);
    shifts.shifts().iter().map(Into::into).collect()
}

#[ocaml_gen::func]
#[ocaml::func]
pub fn caml_pasta_fp_plonk_verifier_index_dummy() -> CamlPastaFpPlonkVerifierIndex {
    fn comm() -> CamlPolyComm<CamlGVesta> {
        let g: CamlGVesta = Vesta::generator().into();
        CamlPolyComm {
            shifted: None,
            unshifted: vec![g, g, g],
        }
    }
    fn vec_comm(num: usize) -> Vec<CamlPolyComm<CamlGVesta>> {
        (0..num).map(|_| comm()).collect()
    }

    CamlPlonkVerifierIndex {
        domain: CamlPlonkDomain {
            log_size_of_group: 1,
            group_gen: Fp::one().into(),
        },
        max_poly_size: 0,
        public: 0,
        prev_challenges: 0,
        srs: CamlFpSrs::new(SRS::create(0)),
        evals: CamlPlonkVerificationEvals {
            sigma_comm: vec_comm(PERMUTS),
            coefficients_comm: vec_comm(COLUMNS),
            generic_comm: comm(),
            psm_comm: comm(),
            complete_add_comm: comm(),
            mul_comm: comm(),
            emul_comm: comm(),
            endomul_scalar_comm: comm(),
            xor_comm: None,
            range_check0_comm: None,
            range_check1_comm: None,
            foreign_field_add_comm: None,
            foreign_field_mul_comm: None,
            rot_comm: None,
        },
        shifts: (0..PERMUTS - 1).map(|_| Fp::one().into()).collect(),
        lookup_index: None,
        zk_rows: 3,
    }
}

#[ocaml_gen::func]
#[ocaml::func]
pub fn caml_pasta_fp_plonk_verifier_index_deep_copy(
    x: CamlPastaFpPlonkVerifierIndex,
) -> CamlPastaFpPlonkVerifierIndex {
    x
}<|MERGE_RESOLUTION|>--- conflicted
+++ resolved
@@ -221,19 +221,11 @@
 pub fn caml_pasta_fp_plonk_verifier_index_create(
     index: CamlPastaFpPlonkIndexPtr,
 ) -> CamlPastaFpPlonkVerifierIndex {
-<<<<<<< HEAD
-    {
-        let ptr: &mut poly_commitment::srs::SRS<Vesta> =
-            unsafe { &mut *(std::sync::Arc::as_ptr(&index.as_ref().0.srs) as *mut _) };
-        ptr.with_lagrange_basis(index.as_ref().0.cs.domain.d1);
-    }
-=======
     index
         .as_ref()
         .0
         .srs
         .with_lagrange_basis(index.as_ref().0.cs.domain.d1);
->>>>>>> 97ab3010
     let verifier_index = index.as_ref().0.verifier_index();
     verifier_index.into()
 }
