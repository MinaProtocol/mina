--- conflicted
+++ resolved
@@ -49,10 +49,7 @@
                     .map(|x| x.to_vec().iter().map(Into::into).collect()),
             },
             shifts: vi.shift.to_vec().iter().map(Into::into).collect(),
-<<<<<<< HEAD
-=======
             lookup_index: vi.lookup_index.map(Into::into),
->>>>>>> 2f2fd44e
         }
     }
 }
@@ -85,11 +82,7 @@
         let shift: [Fp; PERMUTS] = shifts.try_into().expect("wrong size");
 
         // TODO chacha, dummy_lookup_value ?
-<<<<<<< HEAD
-        let linearization = expr_linearization(domain, false, None);
-=======
         let linearization = expr_linearization(domain, false, &None);
->>>>>>> 2f2fd44e
 
         VerifierIndex::<GAffine> {
             domain,
@@ -115,13 +108,7 @@
             w: zk_w3(domain),
             endo: endo_q,
 
-<<<<<<< HEAD
-            lookup_used: None,
-            lookup_tables: vec![],
-            lookup_selectors: vec![],
-=======
             lookup_index: index.lookup_index.map(Into::into),
->>>>>>> 2f2fd44e
             linearization,
 
             fr_sponge_params: oracle::pasta::fp_3::params(),
@@ -241,10 +228,7 @@
             chacha_comm: None,
         },
         shifts: (0..PERMUTS - 1).map(|_| Fp::one().into()).collect(),
-<<<<<<< HEAD
-=======
         lookup_index: None,
->>>>>>> 2f2fd44e
     }
 }
 
