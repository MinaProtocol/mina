use ark_ec::AffineRepr;
use ark_poly::{EvaluationDomain, Radix2EvaluationDomain as D};
use cache::LagrangeCache;
use mina_curves::pasta::{Pallas, Vesta};
use poly_commitment::{commitment::CommitmentCurve, srs::SRS};
use std::env;

pub trait WithLagrangeBasis<G: AffineRepr> {
    fn with_lagrange_basis(&self, domain: D<G::ScalarField>);
}

impl WithLagrangeBasis<Vesta> for SRS<Vesta> {
    fn with_lagrange_basis(&self, domain: D<<Vesta as AffineRepr>::ScalarField>) {
        match env::var("LAGRANGE_CACHE_DIR") {
            Ok(_) => add_lagrange_basis_with_cache(self, domain, cache::get_vesta_file_cache()),
            Err(_) => {
                self.get_lagrange_basis(domain);
            }
        }
    }
}

impl WithLagrangeBasis<Pallas> for SRS<Pallas> {
    fn with_lagrange_basis(&self, domain: D<<Pallas as AffineRepr>::ScalarField>) {
        match env::var("LAGRANGE_CACHE_DIR") {
            Ok(_) => add_lagrange_basis_with_cache(self, domain, cache::get_pallas_file_cache()),
            Err(_) => {
                self.get_lagrange_basis(domain);
            }
        }
    }
}

fn add_lagrange_basis_with_cache<G: CommitmentCurve, C: LagrangeCache<G>>(
    srs: &SRS<G>,
    domain: D<G::ScalarField>,
    cache: &C,
) {
    let n = domain.size();
    if srs.lagrange_bases.contains_key(&n) {
        return;
    }
    if let Some(basis) = cache.load_lagrange_basis_from_cache(srs.g.len(), &domain) {
<<<<<<< HEAD
        srs.lagrange_bases.get_or_generate(n, || { basis });
=======
        srs.lagrange_bases.get_or_generate(n, || basis);
>>>>>>> 5e792200
        return;
    } else {
        let basis = srs.get_lagrange_basis(domain);
        cache.cache_lagrange_basis(srs.g.len(), &domain, basis);
    }
}

mod cache {
    use ark_ec::AffineRepr;
    use ark_poly::{EvaluationDomain, Radix2EvaluationDomain as D};
    use mina_curves::pasta::{Pallas, Vesta};
    use once_cell::sync::Lazy;
    use poly_commitment::PolyComm;
    use std::{
        env, fs,
        fs::File,
        marker::PhantomData,
        path::{Path, PathBuf},
    };

    pub trait LagrangeCache<G: AffineRepr> {
        type CacheKey;

        fn lagrange_basis_cache_key(
            &self,
            srs_length: usize,
            domain: &D<G::ScalarField>,
        ) -> Self::CacheKey;

        fn load_lagrange_basis_from_cache(
            &self,
            srs_length: usize,
            domain: &D<G::ScalarField>,
        ) -> Option<Vec<PolyComm<G>>>;

        fn cache_lagrange_basis(
            &self,
            srs_length: usize,
            domain: &D<G::ScalarField>,
            basis: &Vec<PolyComm<G>>,
        );
    }

    #[derive(Debug, Clone, PartialEq, Eq)]
    pub struct FileCache<G> {
        cache_dir: PathBuf,
        point_type: PhantomData<G>,
    }

    impl<G> FileCache<G> {
        fn new(cache_dir: PathBuf) -> Self {
            FileCache {
                cache_dir,
                point_type: PhantomData,
            }
        }
    }

    /*
    The FileCache implementation uses a directory as a cache for the Lagrange basis hash map --
    i.e every file corresponds to a Lagrange basis for a given G-basis and domain size.
    */
    impl<G: AffineRepr> LagrangeCache<G> for FileCache<G> {
        type CacheKey = PathBuf;

        fn lagrange_basis_cache_key(
            &self,
            srs_length: usize,
            domain: &D<G::ScalarField>,
        ) -> Self::CacheKey {
            self.cache_dir.clone().join(format!(
                "lagrange_basis_{:}-{:}",
                srs_length,
                domain.size().to_string()
            ))
        }

        fn load_lagrange_basis_from_cache(
            &self,
            srs_length: usize,
            domain: &D<G::ScalarField>,
        ) -> Option<Vec<PolyComm<G>>> {
            let cache_key = self.lagrange_basis_cache_key(srs_length, domain);
            if Path::exists(&cache_key) {
                let f = File::open(cache_key.clone()).expect(&format!(
                    "Missing lagrange basis cache file {:?}",
                    cache_key
                ));
                let basis: Vec<PolyComm<G>> = rmp_serde::decode::from_read(f).expect(&format!(
                    "Error decoding lagrange cache file {:?}",
                    cache_key
                ));
                Some(basis)
            } else {
                None
            }
        }

        fn cache_lagrange_basis(
            &self,
            srs_length: usize,
            domain: &D<G::ScalarField>,
            basis: &Vec<PolyComm<G>>,
        ) {
            let cache_key = self.lagrange_basis_cache_key(srs_length, domain);
            if Path::exists(&cache_key) {
                return;
            } else {
                let mut f = File::create(cache_key.clone()).expect(&format!(
                    "Error creating lagrabnge basis cache file {:?}",
                    cache_key
                ));
                rmp_serde::encode::write(&mut f, basis).expect(&format!(
                    "Error encoding lagrange basis to file {:?}",
                    cache_key
                ));
            }
        }
    }

    // The following two caches are all that we need for mina tests. These will not be initialized unless they are
    // explicitly called.
    static VESTA_FILE_CACHE: Lazy<FileCache<Vesta>> = Lazy::new(|| {
        let cache_base_dir: String =
            env::var("LAGRANGE_CACHE_DIR").expect("LAGRANGE_CACHE_DIR missing in env");
        let cache_dir = PathBuf::from(format!("{}/vesta", cache_base_dir));
        if !cache_dir.exists() {
            fs::create_dir_all(&cache_dir).unwrap();
        }
        FileCache::new(cache_dir)
    });

    pub fn get_vesta_file_cache() -> &'static FileCache<Vesta> {
        &*VESTA_FILE_CACHE
    }

    static PALLAS_FILE_CACHE: Lazy<FileCache<Pallas>> = Lazy::new(|| {
        let cache_base_dir: String =
            env::var("LAGRANGE_CACHE_DIR").expect("LAGRANGE_CACHE_DIR missing in env");
        let cache_dir = PathBuf::from(format!("{}/pallas", cache_base_dir));
        if !cache_dir.exists() {
            fs::create_dir_all(&cache_dir).unwrap();
        }
        FileCache::new(cache_dir)
    });

    pub fn get_pallas_file_cache() -> &'static FileCache<Pallas> {
        &*PALLAS_FILE_CACHE
    }
}<|MERGE_RESOLUTION|>--- conflicted
+++ resolved
@@ -41,11 +41,7 @@
         return;
     }
     if let Some(basis) = cache.load_lagrange_basis_from_cache(srs.g.len(), &domain) {
-<<<<<<< HEAD
-        srs.lagrange_bases.get_or_generate(n, || { basis });
-=======
         srs.lagrange_bases.get_or_generate(n, || basis);
->>>>>>> 5e792200
         return;
     } else {
         let basis = srs.get_lagrange_basis(domain);
