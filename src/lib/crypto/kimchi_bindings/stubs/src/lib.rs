--- conflicted
+++ resolved
@@ -90,12 +90,7 @@
 pub use {
     commitment_dlog::commitment::caml::{CamlOpeningProof, CamlPolyComm},
     kimchi::prover::caml::{CamlProverCommitments, CamlProverProof},
-<<<<<<< HEAD
     kimchi::circuits::{
-        expr::caml::{CamlColumn, CamlLinearization, CamlPolishToken, CamlVariable},
-=======
-    kimchi_circuits::{
->>>>>>> f3d12ab0
         gate::{caml::CamlCircuitGate, CurrOrNext, GateType},
         scalars::caml::{CamlLookupEvaluations, CamlProofEvaluations, CamlRandomOracles},
         wires::caml::CamlWire,
