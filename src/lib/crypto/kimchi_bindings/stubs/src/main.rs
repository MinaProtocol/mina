--- conflicted
+++ resolved
@@ -447,15 +447,12 @@
             decl_module!(w, env, "Fp", {
                 decl_func!(w, env, caml_pasta_fp_plonk_proof_create => "create");
                 decl_func!(w, env, caml_pasta_fp_plonk_proof_example_with_lookup => "example_with_lookup");
-<<<<<<< HEAD
                 decl_func!(w, env, caml_pasta_fp_plonk_proof_example_with_ffadd => "example_with_ffadd");
                 decl_func!(w, env, caml_pasta_fp_plonk_proof_example_with_xor => "example_with_xor");
                 decl_func!(w, env, caml_pasta_fp_plonk_proof_example_with_rot => "example_with_rot");
                 decl_func!(w, env, caml_pasta_fp_plonk_proof_example_with_chacha => "example_with_chacha");
-=======
                 decl_func!(w, env, caml_pasta_fp_plonk_proof_example_with_foreign_field_mul => "example_with_foreign_field_mul");
                 decl_func!(w, env, caml_pasta_fp_plonk_proof_example_with_range_check => "example_with_range_check");
->>>>>>> 8f65ec40
                 decl_func!(w, env, caml_pasta_fp_plonk_proof_verify => "verify");
                 decl_func!(w, env, caml_pasta_fp_plonk_proof_batch_verify => "batch_verify");
                 decl_func!(w, env, caml_pasta_fp_plonk_proof_dummy => "dummy");
