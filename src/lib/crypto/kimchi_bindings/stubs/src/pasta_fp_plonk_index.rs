--- conflicted
+++ resolved
@@ -9,11 +9,7 @@
 use kimchi::{linearization::expr_linearization, prover_index::ProverIndex};
 use mina_curves::pasta::{Fp, Pallas, Vesta, VestaParameters};
 use mina_poseidon::{constants::PlonkSpongeConstantsKimchi, sponge::DefaultFqSponge};
-<<<<<<< HEAD
-use poly_commitment::evaluation_proof::OpeningProof;
-=======
 use poly_commitment::{evaluation_proof::OpeningProof, SRS as _};
->>>>>>> ca32aec5
 use serde::{Deserialize, Serialize};
 use std::{
     fs::{File, OpenOptions},
@@ -74,10 +70,7 @@
     let cs = match ConstraintSystem::<Fp>::create(gates)
         .public(public as usize)
         .prev_challenges(prev_challenges as usize)
-<<<<<<< HEAD
-=======
         .max_poly_size(Some(srs.0.max_poly_size()))
->>>>>>> ca32aec5
         .lookup(lookup_tables)
         .runtime(if runtime_tables.is_empty() {
             None
@@ -86,9 +79,7 @@
         })
         .build()
     {
-        Err(e) => {
-            return Err(e.into())
-        }
+        Err(e) => return Err(e.into()),
         Ok(cs) => cs,
     };
 
