use crate::arkworks::CamlFp;
use crate::WithLagrangeBasis;
use crate::{gate_vector::fp::CamlPastaFpPlonkGateVectorPtr, srs::fp::CamlFpSrs};
use ark_poly::EvaluationDomain;
use kimchi::circuits::lookup::runtime_tables::caml::CamlRuntimeTableCfg;
use kimchi::circuits::lookup::runtime_tables::RuntimeTableCfg;
use kimchi::circuits::lookup::tables::caml::CamlLookupTable;
use kimchi::circuits::lookup::tables::LookupTable;
use kimchi::circuits::{constraints::ConstraintSystem, gate::CircuitGate};
use kimchi::{linearization::expr_linearization, prover_index::ProverIndex};
use mina_curves::pasta::{Fp, Pallas, Vesta, VestaParameters};
use mina_poseidon::{constants::PlonkSpongeConstantsKimchi, sponge::DefaultFqSponge};
use poly_commitment::{evaluation_proof::OpeningProof, SRS as _};
use serde::{Deserialize, Serialize};
use std::{
    fs::{File, OpenOptions},
    io::{BufReader, BufWriter, Seek, SeekFrom::Start},
};

/// Boxed so that we don't store large proving indexes in the OCaml heap.
#[derive(ocaml_gen::CustomType)]
pub struct CamlPastaFpPlonkIndex(pub Box<ProverIndex<Vesta, OpeningProof<Vesta>>>);
pub type CamlPastaFpPlonkIndexPtr<'a> = ocaml::Pointer<'a, CamlPastaFpPlonkIndex>;

extern "C" fn caml_pasta_fp_plonk_index_finalize(v: ocaml::Raw) {
    unsafe {
        let mut v: CamlPastaFpPlonkIndexPtr = v.as_pointer();
        v.as_mut_ptr().drop_in_place();
    }
}

impl ocaml::custom::Custom for CamlPastaFpPlonkIndex {
    const NAME: &'static str = "CamlPastaFpPlonkIndex\0";
    const USED: usize = 1;
    /// Encourage the GC to free when there are > 12 in memory
    const MAX: usize = 12;
    const OPS: ocaml::custom::CustomOps = ocaml::custom::CustomOps {
        identifier: Self::NAME.as_ptr() as *const ocaml::sys::Char,
        finalize: Some(caml_pasta_fp_plonk_index_finalize),
        ..ocaml::custom::DEFAULT_CUSTOM_OPS
    };
}

#[ocaml_gen::func]
#[ocaml::func]
pub fn caml_pasta_fp_plonk_index_create(
    gates: CamlPastaFpPlonkGateVectorPtr,
    public: ocaml::Int,
    lookup_tables: Vec<CamlLookupTable<CamlFp>>,
    runtime_tables: Vec<CamlRuntimeTableCfg<CamlFp>>,
    prev_challenges: ocaml::Int,
    srs: CamlFpSrs,
) -> Result<CamlPastaFpPlonkIndex, ocaml::Error> {
    let gates: Vec<_> = gates
        .as_ref()
        .0
        .iter()
        .map(|gate| CircuitGate::<Fp> {
            typ: gate.typ,
            wires: gate.wires,
            coeffs: gate.coeffs.clone(),
        })
        .collect();

    let runtime_tables: Vec<RuntimeTableCfg<Fp>> =
        runtime_tables.into_iter().map(Into::into).collect();

    let lookup_tables: Vec<LookupTable<Fp>> = lookup_tables.into_iter().map(Into::into).collect();

    // create constraint system
    let cs = match ConstraintSystem::<Fp>::create(gates)
        .public(public as usize)
        .prev_challenges(prev_challenges as usize)
        .max_poly_size(Some(srs.0.max_poly_size()))
        .lookup(lookup_tables)
        .runtime(if runtime_tables.is_empty() {
            None
        } else {
            Some(runtime_tables)
        })
        .build()
    {
        Err(e) => return Err(e.into()),
        Ok(cs) => cs,
    };

    // endo
    let (endo_q, _endo_r) = poly_commitment::srs::endos::<Pallas>();

<<<<<<< HEAD
    // Unsafe if we are in a multi-core ocaml
    {
        let ptr: &mut poly_commitment::srs::SRS<Vesta> =
            unsafe { &mut *(std::sync::Arc::as_ptr(&srs.0) as *mut _) };
        ptr.with_lagrange_basis(cs.domain.d1);
    }
=======
    srs.0.with_lagrange_basis(cs.domain.d1);
>>>>>>> 97ab3010

    // create index
    let mut index = ProverIndex::<Vesta, OpeningProof<Vesta>>::create(cs, endo_q, srs.clone());
    // Compute and cache the verifier index digest
    index.compute_verifier_index_digest::<DefaultFqSponge<VestaParameters, PlonkSpongeConstantsKimchi>>();

    Ok(CamlPastaFpPlonkIndex(Box::new(index)))
}

#[ocaml_gen::func]
#[ocaml::func]
pub fn caml_pasta_fp_plonk_index_max_degree(index: CamlPastaFpPlonkIndexPtr) -> ocaml::Int {
    index.as_ref().0.srs.max_degree() as isize
}

#[ocaml_gen::func]
#[ocaml::func]
pub fn caml_pasta_fp_plonk_index_public_inputs(index: CamlPastaFpPlonkIndexPtr) -> ocaml::Int {
    index.as_ref().0.cs.public as isize
}

#[ocaml_gen::func]
#[ocaml::func]
pub fn caml_pasta_fp_plonk_index_domain_d1_size(index: CamlPastaFpPlonkIndexPtr) -> ocaml::Int {
    index.as_ref().0.cs.domain.d1.size() as isize
}

#[ocaml_gen::func]
#[ocaml::func]
pub fn caml_pasta_fp_plonk_index_domain_d4_size(index: CamlPastaFpPlonkIndexPtr) -> ocaml::Int {
    index.as_ref().0.cs.domain.d4.size() as isize
}

#[ocaml_gen::func]
#[ocaml::func]
pub fn caml_pasta_fp_plonk_index_domain_d8_size(index: CamlPastaFpPlonkIndexPtr) -> ocaml::Int {
    index.as_ref().0.cs.domain.d8.size() as isize
}

#[ocaml_gen::func]
#[ocaml::func]
pub fn caml_pasta_fp_plonk_index_read(
    offset: Option<ocaml::Int>,
    srs: CamlFpSrs,
    path: String,
) -> Result<CamlPastaFpPlonkIndex, ocaml::Error> {
    // open the file for reading
    let file = match File::open(path) {
        Err(_) => {
            return Err(
                ocaml::Error::invalid_argument("caml_pasta_fp_plonk_index_read")
                    .err()
                    .unwrap(),
            )
        }
        Ok(file) => file,
    };
    let mut r = BufReader::new(file);

    // optional offset in file
    if let Some(offset) = offset {
        r.seek(Start(offset as u64))?;
    }

    // deserialize the index
    let mut t = ProverIndex::<Vesta, OpeningProof<Vesta>>::deserialize(
        &mut rmp_serde::Deserializer::new(r),
    )?;
    t.srs = srs.clone();

    let (linearization, powers_of_alpha) = expr_linearization(Some(&t.cs.feature_flags), true);
    t.linearization = linearization;
    t.powers_of_alpha = powers_of_alpha;

    Ok(CamlPastaFpPlonkIndex(Box::new(t)))
}

#[ocaml_gen::func]
#[ocaml::func]
pub fn caml_pasta_fp_plonk_index_write(
    append: Option<bool>,
    index: CamlPastaFpPlonkIndexPtr<'static>,
    path: String,
) -> Result<(), ocaml::Error> {
    let file = OpenOptions::new()
        .append(append.unwrap_or(true))
        .open(path)
        .map_err(|_| {
            ocaml::Error::invalid_argument("caml_pasta_fp_plonk_index_write")
                .err()
                .unwrap()
        })?;
    let w = BufWriter::new(file);
    index
        .as_ref()
        .0
        .serialize(&mut rmp_serde::Serializer::new(w))
        .map_err(|e| e.into())
}<|MERGE_RESOLUTION|>--- conflicted
+++ resolved
@@ -87,16 +87,7 @@
     // endo
     let (endo_q, _endo_r) = poly_commitment::srs::endos::<Pallas>();
 
-<<<<<<< HEAD
-    // Unsafe if we are in a multi-core ocaml
-    {
-        let ptr: &mut poly_commitment::srs::SRS<Vesta> =
-            unsafe { &mut *(std::sync::Arc::as_ptr(&srs.0) as *mut _) };
-        ptr.with_lagrange_basis(cs.domain.d1);
-    }
-=======
     srs.0.with_lagrange_basis(cs.domain.d1);
->>>>>>> 97ab3010
 
     // create index
     let mut index = ProverIndex::<Vesta, OpeningProof<Vesta>>::create(cs, endo_q, srs.clone());
