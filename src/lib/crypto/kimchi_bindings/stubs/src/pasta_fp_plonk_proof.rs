use crate::{
    arkworks::{CamlFp, CamlGVesta},
    field_vector::fp::CamlFpVector,
    pasta_fp_plonk_index::{CamlPastaFpPlonkIndex, CamlPastaFpPlonkIndexPtr},
    pasta_fp_plonk_verifier_index::CamlPastaFpPlonkVerifierIndex,
    srs::fp::CamlFpSrs,
};
use ark_ec::AffineCurve;
use ark_ff::One;
use array_init::array_init;
use groupmap::GroupMap;
use kimchi::prover_index::ProverIndex;
use kimchi::{circuits::polynomial::COLUMNS, verifier::batch_verify};
use kimchi::{
    proof::{
        PointEvaluations, ProofEvaluations, ProverCommitments, ProverProof, RecursionChallenge,
    },
    verifier::Context,
};
use kimchi::{prover::caml::CamlProverProof, verifier_index::VerifierIndex};
use mina_curves::pasta::{Fp, Fq, Pallas, Vesta, VestaParameters};
use mina_poseidon::{
    constants::PlonkSpongeConstantsKimchi,
    sponge::{DefaultFqSponge, DefaultFrSponge},
};
use poly_commitment::commitment::{CommitmentCurve, PolyComm};
use poly_commitment::evaluation_proof::OpeningProof;
use std::array;
use std::convert::TryInto;

type EFqSponge = DefaultFqSponge<VestaParameters, PlonkSpongeConstantsKimchi>;
type EFrSponge = DefaultFrSponge<Fp, PlonkSpongeConstantsKimchi>;

#[ocaml_gen::func]
#[ocaml::func]
pub fn caml_pasta_fp_plonk_proof_create(
    index: CamlPastaFpPlonkIndexPtr<'static>,
    witness: Vec<CamlFpVector>,
    prev_challenges: Vec<CamlFp>,
    prev_sgs: Vec<CamlGVesta>,
) -> Result<CamlProverProof<CamlGVesta, CamlFp>, ocaml::Error> {
    {
        let ptr: &mut poly_commitment::srs::SRS<Vesta> =
            unsafe { &mut *(std::sync::Arc::as_ptr(&index.as_ref().0.srs) as *mut _) };
        ptr.add_lagrange_basis(index.as_ref().0.cs.domain.d1);
    }
    let prev = if prev_challenges.is_empty() {
        Vec::new()
    } else {
        let challenges_per_sg = prev_challenges.len() / prev_sgs.len();
        prev_sgs
            .into_iter()
            .map(Into::<Vesta>::into)
            .enumerate()
            .map(|(i, sg)| {
                let chals = prev_challenges[(i * challenges_per_sg)..(i + 1) * challenges_per_sg]
                    .iter()
                    .map(Into::<Fp>::into)
                    .collect();
                let comm = PolyComm::<Vesta> {
                    unshifted: vec![sg],
                    shifted: None,
                };
                RecursionChallenge { chals, comm }
            })
            .collect()
    };

    let witness: Vec<Vec<_>> = witness.iter().map(|x| (*x.0).clone()).collect();
    let witness: [Vec<_>; COLUMNS] = witness
        .try_into()
        .map_err(|_| ocaml::Error::Message("the witness should be a column of 15 vectors"))?;
    let index: &ProverIndex<Vesta> = &index.as_ref().0;

    // public input
    let public_input = witness[0][0..index.cs.public].to_vec();

    // NB: This method is designed only to be used by tests. However, since creating a new reference will cause `drop` to be called on it once we are done with it. Since `drop` calls `caml_shutdown` internally, we *really, really* do not want to do this, but we have no other way to get at the active runtime.
    // TODO: There's actually a way to get a handle to the runtime as a function argument. Switch
    // to doing this instead.
    let runtime = unsafe { ocaml::Runtime::recover_handle() };

    // Release the runtime lock so that other threads can run using it while we generate the proof.
    runtime.releasing_runtime(|| {
        let group_map = GroupMap::<Fq>::setup();
        let proof = ProverProof::create_recursive::<EFqSponge, EFrSponge>(
            &group_map,
            witness,
            &[],
            index,
            prev,
            None,
        )
        .map_err(|e| ocaml::Error::Error(e.into()))?;
        Ok((proof, public_input).into())
    })
}

#[ocaml_gen::func]
#[ocaml::func]
pub fn caml_pasta_fp_plonk_proof_example_with_lookup(
    srs: CamlFpSrs,
) -> (
    CamlPastaFpPlonkIndex,
    CamlFp,
    CamlProverProof<CamlGVesta, CamlFp>,
) {
    use ark_ff::Zero;
    use kimchi::circuits::{
        constraints::ConstraintSystem,
        gate::{CircuitGate, GateType},
        lookup::runtime_tables::{RuntimeTable, RuntimeTableCfg},
        polynomial::COLUMNS,
        wires::Wire,
    };
    use poly_commitment::srs::{endos, SRS};

    let num_gates = 1000;
    let num_tables = 5;

    let mut runtime_tables_setup = vec![];
    for table_id in 0..num_tables {
<<<<<<< HEAD
        let cfg = if indexed {
            RuntimeTableCfg::Indexed(RuntimeTableSpec {
                id: table_id,
                len: 5,
            })
        } else {
            RuntimeTableCfg::Custom {
                id: table_id,
                first_column: [8u32, 9, 8, 7, 1].into_iter().map(Into::into).collect(),
            }
=======
        let cfg = RuntimeTableCfg {
            id: table_id,
            first_column: [8u32, 9, 8, 7, 1].into_iter().map(Into::into).collect(),
>>>>>>> 62782873
        };
        runtime_tables_setup.push(cfg);
    }

    let data: Vec<Fp> = [0u32, 2, 3, 4, 5].into_iter().map(Into::into).collect();
    let runtime_tables: Vec<RuntimeTable<Fp>> = runtime_tables_setup
        .iter()
        .map(|cfg| RuntimeTable {
            id: cfg.id(),
            data: data.clone(),
        })
        .collect();

    // circuit
    let mut gates = vec![];
    for row in 0..num_gates {
        gates.push(CircuitGate {
            typ: GateType::Lookup,
            wires: Wire::for_row(row),
            coeffs: vec![],
        });
    }

    // witness
    let witness = {
        let mut cols: [_; COLUMNS] = array_init(|_col| vec![Fp::zero(); gates.len()]);

        // only the first 7 registers are used in the lookup gate
        let (lookup_cols, _rest) = cols.split_at_mut(7);

        for row in 0..num_gates {
            // the first register is the table id
            lookup_cols[0][row] = 0u32.into();

            // create queries into our runtime lookup table
            let lookup_cols = &mut lookup_cols[1..];
            for chunk in lookup_cols.chunks_mut(2) {
                chunk[0][row] = 9u32.into(); // index
                chunk[1][row] = 2u32.into(); // value
            }
        }
        cols
    };

    let num_public_inputs = 1;

    // not sure if theres a smarter way instead of the double unwrap, but should be fine in the test
    let cs = ConstraintSystem::<Fp>::create(gates)
        .runtime(Some(runtime_tables_setup))
        .public(num_public_inputs)
        .build()
        .unwrap();

    let ptr: &mut SRS<Vesta> = unsafe { &mut *(std::sync::Arc::as_ptr(&srs.0) as *mut _) };
    ptr.add_lagrange_basis(cs.domain.d1);

    let (endo_q, _endo_r) = endos::<Pallas>();
    let index = ProverIndex::<Vesta>::create(cs, endo_q, srs.0);
    let group_map = <Vesta as CommitmentCurve>::Map::setup();
    let public_input = witness[0][0];
    let proof = ProverProof::create_recursive::<EFqSponge, EFrSponge>(
        &group_map,
        witness,
        &runtime_tables,
        &index,
        vec![],
        None,
    )
    .unwrap();

    let caml_prover_proof = (proof, vec![public_input]).into();

    (
        CamlPastaFpPlonkIndex(Box::new(index)),
        public_input.into(),
        caml_prover_proof,
    )
}

#[ocaml_gen::func]
#[ocaml::func]
pub fn caml_pasta_fp_plonk_proof_example_with_foreign_field_mul(
    srs: CamlFpSrs,
) -> (CamlPastaFpPlonkIndex, CamlProverProof<CamlGVesta, CamlFp>) {
    use ark_ff::Zero;
    use kimchi::circuits::{
        constraints::ConstraintSystem,
        gate::{CircuitGate, Connect},
        polynomials::foreign_field_mul,
        wires::Wire,
    };
    use num_bigint::BigUint;
    use num_bigint::RandBigInt;
    use o1_utils::{foreign_field::BigUintForeignFieldHelpers, FieldHelpers};
    use poly_commitment::srs::{endos, SRS};
    use rand::{rngs::StdRng, SeedableRng};

    let foreign_field_modulus = Fq::modulus_biguint();

    // Layout
    //      0-1  ForeignFieldMul | Zero
    //      2-5  compact-multi-range-check (result range check)
    //        6  "single" Generic (result bound)
    //      7-10 multi-range-check (quotient range check)
    //     11-14 multi-range-check (quotient_bound, product1_lo, product1_hi_0)
    //     later limb-check result bound
    //        15 Generic (left and right bounds)
    //     16-19 multi-range-check (left multiplicand)
    //     20-23 multi-range-check (right multiplicand)
    //     24-27 multi-range-check (result bound, left bound, right bound)
    // TODO: check when kimchi is merged to berkeley

    // Create foreign field multiplication gates
    let (mut next_row, mut gates) =
        CircuitGate::<Fp>::create_foreign_field_mul(0, &foreign_field_modulus);

    let rng = &mut StdRng::from_seed([2u8; 32]);
    let left_input = rng.gen_biguint_range(&BigUint::zero(), &foreign_field_modulus);
    let right_input = rng.gen_biguint_range(&BigUint::zero(), &foreign_field_modulus);

    // Compute multiplication witness
    let (mut witness, mut external_checks) =
        foreign_field_mul::witness::create(&left_input, &right_input, &foreign_field_modulus);

    // Result compact-multi-range-check
    CircuitGate::extend_compact_multi_range_check(&mut gates, &mut next_row);
    gates.connect_cell_pair((1, 0), (4, 1)); // remainder01
    gates.connect_cell_pair((1, 1), (2, 0)); // remainder2
    external_checks.extend_witness_compact_multi_range_checks(&mut witness);
    // These are the coordinates (row, col) of the remainder limbs in the witness
    // remainder0 -> (3, 0), remainder1 -> (4, 0), remainder2 -> (2,0)

    // Constant single Generic gate for result bound
    CircuitGate::extend_high_bounds(&mut gates, &mut next_row, &foreign_field_modulus);
    gates.connect_cell_pair((6, 0), (1, 1)); // remainder2
    external_checks.extend_witness_high_bounds_computation(&mut witness, &foreign_field_modulus);

    // Quotient multi-range-check
    CircuitGate::extend_multi_range_check(&mut gates, &mut next_row);
    gates.connect_cell_pair((1, 2), (7, 0)); // quotient0
    gates.connect_cell_pair((1, 3), (8, 0)); // quotient1
    gates.connect_cell_pair((1, 4), (9, 0)); // quotient2
                                             // Witness updated below

    // Multiplication witness value quotient_bound, product1_lo, product1_hi_0 multi-range-check
    CircuitGate::extend_multi_range_check(&mut gates, &mut next_row);
    gates.connect_cell_pair((1, 5), (11, 0)); // quotient_bound
    gates.connect_cell_pair((0, 6), (12, 0)); // product1_lo
    gates.connect_cell_pair((1, 6), (13, 0)); // product1_hi_0
                                              // Witness updated below

    // Add witness for external multi-range checks:
    // [quotient0, quotient1, quotient2]
    // [quotient_bound, product1_lo, product1_hi_0]
    external_checks.extend_witness_multi_range_checks(&mut witness);

    // DESIGNER CHOICE: left and right (and result bound from before)
    let left_limbs = left_input.to_field_limbs();
    let right_limbs = right_input.to_field_limbs();
    // Constant Double Generic gate for result and quotient bounds
    external_checks.add_high_bound_computation(&left_limbs[2]);
    external_checks.add_high_bound_computation(&right_limbs[2]);
    CircuitGate::extend_high_bounds(&mut gates, &mut next_row, &foreign_field_modulus);
    gates.connect_cell_pair((15, 0), (0, 2)); // left2
    gates.connect_cell_pair((15, 3), (0, 5)); // right2
    external_checks.extend_witness_high_bounds_computation(&mut witness, &foreign_field_modulus);

    // Left input multi-range-check
    external_checks.add_multi_range_check(&left_limbs);
    CircuitGate::extend_multi_range_check(&mut gates, &mut next_row);
    gates.connect_cell_pair((0, 0), (16, 0)); // left_input0
    gates.connect_cell_pair((0, 1), (17, 0)); // left_input1
    gates.connect_cell_pair((0, 2), (18, 0)); // left_input2
                                              // Witness updated below

    // Right input multi-range-check
    external_checks.add_multi_range_check(&right_limbs);
    CircuitGate::extend_multi_range_check(&mut gates, &mut next_row);
    gates.connect_cell_pair((0, 3), (20, 0)); // right_input0
    gates.connect_cell_pair((0, 4), (21, 0)); // right_input1
    gates.connect_cell_pair((0, 5), (22, 0)); // right_input2
                                              // Witness updated below

    // Add witness for external multi-range checks:
    // left and right limbs
    external_checks.extend_witness_multi_range_checks(&mut witness);

    // [result_bound, 0, 0]
    // Bounds for result limb range checks
    CircuitGate::extend_multi_range_check(&mut gates, &mut next_row);
    gates.connect_cell_pair((6, 2), (24, 0)); // result_bound
                                              // Witness updated below

    // Multi-range check bounds for left and right inputs
    let left_hi_bound =
        foreign_field_mul::witness::compute_high_bound(&left_input, &foreign_field_modulus);
    let right_hi_bound =
        foreign_field_mul::witness::compute_high_bound(&right_input, &foreign_field_modulus);
    external_checks.add_limb_check(&left_hi_bound.into());
    external_checks.add_limb_check(&right_hi_bound.into());
    gates.connect_cell_pair((15, 2), (25, 0)); // left_bound
    gates.connect_cell_pair((15, 5), (26, 0)); // right_bound

    external_checks.extend_witness_limb_checks(&mut witness);

    // Temporary workaround for lookup-table/domain-size issue
    for _ in 0..(1 << 13) {
        gates.push(CircuitGate::zero(Wire::for_row(next_row)));
        next_row += 1;
    }

    // Create constraint system
    let cs = ConstraintSystem::<Fp>::create(gates)
        .lookup(vec![foreign_field_mul::gadget::lookup_table()])
        .build()
        .unwrap();

    let ptr: &mut SRS<Vesta> = unsafe { &mut *(std::sync::Arc::as_ptr(&srs.0) as *mut _) };
    ptr.add_lagrange_basis(cs.domain.d1);

    let (endo_q, _endo_r) = endos::<Pallas>();
    let index = ProverIndex::<Vesta>::create(cs, endo_q, srs.0);
    let group_map = <Vesta as CommitmentCurve>::Map::setup();
    let proof = ProverProof::create_recursive::<EFqSponge, EFrSponge>(
        &group_map,
        witness,
        &[],
        &index,
        vec![],
        None,
    )
    .unwrap();
    (
        CamlPastaFpPlonkIndex(Box::new(index)),
        (proof, vec![]).into(),
    )
}

#[ocaml_gen::func]
#[ocaml::func]
pub fn caml_pasta_fp_plonk_proof_example_with_range_check(
    srs: CamlFpSrs,
) -> (CamlPastaFpPlonkIndex, CamlProverProof<CamlGVesta, CamlFp>) {
    use ark_ff::Zero;
    use kimchi::circuits::{
        constraints::ConstraintSystem, gate::CircuitGate, polynomials::range_check, wires::Wire,
    };
    use num_bigint::BigUint;
    use num_bigint::RandBigInt;
    use o1_utils::{foreign_field::BigUintForeignFieldHelpers, BigUintFieldHelpers};
    use poly_commitment::srs::{endos, SRS};
    use rand::{rngs::StdRng, SeedableRng};

    let rng = &mut StdRng::from_seed([255u8; 32]);

    // Create range-check gadget
    let (mut next_row, mut gates) = CircuitGate::<Fp>::create_multi_range_check(0);

    // Create witness
    let witness = range_check::witness::create_multi::<Fp>(
        rng.gen_biguint_range(&BigUint::zero(), &BigUint::two_to_limb())
            .to_field()
            .expect("failed to convert to field"),
        rng.gen_biguint_range(&BigUint::zero(), &BigUint::two_to_limb())
            .to_field()
            .expect("failed to convert to field"),
        rng.gen_biguint_range(&BigUint::zero(), &BigUint::two_to_limb())
            .to_field()
            .expect("failed to convert to field"),
    );

    // Temporary workaround for lookup-table/domain-size issue
    for _ in 0..(1 << 13) {
        gates.push(CircuitGate::zero(Wire::for_row(next_row)));
        next_row += 1;
    }

    // Create constraint system
    let cs = ConstraintSystem::<Fp>::create(gates)
        .lookup(vec![range_check::gadget::lookup_table()])
        .build()
        .unwrap();

    let ptr: &mut SRS<Vesta> = unsafe { &mut *(std::sync::Arc::as_ptr(&srs.0) as *mut _) };
    ptr.add_lagrange_basis(cs.domain.d1);

    let (endo_q, _endo_r) = endos::<Pallas>();
    let index = ProverIndex::<Vesta>::create(cs, endo_q, srs.0);
    let group_map = <Vesta as CommitmentCurve>::Map::setup();
    let proof = ProverProof::create_recursive::<EFqSponge, EFrSponge>(
        &group_map,
        witness,
        &[],
        &index,
        vec![],
        None,
    )
    .unwrap();
    (
        CamlPastaFpPlonkIndex(Box::new(index)),
        (proof, vec![]).into(),
    )
}

#[ocaml_gen::func]
#[ocaml::func]
pub fn caml_pasta_fp_plonk_proof_example_with_range_check0(
    srs: CamlFpSrs,
) -> (CamlPastaFpPlonkIndex, CamlProverProof<CamlGVesta, CamlFp>) {
    use ark_ff::Zero;
    use kimchi::circuits::{
        constraints::ConstraintSystem,
        gate::{CircuitGate, Connect},
        polynomial::COLUMNS,
        polynomials::{generic::GenericGateSpec, range_check},
        wires::Wire,
    };
    use poly_commitment::srs::{endos, SRS};

    let gates = {
        // Public input row with value 0
        let mut gates = vec![CircuitGate::<Fp>::create_generic_gadget(
            Wire::for_row(0),
            GenericGateSpec::Const(Fp::zero()),
            None,
        )];
        let mut row = 1;
        CircuitGate::<Fp>::extend_range_check(&mut gates, &mut row);

        // Temporary workaround for lookup-table/domain-size issue
        for _ in 0..(1 << 13) {
            gates.push(CircuitGate::zero(Wire::for_row(gates.len())));
        }

        // Connect the zero row to the range-check row to check prefix are zeros
        gates.connect_64bit(0, 1);

        gates
    };

    // witness
    let witness = {
        // create row for the zero value
        let mut witness: [_; COLUMNS] = array_init(|_col| vec![Fp::zero(); 1]);
        // create row for the 64-bit value
        range_check::witness::extend_single(&mut witness, Fp::from(2u128.pow(64) - 1));
        witness
    };

    // not sure if theres a smarter way instead of the double unwrap, but should be fine in the test
    let cs = ConstraintSystem::<Fp>::create(gates)
        .lookup(vec![range_check::gadget::lookup_table()])
        .build()
        .unwrap();

    let ptr: &mut SRS<Vesta> = unsafe { &mut *(std::sync::Arc::as_ptr(&srs.0) as *mut _) };
    ptr.add_lagrange_basis(cs.domain.d1);

    let (endo_q, _endo_r) = endos::<Pallas>();
    let index = ProverIndex::<Vesta>::create(cs, endo_q, srs.0);
    let group_map = <Vesta as CommitmentCurve>::Map::setup();
    let proof = ProverProof::create_recursive::<EFqSponge, EFrSponge>(
        &group_map,
        witness,
        &[],
        &index,
        vec![],
        None,
    )
    .unwrap();
    (
        CamlPastaFpPlonkIndex(Box::new(index)),
        (proof, vec![]).into(),
    )
}

#[ocaml_gen::func]
#[ocaml::func]
pub fn caml_pasta_fp_plonk_proof_example_with_ffadd(
    srs: CamlFpSrs,
) -> (
    CamlPastaFpPlonkIndex,
    CamlFp,
    CamlProverProof<CamlGVesta, CamlFp>,
) {
    use ark_ff::Zero;
    use kimchi::circuits::{
        constraints::ConstraintSystem,
        gate::{CircuitGate, Connect},
        polynomial::COLUMNS,
        polynomials::{
            foreign_field_add::witness::{create_chain, FFOps},
            generic::GenericGateSpec,
            range_check,
        },
        wires::Wire,
    };
    use num_bigint::BigUint;
    use poly_commitment::srs::{endos, SRS};

    // Includes a row to store value 1
    let num_public_inputs = 1;
    let operation = &[FFOps::Add];
    let modulus = BigUint::from_bytes_be(&[
        0xFF, 0xFF, 0xFF, 0xFF, 0xFF, 0xFF, 0xFF, 0xFF, 0xFF, 0xFF, 0xFE, 0xFF, 0xFF, 0xFF, 0xFF,
        0xFF, 0xFF, 0xFF, 0xFF, 0xFF, 0xFF, 0xFF, 0xFF, 0xFF, 0xFF, 0xFF, 0xFF, 0xFE, 0xFF, 0xFF,
        0xFC, 0x2F,
    ]);

    // circuit
    // [0]       -> Public input row to store the value 1
    // [1]       -> 1 ForeignFieldAdd row
    // [2]       -> 1 ForeignFieldAdd row for final bound
    // [3]       -> 1 Zero row for bound result
    // [4..=7]   -> 1 Multi RangeCheck for left input
    // [8..=11]  -> 1 Multi RangeCheck for right input
    // [12..=15] -> 1 Multi RangeCheck for result
    // [16..=19] -> 1 Multi RangeCheck for bound check
    let gates = {
        // Public input row
        let mut gates = vec![CircuitGate::<Fp>::create_generic_gadget(
            Wire::for_row(0),
            GenericGateSpec::Pub,
            None,
        )];

        let mut curr_row = num_public_inputs;
        // Foreign field addition and bound check
        CircuitGate::<Fp>::extend_chain_ffadd(&mut gates, 0, &mut curr_row, operation, &modulus);

        // Extend rangechecks of left input, right input, result, and bound
        for _ in 0..4 {
            CircuitGate::extend_multi_range_check(&mut gates, &mut curr_row);
        }
        // Connect the witnesses of the addition to the corresponding range checks
        gates.connect_ffadd_range_checks(1, Some(4), Some(8), 12);
        // Connect the bound check range checks
        gates.connect_ffadd_range_checks(2, None, None, 16);

        // Temporary workaround for lookup-table/domain-size issue
        for _ in 0..(1 << 13) {
            gates.push(CircuitGate::zero(Wire::for_row(curr_row)));
            curr_row += 1;
        }

        gates
    };

    // witness
    let witness = {
        // create row for the public value 1
        let mut witness: [_; COLUMNS] = array_init(|_col| vec![Fp::zero(); 1]);
        witness[0][0] = Fp::one();
        // create inputs to the addition
        let left = modulus.clone() - BigUint::from_bytes_be(&[1]);
        let right = modulus.clone() - BigUint::from_bytes_be(&[1]);
        // create a chain of 1 addition
        let add_witness = create_chain::<Fp>(&vec![left, right], operation, modulus);
        for col in 0..COLUMNS {
            witness[col].extend(add_witness[col].iter());
        }
        // extend range checks for all of left, right, output, and bound
        let left = (witness[0][1], witness[1][1], witness[2][1]);
        range_check::witness::extend_multi(&mut witness, left.0, left.1, left.2);
        let right = (witness[3][1], witness[4][1], witness[5][1]);
        range_check::witness::extend_multi(&mut witness, right.0, right.1, right.2);
        let output = (witness[0][2], witness[1][2], witness[2][2]);
        range_check::witness::extend_multi(&mut witness, output.0, output.1, output.2);
        let bound = (witness[0][3], witness[1][3], witness[2][3]);
        range_check::witness::extend_multi(&mut witness, bound.0, bound.1, bound.2);
        witness
    };

    // not sure if theres a smarter way instead of the double unwrap, but should be fine in the test
    let cs = ConstraintSystem::<Fp>::create(gates)
        .public(num_public_inputs)
        .lookup(vec![range_check::gadget::lookup_table()])
        .build()
        .unwrap();

    let ptr: &mut SRS<Vesta> = unsafe { &mut *(std::sync::Arc::as_ptr(&srs.0) as *mut _) };
    ptr.add_lagrange_basis(cs.domain.d1);

    let (endo_q, _endo_r) = endos::<Pallas>();
    let index = ProverIndex::<Vesta>::create(cs, endo_q, srs.0);
    let group_map = <Vesta as CommitmentCurve>::Map::setup();
    let public_input = witness[0][0];
    let proof = ProverProof::create_recursive::<EFqSponge, EFrSponge>(
        &group_map,
        witness,
        &[],
        &index,
        vec![],
        None,
    )
    .unwrap();
    (
        CamlPastaFpPlonkIndex(Box::new(index)),
        public_input.into(),
        (proof, vec![public_input]).into(),
    )
}

#[ocaml_gen::func]
#[ocaml::func]
pub fn caml_pasta_fp_plonk_proof_example_with_xor(
    srs: CamlFpSrs,
) -> (
    CamlPastaFpPlonkIndex,
    (CamlFp, CamlFp),
    CamlProverProof<CamlGVesta, CamlFp>,
) {
    use ark_ff::Zero;
    use kimchi::circuits::{
        constraints::ConstraintSystem,
        gate::{CircuitGate, Connect},
        polynomial::COLUMNS,
        polynomials::{generic::GenericGateSpec, xor},
        wires::Wire,
    };
    use poly_commitment::srs::{endos, SRS};

    let num_public_inputs = 2;

    // circuit
    let gates = {
        // public inputs
        let mut gates = vec![];
        for row in 0..num_public_inputs {
            gates.push(CircuitGate::<Fp>::create_generic_gadget(
                Wire::for_row(row),
                GenericGateSpec::Pub,
                None,
            ));
        }
        // 1 XOR of 128 bits. This will create 8 Xor16 gates and a Generic final gate with all zeros.
        CircuitGate::<Fp>::extend_xor_gadget(&mut gates, 128);
        // connect public inputs to the inputs of the XOR
        gates.connect_cell_pair((0, 0), (2, 0));
        gates.connect_cell_pair((1, 0), (2, 1));

        // Temporary workaround for lookup-table/domain-size issue
        for _ in 0..(1 << 13) {
            gates.push(CircuitGate::zero(Wire::for_row(gates.len())));
        }
        gates
    };

    // witness
    let witness = {
        let mut cols: [_; COLUMNS] = array_init(|_col| vec![Fp::zero(); num_public_inputs]);

        // initialize the 2 inputs
        let input1 = 0xDC811727DAF22EC15927D6AA275F406Bu128;
        let input2 = 0xA4F4417AF072DF9016A1EAB458DA80D1u128;
        cols[0][0] = input1.into();
        cols[0][1] = input2.into();

        xor::extend_xor_witness::<Fp>(&mut cols, input1.into(), input2.into(), 128);
        cols
    };

    // not sure if theres a smarter way instead of the double unwrap, but should be fine in the test
    let cs = ConstraintSystem::<Fp>::create(gates)
        .public(num_public_inputs)
        .lookup(vec![xor::lookup_table()])
        .build()
        .unwrap();

    let ptr: &mut SRS<Vesta> = unsafe { &mut *(std::sync::Arc::as_ptr(&srs.0) as *mut _) };
    ptr.add_lagrange_basis(cs.domain.d1);

    let (endo_q, _endo_r) = endos::<Pallas>();
    let index = ProverIndex::<Vesta>::create(cs, endo_q, srs.0);
    let group_map = <Vesta as CommitmentCurve>::Map::setup();
    let public_input = (witness[0][0], witness[0][1]);
    let proof = ProverProof::create_recursive::<EFqSponge, EFrSponge>(
        &group_map,
        witness,
        &[],
        &index,
        vec![],
        None,
    )
    .unwrap();
    (
        CamlPastaFpPlonkIndex(Box::new(index)),
        (public_input.0.into(), public_input.1.into()),
        (proof, vec![public_input.0, public_input.1]).into(),
    )
}

#[ocaml_gen::func]
#[ocaml::func]
pub fn caml_pasta_fp_plonk_proof_example_with_rot(
    srs: CamlFpSrs,
) -> (
    CamlPastaFpPlonkIndex,
    (CamlFp, CamlFp),
    CamlProverProof<CamlGVesta, CamlFp>,
) {
    use ark_ff::Zero;
    use kimchi::circuits::{
        constraints::ConstraintSystem,
        gate::{CircuitGate, Connect},
        polynomial::COLUMNS,
        polynomials::{
            generic::GenericGateSpec,
            rot::{self, RotMode},
        },
        wires::Wire,
    };
    use poly_commitment::srs::{endos, SRS};

    // Includes the actual input of the rotation and a row with the zero value
    let num_public_inputs = 2;
    // 1 ROT of 32 to the left
    let rot = 32;
    let mode = RotMode::Left;

    // circuit
    let gates = {
        let mut gates = vec![];
        // public inputs
        for row in 0..num_public_inputs {
            gates.push(CircuitGate::<Fp>::create_generic_gadget(
                Wire::for_row(row),
                GenericGateSpec::Pub,
                None,
            ));
        }
        CircuitGate::<Fp>::extend_rot(&mut gates, rot, mode, 1);
        // connect first public input to the word of the ROT
        gates.connect_cell_pair((0, 0), (2, 0));

        // Temporary workaround for lookup-table/domain-size issue
        for _ in 0..(1 << 13) {
            gates.push(CircuitGate::zero(Wire::for_row(gates.len())));
        }

        gates
    };

    // witness
    let witness = {
        // create one row for the public word
        let mut cols: [_; COLUMNS] = array_init(|_col| vec![Fp::zero(); 2]);

        // initialize the public input containing the word to be rotated
        let input = 0xDC811727DAF22EC1u64;
        cols[0][0] = input.into();
        rot::extend_rot::<Fp>(&mut cols, input, rot, mode);

        cols
    };

    // not sure if theres a smarter way instead of the double unwrap, but should be fine in the test
    let cs = ConstraintSystem::<Fp>::create(gates)
        .public(num_public_inputs)
        .lookup(vec![rot::lookup_table()])
        .build()
        .unwrap();

    let ptr: &mut SRS<Vesta> = unsafe { &mut *(std::sync::Arc::as_ptr(&srs.0) as *mut _) };
    ptr.add_lagrange_basis(cs.domain.d1);

    let (endo_q, _endo_r) = endos::<Pallas>();
    let index = ProverIndex::<Vesta>::create(cs, endo_q, srs.0);
    let group_map = <Vesta as CommitmentCurve>::Map::setup();
    let public_input = (witness[0][0], witness[0][1]);
    let proof = ProverProof::create_recursive::<EFqSponge, EFrSponge>(
        &group_map,
        witness,
        &[],
        &index,
        vec![],
        None,
    )
    .unwrap();
    (
        CamlPastaFpPlonkIndex(Box::new(index)),
        (public_input.0.into(), public_input.1.into()),
        (proof, vec![public_input.0, public_input.1]).into(),
    )
}

#[ocaml_gen::func]
#[ocaml::func]
pub fn caml_pasta_fp_plonk_proof_verify(
    index: CamlPastaFpPlonkVerifierIndex,
    proof: CamlProverProof<CamlGVesta, CamlFp>,
) -> bool {
    let group_map = <Vesta as CommitmentCurve>::Map::setup();

    let (proof, public_input) = proof.into();
    let verifier_index = index.into();
    let context = Context {
        verifier_index: &verifier_index,
        proof: &proof,
        public_input: &public_input,
    };

    batch_verify::<
        Vesta,
        DefaultFqSponge<VestaParameters, PlonkSpongeConstantsKimchi>,
        DefaultFrSponge<Fp, PlonkSpongeConstantsKimchi>,
    >(&group_map, &[context])
    .is_ok()
}

#[ocaml_gen::func]
#[ocaml::func]
pub fn caml_pasta_fp_plonk_proof_batch_verify(
    indexes: Vec<CamlPastaFpPlonkVerifierIndex>,
    proofs: Vec<CamlProverProof<CamlGVesta, CamlFp>>,
) -> bool {
    let ts: Vec<_> = indexes
        .into_iter()
        .zip(proofs.into_iter())
        .map(|(caml_index, caml_proof)| {
            let verifier_index: VerifierIndex<Vesta> = caml_index.into();
            let (proof, public_input): (ProverProof<_>, Vec<_>) = caml_proof.into();
            (verifier_index, proof, public_input)
        })
        .collect();
    let ts_ref: Vec<_> = ts
        .iter()
        .map(|(verifier_index, proof, public_input)| Context {
            verifier_index,
            proof,
            public_input,
        })
        .collect();
    let group_map = GroupMap::<Fq>::setup();

    batch_verify::<
        Vesta,
        DefaultFqSponge<VestaParameters, PlonkSpongeConstantsKimchi>,
        DefaultFrSponge<Fp, PlonkSpongeConstantsKimchi>,
    >(&group_map, &ts_ref)
    .is_ok()
}

#[ocaml_gen::func]
#[ocaml::func]
pub fn caml_pasta_fp_plonk_proof_dummy() -> CamlProverProof<CamlGVesta, CamlFp> {
    fn comm() -> PolyComm<Vesta> {
        let g = Vesta::prime_subgroup_generator();
        PolyComm {
            shifted: Some(g),
            unshifted: vec![g, g, g],
        }
    }

    let prev = RecursionChallenge {
        chals: vec![Fp::one(), Fp::one()],
        comm: comm(),
    };
    let prev_challenges = vec![prev.clone(), prev.clone(), prev];

    let g = Vesta::prime_subgroup_generator();
    let proof = OpeningProof {
        lr: vec![(g, g), (g, g), (g, g)],
        z1: Fp::one(),
        z2: Fp::one(),
        delta: g,
        sg: g,
    };
    let eval = || PointEvaluations {
        zeta: vec![Fp::one()],
        zeta_omega: vec![Fp::one()],
    };
    let evals = ProofEvaluations {
        w: array_init(|_| eval()),
        coefficients: array_init(|_| eval()),
        z: eval(),
        s: array_init(|_| eval()),
        generic_selector: eval(),
        poseidon_selector: eval(),
        complete_add_selector: eval(),
        mul_selector: eval(),
        emul_selector: eval(),
        endomul_scalar_selector: eval(),
        range_check0_selector: None,
        range_check1_selector: None,
        foreign_field_add_selector: None,
        foreign_field_mul_selector: None,
        xor_selector: None,
        rot_selector: None,
        lookup_aggregation: None,
        lookup_table: None,
        lookup_sorted: array::from_fn(|_| None),
        runtime_lookup_table: None,
        runtime_lookup_table_selector: None,
        xor_lookup_selector: None,
        lookup_gate_lookup_selector: None,
        range_check_lookup_selector: None,
        foreign_field_mul_lookup_selector: None,
    };

    let public = vec![Fp::one(), Fp::one()];
    let dlogproof = ProverProof {
        commitments: ProverCommitments {
            w_comm: array_init(|_| comm()),
            z_comm: comm(),
            t_comm: comm(),
            lookup: None,
        },
        proof,
        evals,
        ft_eval1: Fp::one(),
        prev_challenges,
    };

    (dlogproof, public).into()
}

#[ocaml_gen::func]
#[ocaml::func]
pub fn caml_pasta_fp_plonk_proof_deep_copy(
    x: CamlProverProof<CamlGVesta, CamlFp>,
) -> CamlProverProof<CamlGVesta, CamlFp> {
    x
}<|MERGE_RESOLUTION|>--- conflicted
+++ resolved
@@ -120,22 +120,9 @@
 
     let mut runtime_tables_setup = vec![];
     for table_id in 0..num_tables {
-<<<<<<< HEAD
-        let cfg = if indexed {
-            RuntimeTableCfg::Indexed(RuntimeTableSpec {
-                id: table_id,
-                len: 5,
-            })
-        } else {
-            RuntimeTableCfg::Custom {
-                id: table_id,
-                first_column: [8u32, 9, 8, 7, 1].into_iter().map(Into::into).collect(),
-            }
-=======
         let cfg = RuntimeTableCfg {
             id: table_id,
             first_column: [8u32, 9, 8, 7, 1].into_iter().map(Into::into).collect(),
->>>>>>> 62782873
         };
         runtime_tables_setup.push(cfg);
     }
