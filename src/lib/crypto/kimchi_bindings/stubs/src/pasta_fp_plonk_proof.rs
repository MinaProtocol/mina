--- conflicted
+++ resolved
@@ -9,15 +9,11 @@
 use ark_ff::One;
 use array_init::array_init;
 use groupmap::GroupMap;
-<<<<<<< HEAD
-use kimchi::prover_index::ProverIndex;
-=======
 use kimchi::verifier::verify;
 use kimchi::{
     circuits::lookup::runtime_tables::{caml::CamlRuntimeTable, RuntimeTable},
     prover_index::ProverIndex,
 };
->>>>>>> e6c9fa3b
 use kimchi::{circuits::polynomial::COLUMNS, verifier::batch_verify};
 use kimchi::{
     proof::{
@@ -109,8 +105,6 @@
 
 #[ocaml_gen::func]
 #[ocaml::func]
-<<<<<<< HEAD
-=======
 pub fn caml_pasta_fp_plonk_proof_create_and_verify(
     index: CamlPastaFpPlonkIndexPtr<'static>,
     witness: Vec<CamlFpVector>,
@@ -185,7 +179,6 @@
 
 #[ocaml_gen::func]
 #[ocaml::func]
->>>>>>> e6c9fa3b
 pub fn caml_pasta_fp_plonk_proof_example_with_lookup(
     srs: CamlFpSrs,
 ) -> (
