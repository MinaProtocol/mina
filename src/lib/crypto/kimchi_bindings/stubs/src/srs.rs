use ark_poly::UVPolynomial;
use ark_poly::{univariate::DensePolynomial, EvaluationDomain, Evaluations};
use paste::paste;
use poly_commitment::SRS as _;
use poly_commitment::{
    commitment::{b_poly_coefficients, caml::CamlPolyComm},
    srs::SRS,
};
use serde::{Deserialize, Serialize};
use std::{
    fs::{File, OpenOptions},
    io::{BufReader, BufWriter, Seek, SeekFrom::Start},
};

macro_rules! impl_srs {
    ($name: ident, $CamlF: ty, $CamlG: ty, $F: ty, $G: ty) => {

        impl_shared_reference!($name => SRS<$G>);

        paste! {
            #[ocaml_gen::func]
            #[ocaml::func]
            pub fn [<$name:snake _create>](depth: ocaml::Int) -> $name {
                $name::new(SRS::create(depth as usize))
            }

            #[ocaml_gen::func]
            #[ocaml::func]
            pub fn [<$name:snake _write>](
                append: Option<bool>,
                srs: $name,
                path: String,
            ) -> Result<(), ocaml::Error> {
                let file = OpenOptions::new()
                    .append(append.unwrap_or(true))
                    .open(path)
                    .map_err(|_| {
                        ocaml::Error::invalid_argument("CamlSRS::write")
                            .err()
                            .unwrap()
                    })?;
                let file = BufWriter::new(file);

                srs.0.serialize(&mut rmp_serde::Serializer::new(file))
                .map_err(|e| e.into())
            }

            #[ocaml_gen::func]
            #[ocaml::func]
            pub fn [<$name:snake _read>](
                offset: Option<ocaml::Int>,
                path: String,
            ) -> Result<Option<$name>, ocaml::Error> {
                let file = File::open(path).map_err(|_| {
                    ocaml::Error::invalid_argument("CamlSRS::read")
                        .err()
                        .unwrap()
                })?;
                let mut reader = BufReader::new(file);

                if let Some(offset) = offset {
                    reader.seek(Start(offset as u64))?;
                }

                // TODO: shouldn't we just error instead of returning None?
                let srs = match SRS::<$G>::deserialize(&mut rmp_serde::Deserializer::new(reader)) {
                    Ok(srs) => srs,
                    Err(_) => return Ok(None),
                };

                Ok(Some($name::new(srs)))
            }

            #[ocaml_gen::func]
            #[ocaml::func]
            pub fn [<$name:snake _lagrange_commitment>](
                srs: $name,
                domain_size: ocaml::Int,
                i: ocaml::Int,
            ) -> Result<CamlPolyComm<$CamlG>, ocaml::Error> {
                let x_domain = EvaluationDomain::<$F>::new(domain_size as usize).ok_or_else(|| {
                    ocaml::Error::invalid_argument("CamlSRS::lagrange_commitment")
                        .err()
                        .unwrap()
                })?;

                {
                    // We're single-threaded, so it's safe to grab this pointer as mutable.
                    // Do not try this at home.
                    let srs = unsafe { &mut *((&**srs as *const SRS<$G>) as *mut SRS<$G>) as &mut SRS<$G> };
                    srs.add_lagrange_basis(x_domain);
                }

                Ok(srs.lagrange_bases[&x_domain.size()][i as usize].clone().into())
            }

            #[ocaml_gen::func]
            #[ocaml::func]
            pub fn [<$name:snake _add_lagrange_basis>](
                srs: $name,
                log2_size: ocaml::Int,
            ) {
                let ptr: &mut poly_commitment::srs::SRS<$G> =
                    unsafe { &mut *(std::sync::Arc::as_ptr(&srs) as *mut _) };
                let domain = EvaluationDomain::<$F>::new(1 << (log2_size as usize)).expect("invalid domain size");
                ptr.add_lagrange_basis(domain);
            }

            #[ocaml_gen::func]
            #[ocaml::func]
            pub fn [<$name:snake _commit_evaluations>](
                srs: $name,
                domain_size: ocaml::Int,
                evals: Vec<$CamlF>,
            ) -> Result<CamlPolyComm<$CamlG>, ocaml::Error> {
                    let x_domain = EvaluationDomain::<$F>::new(domain_size as usize).ok_or_else(|| {
                        ocaml::Error::invalid_argument("CamlSRS::evaluations")
                            .err()
                            .unwrap()
                    })?;

                let evals = evals.into_iter().map(Into::into).collect();
                let p = Evaluations::<$F>::from_vec_and_domain(evals, x_domain).interpolate();

<<<<<<< HEAD
                Ok(srs.commit_non_hiding(&p, 1, None).into())
=======
                Ok(srs.commit_non_hiding(&p, 1).into())
>>>>>>> 60899e93
            }

            #[ocaml_gen::func]
            #[ocaml::func]
            pub fn [<$name:snake _b_poly_commitment>](
                srs: $name,
                chals: Vec<$CamlF>,
            ) -> Result<CamlPolyComm<$CamlG>, ocaml::Error> {
                let chals: Vec<$F> = chals.into_iter().map(Into::into).collect();
                let coeffs = b_poly_coefficients(&chals);
                let p = DensePolynomial::<$F>::from_coefficients_vec(coeffs);

<<<<<<< HEAD
                Ok(srs.commit_non_hiding(&p, 1, None).into())
=======
                Ok(srs.commit_non_hiding(&p, 1).into())
>>>>>>> 60899e93
            }

            #[ocaml_gen::func]
            #[ocaml::func]
            pub fn [<$name:snake _batch_accumulator_check>](
                srs: $name,
                comms: Vec<$CamlG>,
                chals: Vec<$CamlF>,
            ) -> bool {
                let comms: Vec<_> = comms.into_iter().map(Into::into).collect();
                let chals: Vec<_> = chals.into_iter().map(Into::into).collect();
                crate::urs_utils::batch_dlog_accumulator_check(&srs, &comms, &chals)
            }

            #[ocaml_gen::func]
            #[ocaml::func]
            pub fn [<$name:snake _batch_accumulator_generate>](
                srs: $name,
                comms: ocaml::Int,
                chals: Vec<$CamlF>,
            ) -> Vec<$CamlG> {
                crate::urs_utils::batch_dlog_accumulator_generate::<$G>(
                    &srs,
                    comms as usize,
                    &chals.into_iter().map(From::from).collect(),
                ).into_iter().map(Into::into).collect()
            }

            #[ocaml_gen::func]
            #[ocaml::func]
            pub fn [<$name:snake _h>](srs: $name) -> $CamlG {
                srs.h.into()
            }
        }
    }
}

//
// Fp
//

pub mod fp {
    use super::*;
    use crate::arkworks::{CamlFp, CamlGVesta};
    use mina_curves::pasta::{Fp, Vesta};

    impl_srs!(CamlFpSrs, CamlFp, CamlGVesta, Fp, Vesta);
}

pub mod fq {
    use super::*;
    use crate::arkworks::{CamlFq, CamlGPallas};
    use mina_curves::pasta::{Fq, Pallas};

    impl_srs!(CamlFqSrs, CamlFq, CamlGPallas, Fq, Pallas);
}<|MERGE_RESOLUTION|>--- conflicted
+++ resolved
@@ -122,11 +122,7 @@
                 let evals = evals.into_iter().map(Into::into).collect();
                 let p = Evaluations::<$F>::from_vec_and_domain(evals, x_domain).interpolate();
 
-<<<<<<< HEAD
-                Ok(srs.commit_non_hiding(&p, 1, None).into())
-=======
                 Ok(srs.commit_non_hiding(&p, 1).into())
->>>>>>> 60899e93
             }
 
             #[ocaml_gen::func]
@@ -139,11 +135,7 @@
                 let coeffs = b_poly_coefficients(&chals);
                 let p = DensePolynomial::<$F>::from_coefficients_vec(coeffs);
 
-<<<<<<< HEAD
-                Ok(srs.commit_non_hiding(&p, 1, None).into())
-=======
                 Ok(srs.commit_non_hiding(&p, 1).into())
->>>>>>> 60899e93
             }
 
             #[ocaml_gen::func]
