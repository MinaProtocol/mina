use crate::{
    arkworks::{CamlFq, CamlGPallas},
    field_vector::fq::CamlFqVector,
    pasta_fq_plonk_index::CamlPastaFqPlonkIndexPtr,
    pasta_fq_plonk_verifier_index::CamlPastaFqPlonkVerifierIndex,
    WithLagrangeBasis,
};
use ark_ec::AffineRepr;
use ark_ff::One;
use array_init::array_init;
use groupmap::GroupMap;
use kimchi::{
    circuits::lookup::runtime_tables::{caml::CamlRuntimeTable, RuntimeTable},
    prover_index::ProverIndex,
};
use kimchi::{circuits::polynomial::COLUMNS, verifier::batch_verify};
use kimchi::{
    proof::{
        PointEvaluations, ProofEvaluations, ProverCommitments, ProverProof, RecursionChallenge,
    },
    verifier::Context,
};
use kimchi::{prover::caml::CamlProofWithPublic, verifier_index::VerifierIndex};
use mina_curves::pasta::{Fp, Fq, Pallas, PallasParameters};
use mina_poseidon::{
    constants::PlonkSpongeConstantsKimchi,
    sponge::{DefaultFqSponge, DefaultFrSponge},
};
use poly_commitment::commitment::{CommitmentCurve, PolyComm};
use poly_commitment::evaluation_proof::OpeningProof;
use std::array;
use std::convert::TryInto;

#[ocaml_gen::func]
#[ocaml::func]
pub fn caml_pasta_fq_plonk_proof_create(
    index: CamlPastaFqPlonkIndexPtr<'static>,
    witness: Vec<CamlFqVector>,
    runtime_tables: Vec<CamlRuntimeTable<CamlFq>>,
    prev_challenges: Vec<CamlFq>,
    prev_sgs: Vec<CamlGPallas>,
) -> Result<CamlProofWithPublic<CamlGPallas, CamlFq>, ocaml::Error> {
    {
<<<<<<< HEAD
        let ptr: &mut poly_commitment::srs::SRS<Pallas> =
            unsafe { &mut *(std::sync::Arc::as_ptr(&index.as_ref().0.srs) as *mut _) };
        ptr.with_lagrange_basis(index.as_ref().0.cs.domain.d1);
=======
        index
            .as_ref()
            .0
            .srs
            .with_lagrange_basis(index.as_ref().0.cs.domain.d1);
>>>>>>> 97ab3010
    }
    let prev = if prev_challenges.is_empty() {
        Vec::new()
    } else {
        let challenges_per_sg = prev_challenges.len() / prev_sgs.len();
        prev_sgs
            .into_iter()
            .map(Into::<Pallas>::into)
            .enumerate()
            .map(|(i, sg)| {
                let chals = prev_challenges[(i * challenges_per_sg)..(i + 1) * challenges_per_sg]
                    .iter()
                    .map(Into::<Fq>::into)
                    .collect();
                let comm = PolyComm::<Pallas> { elems: vec![sg] };
                RecursionChallenge { chals, comm }
            })
            .collect()
    };

    let witness: Vec<Vec<_>> = witness.iter().map(|x| (*x.0).clone()).collect();
    let witness: [Vec<_>; COLUMNS] = witness
        .try_into()
        .expect("the witness should be a column of 15 vectors");
    let index: &ProverIndex<Pallas, OpeningProof<Pallas>> = &index.as_ref().0;

    let runtime_tables: Vec<RuntimeTable<Fq>> =
        runtime_tables.into_iter().map(Into::into).collect();

    // public input
    let public_input = witness[0][0..index.cs.public].to_vec();

    // NB: This method is designed only to be used by tests. However, since creating a new reference will cause `drop` to be called on it once we are done with it. Since `drop` calls `caml_shutdown` internally, we *really, really* do not want to do this, but we have no other way to get at the active runtime.
    // TODO: There's actually a way to get a handle to the runtime as a function argument. Switch
    // to doing this instead.
    let runtime = unsafe { ocaml::Runtime::recover_handle() };

    // Release the runtime lock so that other threads can run using it while we generate the proof.
    runtime.releasing_runtime(|| {
        let group_map = GroupMap::<Fp>::setup();
        let proof = ProverProof::create_recursive::<
            DefaultFqSponge<PallasParameters, PlonkSpongeConstantsKimchi>,
            DefaultFrSponge<Fq, PlonkSpongeConstantsKimchi>,
            _,
        >(
            &group_map,
            witness,
            &runtime_tables,
            index,
            prev,
            None,
            &mut rand::rngs::OsRng,
        )
        .map_err(|e| ocaml::Error::Error(e.into()))?;
        Ok((proof, public_input).into())
    })
}

#[ocaml_gen::func]
#[ocaml::func]
pub fn caml_pasta_fq_plonk_proof_verify(
    index: CamlPastaFqPlonkVerifierIndex,
    proof: CamlProofWithPublic<CamlGPallas, CamlFq>,
) -> bool {
    let group_map = <Pallas as CommitmentCurve>::Map::setup();

    let (proof, public_input) = proof.into();
    let verifier_index = index.into();
    let context = Context {
        verifier_index: &verifier_index,
        proof: &proof,
        public_input: &public_input,
    };

    batch_verify::<
        Pallas,
        DefaultFqSponge<PallasParameters, PlonkSpongeConstantsKimchi>,
        DefaultFrSponge<Fq, PlonkSpongeConstantsKimchi>,
        OpeningProof<Pallas>,
    >(&group_map, &[context])
    .is_ok()
}

#[ocaml_gen::func]
#[ocaml::func]
pub fn caml_pasta_fq_plonk_proof_batch_verify(
    indexes: Vec<CamlPastaFqPlonkVerifierIndex>,
    proofs: Vec<CamlProofWithPublic<CamlGPallas, CamlFq>>,
) -> bool {
    let ts: Vec<_> = indexes
        .into_iter()
        .zip(proofs.into_iter())
        .map(|(caml_index, caml_proof)| {
            let verifier_index: VerifierIndex<Pallas, OpeningProof<Pallas>> = caml_index.into();
            let (proof, public_input): (ProverProof<Pallas, OpeningProof<Pallas>>, Vec<_>) =
                caml_proof.into();
            (verifier_index, proof, public_input)
        })
        .collect();
    let ts_ref: Vec<Context<Pallas, OpeningProof<Pallas>>> = ts
        .iter()
        .map(|(verifier_index, proof, public_input)| Context {
            verifier_index,
            proof,
            public_input,
        })
        .collect();
    let group_map = GroupMap::<Fp>::setup();

    batch_verify::<
        Pallas,
        DefaultFqSponge<PallasParameters, PlonkSpongeConstantsKimchi>,
        DefaultFrSponge<Fq, PlonkSpongeConstantsKimchi>,
        OpeningProof<Pallas>,
    >(&group_map, &ts_ref)
    .is_ok()
}

#[ocaml_gen::func]
#[ocaml::func]
pub fn caml_pasta_fq_plonk_proof_dummy() -> CamlProofWithPublic<CamlGPallas, CamlFq> {
    fn comm() -> PolyComm<Pallas> {
        let g = Pallas::generator();
        PolyComm {
            elems: vec![g, g, g],
        }
    }

    let prev = RecursionChallenge {
        chals: vec![Fq::one(), Fq::one()],
        comm: comm(),
    };
    let prev_challenges = vec![prev.clone(), prev.clone(), prev];

    let g = Pallas::generator();
    let proof = OpeningProof {
        lr: vec![(g, g), (g, g), (g, g)],
        z1: Fq::one(),
        z2: Fq::one(),
        delta: g,
        sg: g,
    };
    let eval = || PointEvaluations {
        zeta: vec![Fq::one()],
        zeta_omega: vec![Fq::one()],
    };
    let evals = ProofEvaluations {
        public: Some(eval()),
        w: array_init(|_| eval()),
        coefficients: array_init(|_| eval()),
        z: eval(),
        s: array_init(|_| eval()),
        generic_selector: eval(),
        poseidon_selector: eval(),
        complete_add_selector: eval(),
        mul_selector: eval(),
        emul_selector: eval(),
        endomul_scalar_selector: eval(),
        range_check0_selector: None,
        range_check1_selector: None,
        foreign_field_add_selector: None,
        foreign_field_mul_selector: None,
        xor_selector: None,
        rot_selector: None,
        lookup_aggregation: None,
        lookup_table: None,
        lookup_sorted: array::from_fn(|_| None),
        runtime_lookup_table: None,
        runtime_lookup_table_selector: None,
        xor_lookup_selector: None,
        lookup_gate_lookup_selector: None,
        range_check_lookup_selector: None,
        foreign_field_mul_lookup_selector: None,
    };

    let public = vec![Fq::one(), Fq::one()];
    let dlogproof = ProverProof {
        commitments: ProverCommitments {
            w_comm: array_init(|_| comm()),
            z_comm: comm(),
            t_comm: comm(),
            lookup: None,
        },
        proof,
        evals,
        ft_eval1: Fq::one(),
        prev_challenges,
    };

    (dlogproof, public).into()
}

#[ocaml_gen::func]
#[ocaml::func]
pub fn caml_pasta_fq_plonk_proof_deep_copy(
    x: CamlProofWithPublic<CamlGPallas, CamlFq>,
) -> CamlProofWithPublic<CamlGPallas, CamlFq> {
    x
}<|MERGE_RESOLUTION|>--- conflicted
+++ resolved
@@ -41,17 +41,11 @@
     prev_sgs: Vec<CamlGPallas>,
 ) -> Result<CamlProofWithPublic<CamlGPallas, CamlFq>, ocaml::Error> {
     {
-<<<<<<< HEAD
-        let ptr: &mut poly_commitment::srs::SRS<Pallas> =
-            unsafe { &mut *(std::sync::Arc::as_ptr(&index.as_ref().0.srs) as *mut _) };
-        ptr.with_lagrange_basis(index.as_ref().0.cs.domain.d1);
-=======
         index
             .as_ref()
             .0
             .srs
             .with_lagrange_basis(index.as_ref().0.cs.domain.d1);
->>>>>>> 97ab3010
     }
     let prev = if prev_challenges.is_empty() {
         Vec::new()
