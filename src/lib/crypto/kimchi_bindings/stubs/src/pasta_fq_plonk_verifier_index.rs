use crate::{
    arkworks::{CamlFq, CamlGPallas},
    pasta_fq_plonk_index::CamlPastaFqPlonkIndexPtr,
    plonk_verifier_index::{CamlPlonkDomain, CamlPlonkVerificationEvals, CamlPlonkVerifierIndex},
    srs::fq::CamlFqSrs,
};
use ark_ec::AffineCurve;
use ark_ff::One;
use ark_poly::{EvaluationDomain, Radix2EvaluationDomain as Domain};
use kimchi::circuits::constraints::FeatureFlags;
use kimchi::circuits::lookup::lookups::{LookupFeatures, LookupPatterns};
use kimchi::circuits::polynomials::permutation::Shifts;
use kimchi::circuits::polynomials::permutation::{permutation_vanishing_polynomial, zk_w};
use kimchi::circuits::wires::{COLUMNS, PERMUTS};
use kimchi::{linearization::expr_linearization, verifier_index::VerifierIndex};
use mina_curves::pasta::{Fq, Pallas, Vesta};
use poly_commitment::{commitment::caml::CamlPolyComm, evaluation_proof::OpeningProof};
use poly_commitment::{commitment::PolyComm, srs::SRS};
use std::convert::TryInto;
use std::path::Path;
use std::sync::Arc;

pub type CamlPastaFqPlonkVerifierIndex =
    CamlPlonkVerifierIndex<CamlFq, CamlFqSrs, CamlPolyComm<CamlGPallas>>;

impl From<VerifierIndex<Pallas, OpeningProof<Pallas>>> for CamlPastaFqPlonkVerifierIndex {
    fn from(vi: VerifierIndex<Pallas, OpeningProof<Pallas>>) -> Self {
        Self {
            domain: CamlPlonkDomain {
                log_size_of_group: vi.domain.log_size_of_group as isize,
                group_gen: CamlFq(vi.domain.group_gen),
            },
            max_poly_size: vi.max_poly_size as isize,
            public: vi.public as isize,
            prev_challenges: vi.prev_challenges as isize,
            srs: CamlFqSrs(vi.srs.clone()),
            evals: CamlPlonkVerificationEvals {
                sigma_comm: vi.sigma_comm.to_vec().iter().map(Into::into).collect(),
                coefficients_comm: vi
                    .coefficients_comm
                    .to_vec()
                    .iter()
                    .map(Into::into)
                    .collect(),
                generic_comm: vi.generic_comm.into(),
                psm_comm: vi.psm_comm.into(),
                complete_add_comm: vi.complete_add_comm.into(),
                mul_comm: vi.mul_comm.into(),
                emul_comm: vi.emul_comm.into(),
                endomul_scalar_comm: vi.endomul_scalar_comm.into(),

                xor_comm: vi.xor_comm.map(Into::into),
                range_check0_comm: vi.range_check0_comm.map(Into::into),
                range_check1_comm: vi.range_check1_comm.map(Into::into),
                foreign_field_add_comm: vi.foreign_field_add_comm.map(Into::into),
                foreign_field_mul_comm: vi.foreign_field_mul_comm.map(Into::into),
                rot_comm: vi.rot_comm.map(Into::into),
            },
            shifts: vi.shift.to_vec().iter().map(Into::into).collect(),
            lookup_index: vi.lookup_index.map(Into::into),
            zk_rows: vi.zk_rows as isize,
        }
    }
}

// TODO: This should really be a TryFrom or TryInto
impl From<CamlPastaFqPlonkVerifierIndex> for VerifierIndex<Pallas, OpeningProof<Pallas>> {
    fn from(index: CamlPastaFqPlonkVerifierIndex) -> Self {
        let evals = index.evals;
        let shifts = index.shifts;

        let (endo_q, _endo_r) = poly_commitment::srs::endos::<Vesta>();
        let domain = Domain::<Fq>::new(1 << index.domain.log_size_of_group).expect("wrong size");

        let coefficients_comm: Vec<PolyComm<Pallas>> =
            evals.coefficients_comm.iter().map(Into::into).collect();
        let coefficients_comm: [_; COLUMNS] = coefficients_comm.try_into().expect("wrong size");

        let sigma_comm: Vec<PolyComm<Pallas>> = evals.sigma_comm.iter().map(Into::into).collect();
        let sigma_comm: [_; PERMUTS] = sigma_comm
            .try_into()
            .expect("vector of sigma comm is of wrong size");

        let shifts: Vec<Fq> = shifts.iter().map(Into::into).collect();
        let shift: [Fq; PERMUTS] = shifts.try_into().expect("wrong size");

        let feature_flags = FeatureFlags {
            range_check0: evals.range_check0_comm.is_some(),
            range_check1: evals.range_check1_comm.is_some(),
            foreign_field_add: evals.foreign_field_add_comm.is_some(),
            foreign_field_mul: evals.foreign_field_mul_comm.is_some(),
            rot: evals.rot_comm.is_some(),
            xor: evals.xor_comm.is_some(),
            lookup_features: {
                if let Some(li) = index.lookup_index.as_ref() {
                    li.lookup_info.features
                } else {
                    LookupFeatures {
                        patterns: LookupPatterns {
                            xor: false,
                            lookup: false,
                            range_check: false,
                            foreign_field_mul: false,
                        },
                        joint_lookup_used: false,
                        uses_runtime_tables: false,
                    }
                }
            },
        };

        // TODO dummy_lookup_value ?
<<<<<<< HEAD
        let (linearization, powers_of_alpha) = expr_linearization(Some(&feature_flags), true, 3);
=======
        let (linearization, powers_of_alpha) =
            expr_linearization(Some(&feature_flags), true);
>>>>>>> ca32aec5

        VerifierIndex::<Pallas, OpeningProof<Pallas>> {
            domain,
            max_poly_size: index.max_poly_size as usize,
            public: index.public as usize,
            prev_challenges: index.prev_challenges as usize,
            powers_of_alpha,
            srs: { Arc::clone(&index.srs.0) },

<<<<<<< HEAD
            zk_rows: 3,
=======
            zk_rows: index.zk_rows as u64,
>>>>>>> ca32aec5

            sigma_comm,
            coefficients_comm,
            generic_comm: evals.generic_comm.into(),

            psm_comm: evals.psm_comm.into(),

            complete_add_comm: evals.complete_add_comm.into(),
            mul_comm: evals.mul_comm.into(),
            emul_comm: evals.emul_comm.into(),
            endomul_scalar_comm: evals.endomul_scalar_comm.into(),

            xor_comm: evals.xor_comm.map(Into::into),
            range_check0_comm: evals.range_check0_comm.map(Into::into),
            range_check1_comm: evals.range_check1_comm.map(Into::into),
            foreign_field_add_comm: evals.foreign_field_add_comm.map(Into::into),
            foreign_field_mul_comm: evals.foreign_field_mul_comm.map(Into::into),
            rot_comm: evals.rot_comm.map(Into::into),

            shift,
            permutation_vanishing_polynomial_m: {
                let res = once_cell::sync::OnceCell::new();
<<<<<<< HEAD
                res.set(permutation_vanishing_polynomial(domain, 3)).unwrap();
=======
                res.set(permutation_vanishing_polynomial(
                    domain,
                    index.zk_rows as u64,
                ))
                .unwrap();
>>>>>>> ca32aec5
                res
            },
            w: {
                let res = once_cell::sync::OnceCell::new();
<<<<<<< HEAD
                res.set(zk_w(domain, 3)).unwrap();
=======
                res.set(zk_w(domain, index.zk_rows as u64)).unwrap();
>>>>>>> ca32aec5
                res
            },
            endo: endo_q,

            lookup_index: index.lookup_index.map(Into::into),
            linearization,
        }
    }
}

pub fn read_raw(
    offset: Option<ocaml::Int>,
    srs: CamlFqSrs,
    path: String,
) -> Result<VerifierIndex<Pallas, OpeningProof<Pallas>>, ocaml::Error> {
    let path = Path::new(&path);
    let (endo_q, _endo_r) = poly_commitment::srs::endos::<Vesta>();
    VerifierIndex::<Pallas, OpeningProof<Pallas>>::from_file(
        srs.0,
        path,
        offset.map(|x| x as u64),
        endo_q,
    )
    .map_err(|_e| {
        ocaml::Error::invalid_argument("caml_pasta_fq_plonk_verifier_index_raw_read")
            .err()
            .unwrap()
    })
}

//
// OCaml methods
//

#[ocaml_gen::func]
#[ocaml::func]
pub fn caml_pasta_fq_plonk_verifier_index_read(
    offset: Option<ocaml::Int>,
    srs: CamlFqSrs,
    path: String,
) -> Result<CamlPastaFqPlonkVerifierIndex, ocaml::Error> {
    let vi = read_raw(offset, srs, path)?;
    Ok(vi.into())
}

#[ocaml_gen::func]
#[ocaml::func]
pub fn caml_pasta_fq_plonk_verifier_index_write(
    append: Option<bool>,
    index: CamlPastaFqPlonkVerifierIndex,
    path: String,
) -> Result<(), ocaml::Error> {
    let index: VerifierIndex<Pallas, OpeningProof<Pallas>> = index.into();
    let path = Path::new(&path);
    index.to_file(path, append).map_err(|_e| {
        ocaml::Error::invalid_argument("caml_pasta_fq_plonk_verifier_index_raw_read")
            .err()
            .unwrap()
    })
}

#[ocaml_gen::func]
#[ocaml::func]
pub fn caml_pasta_fq_plonk_verifier_index_create(
    index: CamlPastaFqPlonkIndexPtr,
) -> CamlPastaFqPlonkVerifierIndex {
    {
        let ptr: &mut poly_commitment::srs::SRS<Pallas> =
            unsafe { &mut *(std::sync::Arc::as_ptr(&index.as_ref().0.srs) as *mut _) };
        ptr.add_lagrange_basis(index.as_ref().0.cs.domain.d1);
    }
    let verifier_index = index.as_ref().0.verifier_index();
    verifier_index.into()
}

#[ocaml_gen::func]
#[ocaml::func]
pub fn caml_pasta_fq_plonk_verifier_index_shifts(log2_size: ocaml::Int) -> Vec<CamlFq> {
    let domain = Domain::<Fq>::new(1 << log2_size).unwrap();
    let shifts = Shifts::new(&domain);
    shifts.shifts().iter().map(Into::into).collect()
}

#[ocaml_gen::func]
#[ocaml::func]
pub fn caml_pasta_fq_plonk_verifier_index_dummy() -> CamlPastaFqPlonkVerifierIndex {
    fn comm() -> CamlPolyComm<CamlGPallas> {
        let g: CamlGPallas = Pallas::prime_subgroup_generator().into();
        CamlPolyComm {
            shifted: Some(g),
            unshifted: vec![g, g, g],
        }
    }
    fn vec_comm(num: usize) -> Vec<CamlPolyComm<CamlGPallas>> {
        (0..num).map(|_| comm()).collect()
    }

    CamlPlonkVerifierIndex {
        domain: CamlPlonkDomain {
            log_size_of_group: 1,
            group_gen: Fq::one().into(),
        },
        max_poly_size: 0,
        public: 0,
        prev_challenges: 0,
        srs: CamlFqSrs::new(SRS::create(0)),
        evals: CamlPlonkVerificationEvals {
            sigma_comm: vec_comm(PERMUTS),
            coefficients_comm: vec_comm(COLUMNS),
            generic_comm: comm(),
            psm_comm: comm(),
            complete_add_comm: comm(),
            mul_comm: comm(),
            endomul_scalar_comm: comm(),
            emul_comm: comm(),
            xor_comm: None,
            range_check0_comm: None,
            range_check1_comm: None,
            foreign_field_add_comm: None,
            foreign_field_mul_comm: None,
            rot_comm: None,
        },
        shifts: (0..PERMUTS - 1).map(|_| Fq::one().into()).collect(),
        lookup_index: None,
        zk_rows: 3,
    }
}

#[ocaml_gen::func]
#[ocaml::func]
pub fn caml_pasta_fq_plonk_verifier_index_deep_copy(
    x: CamlPastaFqPlonkVerifierIndex,
) -> CamlPastaFqPlonkVerifierIndex {
    x
}<|MERGE_RESOLUTION|>--- conflicted
+++ resolved
@@ -58,7 +58,6 @@
             },
             shifts: vi.shift.to_vec().iter().map(Into::into).collect(),
             lookup_index: vi.lookup_index.map(Into::into),
-            zk_rows: vi.zk_rows as isize,
         }
     }
 }
@@ -110,12 +109,7 @@
         };
 
         // TODO dummy_lookup_value ?
-<<<<<<< HEAD
         let (linearization, powers_of_alpha) = expr_linearization(Some(&feature_flags), true, 3);
-=======
-        let (linearization, powers_of_alpha) =
-            expr_linearization(Some(&feature_flags), true);
->>>>>>> ca32aec5
 
         VerifierIndex::<Pallas, OpeningProof<Pallas>> {
             domain,
@@ -125,11 +119,7 @@
             powers_of_alpha,
             srs: { Arc::clone(&index.srs.0) },
 
-<<<<<<< HEAD
             zk_rows: 3,
-=======
-            zk_rows: index.zk_rows as u64,
->>>>>>> ca32aec5
 
             sigma_comm,
             coefficients_comm,
@@ -152,24 +142,13 @@
             shift,
             permutation_vanishing_polynomial_m: {
                 let res = once_cell::sync::OnceCell::new();
-<<<<<<< HEAD
-                res.set(permutation_vanishing_polynomial(domain, 3)).unwrap();
-=======
-                res.set(permutation_vanishing_polynomial(
-                    domain,
-                    index.zk_rows as u64,
-                ))
-                .unwrap();
->>>>>>> ca32aec5
+                res.set(permutation_vanishing_polynomial(domain, 3))
+                    .unwrap();
                 res
             },
             w: {
                 let res = once_cell::sync::OnceCell::new();
-<<<<<<< HEAD
                 res.set(zk_w(domain, 3)).unwrap();
-=======
-                res.set(zk_w(domain, index.zk_rows as u64)).unwrap();
->>>>>>> ca32aec5
                 res
             },
             endo: endo_q,
@@ -294,7 +273,6 @@
         },
         shifts: (0..PERMUTS - 1).map(|_| Fq::one().into()).collect(),
         lookup_index: None,
-        zk_rows: 3,
     }
 }
 
