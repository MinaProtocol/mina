--- conflicted
+++ resolved
@@ -110,12 +110,8 @@
         };
 
         // TODO dummy_lookup_value ?
-<<<<<<< HEAD
-        let (linearization, powers_of_alpha) = expr_linearization(Some(&feature_flags), true, 3);
-=======
         let (linearization, powers_of_alpha) =
             expr_linearization(Some(&feature_flags), true);
->>>>>>> 605b8c87
 
         VerifierIndex::<Pallas, OpeningProof<Pallas>> {
             domain,
@@ -125,11 +121,7 @@
             powers_of_alpha,
             srs: { Arc::clone(&index.srs.0) },
 
-<<<<<<< HEAD
-            zk_rows: 3,
-=======
             zk_rows: index.zk_rows as u64,
->>>>>>> 605b8c87
 
             sigma_comm,
             coefficients_comm,
@@ -152,24 +144,16 @@
             shift,
             permutation_vanishing_polynomial_m: {
                 let res = once_cell::sync::OnceCell::new();
-<<<<<<< HEAD
-                res.set(permutation_vanishing_polynomial(domain, 3)).unwrap();
-=======
                 res.set(permutation_vanishing_polynomial(
                     domain,
                     index.zk_rows as u64,
                 ))
                 .unwrap();
->>>>>>> 605b8c87
                 res
             },
             w: {
                 let res = once_cell::sync::OnceCell::new();
-<<<<<<< HEAD
-                res.set(zk_w(domain, 3)).unwrap();
-=======
                 res.set(zk_w(domain, index.zk_rows as u64)).unwrap();
->>>>>>> 605b8c87
                 res
             },
             endo: endo_q,
