--- conflicted
+++ resolved
@@ -157,13 +157,8 @@
    (run rm -f ./Cargo.lock)
    (setenv
     CARGO_TARGET_DIR
-<<<<<<< HEAD
-    "%{read:dune-build-root}/cargo_kimchi_bindgen"
+    "%{read:../dune-build-root}/cargo_kimchi_bindgen"
     (run cargo run %{targets} --offline))
-=======
-    "%{read:../dune-build-root}/cargo_kimchi_bindgen"
-    (run cargo run %{targets}))
->>>>>>> 318fa9ec
    (run ocamlformat -i %{targets}))))
 
 ;; this is used by nix
