--- conflicted
+++ resolved
@@ -30,11 +30,7 @@
 libc = "0.2.62"
 
 # arkworks
-<<<<<<< HEAD
-ark-ff = { version = "0.4.2", features = ["parallel"] }
-=======
 ark-ff = { version = "0.4.2", features = ["parallel", "asm"] }
->>>>>>> a4dca483
 ark-serialize = "0.4.2"
 ark-ec = { version = "0.4.2", features = ["parallel"] }
 ark-poly = { version = "0.4.2", features = ["parallel"] }
@@ -58,11 +54,7 @@
 sprs = { version = "0.11.0" }
 spmc = { version = "0.3.0" }
 serde = "1.0.171"
-<<<<<<< HEAD
-serde_json = "1.0"
-=======
 serde_json = "1.0.103"
->>>>>>> a4dca483
 serde_with = ">=2.1.0"
 serde-wasm-bindgen = ">=0.4"
 js-sys = "0.3"
