--- conflicted
+++ resolved
@@ -253,12 +253,9 @@
         domain_size: i32,
         i: i32,
     ) -> Option<WasmPolyComm> {
-<<<<<<< HEAD
-=======
         if !(srs.0.lagrange_bases.contains_key(&(domain_size as usize))) {
             return None;
         }
->>>>>>> 5e792200
         let basis = srs.get_lagrange_basis_from_domain_size(domain_size as usize);
         Some(basis[i as usize].clone().into())
     }
@@ -336,14 +333,10 @@
         domain_size: i32,
         i: i32,
     ) -> Option<WasmPolyComm> {
-<<<<<<< HEAD
-        let basis = srs.0.get_lagrange_basis_from_domain_size(domain_size as usize);
-=======
         if !(srs.0.lagrange_bases.contains_key(&(domain_size as usize))) {
             return None;
         }
         let basis = srs.get_lagrange_basis_from_domain_size(domain_size as usize);
->>>>>>> 5e792200
         Some(basis[i as usize].clone().into())
     }
 
