use crate::wasm_flat_vector::WasmFlatVector;
use crate::wasm_vector::WasmVector;
use ark_poly::UVPolynomial;
use ark_poly::{univariate::DensePolynomial, EvaluationDomain, Evaluations};
use paste::paste;
use poly_commitment::SRS as ISRS;
use poly_commitment::{commitment::b_poly_coefficients, srs::SRS};
use serde::{Deserialize, Serialize};
use std::ops::Deref;
use std::{
    fs::{File, OpenOptions},
    io::{BufReader, BufWriter, Seek, SeekFrom::Start},
    sync::Arc,
};
use wasm_bindgen::prelude::*;

macro_rules! impl_srs {
    ($name: ident,
     $WasmF: ty,
     $WasmG: ty,
     $F: ty,
     $G: ty,
     $WasmPolyComm: ty,
     $field_name: ident) => {
        paste! {
            #[wasm_bindgen]
            #[derive(Clone)]
            pub struct [<Wasm $field_name:camel Srs>](
                #[wasm_bindgen(skip)]
                pub Arc<SRS<$G>>);

            impl Deref for [<Wasm $field_name:camel Srs>] {
                type Target = Arc<SRS<$G>>;

                fn deref(&self) -> &Self::Target { &self.0 }
            }

            impl From<Arc<SRS<$G>>> for [<Wasm $field_name:camel Srs>] {
                fn from(x: Arc<SRS<$G>>) -> Self {
                    [<Wasm $field_name:camel Srs>](x)
                }
            }

            impl From<&Arc<SRS<$G>>> for [<Wasm $field_name:camel Srs>] {
                fn from(x: &Arc<SRS<$G>>) -> Self {
                    [<Wasm $field_name:camel Srs>](x.clone())
                }
            }

            impl From<[<Wasm $field_name:camel Srs>]> for Arc<SRS<$G>> {
                fn from(x: [<Wasm $field_name:camel Srs>]) -> Self {
                    x.0
                }
            }

            impl From<&[<Wasm $field_name:camel Srs>]> for Arc<SRS<$G>> {
                fn from(x: &[<Wasm $field_name:camel Srs>]) -> Self {
                    x.0.clone()
                }
            }

            impl<'a> From<&'a [<Wasm $field_name:camel Srs>]> for &'a Arc<SRS<$G>> {
                fn from(x: &'a [<Wasm $field_name:camel Srs>]) -> Self {
                    &x.0
                }
            }

            #[wasm_bindgen]
            pub fn [<$name:snake _create>](depth: i32) -> [<Wasm $field_name:camel Srs>] {
                Arc::new(SRS::create(depth as usize)).into()
            }

            #[wasm_bindgen]
            pub fn [<$name:snake _add_lagrange_basis>](
                srs: &[<Wasm $field_name:camel Srs>],
                log2_size: i32,
            ) {
                crate::rayon::run_in_pool(|| {
                    let ptr: &mut poly_commitment::srs::SRS<$G> =
                        unsafe { &mut *(std::sync::Arc::as_ptr(&srs) as *mut _) };
                    let domain = EvaluationDomain::<$F>::new(1 << (log2_size as usize)).expect("invalid domain size");
                    ptr.add_lagrange_basis(domain);
                });
            }

            #[wasm_bindgen]
            pub fn [<$name:snake _write>](
                append: Option<bool>,
                srs: &[<Wasm $field_name:camel Srs>],
                path: String,
            ) -> Result<(), JsValue> {
                let file = OpenOptions::new()
                    .append(append.unwrap_or(true))
                    .open(path)
                    .map_err(|err| {
                        JsValue::from_str(format!("caml_pasta_fp_urs_write: {}", err).as_str())
                    })?;
                let file = BufWriter::new(file);

                srs.0.serialize(&mut rmp_serde::Serializer::new(file))
                .map_err(|e| JsValue::from_str(format!("caml_pasta_fp_urs_write: {}", e).as_str()))
            }

            #[wasm_bindgen]
            pub fn [<$name:snake _read>](
                offset: Option<i32>,
                path: String,
            ) -> Result<Option<[<Wasm $field_name:camel Srs>]>, JsValue> {
                let file = File::open(path).map_err(|err| {
                    JsValue::from_str(format!("caml_pasta_fp_urs_read: {}", err).as_str())
                })?;
                let mut reader = BufReader::new(file);

                if let Some(offset) = offset {
                    reader.seek(Start(offset as u64)).map_err(|err| {
                        JsValue::from_str(format!("caml_pasta_fp_urs_read: {}", err).as_str())
                    })?;
                }

                // TODO: shouldn't we just error instead of returning None?
                let srs = match SRS::<$G>::deserialize(&mut rmp_serde::Deserializer::new(reader)) {
                    Ok(srs) => srs,
                    Err(_) => return Ok(None),
                };

                Ok(Some(Arc::new(srs).into()))
            }

            #[wasm_bindgen]
            pub fn [<$name:snake _lagrange_commitment>](
                srs: &[<Wasm $field_name:camel Srs>],
                domain_size: i32,
                i: i32,
            ) -> Result<$WasmPolyComm, JsValue> {
                let x_domain = EvaluationDomain::<$F>::new(domain_size as usize).ok_or_else(|| {
                    JsValue::from_str("caml_pasta_fp_urs_lagrange_commitment")
                })?;
                crate::rayon::run_in_pool(|| {
                    // We're single-threaded, so it's safe to grab this pointer as mutable.
                    // Do not try this at home.
                    let ptr: &mut poly_commitment::srs::SRS<$G> =
                        unsafe { &mut *(std::sync::Arc::as_ptr(&srs) as *mut _) };
                    ptr.add_lagrange_basis(x_domain);
                });

                Ok(srs.lagrange_bases[&x_domain.size()][i as usize].clone().into())
            }

            #[wasm_bindgen]
            pub fn [<$name:snake _commit_evaluations>](
                srs: &[<Wasm $field_name:camel Srs>],
                domain_size: i32,
                evals: WasmFlatVector<$WasmF>,
            ) -> Result<$WasmPolyComm, JsValue> {
                let x_domain = EvaluationDomain::<$F>::new(domain_size as usize).ok_or_else(|| {
                    JsValue::from_str("caml_pasta_fp_urs_commit_evaluations")
                })?;

                let evals = evals.into_iter().map(Into::into).collect();
                let p = Evaluations::<$F>::from_vec_and_domain(evals, x_domain).interpolate();

<<<<<<< HEAD
                Ok(srs.commit_non_hiding(&p, 1, None).into())
=======
                Ok(srs.commit_non_hiding(&p, 1).into())
>>>>>>> 60899e93
            }

            #[wasm_bindgen]
            pub fn [<$name:snake _b_poly_commitment>](
                srs: &[<Wasm $field_name:camel Srs>],
                chals: WasmFlatVector<$WasmF>,
            ) -> Result<$WasmPolyComm, JsValue> {
                let result = crate::rayon::run_in_pool(|| {
                    let chals: Vec<$F> = chals.into_iter().map(Into::into).collect();
                    let coeffs = b_poly_coefficients(&chals);
                    let p = DensePolynomial::<$F>::from_coefficients_vec(coeffs);
<<<<<<< HEAD
                    srs.commit_non_hiding(&p, 1, None)
=======
                    srs.commit_non_hiding(&p, 1)
>>>>>>> 60899e93
                });
                Ok(result.into())
            }

            #[wasm_bindgen]
            pub fn [<$name:snake _batch_accumulator_check>](
                srs: &[<Wasm $field_name:camel Srs>],
                comms: WasmVector<$WasmG>,
                chals: WasmFlatVector<$WasmF>,
            ) -> bool {
                crate::rayon::run_in_pool(|| {
                    let comms: Vec<_> = comms.into_iter().map(Into::into).collect();
                    let chals: Vec<_> = chals.into_iter().map(Into::into).collect();
                    crate::urs_utils::batch_dlog_accumulator_check(&srs, &comms, &chals)
                })
            }

            #[wasm_bindgen]
            pub fn [<$name:snake _batch_accumulator_generate>](
                srs: &[<Wasm $field_name:camel Srs>],
                comms: i32,
                chals: WasmFlatVector<$WasmF>,
            ) -> WasmVector<$WasmG> {
                crate::urs_utils::batch_dlog_accumulator_generate::<$G>(
                    &srs,
                    comms as usize,
                    &chals.into_iter().map(From::from).collect(),
                ).into_iter().map(Into::into).collect()
            }

            #[wasm_bindgen]
            pub fn [<$name:snake _h>](srs: &[<Wasm $field_name:camel Srs>]) -> $WasmG {
                srs.h.into()
            }
        }
    }
}

//
// Fp
//

pub mod fp {
    use std::collections::HashMap;

    use super::*;
    use crate::arkworks::{WasmGVesta as WasmG, WasmPastaFp};
    use crate::poly_comm::vesta::WasmFpPolyComm as WasmPolyComm;
    use mina_curves::pasta::{Fp, Vesta as G};
    use poly_commitment::PolyComm;

    impl_srs!(caml_fp_srs, WasmPastaFp, WasmG, Fp, G, WasmPolyComm, Fp);

    #[wasm_bindgen]
    pub fn caml_fp_srs_create_parallel(depth: i32) -> WasmFpSrs {
        crate::rayon::run_in_pool(|| Arc::new(SRS::<G>::create_parallel(depth as usize)).into())
    }

    // return the cloned srs in a form that we can store on the js side
    #[wasm_bindgen]
    pub fn caml_fp_srs_get(srs: &WasmFpSrs) -> WasmVector<WasmG> {
        // return a vector which consists of h, then all the gs
        let mut h_and_gs: Vec<WasmG> = vec![srs.0.h.clone().into()];
        h_and_gs.extend(srs.0.g.iter().map(|x: &G| WasmG::from(x.clone())));
        h_and_gs.into()
    }

    // set the srs from a vector of h and gs
    #[wasm_bindgen]
    pub fn caml_fp_srs_set(h_and_gs: WasmVector<WasmG>) -> WasmFpSrs {
        // return a vector which consists of h, then all the gs
        let mut h_and_gs: Vec<G> = h_and_gs.into_iter().map(|x| x.into()).collect();
        let h = h_and_gs.remove(0);
        let g = h_and_gs;
        let srs = SRS::<G> {
            h,
            g,
            lagrange_bases: HashMap::new(),
        };
        Arc::new(srs).into()
    }

    // maybe get lagrange commitment
    #[wasm_bindgen]
    pub fn caml_fp_srs_maybe_lagrange_commitment(
        srs: &WasmFpSrs,
        domain_size: i32,
        i: i32,
    ) -> Option<WasmPolyComm> {
        let bases = srs.0.lagrange_bases.get(&(domain_size as usize));
        bases.map(|bases| bases[i as usize].clone().into())
    }

    // set entire lagrange basis from input
    #[wasm_bindgen]
    pub fn caml_fp_srs_set_lagrange_basis(
        srs: &WasmFpSrs,
        domain_size: i32,
        input_bases: WasmVector<WasmPolyComm>,
    ) {
        let bases: Vec<PolyComm<G>> = input_bases.into_iter().map(Into::into).collect();

        // add to srs
        let ptr: &mut poly_commitment::srs::SRS<G> =
            unsafe { &mut *(std::sync::Arc::as_ptr(&srs) as *mut _) };
        ptr.lagrange_bases.insert(domain_size as usize, bases);
    }

    // compute & add lagrange basis internally, return the entire basis
    #[wasm_bindgen]
    pub fn caml_fp_srs_get_lagrange_basis(
        srs: &WasmFpSrs,
        domain_size: i32,
    ) -> WasmVector<WasmPolyComm> {
        // compute lagrange basis
        crate::rayon::run_in_pool(|| {
            let ptr: &mut poly_commitment::srs::SRS<G> =
                unsafe { &mut *(std::sync::Arc::as_ptr(&srs) as *mut _) };
            let domain =
                EvaluationDomain::<Fp>::new(domain_size as usize).expect("invalid domain size");
            ptr.add_lagrange_basis(domain);
        });
        let bases = &srs.0.lagrange_bases[&(domain_size as usize)];
        bases.into_iter().map(Into::into).collect()
    }
}

pub mod fq {
    use std::collections::HashMap;

    use super::*;
    use crate::arkworks::{WasmGPallas as WasmG, WasmPastaFq};
    use crate::poly_comm::pallas::WasmFqPolyComm as WasmPolyComm;
    use mina_curves::pasta::{Fq, Pallas as G};
    use poly_commitment::PolyComm;

    impl_srs!(caml_fq_srs, WasmPastaFq, WasmG, Fq, G, WasmPolyComm, Fq);

    #[wasm_bindgen]
    pub fn caml_fq_srs_create_parallel(depth: i32) -> WasmFqSrs {
        crate::rayon::run_in_pool(|| Arc::new(SRS::<G>::create_parallel(depth as usize)).into())
    }

    // return the cloned srs in a form that we can store on the js side
    #[wasm_bindgen]
    pub fn caml_fq_srs_get(srs: &WasmFqSrs) -> WasmVector<WasmG> {
        // return a vector which consists of h, then all the gs
        let mut h_and_gs: Vec<WasmG> = vec![srs.0.h.clone().into()];
        h_and_gs.extend(srs.0.g.iter().map(|x: &G| WasmG::from(x.clone())));
        h_and_gs.into()
    }

    // set the srs from a vector of h and gs
    #[wasm_bindgen]
    pub fn caml_fq_srs_set(h_and_gs: WasmVector<WasmG>) -> WasmFqSrs {
        // return a vector which consists of h, then all the gs
        let mut h_and_gs: Vec<G> = h_and_gs.into_iter().map(|x| x.into()).collect();
        let h = h_and_gs.remove(0);
        let g = h_and_gs;
        let srs = SRS::<G> {
            h,
            g,
            lagrange_bases: HashMap::new(),
        };
        Arc::new(srs).into()
    }

    // maybe get lagrange commitment
    #[wasm_bindgen]
    pub fn caml_fq_srs_maybe_lagrange_commitment(
        srs: &WasmFqSrs,
        domain_size: i32,
        i: i32,
    ) -> Option<WasmPolyComm> {
        let bases = srs.0.lagrange_bases.get(&(domain_size as usize));
        bases.map(|bases| bases[i as usize].clone().into())
    }

    // set entire lagrange basis from input
    #[wasm_bindgen]
    pub fn caml_fq_srs_set_lagrange_basis(
        srs: &WasmFqSrs,
        domain_size: i32,
        input_bases: WasmVector<WasmPolyComm>,
    ) {
        let bases: Vec<PolyComm<G>> = input_bases.into_iter().map(Into::into).collect();

        // add to srs
        let ptr: &mut poly_commitment::srs::SRS<G> =
            unsafe { &mut *(std::sync::Arc::as_ptr(&srs) as *mut _) };
        ptr.lagrange_bases.insert(domain_size as usize, bases);
    }

    // compute & add lagrange basis internally, return the entire basis
    #[wasm_bindgen]
    pub fn caml_fq_srs_get_lagrange_basis(
        srs: &WasmFqSrs,
        domain_size: i32,
    ) -> WasmVector<WasmPolyComm> {
        // compute lagrange basis
        crate::rayon::run_in_pool(|| {
            let ptr: &mut poly_commitment::srs::SRS<G> =
                unsafe { &mut *(std::sync::Arc::as_ptr(&srs) as *mut _) };
            let domain =
                EvaluationDomain::<Fq>::new(domain_size as usize).expect("invalid domain size");
            ptr.add_lagrange_basis(domain);
        });
        let bases = &srs.0.lagrange_bases[&(domain_size as usize)];
        bases.into_iter().map(Into::into).collect()
    }
}<|MERGE_RESOLUTION|>--- conflicted
+++ resolved
@@ -159,11 +159,7 @@
                 let evals = evals.into_iter().map(Into::into).collect();
                 let p = Evaluations::<$F>::from_vec_and_domain(evals, x_domain).interpolate();
 
-<<<<<<< HEAD
-                Ok(srs.commit_non_hiding(&p, 1, None).into())
-=======
                 Ok(srs.commit_non_hiding(&p, 1).into())
->>>>>>> 60899e93
             }
 
             #[wasm_bindgen]
@@ -175,11 +171,7 @@
                     let chals: Vec<$F> = chals.into_iter().map(Into::into).collect();
                     let coeffs = b_poly_coefficients(&chals);
                     let p = DensePolynomial::<$F>::from_coefficients_vec(coeffs);
-<<<<<<< HEAD
-                    srs.commit_non_hiding(&p, 1, None)
-=======
                     srs.commit_non_hiding(&p, 1)
->>>>>>> 60899e93
                 });
                 Ok(result.into())
             }
