--- conflicted
+++ resolved
@@ -115,20 +115,10 @@
           Promise.run_in_thread (fun () ->
               create pk auxiliary_input runtime_tables prev_challenges prev_sgs ) )
 
-<<<<<<< HEAD
-    let create_and_verify_async (pk : Keypair.t) ~primary ~auxiliary ~prev_chals
+    let create (pk : Keypair.t) ~primary ~auxiliary ~prev_chals
         ~prev_comms =
-      failwith "not implemented"
-    (* TODO: Remove this function when vesta_based_plonk.create_and_verify_async is removed *)
-
-    let create (pk : Keypair.t) ~primary ~auxiliary ~prev_chals ~prev_comms =
-      create_aux pk ~primary ~auxiliary ~prev_chals ~prev_comms ~f:create
-=======
-    let create (pk : Keypair.t) ~primary ~auxiliary ~runtime_tables ~prev_chals
-        ~prev_comms =
-      create_aux pk ~primary ~auxiliary ~runtime_tables ~prev_chals ~prev_comms
+      create_aux pk ~primary ~auxiliary ~prev_chals ~prev_comms
         ~f:create
->>>>>>> 692395d6
   end
 
   module Verifier_index = Kimchi_bindings.Protocol.VerifierIndex.Fq
