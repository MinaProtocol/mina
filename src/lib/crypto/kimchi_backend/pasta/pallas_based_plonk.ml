open Core_kernel
open Kimchi_backend_common
open Kimchi_pasta_basic
module Field = Fq
module Curve = Pallas

module Bigint = struct
  include Field.Bigint

  let of_data _ = failwith __LOC__

  let to_field = Field.of_bigint

  let of_field = Field.to_bigint
end

let field_size : Bigint.t = Field.size

module Verification_key = struct
  type t =
    ( Pasta_bindings.Fq.t
    , Kimchi_bindings.Protocol.SRS.Fq.t
    , Pasta_bindings.Fp.t Kimchi_types.or_infinity Kimchi_types.poly_comm )
    Kimchi_types.VerifierIndex.verifier_index

  let to_string _ = failwith __LOC__

  let of_string _ = failwith __LOC__

  let shifts (t : t) : Field.t array = t.shifts
end

(* TODO: change name *)
module R1CS_constraint_system =
  Kimchi_pasta_constraint_system.Pallas_constraint_system

let lagrange srs domain_log2 : _ Kimchi_types.poly_comm array =
  let domain_size = Int.pow 2 domain_log2 in
  Array.init domain_size ~f:(fun i ->
      Kimchi_bindings.Protocol.SRS.Fq.lagrange_commitment srs domain_size i )

let with_lagrange f (vk : Verification_key.t) =
  f (lagrange vk.srs vk.domain.log_size_of_group) vk

let with_lagranges f (vks : Verification_key.t array) =
  let lgrs =
    Array.map vks ~f:(fun vk -> lagrange vk.srs vk.domain.log_size_of_group)
  in
  f lgrs vks

module Rounds_vector = Rounds.Wrap_vector
module Rounds = Rounds.Wrap

module Keypair = Dlog_plonk_based_keypair.Make (struct
  let name = "pallas"

  module Rounds = Rounds
  module Urs = Kimchi_bindings.Protocol.SRS.Fq
  module Index = Kimchi_bindings.Protocol.Index.Fq
  module Curve = Curve
  module Poly_comm = Fq_poly_comm
  module Scalar_field = Field
  module Verifier_index = Kimchi_bindings.Protocol.VerifierIndex.Fq
  module Gate_vector = Kimchi_bindings.Protocol.Gates.Vector.Fq
  module Constraint_system = R1CS_constraint_system
end)

module Proof = Plonk_dlog_proof.Make (struct
  let id = "pasta_pallas"

  module Scalar_field = Field
  module Base_field = Fp

  module Backend = struct
    type t =
      ( Pasta_bindings.Fp.t Kimchi_types.or_infinity
      , Pasta_bindings.Fq.t )
      Kimchi_types.prover_proof

    include Kimchi_bindings.Protocol.Proof.Fq

    let batch_verify vks ts =
      Promise.run_in_thread (fun () -> batch_verify vks ts)

    let create_aux ~f:create (pk : Keypair.t) ~primary ~auxiliary
        ~runtime_tables ~prev_chals ~prev_comms =
      (* external values contains [1, primary..., auxiliary ] *)
      let external_values i =
        let open Field.Vector in
        if i < length primary then get primary i
        else get auxiliary (i - length primary)
      in

      (* compute witness *)
      let computed_witness =
        R1CS_constraint_system.compute_witness pk.cs external_values
      in
      let num_rows = Array.length computed_witness.(0) in

      (* convert to Rust vector *)
      let witness_cols =
        Array.init Kimchi_backend_common.Constants.columns ~f:(fun col ->
            let witness = Field.Vector.create () in
            for row = 0 to num_rows - 1 do
              Field.Vector.emplace_back witness computed_witness.(col).(row)
            done ;
            witness )
      in
      create pk.index witness_cols runtime_tables prev_chals prev_comms

    let create_async (pk : Keypair.t) ~primary ~auxiliary ~runtime_tables
        ~prev_chals ~prev_comms =
      create_aux pk ~primary ~auxiliary ~runtime_tables ~prev_chals ~prev_comms
        ~f:(fun pk auxiliary_input runtime_tables prev_challenges prev_sgs ->
          Promise.run_in_thread (fun () ->
              create pk auxiliary_input runtime_tables prev_challenges prev_sgs ) )

<<<<<<< HEAD
    let create (pk : Keypair.t) primary auxiliary prev_chals prev_comms =
      create_aux pk primary auxiliary prev_chals prev_comms ~f:create
=======
    let create_and_verify_async (pk : Keypair.t) ~primary ~auxiliary
        ~runtime_tables ~prev_chals ~prev_comms =
      failwith "not implemented"
    (* TODO: Remove this function when vesta_based_plonk.create_and_verify_async is removed *)

    let create (pk : Keypair.t) ~primary ~auxiliary ~runtime_tables ~prev_chals
        ~prev_comms =
      create_aux pk ~primary ~auxiliary ~runtime_tables ~prev_chals ~prev_comms
        ~f:create
>>>>>>> e6c9fa3b
  end

  module Verifier_index = Kimchi_bindings.Protocol.VerifierIndex.Fq
  module Index = Keypair

  module Evaluations_backend = struct
    type t = Scalar_field.t Kimchi_types.proof_evaluations
  end

  module Opening_proof_backend = struct
    type t = (Curve.Affine.Backend.t, Scalar_field.t) Kimchi_types.opening_proof
  end

  module Poly_comm = Fq_poly_comm
  module Curve = Curve
end)

module Proving_key = struct
  type t = Keypair.t

  include
    Core_kernel.Binable.Of_binable
      (Core_kernel.Unit)
      (struct
        type nonrec t = t

        let to_binable _ = ()

        let of_binable () = failwith "TODO"
      end)

  let is_initialized _ = `Yes

  let set_constraint_system _ _ = ()

  let to_string _ = failwith "TODO"

  let of_string _ = failwith "TODO"
end

module Oracles = Plonk_dlog_oracles.Make (struct
  module Verifier_index = Verification_key
  module Field = Field
  module Proof = Proof

  module Backend = struct
    include Kimchi_bindings.Protocol.Oracles.Fq

    let create = with_lagrange create
  end
end)<|MERGE_RESOLUTION|>--- conflicted
+++ resolved
@@ -115,10 +115,6 @@
           Promise.run_in_thread (fun () ->
               create pk auxiliary_input runtime_tables prev_challenges prev_sgs ) )
 
-<<<<<<< HEAD
-    let create (pk : Keypair.t) primary auxiliary prev_chals prev_comms =
-      create_aux pk primary auxiliary prev_chals prev_comms ~f:create
-=======
     let create_and_verify_async (pk : Keypair.t) ~primary ~auxiliary
         ~runtime_tables ~prev_chals ~prev_comms =
       failwith "not implemented"
@@ -128,7 +124,6 @@
         ~prev_comms =
       create_aux pk ~primary ~auxiliary ~runtime_tables ~prev_chals ~prev_comms
         ~f:create
->>>>>>> e6c9fa3b
   end
 
   module Verifier_index = Kimchi_bindings.Protocol.VerifierIndex.Fq
