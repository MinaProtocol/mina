module Setup_test (Backend : Snarky_backendless.Backend_intf.S) = struct
  module Impl = Snarky_backendless.Snark.Run.Make (Backend) (Unit)
  open Impl

  let main x () =
    let y =
      exists Field.typ ~compute:(fun () ->
          Field.Constant.sqrt (As_prover.read_var x))
    in
    assert_r1cs y y x
end

<<<<<<< HEAD
let%test_unit "of_affine" =
  let one = Kimchi.Pallas.one () in
  let x, y =
    match Kimchi.Pallas.to_affine one with
    | Finite (x, y) ->
        (x, y)
    | Infinity ->
        assert false
  in
  Kimchi.Foundations.Fp.print x ;
  Kimchi.Foundations.Fp.print y ;
  Kimchi.Pallas.(ignore (of_affine_coordinates x y : t))

let%test_unit "vector test" =
  let elt1 = Kimchi.Foundations.Fp.of_int 1231 in
  let elt2 = Kimchi.Foundations.Fp.of_int 893234 in
  let v = Kimchi.FieldVectors.Fp.create () in
  Kimchi.FieldVectors.Fp.emplace_back v elt1 ;
  Kimchi.FieldVectors.Fp.emplace_back v elt2 ;
  Kimchi.FieldVectors.Fp.emplace_back v elt1 ;
  let x0 = Kimchi.FieldVectors.Fp.get v 0 in
  Kimchi.Foundations.Fp.mut_mul x0 x0 ;
  assert (Kimchi.Foundations.Fp.equal elt1 (Kimchi.FieldVectors.Fp.get v 0)) ;
  assert (Kimchi.Foundations.Fp.equal elt2 (Kimchi.FieldVectors.Fp.get v 1)) ;
  assert (Kimchi.Foundations.Fp.equal elt1 (Kimchi.FieldVectors.Fp.get v 2))

let%test_unit "thing" =
  Kimchi_pasta.Pallas_based_plonk.Keypair.set_urs_info [] ;
  let _kp = Impl.generate_keypair ~exposing:[ Field.typ ] main in
  let _witness =
    Impl.generate_witness [ Field.typ ] main () (Field.Constant.of_int 4)
  in
  ()
=======
let%test_module "pallas" =
  ( module struct
    include Setup_test (Kimchi_pasta.Pallas_based_plonk)
    open Impl

    let%test_unit "test snarky instance" =
      Kimchi_pasta.Pallas_based_plonk.Keypair.set_urs_info [] ;
      let _kp = Impl.generate_keypair ~exposing:[ Field.typ ] main in
      let _witness =
        Impl.generate_witness [ Field.typ ] main () (Field.Constant.of_int 4)
      in
      ()
  end )

let%test_module "vesta" =
  ( module struct
    include Setup_test (Kimchi_pasta.Vesta_based_plonk)
    open Impl

    let%test_unit "test snarky instance" =
      Kimchi_pasta.Pallas_based_plonk.Keypair.set_urs_info [] ;
      let _kp = Impl.generate_keypair ~exposing:[ Field.typ ] main in
      let _witness =
        Impl.generate_witness [ Field.typ ] main () (Field.Constant.of_int 4)
      in
      ()
  end )
>>>>>>> 122cf5f7
<|MERGE_RESOLUTION|>--- conflicted
+++ resolved
@@ -10,7 +10,6 @@
     assert_r1cs y y x
 end
 
-<<<<<<< HEAD
 let%test_unit "of_affine" =
   let one = Kimchi.Pallas.one () in
   let x, y =
@@ -37,14 +36,6 @@
   assert (Kimchi.Foundations.Fp.equal elt2 (Kimchi.FieldVectors.Fp.get v 1)) ;
   assert (Kimchi.Foundations.Fp.equal elt1 (Kimchi.FieldVectors.Fp.get v 2))
 
-let%test_unit "thing" =
-  Kimchi_pasta.Pallas_based_plonk.Keypair.set_urs_info [] ;
-  let _kp = Impl.generate_keypair ~exposing:[ Field.typ ] main in
-  let _witness =
-    Impl.generate_witness [ Field.typ ] main () (Field.Constant.of_int 4)
-  in
-  ()
-=======
 let%test_module "pallas" =
   ( module struct
     include Setup_test (Kimchi_pasta.Pallas_based_plonk)
@@ -71,5 +62,4 @@
         Impl.generate_witness [ Field.typ ] main () (Field.Constant.of_int 4)
       in
       ()
-  end )
->>>>>>> 122cf5f7
+  end )