--- conflicted
+++ resolved
@@ -39,16 +39,9 @@
  *     L and R are not O (the point at infinity)
  *
  *   External checks: (not counting inputs and output)
-<<<<<<< HEAD
- *     Bound checks:         6
+ *     Bound checks:         12
  *     Compact-range-checks: 3
  *     Range-checks:         42
-=======
- *     Bound checks:          12
- *     Multi-range-checks:    12
- *     Compact-range-checks:  3
- *     Total range-checks:    93
->>>>>>> 543f3d32
  *
  *   Rows: (not counting inputs/outputs and constants)
  *     Group addition:  35
@@ -260,19 +253,11 @@
    *           Right input (x) is gadget output (checked by caller).
    *           Addition chain result (right_delta) bound checked below (multiplication input).
    *)
-<<<<<<< HEAD
-  Foreign_field.External_checks.add_bound_check external_checks right_delta ;
-=======
-  Foreign_field.External_checks.append_bound_check external_checks
+  Foreign_field.External_checks.add_bound_check external_checks
     ~do_multi_range_check:false right_delta ;
->>>>>>> 543f3d32
-
-  (* C5: RxΔ * s = RxΔs *)
-  let right_delta_s =
-    Foreign_field.mul
+
       (module Circuit)
       external_checks right_delta slope curve.modulus
-  in
 
   (* Bounds 5: Left input (right_delta) already covered by (Bounds 4)
    *           Right input (slope) already covered by (Bounds 1).
@@ -293,12 +278,8 @@
   (* Bounds 6: Inputs (Rx and Lx) are gadget inputs (checked by caller).
    *           Addition chain result (delta_x) bound check below (multiplication input).
    *)
-<<<<<<< HEAD
-  Foreign_field.External_checks.add_bound_check external_checks delta_x ;
-=======
-  Foreign_field.External_checks.append_bound_check ~do_multi_range_check:false
+  Foreign_field.External_checks.add_bound_check ~do_multi_range_check:false
     external_checks delta_x ;
->>>>>>> 543f3d32
 
   (* C7: Δx * s = Δxs *)
   let delta_x_s =
@@ -374,16 +355,9 @@
  *      P is not O (the point at infinity)
  *
  *   External checks: (not counting inputs and output)
-<<<<<<< HEAD
  *     Bound checks:         8 (+1 when a != 0)
  *     Compact-range-checks: 4
  *     Range-checks:         56 (+4 when a != 0)
-=======
- *     Bound checks:         12 (+1 when a != 0)
- *     Multi-range-checks:   14 (+1 when a != 0)
- *     Compact-range-checks: 4
- *     Total range-checks:  102 (+4 when a != 0)
->>>>>>> 543f3d32
  *
  *   Rows: (not counting inputs/outputs and constants)
  *     Group double:    36 (+2 when a != 0)
@@ -537,12 +511,8 @@
    *           Right input (x) check value is gadget output (checked by caller).
    *           Addition chain result (delta_x) bound checked below (multiplication input).
    *)
-<<<<<<< HEAD
-  Foreign_field.External_checks.add_bound_check external_checks delta_x ;
-=======
-  Foreign_field.External_checks.append_bound_check external_checks
+  Foreign_field.External_checks.add_bound_check external_checks
     ~do_multi_range_check:false delta_x ;
->>>>>>> 543f3d32
 
   (* C5: Δx * s = Δxs *)
   let delta_xs =
@@ -601,14 +571,6 @@
    *           Right input (slope) already checked by (Bound 1).
    *           Result (2Pys) bound check already tracked by Foreign_field.mul.
    *)
-<<<<<<< HEAD
-  Foreign_field.External_checks.add_bound_check external_checks point_y2 ;
-=======
->>>>>>> 543f3d32
-
-  (*
-   * Constrain rest slope computation s = (3 * Px^2 + a)/(2 * Py)
-   *)
 
   (* C9: 2Px + Px = 3Px *)
   let point_x3 =
@@ -620,12 +582,8 @@
    *           Right input (Px) is gadget input (checked by caller).
    *           Result (3Px) is chained (no check required).
    *)
-<<<<<<< HEAD
-  Foreign_field.External_checks.add_bound_check external_checks point_x2 ;
-=======
-  Foreign_field.External_checks.append_bound_check external_checks
+  Foreign_field.External_checks.add_bound_check external_checks
     ~do_multi_range_check:false point_x2 ;
->>>>>>> 543f3d32
 
   (* Check if the elliptic curve a parameter requires more constraints
    * to be added in order to add final a (e.g. 3Px^2 + a where a != 0).
@@ -645,12 +603,8 @@
      *)
 
     (* Add point_x3 bound check (Bounds 101) *)
-<<<<<<< HEAD
-    Foreign_field.External_checks.add_bound_check external_checks point_x3 ;
-=======
-    Foreign_field.External_checks.append_bound_check external_checks
+    Foreign_field.External_checks.add_bound_check external_checks
       ~do_multi_range_check:false point_x3 ;
->>>>>>> 543f3d32
 
     (* Copy point_x3_squared to point_y2s *)
     Foreign_field.Element.Standard.assert_equal
@@ -670,12 +624,8 @@
      *)
 
     (* Add point_x3 bound check (Bounds 10b) *)
-<<<<<<< HEAD
-    Foreign_field.External_checks.add_bound_check external_checks point_x3 ;
-=======
-    Foreign_field.External_checks.append_bound_check external_checks
+    Foreign_field.External_checks.add_bound_check external_checks
       ~do_multi_range_check:false point_x3 ;
->>>>>>> 543f3d32
 
     (* Add curve constant a and constrain rest slope computation
      *   with s = (3 * Px^2 + a)/(2 * Py)
@@ -842,12 +792,8 @@
        *           Result bound check below (multiplication input)
        *)
       (* Add x_squared_a bound check *)
-<<<<<<< HEAD
-      Foreign_field.External_checks.add_bound_check external_checks x_squared_a ;
-=======
-      Foreign_field.External_checks.append_bound_check
+      Foreign_field.External_checks.add_bound_check
         ~do_multi_range_check:false external_checks x_squared_a ;
->>>>>>> 543f3d32
       x_squared_a )
     else x_squared
   in
@@ -884,12 +830,8 @@
        *)
 
       (* Add x_cubed_ax_b bound check *)
-<<<<<<< HEAD
-      Foreign_field.External_checks.add_bound_check external_checks x_cubed_ax_b ;
-=======
-      Foreign_field.External_checks.append_bound_check
+      Foreign_field.External_checks.add_bound_check
         ~do_multi_range_check:false external_checks x_cubed_ax_b ;
->>>>>>> 543f3d32
 
       x_cubed_ax_b )
     else x_cubed_ax
@@ -969,14 +911,8 @@
  *
  *   External checks: (per crumb, not counting inputs and output)
  *     Bound checks:         42 (+1 when a != 0)
-<<<<<<< HEAD
  *     Compact-range-checks: 7
  *     Range-checks:         270
-=======
- *     Multi-range-checks:   64 (+1 when a != 0)
- *     Compact-range-checks: 7
- *     Total range-checks:   381
->>>>>>> 543f3d32
  *
  *   Rows: (per crumb, not counting inputs/outputs and constants)
  *     Scalar multiplication: ~156 (+2 when a != 0)
@@ -1210,17 +1146,7 @@
             assert (
               Mina_stdlib.List.Length.equal unused_external_checks.canonicals 0 ) ;
             assert (
-<<<<<<< HEAD
               Mina_stdlib.List.Length.equal unused_external_checks.ranges 18 ) ;
-=======
-              Mina_stdlib.List.Length.equal unused_external_checks.multi_ranges
-                12 ) ;
-            assert (
-              Mina_stdlib.List.Length.equal
-                unused_external_checks.compact_multi_ranges 0 ) ;
-            assert (
-              Mina_stdlib.List.Length.equal unused_external_checks.limb_ranges 0 ) ;
->>>>>>> 543f3d32
 
             (* Check output matches expected result *)
             as_prover (fun () ->
@@ -1577,17 +1503,7 @@
             assert (
               Mina_stdlib.List.Length.equal unused_external_checks.canonicals 0 ) ;
             assert (
-<<<<<<< HEAD
               Mina_stdlib.List.Length.equal unused_external_checks.ranges 36 ) ;
-=======
-              Mina_stdlib.List.Length.equal unused_external_checks.multi_ranges
-                24 ) ;
-            assert (
-              Mina_stdlib.List.Length.equal
-                unused_external_checks.compact_multi_ranges 0 ) ;
-            assert (
-              Mina_stdlib.List.Length.equal unused_external_checks.limb_ranges 0 ) ;
->>>>>>> 543f3d32
 
             (* Check output matches expected result *)
             as_prover (fun () ->
@@ -1803,16 +1719,7 @@
             (* Check for expected quantity of external checks *)
             assert (Mina_stdlib.List.Length.equal external_checks.bounds 12) ;
             assert (Mina_stdlib.List.Length.equal external_checks.canonicals 6) ;
-<<<<<<< HEAD
             assert (Mina_stdlib.List.Length.equal external_checks.ranges 18) ;
-=======
-            assert (
-              Mina_stdlib.List.Length.equal external_checks.multi_ranges 12 ) ;
-            assert (
-              Mina_stdlib.List.Length.equal external_checks.compact_multi_ranges
-                0 ) ;
-            assert (Mina_stdlib.List.Length.equal external_checks.limb_ranges 0) ;
->>>>>>> 543f3d32
 
             (* Add gates for bound checks, multi-range-checks and compact-multi-range-checks *)
             Foreign_field.constrain_external_checks
@@ -1908,24 +1815,8 @@
                 Mina_stdlib.List.Length.equal unused_external_checks.bounds 9 ) ;
             assert (
               Mina_stdlib.List.Length.equal unused_external_checks.canonicals 0 ) ;
-<<<<<<< HEAD
             assert (
               Mina_stdlib.List.Length.equal unused_external_checks.ranges 24 ) ;
-=======
-            if Bignum_bigint.(curve.bignum.a = zero) then
-              assert (
-                Mina_stdlib.List.Length.equal
-                  unused_external_checks.multi_ranges 14 )
-            else
-              assert (
-                Mina_stdlib.List.Length.equal
-                  unused_external_checks.multi_ranges 15 ) ;
-            assert (
-              Mina_stdlib.List.Length.equal
-                unused_external_checks.compact_multi_ranges 0 ) ;
-            assert (
-              Mina_stdlib.List.Length.equal unused_external_checks.limb_ranges 0 ) ;
->>>>>>> 543f3d32
 
             (* Check output matches expected result *)
             as_prover (fun () ->
@@ -2198,24 +2089,8 @@
                 Mina_stdlib.List.Length.equal unused_external_checks.bounds 18 ) ;
             assert (
               Mina_stdlib.List.Length.equal unused_external_checks.canonicals 0 ) ;
-<<<<<<< HEAD
             assert (
               Mina_stdlib.List.Length.equal unused_external_checks.ranges 48 ) ;
-=======
-            if Bignum_bigint.(curve.bignum.a = zero) then
-              assert (
-                Mina_stdlib.List.Length.equal
-                  unused_external_checks.multi_ranges 28 )
-            else
-              assert (
-                Mina_stdlib.List.Length.equal
-                  unused_external_checks.multi_ranges 30 ) ;
-            assert (
-              Mina_stdlib.List.Length.equal
-                unused_external_checks.compact_multi_ranges 0 ) ;
-            assert (
-              Mina_stdlib.List.Length.equal unused_external_checks.limb_ranges 0 ) ;
->>>>>>> 543f3d32
 
             (* Check output matches expected result *)
             as_prover (fun () ->
@@ -2346,20 +2221,7 @@
               assert (Mina_stdlib.List.Length.equal external_checks.bounds 12)
             else assert (Mina_stdlib.List.Length.equal external_checks.bounds 13) ;
             assert (Mina_stdlib.List.Length.equal external_checks.canonicals 4) ;
-<<<<<<< HEAD
             assert (Mina_stdlib.List.Length.equal external_checks.ranges 24) ;
-=======
-            if Bignum_bigint.(curve.bignum.a = zero) then
-              assert (
-                Mina_stdlib.List.Length.equal external_checks.multi_ranges 14 )
-            else
-              assert (
-                Mina_stdlib.List.Length.equal external_checks.multi_ranges 15 ) ;
-            assert (
-              Mina_stdlib.List.Length.equal external_checks.compact_multi_ranges
-                0 ) ;
-            assert (Mina_stdlib.List.Length.equal external_checks.limb_ranges 0) ;
->>>>>>> 543f3d32
 
             (* Add gates for bound checks, multi-range-checks and compact-multi-range-checks *)
             Foreign_field.constrain_external_checks
@@ -2477,24 +2339,8 @@
                 Mina_stdlib.List.Length.equal unused_external_checks.bounds 15 ) ;
             assert (
               Mina_stdlib.List.Length.equal unused_external_checks.canonicals 0 ) ;
-<<<<<<< HEAD
             assert (
               Mina_stdlib.List.Length.equal unused_external_checks.ranges 42 ) ;
-=======
-            if Bignum_bigint.(curve.bignum.a = zero) then
-              assert (
-                Mina_stdlib.List.Length.equal
-                  unused_external_checks.multi_ranges 26 )
-            else
-              assert (
-                Mina_stdlib.List.Length.equal
-                  unused_external_checks.multi_ranges 27 ) ;
-            assert (
-              Mina_stdlib.List.Length.equal
-                unused_external_checks.compact_multi_ranges 0 ) ;
-            assert (
-              Mina_stdlib.List.Length.equal unused_external_checks.limb_ranges 0 ) ;
->>>>>>> 543f3d32
 
             (* Check output matches expected result *)
             as_prover (fun () ->
@@ -3091,18 +2937,7 @@
               multi_range_check_checks_count :=
                 !multi_range_check_checks_count + 1 ;
             assert (
-<<<<<<< HEAD
               Mina_stdlib.List.Length.equal unused_external_checks.ranges 18 ) ;
-=======
-              Mina_stdlib.List.Length.equal unused_external_checks.multi_ranges
-                !multi_range_check_checks_count ) ;
-
-            assert (
-              Mina_stdlib.List.Length.equal
-                unused_external_checks.compact_multi_ranges 0 ) ;
-            assert (
-              Mina_stdlib.List.Length.equal unused_external_checks.limb_ranges 0 ) ;
->>>>>>> 543f3d32
             () )
       in
 
@@ -3245,18 +3080,7 @@
               multi_range_check_checks_count :=
                 !multi_range_check_checks_count + 1 ;
             assert (
-<<<<<<< HEAD
               Mina_stdlib.List.Length.equal unused_external_checks.ranges 18 ) ;
-=======
-              Mina_stdlib.List.Length.equal unused_external_checks.multi_ranges
-                !multi_range_check_checks_count ) ;
-
-            assert (
-              Mina_stdlib.List.Length.equal
-                unused_external_checks.compact_multi_ranges 0 ) ;
-            assert (
-              Mina_stdlib.List.Length.equal unused_external_checks.limb_ranges 0 ) ;
->>>>>>> 543f3d32
             () )
       in
 
@@ -4233,26 +4057,8 @@
 
             assert (
               Mina_stdlib.List.Length.equal unused_external_checks.canonicals 8 ) ;
-<<<<<<< HEAD
             assert (
               Mina_stdlib.List.Length.equal unused_external_checks.ranges 102 ) ;
-=======
-
-            if Bignum_bigint.(curve.bignum.a = zero) then
-              assert (
-                Mina_stdlib.List.Length.equal
-                  unused_external_checks.multi_ranges 64 )
-            else
-              assert (
-                Mina_stdlib.List.Length.equal
-                  unused_external_checks.multi_ranges 66 ) ;
-
-            assert (
-              Mina_stdlib.List.Length.equal
-                unused_external_checks.compact_multi_ranges 0 ) ;
-            assert (
-              Mina_stdlib.List.Length.equal unused_external_checks.limb_ranges 0 ) ;
->>>>>>> 543f3d32
 
             (* Check output matches expected result *)
             as_prover (fun () ->
@@ -4345,19 +4151,7 @@
             else assert (Mina_stdlib.List.Length.equal external_checks.bounds 43) ;
 
             assert (Mina_stdlib.List.Length.equal external_checks.canonicals 8) ;
-<<<<<<< HEAD
             assert (Mina_stdlib.List.Length.equal external_checks.ranges 102) ;
-=======
-
-            if Bignum_bigint.(curve.bignum.a = zero) then
-              assert (
-                Mina_stdlib.List.Length.equal external_checks.multi_ranges 64 )
-            else
-              assert (
-                Mina_stdlib.List.Length.equal external_checks.multi_ranges 66 ) ;
-
-            assert (Mina_stdlib.List.Length.equal external_checks.limb_ranges 0) ;
->>>>>>> 543f3d32
 
             (* Add gates for bound checks, multi-range-checks and compact-multi-range-checks *)
             Foreign_field.constrain_external_checks
