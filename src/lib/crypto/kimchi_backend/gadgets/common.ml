(* Common gadget helpers *)

open Core_kernel
module Bignum_bigint = Snarky_backendless.Backend_extended.Bignum_bigint

(* pad_upto - Pad a list with a value until it reaches a given length *)
let pad_upto ~length ~value list =
  let len = List.length list in
  assert (len <= length) ;
  let padding = List.init (length - len) ~f:(fun _ -> value) in
  list @ padding

(* Length of bigint in bits *)
let bignum_bigint_bit_length (bigint : Bignum_bigint.t) : int =
  Z.log2up (Bignum_bigint.to_zarith_bigint bigint)

(* Removes leading zero bits of a list of booleans (at least needs length 1) *)
<<<<<<< HEAD
let rec rm_lead_zero_bits (bitstring : bool list) : bool list =
=======
let rec rm_zero_bits (bitstring : bool list) : bool list =
>>>>>>> bb7cd071
  match bitstring with
  | [] ->
      [ false ]
  | false :: x ->
<<<<<<< HEAD
      rm_lead_zero_bits x
  | _ ->
      bitstring

(* Removes leading zero bits of a list of booleans (least significant bit first) *)
let bool_list_wo_zero_bits (bitstring : bool list) : bool list =
  List.rev @@ rm_lead_zero_bits @@ List.rev @@ bitstring

=======
      rm_zero_bits x
  | _ ->
      bitstring

>>>>>>> bb7cd071
(* Conventions used in this interface
 *     1. Functions prefixed with "as_prover_" only happen during proving
 *        and not during circuit creation
 *          * These functions are called twice (once during creation of
 *            the circuit and once during proving).  Inside the definition
 *            of these functions, whatever resides within the exists is not executed
 *            during circuit creation, though there could be some
 *            code outside the exists (such as error checking code) that is
 *            run during the creation of the circuit.
 *          * The value returned by exists depends on what mode it is called in
 *              * In circuit generation mode it allocates a cvar without any backing memory
 *              * In proof generation mode it allocates a cvar with backing memory to store
 *                the values associated with the cvar. The prover can then access these
 *                with As_prover.read.
 *     2. Functions suffixed with "_as_prover" can only be called outside
 *        the circuit. Specifically, this means within an exists, within
 *        an as_prover or in an "as_prover_" prefixed function)
 *)

(* Foreign field element limb size *)
let limb_bits = 88

(* Foreign field element limb size 2^L where L=88 *)
let two_to_limb = Bignum_bigint.(pow (of_int 2) (of_int limb_bits))

(* Convert cvar field element (i.e. Field.t) to field *)
let cvar_field_to_field_as_prover (type f)
    (module Circuit : Snarky_backendless.Snark_intf.Run with type field = f)
    (field_element : Circuit.Field.t) : f =
  Circuit.As_prover.read Circuit.Field.typ field_element

(* Convert field element to a cvar field element *)
let field_to_cvar_field (type f)
    (module Circuit : Snarky_backendless.Snark_intf.Run with type field = f)
    (field_element : f) : Circuit.Field.t =
  Circuit.Field.constant field_element

(* Convert field element to a cvar field element *)

(* field_bits_le_to_field - Create a field element from contiguous bits of another
 *
 *   Inputs:
 *     field_element: source field element
 *     start:         zero-indexed starting bit offset
 *     stop:          zero-indexed stopping bit index (or -1 to denote the last bit)
 *
 *   Output:
 *     New field element created from bits [start, stop) of field_element input,
 *     placed into the lowest possible bit position, like so
 *
 *        start     stop
 *             \   /
 *       [......xxx.....] field_element
 *       [xxx...........] output
 *       lsb          msb *)
let field_bits_le_to_field (type f)
    (module Circuit : Snarky_backendless.Snark_intf.Run with type field = f)
    (field_element : f) (start : int) (stop : int) : f =
  let open Circuit in
  (* Check range is valid *)
  if stop <> -1 && stop <= start then
    invalid_arg "stop offset must be greater than start offset" ;

  (* Create field element *)
  let bits = Field.Constant.unpack field_element in
  if stop > List.length bits then
    invalid_arg "stop must be less than bit-length" ;

  let stop = if stop = -1 then List.length bits else stop in
  (* Convert bits range (boolean list) to field element *)
  Field.Constant.project @@ List.slice bits start stop

(* Convert an interval of bits of a field element into a cvar *)
let field_bits_le_to_cvar_field (type f) 
    (module Circuit : Snarky_backendless.Snark_intf.Run with type field = f)
    (field_element : f) (start : int) (stop : int) : Circuit.Field.t =
  field_to_cvar_field (module Circuit) (field_bits_le_to_field (module Circuit) field_element start stop)


(* Create cvar field element from contiguous bits of another
     See field_bits_le_to_field for more information *)
let as_prover_cvar_field_bits_le_to_cvar_field (type f)
    (module Circuit : Snarky_backendless.Snark_intf.Run with type field = f)
    (field_element : Circuit.Field.t) (start : int) (stop : int) :
    Circuit.Field.t =
  let open Circuit in
  (* Check range is valid - for exception handling we need to repeat this check
   *                        so it happens outside exists *)
  if stop <> -1 && stop <= start then
    invalid_arg "stop offset must be greater than start offset" ;
  exists Field.typ ~compute:(fun () ->
      field_bits_le_to_field
        (module Circuit)
        (cvar_field_to_field_as_prover (module Circuit) field_element)
        start stop )

(* Create field element from base10 string *)
let field_of_base10 (type f)
    (module Circuit : Snarky_backendless.Snark_intf.Run with type field = f)
    (base10 : string) =
  let open Circuit in
  Field.Constant.of_string base10

(* Create cvar field element from base10 string *)
let as_prover_cvar_field_of_base10 (type f)
    (module Circuit : Snarky_backendless.Snark_intf.Run with type field = f)
    (base10 : string) =
  let open Circuit in
  exists Field.typ ~compute:(fun () -> field_of_base10 (module Circuit) base10)

(* Convert field element to bigint *)
let field_to_bignum_bigint (type f)
    (module Circuit : Snarky_backendless.Snark_intf.Run with type field = f)
    (field_element : f) : Bignum_bigint.t =
  (* Bigint doesn't have bigint operators defined for it, so we must use Bignum_bigint *)
  Circuit.Bigint.(to_bignum_bigint (of_field field_element))

(* Convert bigint to field element *)
let bignum_bigint_to_field (type f)
    (module Circuit : Snarky_backendless.Snark_intf.Run with type field = f)
    (bigint : Bignum_bigint.t) : f =
  Circuit.Bigint.(to_field (of_bignum_bigint bigint))

(* Returns (quotient, remainder) such that numerator = quotient * denominator + remainder
 * where quotient, remainder \in [0, denominator) *)
let bignum_bigint_div_rem (numerator : Bignum_bigint.t)
    (denominator : Bignum_bigint.t) : Bignum_bigint.t * Bignum_bigint.t =
  let quotient = Bignum_bigint.(numerator / denominator) in
  let remainder = Bignum_bigint.(numerator - (denominator * quotient)) in
  (quotient, remainder)

(* Bignum_bigint to hex *)
let bignum_bigint_to_hex (bignum : Bignum_bigint.t) : string =
  Z.format "%x" @@ Bignum_bigint.to_zarith_bigint bignum

(* Bignum_bigint.t of hex *)
let bignum_bigint_of_hex (hex : string) : Bignum_bigint.t =
  Bignum_bigint.of_zarith_bigint @@ Z.of_string_base 16 hex

(* Compute square root of Bignum_bigint value x *)
let bignum_biguint_sqrt (x : Bignum_bigint.t) : Bignum_bigint.t =
  Bignum_bigint.of_zarith_bigint @@ Z.sqrt @@ Bignum_bigint.to_zarith_bigint x

(* Field to hex *)
let field_to_hex (type f)
    (module Circuit : Snarky_backendless.Snark_intf.Run with type field = f)
    (field_element : f) : string =
  bignum_bigint_to_hex @@ field_to_bignum_bigint (module Circuit) field_element

(* Field of hex *)
let field_of_hex (type f)
    (module Circuit : Snarky_backendless.Snark_intf.Run with type field = f)
    (hex : string) : f =
  bignum_bigint_to_field (module Circuit) @@ bignum_bigint_of_hex hex

(* Negative test helper *)
let is_error (func : unit -> _) = Result.is_error (Or_error.try_with func)

let%test_unit "helper field_bits_le_to_field" =
  (* Import the gadget test runner *)
  let open Kimchi_gadgets_test_runner in
  (* Initialize the SRS cache. *)
  let () =
    try Kimchi_pasta.Vesta_based_plonk.Keypair.set_urs_info [] with _ -> ()
  in

  let _proof_keypair, _proof =
    Runner.generate_and_verify_proof (fun () ->
        let open Runner.Impl in
        let of_bits =
          as_prover_cvar_field_bits_le_to_cvar_field (module Runner.Impl)
        in
        let of_base10 = as_prover_cvar_field_of_base10 (module Runner.Impl) in

        (* Test value *)
        let field_element =
          of_base10
            "25138500177533925254565157548260087092526215225485178888176592492127995051965"
        in

        (* Test extracting all bits as field element *)
        Field.Assert.equal (of_bits field_element 0 (-1)) field_element ;

        (* Test extracting 1st bit as field element *)
        Field.Assert.equal (of_bits field_element 0 1) (of_base10 "1") ;

        (* Test extracting last bit as field element *)
        Field.Assert.equal (of_bits field_element 254 255) (of_base10 "0") ;

        (* Test extracting first 12 bits as field element *)
        Field.Assert.equal (of_bits field_element 0 12) (of_base10 "4029") ;

        (* Test extracting third 16 bits as field element *)
        Field.Assert.equal (of_bits field_element 32 48) (of_base10 "15384") ;

        (* Test extracting 1st 4 bits as field element *)
        Field.Assert.equal (of_bits field_element 0 4) (of_base10 "13") ;

        (* Test extracting 5th 4 bits as field element *)
        Field.Assert.equal (of_bits field_element 20 24) (of_base10 "1") ;

        (* Test extracting first 88 bits as field element *)
        Field.Assert.equal
          (of_bits field_element 0 88)
          (of_base10 "155123280218940970272309181") ;

        (* Test extracting second 88 bits as field element *)
        Field.Assert.equal
          (of_bits field_element 88 176)
          (of_base10 "293068737190883252403551981") ;

        (* Test extracting last crumb as field element *)
        Field.Assert.equal (of_bits field_element 254 255) (of_base10 "0") ;

        (* Test extracting 2nd to last crumb as field element *)
        Field.Assert.equal (of_bits field_element 252 254) (of_base10 "3") ;

        (* Test extracting 3rd to last crumb as field element *)
        Field.Assert.equal (of_bits field_element 250 252) (of_base10 "1") ;

        (* Assert litttle-endian order *)
        Field.Assert.equal
          (of_bits (of_base10 "18446744073709551616" (* 2^64 *)) 64 65)
          (of_base10 "1") ;

        (* Test invalid range is denied *)
        assert (is_error (fun () -> of_bits field_element 2 2)) ;
        assert (is_error (fun () -> of_bits field_element 2 1)) ;

        (* Padding *)
        Boolean.Assert.is_true (Field.equal field_element field_element) )
  in
  ()<|MERGE_RESOLUTION|>--- conflicted
+++ resolved
@@ -15,16 +15,11 @@
   Z.log2up (Bignum_bigint.to_zarith_bigint bigint)
 
 (* Removes leading zero bits of a list of booleans (at least needs length 1) *)
-<<<<<<< HEAD
 let rec rm_lead_zero_bits (bitstring : bool list) : bool list =
-=======
-let rec rm_zero_bits (bitstring : bool list) : bool list =
->>>>>>> bb7cd071
   match bitstring with
   | [] ->
       [ false ]
   | false :: x ->
-<<<<<<< HEAD
       rm_lead_zero_bits x
   | _ ->
       bitstring
@@ -33,12 +28,6 @@
 let bool_list_wo_zero_bits (bitstring : bool list) : bool list =
   List.rev @@ rm_lead_zero_bits @@ List.rev @@ bitstring
 
-=======
-      rm_zero_bits x
-  | _ ->
-      bitstring
-
->>>>>>> bb7cd071
 (* Conventions used in this interface
  *     1. Functions prefixed with "as_prover_" only happen during proving
  *        and not during circuit creation
