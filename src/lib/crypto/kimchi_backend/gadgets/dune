--- conflicted
+++ resolved
@@ -19,10 +19,6 @@
   kimchi_backend.pasta
   kimchi_gadgets_test_runner
   mina_stdlib
-<<<<<<< HEAD
-  snarky.backendless))
-=======
   snarky.backendless
   ;; js specific libraries
-  js_of_ocaml))
->>>>>>> ca32aec5
+  js_of_ocaml))