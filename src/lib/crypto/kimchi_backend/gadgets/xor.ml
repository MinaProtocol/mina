--- conflicted
+++ resolved
@@ -4,66 +4,6 @@
 
 (* XOR *)
 
-<<<<<<< HEAD
-(* Boolean Xor of length bits *)
-let bxor (type f)
-    (module Circuit : Snarky_backendless.Snark_intf.Run with type field = f)
-    (input1 : Circuit.Field.t) (input2 : Circuit.Field.t) (length : int) :
-    Circuit.Field.t =
-  let open Circuit in
-  (* Check that the length is permitted *)
-  assert (length < Field.size_in_bits) ;
-
-  (* Convert to bits *)
-  let input1_bits = Circuit.Field.unpack input1 in
-  let input2_bits = Circuit.Field.unpack input2 in
-
-  (* Check real lengths are at most the desired length *)
-  assert (List.length input1_bits <= length) ;
-  assert (List.length input2_bits <= length) ;
-
-  (* Pad with zeros in MSB until reaching same length *)
-  let input1_bits = Common.pad_upto length Circuit.Boolean.false_ input1_bits in
-  let input2_bits = Common.pad_upto length Circuit.Boolean.false_ input2_bits in
-
-  (* Pad with more zeros until the length is a multiple of 16 *)
-  let pad_length = length in
-  while pad_length mod 16 != 0 do
-    input1_bits <- input1_bits :: Circuit.Boolean.false_ ;
-    input2_bits <- input2_bits :: Circuit.Boolean.false_ ;
-    pad_length <- pad_length + 1
-  done
-
-(* Xor list of bits to obtain output *)
-let output_bits =
-  List.map2_exn input1_bits input2_bits ~f:(fun b1 b2 -> b1 lxor b2) ;
-
-  (* Recursively build Xor gadget *)
-  xor_rec input1_bits input2_bits output_bits pad_length ;
-
-  (* Convert back to field *)
-  let output =
-    exists Field.typ ~compute:(fun () -> Field.Constant.project output_bits)
-  in
-
-  output
-
-(* Xor of 16 bits *)
-let bxor16
-    (module Circuit : Snarky_backendless.Snark_intf.Run with type field = f)
-    (input1 : Circuit.Field.t) (input2 : Circuit.Field.t) : Circuit.Field.t =
-  let open Circuit in
-  xor input1 input2 16
-
-(* Xor of 64 bits *)
-let bxor64 (type f)
-    (module Circuit : Snarky_backendless.Snark_intf.Run with type field = f)
-    (input1 : Circuit.Field.t) (input2 : Circuit.Field.t) : Circuit.Field.t =
-  let open Circuit in
-  xor input1 input2 64
-
-=======
->>>>>>> ec6749b0
 (* Recursively builds Xor *)
 let rec bxor_rec (type f)
     (module Circuit : Snarky_backendless.Snark_intf.Run with type field = f)
@@ -87,11 +27,7 @@
                 (Basic
                    { l = (Field.Constant.zero, Field.one)
                    ; r = (Field.Constant.zero, Field.zero)
-<<<<<<< HEAD
-                   ; o = (Option.value_exn Field.Constant.zero, Field.zero)
-=======
                    ; o = (Option.value_exn Field.(to_constant zero), Field.zero)
->>>>>>> ec6749b0
                    ; m = Field.Constant.zero
                    ; c = Field.Constant.one
                    } )
@@ -301,11 +237,7 @@
             in
             (* Use the xor gate gadget *)
             let result =
-<<<<<<< HEAD
-              bxor (module Runner.Impl) left_input right_input length
-=======
               bxor (module Runner.Impl) left_input right_input length 4
->>>>>>> ec6749b0
             in
             Field.Assert.equal output_xor result ;
             (* Pad with a "dummy" constraint b/c Kimchi requires at least 2 *)
