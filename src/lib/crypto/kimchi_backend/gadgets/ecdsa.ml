open Core_kernel
module Bignum_bigint = Snarky_backendless.Backend_extended.Bignum_bigint
module Snark_intf = Snarky_backendless.Snark_intf

let tests_enabled = false

(* Array to tuple helper *)
let tuple6_of_array array =
  match array with
  | [| a1; a2; a3; a4; a5; a6 |] ->
      (a1, a2, a3, a4, a5, a6)
  | _ ->
      assert false

(* Gadget to assert signature scalars r,s \in [1, n] where n is the curve order.
 * Must be used when r and s are not public parameters
 *
 *   Scalar field external checks:
 *     Bound checks:         6
 *     Canonical checks:     2
 *     Compact-range-checks: 2
 *     Range-checks:         36
 *
 *   Rows: (not counting inputs/outputs and constants)
 *     Check:           ~46
 *     External checks: ~59
 *)
let signature_scalar_check (type f)
    (module Circuit : Snark_intf.Run with type field = f)
    (scalar_checks : f Foreign_field.External_checks.t)
    (curve : f Curve_params.InCircuit.t)
    (signature :
      f Foreign_field.Element.Standard.t * f Foreign_field.Element.Standard.t )
    =
  let open Circuit in
  (* Signaure r and s *)
  let r, s = signature in

  (* Compute witness r^-1 and s^-1 needed for not-zero-check *)
  let r_inv0, r_inv1, r_inv2, s_inv0, s_inv1, s_inv2 =
    exists (Typ.array ~length:6 Field.typ) ~compute:(fun () ->
        let curve_order =
          Foreign_field.field_const_standard_limbs_to_bignum_bigint
            (module Circuit)
            curve.order
        in

        let r =
          Foreign_field.Element.Standard.to_bignum_bigint_as_prover
            (module Circuit)
            r
        in

        let s =
          Foreign_field.Element.Standard.to_bignum_bigint_as_prover
            (module Circuit)
            s
        in

        (* Compute r^-1 *)
        let r_inv = Common.bignum_bigint_inverse r curve_order in

        (* Compute s^-1 *)
        let s_inv = Common.bignum_bigint_inverse s curve_order in

        (* Convert from Bignums to field elements *)
        let r_inv0, r_inv1, r_inv2 =
          Foreign_field.bignum_bigint_to_field_const_standard_limbs
            (module Circuit)
            r_inv
        in
        let s_inv0, s_inv1, s_inv2 =
          Foreign_field.bignum_bigint_to_field_const_standard_limbs
            (module Circuit)
            s_inv
        in

        (* Return and convert back to Cvars *)
        [| r_inv0; r_inv1; r_inv2; s_inv0; s_inv1; s_inv2 |] )
    |> tuple6_of_array
  in
  let r_inv =
    Foreign_field.Element.Standard.of_limbs (r_inv0, r_inv1, r_inv2)
  in
  let s_inv =
    Foreign_field.Element.Standard.of_limbs (s_inv0, s_inv1, s_inv2)
  in

  let one = Foreign_field.Element.Standard.one (module Circuit) in

  (* C1: Assert r \in [0, n)
   *     Covered by bound check on r (Bounds 3)
   *
   * C2: Assert s \in [0, n)
   *     Covered by bound check on s (Bounds 4)
   *)

  (* C3: Constrain that r != 0 *)
  let computed_one =
    Foreign_field.mul (module Circuit) scalar_checks r r_inv curve.order
  in

  (* Bounds 3: Left input r is bound checked below
   *           Right input r_inv is bound checked below
   *           Result bound check is covered by Foreign_field.mul
   *)
  Foreign_field.External_checks.add_bound_check scalar_checks r ;
  Foreign_field.External_checks.add_canonical_check scalar_checks r ;
  Foreign_field.External_checks.add_bound_check scalar_checks r_inv ;
  (* Assert r * r^-1 = 1 *)
  Foreign_field.Element.Standard.assert_equal (module Circuit) computed_one one ;

  (* C4: Constrain that s != 0 *)
  let computed_one =
    Foreign_field.mul (module Circuit) scalar_checks s s_inv curve.order
  in
  (* Bounds 4: Left input s is bound checked below
   *           Right input s_inv is bound checked below
   *           Result bound check is covered by scalar_checks
   *)
  Foreign_field.External_checks.add_bound_check scalar_checks s ;
  Foreign_field.External_checks.add_canonical_check scalar_checks s ;
  Foreign_field.External_checks.add_bound_check scalar_checks s_inv ;
  (* Assert s * s^-1 = 1 *)
  Foreign_field.Element.Standard.assert_equal (module Circuit) computed_one one

(* Gadget for constraining ECDSA signature verificationin zero-knowledge
 *
 *   Inputs:
 *     base_checks           := Context to track required base field external checks
 *     scalar_checks         := Context to track required scalar field external checks
 *     curve                 := Elliptic curve parameters
 *     pubkey                := Public key of signer
 *     doubles               := Optional powers of 2^i * pubkey, 0 <= i < n where n is curve.order_bit_length
 *     signature             := ECDSA signature (r, s) s.t. r, s \in [1, n)
 *     msg_hash              := Message hash s.t. msg_hash \in Fn
 *
 *   Preconditions:
 *      pubkey is on the curve and not O   (use Ec_group.is_on_curve gadget)
 *      pubkey is in the subgroup (nP = O) (use Ec_group.check_subgroup gadget)
 *      pubkey is bounds checked           (use multi-range-check gadgets)
 *      r, s \in [1, n)                    (use signature_scalar_check gadget)
 *      msg_hash \in Fn                    (use bytes_to_foreign_field_element gadget)
 *
 *   Public parameters
 *      gen is the correct elliptic curve group generator point
 *      a, b are correct elliptic curve parameters
 *      curve order is the correct elliptic curve group order
 *      curve modulus is the correct elliptic curve base field modulus
 *      ia point is publically, deterministically and randomly selected (nothing-up-my-sleeve)
 *      ia on the curve
 *      ia negated point computation is correct
 *      ia coordinates are valid
 *
 *   Base field external checks: (per crumb, not counting inputs and output)
<<<<<<< HEAD
 *     Bound checks:         96 (+2 when a != 0 and +1 when b != 0)
 *     Canonical checks:     19
 *     Compact-range-checks: ~78
 *     Range-checks:         981
 *
 *   Scalar field external checks: (per crumb, not counting inputs and output)
 *     Bound checks:         5
 *     Canonical checks:     4
 *     Compact-range-checks: ~7
 *     Range-checks:         164
=======
 *     Bound checks:          96 (+2 when a != 0 and +1 when b != 0)
 *     Canonical checks:      19
 *     Multi-range-checks:    225
 *     Compact-range-checks:  ~78
 *     Total range-checks:   1350
 *
 *   Scalar field external checks: (per crumb, not counting inputs and output)
 *     Bound checks:          5
 *     Canonical checks:      4
 *     Multi-range-checks:    16
 *     Compact-range-checks:  ~7
 *     Total range-checks:   191
>>>>>>> 543f3d32
 *
 *   Rows: (per crumb, not counting inputs/outputs and constants)
 *     Verify:          370 (+5 when a != 0 and +2 when b != 0)
 *     External checks: 1077
 *     Total:           1447
 *
 *   Constants:
 *     Curve constants:        ~10 (for 256-bit curve; one-time cost per circuit)
 *     Pre-computing doubles: ~767 (for 256-bit curve; one-time cost per circuit)
 *
 *)
let verify (type f) (module Circuit : Snark_intf.Run with type field = f)
    (base_checks : f Foreign_field.External_checks.t)
    (scalar_checks : f Foreign_field.External_checks.t)
    (curve : f Curve_params.InCircuit.t) (pubkey : f Affine.t)
    ?(use_precomputed_gen_doubles = true) ?(scalar_mul_bit_length = 0)
    ?(doubles : f Affine.t array option)
    (signature :
      f Foreign_field.Element.Standard.t * f Foreign_field.Element.Standard.t )
    (msg_hash : f Foreign_field.Element.Standard.t) =
  let open Circuit in
  (* Signaures r and s *)
  let r, s = signature in

  (* Compute witness value u1 and u2 *)
  let u1_0, u1_1, u1_2, u2_0, u2_1, u2_2 =
    exists (Typ.array ~length:6 Field.typ) ~compute:(fun () ->
        let r =
          Foreign_field.Element.Standard.to_bignum_bigint_as_prover
            (module Circuit)
            r
        in

        let s =
          Foreign_field.Element.Standard.to_bignum_bigint_as_prover
            (module Circuit)
            s
        in

        let msg_hash =
          Foreign_field.Element.Standard.to_bignum_bigint_as_prover
            (module Circuit)
            msg_hash
        in

        (* Compute s^-1 *)
        let s_inv = Common.bignum_bigint_inverse s curve.bignum.order in

        (* Compute u1 = z * s^-1 *)
        let u1 = Bignum_bigint.(msg_hash * s_inv % curve.bignum.order) in

        (* Compute u2 = r * s^-1 *)
        let u2 = Bignum_bigint.(r * s_inv % curve.bignum.order) in

        (* Convert from Bignums to field elements *)
        let u1_0, u1_1, u1_2 =
          Foreign_field.bignum_bigint_to_field_const_standard_limbs
            (module Circuit)
            u1
        in
        let u2_0, u2_1, u2_2 =
          Foreign_field.bignum_bigint_to_field_const_standard_limbs
            (module Circuit)
            u2
        in

        (* Return and convert back to Cvars *)
        [| u1_0; u1_1; u1_2; u2_0; u2_1; u2_2 |] )
    |> tuple6_of_array
  in
  let u1 = Foreign_field.Element.Standard.of_limbs (u1_0, u1_1, u1_2) in
  let u2 = Foreign_field.Element.Standard.of_limbs (u2_0, u2_1, u2_2) in

  (* C1: Constrain s * u1 = z *)
  let msg_hash_computed =
    Foreign_field.mul
      (module Circuit)
      scalar_checks ~bound_check_result:false s u1 curve.order
  in
  (* Bounds 1: Left input s is gadget input (checked externally)
   *           Right input u1 checked below
   *           Result is gadget input (already checked externally).
   *)
  Foreign_field.External_checks.add_bound_check scalar_checks u1 ;
  Foreign_field.External_checks.add_canonical_check scalar_checks u1 ;

  (* Assert s * u1 = z *)
  Foreign_field.Element.Standard.assert_equal
    (module Circuit)
    msg_hash_computed msg_hash ;

  (* C2: Constrain s * u2 = r *)
  let r_computed =
    Foreign_field.mul
      (module Circuit)
      scalar_checks ~bound_check_result:false s u2 curve.order
  in

  (* Bounds 2: Left input s is gadget input (checked externally)
   *           Right input u2 checked below
   *           Result is gadget input (already checked externally).
   *)
  Foreign_field.External_checks.add_bound_check scalar_checks u2 ;
  Foreign_field.External_checks.add_canonical_check scalar_checks u2 ;

  (* Assert s * u2 = r *)
  Foreign_field.Element.Standard.assert_equal (module Circuit) r_computed r ;

  (*
   * Compute R = u1G + u2P
   *)

  (* Set optional alternative scalar_mul_bit_length *)
  let scalar_bit_length =
    if scalar_mul_bit_length > 0 then scalar_mul_bit_length
    else curve.order_bit_length
  in

  (* C3: Decompose u1 into bits *)
  let u1_bits =
    Foreign_field.Element.Standard.unpack
      (module Circuit)
      u1 ~length:scalar_bit_length
  in

  (* C4: Decompose u2 into bits *)
  let u2_bits =
    Foreign_field.Element.Standard.unpack
      (module Circuit)
      u2 ~length:scalar_bit_length
  in

  (* C5: Constrain scalar multiplication u1G *)
  let curve_doubles =
    if use_precomputed_gen_doubles then Some curve.doubles else None
  in
  let u1_point =
    Ec_group.scalar_mul
      (module Circuit)
      base_checks curve ?doubles:curve_doubles u1_bits curve.gen
  in

  (* Bounds 5: Generator is gadget input (public parameter)
   *           Initial accumulator is gadget input (checked externally or public parameter)
   *           Result bound check for u1_point (already covered by Ec_group.scalar_mul)
   *)

  (* C6: Constrain scalar multiplication u2P *)
  let u2_point =
    Ec_group.scalar_mul
      (module Circuit)
      base_checks curve ?doubles u2_bits pubkey
  in

  (* Bounds 6: Pubkey is gadget input (checked externally)
   *           Initial accumulator is gadget input (checked externally or public parameter)
   *           Result bound check for u2_point (already covered by Ec_group.scalar_mul)
   *)

  (* C7: R = u1G + u2P *)
  let result =
    Ec_group.add (module Circuit) base_checks curve u1_point u2_point
  in

  (* Bounds 7: Left and right inputs checked by (Bounds 5) and (Bounds 6)
   *           Result bound is bound checked below
   *)
  Foreign_field.External_checks.add_bound_check base_checks @@ Affine.x result ;
  Foreign_field.External_checks.add_bound_check base_checks @@ Affine.y result ;
  Foreign_field.External_checks.add_canonical_check base_checks
  @@ Affine.x result ;
  Foreign_field.External_checks.add_canonical_check base_checks
  @@ Affine.y result ;

  (* Constrain that r = Rx (mod n), where n is the scalar field modulus
   *
   *   Note: The scalar field modulus (curve.order) may be greater or smaller than
   *         the base field modulus (curve.modulus)
   *
   *           curve.order > curve.modulus => Rx = 0 * n + Rx
   *
   *           curve.order < curve.modulus  => Rx = q * n + Rx'
   *
   *  Thus, to check for congruence we need to compute the modular reduction of Rx and
   *  assert that it equals r.
   *
   *  Since we may want to target applications where the scalar field is much smaller
   *  than the base field, we cannot make any assumptions about the ratio between
   *  these moduli, so we will constrain Rx = q * n + Rx' using the foreign field
   *  multiplication gadget, rather than just constraining Rx + 0 with our foreign
   *  field addition gadget.
   *
   *  As we are reducing Rx modulo n, we are performing foreign field arithmetic modulo n.
   *  However, the multiplicand n above is not a valid foreign field element in [0, n - 1].
   *  To be safe we must constrain Rx = q * (n - 1) + q + Rx'  modulo n.
   *)

  (* Compute witness value q and Rx' *)
  let quotient0, quotient1, quotient2, x_prime0, x_prime1, x_prime2 =
    exists (Typ.array ~length:6 Field.typ) ~compute:(fun () ->
        let x =
          Foreign_field.Element.Standard.to_bignum_bigint_as_prover
            (module Circuit)
            (Affine.x result)
        in

        (* Compute q and r of Rx = q * n + r *)
        let quotient, x_prime =
          Common.bignum_bigint_div_rem x curve.bignum.order
        in

        (* Convert from Bignums to field elements *)
        let quotient0, quotient1, quotient2 =
          Foreign_field.bignum_bigint_to_field_const_standard_limbs
            (module Circuit)
            quotient
        in
        let x_prime0, x_prime1, x_prime2 =
          Foreign_field.bignum_bigint_to_field_const_standard_limbs
            (module Circuit)
            x_prime
        in

        (* Return and convert back to Cvars *)
        [| quotient0; quotient1; quotient2; x_prime0; x_prime1; x_prime2 |] )
    |> tuple6_of_array
  in

  (* C8: Constrain q * (n - 1) *)
  let quotient =
    Foreign_field.Element.Standard.of_limbs (quotient0, quotient1, quotient2)
  in
  let quotient_product =
    Foreign_field.mul
      (module Circuit)
      scalar_checks quotient curve.order_minus_one curve.order
  in

  (* Bounds 8: Left input q is bound checked below
   *           Right input (n - 1) is a public parameter so not checked
   *           Result bound check is already covered by scalar_checks
   *)
  Foreign_field.External_checks.add_bound_check scalar_checks quotient ;
  Foreign_field.External_checks.add_canonical_check scalar_checks quotient ;

  (* C9: Compute qn = q * (n - 1) + q *)
  let quotient_times_n =
    Foreign_field.add
      (module Circuit)
      scalar_checks quotient_product quotient curve.order
  in

  (* Bounds 9: Left input q * (n - 1) is covered by (Bounds 8)
   *           Right input q is covered by (Bounds 8)
   *           Result is chained into subsequent addition (no check necessary)
   *)

  (* C10: Compute Rx = qn + Rx' *)
  let x_prime =
    Foreign_field.Element.Standard.of_limbs (x_prime0, x_prime1, x_prime2)
  in
  let computed_x =
    Foreign_field.add
      (module Circuit)
      scalar_checks quotient_times_n x_prime curve.order
  in
  (* Addition chain final result row *)
  Foreign_field.result_row
    (module Circuit)
    ~label:"Ecdsa.verify_computed_x" computed_x None ;

  (* Bounds 10: Left input qn is chained input, so not checked
   *            Right input x_prime bounds checked below
   *            Result already bound checked by (Bounds 7)
   *)
  Foreign_field.External_checks.add_bound_check scalar_checks x_prime ;
  Foreign_field.External_checks.add_canonical_check scalar_checks x_prime ;

  (* C11: Check qn + r = Rx *)
  Foreign_field.Element.Standard.assert_equal
    (module Circuit)
    computed_x (Affine.x result) ;

  (* C12: Check that r = Rx' *)
  Foreign_field.Element.Standard.assert_equal (module Circuit) r x_prime ;

  (* C13: Check result is on curve (also implies result is not infinity) *)
  Ec_group.is_on_curve (module Circuit) base_checks curve result ;

  (* Bounds 13: Input already bound checked by (Bounds 8) *)
  ()

(***************)
(* ECDSA tests *)
(***************)

let%test_unit "Ecdsa.verify" =
  if tests_enabled then (
    let open Kimchi_gadgets_test_runner in
    (* Initialize the SRS cache. *)
    let () =
      try Kimchi_pasta.Vesta_based_plonk.Keypair.set_urs_info [] with _ -> ()
    in

    (* Let's test proving ECDSA signature verification in ZK! *)
    let test_verify ?cs ?(use_precomputed_gen_doubles = true)
        ?(scalar_mul_bit_length = 0) (curve : Curve_params.t)
        (pubkey : Affine.bignum_point)
        (signature : Bignum_bigint.t * Bignum_bigint.t)
        (msg_hash : Bignum_bigint.t) =
      (* Generate and verify proof *)
      let cs, _proof_keypair, _proof =
        Runner.generate_and_verify_proof ?cs (fun () ->
            (* Prepare test inputs *)
            let curve =
              Curve_params.to_circuit_constants
                (module Runner.Impl)
                curve ~use_precomputed_gen_doubles
            in
            let pubkey =
              Affine.of_bignum_bigint_coordinates (module Runner.Impl) pubkey
            in
            let signature =
              ( Foreign_field.Element.Standard.of_bignum_bigint
                  (module Runner.Impl)
                  (fst signature)
              , Foreign_field.Element.Standard.of_bignum_bigint
                  (module Runner.Impl)
                  (snd signature) )
            in
            let msg_hash =
              Foreign_field.Element.Standard.of_bignum_bigint
                (module Runner.Impl)
                msg_hash
            in

            (* Create external checks contexts for tracking extra constraints
               that are required for soundness (unused in this simple test) *)
            let unused_base_checks =
              Foreign_field.External_checks.create (module Runner.Impl)
            in
            let unused_scalar_checks =
              Foreign_field.External_checks.create (module Runner.Impl)
            in

            (* Subgroup check for pubkey *)
            Ec_group.check_subgroup
              (module Runner.Impl)
              unused_base_checks curve pubkey ;

            (* Check r, s \in [1, n) *)
            signature_scalar_check
              (module Runner.Impl)
              unused_scalar_checks curve signature ;

            (* Verify ECDSA signature *)
            verify
              (module Runner.Impl)
              ~use_precomputed_gen_doubles ~scalar_mul_bit_length
              unused_base_checks unused_scalar_checks curve pubkey signature
              msg_hash ;

            () )
      in

      cs
    in

    (* Test 1: ECDSA verify test with real Ethereum mainnet signature
     *   Tx: https://etherscan.io/tx/0x0d26b1539304a214a6517b529a027f987cd52e70afd8fdc4244569a93121f144
     *
     *   Raw tx: 0xf86580850df8475800830186a094353535353535353535353535353535353535353564801ba082de9950cc5aac0dca7210cb4b77320ac9e844717d39b1781e9d941d920a1206a01da497b3c134f50b2fce514d66e20c5e43f9615f097395a5527041d14860a52f
     *   Msg hash: 0x3e91cd8bd233b3df4e4762b329e2922381da770df1b31276ec77d0557be7fcef
     *   Raw pubkey: 0x046e0f66759bb520b026a9c7d61c82e8354025f2703696dcdac679b2f7945a352e637c8f71379941fa22f15a9fae9cb725ae337b16f216f5acdeefbd52a0882c27
     *   Raw signature: 0x82de9950cc5aac0dca7210cb4b77320ac9e844717d39b1781e9d941d920a12061da497b3c134f50b2fce514d66e20c5e43f9615f097395a5527041d14860a52f1b
     *     r := 0x82de9950cc5aac0dca7210cb4b77320ac9e844717d39b1781e9d941d920a1206
     *     s := 0x1da497b3c134f50b2fce514d66e20c5e43f9615f097395a5527041d14860a52f
     *     v := 27
     *)
    let eth_pubkey =
      ( Bignum_bigint.of_string
          "49781623198970027997721070672560275063607048368575198229673025608762959476014"
      , Bignum_bigint.of_string
          "44999051047832679156664607491606359183507784636787036192076848057884504239143"
      )
    in
    let eth_signature =
      ( (* r *)
        Bignum_bigint.of_string
          "59193968509713231970845573191808992654796038550727015999103892005508493218310"
      , (* s *)
        Bignum_bigint.of_string
          "13407882537414256709292360527926092843766608354464979273376653245977131525423"
      )
    in
    let tx_msg_hash =
      Bignum_bigint.of_string
        "0x3e91cd8bd233b3df4e4762b329e2922381da770df1b31276ec77d0557be7fcef"
    in

    assert (Ec_group.is_on_curve_bignum_point Secp256k1.params eth_pubkey) ;

    let _cs =
      test_verify Secp256k1.params ~use_precomputed_gen_doubles:true eth_pubkey
        eth_signature tx_msg_hash
    in

    (* Negative test *)
    assert (
      Common.is_error (fun () ->
          (* Bad hash *)
          let bad_tx_msg_hash =
            Bignum_bigint.of_string
              "0x3e91cd8bd233b3df4e4762b329e2922381da770df1b31276ec77d0557be7fcee"
          in
          test_verify Secp256k1.params eth_pubkey eth_signature bad_tx_msg_hash ) ) ;

    (* Test 2: ECDSA verify test with another real Ethereum mainnet signature
     *   Tx: https://etherscan.io/tx/0x9cec14aadb06b59b2646333f47efe0ee7f21fed48d93806023b8eb205aa3b161
     *
     *   Raw tx: 0x02f9019c018201338405f5e100850cad3895d8830108949440a50cf069e992aa4536211b23f286ef88752187880b1a2bc2ec500000b90124322bba210000000000000000000000008a001303158670e284950565164933372807cd4800000000000000000000000012d220fbda92a9c8f281ea02871afa70dfde81e90000000000000000000000000000000000000000000000000afd4ea3d29472400000000000000000000000000000000000000000461c9bb5bb1c3429b25544e3f4b7bb67d63f9b432df61df28a9897e26284b370adcd7b558fa286babb0efdeb000000000000000000000000000000000000000000000000001cdd1f19bb8dc0000000000000000000000000000000000000000000000000000000006475ed380000000000000000000000000000000000000000000000000000000000000000000000000000000000000000000000000000000000000000000000000a8f2573c080a0893bc3facf19becba979e31d37ed1b222faab09b8c554a17072f6fbfc1e5658fa01119ef751f0fc3c1ec4d1eeb9db64c9f416ce1aa3267d7b98d8426ab35f0c422
     *   Msg hash: 0xf7c5983cdb051f68aa84444c4b8ecfdbf60548fe3f5f3f2d19cc5d3c096f0b5b
     *   Raw pubkey: 0x04ad53a68c2120f9a81288b1377adbe7477b7cec1b9b5ff57d5e331ee7f9e6c2372f997b48cf3faa91023f77754ef63ec49dcd5a61b681b53cda894616c28422c0
     *   Raw signature: 0x893bc3facf19becba979e31d37ed1b222faab09b8c554a17072f6fbfc1e5658f1119ef751f0fc3c1ec4d1eeb9db64c9f416ce1aa3267d7b98d8426ab35f0c4221c
     *     r := 0x893bc3facf19becba979e31d37ed1b222faab09b8c554a17072f6fbfc1e5658f
     *     s := 0x1119ef751f0fc3c1ec4d1eeb9db64c9f416ce1aa3267d7b98d8426ab35f0c422
     *     v := 0
     *)
    let eth_pubkey =
      Ethereum.pubkey_hex_to_point
        "0x04ad53a68c2120f9a81288b1377adbe7477b7cec1b9b5ff57d5e331ee7f9e6c2372f997b48cf3faa91023f77754ef63ec49dcd5a61b681b53cda894616c28422c0"
    in

    let eth_signature =
      ( (* r *)
        Bignum_bigint.of_string
          "0x893bc3facf19becba979e31d37ed1b222faab09b8c554a17072f6fbfc1e5658f"
      , (* s *)
        Bignum_bigint.of_string
          "0x1119ef751f0fc3c1ec4d1eeb9db64c9f416ce1aa3267d7b98d8426ab35f0c422"
      )
    in
    let tx_msg_hash =
      Bignum_bigint.of_string
        "0xf7c5983cdb051f68aa84444c4b8ecfdbf60548fe3f5f3f2d19cc5d3c096f0b5b"
    in

    assert (Ec_group.is_on_curve_bignum_point Secp256k1.params eth_pubkey) ;

    let _cs =
      test_verify Secp256k1.params eth_pubkey eth_signature tx_msg_hash
    in

    (* Test 3: ECDSA verify test with yet another real Ethereum mainnet signature
     *   Tx: https://etherscan.io/tx/0x4eb2087dc31dda8fc1bd8680624cd2ae0c1ed0d880de1daefb6fddac208d08fb
     *
     *   Raw tx: 0x02f90114011c8405f5e100850d90b9d72982f4a8948a3749936e723325c6b645a0901470cd9e790b9480b8a8b88d4fde00000000000000000000000085210d346e2baa59a486dd19cf9d18f1325d9ffc00000000000000000000000039f083386e75120d2c6c152900219849dbdaa7e60000000000000000000000000000000000000000000000000000000000000b7100000000000000000000000000000000000000000000000000000000000000800000000000000000000000000000000000000000000000000000000000000000360c6ebec080a0a8c5ae8e178c29a3de4a70ef0d22cbb29a8a0013cfa81fea66885556573debe1a031532f9be326029161a4b7bedb80ea4d20b1293cbefb51cc570e72e6aa4ef4d1
     *   Msg hash: 0xccdea6d5fce0363b9fbc2cf9a14087fc67c79fbdf55b25789ee2d51dcd82dbc1
     *   Raw pubkey: 0x042b7a248bf6fa2acc079d4f451c68c56a40ef81aeaf6a89c10ed6d692f7a6fdea0c05f95d601c3ab4f75d9253d356ab7af4d7d2ac250e0832581d08f1e224a976
     *   Raw signature: 0xa8c5ae8e178c29a3de4a70ef0d22cbb29a8a0013cfa81fea66885556573debe131532f9be326029161a4b7bedb80ea4d20b1293cbefb51cc570e72e6aa4ef4d11c
     *     r := 0xa8c5ae8e178c29a3de4a70ef0d22cbb29a8a0013cfa81fea66885556573debe1
     *     s := 0x31532f9be326029161a4b7bedb80ea4d20b1293cbefb51cc570e72e6aa4ef4d1
     *     v := 0
     *)
    let eth_pubkey =
      Ethereum.pubkey_hex_to_point
        "0x042b7a248bf6fa2acc079d4f451c68c56a40ef81aeaf6a89c10ed6d692f7a6fdea0c05f95d601c3ab4f75d9253d356ab7af4d7d2ac250e0832581d08f1e224a976"
    in

    let eth_signature =
      ( (* r *)
        Bignum_bigint.of_string
          "0xa8c5ae8e178c29a3de4a70ef0d22cbb29a8a0013cfa81fea66885556573debe1"
      , (* s *)
        Bignum_bigint.of_string
          "0x31532f9be326029161a4b7bedb80ea4d20b1293cbefb51cc570e72e6aa4ef4d1"
      )
    in
    let tx_msg_hash =
      Bignum_bigint.of_string
        "0xccdea6d5fce0363b9fbc2cf9a14087fc67c79fbdf55b25789ee2d51dcd82dbc1"
    in

    assert (Ec_group.is_on_curve_bignum_point Secp256k1.params eth_pubkey) ;

    let cs =
      test_verify Secp256k1.params eth_pubkey eth_signature tx_msg_hash
    in

    assert (
      Common.is_error (fun () ->
          (* Bad signature *)
          let bad_eth_signature =
            ( (* r *)
              Bignum_bigint.of_string
                "0xc8c5ae8e178c29a3de4a70ef0d22cbb29a8a0013cfa81fea66885556573debe1"
            , (* s *)
              Bignum_bigint.of_string
                "0x31532f9be326029161a4b7bedb80ea4d20b1293cbefb51cc570e72e6aa4ef4d1"
            )
          in
          test_verify Secp256k1.params eth_pubkey bad_eth_signature tx_msg_hash ) ) ;

    (* Test 4: Constraint system reuse
     *   Tx: https://etherscan.io/tx/0xfc7d65547eb5192c2f35b7e190b4792a9ebf79876f164ead32288e9fe2b7e4f3
     *
     *   Raw tx: 0x02f8730113843b9aca00851405ffdc00825b0494a9d1e08c7793af67e9d92fe308d5697fb81d3e4388299ce7c69d7b9c1780c001a06d5a635efe29deca27e52e96dd2d4056cff1a4b51f88d363f1c3802a26cd67a0a07c34d16c2831ee6265d6d2a55cee6e3273f41480424686d44fe709ce7cfd1567
     *   Msg hash: 0x62c771b337f1a0070dddb863b953017aa12918fc37f338419f7664fda443ce93
     *   Raw pubkey: 0x041d4911ee95f0858df65b942fe88cd54d6c06f73fc9e716db1e153d9994b16930e0284e96e308ef77f1d588aa446237111ab370eeab84059a08980e7e7ab0c467
     *   Raw signature: 0x6d5a635efe29deca27e52e96dd2d4056cff1a4b51f88d363f1c3802a26cd67a07c34d16c2831ee6265d6d2a55cee6e3273f41480424686d44fe709ce7cfd15671b
     *     r := 0xa8c5ae8e178c29a3de4a70ef0d22cbb29a8a0013cfa81fea66885556573debe1
     *     s := 0x31532f9be326029161a4b7bedb80ea4d20b1293cbefb51cc570e72e6aa4ef4d1
     *     v := 1
     *)
    let eth_pubkey =
      Ethereum.pubkey_hex_to_point
        "0x041d4911ee95f0858df65b942fe88cd54d6c06f73fc9e716db1e153d9994b16930e0284e96e308ef77f1d588aa446237111ab370eeab84059a08980e7e7ab0c467"
    in

    let eth_signature =
      ( (* r *)
        Bignum_bigint.of_string
          "0x6d5a635efe29deca27e52e96dd2d4056cff1a4b51f88d363f1c3802a26cd67a0"
      , (* s *)
        Bignum_bigint.of_string
          "0x7c34d16c2831ee6265d6d2a55cee6e3273f41480424686d44fe709ce7cfd1567"
      )
    in
    let tx_msg_hash =
      Bignum_bigint.of_string
        "0x62c771b337f1a0070dddb863b953017aa12918fc37f338419f7664fda443ce93"
    in

    assert (Ec_group.is_on_curve_bignum_point Secp256k1.params eth_pubkey) ;

    let _cs =
      test_verify ~cs Secp256k1.params eth_pubkey eth_signature tx_msg_hash
    in

    (* Test without using precomputed curve doubles *)
    let _cs =
      test_verify ~use_precomputed_gen_doubles:false Secp256k1.params eth_pubkey
        eth_signature tx_msg_hash
    in

    () )

let%test_unit "Ecdsa.verify_light" =
  if tests_enabled then (
    let open Kimchi_gadgets_test_runner in
    (* Initialize the SRS cache. *)
    let () =
      try Kimchi_pasta.Vesta_based_plonk.Keypair.set_urs_info [] with _ -> ()
    in

    (* Light ecdsa verify circuit for manual checks *)
    let test_verify_light ?cs ?(use_precomputed_gen_doubles = true)
        ?(scalar_mul_bit_length = 0) (curve : Curve_params.t)
        (pubkey : Affine.bignum_point)
        (signature : Bignum_bigint.t * Bignum_bigint.t)
        (msg_hash : Bignum_bigint.t) =
      (* Generate and verify proof *)
      let cs, _proof_keypair, _proof =
        Runner.generate_and_verify_proof ?cs (fun () ->
            (* Prepare test inputs *)
            let curve =
              Curve_params.to_circuit_constants
                (module Runner.Impl)
                curve ~use_precomputed_gen_doubles
            in
            let pubkey =
              Affine.of_bignum_bigint_coordinates (module Runner.Impl) pubkey
            in
            Foreign_field.result_row
              (module Runner.Impl)
              (fst pubkey)
              (Some (snd pubkey)) ;
            let signature =
              ( Foreign_field.Element.Standard.of_bignum_bigint
                  (module Runner.Impl)
                  (fst signature)
              , Foreign_field.Element.Standard.of_bignum_bigint
                  (module Runner.Impl)
                  (snd signature) )
            in
            Foreign_field.result_row
              (module Runner.Impl)
              (fst signature)
              (Some (snd signature)) ;
            let msg_hash =
              Foreign_field.Element.Standard.of_bignum_bigint
                (module Runner.Impl)
                msg_hash
            in
            Foreign_field.result_row (module Runner.Impl) msg_hash None ;

            (* Create external checks contexts for tracking extra constraints
               that are required for soundness (unused in this simple test) *)
            let unused_base_checks =
              Foreign_field.External_checks.create (module Runner.Impl)
            in
            let unused_scalar_checks =
              Foreign_field.External_checks.create (module Runner.Impl)
            in

            (* Omit pubkey subgroup check *)

            (* Omit checking r, s \in [1, n) *)

            (* Verify ECDSA signature *)
            verify
              (module Runner.Impl)
              ~use_precomputed_gen_doubles ~scalar_mul_bit_length
              unused_base_checks unused_scalar_checks curve pubkey signature
              msg_hash ;

            (* The base field external check counts depend on curve and scalar size. We elide
             * checking these because we want this test function able to be used with different
             * curves, scalars and other parameters.
             *)

            (* Check scalar field external check counts *)
            assert (Mina_stdlib.List.Length.equal unused_scalar_checks.bounds 5) ;
            assert (
              Mina_stdlib.List.Length.equal unused_scalar_checks.canonicals 4 ) ;
<<<<<<< HEAD
            assert (Mina_stdlib.List.Length.equal unused_scalar_checks.ranges 18) ;
=======
            assert (
              Mina_stdlib.List.Length.equal unused_scalar_checks.multi_ranges 8 ) ;
            assert (
              Mina_stdlib.List.Length.equal
                unused_scalar_checks.compact_multi_ranges 0 ) ;
            assert (
              Mina_stdlib.List.Length.equal unused_scalar_checks.limb_ranges 0 ) ;
>>>>>>> 543f3d32

            () )
      in

      cs
    in

    (* Tiny secp256k1 signature test: results in 2-bit u1 and u2 scalars
     * Extracted with k = 1 -> secret key = 57896044618658097711785492504343953926418782139537452191302581570759080747168 *)
    let pubkey =
      ( Bignum_bigint.of_string
          "86918276961810349294276103416548851884759982251107"
      , Bignum_bigint.of_string
          "28597260016173315074988046521176122746119865902901063272803125467328307387891"
      )
    in
    let signature =
      ( (* r = Gx *)
        Bignum_bigint.of_string
          "55066263022277343669578718895168534326250603453777594175500187360389116729240"
      , (* s = r/2 *)
        Bignum_bigint.of_string
          "27533131511138671834789359447584267163125301726888797087750093680194558364620"
      )
    in
    let msg_hash =
      (* z = 2s *)
      Bignum_bigint.of_string
        "55066263022277343669578718895168534326250603453777594175500187360389116729240"
    in

    assert (Ec_group.is_on_curve_bignum_point Secp256k1.params pubkey) ;

    let _cs =
      test_verify_light Secp256k1.params ~scalar_mul_bit_length:2 pubkey
        signature msg_hash
    in
    let _cs =
      test_verify_light Secp256k1.params ~use_precomputed_gen_doubles:false
        ~scalar_mul_bit_length:2 pubkey signature msg_hash
    in

    () )

let%test_unit "Ecdsa.secp256k1_verify_tiny_full" =
  if tests_enabled then (
    let open Kimchi_gadgets_test_runner in
    (* Initialize the SRS cache. *)
    let () =
      try Kimchi_pasta.Vesta_based_plonk.Keypair.set_urs_info [] with _ -> ()
    in

    (* Tiny full circuit for ecdsa on secp256k1 manual checks.
     * Note: pubkey, signature and msg_hash need to be specially crafted to produce 2-bit scalars
     *)
    let secp256k1_verify_tiny_full ?cs ?(use_precomputed_gen_doubles = true)
        (pubkey : Affine.bignum_point)
        (signature : Bignum_bigint.t * Bignum_bigint.t)
        (msg_hash : Bignum_bigint.t) =
      (* Generate and verify proof *)
      let cs, _proof_keypair, _proof =
        Runner.generate_and_verify_proof ?cs (fun () ->
            (* Prepare test inputs *)
            let curve =
              Curve_params.to_circuit_constants
                (module Runner.Impl)
                Secp256k1.params ~use_precomputed_gen_doubles
            in
            let pubkey =
              Affine.of_bignum_bigint_coordinates (module Runner.Impl) pubkey
            in
            Foreign_field.result_row
              (module Runner.Impl)
              (fst pubkey)
              (Some (snd pubkey)) ;
            let signature =
              ( Foreign_field.Element.Standard.of_bignum_bigint
                  (module Runner.Impl)
                  (fst signature)
              , Foreign_field.Element.Standard.of_bignum_bigint
                  (module Runner.Impl)
                  (snd signature) )
            in
            Foreign_field.result_row
              (module Runner.Impl)
              (fst signature)
              (Some (snd signature)) ;
            let msg_hash =
              Foreign_field.Element.Standard.of_bignum_bigint
                (module Runner.Impl)
                msg_hash
            in
            Foreign_field.result_row (module Runner.Impl) msg_hash None ;

            (* Create external checks contexts for tracking extra constraints
               that are required for soundness (unused in this simple test) *)
            let base_checks =
              Foreign_field.External_checks.create (module Runner.Impl)
            in
            let scalar_checks =
              Foreign_field.External_checks.create (module Runner.Impl)
            in

            (* Omit pubkey subgroup check *)

            (* Omit checking r, s \in [1, n) *)

            (* Verify ECDSA signature *)
            verify
              (module Runner.Impl)
              ~use_precomputed_gen_doubles ~scalar_mul_bit_length:2 base_checks
              scalar_checks curve pubkey signature msg_hash ;

            (*
             * Perform base field external checks
             *)

            (* Sanity check *)
            let base_bound_checks_count = ref 95 in
            if Bignum_bigint.(curve.bignum.a <> zero) then
              base_bound_checks_count := !base_bound_checks_count + 2 ;
            if Bignum_bigint.(curve.bignum.b <> zero) then
              base_bound_checks_count := !base_bound_checks_count + 1 ;
            assert (
              Mina_stdlib.List.Length.equal base_checks.bounds
                !base_bound_checks_count ) ;

            assert (Mina_stdlib.List.Length.equal base_checks.canonicals 19) ;
<<<<<<< HEAD
            assert (Mina_stdlib.List.Length.equal base_checks.ranges 240) ;
=======

            let base_multi_range_checks_count = ref 146 in
            if Bignum_bigint.(curve.bignum.a <> zero) then
              base_multi_range_checks_count :=
                !base_multi_range_checks_count + 1 ;
            if Bignum_bigint.(curve.bignum.b <> zero) then
              base_multi_range_checks_count :=
                !base_multi_range_checks_count + 1 ;
            assert (
              Mina_stdlib.List.Length.equal base_checks.multi_ranges
                !base_multi_range_checks_count ) ;

            assert (
              Mina_stdlib.List.Length.equal base_checks.compact_multi_ranges 0 ) ;
            assert (Mina_stdlib.List.Length.equal base_checks.limb_ranges 0) ;
>>>>>>> 543f3d32

            (* Add gates for bound checks, multi-range-checks and compact-multi-range-checks *)
            Foreign_field.constrain_external_checks
              (module Runner.Impl)
              base_checks curve.modulus ;

            (*
             * Perform scalar field external checks
             *)

            (* Sanity checks *)
            assert (Mina_stdlib.List.Length.equal scalar_checks.bounds 5) ;
            assert (Mina_stdlib.List.Length.equal scalar_checks.canonicals 4) ;
<<<<<<< HEAD
            assert (Mina_stdlib.List.Length.equal scalar_checks.ranges 18) ;
=======
            assert (Mina_stdlib.List.Length.equal scalar_checks.multi_ranges 8) ;
            assert (
              Mina_stdlib.List.Length.equal scalar_checks.compact_multi_ranges 0 ) ;
            assert (Mina_stdlib.List.Length.equal scalar_checks.limb_ranges 0) ;
>>>>>>> 543f3d32

            (* Add gates for bound checks, multi-range-checks and compact-multi-range-checks *)
            Foreign_field.constrain_external_checks
              (module Runner.Impl)
              scalar_checks curve.order ;

            () )
      in

      cs
    in

    (* Tiny secp256k1 signature test: results in 2-bit u1 and u2 scalars
     * Extracted with k = 1 -> secret key = 57896044618658097711785492504343953926418782139537452191302581570759080747168 *)
    let pubkey =
      (* secret key d = (s - z)/r *)
      ( Bignum_bigint.of_string
          "86918276961810349294276103416548851884759982251107"
      , Bignum_bigint.of_string
          "28597260016173315074988046521176122746119865902901063272803125467328307387891"
      )
    in
    let signature =
      ( (* r = Gx *)
        Bignum_bigint.of_string
          "55066263022277343669578718895168534326250603453777594175500187360389116729240"
      , (* s = r/2 *)
        Bignum_bigint.of_string
          "27533131511138671834789359447584267163125301726888797087750093680194558364620"
      )
    in
    let msg_hash =
      (* z = 2s *)
      Bignum_bigint.of_string
        "55066263022277343669578718895168534326250603453777594175500187360389116729240"
    in

    assert (Ec_group.is_on_curve_bignum_point Secp256k1.params pubkey) ;

    let _cs =
      secp256k1_verify_tiny_full ~use_precomputed_gen_doubles:false pubkey
        signature msg_hash
    in

    () )

let%test_unit "Ecdsa.verify_full_no_subgroup_check" =
  if tests_enabled then (
    let open Kimchi_gadgets_test_runner in
    (* Initialize the SRS cache. *)
    let () =
      try Kimchi_pasta.Vesta_based_plonk.Keypair.set_urs_info [] with _ -> ()
    in

    (* Prove ECDSA signature verification in ZK (no subgroup check)! *)
    let test_verify_full_no_subgroup_check ?cs
        ?(use_precomputed_gen_doubles = true) ?(scalar_mul_bit_length = 0)
        (curve : Curve_params.t) (pubkey : Affine.bignum_point)
        (signature : Bignum_bigint.t * Bignum_bigint.t)
        (msg_hash : Bignum_bigint.t) =
      (* Generate and verify proof *)
      let cs, _proof_keypair, _proof =
        Runner.generate_and_verify_proof ?cs (fun () ->
            (* Prepare test inputs *)
            let curve =
              Curve_params.to_circuit_constants
                (module Runner.Impl)
                curve ~use_precomputed_gen_doubles
            in
            let pubkey =
              Affine.of_bignum_bigint_coordinates (module Runner.Impl) pubkey
            in
            let signature =
              ( Foreign_field.Element.Standard.of_bignum_bigint
                  (module Runner.Impl)
                  (fst signature)
              , Foreign_field.Element.Standard.of_bignum_bigint
                  (module Runner.Impl)
                  (snd signature) )
            in
            let msg_hash =
              Foreign_field.Element.Standard.of_bignum_bigint
                (module Runner.Impl)
                msg_hash
            in

            (* Create external checks contexts for tracking extra constraints
               that are required for soundness *)
            let base_checks =
              Foreign_field.External_checks.create (module Runner.Impl)
            in
            let scalar_checks =
              Foreign_field.External_checks.create (module Runner.Impl)
            in

            (* Subgroup check for pubkey is too expensive for test without chunking *)

            (* Check r, s \in [1, n) *)
            signature_scalar_check
              (module Runner.Impl)
              scalar_checks curve signature ;

            (* Verify ECDSA signature *)
            verify
              (module Runner.Impl)
              ~use_precomputed_gen_doubles ~scalar_mul_bit_length base_checks
              scalar_checks curve pubkey signature msg_hash ;

            (*
             * Perform base field external checks
             *)
            Foreign_field.constrain_external_checks
              (module Runner.Impl)
              base_checks curve.modulus ;

            (*
             * Perform scalar field external checks
             *)
            Foreign_field.constrain_external_checks
              (module Runner.Impl)
              scalar_checks curve.order ;

            () )
      in

      cs
    in

    (* Test 1: No chunking (big test that doesn't require chunkning)
     *         Uses precomputed generator doubles.
     *         Extracted s,d such that that u1 and u2 scalars are equal to m = 177225723614878382952356121702918977654 (128 bits) *)
    let pubkey =
      (* secret key d = (s - z)/r *)
      ( Bignum_bigint.of_string
          "6559447345535823731364817861985473100513487071640065635466595453031721007862"
      , Bignum_bigint.of_string
          "74970879557849263394678708702512922877596422437120940411392434995042287566169"
      )
    in
    let signature =
      ( (* r = Gx *)
        Bignum_bigint.of_string
          "55066263022277343669578718895168534326250603453777594175500187360389116729240"
      , (* s = r/m *)
        Bignum_bigint.of_string
          "66524399747416926971392827702286928407253072170352243437129959464602950571595"
      )
    in
    let msg_hash =
      (* z = ms *)
      Bignum_bigint.of_string
        "55066263022277343669578718895168534326250603453777594175500187360389116729240"
    in

    assert (Ec_group.is_on_curve_bignum_point Secp256k1.params pubkey) ;

    let _cs =
      test_verify_full_no_subgroup_check Secp256k1.params
        ~scalar_mul_bit_length:128 pubkey signature msg_hash
    in

    (* Test 2: No chunking (big test that doesn't require chunkning)
     *         Extracted s,d such that that u1 and u2 scalars are equal to m = 177225723614878382952356121702918977654 (128 bits) *)
    let _cs =
      test_verify_full_no_subgroup_check Secp256k1.params
        ~use_precomputed_gen_doubles:false ~scalar_mul_bit_length:128 pubkey
        signature msg_hash
    in

    () )<|MERGE_RESOLUTION|>--- conflicted
+++ resolved
@@ -153,7 +153,6 @@
  *      ia coordinates are valid
  *
  *   Base field external checks: (per crumb, not counting inputs and output)
-<<<<<<< HEAD
  *     Bound checks:         96 (+2 when a != 0 and +1 when b != 0)
  *     Canonical checks:     19
  *     Compact-range-checks: ~78
@@ -164,20 +163,6 @@
  *     Canonical checks:     4
  *     Compact-range-checks: ~7
  *     Range-checks:         164
-=======
- *     Bound checks:          96 (+2 when a != 0 and +1 when b != 0)
- *     Canonical checks:      19
- *     Multi-range-checks:    225
- *     Compact-range-checks:  ~78
- *     Total range-checks:   1350
- *
- *   Scalar field external checks: (per crumb, not counting inputs and output)
- *     Bound checks:          5
- *     Canonical checks:      4
- *     Multi-range-checks:    16
- *     Compact-range-checks:  ~7
- *     Total range-checks:   191
->>>>>>> 543f3d32
  *
  *   Rows: (per crumb, not counting inputs/outputs and constants)
  *     Verify:          370 (+5 when a != 0 and +2 when b != 0)
@@ -803,17 +788,7 @@
             assert (Mina_stdlib.List.Length.equal unused_scalar_checks.bounds 5) ;
             assert (
               Mina_stdlib.List.Length.equal unused_scalar_checks.canonicals 4 ) ;
-<<<<<<< HEAD
             assert (Mina_stdlib.List.Length.equal unused_scalar_checks.ranges 18) ;
-=======
-            assert (
-              Mina_stdlib.List.Length.equal unused_scalar_checks.multi_ranges 8 ) ;
-            assert (
-              Mina_stdlib.List.Length.equal
-                unused_scalar_checks.compact_multi_ranges 0 ) ;
-            assert (
-              Mina_stdlib.List.Length.equal unused_scalar_checks.limb_ranges 0 ) ;
->>>>>>> 543f3d32
 
             () )
       in
@@ -942,9 +917,6 @@
                 !base_bound_checks_count ) ;
 
             assert (Mina_stdlib.List.Length.equal base_checks.canonicals 19) ;
-<<<<<<< HEAD
-            assert (Mina_stdlib.List.Length.equal base_checks.ranges 240) ;
-=======
 
             let base_multi_range_checks_count = ref 146 in
             if Bignum_bigint.(curve.bignum.a <> zero) then
@@ -954,13 +926,8 @@
               base_multi_range_checks_count :=
                 !base_multi_range_checks_count + 1 ;
             assert (
-              Mina_stdlib.List.Length.equal base_checks.multi_ranges
+              Mina_stdlib.List.Length.equal base_checks.ranges
                 !base_multi_range_checks_count ) ;
-
-            assert (
-              Mina_stdlib.List.Length.equal base_checks.compact_multi_ranges 0 ) ;
-            assert (Mina_stdlib.List.Length.equal base_checks.limb_ranges 0) ;
->>>>>>> 543f3d32
 
             (* Add gates for bound checks, multi-range-checks and compact-multi-range-checks *)
             Foreign_field.constrain_external_checks
@@ -974,14 +941,7 @@
             (* Sanity checks *)
             assert (Mina_stdlib.List.Length.equal scalar_checks.bounds 5) ;
             assert (Mina_stdlib.List.Length.equal scalar_checks.canonicals 4) ;
-<<<<<<< HEAD
             assert (Mina_stdlib.List.Length.equal scalar_checks.ranges 18) ;
-=======
-            assert (Mina_stdlib.List.Length.equal scalar_checks.multi_ranges 8) ;
-            assert (
-              Mina_stdlib.List.Length.equal scalar_checks.compact_multi_ranges 0 ) ;
-            assert (Mina_stdlib.List.Length.equal scalar_checks.limb_ranges 0) ;
->>>>>>> 543f3d32
 
             (* Add gates for bound checks, multi-range-checks and compact-multi-range-checks *)
             Foreign_field.constrain_external_checks
