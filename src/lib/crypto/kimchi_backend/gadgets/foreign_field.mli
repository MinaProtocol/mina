--- conflicted
+++ resolved
@@ -270,12 +270,9 @@
 (** Definition of a gadget for a single foreign field addition
  *
  *    Inputs:
-<<<<<<< HEAD
  *      final                 := Whether it is the final operation of a chain.
  *                               Default is false (does not add final result row)
-=======
- *      external_checks       := Context to track required external checks
->>>>>>> b8f42c64
+ *      external_checks       := Context to track required external checks
  *      left_input            := Foreign field element
  *      right_input           := Foreign field element
  *      foreign_field_modulus := Foreign field modulus
@@ -286,11 +283,8 @@
  *)
 val add :
      (module Snark_intf.Run with type field = 'f)
-<<<<<<< HEAD
   -> ?final:bool
-=======
-  -> 'f External_checks.t (* external_checks *)
->>>>>>> b8f42c64
+  -> 'f External_checks.t (* external_checks *)
   -> 'f Element.Standard.t (* left_input *)
   -> 'f Element.Standard.t (* right_input *)
   -> 'f standard_limbs (* foreign_field_modulus *)
@@ -300,12 +294,9 @@
 (** Definition of a gadget for a single foreign field subtraction
  *
  *    Inputs:
-<<<<<<< HEAD
  *      final                 := Whether it is the final operation of a chain.
  *                               Default is false (does not add final result row)
-=======
- *      external_checks       := Context to track required external checks
->>>>>>> b8f42c64
+ *      external_checks       := Context to track required external checks
  *      left_input            := Foreign field element
  *      right_input           := Foreign field element
  *      foreign_field_modulus := Foreign field modulus
@@ -316,11 +307,8 @@
  *)
 val sub :
      (module Snark_intf.Run with type field = 'f)
-<<<<<<< HEAD
   -> ?final:bool
-=======
-  -> 'f External_checks.t (* external_checks *)
->>>>>>> b8f42c64
+  -> 'f External_checks.t (* external_checks *)
   -> 'f Element.Standard.t (* left_input *)
   -> 'f Element.Standard.t (* right_input *)
   -> 'f standard_limbs (* foreign_field_modulus *)
