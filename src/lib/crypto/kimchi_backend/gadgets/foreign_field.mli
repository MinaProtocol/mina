module Bignum_bigint = Snarky_backendless.Backend_extended.Bignum_bigint
module Snark_intf = Snarky_backendless.Snark_intf

(** Conventions used
 *     1. Functions prefixed with "as_prover_" only happen during proving
 *        and not during circuit creation
 *     2. Functions suffixed with "_as_prover" can only be called outside
 *        the circuit.  Specifically, this means within an exists, within
 *        an as_prover or in an "as_prover_" prefixed function)
 *)

(** Foreign field modulus is abstract on two parameters
 *    Field type
 *    Limbs structure
 *
 *   There are 2 specific limb structures required
 *     Standard mode := 3 limbs of L-bits each
 *     Compact mode  := 2 limbs where the lowest is 2L bits and the highest is L bits
 *)
type 'field standard_limbs = 'field * 'field * 'field

type 'field compact_limbs = 'field * 'field

<<<<<<< HEAD
=======
val bignum_bigint_to_field_const_standard_limbs :
     (module Snark_intf.Run with type field = 'field)
  -> Bignum_bigint.t
  -> 'field standard_limbs

val field_const_standard_limbs_to_bignum_bigint :
     (module Snark_intf.Run with type field = 'field)
  -> 'field standard_limbs
  -> Bignum_bigint.t

val check_modulus :
     (module Snark_intf.Run with type field = 'field)
  -> 'field standard_limbs
  -> unit

val check_modulus_bignum_bigint :
  (module Snark_intf.Run with type field = 'field) -> Bignum_bigint.t -> unit

>>>>>>> b6271a95
(** Foreign field element base type - not used directly *)
module type Element_intf = sig
  type 'field t

  type 'a limbs_type

  module Cvar = Snarky_backendless.Cvar

  (** Create foreign field element from Cvar limbs *)
  val of_limbs : 'field Cvar.t limbs_type -> 'field t

  (** Create foreign field element from field limbs *)
  val of_field_limbs :
       (module Snark_intf.Run with type field = 'field)
    -> 'field limbs_type
    -> 'field t

  (** Create foreign field element from Bignum_bigint.t *)
  val of_bignum_bigint :
       (module Snark_intf.Run with type field = 'field)
    -> Bignum_bigint.t
    -> 'field t

  (** Create constant foreign field element from Bignum_bigint.t *)
  val const_of_bignum_bigint :
       (module Snark_intf.Run with type field = 'field)
    -> Bignum_bigint.t
    -> 'field t

  (** Convert foreign field element into Cvar limbs *)
  val to_limbs : 'field t -> 'field Cvar.t limbs_type

  (** Map foreign field element's Cvar limbs into some other limbs with the mapping function func *)
  val map : 'field t -> ('field Cvar.t -> 'g) -> 'g limbs_type

  (** One constant *)
  val one : (module Snark_intf.Run with type field = 'field) -> 'field t

  (** Convert foreign field element into field limbs *)
  val to_field_limbs_as_prover :
       (module Snark_intf.Run with type field = 'field)
    -> 'field t
    -> 'field limbs_type

  (** Convert foreign field element into Bignum_bigint.t limbs *)
  val to_bignum_bigint_limbs_as_prover :
       (module Snark_intf.Run with type field = 'field)
    -> 'field t
    -> Bignum_bigint.t limbs_type

  (** Convert foreign field element into a Bignum_bigint.t *)
  val to_bignum_bigint_as_prover :
       (module Snark_intf.Run with type field = 'field)
    -> 'field t
    -> Bignum_bigint.t

  (** Convert foreign field affine point to string *)
  val to_string_as_prover :
    (module Snark_intf.Run with type field = 'field) -> 'field t -> string

  (** Constrain zero check computation with boolean output *)
  val is_zero :
       (module Snark_intf.Run with type field = 'field)
    -> 'field t
    -> 'field Cvar.t Snark_intf.Boolean0.t

  (** Compare if two foreign field elements are equal *)
  val equal_as_prover :
       (module Snark_intf.Run with type field = 'field)
    -> 'field t
    -> 'field t
    -> bool

  (** Add copy constraints that two foreign field elements are equal *)
  val assert_equal :
       (module Snark_intf.Run with type field = 'field)
    -> 'field t
    -> 'field t
    -> unit

  (* Create and constrain foreign field element from Bignum_bigint.t *)
  val check_here_const_of_bignum_bigint :
       (module Snark_intf.Run with type field = 'field)
    -> Bignum_bigint.t
    -> 'field t

  (** Add conditional constraints to select foreign field element *)
  val if_ :
       (module Snark_intf.Run with type field = 'field)
    -> 'field Cvar.t Snark_intf.Boolean0.t
    -> then_:'field t
    -> else_:'field t
    -> 'field t

  (** Decompose and constrain foreign field element into list of boolean cvars *)
  val unpack :
       (module Snark_intf.Run with type field = 'field)
    -> 'field t
    -> length:int
    -> 'field Cvar.t Snark_intf.Boolean0.t list
end

module Element : sig
  (** Foreign field element type (standard limbs) *)
  module Standard : sig
    include Element_intf with type 'a limbs_type = 'a standard_limbs
  end
end

(** Context for tracking external checks that must be made
 *  (using other gadgets) in order to acheive soundess for a
 *  given multiplication
 *)
module External_checks : sig
  module Cvar = Snarky_backendless.Cvar

  type 'field t =
    { mutable multi_ranges : 'field Cvar.t standard_limbs list
    ; mutable compact_multi_ranges : 'field Cvar.t compact_limbs list
    ; mutable bounds : 'field Cvar.t standard_limbs list
    }

  val create : (module Snark_intf.Run with type field = 'field) -> 'field t

<<<<<<< HEAD
  val multi_ranges : 'a t -> 'a Snarky_backendless.Cvar.t standard_limbs list

  val compact_multi_ranges :
    'a t -> 'a Snarky_backendless.Cvar.t compact_limbs list

  val bounds : 'a t -> 'a Snarky_backendless.Cvar.t standard_limbs list
=======
  val append_multi_range_check :
    'field t -> 'field Cvar.t standard_limbs -> unit

  val append_compact_multi_range_check :
    'field t -> 'field Cvar.t compact_limbs -> unit

  val append_bound_check : 'field t -> 'field Cvar.t standard_limbs -> unit
>>>>>>> b6271a95
end

(* Type of operation *)
type op_mode = Add | Sub

(** Gadget to check the supplied value is a valid foreign field element for the
 *  supplied foreign field modulus
 *
 *    This gadget checks in the circuit that a value is less than the foreign field modulus.
 *    Part of this involves computing a bound value that is both added to external_checks
 *    and also returned.  The caller may use either one, depending on the situation.
 *
 *    Inputs:
 *      external_checks       := Context to track required external checks
 *      value                 := the value to check
 *      foreign_field_modulus := the modulus of the foreign field
 *
 *    Outputs:
 *      Inserts the gates (described below) into the circuit
 *      Adds bound value to be multi-range-checked to external_checks
 *      Returns bound value
 *
 *    Effects to the circuit:
 *      - 1 FFAdd gate
 *      - 1 Zero gate
 *)
val valid_element :
     (module Snark_intf.Run with type field = 'f)
  -> 'f External_checks.t (* external_checks context *)
  -> 'f Element.Standard.t (* value *)
  -> 'f standard_limbs (* foreign_field_modulus *)
  -> 'f Element.Standard.t
(* result *)

(** Gadget to constrain external checks using supplied modulus *)
val constrain_external_checks :
     (module Snark_intf.Run with type field = 'f)
  -> 'f External_checks.t
  -> 'f standard_limbs
  -> unit

(** Gadget for a chain of foreign field sums (additions or subtractions)
 *
 *    Inputs:
 *      inputs                := All the inputs to the chain of sums
 *      operations            := List of operation modes Add or Sub indicating whether th
 *                               corresponding addition is a subtraction
 *      foreign_field_modulus := The modulus of the foreign field (all the same)
 *
 *    Outputs:
 *      Inserts the gates (described below) into the circuit
 *      Returns the final result of the chain of sums
 *
 *    For n+1 inputs, the gadget creates n foreign field addition gates, followed by a final
 *    foreign field addition gate for the bound check (i.e. valid_element check). For this, a
 *    an additional multi range check must also be performed.
 *    By default, the range check takes place right after the final Raw row.
 *)
val sum_chain :
     (module Snark_intf.Run with type field = 'f)
  -> 'f Element.Standard.t list (* inputs *)
  -> op_mode list (* operations *)
  -> 'f standard_limbs (* foreign_field_modulus *)
  -> 'f Element.Standard.t
(* result *)

(** Gadget for a single foreign field addition
 *
 *    Inputs:
 *      full                  := flag for whether to perform a full addition with valid_element check
 *                               on the result (default true) or just a single FFAdd row (false)
 *      left_input            := 3 limbs foreign field element
 *      right_input           := 3 limbs foreign field element
 *      foreign_field_modulus := The modulus of the foreign field
 *
 *    Outputs:
 *      Inserts the gates (described below) into the circuit
 *      Returns the result of the addition as a 3 limbs element
 *
 * In default mode:
 *     It adds a FFAdd gate,
 *     followed by a Zero gate,
 *     a FFAdd gate for the bound check,
 *     a Zero gate after this bound check,
 *     and a Multi Range Check gadget.
 *
 * In false mode:
 *     It adds a FFAdd gate.
 *)
val add :
     (module Snark_intf.Run with type field = 'f)
  -> ?full:bool (* full *)
  -> 'f Element.Standard.t (* left_input *)
  -> 'f Element.Standard.t (* right_input *)
  -> 'f standard_limbs (* foreign_field_modulus *)
  -> 'f Element.Standard.t
(* result *)

(** Gadget for a single foreign field subtraction
 *
 *    Inputs:
 *      full                  := flag for whether to perform a full subtraction with valid_element check
 *                               on the result (default true) or just a single FFAdd row (false)
 *      left_input            := 3 limbs foreign field element
 *      right_input           := 3 limbs foreign field element
 *      foreign_field_modulus := The modulus of the foreign field
 *
 *    Outputs:
 *      Inserts the gates (described below) into the circuit
 *      Returns the result of the addition as a 3 limbs element
 *
 * In default mode:
 *     It adds a FFAdd gate,
 *     followed by a Zero gate,
 *     a FFAdd gate for the bound check,
 *     a Zero gate after this bound check,
 *     and a Multi Range Check gadget.
 *
 * In false mode:
 *     It adds a FFAdd gate.
 *)
val sub :
     (module Snark_intf.Run with type field = 'f)
  -> ?full:bool (* full *)
  -> 'f Element.Standard.t (* left_input *)
  -> 'f Element.Standard.t (* right_input *)
  -> 'f standard_limbs (* foreign_field_modulus *)
  -> 'f Element.Standard.t
(* result *)

(* Gadget for creating an addition or subtraction result row (Zero gate with result) *)
val result_row :
     (module Snark_intf.Run with type field = 'f)
  -> ?label:string
  -> 'f Element.Standard.t
  -> unit

(** Gadget for foreign field multiplication
 *
 *   Constrains that
 *
 *     left_input * right_input = quotient * foreign_field_modulus + remainder
 *
 *   where remainder is the product.
 *
 *   Inputs:
 *     external_checks       := Context to track required external checks
 *     left_input            := Multiplicand foreign field element
 *     right_input           := Multiplicand foreign field element
 *     foreign_field_modulus := Must be less than than max foreign field modulus
 *
 *   Outputs:
 *     Inserts the ForeignFieldMul gate, followed by Zero gate into the circuit
 *     Appends required values to external_checks
 *     Returns the product
 *)
val mul :
     (module Snark_intf.Run with type field = 'f)
  -> 'f External_checks.t (* external_checks *)
  -> ?bound_check_result:bool
  -> 'f Element.Standard.t (* left_input *)
  -> 'f Element.Standard.t (* right_input *)
  -> 'f standard_limbs (* foreign_field_modulus *)
  -> 'f Element.Standard.t
(* product *)

val bytes_to_standard_element :
     (module Snark_intf.Run with type field = 'f)
  -> 'f Snarky_backendless.Cvar.t array
  -> 'f standard_limbs
  -> int
  -> 'f Element.Standard.t<|MERGE_RESOLUTION|>--- conflicted
+++ resolved
@@ -21,8 +21,6 @@
 
 type 'field compact_limbs = 'field * 'field
 
-<<<<<<< HEAD
-=======
 val bignum_bigint_to_field_const_standard_limbs :
      (module Snark_intf.Run with type field = 'field)
   -> Bignum_bigint.t
@@ -41,7 +39,6 @@
 val check_modulus_bignum_bigint :
   (module Snark_intf.Run with type field = 'field) -> Bignum_bigint.t -> unit
 
->>>>>>> b6271a95
 (** Foreign field element base type - not used directly *)
 module type Element_intf = sig
   type 'field t
@@ -166,14 +163,13 @@
 
   val create : (module Snark_intf.Run with type field = 'field) -> 'field t
 
-<<<<<<< HEAD
   val multi_ranges : 'a t -> 'a Snarky_backendless.Cvar.t standard_limbs list
 
   val compact_multi_ranges :
     'a t -> 'a Snarky_backendless.Cvar.t compact_limbs list
 
   val bounds : 'a t -> 'a Snarky_backendless.Cvar.t standard_limbs list
-=======
+
   val append_multi_range_check :
     'field t -> 'field Cvar.t standard_limbs -> unit
 
@@ -181,7 +177,6 @@
     'field t -> 'field Cvar.t compact_limbs -> unit
 
   val append_bound_check : 'field t -> 'field Cvar.t standard_limbs -> unit
->>>>>>> b6271a95
 end
 
 (* Type of operation *)
