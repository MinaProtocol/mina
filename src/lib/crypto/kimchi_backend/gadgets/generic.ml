--- conflicted
+++ resolved
@@ -146,13 +146,12 @@
     ()
   in
 
-<<<<<<< HEAD
   (* Helper to test generic sub gate gadget
    *   Inputs operands and expected output: left_input - right_input = difference
    *   Returns true if constraints are satisfied, false otherwise.
    *)
   let test_generic_sub left_input right_input difference : unit =
-    let _proof_keypair, _proof =
+    let _cs, _proof_keypair, _proof =
       Runner.generate_and_verify_proof (fun () ->
           let open Runner.Impl in
           (* Set up snarky variables for inputs and outputs *)
@@ -178,9 +177,6 @@
   in
 
   (* Helper to test generic multimplication gate gadget
-=======
-  (* Helper to test generic multiplication gate gadget
->>>>>>> eb687861
    *   Inputs operands and expected output: left_input * right_input = prod
    *   Returns true if constraints are satisfied, false otherwise.
    *)
