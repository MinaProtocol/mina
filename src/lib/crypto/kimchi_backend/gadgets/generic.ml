open Core_kernel

open Kimchi_backend_common.Plonk_constraint_system.Plonk_constraint

(* EXAMPLE generic addition gate gadget *)
let add (type f)
    (module Circuit : Snarky_backendless.Snark_intf.Run with type field = f)
    (left_input : Circuit.Field.t) (right_input : Circuit.Field.t) :
    Circuit.Field.t =
  let open Circuit in
  (* Witness computation; sum = left_input + right_input *)
  let sum =
    exists Field.typ ~compute:(fun () ->
        let left_input = As_prover.read Field.typ left_input in
        let right_input = As_prover.read Field.typ right_input in
        Field.Constant.add left_input right_input )
  in

  (* Set up generic add gate *)
  with_label "generic_add_gadget" (fun () ->
      assert_
        { annotation = Some __LOC__
        ; basic =
            Kimchi_backend_common.Plonk_constraint_system.Plonk_constraint.T
              (Basic
                 { l = (Field.Constant.one, left_input)
                 ; r = (Field.Constant.one, right_input)
                 ; o = (Option.value_exn Field.(to_constant (negate one)), sum)
                 ; m = Field.Constant.zero
                 ; c = Field.Constant.zero
                 } )
        } ;
      sum )

<<<<<<< HEAD
let%test_unit "generic add gadget" =
  Printf.printf "generic_add gadget test\n" ;
=======
(* EXAMPLE generic multiplication gate gadget *)
let mul (type f)
    (module Circuit : Snarky_backendless.Snark_intf.Run with type field = f)
    (left_input : Circuit.Field.t) (right_input : Circuit.Field.t) :
    Circuit.Field.t =
  let open Circuit in
  (* Witness computation: prod = left_input + right_input *)
  let prod =
    exists Field.typ ~compute:(fun () ->
        let left_input = As_prover.read Field.typ left_input in
        let right_input = As_prover.read Field.typ right_input in
        Field.Constant.mul left_input right_input )
  in

  (* Set up generic mul gate *)
  with_label "generic_mul_gadget" (fun () ->
      assert_
        { annotation = Some __LOC__
        ; basic =
            Kimchi_backend_common.Plonk_constraint_system.Plonk_constraint.T
              (Basic
                 { l = (Field.Constant.zero, left_input)
                 ; r = (Field.Constant.zero, right_input)
                 ; o = (Option.value_exn Field.(to_constant (negate one)), prod)
                 ; m = Field.Constant.one
                 ; c = Field.Constant.zero
                 } )
        } ;
      prod )

let%test_unit "generic gadgets" =
>>>>>>> 2e30a75d
  (* Import the gadget test runner *)
  let open Kimchi_gadgets_test_runner in
  (* Initialize the SRS cache. *)
  let () =
    try Kimchi_pasta.Vesta_based_plonk.Keypair.set_urs_info [] with _ -> ()
  in

  (* Helper to test generic add gate gadget
   *   Inputs operands and expected output: left_input + right_input = sum
   *   Returns true if constraints are satisfied, false otherwise.
   *)
  let test_generic_add left_input right_input sum : bool =
    try
      let _proof_keypair, _proof =
        Runner.generate_and_verify_proof (fun () ->
            let open Runner.Impl in
            (* Set up snarky variables for inputs and outputs *)
            let left_input =
              exists Field.typ ~compute:(fun () ->
                  Field.Constant.of_int left_input )
            in
            let right_input =
              exists Field.typ ~compute:(fun () ->
                  Field.Constant.of_int right_input )
            in
            let sum =
              exists Field.typ ~compute:(fun () -> Field.Constant.of_int sum)
            in
            (* Use the generic add gate gadget *)
            let result = add (module Runner.Impl) left_input right_input in
            Field.Assert.equal sum result ;
            (* Pad with a "dummy" constraint b/c Kimchi requires at least 2 *)
            Boolean.Assert.is_true (Field.equal sum sum) )
      in
      true
    with exn ->
      Format.eprintf "Error: %s@." (Exn.to_string exn) ;
      Printexc.print_backtrace Stdlib.stdout ;
      Stdlib.(flush stdout) ;
      false
  in

  (* Helper to test generic multimplication gate gadget
   *   Inputs operands and expected output: left_input * right_input = prod
   *   Returns true if constraints are satisfied, false otherwise.
   *)
  let test_generic_mul left_input right_input prod =
    try
      let _proof_keypair, _proof =
        Runner.generate_and_verify_proof (fun () ->
            let open Runner.Impl in
            (* Set up snarky variables for inputs and outputs *)
            let left_input =
              exists Field.typ ~compute:(fun () ->
                  Field.Constant.of_int left_input )
            in
            let right_input =
              exists Field.typ ~compute:(fun () ->
                  Field.Constant.of_int right_input )
            in
            let prod =
              exists Field.typ ~compute:(fun () -> Field.Constant.of_int prod)
            in
            (* Use the generic mul gate gadget *)
            let result = mul (module Runner.Impl) left_input right_input in
            Field.Assert.equal prod result ;
            (* Pad with a "dummy" constraint b/c Kimchi requires at least 2 *)
            Boolean.Assert.is_true (Field.equal prod prod) )
      in
      true
    with _ -> false
  in

  (* TEST generic add gadget *)
  (* Positive tests *)
  assert (Bool.equal (test_generic_add 0 0 0) true) ;
  assert (Bool.equal (test_generic_add 1 2 3) true) ;
  (* Negatve tests *)
  assert (Bool.equal (test_generic_add 1 0 0) false) ;
  assert (Bool.equal (test_generic_add 2 4 7) false) ;

  (* TEST generic mul gadget *)
  (* Positive tests *)
  assert (Bool.equal (test_generic_mul 0 0 0) true) ;
  assert (Bool.equal (test_generic_mul 1 2 2) true) ;
  (* Negatve tests *)
  assert (Bool.equal (test_generic_mul 1 0 1) false) ;
  assert (Bool.equal (test_generic_mul 2 4 7) false) ;

  ()<|MERGE_RESOLUTION|>--- conflicted
+++ resolved
@@ -32,10 +32,6 @@
         } ;
       sum )
 
-<<<<<<< HEAD
-let%test_unit "generic add gadget" =
-  Printf.printf "generic_add gadget test\n" ;
-=======
 (* EXAMPLE generic multiplication gate gadget *)
 let mul (type f)
     (module Circuit : Snarky_backendless.Snark_intf.Run with type field = f)
@@ -67,7 +63,6 @@
       prod )
 
 let%test_unit "generic gadgets" =
->>>>>>> 2e30a75d
   (* Import the gadget test runner *)
   let open Kimchi_gadgets_test_runner in
   (* Initialize the SRS cache. *)
