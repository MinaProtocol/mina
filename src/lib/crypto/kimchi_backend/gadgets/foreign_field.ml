open Core_kernel

open Kimchi_backend_common.Plonk_constraint_system.Plonk_constraint

module Bignum_bigint = Snarky_backendless.Backend_extended.Bignum_bigint
module Snark_intf = Snarky_backendless.Snark_intf

let tests_enabled = true

let tuple5_of_array array =
  match array with
  | [| a1; a2; a3; a4; a5 |] ->
      (a1, a2, a3, a4, a5)
  | _ ->
      assert false

let tuple21_of_array array =
  match array with
  | [| a1
     ; a2
     ; a3
     ; a4
     ; a5
     ; a6
     ; a7
     ; a8
     ; a9
     ; a10
     ; a11
     ; a12
     ; a13
     ; a14
     ; a15
     ; a16
     ; a17
     ; a18
     ; a19
     ; a20
     ; a21
    |] ->
      ( a1
      , a2
      , a3
      , a4
      , a5
      , a6
      , a7
      , a8
      , a9
      , a10
      , a11
      , a12
      , a13
      , a14
      , a15
      , a16
      , a17
      , a18
      , a19
      , a20
      , a21 )
  | _ ->
      assert false

(* 2^2L *)
let two_to_2limb = Bignum_bigint.(pow Common.two_to_limb (of_int 2))

let two_to_limb_field (type f)
    (module Circuit : Snarky_backendless.Snark_intf.Run with type field = f) =
  Common.(bignum_bigint_to_field (module Circuit) two_to_limb)

let two_to_2limb_field (type f)
    (module Circuit : Snarky_backendless.Snark_intf.Run with type field = f) =
  Common.(bignum_bigint_to_field (module Circuit) two_to_2limb)

(* Binary modulus *)
let binary_modulus = Common.two_to_3limb

(* Maximum foreign field modulus: see RFC for more details
 *   For simplicity and efficiency we use the approximation m = 2^259 - 1 *)
let max_foreign_field_modulus (type f)
    (module Circuit : Snarky_backendless.Snark_intf.Run with type field = f) :
    Bignum_bigint.t =
  Bignum_bigint.(pow (of_int 2) (of_int 259) - one)

(* Type of operation *)
type op_mode = Add | Sub

(* Foreign field modulus is abstract on two parameters
 *   - Field type
 *   - Limbs structure
 *
 *   There are 2 specific limb structures required
 *     - Standard mode : 3 limbs of L-bits each
 *     - Compact mode  : 2 limbs where the lowest is 2L bits and the highest is L bits
 *)

type 'field standard_limbs = 'field * 'field * 'field

type 'field compact_limbs = 'field * 'field

(* Convert Bignum_bigint.t to Bignum_bigint standard_limbs *)
let bignum_bigint_to_standard_limbs (bigint : Bignum_bigint.t) :
    Bignum_bigint.t standard_limbs =
  let l12, l0 = Common.(bignum_bigint_div_rem bigint two_to_limb) in
  let l2, l1 = Common.(bignum_bigint_div_rem l12 two_to_limb) in
  (l0, l1, l2)

(* Convert Bignum_bigint.t to field standard_limbs *)
let bignum_bigint_to_field_const_standard_limbs (type f)
    (module Circuit : Snarky_backendless.Snark_intf.Run with type field = f)
    (bigint : Bignum_bigint.t) : f standard_limbs =
  let l0, l1, l2 = bignum_bigint_to_standard_limbs bigint in
  ( Common.bignum_bigint_to_field (module Circuit) l0
  , Common.bignum_bigint_to_field (module Circuit) l1
  , Common.bignum_bigint_to_field (module Circuit) l2 )

(* Convert Bignum_bigint.t to Bignum_bigint compact_limbs *)
let bignum_bigint_to_compact_limbs (bigint : Bignum_bigint.t) :
    Bignum_bigint.t compact_limbs =
  let l2, l01 = Common.bignum_bigint_div_rem bigint two_to_2limb in
  (l01, l2)

(* Obtain the high limb of the input as a Bignum_bigint *)
let high_limb_of_bignum_bigint (bigint : Bignum_bigint.t) : Bignum_bigint.t =
  let _, high = bignum_bigint_to_compact_limbs bigint in
  high

(* Convert Bignum_bigint.t to field compact_limbs *)
let bignum_bigint_to_field_const_compact_limbs (type f)
    (module Circuit : Snarky_backendless.Snark_intf.Run with type field = f)
    (bigint : Bignum_bigint.t) : f compact_limbs =
  let l01, l2 = bignum_bigint_to_compact_limbs bigint in
  ( Common.bignum_bigint_to_field (module Circuit) l01
  , Common.bignum_bigint_to_field (module Circuit) l2 )

(* Convert field standard_limbs to Bignum_bigint.t standard_limbs *)
let field_const_standard_limbs_to_bignum_bigint_standard_limbs (type f)
    (module Circuit : Snarky_backendless.Snark_intf.Run with type field = f)
    (field_limbs : f standard_limbs) : Bignum_bigint.t standard_limbs =
  let l0, l1, l2 = field_limbs in
  ( Common.field_to_bignum_bigint (module Circuit) l0
  , Common.field_to_bignum_bigint (module Circuit) l1
  , Common.field_to_bignum_bigint (module Circuit) l2 )

(* Convert field standard_limbs to Bignum_bigint.t *)
let field_const_standard_limbs_to_bignum_bigint (type f)
    (module Circuit : Snarky_backendless.Snark_intf.Run with type field = f)
    (field_limbs : f standard_limbs) : Bignum_bigint.t =
  let l0, l1, l2 =
    field_const_standard_limbs_to_bignum_bigint_standard_limbs
      (module Circuit)
      field_limbs
  in
  Bignum_bigint.(l0 + (Common.two_to_limb * l1) + (two_to_2limb * l2))

(* Foreign field element interface *)
(* TODO: It would be better if this were created with functor that
 *       takes are arguments the native field and the foreign field modulus.
 *       Then when creating foreign field elements it could check that
 *       they are valid (less than the foreign field modulus).  We'd need a
 *       mode to override this last check for bound additions.
 *)
module type Element_intf = sig
  type 'field t

  type 'a limbs_type

  module Cvar = Snarky_backendless.Cvar

  (* Create foreign field element from Cvar limbs *)
  val of_limbs : 'field Cvar.t limbs_type -> 'field t

  (* Create foreign field element from field limbs *)
  val of_field_limbs :
       (module Snark_intf.Run with type field = 'field)
    -> 'field limbs_type
    -> 'field t

  (* Create foreign field element from Bignum_bigint.t *)
  val of_bignum_bigint :
       (module Snark_intf.Run with type field = 'field)
    -> Bignum_bigint.t
    -> 'field t

  (* Create constant foreign field element from Bignum_bigint.t *)
  val const_of_bignum_bigint :
       (module Snark_intf.Run with type field = 'field)
    -> Bignum_bigint.t
    -> 'field t

  (* Convert foreign field element into Cvar limbs *)
  val to_limbs : 'field t -> 'field Cvar.t limbs_type

  (* Map foreign field element's Cvar limbs into some other limbs with the mapping function func *)
  val map : 'field t -> ('field Cvar.t -> 'g) -> 'g limbs_type

  (* One constant *)
  val one : (module Snark_intf.Run with type field = 'field) -> 'field t

  (* Convert foreign field element into field limbs *)
  val to_field_limbs_as_prover :
       (module Snark_intf.Run with type field = 'field)
    -> 'field t
    -> 'field limbs_type

  (* Convert foreign field element into Bignum_bigint.t limbs *)
  val to_bignum_bigint_limbs_as_prover :
       (module Snark_intf.Run with type field = 'field)
    -> 'field t
    -> Bignum_bigint.t limbs_type

  (* Convert foreign field element into a Bignum_bigint.t *)
  val to_bignum_bigint_as_prover :
       (module Snark_intf.Run with type field = 'field)
    -> 'field t
    -> Bignum_bigint.t

  (* Convert foreign field affine point to string *)
  val to_string_as_prover :
    (module Snark_intf.Run with type field = 'field) -> 'field t -> string

  (* Constrain zero check computation with boolean output *)
  val is_zero :
       (module Snark_intf.Run with type field = 'field)
    -> 'field t
    -> 'field Cvar.t Snark_intf.Boolean0.t

  (* Compare if two foreign field elements are equal *)
  val equal_as_prover :
       (module Snark_intf.Run with type field = 'field)
    -> 'field t
    -> 'field t
    -> bool

  (* Add copy constraints that two foreign field elements are equal *)
  val assert_equal :
       (module Snark_intf.Run with type field = 'field)
    -> 'field t
    -> 'field t
    -> unit

  (* Create and constrain foreign field element from Bignum_bigint.t *)
  val check_here_const_of_bignum_bigint :
       (module Snark_intf.Run with type field = 'field)
    -> Bignum_bigint.t
    -> 'field t

  (* Add conditional constraints to select foreign field element *)
  val if_ :
       (module Snark_intf.Run with type field = 'field)
    -> 'field Cvar.t Snark_intf.Boolean0.t
    -> then_:'field t
    -> else_:'field t
    -> 'field t

  (* Decompose and constrain foreign field element into list of boolean cvars *)
  val unpack :
       (module Snark_intf.Run with type field = 'field)
    -> 'field t
    -> length:int
    -> 'field Cvar.t Snark_intf.Boolean0.t list
end

(* Foreign field element structures *)
module Element : sig
  (* Foreign field element (standard limbs) *)
  module Standard : sig
    include Element_intf with type 'a limbs_type = 'a standard_limbs

    (* Check that the foreign element is smaller than a given field modulus *)
    val fits_as_prover :
         (module Snark_intf.Run with type field = 'field)
      -> 'field t
      -> 'field standard_limbs
      -> bool
  end

  (* Foreign field element (compact limbs) *)
  module Compact : Element_intf with type 'a limbs_type = 'a compact_limbs
end = struct
  (* Standard limbs foreign field element *)
  module Standard = struct
    module Cvar = Snarky_backendless.Cvar

    type 'field limbs_type = 'field standard_limbs

    type 'field t = 'field Cvar.t standard_limbs

    let of_limbs x = x

    let of_field_limbs (type field)
        (module Circuit : Snark_intf.Run with type field = field)
        (x : field limbs_type) : field t =
      let open Circuit in
      let x =
        exists (Typ.array ~length:3 Field.typ) ~compute:(fun () ->
            let x0, x1, x2 = x in
            [| x0; x1; x2 |] )
        |> Common.tuple3_of_array
      in
      of_limbs x

    let of_bignum_bigint (type field)
        (module Circuit : Snark_intf.Run with type field = field) x : field t =
      let open Circuit in
      let l12, l0 = Common.(bignum_bigint_div_rem x two_to_limb) in
      let l2, l1 = Common.(bignum_bigint_div_rem l12 two_to_limb) in
      let limb_vars =
        exists (Typ.array ~length:3 Field.typ) ~compute:(fun () ->
            [| Common.bignum_bigint_to_field (module Circuit) l0
             ; Common.bignum_bigint_to_field (module Circuit) l1
             ; Common.bignum_bigint_to_field (module Circuit) l2
            |] )
      in
      of_limbs (limb_vars.(0), limb_vars.(1), limb_vars.(2))

    let const_of_bignum_bigint (type field)
        (module Circuit : Snark_intf.Run with type field = field) x : field t =
      let open Circuit in
      let l12, l0 = Common.(bignum_bigint_div_rem x two_to_limb) in
      let l2, l1 = Common.(bignum_bigint_div_rem l12 two_to_limb) in
      of_limbs
        Field.
          ( constant @@ Common.bignum_bigint_to_field (module Circuit) l0
          , constant @@ Common.bignum_bigint_to_field (module Circuit) l1
          , constant @@ Common.bignum_bigint_to_field (module Circuit) l2 )

    let to_limbs x = x

    let map (x : 'field t) (func : 'field Cvar.t -> 'g) : 'g limbs_type =
      let l0, l1, l2 = to_limbs x in
      (func l0, func l1, func l2)

    let to_field_limbs_as_prover (type field)
        (module Circuit : Snark_intf.Run with type field = field) (x : field t)
        : field limbs_type =
      map x (Common.cvar_field_to_field_as_prover (module Circuit))

    let to_bignum_bigint_limbs_as_prover (type field)
        (module Circuit : Snark_intf.Run with type field = field) (x : field t)
        : Bignum_bigint.t limbs_type =
      map x (Common.cvar_field_to_bignum_bigint_as_prover (module Circuit))

    let one (type field)
        (module Circuit : Snark_intf.Run with type field = field) : field t =
      of_bignum_bigint (module Circuit) Bignum_bigint.one

    let to_bignum_bigint_as_prover (type field)
        (module Circuit : Snark_intf.Run with type field = field) (x : field t)
        : Bignum_bigint.t =
      let l0, l1, l2 = to_bignum_bigint_limbs_as_prover (module Circuit) x in
      Bignum_bigint.(l0 + (Common.two_to_limb * l1) + (two_to_2limb * l2))

    let to_string_as_prover (type field)
        (module Circuit : Snark_intf.Run with type field = field) a : string =
      sprintf "%s" @@ Bignum_bigint.to_string
      @@ to_bignum_bigint_as_prover (module Circuit) a

    let is_zero (type field)
        (module Circuit : Snark_intf.Run with type field = field) (x : field t)
        : Circuit.Boolean.var =
      let open Circuit in
      let x0, x1, x2 = to_limbs x in
      let x0_is_zero = Field.(equal x0 zero) in
      let x1_is_zero = Field.(equal x1 zero) in
      let x2_is_zero = Field.(equal x2 zero) in
      Boolean.(x0_is_zero && x1_is_zero && x2_is_zero)

    let equal_as_prover (type field)
        (module Circuit : Snark_intf.Run with type field = field)
        (left : field t) (right : field t) : bool =
      let open Circuit in
      let left0, left1, left2 =
        to_field_limbs_as_prover (module Circuit) left
      in
      let right0, right1, right2 =
        to_field_limbs_as_prover (module Circuit) right
      in
      Field.Constant.(
        equal left0 right0 && equal left1 right1 && equal left2 right2)

    let assert_equal (type field)
        (module Circuit : Snark_intf.Run with type field = field)
        (left : field t) (right : field t) : unit =
      let open Circuit in
      let left0, left1, left2 = to_limbs left in
      let right0, right1, right2 = to_limbs right in
      Field.Assert.equal left0 right0 ;
      Field.Assert.equal left1 right1 ;
      Field.Assert.equal left2 right2

    let check_here_const_of_bignum_bigint (type field)
        (module Circuit : Snark_intf.Run with type field = field) x : field t =
      let const_x = const_of_bignum_bigint (module Circuit) x in
      let var_x = of_bignum_bigint (module Circuit) x in
      assert_equal (module Circuit) const_x var_x ;
      const_x

    let fits_as_prover (type field)
        (module Circuit : Snark_intf.Run with type field = field) (x : field t)
        (modulus : field standard_limbs) : bool =
      let modulus =
        field_const_standard_limbs_to_bignum_bigint (module Circuit) modulus
      in
      Bignum_bigint.(to_bignum_bigint_as_prover (module Circuit) x < modulus)

    let if_ (type field)
        (module Circuit : Snark_intf.Run with type field = field)
        (b : Circuit.Boolean.var) ~(then_ : field t) ~(else_ : field t) :
        field t =
      let open Circuit in
      let then0, then1, then2 = to_limbs then_ in
      let else0, else1, else2 = to_limbs else_ in
      of_limbs
        ( Field.if_ b ~then_:then0 ~else_:else0
        , Field.if_ b ~then_:then1 ~else_:else1
        , Field.if_ b ~then_:then2 ~else_:else2 )

    let unpack (type field)
        (module Circuit : Snark_intf.Run with type field = field) (x : field t)
        ~(length : int) : Circuit.Boolean.var list =
      let open Circuit in
      (* TODO: Performance improvement, we could use this trick from Halo paper
       * https://github.com/MinaProtocol/mina/blob/43e2994b64b9d3e99055d644ac6279d39c22ced5/src/lib/pickles/scalar_challenge.ml#L12
       *)
      let l0, l1, l2 = to_limbs x in
      fst
      @@ List.fold [ l0; l1; l2 ] ~init:([], length)
           ~f:(fun (lst, length) limb ->
             let bits_to_copy = min length Common.limb_bits in
             ( lst @ Field.unpack limb ~length:bits_to_copy
             , length - bits_to_copy ) )
  end

  (* Compact limbs foreign field element *)
  module Compact = struct
    module Cvar = Snarky_backendless.Cvar

    type 'field limbs_type = 'field compact_limbs

    type 'field t = 'field Cvar.t compact_limbs

    let of_limbs x = x

    let of_field_limbs (type field)
        (module Circuit : Snark_intf.Run with type field = field)
        (x : field limbs_type) : field t =
      let open Circuit in
      let x =
        exists Typ.(Field.typ * Field.typ) ~compute:(fun () -> (fst x, snd x))
      in
      of_limbs x

    let of_bignum_bigint (type field)
        (module Circuit : Snark_intf.Run with type field = field) x : field t =
      let open Circuit in
      let l2, l01 = Common.(bignum_bigint_div_rem x two_to_2limb) in

      let limb_vars =
        exists (Typ.array ~length:2 Field.typ) ~compute:(fun () ->
            [| Common.bignum_bigint_to_field (module Circuit) l01
             ; Common.bignum_bigint_to_field (module Circuit) l2
            |] )
      in
      of_limbs (limb_vars.(0), limb_vars.(1))

    let to_limbs x = x

    let const_of_bignum_bigint (type field)
        (module Circuit : Snark_intf.Run with type field = field) x : field t =
      let open Circuit in
      let l2, l01 = Common.(bignum_bigint_div_rem x two_to_2limb) in
      of_limbs
        Field.
          ( constant @@ Common.bignum_bigint_to_field (module Circuit) l01
          , constant @@ Common.bignum_bigint_to_field (module Circuit) l2 )

    let map (x : 'field t) (func : 'field Cvar.t -> 'g) : 'g limbs_type =
      let l0, l1 = to_limbs x in
      (func l0, func l1)

    let one (type field)
        (module Circuit : Snark_intf.Run with type field = field) : field t =
      of_bignum_bigint (module Circuit) Bignum_bigint.one

    let to_field_limbs_as_prover (type field)
        (module Circuit : Snark_intf.Run with type field = field) (x : field t)
        : field limbs_type =
      map x (Common.cvar_field_to_field_as_prover (module Circuit))

    let to_bignum_bigint_limbs_as_prover (type field)
        (module Circuit : Snark_intf.Run with type field = field) (x : field t)
        : Bignum_bigint.t limbs_type =
      map x (Common.cvar_field_to_bignum_bigint_as_prover (module Circuit))

    let to_bignum_bigint_as_prover (type field)
        (module Circuit : Snark_intf.Run with type field = field) (x : field t)
        =
      let l01, l2 = to_bignum_bigint_limbs_as_prover (module Circuit) x in
      Bignum_bigint.(l01 + (two_to_2limb * l2))

    let to_string_as_prover (type field)
        (module Circuit : Snark_intf.Run with type field = field) a : string =
      sprintf "%s" @@ Bignum_bigint.to_string
      @@ to_bignum_bigint_as_prover (module Circuit) a

    let is_zero (type field)
        (module Circuit : Snark_intf.Run with type field = field) (x : field t)
        : Circuit.Boolean.var =
      let open Circuit in
      let x01, x2 = to_limbs x in
      let x01_is_zero = Field.(equal x01 zero) in
      let x2_is_zero = Field.(equal x2 zero) in
      Boolean.(x01_is_zero && x2_is_zero)

    let equal_as_prover (type field)
        (module Circuit : Snark_intf.Run with type field = field)
        (left : field t) (right : field t) : bool =
      let open Circuit in
      let left01, left2 = to_field_limbs_as_prover (module Circuit) left in
      let right01, right2 = to_field_limbs_as_prover (module Circuit) right in
      Field.Constant.(equal left01 right01 && equal left2 right2)

    let assert_equal (type field)
        (module Circuit : Snark_intf.Run with type field = field)
        (left : field t) (right : field t) : unit =
      let open Circuit in
      let left01, left2 = to_limbs left in
      let right01, right2 = to_limbs right in
      Field.Assert.equal left01 right01 ;
      Field.Assert.equal left2 right2

    let check_here_const_of_bignum_bigint (type field)
        (module Circuit : Snark_intf.Run with type field = field) x : field t =
      let const_x = const_of_bignum_bigint (module Circuit) x in
      let var_x = of_bignum_bigint (module Circuit) x in
      assert_equal (module Circuit) const_x var_x ;
      const_x

    let if_ (type field)
        (module Circuit : Snark_intf.Run with type field = field)
        (b : Circuit.Boolean.var) ~(then_ : field t) ~(else_ : field t) :
        field t =
      let open Circuit in
      let then01, then2 = to_limbs then_ in
      let else01, else2 = to_limbs else_ in
      of_limbs
        ( Field.if_ b ~then_:then01 ~else_:else01
        , Field.if_ b ~then_:then2 ~else_:else2 )

    let unpack (type field)
        (module Circuit : Snark_intf.Run with type field = field) (x : field t)
        ~(length : int) : Circuit.Boolean.var list =
      (* TODO: Performance improvement, we could use this trick from Halo paper
       * https://github.com/MinaProtocol/mina/blob/43e2994b64b9d3e99055d644ac6279d39c22ced5/src/lib/pickles/scalar_challenge.ml#L12
       *)
      let open Circuit in
      let l01, l2 = to_limbs x in
      fst
      @@ List.foldi [ l01; l2 ] ~init:([], length)
           ~f:(fun i (lst, length) limb ->
             let bits_to_copy = min length ((2 - i) * Common.limb_bits) in
             ( lst @ Field.unpack limb ~length:bits_to_copy
             , length - bits_to_copy ) )
  end
end

(* Structure for tracking external checks that must be made
 * (using other gadgets) in order to acheive soundess for a
 * given multiplication *)
module External_checks = struct
  module Cvar = Snarky_backendless.Cvar

  type 'field t =
    { mutable bounds : ('field Cvar.t standard_limbs * bool) list
    ; mutable canonicals : 'field Cvar.t standard_limbs list
    ; mutable ranges : 'field Cvar.t list
    }

  (* Create a new context *)
  let create (type field)
      (module Circuit : Snark_intf.Run with type field = field) : field t =
    { bounds = []; canonicals = []; ranges = [] }

  (* Register a bound check to be performed *)
  let add_bound_check (external_checks : 'field t)
      ?(do_multi_range_check = true) (x : 'field Element.Standard.t) =
    external_checks.bounds <-
      (Element.Standard.to_limbs x, do_multi_range_check)
      :: external_checks.bounds

  (* Register a canonical check to be performed *)
  let add_canonical_check (external_checks : 'field t)
      (x : 'field Element.Standard.t) =
    external_checks.canonicals <-
      Element.Standard.to_limbs x :: external_checks.canonicals

  (* Register a multi-range-check to be performed *)
  let add_multi_range_check (external_checks : 'field t)
      (x : 'field Cvar.t standard_limbs) =
    let x0, x1, x2 = x in
    external_checks.ranges <- x0 :: x1 :: x2 :: external_checks.ranges

  (* Register a range-check to be performed *)
  let add_range_check (external_checks : 'field t) (x : 'field Cvar.t) =
    external_checks.ranges <- x :: external_checks.ranges
end

(* Common auxiliary functions for foreign field gadgets *)

(* Check that the foreign modulus is less than the maximum allowed *)
let check_modulus_bignum_bigint (type f)
    (module Circuit : Snark_intf.Run with type field = f)
    (foreign_field_modulus : Bignum_bigint.t) =
  (* Note that the maximum foreign field modulus possible for addition is much
   * larger than that supported by multiplication.
   *
   * Specifically, since the 88-bit limbs are embedded in a native field element
   * of ~2^255 bits and foreign field addition increases the number of bits
   * logarithmically, for addition we can actually support a maximum field modulus
   * of 2^264 - 1 (i.e. binary_modulus - 1) for circuits up to length ~ 2^79 - 1,
   * which is far larger than the maximum circuit size supported by Kimchi.
   *
   * However, for compatibility with multiplication operations, we must use the
   * same maximum as foreign field multiplication.
   *)
  assert (
    Bignum_bigint.(
      foreign_field_modulus < max_foreign_field_modulus (module Circuit)) )

(* Check that the foreign modulus is less than the maximum allowed *)
let check_modulus (type f) (module Circuit : Snark_intf.Run with type field = f)
    (foreign_field_modulus : f standard_limbs) =
  let foreign_field_modulus =
    field_const_standard_limbs_to_bignum_bigint
      (module Circuit)
      foreign_field_modulus
  in

  check_modulus_bignum_bigint (module Circuit) foreign_field_modulus

(* Gadget for creating an addition or subtraction result row (Zero gate with result) *)
let result_row (type f) (module Circuit : Snark_intf.Run with type field = f)
    ?(label = "result_row") (result1 : f Element.Standard.t)
    (result2 : f Element.Standard.t option) =
  let open Circuit in
  let result1_0, result1_1, result1_2 = Element.Standard.to_limbs result1 in
  with_label label (fun () ->
      assert_
        { annotation = Some __LOC__
        ; basic =
            Kimchi_backend_common.Plonk_constraint_system.Plonk_constraint.T
              (Raw
                 { kind = Zero
                 ; values =
                     ( match result2 with
                     | None ->
                         [| result1_0; result1_1; result1_2 |]
                     | Some result2 ->
                         let result2_0, result2_1, result2_2 =
                           Element.Standard.to_limbs result2
                         in
                         [| result1_0
                          ; result1_1
                          ; result1_2
                          ; result2_0
                          ; result2_1
                          ; result2_2
                         |] )
                 ; coeffs = [||]
                 } )
        } )

(* Represents two limbs as one single field element with twice as many bits *)
let as_prover_compact_limb (type f)
    (module Circuit : Snark_intf.Run with type field = f) (lo : f) (hi : f) : f
    =
  Circuit.Field.Constant.(lo + (hi * two_to_limb_field (module Circuit)))

(* Internal foreign field addition helper *)
let sum_setup (type f) (module Circuit : Snark_intf.Run with type field = f)
    ~(final : bool) (left_input : f Element.Standard.t)
    (right_input : f Element.Standard.t) (operation : op_mode)
    (foreign_field_modulus : f standard_limbs) :
    f Element.Standard.t * f * Circuit.Field.t =
  let open Circuit in
  (* Decompose modulus into limbs *)
  let foreign_field_modulus0, foreign_field_modulus1, foreign_field_modulus2 =
    foreign_field_modulus
  in
  (* Decompose left input into limbs *)
  let left_input0, left_input1, left_input2 =
    Element.Standard.to_limbs left_input
  in
  (* Decompose right input into limbs. If final check, right_input2 will contain 2^limb *)
  let right_input0, right_input1, right_input2 =
    Element.Standard.to_limbs right_input
  in

  (* Addition or subtraction *)
  let sign =
    match operation with
    | Sub ->
        Field.Constant.(negate one)
    | Add ->
        Field.Constant.one
  in

  (* Given a left and right inputs to an addition or subtraction, and a modulus, it computes
   * all necessary values needed for the witness layout. Meaning, it returns an [FFAddValues] instance
   *     - the result of the addition/subtraction as a ForeignElement
   *     - the sign of the operation
   *     - the overflow flag
   *     - the carry value *)
  let result0, result1, result2, field_overflow, carry =
    exists (Typ.array ~length:5 Field.typ) ~compute:(fun () ->
        (* Compute bigint version of the inputs *)
        let modulus =
          field_const_standard_limbs_to_bignum_bigint
            (module Circuit)
            foreign_field_modulus
        in
        let left =
          Element.Standard.to_bignum_bigint_as_prover
            (module Circuit)
            left_input
        in
        let right =
          Element.Standard.to_bignum_bigint_as_prover
            (module Circuit)
            right_input
        in

        (* Compute values for the ffadd *)

        (* Overflow if addition and greater than modulus or
         * underflow if subtraction and less than zero
         *)
        let has_overflow =
          match operation with
          | Sub ->
              Bignum_bigint.(left < right)
          | Add ->
              Bignum_bigint.(left + right >= modulus)
        in

        (* 0 for no overflow
         * -1 for underflow
         * +1 for overflow
         *)
        let field_overflow =
          if has_overflow then sign else Field.Constant.zero
        in

        (* Compute the result
         * result = left + sign * right - field_overflow * modulus
         * TODO: unluckily, we cannot do it in one line if we keep these types, because one
         *       cannot combine field elements and biguints in the same operation automatically
         *)
        let is_sub = match operation with Sub -> true | Add -> false in
        let result =
          Element.Standard.of_bignum_bigint (module Circuit)
          @@ Bignum_bigint.(
               if is_sub then
                 if not has_overflow then (* normal subtraction *)
                   left - right
                 else (* underflow *)
                   modulus + left - right
               else if not has_overflow then (* normal addition *)
                 left + right
               else (* overflow *)
                 left + right - modulus)
        in

        (* c = [ (a1 * 2^88 + a0) + s * (b1 * 2^88 + b0) - q * (f1 * 2^88 + f0) - (r1 * 2^88 + r0) ] / 2^176
         *  <=>
         * c = r2 - a2 - s*b2 + q*f2 *)
        let left_input0, left_input1, left_input2 =
          Element.Standard.to_field_limbs_as_prover (module Circuit) left_input
        in
        let right_input0, right_input1, right_input2 =
          Element.Standard.to_field_limbs_as_prover (module Circuit) right_input
        in
        let result0, result1, result2 =
          Element.Standard.to_field_limbs_as_prover (module Circuit) result
        in

        (* Compute the carry value *)
        let carry_bot =
          Field.Constant.(
            ( as_prover_compact_limb (module Circuit) left_input0 left_input1
            + as_prover_compact_limb (module Circuit) right_input0 right_input1
              * sign
            - as_prover_compact_limb
                (module Circuit)
                foreign_field_modulus0 foreign_field_modulus1
              * field_overflow
            - as_prover_compact_limb (module Circuit) result0 result1 )
            / two_to_2limb_field (module Circuit))
        in

        let carry_top =
          Field.Constant.(
            result2 - left_input2 - (sign * right_input2)
            + (field_overflow * foreign_field_modulus2))
        in

        (* Check that both ways of computing the carry value are equal *)
        assert (Field.Constant.equal carry_top carry_bot) ;

        (* Return the ffadd values *)
        [| result0; result1; result2; field_overflow; carry_bot |] )
    |> tuple5_of_array
  in

  (* Create the gate *)
  with_label "ffadd_gate" (fun () ->
      (* Set up ForeignFieldAdd gate *)
      assert_
        { annotation = Some __LOC__
        ; basic =
            Kimchi_backend_common.Plonk_constraint_system.Plonk_constraint.T
              (ForeignFieldAdd
                 { left_input_lo = left_input0
                 ; left_input_mi = left_input1
                 ; left_input_hi = left_input2
                 ; right_input_lo = right_input0
                 ; right_input_mi = right_input1
                 ; right_input_hi = right_input2
                 ; field_overflow
                 ; carry
                 ; foreign_field_modulus0
                 ; foreign_field_modulus1
                 ; foreign_field_modulus2
                 ; sign
                 } )
        } ) ;

  let result = Element.Standard.of_limbs (result0, result1, result2) in

  if final then
    (* Create the result row *)
    result_row (module Circuit) ~label:"result_row" result None ;

  (* Return the result *)
  (result, sign, field_overflow)

(** Gadget for a chain of foreign field sums (additions or subtractions)
 *
 *    Inputs:
 *      inputs                := All the inputs to the chain of sums
 *      operations            := List of operation modes Add or Sub indicating whether the
 *                               corresponding addition is a subtraction
 *      foreign_field_modulus := Foreign field modulus
 *
 *    Outputs:
 *      Inserts ForeignFieldAdd gate into the circuit
 *      Returns the final result of the chain of sums
 *
 *    For n+1 inputs, the gadget creates n foreign field addition gates.
 *
 * TODO:
 *    Understand if concatenating sums is possible with input limbs < 2^88 with chunking
 *)
let sum_chain (type f) (module Circuit : Snark_intf.Run with type field = f)
    (external_checks : f External_checks.t) (inputs : f Element.Standard.t list)
    (operations : op_mode list) (foreign_field_modulus : f standard_limbs) :
    f Element.Standard.t =
  let open Circuit in
  (* Check foreign field modulus < max allowed *)
  check_modulus (module Circuit) foreign_field_modulus ;
  (* Check that the number of inputs is correct *)
  let n = List.length operations in
  assert (List.length inputs = n + 1) ;

  (* Initialize first left input and check it fits in the foreign mod *)
  let left = [| List.hd_exn inputs |] in
  as_prover (fun () ->
      assert (
        Element.Standard.fits_as_prover
          (module Circuit)
          left.(0) foreign_field_modulus ) ;
      () ) ;

  (* For all n additions, compute its values and create gates *)
  for i = 0 to n - 1 do
    let op = List.nth_exn operations i in
    let right = List.nth_exn inputs (i + 1) in
    (* Make sure that inputs are smaller than the foreign modulus *)
    as_prover (fun () ->
        assert (
          Element.Standard.fits_as_prover
            (module Circuit)
            right foreign_field_modulus ) ;
        () ) ;

    (* Create the foreign field addition row *)
    let result, _sign, _ovf =
      sum_setup
        (module Circuit)
        ~final:false left.(0) right op foreign_field_modulus
    in

    (* Add external check for multi-range-check of result *)
    External_checks.add_multi_range_check external_checks
    @@ Element.Standard.to_limbs result ;

    (* Update left input for next iteration *)
    left.(0) <- result ;
    ()
  done ;

  let result = left.(0) in

  (* Return result *)
  result

(* Definition of a gadget for a single foreign field addition
 *
 *    Inputs:
 *      final                 := Whether it is the final operation of a chain.
 *                               Default is false (does not add final result row)
 *      left_input            := Foreign field element
 *      right_input           := Foreign field element
 *      foreign_field_modulus := Foreign field modulus
 *
 *    Outputs:
 *      Inserts ForeignFieldAdd gate into the circuit
 *      Returns the result
 *)
let add (type f) (module Circuit : Snark_intf.Run with type field = f)
    ?(final = false) (external_checks : f External_checks.t)
    (left_input : f Element.Standard.t) (right_input : f Element.Standard.t)
    (foreign_field_modulus : f standard_limbs) : f Element.Standard.t =
  let final = match final with true -> true | false -> false in
  let result, _sign, _ovf =
    sum_setup
      (module Circuit)
      ~final left_input right_input Add foreign_field_modulus
  in
  (* Add external check for multi-range-check of result *)
  External_checks.add_multi_range_check external_checks
  @@ Element.Standard.to_limbs result ;

  result

(* Definition of a gadget for a single foreign field subtraction
 *
 *    Inputs:
 *      final                 := Whether it is the final operation of a chain.
 *                               Default is false (does not add final result row)
 *      left_input            := Foreign field element
 *      right_input           := Foreign field element
 *      foreign_field_modulus := Foreign field modulus
 *
 *    Outputs:
 *      Inserts ForeignFieldAdd gate into the circuit
 *      Returns ther result
 *)
let sub (type f) (module Circuit : Snark_intf.Run with type field = f)
    ?(final = false) (external_checks : f External_checks.t)
    (left_input : f Element.Standard.t) (right_input : f Element.Standard.t)
    (foreign_field_modulus : f standard_limbs) : f Element.Standard.t =
  let final = match final with true -> true | false -> false in
  let result, _sign, _ovf =
    sum_setup
      (module Circuit)
      ~final left_input right_input Sub foreign_field_modulus
  in
  (* Add external check for multi-range-check of result *)
  External_checks.add_multi_range_check external_checks
  @@ Element.Standard.to_limbs result ;
  result

(* Bound check the supplied value
 *    Inputs:
 *      external_checks       := Context to track required external checks
 *      x                     := Value to check
 *      do_multi_range_check  := Whether to multi-range-check x
 *      foreign_field_modulus := Foreign field modulus
 *
 *    Outputs:
 *      Inserts generic gate to constrain computation of high bound x'2 = x2 + 2^88 - f2 - 1
 *      Adds x and x'2 to external_checks.ranges
 *      Returns computed high bound
 *)
let check_bound (type f) (module Circuit : Snark_intf.Run with type field = f)
    (external_checks : f External_checks.t) (x : f Element.Standard.t)
    (do_multi_range_check : bool) (foreign_field_modulus : f standard_limbs) :
    Circuit.Field.t =
  let open Circuit in
  let _, _, foreign_field_modulus2 = foreign_field_modulus in
  let x0, x1, x2 = Element.Standard.to_limbs x in

  (* Compute constant term: 2^88 - f2 - 1 *)
  let foreign_field_modulus2 =
    Common.field_to_bignum_bigint (module Circuit) foreign_field_modulus2
  in
  let const_term =
    Field.constant
    @@ Common.bignum_bigint_to_field (module Circuit)
    @@ Bignum_bigint.(Common.two_to_limb - foreign_field_modulus2 - one)
  in

  (* Compute high limb bound: x'2 = x2 + (2^88 - f2 - 1) *)
  let x2_bound = Field.(x2 + const_term) in

  if do_multi_range_check then
    (* Add external multi-range-check x *)
    External_checks.add_multi_range_check external_checks (x0, x1, x2) ;

  (* Add external limb-check for x2_bound *)
  External_checks.add_range_check external_checks x2_bound ;

  x2_bound

(* Gadget to check the supplied value is a canonical foreign field element for the
 * supplied foreign field modulus
 *
 *    This gadget checks in the circuit that a value is less than the foreign field modulus.
 *    Part of this involves computing a bound value that is both added to external_checks
 *    and also returned.  The caller may use either one, depending on the situation.
 *
 *    Inputs:
 *      external_checks       := Context to track required external checks
 *      value                 := Value to check
 *      foreign_field_modulus := Foreign field modulus
 *
 *    Outputs:
 *      Inserts ForeignFieldAdd gate
 *      Inserts Zero gate containing result
 *      Adds bound to be multi-range-checked to external_checks
 *      Returns bound value
 *)
let check_canonical (type f)
    (module Circuit : Snark_intf.Run with type field = f)
    (external_checks : f External_checks.t) (value : f Element.Standard.t)
    (foreign_field_modulus : f standard_limbs) : f Element.Standard.t =
  let open Circuit in
  (* Compute the value for the right input of the addition as 2^264 *)
  let offset0 = Field.zero in
  let offset1 = Field.zero in
  let offset2 =
    exists Field.typ ~compute:(fun () -> two_to_limb_field (module Circuit))
  in
  (* Checks that these cvars have constant values are added as generics *)
  let offset = Element.Standard.of_limbs (offset0, offset1, offset2) in

  (* Check that the value fits in the foreign field *)
  as_prover (fun () ->
      assert (
        Element.Standard.fits_as_prover
          (module Circuit)
          value foreign_field_modulus ) ;
      () ) ;

  (* Create FFAdd gate to compute the bound value (i.e. part of check_canonical)
     and creates the result row afterwards *)
  let bound, sign, ovf =
    sum_setup
      (module Circuit)
      ~final:true value offset Add foreign_field_modulus
  in

  (* Sanity check *)
  as_prover (fun () ->
      (* Check that the correct expected values were obtained *)
      let ovf = Common.cvar_field_to_field_as_prover (module Circuit) ovf in
      assert (Field.Constant.(equal sign one)) ;
      assert (Field.Constant.(equal ovf one)) ) ;

  (* Set up copy constraints with overflow with the overflow check *)
  Field.Assert.equal ovf Field.one ;

  (* Check that the highest limb of right input is 2^88 *)
  let two_to_88 = two_to_limb_field (module Circuit) in
  Field.Assert.equal (Field.constant two_to_88) offset2 ;

  (* Add external check to multi range check the bound *)
  External_checks.add_multi_range_check external_checks
  @@ Element.Standard.to_limbs bound ;

  (* Return the bound value *)
  bound

(* Gadget to constrain external checks using supplied modulus *)
let constrain_external_checks (type field)
    (module Circuit : Snark_intf.Run with type field = field)
    (external_checks : field External_checks.t)
    (foreign_field_modulus : field standard_limbs) =
  let open Circuit in
  (* 1) Insert gates for bound checks
   *    Note: internally this also adds a range-check for the computed bound to
   *          external_checks.ranges and optionally adds a multi-range-check
   *          for the original value to external_checks.ranges.
   *          These are subsequently constrainted in (4) and (2) below.
   *)
  List.iter external_checks.bounds ~f:(fun (value, do_multi_range_check) ->
      let _bound =
        check_bound
          (module Circuit)
          external_checks
          (Element.Standard.of_limbs value)
          do_multi_range_check foreign_field_modulus
      in
      () ) ;
  external_checks.bounds <- [] ;

  (* 2) Insert gates for canonical checks
   *    Note: internally this also adds a multi-range-check for the computed bound to
   *          external_checks.ranges.
   *          These are subsequently constrainted in (2) below.
   *)
  List.iter external_checks.canonicals ~f:(fun value ->
      let _bound =
        check_canonical
          (module Circuit)
          external_checks
          (Element.Standard.of_limbs value)
          foreign_field_modulus
      in
      () ) ;
  external_checks.canonicals <- [] ;

  (* 3) Add gates for external limb-range-checks *)
  List.iter (List.chunks_of external_checks.ranges ~length:3) ~f:(fun chunk ->
      match chunk with
      | [ v0 ] ->
          Range_check.multi (module Circuit) v0 Field.zero Field.zero
      | [ v0; v1 ] ->
          Range_check.multi (module Circuit) v0 v1 Field.zero
      | [ v0; v1; v2 ] ->
          Range_check.multi (module Circuit) v0 v1 v2
      | _ ->
          assert false ) ;
  external_checks.ranges <- []

(* Compute non-zero intermediate products (foreign field multiplication helper)
 *
 *   For more details see the "Intermediate products" Section of
 *   the [Foreign Field Multiplication RFC](https://o1-labs.github.io/proof-systems/rfcs/foreign_field_mul.html)
 *
 *   Preconditions: this entire function is witness code and, therefore, must be
 *                  only called from an exists construct.
 *)
let compute_intermediate_products (type f)
    (module Circuit : Snark_intf.Run with type field = f)
    (left_input : f Element.Standard.t) (right_input : f Element.Standard.t)
    (quotient : f standard_limbs) (neg_foreign_field_modulus : f standard_limbs)
    : f * f * f =
  let open Circuit in
  let left_input0, left_input1, left_input2 =
    Element.Standard.to_field_limbs_as_prover (module Circuit) left_input
  in
  let right_input0, right_input1, right_input2 =
    Element.Standard.to_field_limbs_as_prover (module Circuit) right_input
  in
  let quotient0, quotient1, quotient2 = quotient in
  let ( neg_foreign_field_modulus0
      , neg_foreign_field_modulus1
      , neg_foreign_field_modulus2 ) =
    neg_foreign_field_modulus
  in
  ( (* p0 = a0 * b0 + q0 + f'0 *)
    Field.Constant.(
      (left_input0 * right_input0) + (quotient0 * neg_foreign_field_modulus0))
  , (* p1 = a0 * b1 + a1 * b0 + q0 * f'1 + q1 * f'0 *)
    Field.Constant.(
      (left_input0 * right_input1)
      + (left_input1 * right_input0)
      + (quotient0 * neg_foreign_field_modulus1)
      + (quotient1 * neg_foreign_field_modulus0))
  , (* p2 = a0 * b2 + a2 * b0 + a1 * b1 - q0 * f'2 + q2 * f'0 + q1 * f'1 *)
    Field.Constant.(
      (left_input0 * right_input2)
      + (left_input2 * right_input0)
      + (left_input1 * right_input1)
      + (quotient0 * neg_foreign_field_modulus2)
      + (quotient2 * neg_foreign_field_modulus0)
      + (quotient1 * neg_foreign_field_modulus1)) )

(* Perform integer bound computation for high limb x'2 = x2 + 2^l - f2 - 1 *)
let compute_high_bound (x : Bignum_bigint.t)
    (foreign_field_modulus : Bignum_bigint.t) : Bignum_bigint.t =
  let x_hi = high_limb_of_bignum_bigint x in
  let fmod_hi = high_limb_of_bignum_bigint foreign_field_modulus in
  let limb_hi = Bignum_bigint.(Common.two_to_limb - fmod_hi - one) in
  let x_bound_hi = Bignum_bigint.(x_hi + limb_hi) in
  assert (Bignum_bigint.(x_bound_hi < Common.two_to_limb)) ;
  x_bound_hi

(* Compute witness variables related for foreign field multplication *)
let compute_witness_variables (type f)
    (module Circuit : Snark_intf.Run with type field = f)
    (products : Bignum_bigint.t standard_limbs)
    (remainder : Bignum_bigint.t standard_limbs) : f * f * f * f * f =
  let products0, products1, products2 = products in
  let remainder0, remainder1, remainder2 = remainder in

  (* C1,C3: Compute components of product1 *)
  let product1_hi, product1_lo =
    Common.(bignum_bigint_div_rem products1 two_to_limb)
  in
  let product1_hi_1, product1_hi_0 =
    Common.(bignum_bigint_div_rem product1_hi two_to_limb)
  in

  (* C2,C4: Compute v0 = the top 2 bits of (p0 + 2^L * p10 - r0 - 2^L * r1) / 2^2L
   *   N.b. To avoid an underflow error, the equation must sum the intermediate
   *        product terms before subtracting limbs of the remainder. *)
  let carry0 =
    Bignum_bigint.(
      ( products0
      + (Common.two_to_limb * product1_lo)
      - remainder0
      - (Common.two_to_limb * remainder1) )
      / two_to_2limb)
  in

  (* C6-C10: Compute v1 = the top L + 3 bits (p2 + p11 + v0 - r2) / 2^L
   *   N.b. Same as above, to avoid an underflow error, the equation must
   *        sum the intermediate product terms before subtracting the remainder. *)
  let carry1 =
    Bignum_bigint.(
      (products2 + product1_hi + carry0 - remainder2) / Common.two_to_limb)
  in

  (* C5: witness data a, b, q, and r already present *)
  ( Common.bignum_bigint_to_field (module Circuit) product1_lo
  , Common.bignum_bigint_to_field (module Circuit) product1_hi_0
  , Common.bignum_bigint_to_field (module Circuit) product1_hi_1
  , Common.bignum_bigint_to_field (module Circuit) carry0
  , Common.bignum_bigint_to_field (module Circuit) carry1 )

(* Foreign field multiplication gadget definition *)
let mul (type f) (module Circuit : Snark_intf.Run with type field = f)
    (external_checks : f External_checks.t) ?(bound_check_result = true)
    (left_input : f Element.Standard.t) (right_input : f Element.Standard.t)
    (foreign_field_modulus : f standard_limbs) : f Element.Standard.t =
  let open Circuit in
  let of_bits = Common.field_bits_le_to_field (module Circuit) in

  (* Check foreign field modulus < max allowed *)
  check_modulus (module Circuit) foreign_field_modulus ;

  (*
   * Compute gate coefficients (happens when circuit is created)
   *)

  (* Get high limb of foreign field modulus (coefficient) *)
  let _, _, foreign_field_modulus2 = foreign_field_modulus in

  (* Compute foreign field modulus as bigint (used here and it witness generation) *)
  let foreign_field_modulus =
    field_const_standard_limbs_to_bignum_bigint
      (module Circuit)
      foreign_field_modulus
  in

  (* Get all limbs of negated foreign field modulus (coefficients) *)
  let ( neg_foreign_field_modulus0
      , neg_foreign_field_modulus1
      , neg_foreign_field_modulus2 ) =
    (* Compute negated foreign field modulus f' = 2^t - f public parameter *)
    let neg_foreign_field_modulus =
      Bignum_bigint.(binary_modulus - foreign_field_modulus)
    in
    bignum_bigint_to_field_const_standard_limbs
      (module Circuit)
      neg_foreign_field_modulus
  in

  (* Compute witness values *)
  let ( remainder01
      , remainder2
      , quotient0
      , quotient1
      , quotient2
      , quotient_hi_bound
      , product1_lo
      , product1_hi_0
      , product1_hi_1
      , carry0
      , carry1_0
      , carry1_12
      , carry1_24
      , carry1_36
      , carry1_48
      , carry1_60
      , carry1_72
      , carry1_84
      , carry1_86
      , carry1_88
      , carry1_90 ) =
    exists (Typ.array ~length:21 Field.typ) ~compute:(fun () ->
        (* Compute quotient remainder and negative foreign field modulus *)
        let quotient, remainder =
          (* Bignum_bigint computations *)
          let left_input =
            Element.Standard.to_bignum_bigint_as_prover
              (module Circuit)
              left_input
          in
          let right_input =
            Element.Standard.to_bignum_bigint_as_prover
              (module Circuit)
              right_input
          in

          (* Compute quotient and remainder using foreign field modulus *)
          let quotient, remainder =
            Common.bignum_bigint_div_rem
              Bignum_bigint.(left_input * right_input)
              foreign_field_modulus
          in
          (quotient, remainder)
        in

        (* Compute the intermediate products *)
        let products =
          let quotient =
            bignum_bigint_to_field_const_standard_limbs
              (module Circuit)
              quotient
          in
          let product0, product1, product2 =
            compute_intermediate_products
              (module Circuit)
              left_input right_input quotient
              ( neg_foreign_field_modulus0
              , neg_foreign_field_modulus1
              , neg_foreign_field_modulus2 )
          in

          ( Common.field_to_bignum_bigint (module Circuit) product0
          , Common.field_to_bignum_bigint (module Circuit) product1
          , Common.field_to_bignum_bigint (module Circuit) product2 )
        in

        (* Compute witness variables *)
        let product1_lo, product1_hi_0, product1_hi_1, carry0, carry1 =
          compute_witness_variables
            (module Circuit)
            products
            (bignum_bigint_to_standard_limbs remainder)
        in

        (* Compute bounds for multi-range-checks on quotient and remainder *)
        let quotient_hi_bound =
          Common.bignum_bigint_to_field (module Circuit)
          @@ compute_high_bound quotient foreign_field_modulus
        in

        (* Compute the rest of the witness data *)
        let quotient0, quotient1, quotient2 =
          bignum_bigint_to_field_const_standard_limbs (module Circuit) quotient
        in
        let remainder01, remainder2 =
          bignum_bigint_to_field_const_compact_limbs (module Circuit) remainder
        in

        [| remainder01
         ; remainder2
         ; quotient0
         ; quotient1
         ; quotient2
         ; quotient_hi_bound
         ; product1_lo
         ; product1_hi_0
         ; product1_hi_1
         ; carry0
         ; of_bits carry1 0 12
         ; of_bits carry1 12 24
         ; of_bits carry1 24 36
         ; of_bits carry1 36 48
         ; of_bits carry1 48 60
         ; of_bits carry1 60 72
         ; of_bits carry1 72 84
         ; of_bits carry1 84 86
         ; of_bits carry1 86 88
         ; of_bits carry1 88 90
         ; of_bits carry1 90 91
        |] )
    |> tuple21_of_array
  in

  (* NOTE: high bound checks and multi range checks for left and right are
   *       the responsibility of caller and should be done somewhere else *)
  let left_input0, left_input1, left_input2 =
    Element.Standard.to_limbs left_input
  in
  let right_input0, right_input1, right_input2 =
    Element.Standard.to_limbs right_input
  in

  (* Create ForeignFieldMul gate *)
  with_label "foreign_field_mul" (fun () ->
      assert_
        { annotation = Some __LOC__
        ; basic =
            Kimchi_backend_common.Plonk_constraint_system.Plonk_constraint.T
              (ForeignFieldMul
                 { (* left input *)
                   left_input0
                 ; left_input1
                 ; left_input2
                 ; (* right input *) right_input0
                 ; right_input1
                 ; right_input2
                 ; (* remainder *) remainder01
                 ; remainder2
                 ; (* quotient *) quotient0
                 ; quotient1
                 ; quotient2
                 ; quotient_hi_bound
                 ; (* products *) product1_lo
                 ; product1_hi_0
                 ; product1_hi_1
                 ; (* carries *) carry0
                 ; carry1_0
                 ; carry1_12
                 ; carry1_24
                 ; carry1_36
                 ; carry1_48
                 ; carry1_60
                 ; carry1_72
                 ; carry1_84
                 ; carry1_86
                 ; carry1_88
                 ; carry1_90
                 ; (* Coefficients *) foreign_field_modulus2
                 ; neg_foreign_field_modulus0
                 ; neg_foreign_field_modulus1
                 ; neg_foreign_field_modulus2
                 } )
        } ) ;

  (*
   * Add external checks (and related)
   *)
  External_checks.add_multi_range_check external_checks
    (quotient0, quotient1, quotient2) ;

  External_checks.add_multi_range_check external_checks
    (quotient_hi_bound, product1_lo, product1_hi_0) ;

  let remainder0, remainder1 =
    if bound_check_result then (
      (* Instead of doing the remainder compact-multi-range check externally,
       * we must insert it directly here, so that the standard limbs
       * (remainder0, remainder1, remainder2) are copyable in witness cells *)
      let remainder0, remainder1 =
        Range_check.compact_multi (module Circuit) remainder01 remainder2
      in
      External_checks.add_bound_check external_checks
        ~do_multi_range_check:false
        (Element.Standard.of_limbs (remainder0, remainder1, remainder2)) ;

      (remainder0, remainder1) )
    else
      (* We do not require a bound check of the result, so save 5.3 rows!
       *
       * This happens when the result is already bound-checked outside of this gadget, i.e.,
       * with some other cvar x, such that x = remainder.
       *
       * In this case, we do not want to duplicate the bound check and the compact-range-check.
       * We only need to make sure that the remainder limbs (remainder0, remainder1, remainder2)
       * are part of the witness and that remainder0 + 2^L * remainder1 = remainder01.
       *
       * We take this approach
       *     1. Omit adding the bound check to the external-checks (saves 1.8 rows)
       *     2. Omit doing a compact-multi-range-check on the remainder and do something simpler (saves 3.5 rows)
       *
       * Instead of the compact-multi-range-check we do the following
       *     1. Add copy constrains for remainder0 = x0, remainder1 = x1, remainder2 = x2
       *        (this is a precondition done outside this gadget)
       *     2. Compute the decomposition remainder01 = remainder0 + 2^L * remainder1 with a Generic gate
       *
       * Details: Since x0, x1, x2 are already bound-checked they are already range-checked < 2^L.
       * Therefore, in terms of decomposing remainder01, doing (1) and (2) is equivalent to what
       * the compact-multi-range-check would do. However, it only requires 3 copy constraints and 1
       * Generic gate, consuming 0.5 rows per double instead of 4.  In the external checks, we also save
       * an additional generic gate for the high bound computation (0.5 rows) and another range-check
       * for the high bound range-check (1.3 rows).  This gives a total savings of 5.3 rows per
       * group double, which is a significant improvement, especially when used in scalar multiplication.
       *)
      let remainder0, remainder1 =
        exists
          Typ.(Field.typ * Field.typ)
          ~compute:(fun () ->
            let remainder01 =
              Common.cvar_field_to_bignum_bigint_as_prover
                (module Circuit)
                remainder01
            in
            let remainder1, remainder0 =
              Common.bignum_bigint_div_rem remainder01 Common.two_to_limb
            in

            Common.
              ( bignum_bigint_to_field (module Circuit) remainder0
              , bignum_bigint_to_field (module Circuit) remainder1 ) )
      in

      (* Constrain remainder01 = remainder0 + 2^L * remainder1 *)
      let two_to_limb =
        Common.bignum_bigint_to_field (module Circuit) @@ Common.two_to_limb
      in
      with_label "foreign_field_mul_result_decomposition" (fun () ->
          assert_
            { annotation = Some __LOC__
            ; basic =
                Kimchi_backend_common.Plonk_constraint_system.Plonk_constraint.T
                  (Basic
                     { l = (Field.Constant.one, remainder0)
                     ; r = (two_to_limb, remainder1)
                     ; o = (Field.Constant.(negate one), remainder01)
                     ; m = Field.Constant.zero
                     ; c = Field.Constant.zero
                     } )
            } ;
          () ) ;

      (remainder0, remainder1)
  in

  Element.Standard.of_limbs (remainder0, remainder1, remainder2)

(* Helper to constrain that a limb is a linear combination
   of a list of Cvar bytes in little endian order *)
let limb_as_linear_combination_of_bytes (type f)
    (module Circuit : Snark_intf.Run with type field = f)
    (limb_bytes : Circuit.Field.t list) : Circuit.Field.t =
  let open Circuit in
  List.foldi limb_bytes ~init:Field.zero ~f:(fun i acc byte ->
      let offset = Common.two_pow (module Circuit) (8 * i) in
      Field.((constant offset * byte) + acc) )

(* Helper to constrain that a standard element is a linear combination
   of a list of Cvar bytes in little endian order *)
let standard_element_as_linear_combination_of_bytes (type f)
    (module Circuit : Snark_intf.Run with type field = f)
    (bytestring : Circuit.Field.t list) : f Element.Standard.t =
  let open Circuit in
  (* Split bytes into chunks of 11 bytes *)
  let chunks = List.chunks_of bytestring ~length:(Common.limb_bits / 8) in

  (* Obtain limbs combining bytes of each chunk *)
  let limbs =
    List.map chunks ~f:(fun chunk ->
        limb_as_linear_combination_of_bytes (module Circuit) chunk )
  in

  (* Fill up with zeros in case a small element is given *)
  let limbs =
    match limbs with
    | [ l0 ] ->
        (l0, Field.zero, Field.zero)
    | [ l0; l1 ] ->
        (l0, l1, Field.zero)
    | [ l0; l1; l2 ] ->
        (l0, l1, l2)
    | _ ->
        failwith "Invalid number of limbs"
  in

  Element.Standard.of_limbs limbs

(* Gadget to constrain conversion of bytes array (output of Keccak gadget)
 * into foreign field element with standard limbs (input of ECDSA gadget).
 * Inputs: 
 * - endian: endianness of the bytes list
 * - external_checks: tracking of all external checks that need to be constrained
 * - bytestring: bytes list to be converted
 * - fmod: foreign field modulus of the target field
 * Output:
 * - representation of the bytestring as a foreign field element with standard limbs
 * Note:
 * For this helper to work as expected, the bytestring is assumed to have 
 * at most `fmod_bitlen` bits in length. If that was not the case, the 
 * constraints in the canonical check in the conversion would fail.
 *)
let bytes_to_standard_element (type f)
    (module Circuit : Snark_intf.Run with type field = f)
    ~(endian : Keccak.endianness) (external_checks : f External_checks.t)
    (bytestring : Circuit.Field.t list) (fmod : f standard_limbs) =
  let open Circuit in
  assert (not (List.is_empty bytestring)) ;
  (* Make the input bytestring a little endian value *)
  let bytestring =
    match endian with Little -> bytestring | Big -> List.rev bytestring
  in

  (* Convert the bytestring into a standard element *)

  (* C1: Constrain bytes into standard foreign field element limbs => foreign field element z *)
  (* If transformation results in more limbs than desired, it will fail *)
  let elem =
    standard_element_as_linear_combination_of_bytes (module Circuit) bytestring
  in

  (* Check modulus_bit_length = # of bits you unpack
   * This is partly implicit in the circuit given the number of byte outputs of Keccak:
   * · input_bitlen < fmod_bitlen : OK
   * · input_bitlen = fmod_bitlen : OK
   * · input_bitlen > fmod_bitlen : CONSTRAIN
   * If bit length of unpacked bits is at most fmod_bitlen,
   * then elem will be at most twice the foreign modulus.
   * and one single reduction with FFAdd will be enough.
   *)

  (* C2: Reduce z modulo foreign_field_modulus
   *
   *   Constrain z' = z + 0 modulo foreign_field_modulus using foreign field addition gate
   *
   *   Note: doing this once is sufficient because z cannot be larger than double the size due to bit length constraint
   *)
  let zero = Element.Standard.of_limbs (Field.zero, Field.zero, Field.zero) in
<<<<<<< HEAD
  (* C3: Range check z' < f *)
  (* Altogether this is a call to Foreign_field.add in final=true mode *)
  (* with a canonical check for the output *)
  let output =
    add (module Circuit) ~final:true external_checks elem zero fmod
  in

  (* Constrain the canonical value <f of the result *)
  let _bound = check_canonical (module Circuit) external_checks output fmod in

  (* Constraining all the external checks shall be done later *)
=======
  (* C4: Range check z' < f *)
  (* Altogether this is a call to Foreign_field.add in final mode *)
  let output =
    add (module Circuit) ~final:true external_checks elem zero fmod
  in
>>>>>>> 8d66f18b

  (* return z' *)
  output

(*********)
(* Tests *)
(*********)

let%test_unit "foreign_field arithmetics gadgets" =
  if tests_enabled then (
    let (* Import the gadget test runner *)
    open Kimchi_gadgets_test_runner in
    (* Initialize the SRS cache. *)
    let () =
      try Kimchi_pasta.Vesta_based_plonk.Keypair.set_urs_info [] with _ -> ()
    in

    (* Helper to test foreign_field_add gadget
     *   Inputs:
     *     - left_input
     *     - right_input
     *     - foreign_field_modulus
     * Checks with multi range checks the size of the inputs.
     *)
    let test_add ?cs (left_input : Bignum_bigint.t)
        (right_input : Bignum_bigint.t) (foreign_field_modulus : Bignum_bigint.t)
        =
      (* Generate and verify proof *)
      let cs, _proof_keypair, _proof =
        Runner.generate_and_verify_proof ?cs (fun () ->
            let open Runner.Impl in
            (* Prepare test inputs *)
            let expected =
              Bignum_bigint.((left_input + right_input) % foreign_field_modulus)
            in
            let foreign_field_modulus =
              bignum_bigint_to_field_const_standard_limbs
                (module Runner.Impl)
                foreign_field_modulus
            in
            let left_input =
              Element.Standard.of_bignum_bigint (module Runner.Impl) left_input
            in
            let right_input =
              Element.Standard.of_bignum_bigint (module Runner.Impl) right_input
            in

            let external_checks = External_checks.create (module Runner.Impl) in

            (* Create the gadget with final result row *)
            let sum =
              add
                (module Runner.Impl)
                ~final:true external_checks left_input right_input
                foreign_field_modulus
            in

            (* Check that the inputs were foreign field elements *)
            External_checks.add_bound_check external_checks left_input ;
            External_checks.add_bound_check external_checks right_input ;

            (* Sanity tests *)
            assert (Mina_stdlib.List.Length.equal external_checks.bounds 2) ;
            assert (Mina_stdlib.List.Length.equal external_checks.canonicals 0) ;
            assert (Mina_stdlib.List.Length.equal external_checks.ranges 3) ;

            (* Perform external checks *)
            constrain_external_checks
              (module Runner.Impl)
              external_checks foreign_field_modulus ;

            (* Another sanity check *)
            as_prover (fun () ->
                let expected =
                  Element.Standard.of_bignum_bigint
                    (module Runner.Impl)
                    expected
                in
                assert (
                  Element.Standard.equal_as_prover
                    (module Runner.Impl)
                    expected sum ) ) ;
            () )
      in
      cs
    in

    (* Helper to test foreign_field_mul gadget with external checks
     *   Inputs:
     *     - inputs
     *     - foreign_field_modulus
     *     - is_sub: list of operations to perform
     *)
    let test_add_chain ?cs (inputs : Bignum_bigint.t list)
        (operations : op_mode list) (foreign_field_modulus : Bignum_bigint.t) =
      (* Generate and verify proof *)
      let cs, _proof_keypair, _proof =
        Runner.generate_and_verify_proof ?cs (fun () ->
            let open Runner.Impl in
            (* compute result of the chain *)
            let n = List.length operations in
            let chain_result = [| List.nth_exn inputs 0 |] in
            for i = 0 to n - 1 do
              let operation = List.nth_exn operations i in
              let op_sign =
                match operation with
                | Add ->
                    Bignum_bigint.one
                | Sub ->
                    Bignum_bigint.of_int (-1)
              in
              let inp = List.nth_exn inputs (i + 1) in
              let sum =
                Bignum_bigint.(
                  (chain_result.(0) + (op_sign * inp)) % foreign_field_modulus)
              in
              chain_result.(0) <- sum ; ()
            done ;

            let inputs =
              List.map
                ~f:(fun x ->
                  Element.Standard.of_bignum_bigint (module Runner.Impl) x )
                inputs
            in
            let foreign_field_modulus =
              bignum_bigint_to_field_const_standard_limbs
                (module Runner.Impl)
                foreign_field_modulus
            in

            let unused_external_checks =
              External_checks.create (module Runner.Impl)
            in

            (* Create the gadget *)
            let sum =
              sum_chain
                (module Runner.Impl)
                unused_external_checks inputs operations foreign_field_modulus
            in
            result_row
              (module Runner.Impl)
              ~label:"test_add_chain_result" sum None ;

            (* Check sum matches expected result *)
            as_prover (fun () ->
                let expected =
                  Element.Standard.of_bignum_bigint
                    (module Runner.Impl)
                    chain_result.(0)
                in
                assert (
                  Element.Standard.equal_as_prover
                    (module Runner.Impl)
                    expected sum ) ) ;
            () )
      in
      cs
    in

    (* Helper to test foreign_field_mul gadget
     *  Inputs:
     *     cs                    := optional constraint system to reuse
     *     left_input            := left multiplicand
     *     right_input           := right multiplicand
     *     foreign_field_modulus := foreign field modulus
     *)
    let test_mul ?cs (left_input : Bignum_bigint.t)
        (right_input : Bignum_bigint.t) (foreign_field_modulus : Bignum_bigint.t)
        =
      (* Generate and verify proof *)
      let cs, _proof_keypair, _proof =
        Runner.generate_and_verify_proof ?cs (fun () ->
            let open Runner.Impl in
            (* Prepare test inputs *)
            let expected =
              Bignum_bigint.(left_input * right_input % foreign_field_modulus)
            in
            let foreign_field_modulus =
              bignum_bigint_to_field_const_standard_limbs
                (module Runner.Impl)
                foreign_field_modulus
            in
            let left_input =
              Element.Standard.of_bignum_bigint (module Runner.Impl) left_input
            in
            let right_input =
              Element.Standard.of_bignum_bigint (module Runner.Impl) right_input
            in

            (* Create external checks context for tracking extra constraints
               that are required for soundness (unused in this simple test) *)
            let unused_external_checks =
              External_checks.create (module Runner.Impl)
            in

            (* Create the gadget *)
            let product =
              mul
                (module Runner.Impl)
                unused_external_checks left_input right_input
                foreign_field_modulus
            in

            (* Check product matches expected result *)
            as_prover (fun () ->
                let expected =
                  Element.Standard.of_bignum_bigint
                    (module Runner.Impl)
                    expected
                in
                assert (
                  Element.Standard.equal_as_prover
                    (module Runner.Impl)
                    expected product ) ) ;
            () )
      in

      cs
    in

    (* Helper to test foreign_field_mul gadget with external checks
     *   Inputs:
     *     cs                    := optional constraint system to reuse
     *     left_input            := left multiplicand
     *     right_input           := right multiplicand
     *     foreign_field_modulus := foreign field modulus
     *)
    let test_mul_full ?cs (left_input : Bignum_bigint.t)
        (right_input : Bignum_bigint.t) (foreign_field_modulus : Bignum_bigint.t)
        =
      (* Generate and verify first proof *)
      let cs, _proof_keypair, _proof =
        Runner.generate_and_verify_proof ?cs (fun () ->
            let open Runner.Impl in
            (* Prepare test inputs *)
            let expected =
              Bignum_bigint.(left_input * right_input % foreign_field_modulus)
            in
            let foreign_field_modulus =
              bignum_bigint_to_field_const_standard_limbs
                (module Runner.Impl)
                foreign_field_modulus
            in
            let left_input =
              Element.Standard.of_bignum_bigint (module Runner.Impl) left_input
            in
            let right_input =
              Element.Standard.of_bignum_bigint (module Runner.Impl) right_input
            in

            (* Create external checks context for tracking extra constraints
               that are required for soundness *)
            let external_checks = External_checks.create (module Runner.Impl) in

            (* Create the foreign field mul gadget *)
            let product =
              mul
                (module Runner.Impl)
                external_checks left_input right_input foreign_field_modulus
            in

            (* Sanity check product matches expected result *)
            as_prover (fun () ->
                let expected =
                  Element.Standard.of_bignum_bigint
                    (module Runner.Impl)
                    expected
                in
                assert (
                  Element.Standard.equal_as_prover
                    (module Runner.Impl)
                    expected product ) ) ;

            (* Check left input *)
            External_checks.add_bound_check external_checks left_input ;
            External_checks.add_canonical_check external_checks left_input ;

            (* Check right input *)
            External_checks.add_bound_check external_checks right_input ;
            External_checks.add_canonical_check external_checks right_input ;

            (* Check result *)
            External_checks.add_bound_check external_checks product ;
            External_checks.add_canonical_check external_checks product ;

            (* Sanity checks *)
            assert (Mina_stdlib.List.Length.equal external_checks.bounds 4) ;
            assert (Mina_stdlib.List.Length.equal external_checks.canonicals 3) ;
            assert (Mina_stdlib.List.Length.equal external_checks.ranges 6) ;

            (* Perform external checks *)
            constrain_external_checks
              (module Runner.Impl)
              external_checks foreign_field_modulus )
      in

      cs
    in

    (* Helper to test foreign field arithmetics together
     * It computes a * b + a - b
     *)
    let test_ff ?cs (left_input : Bignum_bigint.t)
        (right_input : Bignum_bigint.t) (foreign_field_modulus : Bignum_bigint.t)
        =
      (* Generate and verify proof *)
      let cs, _proof_keypair, _proof =
        Runner.generate_and_verify_proof ?cs (fun () ->
            let open Runner.Impl in
            (* Prepare test inputs *)
            let expected_mul =
              Bignum_bigint.(left_input * right_input % foreign_field_modulus)
            in
            let expected_add =
              Bignum_bigint.(
                (expected_mul + left_input) % foreign_field_modulus)
            in
            let expected_sub =
              Bignum_bigint.(
                (expected_add - right_input) % foreign_field_modulus)
            in
            let foreign_field_modulus =
              bignum_bigint_to_field_const_standard_limbs
                (module Runner.Impl)
                foreign_field_modulus
            in
            let left_input =
              Element.Standard.of_bignum_bigint (module Runner.Impl) left_input
            in
            let right_input =
              Element.Standard.of_bignum_bigint (module Runner.Impl) right_input
            in

            (* Create external checks context for tracking extra constraints
               that are required for soundness *)
            let external_checks = External_checks.create (module Runner.Impl) in

            (* Multiply something *)
            let product =
              mul
                (module Runner.Impl)
                external_checks left_input right_input foreign_field_modulus
            in

            (* Add something *)
            let addition =
              add
                (module Runner.Impl)
                external_checks product left_input foreign_field_modulus
            in
            result_row
              (module Runner.Impl)
              ~label:"foreign_field_test" addition None ;

            (* Subtract something *)
            let subtraction =
              sub
                (module Runner.Impl)
                external_checks addition right_input foreign_field_modulus
            in
            result_row
              (module Runner.Impl)
              ~label:"foreign_field_test" subtraction None ;

            (* Sanity checks *)
            as_prover (fun () ->
                let expected_mul =
                  Element.Standard.of_bignum_bigint
                    (module Runner.Impl)
                    expected_mul
                in
                let expected_add =
                  Element.Standard.of_bignum_bigint
                    (module Runner.Impl)
                    expected_add
                in
                let expected_sub =
                  Element.Standard.of_bignum_bigint
                    (module Runner.Impl)
                    expected_sub
                in
                assert (
                  Element.Standard.equal_as_prover
                    (module Runner.Impl)
                    expected_mul product ) ;
                assert (
                  Element.Standard.equal_as_prover
                    (module Runner.Impl)
                    expected_add addition ) ;
                assert (
                  Element.Standard.equal_as_prover
                    (module Runner.Impl)
                    expected_sub subtraction ) ) ;

            (* Check left input *)
            External_checks.add_bound_check external_checks left_input ;
            External_checks.add_canonical_check external_checks left_input ;

            (* Check right input *)
            External_checks.add_bound_check external_checks right_input ;
            External_checks.add_canonical_check external_checks right_input ;

            (* Check product *)
            External_checks.add_bound_check external_checks product ;
            External_checks.add_canonical_check external_checks product ;

            (* Check addition *)
            External_checks.add_bound_check external_checks addition ;
            External_checks.add_canonical_check external_checks addition ;

            (* Check subtraction *)
            External_checks.add_bound_check external_checks subtraction ;
            External_checks.add_canonical_check external_checks subtraction ;

            (* More sanity checks *)
            assert (Mina_stdlib.List.Length.equal external_checks.bounds 6) ;
            assert (Mina_stdlib.List.Length.equal external_checks.canonicals 5) ;
            assert (Mina_stdlib.List.Length.equal external_checks.ranges 12) ;

            (* Perform external checks *)
            constrain_external_checks
              (module Runner.Impl)
              external_checks foreign_field_modulus )
      in
      cs
    in

    (* Test constants *)
    let secp256k1_modulus =
      Common.bignum_bigint_of_hex
        "fffffffffffffffffffffffffffffffffffffffffffffffffffffffefffffc2f"
    in
    let secp256k1_max = Bignum_bigint.(secp256k1_modulus - Bignum_bigint.one) in
    let secp256k1_sqrt = Common.bignum_bigint_sqrt secp256k1_max in
    let pallas_modulus =
      Common.bignum_bigint_of_hex
        "40000000000000000000000000000000224698fc094cf91b992d30ed00000001"
    in
    let pallas_max = Bignum_bigint.(pallas_modulus - Bignum_bigint.one) in
    let pallas_sqrt = Common.bignum_bigint_sqrt pallas_max in
    let vesta_modulus =
      Common.bignum_bigint_of_hex
        "40000000000000000000000000000000224698fc0994a8dd8c46eb2100000001"
    in
    let vesta_max = Bignum_bigint.(vesta_modulus - Bignum_bigint.one) in

    (* Single foreign field addition tests *)
    let cs =
      test_add
        (Common.bignum_bigint_of_hex
           "7fffffffffffffffffffffffffffffffffffffffffffffffffffffffffffffff" )
        (Common.bignum_bigint_of_hex
           "80000000000000000000000000000000000000000000000000000000000000d0" )
        secp256k1_modulus
    in
    let _cs = test_add ~cs secp256k1_max secp256k1_max secp256k1_modulus in
    let _cs = test_add ~cs pallas_max pallas_max secp256k1_modulus in
    let _cs = test_add ~cs vesta_modulus pallas_modulus secp256k1_modulus in
    let cs = test_add Bignum_bigint.zero Bignum_bigint.zero secp256k1_modulus in
    let _cs =
      test_add ~cs Bignum_bigint.zero Bignum_bigint.zero secp256k1_modulus
    in
    let _cs =
      test_add ~cs
        (Common.bignum_bigint_of_hex
           "1f2d8f0d0cd52771bfb86ffdf651b7907e2e0fa87f7c9c2a41b0918e2a7820d" )
        (Common.bignum_bigint_of_hex
           "b58c271d1f2b1c632a61a548872580228430495e9635842591d9118236bacfa2" )
        secp256k1_modulus
    in

    (* Negative single addition tests *)
    assert (
      Common.is_error (fun () ->
          (* check that the inputs need to be smaller than the modulus *)
          let _cs =
            test_add ~cs secp256k1_modulus secp256k1_modulus secp256k1_modulus
          in
          () ) ) ;

    assert (
      Common.is_error (fun () ->
          (* check wrong cs fails *)
          let _cs =
            test_add ~cs secp256k1_modulus secp256k1_modulus pallas_modulus
          in
          () ) ) ;

    (* Chain tests *)
    let cs =
      test_add_chain
        [ pallas_max
        ; pallas_max
        ; Common.bignum_bigint_of_hex
            "1f2d8f0d0cd52771bfb86ffdf651b7907e2e0fa87f7c9c2a41b0918e2a7820d"
        ; Common.bignum_bigint_of_hex
            "69cc93598e05239aa77b85d172a9785f6f0405af91d91094f693305da68bf15"
        ; vesta_max
        ]
        [ Add; Sub; Sub; Add ] vesta_modulus
    in
    let _cs =
      test_add_chain ~cs
        [ vesta_max
        ; pallas_max
        ; Common.bignum_bigint_of_hex
            "b58c271d1f2b1c632a61a548872580228430495e9635842591d9118236"
        ; Common.bignum_bigint_of_hex
            "1342835834869e59534942304a03534963893045203528b523532232543"
        ; Common.bignum_bigint_of_hex
            "1f2d8f0d0cd52771bfb86ffdf651ddddbbddeeeebbbaaaaffccee20d"
        ]
        [ Add; Sub; Sub; Add ] vesta_modulus
    in

    (* Check that the number of inputs need to be coherent with number of operations *)
    assert (
      Common.is_error (fun () ->
          let _cs =
            test_add_chain ~cs [ pallas_max; pallas_max ] [ Add; Sub; Sub; Add ]
              secp256k1_modulus
          in
          () ) ) ;

    (* Foreign field multiplication tests *)
    (* zero_mul: 0 * 0 *)
    let cs = test_mul Bignum_bigint.zero Bignum_bigint.zero secp256k1_modulus in
    (* one_mul: max * 1 *)
    let _cs = test_mul ~cs secp256k1_max Bignum_bigint.one secp256k1_modulus in
    (* max_native_square: pallas_sqrt * pallas_sqrt *)
    let _cs = test_mul ~cs pallas_sqrt pallas_sqrt secp256k1_modulus in
    (* max_foreign_square: secp256k1_sqrt * secp256k1_sqrt *)
    let _cs = test_mul ~cs secp256k1_sqrt secp256k1_sqrt secp256k1_modulus in
    (* max_native_multiplicands: pallas_max * pallas_max *)
    let _cs = test_mul ~cs pallas_max pallas_max secp256k1_modulus in
    (* max_foreign_multiplicands: secp256k1_max * secp256k1_max *)
    let _cs = test_mul ~cs secp256k1_max secp256k1_max secp256k1_modulus in
    (* nonzero carry0 bits *)
    let _cs =
      test_mul ~cs
        (Common.bignum_bigint_of_hex
           "fbbbd91e03b48cebbac38855289060f8b29fa6ad3cffffffffffffffffffffff" )
        (Common.bignum_bigint_of_hex
           "d551c3d990f42b6d780275d9ca7e30e72941aa29dcffffffffffffffffffffff" )
        secp256k1_modulus
    in
    (* test random_multiplicands_valid *)
    let _cs =
      test_mul
        (Common.bignum_bigint_of_hex
           "1f2d8f0d0cd52771bfb86ffdf651b7907e2e0fa87f7c9c2a41b0918e2a7820d" )
        (Common.bignum_bigint_of_hex
           "b58c271d1f2b1c632a61a548872580228430495e9635842591d9118236bacfa2" )
        secp256k1_modulus
    in
    (* test smaller foreign field modulus *)
    let _cs =
      test_mul
        (Common.bignum_bigint_of_hex
           "5945fa400436f458cb9e994dcd315ded43e9b60eb68e2ae7b5cf1d07b48ca1c" )
        (Common.bignum_bigint_of_hex
           "747109f882b8e26947dfcd887273c0b0720618cb7f6d407c9ba74dbe0eda22f" )
        (Common.bignum_bigint_of_hex
           "fffffffffffffffffffffffffffffffffffffffffffffffffffffffffffffff" )
    in
    (* vesta non-native on pallas native modulus *)
    let _cs =
      test_mul
        (Common.bignum_bigint_of_hex
           "69cc93598e05239aa77b85d172a9785f6f0405af91d91094f693305da68bf15" )
        (Common.bignum_bigint_of_hex
           "1fffe27b14baa740db0c8bb6656de61d2871a64093908af6181f46351a1c1909" )
        vesta_modulus
    in

    (* Full test including all external checks *)
    let cs =
      test_mul_full
        (Common.bignum_bigint_of_hex "2")
        (Common.bignum_bigint_of_hex "3")
        secp256k1_modulus
    in

    let _cs =
      test_mul_full ~cs
        (Common.bignum_bigint_of_hex
           "1f2d8f0d0cd52771bfb86ffdf651b7907e2e0fa87f7c9c2a41b0918e2a7820d" )
        (Common.bignum_bigint_of_hex
           "b58c271d1f2b1c632a61a548872580228430495e9635842591d9118236bacfa2" )
        secp256k1_modulus
    in

    (* COMBINED TESTS *)
    let _cs =
      test_ff
        (Common.bignum_bigint_of_hex
           "fffffffffffffffffffffffffffffffffffffffffffffffffffffffffffff" )
        (Common.bignum_bigint_of_hex
           "aaaaaaaaaaaaaaaaaaaaaaaaaaaaaaaaaaaaaaaaaaaaaaaaaaaaaaaaaaaaa" )
        secp256k1_modulus
    in
    () )

let%test_unit "foreign_field equal_as_prover" =
  if tests_enabled then
    let open Kimchi_gadgets_test_runner in
    (* Initialize the SRS cache. *)
    let () =
      try Kimchi_pasta.Vesta_based_plonk.Keypair.set_urs_info [] with _ -> ()
    in
    (* Check equal_as_prover *)
    let _cs, _proof_keypair, _proof =
      Runner.generate_and_verify_proof (fun () ->
          let open Runner.Impl in
          let x =
            Element.Standard.of_bignum_bigint (module Runner.Impl)
            @@ Common.bignum_bigint_of_hex
                 "5925fa400436f458cb9e994dcd315ded43e9b60eb68e2ae7b5cf1d07b48ca1c"
          in
          let y =
            Element.Standard.of_bignum_bigint (module Runner.Impl)
            @@ Common.bignum_bigint_of_hex
                 "69bc93598e05239aa77b85d172a9785f6f0405af91d91094f693305da68bf15"
          in
          let z =
            Element.Standard.of_bignum_bigint (module Runner.Impl)
            @@ Common.bignum_bigint_of_hex
                 "69bc93598e05239aa77b85d172a9785f6f0405af91d91094f693305da68bf15"
          in
          as_prover (fun () ->
              assert (
                not (Element.Standard.equal_as_prover (module Runner.Impl) x y) ) ;
              assert (Element.Standard.equal_as_prover (module Runner.Impl) y z) ) ;

          let x =
            Element.Compact.of_bignum_bigint (module Runner.Impl)
            @@ Common.bignum_bigint_of_hex
                 "5925fa400436f458cb9e994dcd315ded43e9b60eb68e2ae7b5cf1d07b48ca1c"
          in
          let y =
            Element.Compact.of_bignum_bigint (module Runner.Impl)
            @@ Common.bignum_bigint_of_hex
                 "69bc93598e05239aa77b85d172a9785f6f0405af91d91094f693305da68bf15"
          in
          let z =
            Element.Compact.of_bignum_bigint (module Runner.Impl)
            @@ Common.bignum_bigint_of_hex
                 "69bc93598e05239aa77b85d172a9785f6f0405af91d91094f693305da68bf15"
          in
          as_prover (fun () ->
              assert (
                not (Element.Compact.equal_as_prover (module Runner.Impl) x y) ) ;
              assert (Element.Compact.equal_as_prover (module Runner.Impl) y z) ) ;

          (* Pad with a "dummy" constraint b/c Kimchi requires at least 2 *)
          let fake =
            exists Field.typ ~compute:(fun () -> Field.Constant.zero)
          in
          Boolean.Assert.is_true (Field.equal fake Field.zero) ;
          () )
    in
    ()<|MERGE_RESOLUTION|>--- conflicted
+++ resolved
@@ -1617,7 +1617,6 @@
    *   Note: doing this once is sufficient because z cannot be larger than double the size due to bit length constraint
    *)
   let zero = Element.Standard.of_limbs (Field.zero, Field.zero, Field.zero) in
-<<<<<<< HEAD
   (* C3: Range check z' < f *)
   (* Altogether this is a call to Foreign_field.add in final=true mode *)
   (* with a canonical check for the output *)
@@ -1629,13 +1628,6 @@
   let _bound = check_canonical (module Circuit) external_checks output fmod in
 
   (* Constraining all the external checks shall be done later *)
-=======
-  (* C4: Range check z' < f *)
-  (* Altogether this is a call to Foreign_field.add in final mode *)
-  let output =
-    add (module Circuit) ~final:true external_checks elem zero fmod
-  in
->>>>>>> 8d66f18b
 
   (* return z' *)
   output
