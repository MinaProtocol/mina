--- conflicted
+++ resolved
@@ -690,15 +690,7 @@
  * - external_checks       := Optional context to track required external checks.
  *                            When omitted, creates and returns new external_checks structure.
  *                            Otherwise, appends new required external checks to supplied structure.
-<<<<<<< HEAD
  * - foreign_field_modulus := the modulus of the foreign field 
-=======
- * - foreign_field_modulus := the modulus of the foreign field
- * If called from a FFMul gadget, the external_checks structure is updated with a new range check,
- * so that the circuit writer can iterate over them all to make them effective.
- * If called from a FFAdd gadget, the external_checks structure is updated with a new range check,
- * but this one should be effective right after the current gate.
->>>>>>> 6b2e4222
  *)
 let less_than_fmod (type f)
     (module Circuit : Snark_intf.Run with type field = f)
@@ -711,20 +703,12 @@
     Element.Extended.of_limbs (Field.zero, Field.zero, Field.zero, Field.one)
   in
 
-<<<<<<< HEAD
   (* Create FFAdd gate for the bound check *)
-=======
-  (* Create the foreign field addition gate *)
->>>>>>> 6b2e4222
   let bound, sign, ovf =
     add (module Circuit) value offset false foreign_field_modulus
   in
 
-<<<<<<< HEAD
   let bound0, bound1, bound2 =
-=======
-  let bound0, bound1, bound2, ovf =
->>>>>>> 6b2e4222
     exists (Typ.array ~length:3 Field.typ) ~compute:(fun () ->
         (* Parse the bound outcome *)
         let bound0, bound1, bound2 =
