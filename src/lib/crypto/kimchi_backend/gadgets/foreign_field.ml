--- conflicted
+++ resolved
@@ -1612,27 +1612,17 @@
               ~label:"foreign_field_add_test" sum None ;
 
             (* Check that the inputs were foreign field elements *)
-<<<<<<< HEAD
-            let external_checks = External_checks.create (module Runner.Impl) in
             External_checks.add_bound_check external_checks left_input ;
             External_checks.add_bound_check external_checks right_input ;
-=======
-            External_checks.append_bound_check external_checks left_input ;
-            External_checks.append_bound_check external_checks right_input ;
->>>>>>> 543f3d32
 
             (* Sanity tests *)
             assert (Mina_stdlib.List.Length.equal external_checks.bounds 2) ;
             assert (Mina_stdlib.List.Length.equal external_checks.canonicals 0) ;
-<<<<<<< HEAD
-            assert (Mina_stdlib.List.Length.equal external_checks.ranges 0) ;
-=======
-            assert (Mina_stdlib.List.Length.equal external_checks.multi_ranges 1) ;
+
+            assert (Mina_stdlib.List.Length.equal external_checks.ranges 1) ;
             assert (
               Mina_stdlib.List.Length.equal external_checks.compact_multi_ranges
                 0 ) ;
-            assert (Mina_stdlib.List.Length.equal external_checks.limb_ranges 0) ;
->>>>>>> 543f3d32
 
             (* Perform external checks *)
             constrain_external_checks
@@ -1987,15 +1977,7 @@
             (* More sanity checks *)
             assert (Mina_stdlib.List.Length.equal external_checks.bounds 6) ;
             assert (Mina_stdlib.List.Length.equal external_checks.canonicals 5) ;
-<<<<<<< HEAD
             assert (Mina_stdlib.List.Length.equal external_checks.ranges 6) ;
-=======
-            assert (Mina_stdlib.List.Length.equal external_checks.multi_ranges 4) ;
-            assert (
-              Mina_stdlib.List.Length.equal external_checks.compact_multi_ranges
-                0 ) ;
-            assert (Mina_stdlib.List.Length.equal external_checks.limb_ranges 0) ;
->>>>>>> 543f3d32
 
             (* Perform external checks *)
             constrain_external_checks
