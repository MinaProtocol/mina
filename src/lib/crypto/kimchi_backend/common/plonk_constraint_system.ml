--- conflicted
+++ resolved
@@ -172,7 +172,6 @@
       | EC_endoscale of
           { state : 'v Endoscale_round.t array; xs : 'v; ys : 'v; n_acc : 'v }
       | EC_endoscalar of { state : 'v Endoscale_scalar_round.t array }
-<<<<<<< HEAD
       | RangeCheck0 of
           { v : 'v (* Value to constrain to 88-bits *)
           ; vp0 : 'v (* MSBs *)
@@ -192,10 +191,8 @@
           ; compact : 'f
                 (* Limbs mode: 0 (standard 3-limb) or 1 (compact 2-limb) *)
           }
-=======
       | Raw of
           { kind : Kimchi_gate_type.t; values : 'v array; coeffs : 'f array }
->>>>>>> 83d331f4
     [@@deriving sexp]
 
     (** map t *)
@@ -233,7 +230,6 @@
             { state =
                 Array.map ~f:(fun x -> Endoscale_scalar_round.map ~f x) state
             }
-<<<<<<< HEAD
       | RangeCheck0
           { v
           ; vp0
@@ -270,10 +266,8 @@
             ; vc7 = f vc7
             ; compact
             }
-=======
       | Raw { kind; values; coeffs } ->
           Raw { kind; values = Array.map ~f values; coeffs }
->>>>>>> 83d331f4
 
     (** [eval (module F) get_variable gate] checks that [gate]'s polynomial is
         satisfied by the assignments given by [get_variable].
@@ -1335,7 +1329,6 @@
           ~f:
             (Fn.compose add_endoscale_scalar_round
                (Endoscale_scalar_round.map ~f:reduce_to_v) )
-<<<<<<< HEAD
     | Plonk_constraint.T
         (RangeCheck0
           { v
@@ -1379,7 +1372,6 @@
         in
         let coeff = if Fp.equal compact Fp.one then Fp.one else Fp.zero in
         add_row sys vars RangeCheck0 [| coeff |]
-=======
     | Plonk_constraint.T (Raw { kind; values; coeffs }) ->
         let values =
           Array.init 15 ~f:(fun i ->
@@ -1389,7 +1381,6 @@
               Option.try_with (fun () -> reduce_to_v values.(i)) )
         in
         add_row sys values kind coeffs
->>>>>>> 83d331f4
     | constr ->
         failwithf "Unhandled constraint %s"
           Obj.(Extension_constructor.name (Extension_constructor.of_val constr))
