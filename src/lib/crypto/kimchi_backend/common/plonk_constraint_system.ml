--- conflicted
+++ resolved
@@ -638,14 +638,12 @@
   (** Calls [finalize_and_get_gates] and ignores the result. *)
   let finalize t = ignore (finalize_and_get_gates t : Gates.t)
 
-<<<<<<< HEAD
   let num_constraints sys = finalize_and_get_gates sys |> Gates.len
-=======
+
   let to_json (sys : t) : string =
     let gates = finalize_and_get_gates sys in
     let public_input_size = Set_once.get_exn sys.public_input_size [%here] in
     Gates.to_json public_input_size gates
->>>>>>> 12a95a9c
 
   (* Returns a hash of the circuit. *)
   let rec digest (sys : t) =
