--- conflicted
+++ resolved
@@ -110,8 +110,6 @@
       -> prev_comms:Curve.Affine.Backend.t array
       -> t Promise.t
 
-<<<<<<< HEAD
-=======
     val create_and_verify_async :
          Index.t
       -> primary:Scalar_field.Vector.t
@@ -121,7 +119,6 @@
       -> prev_comms:Curve.Affine.Backend.t array
       -> t Promise.t
 
->>>>>>> e6c9fa3b
     val verify : Verifier_index.t -> t -> bool
 
     val batch_verify : Verifier_index.t array -> t array -> bool Promise.t
@@ -484,8 +481,6 @@
     in
     of_backend res
 
-<<<<<<< HEAD
-=======
   let create_and_verify_async ?message pk ~primary ~auxiliary ~runtime_tables =
     let chal_polys =
       match (message : message option) with Some s -> s | None -> []
@@ -506,7 +501,6 @@
     in
     of_backend res
 
->>>>>>> e6c9fa3b
   let batch_verify' (conv : 'a -> Fq.t array)
       (ts : (Verifier_index.t * t * 'a * message option) list) =
     let logger = Internal_tracing_context_logger.get () in
