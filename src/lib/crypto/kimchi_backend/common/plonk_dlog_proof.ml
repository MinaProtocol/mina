open Core_kernel
open Async_kernel
open Pickles_types

let tuple15_to_vec
    (w0, w1, w2, w3, w4, w5, w6, w7, w8, w9, w10, w11, w12, w13, w14) =
  Vector.[ w0; w1; w2; w3; w4; w5; w6; w7; w8; w9; w10; w11; w12; w13; w14 ]

let tuple15_of_vec
    Vector.[ w0; w1; w2; w3; w4; w5; w6; w7; w8; w9; w10; w11; w12; w13; w14 ] =
  (w0, w1, w2, w3, w4, w5, w6, w7, w8, w9, w10, w11, w12, w13, w14)

let tuple6_to_vec (w0, w1, w2, w3, w4, w5) = Vector.[ w0; w1; w2; w3; w4; w5 ]

let tuple6_of_vec Vector.[ w0; w1; w2; w3; w4; w5 ] = (w0, w1, w2, w3, w4, w5)

module type Stable_v1 = sig
  module Stable : sig
    module V1 : sig
      type t [@@deriving version, bin_io, sexp, compare, yojson, hash, equal]
    end

    module Latest = V1
  end

  type t = Stable.V1.t [@@deriving sexp, compare, yojson, hash, equal]
end

module type Inputs_intf = sig
  open Intf

  val id : string

  module Scalar_field : sig
    include Stable_v1

    val one : t

    module Vector : Snarky_intf.Vector.S with type elt = t
  end

  module Base_field : sig
    type t
  end

  module Curve : sig
    module Affine : sig
      include Stable_v1 with type Stable.V1.t = Base_field.t * Base_field.t

      module Backend : sig
        type t = Base_field.t Kimchi_types.or_infinity
      end

      val of_backend :
        Backend.t -> (Base_field.t * Base_field.t) Pickles_types.Or_infinity.t

      val to_backend :
        (Base_field.t * Base_field.t) Pickles_types.Or_infinity.t -> Backend.t
    end
  end

  module Poly_comm : sig
    type t = Base_field.t Poly_comm.t

    module Backend : sig
      type t = Curve.Affine.Backend.t Kimchi_types.poly_comm
    end

    val of_backend_with_degree_bound : Backend.t -> t

    val of_backend_without_degree_bound : Backend.t -> t

    val to_backend : t -> Backend.t
  end

  module Opening_proof_backend : sig
    type t = (Curve.Affine.Backend.t, Scalar_field.t) Kimchi_types.opening_proof
  end

  module Evaluations_backend : sig
    type t = Scalar_field.t Kimchi_types.proof_evaluations
  end

  module Index : sig
    type t
  end

  module Verifier_index : sig
    type t
  end

  module Backend : sig
    type with_public_evals =
      (Curve.Affine.Backend.t, Scalar_field.t) Kimchi_types.proof_with_public

    type t = (Curve.Affine.Backend.t, Scalar_field.t) Kimchi_types.prover_proof

    val create :
         Index.t
<<<<<<< HEAD
      -> Scalar_field.Vector.t
      -> Scalar_field.Vector.t
      -> Scalar_field.t array
      -> Curve.Affine.Backend.t array
      -> with_public_evals

    val create_async :
         Index.t
      -> Scalar_field.Vector.t
      -> Scalar_field.Vector.t
      -> Scalar_field.t array
      -> Curve.Affine.Backend.t array
      -> with_public_evals Promise.t

    val create_and_verify_async :
         Index.t
      -> Scalar_field.Vector.t
      -> Scalar_field.Vector.t
      -> Scalar_field.t array
      -> Curve.Affine.Backend.t array
      -> with_public_evals Promise.t
=======
      -> primary:Scalar_field.Vector.t
      -> auxiliary:Scalar_field.Vector.t
      -> runtime_tables:Scalar_field.t Kimchi_types.runtime_table array
      -> prev_chals:Scalar_field.t array
      -> prev_comms:Curve.Affine.Backend.t array
      -> t

    val create_async :
         Index.t
      -> primary:Scalar_field.Vector.t
      -> auxiliary:Scalar_field.Vector.t
      -> runtime_tables:Scalar_field.t Kimchi_types.runtime_table array
      -> prev_chals:Scalar_field.t array
      -> prev_comms:Curve.Affine.Backend.t array
      -> t Promise.t

    val create_and_verify_async :
         Index.t
      -> primary:Scalar_field.Vector.t
      -> auxiliary:Scalar_field.Vector.t
      -> runtime_tables:Scalar_field.t Kimchi_types.runtime_table array
      -> prev_chals:Scalar_field.t array
      -> prev_comms:Curve.Affine.Backend.t array
      -> t Promise.t
>>>>>>> e4e96c18

    val verify : Verifier_index.t -> with_public_evals -> bool

    val batch_verify :
      Verifier_index.t array -> with_public_evals array -> bool Promise.t
  end
end

module Challenge_polynomial = struct
  [%%versioned
  module Stable = struct
    module V1 = struct
      type ('g, 'fq) t = { challenges : 'fq array; commitment : 'g }
      [@@deriving version, bin_io, sexp, compare, yojson]

      let to_latest = Fn.id
    end
  end]
end

module Make (Inputs : Inputs_intf) = struct
  open Inputs
  module Backend = Backend
  module Fq = Scalar_field
  module G = Curve

  module Challenge_polynomial = struct
    [%%versioned
    module Stable = struct
      module V1 = struct
        type t =
          ( G.Affine.Stable.V1.t
          , Fq.Stable.V1.t )
          Challenge_polynomial.Stable.V1.t
        [@@deriving sexp, compare, yojson]

        let to_latest = Fn.id
      end
    end]

    type ('g, 'fq) t_ = ('g, 'fq) Challenge_polynomial.t =
      { challenges : 'fq array; commitment : 'g }
  end

  type message = Challenge_polynomial.t list

  let hash_fold_array f s x = hash_fold_list f s (Array.to_list x)

  [%%versioned
  module Stable = struct
    module V2 = struct
      module T = struct
        type t =
          ( G.Affine.Stable.V1.t
          , Fq.Stable.V1.t
          , Fq.Stable.V1.t array )
          Pickles_types.Plonk_types.Proof.Stable.V2.t
        [@@deriving compare, sexp, yojson, hash, equal]

        let id = "plong_dlog_proof_" ^ Inputs.id

        type 'a creator =
             messages:G.Affine.t Pickles_types.Plonk_types.Messages.Stable.V2.t
          -> openings:
               ( G.Affine.t
               , Fq.t
               , Fq.t array )
               Pickles_types.Plonk_types.Openings.Stable.V2.t
          -> 'a

        let map_creator c ~f ~messages ~openings = f (c ~messages ~openings)

        let create ~messages ~openings =
          let open Pickles_types.Plonk_types.Proof.Stable.Latest in
          { messages; openings }
      end

      include T

      include (
        Allocation_functor.Make.Full
          (T) :
            Allocation_functor.Intf.Output.Full_intf
              with type t := t
               and type 'a creator := 'a creator )

      let to_latest = Fn.id
    end
  end]

  module T = struct
    type t = (G.Affine.t, Fq.t, Fq.t array) Pickles_types.Plonk_types.Proof.t
    [@@deriving compare, sexp, yojson, hash, equal]

    let id = "plong_dlog_proof_" ^ Inputs.id

    type 'a creator =
         messages:G.Affine.t Pickles_types.Plonk_types.Messages.t
      -> openings:
           (G.Affine.t, Fq.t, Fq.t array) Pickles_types.Plonk_types.Openings.t
      -> 'a

    let map_creator c ~f ~messages ~openings = f (c ~messages ~openings)

    let create ~messages ~openings =
      let open Pickles_types.Plonk_types.Proof in
      { messages; openings }
  end

  include T

  include (
    struct
      include Allocation_functor.Make.Basic (T)
      include Allocation_functor.Make.Partial.Sexp (T)
      include Allocation_functor.Make.Partial.Yojson (T)
    end :
      sig
<<<<<<< HEAD
        type t [@@deriving compare, sexp, yojson, hash, equal, bin_io]
      end
      with type t := t )

  type with_public_evals =
    { proof : t
    ; public_evals : (Scalar_field.t array * Scalar_field.t array) option
    }

  [%%define_locally Stable.Latest.(create)]
=======
        include
          Allocation_functor.Intf.Output.Basic_intf
            with type t := t
             and type 'a creator := 'a creator

        include
          Allocation_functor.Intf.Output.Sexp_intf
            with type t := t
             and type 'a creator := 'a creator

        include
          Allocation_functor.Intf.Output.Yojson_intf
            with type t := t
             and type 'a creator := 'a creator
      end )
>>>>>>> e4e96c18

  let g t f = G.Affine.of_backend (f t)

  let fq_array_to_vec arr =
    let vec = Fq.Vector.create () in
    Array.iter arr ~f:(fun fe -> Fq.Vector.emplace_back vec fe) ;
    vec

  (** Note that this function will panic if any of the points are points at
      infinity *)
  let opening_proof_of_backend_exn (t : Opening_proof_backend.t) =
    let g (x : G.Affine.Backend.t) : G.Affine.t =
      G.Affine.of_backend x |> Pickles_types.Or_infinity.finite_exn
    in
    let gpair ((g1, g2) : G.Affine.Backend.t * G.Affine.Backend.t) :
        G.Affine.t * G.Affine.t =
      (g g1, g g2)
    in
    { Pickles_types.Plonk_types.Openings.Bulletproof.lr =
        Array.map ~f:gpair t.lr
    ; z_1 = t.z1
    ; z_2 = t.z2
    ; delta = g t.delta
    ; challenge_polynomial_commitment = g t.sg
    }

  let eval_of_backend
      ({ w
       ; coefficients
       ; z
       ; s
       ; generic_selector
       ; poseidon_selector
       ; complete_add_selector
       ; mul_selector
       ; emul_selector
       ; endomul_scalar_selector
       ; range_check0_selector
       ; range_check1_selector
       ; foreign_field_add_selector
       ; foreign_field_mul_selector
       ; xor_selector
       ; rot_selector
       ; lookup_aggregation
       ; lookup_table
       ; lookup_sorted
       ; runtime_lookup_table
       ; runtime_lookup_table_selector
       ; xor_lookup_selector
       ; lookup_gate_lookup_selector
       ; range_check_lookup_selector
       ; foreign_field_mul_lookup_selector
       } :
        Evaluations_backend.t ) : _ Pickles_types.Plonk_types.Evals.t =
    { w = tuple15_to_vec w
    ; coefficients = tuple15_to_vec coefficients
    ; z
    ; s = tuple6_to_vec s
    ; generic_selector
    ; poseidon_selector
    ; complete_add_selector
    ; mul_selector
    ; emul_selector
    ; endomul_scalar_selector
    ; range_check0_selector
    ; range_check1_selector
    ; foreign_field_add_selector
    ; foreign_field_mul_selector
    ; xor_selector
    ; rot_selector
    ; lookup_aggregation
    ; lookup_table
    ; lookup_sorted =
        Vector.init Nat.N5.n ~f:(fun i ->
            Option.try_with_join (fun () -> lookup_sorted.(i)) )
    ; runtime_lookup_table
    ; runtime_lookup_table_selector
    ; xor_lookup_selector
    ; lookup_gate_lookup_selector
    ; range_check_lookup_selector
    ; foreign_field_mul_lookup_selector
    }

  let evals_to_tuple ({ zeta; zeta_omega } : _ Kimchi_types.point_evaluations) =
    (zeta, zeta_omega)

  let of_backend (t : Backend.t) : t =
    let proof = opening_proof_of_backend_exn t.proof in
    let evals =
      Plonk_types.Evals.map ~f:evals_to_tuple (eval_of_backend t.evals)
    in
    let wo x : Inputs.Curve.Affine.t array =
      match Poly_comm.of_backend_without_degree_bound x with
      | `Without_degree_bound gs ->
          gs
      | _ ->
          assert false
    in
    let w_comm =
      tuple15_to_vec t.commitments.w_comm |> Pickles_types.Vector.map ~f:wo
    in
    create
      ~messages:
        { w_comm
        ; z_comm = wo t.commitments.z_comm
        ; t_comm = wo t.commitments.t_comm
        ; lookup =
            Option.map t.commitments.lookup
              ~f:(fun l : _ Pickles_types.Plonk_types.Messages.Lookup.t ->
                { sorted =
                    Vector.init
                      Pickles_types.Plonk_types.Lookup_sorted_minus_1.n
                      ~f:(fun i -> wo l.sorted.(i))
                ; sorted_5th_column =
                    (* TODO: This is ugly and error-prone *)
                    Option.try_with (fun () ->
                        wo
                          l.sorted.(Nat.to_int
                                      Pickles_types.Plonk_types
                                      .Lookup_sorted_minus_1
                                      .n) )
                ; aggreg = wo l.aggreg
                ; runtime = Option.map ~f:wo l.runtime
                } )
        }
      ~openings:{ proof; evals; ft_eval1 = t.ft_eval1 }

<<<<<<< HEAD
  let of_backend_with_public_evals (t : Backend.with_public_evals) :
      with_public_evals =
    { proof = of_backend t.proof
    ; public_evals = Option.map ~f:evals_to_tuple t.public_evals
    }

  let lookup_eval_to_backend
      { Pickles_types.Plonk_types.Evals.Lookup.sorted; aggreg; table; runtime }
      : 'f Kimchi_types.lookup_evaluations =
    { sorted; aggreg; table; runtime }

=======
>>>>>>> e4e96c18
  let eval_to_backend
      { Pickles_types.Plonk_types.Evals.w
      ; coefficients
      ; z
      ; s
      ; generic_selector
      ; poseidon_selector
      ; complete_add_selector
      ; mul_selector
      ; emul_selector
      ; endomul_scalar_selector
      ; range_check0_selector
      ; range_check1_selector
      ; foreign_field_add_selector
      ; foreign_field_mul_selector
      ; xor_selector
      ; rot_selector
      ; lookup_aggregation
      ; lookup_table
      ; lookup_sorted
      ; runtime_lookup_table
      ; runtime_lookup_table_selector
      ; xor_lookup_selector
      ; lookup_gate_lookup_selector
      ; range_check_lookup_selector
      ; foreign_field_mul_lookup_selector
      } : Evaluations_backend.t =
    { w = tuple15_of_vec w
    ; coefficients = tuple15_of_vec coefficients
    ; z
    ; s = tuple6_of_vec s
    ; generic_selector
    ; poseidon_selector
    ; complete_add_selector
    ; mul_selector
    ; emul_selector
    ; endomul_scalar_selector
    ; range_check0_selector
    ; range_check1_selector
    ; foreign_field_add_selector
    ; foreign_field_mul_selector
    ; xor_selector
    ; rot_selector
    ; lookup_aggregation
    ; lookup_table
    ; lookup_sorted = Vector.to_array lookup_sorted
    ; runtime_lookup_table
    ; runtime_lookup_table_selector
    ; xor_lookup_selector
    ; lookup_gate_lookup_selector
    ; range_check_lookup_selector
    ; foreign_field_mul_lookup_selector
    }

  let vec_to_array (type t elt)
      (module V : Snarky_intf.Vector.S with type t = t and type elt = elt)
      (v : t) =
    Array.init (V.length v) ~f:(V.get v)

  let evals_of_tuple (zeta, zeta_omega) : _ Kimchi_types.point_evaluations =
    { zeta; zeta_omega }

  let to_backend' (chal_polys : Challenge_polynomial.t list) primary_input
      ({ messages = { w_comm; z_comm; t_comm; lookup }
       ; openings =
           { proof = { lr; z_1; z_2; delta; challenge_polynomial_commitment }
           ; evals
           ; ft_eval1
           }
       } :
        t ) : Backend.t =
    let g x = G.Affine.to_backend (Pickles_types.Or_infinity.Finite x) in
    let pcwo t = Poly_comm.to_backend (`Without_degree_bound t) in
    let lr = Array.map lr ~f:(fun (x, y) -> (g x, g y)) in
    { commitments =
        { w_comm = tuple15_of_vec (Pickles_types.Vector.map ~f:pcwo w_comm)
        ; z_comm = pcwo z_comm
        ; t_comm = pcwo t_comm
        ; lookup =
            Option.map lookup ~f:(fun t : _ Kimchi_types.lookup_commitments ->
                { sorted =
                    Array.map ~f:pcwo
                      (Array.append (Vector.to_array t.sorted)
                         (Option.to_array t.sorted_5th_column) )
                ; aggreg = pcwo t.aggreg
                ; runtime = Option.map ~f:pcwo t.runtime
                } )
        }
    ; proof =
        { lr
        ; delta = g delta
        ; z1 = z_1
        ; z2 = z_2
        ; sg = g challenge_polynomial_commitment
        }
    ; evals = eval_to_backend (Plonk_types.Evals.map ~f:evals_of_tuple evals)
    ; ft_eval1
    ; public = primary_input
    ; prev_challenges =
        Array.of_list_map chal_polys
          ~f:(fun { Challenge_polynomial.commitment = x, y; challenges } ->
            { Kimchi_types.chals = challenges
            ; comm =
                { Kimchi_types.shifted = None
                ; unshifted = [| Kimchi_types.Finite (x, y) |]
                }
            } )
    }

  let to_backend chal_polys primary_input t =
    to_backend' chal_polys (List.to_array primary_input) t

<<<<<<< HEAD
  let to_backend_with_public_evals' (chal_polys : Challenge_polynomial.t list)
      primary_input ({ proof; public_evals } : with_public_evals) :
      Backend.with_public_evals =
    { proof = to_backend' chal_polys primary_input proof
    ; public_evals = Option.map ~f:evals_of_tuple public_evals
    }

  let to_backend_with_public_evals chal_polys primary_input t =
    to_backend_with_public_evals' chal_polys (List.to_array primary_input) t

  let create ?message pk ~primary ~auxiliary =
=======
  let create ?message pk ~primary ~auxiliary ~runtime_tables =
>>>>>>> e4e96c18
    let chal_polys =
      match (message : message option) with Some s -> s | None -> []
    in
    let challenges =
      List.map chal_polys ~f:(fun { Challenge_polynomial.challenges; _ } ->
          challenges )
      |> Array.concat
    in
    let commitments =
      Array.of_list_map chal_polys
        ~f:(fun { Challenge_polynomial.commitment; _ } ->
          G.Affine.to_backend (Finite commitment) )
    in
<<<<<<< HEAD
    let res = Backend.create pk primary auxiliary challenges commitments in
    of_backend_with_public_evals res
=======
    let res =
      Backend.create pk ~primary ~auxiliary ~runtime_tables
        ~prev_chals:challenges ~prev_comms:commitments
    in
    of_backend res
>>>>>>> e4e96c18

  let create_async ?message pk ~primary ~auxiliary ~runtime_tables =
    let chal_polys =
      match (message : message option) with Some s -> s | None -> []
    in
    let challenges =
      List.map chal_polys ~f:(fun { Challenge_polynomial.challenges; _ } ->
          challenges )
      |> Array.concat
    in
    let commitments =
      Array.of_list_map chal_polys
        ~f:(fun { Challenge_polynomial.commitment; _ } ->
          G.Affine.to_backend (Finite commitment) )
    in
    let%map.Promise res =
      Backend.create_async pk ~primary ~auxiliary ~runtime_tables
        ~prev_chals:challenges ~prev_comms:commitments
    in
    of_backend_with_public_evals res

  let create_and_verify_async ?message pk ~primary ~auxiliary ~runtime_tables =
    let chal_polys =
      match (message : message option) with Some s -> s | None -> []
    in
    let challenges =
      List.map chal_polys ~f:(fun { Challenge_polynomial.challenges; _ } ->
          challenges )
      |> Array.concat
    in
    let commitments =
      Array.of_list_map chal_polys
        ~f:(fun { Challenge_polynomial.commitment; _ } ->
          G.Affine.to_backend (Finite commitment) )
    in
    let%map.Promise res =
      Backend.create_and_verify_async pk ~primary ~auxiliary ~runtime_tables
        ~prev_chals:challenges ~prev_comms:commitments
    in
    of_backend_with_public_evals res

  let batch_verify' (conv : 'a -> Fq.t array)
      (ts : (Verifier_index.t * with_public_evals * 'a * message option) list) =
    let logger = Internal_tracing_context_logger.get () in
    [%log internal] "Batch_verify_backend_convert_inputs" ;
    let vks_and_v =
      Array.of_list_map ts ~f:(fun (vk, t, xs, m) ->
          let p =
            to_backend_with_public_evals'
              (Option.value ~default:[] m)
              (conv xs) t
          in
          (vk, p) )
    in
    [%log internal] "Batch_verify_backend_convert_inputs_done" ;
    [%log internal] "Batch_verify_backend" ;
    let%map.Promise result =
      Backend.batch_verify
        (Array.map ~f:fst vks_and_v)
        (Array.map ~f:snd vks_and_v)
    in
    [%log internal] "Batch_verify_backend_done" ;
    result

  let batch_verify = batch_verify' (fun xs -> List.to_array xs)

  let verify ?message t vk xs : bool =
    Backend.verify vk
      (to_backend_with_public_evals'
         (Option.value ~default:[] message)
         (vec_to_array (module Scalar_field.Vector) xs)
         t )
end<|MERGE_RESOLUTION|>--- conflicted
+++ resolved
@@ -97,35 +97,12 @@
 
     val create :
          Index.t
-<<<<<<< HEAD
-      -> Scalar_field.Vector.t
-      -> Scalar_field.Vector.t
-      -> Scalar_field.t array
-      -> Curve.Affine.Backend.t array
-      -> with_public_evals
-
-    val create_async :
-         Index.t
-      -> Scalar_field.Vector.t
-      -> Scalar_field.Vector.t
-      -> Scalar_field.t array
-      -> Curve.Affine.Backend.t array
-      -> with_public_evals Promise.t
-
-    val create_and_verify_async :
-         Index.t
-      -> Scalar_field.Vector.t
-      -> Scalar_field.Vector.t
-      -> Scalar_field.t array
-      -> Curve.Affine.Backend.t array
-      -> with_public_evals Promise.t
-=======
       -> primary:Scalar_field.Vector.t
       -> auxiliary:Scalar_field.Vector.t
       -> runtime_tables:Scalar_field.t Kimchi_types.runtime_table array
       -> prev_chals:Scalar_field.t array
       -> prev_comms:Curve.Affine.Backend.t array
-      -> t
+      -> with_public_evals
 
     val create_async :
          Index.t
@@ -134,7 +111,7 @@
       -> runtime_tables:Scalar_field.t Kimchi_types.runtime_table array
       -> prev_chals:Scalar_field.t array
       -> prev_comms:Curve.Affine.Backend.t array
-      -> t Promise.t
+      -> with_public_evals Promise.t
 
     val create_and_verify_async :
          Index.t
@@ -143,8 +120,7 @@
       -> runtime_tables:Scalar_field.t Kimchi_types.runtime_table array
       -> prev_chals:Scalar_field.t array
       -> prev_comms:Curve.Affine.Backend.t array
-      -> t Promise.t
->>>>>>> e4e96c18
+      -> with_public_evals Promise.t
 
     val verify : Verifier_index.t -> with_public_evals -> bool
 
@@ -263,18 +239,6 @@
       include Allocation_functor.Make.Partial.Yojson (T)
     end :
       sig
-<<<<<<< HEAD
-        type t [@@deriving compare, sexp, yojson, hash, equal, bin_io]
-      end
-      with type t := t )
-
-  type with_public_evals =
-    { proof : t
-    ; public_evals : (Scalar_field.t array * Scalar_field.t array) option
-    }
-
-  [%%define_locally Stable.Latest.(create)]
-=======
         include
           Allocation_functor.Intf.Output.Basic_intf
             with type t := t
@@ -290,7 +254,11 @@
             with type t := t
              and type 'a creator := 'a creator
       end )
->>>>>>> e4e96c18
+
+  type with_public_evals =
+    { proof : t
+    ; public_evals : (Scalar_field.t array * Scalar_field.t array) option
+    }
 
   let g t f = G.Affine.of_backend (f t)
 
@@ -418,20 +386,12 @@
         }
       ~openings:{ proof; evals; ft_eval1 = t.ft_eval1 }
 
-<<<<<<< HEAD
   let of_backend_with_public_evals (t : Backend.with_public_evals) :
       with_public_evals =
     { proof = of_backend t.proof
     ; public_evals = Option.map ~f:evals_to_tuple t.public_evals
     }
 
-  let lookup_eval_to_backend
-      { Pickles_types.Plonk_types.Evals.Lookup.sorted; aggreg; table; runtime }
-      : 'f Kimchi_types.lookup_evaluations =
-    { sorted; aggreg; table; runtime }
-
-=======
->>>>>>> e4e96c18
   let eval_to_backend
       { Pickles_types.Plonk_types.Evals.w
       ; coefficients
@@ -544,7 +504,6 @@
   let to_backend chal_polys primary_input t =
     to_backend' chal_polys (List.to_array primary_input) t
 
-<<<<<<< HEAD
   let to_backend_with_public_evals' (chal_polys : Challenge_polynomial.t list)
       primary_input ({ proof; public_evals } : with_public_evals) :
       Backend.with_public_evals =
@@ -555,10 +514,7 @@
   let to_backend_with_public_evals chal_polys primary_input t =
     to_backend_with_public_evals' chal_polys (List.to_array primary_input) t
 
-  let create ?message pk ~primary ~auxiliary =
-=======
   let create ?message pk ~primary ~auxiliary ~runtime_tables =
->>>>>>> e4e96c18
     let chal_polys =
       match (message : message option) with Some s -> s | None -> []
     in
@@ -572,16 +528,11 @@
         ~f:(fun { Challenge_polynomial.commitment; _ } ->
           G.Affine.to_backend (Finite commitment) )
     in
-<<<<<<< HEAD
-    let res = Backend.create pk primary auxiliary challenges commitments in
-    of_backend_with_public_evals res
-=======
     let res =
       Backend.create pk ~primary ~auxiliary ~runtime_tables
         ~prev_chals:challenges ~prev_comms:commitments
     in
-    of_backend res
->>>>>>> e4e96c18
+    of_backend_with_public_evals res
 
   let create_async ?message pk ~primary ~auxiliary ~runtime_tables =
     let chal_polys =
