module Poly_comm0 = Poly_comm
open Unsigned.Size_t

module type Stable_v1 = sig
  module Stable : sig
    module V1 : sig
      type t [@@deriving version, bin_io, sexp, compare, yojson, hash, equal]
    end

    module Latest = V1
  end

  type t = Stable.V1.t [@@deriving sexp, compare, yojson]
end

module type Inputs_intf = sig
  open Intf

  val name : string

  module Rounds : Pickles_types.Nat.Intf

  module Gate_vector : sig
    open Unsigned

    type t

    val wrap : t -> Kimchi_types.wire -> Kimchi_types.wire -> unit
  end

  module Urs : sig
    type t

    val read : int option -> string -> t option

    val write : bool option -> t -> string -> unit

    val create : int -> t
  end

  module Scalar_field : sig
    include Stable_v1

    val one : t
  end

  module Constraint_system : sig
    type t = (Scalar_field.t, Gate_vector.t) Plonk_constraint_system.t

    val finalize_and_get_gates : t -> Gate_vector.t
  end

  module Index : sig
    type t

    val create : Gate_vector.t -> int -> int -> Urs.t -> t
  end

  module Curve : sig
    module Base_field : sig
      type t
    end

    module Affine : sig
      type t = Base_field.t * Base_field.t
    end
  end

  module Poly_comm : sig
    module Backend : sig
      type t
    end

    type t = Curve.Base_field.t Poly_comm0.t

    val of_backend_without_degree_bound : Backend.t -> t
  end

  module Verifier_index : sig
    type t =
      ( Scalar_field.t
      , Urs.t
      , Poly_comm.Backend.t )
      Kimchi_types.VerifierIndex.verifier_index

    val create : Index.t -> t
  end
end

module Make (Inputs : Inputs_intf) = struct
  open Core_kernel

  type t =
    { index : Inputs.Index.t
    ; cs :
        (Inputs.Scalar_field.t, Inputs.Gate_vector.t) Plonk_constraint_system.t
    }

  let name =
    sprintf "%s_%d_v4" Inputs.name (Pickles_types.Nat.to_int Inputs.Rounds.n)

  let set_urs_info, load_urs =
    let urs_info = Set_once.create () in
    let urs = ref None in
    let degree = 1 lsl Pickles_types.Nat.to_int Inputs.Rounds.n in
    let set_urs_info specs = Set_once.set_exn urs_info Lexing.dummy_pos specs in
    let load () =
      match !urs with
      | Some urs ->
          urs
      | None ->
          let specs =
            match Set_once.get urs_info with
            | None ->
                failwith "Dlog_based.urs: Info not set"
            | Some t ->
                t
          in
          let store =
            Key_cache.Sync.Disk_storable.simple
              (fun () -> name)
              (fun () ~path ->
                Or_error.try_with_join (fun () ->
                    match Inputs.Urs.read None path with
                    | Some urs ->
                        Ok urs
                    | None ->
                        Or_error.errorf
                          "Could not read the URS from disk; its format did \
                           not match the expected format" ) )
              (fun _ urs path ->
                Or_error.try_with (fun () -> Inputs.Urs.write None urs path) )
          in
          let u =
            match Key_cache.Sync.read specs store () with
            | Ok (u, _) ->
                u
            | Error _e ->
                let urs = Inputs.Urs.create degree in
                let (_ : (unit, Error.t) Result.t) =
                  Key_cache.Sync.write
                    (List.filter specs ~f:(function
                      | On_disk _ ->
                          true
                      | S3 _ ->
                          false ) )
                    store () urs
                in
                urs
          in
          urs := Some u ;
          u
    in
    (set_urs_info, load)

<<<<<<< HEAD
  (** Creates a prover index [Inputs.Index.t] from a constraint system [Inputs.Constraint_system.t] *)
  let create cs =
    (* compile the circuit into gates*)
=======
  let create ~prev_challenges cs =
>>>>>>> f26f659d
    let gates = Inputs.Constraint_system.finalize_and_get_gates cs in

    (* compile the gates into the prover index *)
    let public_input_size = Set_once.get_exn cs.public_input_size [%here] in
    let prev_challenges =
      match Set_once.get cs.prev_challenges with
      | None ->
          Set_once.set_exn cs.prev_challenges [%here] prev_challenges ;
          prev_challenges
      | Some prev_challenges' ->
          assert (prev_challenges = prev_challenges') ;
          prev_challenges'
    in
    let index =
      Inputs.Index.create gates public_input_size prev_challenges (load_urs ())
    in
    { index; cs }

  (* create a verifier key from a prover key *)
  let vk t = Inputs.Verifier_index.create t.index

  let pk t = t

  let array_to_vector a = Pickles_types.Vector.of_list (Array.to_list a)

  (** does this convert a backend.verifier_index to a pickles_types.verifier_index? *)
  let vk_commitments (t : Inputs.Verifier_index.t) :
      Inputs.Curve.Affine.t Pickles_types.Plonk_verification_key_evals.t =
    let g c : Inputs.Curve.Affine.t =
      match Inputs.Poly_comm.of_backend_without_degree_bound c with
      | `Without_degree_bound x ->
          x.(0)
      | `With_degree_bound _ ->
          assert false
    in
    { sigma_comm =
        Pickles_types.Vector.init Pickles_types.Plonk_types.Permuts.n
          ~f:(fun i -> g t.evals.sigma_comm.(i))
    ; coefficients_comm =
        Pickles_types.Vector.init Pickles_types.Plonk_types.Columns.n
          ~f:(fun i -> g t.evals.coefficients_comm.(i))
    ; generic_comm = g t.evals.generic_comm
    ; psm_comm = g t.evals.psm_comm
    ; complete_add_comm = g t.evals.complete_add_comm
    ; mul_comm = g t.evals.mul_comm
    ; emul_comm = g t.evals.emul_comm
    ; endomul_scalar_comm = g t.evals.endomul_scalar_comm
    }
end<|MERGE_RESOLUTION|>--- conflicted
+++ resolved
@@ -153,13 +153,9 @@
     in
     (set_urs_info, load)
 
-<<<<<<< HEAD
   (** Creates a prover index [Inputs.Index.t] from a constraint system [Inputs.Constraint_system.t] *)
-  let create cs =
+  let create ~prev_challenges cs =
     (* compile the circuit into gates*)
-=======
-  let create ~prev_challenges cs =
->>>>>>> f26f659d
     let gates = Inputs.Constraint_system.finalize_and_get_gates cs in
 
     (* compile the gates into the prover index *)
