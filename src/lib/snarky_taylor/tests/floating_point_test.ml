open Core_kernel
open Snarky
open Snark
open Snarky_integer
open Util
open Snarky_taylor.Floating_point

let%test_unit "of-quotient" =
  let module M = Snark_params.Tick.Run in
  let m : M.field m = (module M) in
  let gen =
    let open Quickcheck in
    let open Generator.Let_syntax in
    let m = B.((one lsl 32) - one) in
    let%bind a = B.(gen_incl zero (m - one)) in
    let%map b = B.(gen_incl (a + one) m) in
    (a, b)
  in
  Quickcheck.test ~trials:5 gen ~f:(fun (a, b) ->
      let precision = 32 in
      let res =
        assert (B.(a < b)) ;
        M.run_and_check (fun () ->
            let t =
              of_quotient ~m ~precision ~top:(Integer.constant ~m a)
                ~bottom:(Integer.constant ~m b) ~top_is_less_than_bottom:()
            in
<<<<<<< HEAD
            to_bignum ~m t )
          ()
=======
            to_bignum ~m t)
>>>>>>> ea6c7ee8
        |> Or_error.ok_exn
      in
      let actual = Bignum.(of_bigint a / of_bigint b) in
      let good =
        Bignum.(abs (res - actual) < one / of_bigint B.(one lsl precision))
      in
      if not good then
        failwithf "got %s, expected %s\n" (Bignum.to_string_hum res)
          (Bignum.to_string_hum actual)
          () )<|MERGE_RESOLUTION|>--- conflicted
+++ resolved
@@ -25,12 +25,7 @@
               of_quotient ~m ~precision ~top:(Integer.constant ~m a)
                 ~bottom:(Integer.constant ~m b) ~top_is_less_than_bottom:()
             in
-<<<<<<< HEAD
             to_bignum ~m t )
-          ()
-=======
-            to_bignum ~m t)
->>>>>>> ea6c7ee8
         |> Or_error.ok_exn
       in
       let actual = Bignum.(of_bigint a / of_bigint b) in
