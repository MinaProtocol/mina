open Core_kernel

type 'a t = T of 'a * 'a t list

let rec of_list_exn = function
  | [] ->
      raise
        (Invalid_argument
           "Rose_tree.of_list_exn: cannot construct rose tree from empty list")
  | [h] -> T (h, [])
  | h :: t -> T (h, [of_list_exn t])

let rec equal ~f (T (value1, children1)) (T (value2, children2)) =
  f value1 value2 && List.equal ~equal:(equal ~f) children1 children2

let subset ~f xs ys = List.for_all xs ~f:(fun x -> List.mem ys x ~equal:f)

let bag_equiv ~f xs ys = subset ~f xs ys && subset ~f ys xs

let rec equiv ~f (T (x1, ts1)) (T (x2, ts2)) =
  f x1 x2 && bag_equiv ~f:(equiv ~f) ts1 ts2

module type Monad_intf = sig
  include Monad.S

  module List : sig
    val iter : 'a list -> f:('a -> unit t) -> unit t

    val map : 'a list -> f:('a -> 'b t) -> 'b list t
  end
end

module type Ops_intf = sig
  module Monad : Monad_intf

  val iter : 'a t -> f:('a -> unit Monad.t) -> unit Monad.t

  val map : 'a t -> f:('a -> 'b Monad.t) -> 'b t Monad.t

  val fold_map : 'a t -> init:'b -> f:('b -> 'a -> 'b Monad.t) -> 'b t Monad.t
end

module Make_ops (Monad : Monad_intf) : Ops_intf with module Monad := Monad =
struct
  open Monad.Let_syntax

  let rec iter (T (base, successors)) ~f =
    let%bind () = f base in
    Monad.List.iter successors ~f:(iter ~f)

  let rec map (T (base, successors)) ~f =
    let%bind base' = f base in
    let%map successors' = Monad.List.map successors ~f:(map ~f) in
    T (base', successors')

  let rec fold_map (T (base, successors)) ~init ~f =
    let%bind base' = f init base in
    let%map successors' =
      Monad.List.map successors ~f:(fold_map ~init:base' ~f)
    in
    T (base', successors')
end

include Make_ops (struct
  include Monad.Ident
  module List = List
end)

<<<<<<< HEAD
module Deferred = struct
  include Make_ops (struct
    open Async_kernel

=======
let rec flatten (T (x, ts)) = x :: List.concat_map ts ~f:flatten

module Deferred = struct
  open Async_kernel

  include Make_ops (struct
>>>>>>> d2293bd5
    include (Deferred : Monad.S with type +'a t = 'a Deferred.t)

    module List = struct
      open Deferred.List
<<<<<<< HEAD

      let iter ls ~f = iter ~how:`Sequential ls ~f

      let map ls ~f = map ~how:`Sequential ls ~f
    end
  end)

  module Or_error = Make_ops (struct
    open Async_kernel

    include (
      Deferred.Or_error : Monad.S with type +'a t = 'a Deferred.Or_error.t )

    module List = struct
      open Deferred.Or_error.List

      let iter ls ~f = iter ~how:`Sequential ls ~f

      let map ls ~f = map ~how:`Sequential ls ~f
    end
  end)
end

module Or_error = Make_ops (struct
  include Or_error

  module List = struct
    open Or_error.Let_syntax

    let iter ls ~f =
      List.fold_left ls ~init:(return ()) ~f:(fun or_error x ->
          let%bind () = or_error in
          f x )

    let map ls ~f =
      let%map ls' =
        List.fold_left ls ~init:(return []) ~f:(fun or_error x ->
            let%bind t = or_error in
            let%map x' = f x in
            x' :: t )
      in
      List.rev ls'
  end
end)
=======

      let iter ls ~f = iter ~how:`Sequential ls ~f

      let map ls ~f = map ~how:`Sequential ls ~f
    end
  end)

  let rec all (T (x', ts')) =
    let open Deferred.Let_syntax in
    let%bind x = x' in
    let%bind ts = Deferred.all @@ List.map ~f:all ts' in
    return @@ T (x, ts)
end
>>>>>>> d2293bd5
<|MERGE_RESOLUTION|>--- conflicted
+++ resolved
@@ -66,24 +66,16 @@
   module List = List
 end)
 
-<<<<<<< HEAD
-module Deferred = struct
-  include Make_ops (struct
-    open Async_kernel
-
-=======
 let rec flatten (T (x, ts)) = x :: List.concat_map ts ~f:flatten
 
 module Deferred = struct
   open Async_kernel
 
   include Make_ops (struct
->>>>>>> d2293bd5
     include (Deferred : Monad.S with type +'a t = 'a Deferred.t)
 
     module List = struct
       open Deferred.List
-<<<<<<< HEAD
 
       let iter ls ~f = iter ~how:`Sequential ls ~f
 
@@ -91,9 +83,13 @@
     end
   end)
 
+  let rec all (T (x', ts')) =
+    let open Deferred.Let_syntax in
+    let%bind x = x' in
+    let%bind ts = Deferred.all @@ List.map ~f:all ts' in
+    return @@ T (x, ts)
+
   module Or_error = Make_ops (struct
-    open Async_kernel
-
     include (
       Deferred.Or_error : Monad.S with type +'a t = 'a Deferred.Or_error.t )
 
@@ -127,19 +123,4 @@
       in
       List.rev ls'
   end
-end)
-=======
-
-      let iter ls ~f = iter ~how:`Sequential ls ~f
-
-      let map ls ~f = map ~how:`Sequential ls ~f
-    end
-  end)
-
-  let rec all (T (x', ts')) =
-    let open Deferred.Let_syntax in
-    let%bind x = x' in
-    let%bind ts = Deferred.all @@ List.map ~f:all ts' in
-    return @@ T (x, ts)
-end
->>>>>>> d2293bd5
+end)