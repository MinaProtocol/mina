(**
 * A [Rose_tree.t] is a tree with at least 1 element where a node
 * has a variable number of successors.
 *
 * @see <https://en.wikipedia.org/wiki/Rose_tree> Wikipedia Article
 *)

open Core_kernel
open Async_kernel

type 'a t = T of 'a * 'a t list

val of_list_exn : 'a list -> 'a t

val equal : f:('a -> 'a -> bool) -> 'a t -> 'a t -> bool

val equiv : f:('a -> 'a -> bool) -> 'a t -> 'a t -> bool

val iter : 'a t -> f:('a -> unit) -> unit

val map : 'a t -> f:('a -> 'b) -> 'b t

val fold_map : 'a t -> init:'b -> f:('b -> 'a -> 'b) -> 'b t

val flatten : 'a t -> 'a list

module Deferred : sig
  val iter : 'a t -> f:('a -> unit Deferred.t) -> unit Deferred.t

  val map : 'a t -> f:('a -> 'b Deferred.t) -> 'b t Deferred.t

  val fold_map :
    'a t -> init:'b -> f:('b -> 'a -> 'b Deferred.t) -> 'b t Deferred.t

<<<<<<< HEAD
  module Or_error : sig
    val iter :
      'a t -> f:('a -> unit Deferred.Or_error.t) -> unit Deferred.Or_error.t

    val map :
      'a t -> f:('a -> 'b Deferred.Or_error.t) -> 'b t Deferred.Or_error.t

    val fold_map :
         'a t
      -> init:'b
      -> f:('b -> 'a -> 'b Deferred.Or_error.t)
      -> 'b t Deferred.Or_error.t
  end
end

module Or_error : sig
  val iter : 'a t -> f:('a -> unit Or_error.t) -> unit Or_error.t

  val map : 'a t -> f:('a -> 'b Or_error.t) -> 'b t Or_error.t

  val fold_map :
    'a t -> init:'b -> f:('b -> 'a -> 'b Or_error.t) -> 'b t Or_error.t
=======
  val all : 'a Deferred.t t -> 'a t Deferred.t
>>>>>>> d2293bd5
end<|MERGE_RESOLUTION|>--- conflicted
+++ resolved
@@ -32,7 +32,8 @@
   val fold_map :
     'a t -> init:'b -> f:('b -> 'a -> 'b Deferred.t) -> 'b t Deferred.t
 
-<<<<<<< HEAD
+  val all : 'a Deferred.t t -> 'a t Deferred.t
+
   module Or_error : sig
     val iter :
       'a t -> f:('a -> unit Deferred.Or_error.t) -> unit Deferred.Or_error.t
@@ -55,7 +56,4 @@
 
   val fold_map :
     'a t -> init:'b -> f:('b -> 'a -> 'b Or_error.t) -> 'b t Or_error.t
-=======
-  val all : 'a Deferred.t t -> 'a t Deferred.t
->>>>>>> d2293bd5
 end