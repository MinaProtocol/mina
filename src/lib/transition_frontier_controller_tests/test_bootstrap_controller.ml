open Core
open Async
open Coda_base

module Stubs = Stubs.Make (struct
  let max_length = 4
end)

open Stubs

module Root_sync_ledger =
  Syncable_ledger.Make (Ledger.Db.Addr) (Account)
    (struct
      include Ledger_hash

      let hash_account = Fn.compose Ledger_hash.of_digest Account.digest

      let empty_account = hash_account Account.empty
    end)
    (struct
      include Ledger_hash

      let to_hash (h : t) =
        Ledger_hash.of_digest (h :> Snark_params.Tick.Pedersen.Digest.t)
    end)
    (struct
      include Ledger.Db
    end)
    (struct
      let subtree_height = 3
    end)

module Bootstrap_controller = Bootstrap_controller.Make (struct
  include Transition_frontier_inputs
  module Transition_frontier = Transition_frontier
  module Merkle_address = Ledger.Db.Addr
  module Root_sync_ledger = Root_sync_ledger
  module Network = Network
  module Time = Time
  module Protocol_state_validator = Protocol_state_validator
  module Sync_handler = Sync_handler
  module Root_prover = Root_prover
end)

let%test_module "Bootstrap Controller" =
  ( module struct
<<<<<<< HEAD
    type test_infra =
      { root_sync_ledger: Root_sync_ledger.t
      ; peer_frontier: Stubs.Transition_frontier.t
      ; peer_address: Network_peer.Peer.t
      ; bootstrap: Bootstrap_controller.For_tests.t }

    let setup_test_infra ~logger =
      let%bind syncing_frontier = create_root_frontier ~logger in
      let%bind peer_frontier = create_root_frontier ~logger in
      let%bind () =
        (* TODO: dedup this *)
        build_frontier_randomly peer_frontier
          ~gen_root_breadcrumb_builder:(fun root_breadcrumb ->
            Quickcheck.Generator.with_size
              ~size:((Transition_frontier.max_length * 2) + 2)
            @@ Quickcheck_lib.gen_imperative_list
                 (root_breadcrumb |> return |> Quickcheck.Generator.return)
                 (gen_breadcrumb ~logger) )
      in
      let best_tip_length =
        Transition_frontier.best_tip_path_length_exn peer_frontier
      in
      assert (best_tip_length = Transition_frontier.max_length) ;
      let network = Network.create ~logger in
      let open Transition_frontier.For_tests in
      let open Bootstrap_controller.For_tests in
      let root_sync_ledger =
        Root_sync_ledger.create
          (root_snarked_ledger syncing_frontier)
          ~parent_log:logger
      in
      let query_reader = Root_sync_ledger.query_reader root_sync_ledger in
      let response_writer = Root_sync_ledger.answer_writer root_sync_ledger in
      Network.glue_sync_ledger network query_reader response_writer ;
      let peer_address =
        Network_peer.Peer.create Unix.Inet_addr.localhost ~discovery_port:1337
          ~communication_port:1338
      in
      Network.add_exn network ~key:peer_address ~data:peer_frontier ;
      let genesis_root =
        Transition_frontier.root syncing_frontier
        |> Transition_frontier.Breadcrumb.transition_with_hash
        |> With_hash.data
        |> External_transition.forget_consensus_state_verification
      in
      let bootstrap = make_bootstrap ~logger ~genesis_root ~network in
      Deferred.return {root_sync_ledger; peer_frontier; peer_address; bootstrap}

=======
>>>>>>> 898e68aa
    let%test "`bootstrap_controller` caches all transitions it is passed \
              through the `transition_reader` pipe" =
      let transition_graph =
        Bootstrap_controller.For_tests.Transition_cache.create ()
      in
      let num_breadcrumbs = (Transition_frontier.max_length * 2) + 2 in
      let logger = Logger.create () in
      let network = Network.create ~logger in
      Thread_safe.block_on_async_exn (fun () ->
<<<<<<< HEAD
          let%bind frontier = create_root_frontier ~logger in
=======
          let%bind frontier =
            create_root_frontier ~logger Genesis_ledger.accounts
          in
>>>>>>> 898e68aa
          let genesis_root =
            Transition_frontier.root frontier
            |> Transition_frontier.Breadcrumb.transition_with_hash
            |> With_hash.data
            |> External_transition.forget_consensus_state_verification
          in
          let bootstrap =
            Bootstrap_controller.For_tests.make_bootstrap ~logger ~genesis_root
              ~network
          in
          let ledger_db =
            Transition_frontier.For_tests.root_snarked_ledger frontier
          in
          let root_sync_ledger =
            Root_sync_ledger.create ledger_db ~parent_log:logger
          in
          let parent_breadcrumb = Transition_frontier.best_tip frontier in
          let breadcrumbs_gen =
            gen_linear_breadcrumbs ~logger ~size:num_breadcrumbs
              ~accounts_with_secret_keys:Genesis_ledger.accounts
              parent_breadcrumb
            |> Quickcheck.Generator.with_size ~size:num_breadcrumbs
          in
          let%bind breadcrumbs =
            Deferred.all @@ Quickcheck.random_value breadcrumbs_gen
          in
          let input_transitions_verified =
            List.map
              ~f:
                (Fn.compose With_hash.data
                   Transition_frontier.Breadcrumb.transition_with_hash)
              breadcrumbs
          in
          let envelopes =
            List.map ~f:Envelope.Incoming.local input_transitions_verified
          in
          let transition_reader, transition_writer =
            Pipe_lib.Strict_pipe.create Synchronous
          in
          let () =
            List.iter
              ~f:(fun x ->
                Pipe_lib.Strict_pipe.Writer.write transition_writer x
                |> don't_wait_for )
              (List.zip_exn
                 (List.map ~f:(fun e -> `Transition e) envelopes)
                 (List.map
                    ~f:(fun t -> `Time_received t)
                    (List.init num_breadcrumbs ~f:Fn.id)))
          in
          let run_sync =
            Bootstrap_controller.For_tests.sync_ledger bootstrap
              ~root_sync_ledger ~transition_graph ~transition_reader
          in
          let () = Pipe_lib.Strict_pipe.Writer.close transition_writer in
          let%map () = run_sync in
          let saved_transitions_verified =
            Bootstrap_controller.For_tests.Transition_cache.data
              transition_graph
          in
          External_transition.Verified.Set.(
            equal
              (of_list input_transitions_verified)
              (of_list saved_transitions_verified)) )

    let make_transition_pipe () =
      Pipe_lib.Strict_pipe.create
        (Buffered (`Capacity 10, `Overflow Drop_head))

    let get_best_tip_hash (peer : Network_builder.peer) =
      Transition_frontier.best_tip peer.frontier
      |> Transition_frontier.Breadcrumb.transition_with_hash |> With_hash.hash

    let root_hash =
      Fn.compose Ledger.Db.merkle_root
        Transition_frontier.For_tests.root_snarked_ledger

    let%test "sync with one node correctly" =
      Backtrace.elide := false ;
      Printexc.record_backtrace true ;
      let logger = Logger.create () in
<<<<<<< HEAD
      Thread_safe.block_on_async_exn (fun () ->
          let%bind {root_sync_ledger; peer_frontier; peer_address; bootstrap} =
            setup_test_infra ~logger
=======
      let num_breadcrumbs = 10 in
      Thread_safe.block_on_async_exn (fun () ->
          let%bind syncing_frontier, peer, network =
            Network_builder.setup_me_and_a_peer ~logger ~num_breadcrumbs
              ~source_accounts:[List.hd_exn Genesis_ledger.accounts]
              ~target_accounts:Genesis_ledger.accounts
>>>>>>> 898e68aa
          in
          let transition_reader, transition_writer = make_transition_pipe () in
          let best_hash = get_best_tip_hash peer in
          Network_builder.send_transition ~logger ~transition_writer ~peer
            best_hash ;
          let ledger_db =
            Transition_frontier.For_tests.root_snarked_ledger syncing_frontier
          in
          let%map new_frontier, (_ : External_transition.Verified.t list) =
            Bootstrap_controller.run ~parent_log:logger ~network
              ~frontier:syncing_frontier ~ledger_db ~transition_reader
          in
          Ledger_hash.equal (root_hash new_frontier) (root_hash peer.frontier)
      )

    let%test "if we see a new transition that is better than the transition \
              that we are syncing from, than we should retarget our root" =
      Backtrace.elide := false ;
      Printexc.record_backtrace true ;
      let logger = Logger.create () in
      let small_peer_num_breadcrumbs = 6 in
      let large_peer_num_breadcrumbs = small_peer_num_breadcrumbs * 2 in
      let source_accounts = [List.hd_exn Genesis_ledger.accounts] in
      let small_peer_accounts =
        List.take Genesis_ledger.accounts
          (List.length Genesis_ledger.accounts / 2)
      in
      Thread_safe.block_on_async_exn (fun () ->
          let large_peer_accounts = Genesis_ledger.accounts in
          let%bind {me; peers; network} =
            Network_builder.setup ~source_accounts ~logger
              [ { num_breadcrumbs= small_peer_num_breadcrumbs
                ; accounts= small_peer_accounts }
              ; { num_breadcrumbs= large_peer_num_breadcrumbs
                ; accounts= large_peer_accounts } ]
          in
          let transition_reader, transition_writer = make_transition_pipe () in
          let small_peer, large_peer =
            (List.nth_exn peers 0, List.nth_exn peers 1)
          in
          let ledger_db =
            Transition_frontier.For_tests.root_snarked_ledger me
          in
          Network_builder.send_transition ~logger ~transition_writer
            ~peer:small_peer
            (get_best_tip_hash small_peer) ;
          (* Have a bit of delay when sending the more recent transition *)
          let%bind () =
            after (Core.Time.Span.of_sec 1.0)
            >>| fun () ->
            Network_builder.send_transition ~logger ~transition_writer
              ~peer:large_peer
              (get_best_tip_hash large_peer)
          in
          let%map new_frontier, (_ : External_transition.Verified.t list) =
            Bootstrap_controller.run ~parent_log:logger ~network ~frontier:me
              ~ledger_db ~transition_reader
          in
          Ledger_hash.equal (root_hash new_frontier)
            (root_hash large_peer.frontier) )

    let%test "`on_transition` should deny outdated transitions" =
      let logger = Logger.create () in
<<<<<<< HEAD
      Thread_safe.block_on_async_exn (fun () ->
          let%bind {root_sync_ledger; peer_frontier; peer_address; bootstrap} =
            setup_test_infra ~logger
=======
      let num_breadcrumbs = 10 in
      Thread_safe.block_on_async_exn (fun () ->
          let%bind syncing_frontier, peer, network =
            Network_builder.setup_me_and_a_peer ~logger ~num_breadcrumbs
              ~source_accounts:Genesis_ledger.accounts
              ~target_accounts:Genesis_ledger.accounts
          in
          let root_sync_ledger =
            Root_sync_ledger.create
              (Transition_frontier.For_tests.root_snarked_ledger
                 syncing_frontier)
              ~parent_log:logger
          in
          let query_reader = Root_sync_ledger.query_reader root_sync_ledger in
          let response_writer =
            Root_sync_ledger.answer_writer root_sync_ledger
          in
          Network.glue_sync_ledger network query_reader response_writer ;
          let genesis_root =
            Transition_frontier.root syncing_frontier
            |> Transition_frontier.Breadcrumb.transition_with_hash
            |> With_hash.data
            |> External_transition.forget_consensus_state_verification
>>>>>>> 898e68aa
          in
          let open Bootstrap_controller.For_tests in
          let bootstrap = make_bootstrap ~logger ~genesis_root ~network in
          let best_transition =
            Transition_frontier.best_tip peer.frontier
            |> Transition_frontier.Breadcrumb.transition_with_hash
            |> With_hash.data
            |> External_transition.forget_consensus_state_verification
          in
          let%bind should_sync =
            Bootstrap_controller.For_tests.on_transition bootstrap
              ~root_sync_ledger ~sender:peer.address best_transition
          in
          assert (should_sync = `Syncing) ;
          let outdated_transition =
            Transition_frontier.root peer.frontier
            |> Transition_frontier.Breadcrumb.transition_with_hash
            |> With_hash.data
            |> External_transition.forget_consensus_state_verification
          in
          let%map should_not_sync =
            Bootstrap_controller.For_tests.on_transition bootstrap
              ~root_sync_ledger ~sender:peer.address outdated_transition
          in
          should_not_sync = `Ignored )
  end )<|MERGE_RESOLUTION|>--- conflicted
+++ resolved
@@ -44,57 +44,6 @@
 
 let%test_module "Bootstrap Controller" =
   ( module struct
-<<<<<<< HEAD
-    type test_infra =
-      { root_sync_ledger: Root_sync_ledger.t
-      ; peer_frontier: Stubs.Transition_frontier.t
-      ; peer_address: Network_peer.Peer.t
-      ; bootstrap: Bootstrap_controller.For_tests.t }
-
-    let setup_test_infra ~logger =
-      let%bind syncing_frontier = create_root_frontier ~logger in
-      let%bind peer_frontier = create_root_frontier ~logger in
-      let%bind () =
-        (* TODO: dedup this *)
-        build_frontier_randomly peer_frontier
-          ~gen_root_breadcrumb_builder:(fun root_breadcrumb ->
-            Quickcheck.Generator.with_size
-              ~size:((Transition_frontier.max_length * 2) + 2)
-            @@ Quickcheck_lib.gen_imperative_list
-                 (root_breadcrumb |> return |> Quickcheck.Generator.return)
-                 (gen_breadcrumb ~logger) )
-      in
-      let best_tip_length =
-        Transition_frontier.best_tip_path_length_exn peer_frontier
-      in
-      assert (best_tip_length = Transition_frontier.max_length) ;
-      let network = Network.create ~logger in
-      let open Transition_frontier.For_tests in
-      let open Bootstrap_controller.For_tests in
-      let root_sync_ledger =
-        Root_sync_ledger.create
-          (root_snarked_ledger syncing_frontier)
-          ~parent_log:logger
-      in
-      let query_reader = Root_sync_ledger.query_reader root_sync_ledger in
-      let response_writer = Root_sync_ledger.answer_writer root_sync_ledger in
-      Network.glue_sync_ledger network query_reader response_writer ;
-      let peer_address =
-        Network_peer.Peer.create Unix.Inet_addr.localhost ~discovery_port:1337
-          ~communication_port:1338
-      in
-      Network.add_exn network ~key:peer_address ~data:peer_frontier ;
-      let genesis_root =
-        Transition_frontier.root syncing_frontier
-        |> Transition_frontier.Breadcrumb.transition_with_hash
-        |> With_hash.data
-        |> External_transition.forget_consensus_state_verification
-      in
-      let bootstrap = make_bootstrap ~logger ~genesis_root ~network in
-      Deferred.return {root_sync_ledger; peer_frontier; peer_address; bootstrap}
-
-=======
->>>>>>> 898e68aa
     let%test "`bootstrap_controller` caches all transitions it is passed \
               through the `transition_reader` pipe" =
       let transition_graph =
@@ -104,13 +53,9 @@
       let logger = Logger.create () in
       let network = Network.create ~logger in
       Thread_safe.block_on_async_exn (fun () ->
-<<<<<<< HEAD
-          let%bind frontier = create_root_frontier ~logger in
-=======
           let%bind frontier =
             create_root_frontier ~logger Genesis_ledger.accounts
           in
->>>>>>> 898e68aa
           let genesis_root =
             Transition_frontier.root frontier
             |> Transition_frontier.Breadcrumb.transition_with_hash
@@ -192,18 +137,12 @@
       Backtrace.elide := false ;
       Printexc.record_backtrace true ;
       let logger = Logger.create () in
-<<<<<<< HEAD
-      Thread_safe.block_on_async_exn (fun () ->
-          let%bind {root_sync_ledger; peer_frontier; peer_address; bootstrap} =
-            setup_test_infra ~logger
-=======
       let num_breadcrumbs = 10 in
       Thread_safe.block_on_async_exn (fun () ->
           let%bind syncing_frontier, peer, network =
             Network_builder.setup_me_and_a_peer ~logger ~num_breadcrumbs
               ~source_accounts:[List.hd_exn Genesis_ledger.accounts]
               ~target_accounts:Genesis_ledger.accounts
->>>>>>> 898e68aa
           in
           let transition_reader, transition_writer = make_transition_pipe () in
           let best_hash = get_best_tip_hash peer in
@@ -267,11 +206,6 @@
 
     let%test "`on_transition` should deny outdated transitions" =
       let logger = Logger.create () in
-<<<<<<< HEAD
-      Thread_safe.block_on_async_exn (fun () ->
-          let%bind {root_sync_ledger; peer_frontier; peer_address; bootstrap} =
-            setup_test_infra ~logger
-=======
       let num_breadcrumbs = 10 in
       Thread_safe.block_on_async_exn (fun () ->
           let%bind syncing_frontier, peer, network =
@@ -295,7 +229,6 @@
             |> Transition_frontier.Breadcrumb.transition_with_hash
             |> With_hash.data
             |> External_transition.forget_consensus_state_verification
->>>>>>> 898e68aa
           in
           let open Bootstrap_controller.For_tests in
           let bootstrap = make_bootstrap ~logger ~genesis_root ~network in
