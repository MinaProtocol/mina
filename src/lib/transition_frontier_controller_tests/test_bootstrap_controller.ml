--- conflicted
+++ resolved
@@ -159,11 +159,7 @@
                 Some (Staged_ledger.ledger staged_ledger |> Ledger.merkle_root)
               in
               let snarked_ledger =
-<<<<<<< HEAD
-                Transition_frontier.(shallow_copy_root_snarked_ledger frontier)
-=======
                 Transition_frontier.shallow_copy_root_snarked_ledger frontier
->>>>>>> 25d0ec18
               in
               let scan_state = Staged_ledger.scan_state staged_ledger in
               let%map actual_staged_ledger =
