open Core
open Async
open Coda_base
open Coda_transition

module Stubs = Stubs.Make (struct
  let max_length = 4
end)

open Stubs

module Hash = struct
  include Ledger_hash

  let hash_account = Fn.compose Ledger_hash.of_digest Account.digest

  let empty_account = hash_account Account.empty
end

module Root_sync_ledger = Sync_ledger.Db

module Bootstrap_controller = Bootstrap_controller.Make (struct
  include Transition_frontier_inputs
  module Transition_frontier = Transition_frontier
  module Merkle_address = Ledger.Db.Addr
  module Root_sync_ledger = Sync_ledger.Db
  module Network = Network
  module Time = Time
  module Sync_handler = Sync_handler
end)

let%test_module "Bootstrap Controller" =
  ( module struct
<<<<<<< HEAD
    let hb_logger = Logger.create ()

    let logger = Logger.null ()

    let f_with_verifier ~f ~logger ~trust_system =
      let%map verifier = Verifier.create () in
=======
    let f_with_verifier ~f ~logger ~pids ~trust_system =
      let%map verifier = Verifier.create ~logger ~pids in
>>>>>>> 98cdd6af
      f ~logger ~trust_system ~verifier

    let%test "`bootstrap_controller` caches all transitions it is passed \
              through the `transition_reader` pipe" =
      let transition_graph =
        Bootstrap_controller.For_tests.Transition_cache.create ()
      in
      let num_breadcrumbs = (Transition_frontier.max_length * 2) + 2 in
<<<<<<< HEAD
=======
      let logger = Logger.null () in
      let pids = Child_processes.Termination.create_pid_set () in
>>>>>>> 98cdd6af
      let trust_system = Trust_system.null () in
      let network =
        Network.create_stub ~logger
          ~ip_table:(Hashtbl.create (module Unix.Inet_addr))
          ~peers:(Hash_set.create (module Network_peer.Peer) ())
      in
      heartbeat_flag := true ;
      Thread_safe.block_on_async_exn (fun () ->
          print_heartbeat hb_logger |> don't_wait_for ;
          let%bind frontier =
            create_root_frontier ~logger ~pids Genesis_ledger.accounts
          in
          let genesis_root =
            Transition_frontier.root frontier
            |> Transition_frontier.Breadcrumb.validated_transition
          in
          let%bind make_bootstrap =
            f_with_verifier ~f:Bootstrap_controller.For_tests.make_bootstrap
              ~logger ~pids ~trust_system
          in
          let bootstrap = make_bootstrap ~genesis_root ~network in
          let ledger_db =
            Transition_frontier.For_tests.root_snarked_ledger frontier
          in
          let root_sync_ledger =
            Root_sync_ledger.create ledger_db ~logger ~trust_system
          in
          let parent_breadcrumb = Transition_frontier.best_tip frontier in
          let breadcrumbs_gen =
            gen_linear_breadcrumbs ~logger ~pids ~trust_system
              ~size:num_breadcrumbs
              ~accounts_with_secret_keys:Genesis_ledger.accounts
              parent_breadcrumb
            |> Quickcheck.Generator.with_size ~size:num_breadcrumbs
          in
          let%bind breadcrumbs =
            Deferred.all @@ Quickcheck.random_value breadcrumbs_gen
          in
          let input_transitions =
            List.map
              ~f:(fun breadcrumb ->
                Transition_frontier.Breadcrumb.validated_transition breadcrumb
                |> External_transition.Validation
                   .reset_frontier_dependencies_validation
                |> External_transition.Validation
                   .reset_staged_ledger_diff_validation )
              breadcrumbs
          in
          let envelopes =
            List.map
            (* in order to properly exercise this test code we need to make
             * these envelopes remote *)
              ~f:(fun x ->
                Envelope.Incoming.wrap ~data:x
                  ~sender:(Envelope.Sender.Remote Network_peer.Peer.local.host)
                )
              input_transitions
          in
          let sync_ledger_reader, sync_ledger_writer =
            Pipe_lib.Strict_pipe.create ~name:(__MODULE__ ^ __LOC__)
              Synchronous
          in
          let () =
            List.iter
              ~f:(fun x ->
                Pipe_lib.Strict_pipe.Writer.write sync_ledger_writer x
                |> don't_wait_for )
              (List.zip_exn
                 (List.map ~f:(fun e -> `Transition e) envelopes)
                 (List.map
                    ~f:(fun t -> `Time_received t)
                    (List.init num_breadcrumbs ~f:Fn.id)))
          in
          let run_sync =
            Bootstrap_controller.For_tests.sync_ledger bootstrap
              ~root_sync_ledger ~transition_graph ~sync_ledger_reader
          in
          let () = Pipe_lib.Strict_pipe.Writer.close sync_ledger_writer in
          let%map () = run_sync in
          let saved_transitions =
            Bootstrap_controller.For_tests.Transition_cache.data
              transition_graph
            |> List.map ~f:(fun enveloped_transition ->
                   Envelope.Incoming.data enveloped_transition
                   |> fst |> With_hash.data )
          in
          heartbeat_flag := false ;
          External_transition.Set.(
            equal
              (of_list
                 (List.map ~f:(Fn.compose With_hash.data fst) input_transitions))
              (of_list saved_transitions)) )

    let is_syncing = function
      | `Ignored ->
          false
      | `Syncing_new_snarked_ledger ->
          true
      | `Updating_root_transition ->
          false

    let make_transition_pipe () =
      Pipe_lib.Strict_pipe.create ~name:(__MODULE__ ^ __LOC__)
        (Buffered (`Capacity 10, `Overflow Drop_head))

    let get_best_tip_hash (peer : Network_builder.peer_with_frontier) =
      Transition_frontier.best_tip peer.frontier
      |> Transition_frontier.Breadcrumb.state_hash

    let root_hash =
      Fn.compose Ledger.Db.merkle_root
        Transition_frontier.For_tests.root_snarked_ledger

    let%test_unit "reconstruct staged_ledgers using \
                   of_scan_state_and_snarked_ledger" =
<<<<<<< HEAD
=======
      let logger = Logger.null () in
      let pids = Child_processes.Termination.create_pid_set () in
>>>>>>> 98cdd6af
      let trust_system = Trust_system.null () in
      let num_breadcrumbs = 10 in
      let accounts = Genesis_ledger.accounts in
      heartbeat_flag := true ;
      Thread_safe.block_on_async_exn (fun () ->
<<<<<<< HEAD
          print_heartbeat hb_logger |> don't_wait_for ;
          let%bind frontier = create_root_frontier ~logger accounts in
=======
          let%bind frontier = create_root_frontier ~logger ~pids accounts in
>>>>>>> 98cdd6af
          let%bind () =
            build_frontier_randomly frontier
              ~gen_root_breadcrumb_builder:
                (gen_linear_breadcrumbs ~logger ~pids ~trust_system
                   ~size:num_breadcrumbs ~accounts_with_secret_keys:accounts)
          in
          Deferred.List.iter (Transition_frontier.all_breadcrumbs frontier)
            ~f:(fun breadcrumb ->
              let staged_ledger =
                Transition_frontier.Breadcrumb.staged_ledger breadcrumb
              in
              let expected_merkle_root =
                Staged_ledger.ledger staged_ledger |> Ledger.merkle_root
              in
              let snarked_ledger =
                Transition_frontier.shallow_copy_root_snarked_ledger frontier
              in
              let scan_state = Staged_ledger.scan_state staged_ledger in
              let pending_coinbases =
                Staged_ledger.pending_coinbase_collection staged_ledger
              in
              let%bind verifier = Verifier.create ~logger ~pids in
              let%map actual_staged_ledger =
                Staged_ledger
                .of_scan_state_pending_coinbases_and_snarked_ledger ~scan_state
                  ~logger ~verifier ~snarked_ledger ~expected_merkle_root
                  ~pending_coinbases
                |> Deferred.Or_error.ok_exn
              in
              heartbeat_flag := false ;
              assert (
                Staged_ledger_hash.equal
                  (Staged_ledger.hash staged_ledger)
                  (Staged_ledger.hash actual_staged_ledger) ) ) )

    let assert_transitions_increasingly_sorted ~root
        (incoming_transitions :
          External_transition.Initial_validated.t Envelope.Incoming.t list) =
      let root =
        With_hash.data @@ fst
        @@ Transition_frontier.Breadcrumb.validated_transition root
      in
      let blockchain_length =
        Fn.compose Consensus.Data.Consensus_state.blockchain_length
          External_transition.consensus_state
      in
      List.fold_result ~init:root incoming_transitions
        ~f:(fun max_acc incoming_transition ->
          let With_hash.{data= transition; _}, _ =
            Envelope.Incoming.data incoming_transition
          in
          let open Result.Let_syntax in
          let%map () =
            Result.ok_if_true
              Coda_numbers.Length.(
                blockchain_length max_acc <= blockchain_length transition)
              ~error:
                (Error.of_string
                   "The blocks are not sorted in increasing order")
          in
          transition )
      |> Or_error.ok_exn |> ignore

    let%test "sync with one node after receiving a transition" =
      Backtrace.elide := false ;
      heartbeat_flag := true ;
      Printexc.record_backtrace true ;
<<<<<<< HEAD
=======
      let logger = Logger.null () in
      let pids = Child_processes.Termination.create_pid_set () in
>>>>>>> 98cdd6af
      let trust_system = Trust_system.null () in
      let num_breadcrumbs = 10 in
      Thread_safe.block_on_async_exn (fun () ->
          print_heartbeat hb_logger |> don't_wait_for ;
          let%bind syncing_frontier, peer, network =
            Network_builder.setup_me_and_a_peer ~logger ~pids ~trust_system
              ~num_breadcrumbs
              ~source_accounts:[List.hd_exn Genesis_ledger.accounts]
              ~target_accounts:Genesis_ledger.accounts
          in
          let transition_reader, transition_writer = make_transition_pipe () in
          let best_hash = get_best_tip_hash peer in
          Network_builder.send_transition ~logger ~transition_writer ~peer
            best_hash ;
          let ledger_db =
            Transition_frontier.For_tests.root_snarked_ledger syncing_frontier
          in
          let%bind run =
            f_with_verifier ~f:Bootstrap_controller.For_tests.run ~logger ~pids
              ~trust_system
          in
          let%map ( new_frontier
                  , (sorted_external_transitions :
                      External_transition.Initial_validated.t
                      Envelope.Incoming.t
                      list) ) =
            run ~network ~frontier:syncing_frontier ~ledger_db
              ~transition_reader ~should_ask_best_tip:false
          in
          heartbeat_flag := false ;
          assert_transitions_increasingly_sorted
            ~root:(Transition_frontier.root new_frontier)
            sorted_external_transitions ;
          Ledger_hash.equal (root_hash new_frontier) (root_hash peer.frontier)
      )

    let%test "sync with one node eagerly" =
      Backtrace.elide := false ;
      heartbeat_flag := true ;
      Printexc.record_backtrace true ;
<<<<<<< HEAD
=======
      let logger = Logger.create () in
      let pids = Child_processes.Termination.create_pid_set () in
>>>>>>> 98cdd6af
      let trust_system = Trust_system.null () in
      let num_breadcrumbs = (2 * max_length) + Consensus.Constants.delta + 2 in
      Thread_safe.block_on_async_exn (fun () ->
          print_heartbeat hb_logger |> don't_wait_for ;
          let%bind syncing_frontier, peer, network =
            Network_builder.setup_me_and_a_peer ~logger ~pids ~trust_system
              ~num_breadcrumbs
              ~source_accounts:[List.hd_exn Genesis_ledger.accounts]
              ~target_accounts:Genesis_ledger.accounts
          in
          let transition_reader, _ = make_transition_pipe () in
          let ledger_db =
            Transition_frontier.For_tests.root_snarked_ledger syncing_frontier
          in
          let%bind run =
            f_with_verifier ~f:Bootstrap_controller.For_tests.run ~logger ~pids
              ~trust_system
          in
          let%map ( new_frontier
                  , (sorted_transitions :
                      External_transition.Initial_validated.t
                      Envelope.Incoming.t
                      list) ) =
            run ~network ~frontier:syncing_frontier ~ledger_db
              ~transition_reader ~should_ask_best_tip:true
          in
          let root = Transition_frontier.(root new_frontier) in
          assert_transitions_increasingly_sorted ~root sorted_transitions ;
          heartbeat_flag := false ;
          Ledger_hash.equal (root_hash new_frontier) (root_hash peer.frontier)
      )

    let%test "when eagerly syncing to multiple nodes, you should sync to the \
              node with the highest transition_frontier" =
<<<<<<< HEAD
      heartbeat_flag := true ;
=======
      let logger = Logger.create () in
      let pids = Child_processes.Termination.create_pid_set () in
>>>>>>> 98cdd6af
      let trust_system = Trust_system.null () in
      let unsynced_peer_num_breadcrumbs = 6 in
      let unsynced_peers_accounts =
        List.take Genesis_ledger.accounts
          (List.length Genesis_ledger.accounts / 2)
      in
      let synced_peer_num_breadcrumbs = unsynced_peer_num_breadcrumbs * 2 in
      let source_accounts = [List.hd_exn Genesis_ledger.accounts] in
      Thread_safe.block_on_async_exn (fun () ->
          print_heartbeat hb_logger |> don't_wait_for ;
          let%bind {me; peers; network} =
            Network_builder.setup ~source_accounts ~logger ~pids ~trust_system
              [ { num_breadcrumbs= unsynced_peer_num_breadcrumbs
                ; accounts= unsynced_peers_accounts }
              ; { num_breadcrumbs= synced_peer_num_breadcrumbs
                ; accounts= Genesis_ledger.accounts } ]
          in
          let transition_reader, _ = make_transition_pipe () in
          let ledger_db =
            Transition_frontier.For_tests.root_snarked_ledger me
          in
          let synced_peer = List.nth_exn peers 1 in
          let%bind run =
            f_with_verifier ~f:Bootstrap_controller.For_tests.run ~logger ~pids
              ~trust_system
          in
          let%map ( new_frontier
                  , (sorted_external_transitions :
                      External_transition.Initial_validated.t
                      Envelope.Incoming.t
                      list) ) =
            run ~network ~frontier:me ~ledger_db ~transition_reader
              ~should_ask_best_tip:true
          in
          assert_transitions_increasingly_sorted
            ~root:(Transition_frontier.root new_frontier)
            sorted_external_transitions ;
          heartbeat_flag := false ;
          Ledger_hash.equal (root_hash new_frontier)
            (root_hash synced_peer.frontier) )

    let%test "if we see a new transition that is better than the transition \
              that we are syncing from, than we should retarget our root" =
      Backtrace.elide := false ;
      Printexc.record_backtrace true ;
<<<<<<< HEAD
      heartbeat_flag := true ;
=======
      let logger = Logger.null () in
      let pids = Child_processes.Termination.create_pid_set () in
>>>>>>> 98cdd6af
      let trust_system = Trust_system.null () in
      let small_peer_num_breadcrumbs = 6 in
      let large_peer_num_breadcrumbs = small_peer_num_breadcrumbs * 2 in
      let source_accounts = [List.hd_exn Genesis_ledger.accounts] in
      let small_peer_accounts =
        List.take Genesis_ledger.accounts
          (List.length Genesis_ledger.accounts / 2)
      in
      Thread_safe.block_on_async_exn (fun () ->
          print_heartbeat hb_logger |> don't_wait_for ;
          let large_peer_accounts = Genesis_ledger.accounts in
          let%bind {me; peers; network} =
            Network_builder.setup ~source_accounts ~logger ~pids ~trust_system
              [ { num_breadcrumbs= small_peer_num_breadcrumbs
                ; accounts= small_peer_accounts }
              ; { num_breadcrumbs= large_peer_num_breadcrumbs
                ; accounts= large_peer_accounts } ]
          in
          let transition_reader, transition_writer = make_transition_pipe () in
          let small_peer, large_peer =
            (List.nth_exn peers 0, List.nth_exn peers 1)
          in
          let ledger_db =
            Transition_frontier.For_tests.root_snarked_ledger me
          in
          Network_builder.send_transition ~logger ~transition_writer
            ~peer:small_peer
            (get_best_tip_hash small_peer) ;
          (* Have a bit of delay when sending the more recent transition *)
          let%bind () =
            after (Core.Time.Span.of_sec 1.0)
            >>| fun () ->
            Network_builder.send_transition ~logger ~transition_writer
              ~peer:large_peer
              (get_best_tip_hash large_peer)
          in
          let%bind run =
            f_with_verifier ~f:Bootstrap_controller.For_tests.run ~logger ~pids
              ~trust_system
          in
          let%map ( new_frontier
                  , (sorted_external_transitions :
                      External_transition.Initial_validated.t
                      Envelope.Incoming.t
                      list) ) =
            run ~network ~frontier:me ~ledger_db ~transition_reader
              ~should_ask_best_tip:false
          in
          heartbeat_flag := false ;
          assert_transitions_increasingly_sorted
            ~root:(Transition_frontier.root new_frontier)
            sorted_external_transitions ;
          Ledger_hash.equal (root_hash new_frontier)
            (root_hash large_peer.frontier) )

    let%test "`on_transition` should deny outdated transitions" =
<<<<<<< HEAD
      heartbeat_flag := true ;
=======
      let logger = Logger.null () in
      let pids = Child_processes.Termination.create_pid_set () in
>>>>>>> 98cdd6af
      let trust_system = Trust_system.null () in
      let num_breadcrumbs = 10 in
      Thread_safe.block_on_async_exn (fun () ->
          print_heartbeat hb_logger |> don't_wait_for ;
          let%bind syncing_frontier, peer_with_frontier, network =
            Network_builder.setup_me_and_a_peer ~logger ~pids ~trust_system
              ~num_breadcrumbs ~source_accounts:Genesis_ledger.accounts
              ~target_accounts:Genesis_ledger.accounts
          in
          let root_sync_ledger =
            Root_sync_ledger.create
              (Transition_frontier.For_tests.root_snarked_ledger
                 syncing_frontier)
              ~logger ~trust_system
          in
          let query_reader = Root_sync_ledger.query_reader root_sync_ledger in
          let response_writer =
            Root_sync_ledger.answer_writer root_sync_ledger
          in
          Network.glue_sync_ledger network query_reader response_writer ;
          let genesis_root =
            Transition_frontier.root syncing_frontier
            |> Transition_frontier.Breadcrumb.validated_transition
          in
          let open Bootstrap_controller.For_tests in
          let%bind make =
            f_with_verifier ~f:make_bootstrap ~logger ~pids ~trust_system
          in
          let bootstrap = make ~genesis_root ~network in
          let best_transition =
            Transition_frontier.best_tip peer_with_frontier.frontier
            |> Transition_frontier.Breadcrumb.validated_transition
            |> External_transition.Validation.forget_validation
          in
          let%bind should_sync =
            Bootstrap_controller.For_tests.on_transition bootstrap
              ~root_sync_ledger ~sender:peer_with_frontier.peer.host
              best_transition
          in
          assert (is_syncing should_sync) ;
          let outdated_transition =
            Transition_frontier.root peer_with_frontier.frontier
            |> Transition_frontier.Breadcrumb.validated_transition
            |> External_transition.Validation.forget_validation
          in
          let%map should_not_sync =
            Bootstrap_controller.For_tests.on_transition bootstrap
              ~root_sync_ledger ~sender:peer_with_frontier.peer.host
              outdated_transition
          in
          heartbeat_flag := false ;
          should_not_sync = `Ignored )
  end )<|MERGE_RESOLUTION|>--- conflicted
+++ resolved
@@ -31,17 +31,14 @@
 
 let%test_module "Bootstrap Controller" =
   ( module struct
-<<<<<<< HEAD
     let hb_logger = Logger.create ()
 
     let logger = Logger.null ()
 
-    let f_with_verifier ~f ~logger ~trust_system =
-      let%map verifier = Verifier.create () in
-=======
+    let trust_system = Trust_system.null ()
+
     let f_with_verifier ~f ~logger ~pids ~trust_system =
       let%map verifier = Verifier.create ~logger ~pids in
->>>>>>> 98cdd6af
       f ~logger ~trust_system ~verifier
 
     let%test "`bootstrap_controller` caches all transitions it is passed \
@@ -50,12 +47,7 @@
         Bootstrap_controller.For_tests.Transition_cache.create ()
       in
       let num_breadcrumbs = (Transition_frontier.max_length * 2) + 2 in
-<<<<<<< HEAD
-=======
-      let logger = Logger.null () in
-      let pids = Child_processes.Termination.create_pid_set () in
->>>>>>> 98cdd6af
-      let trust_system = Trust_system.null () in
+      let pids = Child_processes.Termination.create_pid_set () in
       let network =
         Network.create_stub ~logger
           ~ip_table:(Hashtbl.create (module Unix.Inet_addr))
@@ -170,22 +162,13 @@
 
     let%test_unit "reconstruct staged_ledgers using \
                    of_scan_state_and_snarked_ledger" =
-<<<<<<< HEAD
-=======
-      let logger = Logger.null () in
-      let pids = Child_processes.Termination.create_pid_set () in
->>>>>>> 98cdd6af
-      let trust_system = Trust_system.null () in
+      let pids = Child_processes.Termination.create_pid_set () in
       let num_breadcrumbs = 10 in
       let accounts = Genesis_ledger.accounts in
       heartbeat_flag := true ;
       Thread_safe.block_on_async_exn (fun () ->
-<<<<<<< HEAD
-          print_heartbeat hb_logger |> don't_wait_for ;
-          let%bind frontier = create_root_frontier ~logger accounts in
-=======
+          print_heartbeat hb_logger |> don't_wait_for ;
           let%bind frontier = create_root_frontier ~logger ~pids accounts in
->>>>>>> 98cdd6af
           let%bind () =
             build_frontier_randomly frontier
               ~gen_root_breadcrumb_builder:
@@ -253,12 +236,7 @@
       Backtrace.elide := false ;
       heartbeat_flag := true ;
       Printexc.record_backtrace true ;
-<<<<<<< HEAD
-=======
-      let logger = Logger.null () in
-      let pids = Child_processes.Termination.create_pid_set () in
->>>>>>> 98cdd6af
-      let trust_system = Trust_system.null () in
+      let pids = Child_processes.Termination.create_pid_set () in
       let num_breadcrumbs = 10 in
       Thread_safe.block_on_async_exn (fun () ->
           print_heartbeat hb_logger |> don't_wait_for ;
@@ -298,12 +276,7 @@
       Backtrace.elide := false ;
       heartbeat_flag := true ;
       Printexc.record_backtrace true ;
-<<<<<<< HEAD
-=======
-      let logger = Logger.create () in
-      let pids = Child_processes.Termination.create_pid_set () in
->>>>>>> 98cdd6af
-      let trust_system = Trust_system.null () in
+      let pids = Child_processes.Termination.create_pid_set () in
       let num_breadcrumbs = (2 * max_length) + Consensus.Constants.delta + 2 in
       Thread_safe.block_on_async_exn (fun () ->
           print_heartbeat hb_logger |> don't_wait_for ;
@@ -337,13 +310,8 @@
 
     let%test "when eagerly syncing to multiple nodes, you should sync to the \
               node with the highest transition_frontier" =
-<<<<<<< HEAD
-      heartbeat_flag := true ;
-=======
-      let logger = Logger.create () in
-      let pids = Child_processes.Termination.create_pid_set () in
->>>>>>> 98cdd6af
-      let trust_system = Trust_system.null () in
+      heartbeat_flag := true ;
+      let pids = Child_processes.Termination.create_pid_set () in
       let unsynced_peer_num_breadcrumbs = 6 in
       let unsynced_peers_accounts =
         List.take Genesis_ledger.accounts
@@ -388,13 +356,8 @@
               that we are syncing from, than we should retarget our root" =
       Backtrace.elide := false ;
       Printexc.record_backtrace true ;
-<<<<<<< HEAD
-      heartbeat_flag := true ;
-=======
-      let logger = Logger.null () in
-      let pids = Child_processes.Termination.create_pid_set () in
->>>>>>> 98cdd6af
-      let trust_system = Trust_system.null () in
+      heartbeat_flag := true ;
+      let pids = Child_processes.Termination.create_pid_set () in
       let small_peer_num_breadcrumbs = 6 in
       let large_peer_num_breadcrumbs = small_peer_num_breadcrumbs * 2 in
       let source_accounts = [List.hd_exn Genesis_ledger.accounts] in
@@ -450,13 +413,8 @@
             (root_hash large_peer.frontier) )
 
     let%test "`on_transition` should deny outdated transitions" =
-<<<<<<< HEAD
-      heartbeat_flag := true ;
-=======
-      let logger = Logger.null () in
-      let pids = Child_processes.Termination.create_pid_set () in
->>>>>>> 98cdd6af
-      let trust_system = Trust_system.null () in
+      heartbeat_flag := true ;
+      let pids = Child_processes.Termination.create_pid_set () in
       let num_breadcrumbs = 10 in
       Thread_safe.block_on_async_exn (fun () ->
           print_heartbeat hb_logger |> don't_wait_for ;
