--- conflicted
+++ resolved
@@ -209,7 +209,6 @@
           Cache_lib.Cached.invalidate_with_failure cached_failing_transition
           |> ignore ;
           let%map result =
-<<<<<<< HEAD
             Ivar.read (Cache_lib.Cached.final_state cached_best_transition)
           in
           result = `Failed )
@@ -280,10 +279,6 @@
             List.map missing_breadcrumbs ~f:(fun breadcrumb ->
                 Rose_tree.T (breadcrumb, []) )
             |> Queue.of_list
-=======
-            test_catchup ~logger ~network me best_transition_enveloped
-              (Rose_tree.of_list_exn @@ Non_empty_list.tail history)
->>>>>>> 9b0c3353
           in
           let finished = Ivar.create () in
           Strict_pipe.Reader.iter catchup_breadcrumbs_reader
