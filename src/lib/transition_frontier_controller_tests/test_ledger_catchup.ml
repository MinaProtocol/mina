--- conflicted
+++ resolved
@@ -40,14 +40,30 @@
       let catchup_breadcrumbs_reader, catchup_breadcrumbs_writer =
         Strict_pipe.create Synchronous
       in
-      Strict_pipe.Writer.write catchup_job_writer (With_hash.hash transition) ;
+      let unprocessed_transition_cache =
+        Transition_handler.Unprocessed_transition_cache.create ~logger
+      in
+      let cached_transition =
+        Transition_handler.Unprocessed_transition_cache.register
+          unprocessed_transition_cache transition
+        |> Or_error.ok_exn
+      in
+      Strict_pipe.Writer.write catchup_job_writer cached_transition ;
       Ledger_catchup.run ~logger ~network ~frontier:me
-        ~catchup_breadcrumbs_writer ~catchup_job_reader ;
+        ~catchup_breadcrumbs_writer ~catchup_job_reader
+        ~unprocessed_transition_cache ;
       let result_ivar = Ivar.create () in
+      (* TODO: expose Strict_pipe.read *)
       Strict_pipe.Reader.iter catchup_breadcrumbs_reader ~f:(fun rose_tree ->
           Deferred.return @@ Ivar.fill result_ivar rose_tree )
       |> don't_wait_for ;
-      let%map catchup_breadcrumbs = Ivar.read result_ivar >>| List.hd_exn in
+      let%map cached_catchup_breadcrumbs =
+        Ivar.read result_ivar >>| List.hd_exn
+      in
+      let catchup_breadcrumbs =
+        Rose_tree.map cached_catchup_breadcrumbs
+          ~f:(Fn.compose Or_error.ok_exn Cache_lib.Cached.invalidate)
+      in
       Rose_tree.equal expected_breadcrumbs catchup_breadcrumbs
         ~f:(fun breadcrumb_tree1 breadcrumb_tree2 ->
           let to_transition =
@@ -90,47 +106,10 @@
               ~source_accounts:Genesis_ledger.accounts
               ~target_accounts:Genesis_ledger.accounts ~num_breadcrumbs
           in
-          let unprocessed_transition_cache =
-            Transition_handler.Unprocessed_transition_cache.create ~logger
-          in
           let best_breadcrumb = Transition_frontier.best_tip peer.frontier in
           let best_transition =
             Transition_frontier.Breadcrumb.transition_with_hash best_breadcrumb
-            |> Transition_handler.Unprocessed_transition_cache.register
-                 unprocessed_transition_cache
-            |> Or_error.ok_exn
           in
-<<<<<<< HEAD
-          Strict_pipe.Writer.write catchup_job_writer best_transition ;
-          Ledger_catchup.run ~logger ~network ~frontier:me
-            ~catchup_breadcrumbs_writer ~catchup_job_reader
-            ~unprocessed_transition_cache ;
-          let expected_breadcrumbs =
-            Transition_frontier.path_map peer.frontier best_breadcrumb ~f:Fn.id
-            |> Rose_tree.of_list_exn
-          in
-          let result_ivar = Ivar.create () in
-          Strict_pipe.Reader.iter catchup_breadcrumbs_reader
-            ~f:(fun rose_tree ->
-              Deferred.return @@ Ivar.fill result_ivar rose_tree )
-          |> don't_wait_for ;
-          let%map cached_catchup_breadcrumbs =
-            Ivar.read result_ivar >>| List.hd_exn
-          in
-          let catchup_breadcrumbs =
-            Rose_tree.map cached_catchup_breadcrumbs
-              ~f:(Fn.compose Or_error.ok_exn Cache_lib.Cached.invalidate)
-          in
-          Rose_tree.equal expected_breadcrumbs catchup_breadcrumbs
-            ~f:(fun breadcrumb_tree1 breadcrumb_tree2 ->
-              let to_transition b =
-                Transition_frontier.Breadcrumb.transition_with_hash b
-                |> With_hash.data
-              in
-              External_transition.Verified.equal
-                (to_transition breadcrumb_tree1)
-                (to_transition breadcrumb_tree2) ) )
-=======
           Logger.info logger !"Best transition of peer: %{sexp:State_hash.t}"
           @@ With_hash.hash best_transition ;
           let history =
@@ -144,5 +123,4 @@
               (Rose_tree.of_list_exn @@ Non_empty_list.tail history)
           in
           assert result )
->>>>>>> ca93bb5b
   end )