open Async
open Core
open Pipe_lib

module Stubs = Stubs.Make (struct
  let max_length = 4
end)

open Stubs
module Transition_storage =
  Transition_frontier_persistence.Transition_storage.Make (Stubs)

module Transition_frontier_persistence =
Transition_frontier_persistence.Make (struct
  include Stubs
  module Make_worker = Transition_frontier_persistence.Worker.Make_async
  module Transition_storage = Transition_storage
end)

let%test_module "Transition Frontier Persistence" =
  ( module struct
    let logger = Logger.create ()

    let trust_system = Trust_system.null ()

    let check_transitions transition_storage written_breadcrumbs =
      List.iter written_breadcrumbs ~f:(fun breadcrumb ->
          let {With_hash.hash; data= expected_transition} =
            Transition_frontier.Breadcrumb.transition_with_hash breadcrumb
          in
          let queried_transition, _ =
            Transition_storage.get ~logger transition_storage
              (Transition_storage.Schema.Transition hash)
          in
          [%test_eq: External_transition.Validated.t] expected_transition
            queried_transition )

<<<<<<< HEAD
    let store_transitions worker frontier breadcrumbs =
      let complete_ivar = Ivar.create () in
      let breadcrumb_jobs =
        State_hash.Hash_set.of_list
        @@ List.map ~f:Transition_frontier.Breadcrumb.state_hash breadcrumbs
      in
      let remove_job hash =
        Hash_set.remove breadcrumb_jobs hash ;
        if Hash_set.is_empty breadcrumb_jobs then Ivar.fill complete_ivar ()
      in
      Broadcast_pipe.Reader.fold
        (Transition_frontier.persistence_diff_pipe frontier)
        ~init:Transition_frontier.Diff.Hash.empty
        ~f:(fun acc_hash (diffs : Transition_frontier.Diff.Mutant.E.t list) ->
          Deferred.List.fold diffs ~init:acc_hash
            ~f:(fun acc_hash (E mutant_diff) ->
              let%map new_hash =
                Transition_frontier_persistence.write_diff_and_verify ~logger
                  ~acc_hash worker frontier mutant_diff
              in
              ( match mutant_diff with
              | Add_transition {With_hash.hash; _} ->
                  remove_job hash
              | New_frontier ({With_hash.hash; _}, _, _) ->
                  remove_job hash
              | _ ->
                  () ) ;
              new_hash ) )
      |> Deferred.ignore |> don't_wait_for ;
      let%bind () =
        Deferred.List.iter breadcrumbs
          ~f:(Transition_frontier.add_breadcrumb_exn frontier)
      in
      Ivar.read complete_ivar
=======
    let create_persistence ~directory_name =
      Transition_frontier_persistence.create ~logger ?directory_name
        ~flush_capacity:30 ~max_buffer_capacity:120 ()

    let store_transitions frontier breadcrumbs =
      Deferred.List.iter breadcrumbs
        ~f:(Transition_frontier.add_breadcrumb_exn frontier)
>>>>>>> d276654d

    let with_persistence ?directory_name ~logger ~f =
      let%bind frontier =
        create_root_frontier ~logger Genesis_ledger.accounts
      in
      Monitor.try_with (fun () ->
          let frontier_persistence = create_persistence ~directory_name in
          let%bind result = f (frontier, frontier_persistence) in
          let%map () =
            Transition_frontier_persistence.close_and_finish_copy
              frontier_persistence
          in
          result )
      |> Deferred.map ~f:(function
           | Ok value ->
               value
           | Error e ->
               Logger.error ~module_:__MODULE__ ~location:__LOC__ logger
                 "Encountered an error: Visualizing transition frontier" ;
               Transition_frontier.visualize ~filename:"frontier.dot" frontier ;
               raise e )

    let generate_breadcrumbs ~gen_root_breadcrumb_builder frontier size =
      gen_root_breadcrumb_builder ~logger ~trust_system ~size
        ~accounts_with_secret_keys:Genesis_ledger.accounts
        (Transition_frontier.root frontier)
      |> Quickcheck.random_value |> Deferred.all

    let test_breadcrumbs ~gen_root_breadcrumb_builder num_breadcrumbs =
      Thread_safe.block_on_async_exn
      @@ fun () ->
      let directory_name = Uuid.to_string (Uuid_unix.create ()) in
      let%map breadcrumbs =
        with_persistence ~logger ~directory_name ~f:(fun (frontier, t) ->
            let%bind breadcrumbs =
              generate_breadcrumbs ~gen_root_breadcrumb_builder frontier
                num_breadcrumbs
            in
            let reader_frontier, _ = Broadcast_pipe.create (Some frontier) in
            don't_wait_for
            @@ Transition_frontier_persistence
               .listen_to_frontier_broadcast_pipe reader_frontier t ;
            let%map () = store_transitions frontier breadcrumbs in
            breadcrumbs )
      in
      Transition_frontier_persistence.with_database ~directory_name
        ~f:(fun transition_storage ->
          check_transitions transition_storage breadcrumbs )

    let test_linear_breadcrumbs =
      test_breadcrumbs ~gen_root_breadcrumb_builder:gen_linear_breadcrumbs

    let test_tree_breadcrumbs =
      test_breadcrumbs ~gen_root_breadcrumb_builder:gen_tree_list

    let%test_unit "Should be able to query transitions from \
                   transition_storage after writing New_frontier and \
                   Add_transition diffs into the storage" =
      Core.Backtrace.elide := false ;
      Async.Scheduler.set_record_backtraces true ;
      Thread_safe.block_on_async_exn
      @@ fun () ->
      let directory_name = Uuid.to_string (Uuid_unix.create ()) in
      let%map root, next_breadcrumb =
        with_persistence ~logger ~directory_name ~f:(fun (frontier, t) ->
            let create_breadcrumb =
              gen_breadcrumb ~logger ~trust_system
                ~accounts_with_secret_keys:Genesis_ledger.accounts
              |> Quickcheck.random_value
            in
            let root = Transition_frontier.root frontier in
            let%map next_breadcrumb =
              create_breadcrumb (Deferred.return root)
            in
<<<<<<< HEAD
            let open Transition_frontier.Breadcrumb in
            let staged_ledger = staged_ledger root in
            Transition_frontier_persistence.Worker.handle_diff t
              Transition_frontier.Diff.Hash.empty
=======
            let staged_ledger =
              Transition_frontier.Breadcrumb.staged_ledger root
            in
            Transition_frontier_persistence.Worker.handle_diff t.worker
              Transition_frontier.Diff_hash.empty
>>>>>>> d276654d
              (E
                 (New_frontier
                    Transition_frontier.Diff_mutant.Root.Poly.
                      { root=
                          Transition_frontier.Breadcrumb.transition_with_hash
                            root
                      ; scan_state= Staged_ledger.scan_state staged_ledger
                      ; pending_coinbase=
                          Staged_ledger.pending_coinbase_collection
                            staged_ledger }))
            |> ignore ;
<<<<<<< HEAD
            Transition_frontier_persistence.Worker.handle_diff t
              Transition_frontier.Diff.Hash.empty
=======
            Transition_frontier_persistence.Worker.handle_diff t.worker
              Transition_frontier.Diff_hash.empty
>>>>>>> d276654d
              (E
                 (Add_transition
                    (Transition_frontier.Breadcrumb.transition_with_hash
                       next_breadcrumb)))
            |> ignore ;
            (root, next_breadcrumb) )
      in
      Transition_frontier_persistence.with_database ~directory_name
        ~f:(fun storage -> check_transitions storage [root; next_breadcrumb])

    let%test_unit "Dump external transitions to disk" =
      test_linear_breadcrumbs (max_length - 1)

    let%test_unit "Root changes multiple times" =
      Printexc.record_backtrace true ;
      test_linear_breadcrumbs (2 * max_length)

    let%test_unit "Randomly generate a tree" =
      test_tree_breadcrumbs (2 * max_length)

    let test_deserialization num_breadcrumbs frontier =
      let directory_name = Some (Uuid.to_string (Uuid_unix.create ())) in
      let frontier_reader, _ = Broadcast_pipe.create (Some frontier) in
      let frontier_persistence = create_persistence ~directory_name in
      let%bind breadcrumbs =
        generate_breadcrumbs ~gen_root_breadcrumb_builder:gen_tree_list
          frontier num_breadcrumbs
      in
      let root_snarked_ledger =
        Transition_frontier.For_tests.root_snarked_ledger frontier
      in
      don't_wait_for
      @@ Transition_frontier_persistence.listen_to_frontier_broadcast_pipe
           frontier_reader frontier_persistence ;
      let%bind () = store_transitions frontier breadcrumbs in
      let%bind () =
        Transition_frontier_persistence
        .close_and_finish_copy_without_closing_worker frontier_persistence
      in
      let%bind () = frontier_persistence.worker_thread in
      let%map deserialized_frontier =
        Transition_frontier_persistence.read ~logger ~trust_system ~verifier:()
          ~root_snarked_ledger
          ~consensus_local_state:
            (Transition_frontier.consensus_local_state frontier)
          (Transition_frontier_persistence.Worker.For_tests.transition_storage
             frontier_persistence.worker)
      in
      Transition_frontier.equal frontier deserialized_frontier

    let%test "Serializing a tree and then deserializing it should give us the \
              same transition_frontier" =
      Core.Backtrace.elide := false ;
      Async.Scheduler.set_record_backtraces true ;
      Thread_safe.block_on_async_exn
      @@ fun () ->
      let%bind frontier =
        create_root_frontier ~logger Genesis_ledger.accounts
      in
      test_deserialization max_length frontier

    let%test_unit "Serializing a frontier and then deserializing it  from \
                   genesis should give us the same transition_frontier" =
      Core.Backtrace.elide := false ;
      Async.Scheduler.set_record_backtraces true ;
      Thread_safe.block_on_async_exn
      @@ fun () ->
      Stubs.with_genesis_frontier ~logger ~f:(fun frontier ->
          let%map is_serialization_correct =
            test_deserialization (max_length / 2) frontier
          in
          assert is_serialization_correct )

    (* TODO: create a test where a batch of diffs are being applied, but the
       worker dies in the middle. The transition_frontier_database can be left
       in a bad state and it needs a way to recover from it. *)
  end )<|MERGE_RESOLUTION|>--- conflicted
+++ resolved
@@ -35,42 +35,6 @@
           [%test_eq: External_transition.Validated.t] expected_transition
             queried_transition )
 
-<<<<<<< HEAD
-    let store_transitions worker frontier breadcrumbs =
-      let complete_ivar = Ivar.create () in
-      let breadcrumb_jobs =
-        State_hash.Hash_set.of_list
-        @@ List.map ~f:Transition_frontier.Breadcrumb.state_hash breadcrumbs
-      in
-      let remove_job hash =
-        Hash_set.remove breadcrumb_jobs hash ;
-        if Hash_set.is_empty breadcrumb_jobs then Ivar.fill complete_ivar ()
-      in
-      Broadcast_pipe.Reader.fold
-        (Transition_frontier.persistence_diff_pipe frontier)
-        ~init:Transition_frontier.Diff.Hash.empty
-        ~f:(fun acc_hash (diffs : Transition_frontier.Diff.Mutant.E.t list) ->
-          Deferred.List.fold diffs ~init:acc_hash
-            ~f:(fun acc_hash (E mutant_diff) ->
-              let%map new_hash =
-                Transition_frontier_persistence.write_diff_and_verify ~logger
-                  ~acc_hash worker frontier mutant_diff
-              in
-              ( match mutant_diff with
-              | Add_transition {With_hash.hash; _} ->
-                  remove_job hash
-              | New_frontier ({With_hash.hash; _}, _, _) ->
-                  remove_job hash
-              | _ ->
-                  () ) ;
-              new_hash ) )
-      |> Deferred.ignore |> don't_wait_for ;
-      let%bind () =
-        Deferred.List.iter breadcrumbs
-          ~f:(Transition_frontier.add_breadcrumb_exn frontier)
-      in
-      Ivar.read complete_ivar
-=======
     let create_persistence ~directory_name =
       Transition_frontier_persistence.create ~logger ?directory_name
         ~flush_capacity:30 ~max_buffer_capacity:120 ()
@@ -78,7 +42,6 @@
     let store_transitions frontier breadcrumbs =
       Deferred.List.iter breadcrumbs
         ~f:(Transition_frontier.add_breadcrumb_exn frontier)
->>>>>>> d276654d
 
     let with_persistence ?directory_name ~logger ~f =
       let%bind frontier =
@@ -153,21 +116,14 @@
             let%map next_breadcrumb =
               create_breadcrumb (Deferred.return root)
             in
-<<<<<<< HEAD
-            let open Transition_frontier.Breadcrumb in
-            let staged_ledger = staged_ledger root in
-            Transition_frontier_persistence.Worker.handle_diff t
-              Transition_frontier.Diff.Hash.empty
-=======
             let staged_ledger =
               Transition_frontier.Breadcrumb.staged_ledger root
             in
             Transition_frontier_persistence.Worker.handle_diff t.worker
-              Transition_frontier.Diff_hash.empty
->>>>>>> d276654d
+              Transition_frontier.Diff.Hash.empty
               (E
                  (New_frontier
-                    Transition_frontier.Diff_mutant.Root.Poly.
+                    Transition_frontier.Diff.Mutant.Root.Poly.
                       { root=
                           Transition_frontier.Breadcrumb.transition_with_hash
                             root
@@ -176,13 +132,8 @@
                           Staged_ledger.pending_coinbase_collection
                             staged_ledger }))
             |> ignore ;
-<<<<<<< HEAD
-            Transition_frontier_persistence.Worker.handle_diff t
+            Transition_frontier_persistence.Worker.handle_diff t.worker
               Transition_frontier.Diff.Hash.empty
-=======
-            Transition_frontier_persistence.Worker.handle_diff t.worker
-              Transition_frontier.Diff_hash.empty
->>>>>>> d276654d
               (E
                  (Add_transition
                     (Transition_frontier.Breadcrumb.transition_with_hash
