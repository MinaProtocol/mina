open Async
open Core
open Coda_base
open Pipe_lib

module Stubs = Stubs.Make (struct
  let max_length = 4
end)

open Stubs
module Transition_storage =
  Transition_frontier_persistence.Transition_storage.Make (Stubs)

module Transition_frontier_persistence =
Transition_frontier_persistence.Make (struct
  include Stubs
  module Make_worker = Transition_frontier_persistence.Worker.Make_async
  module Transition_storage = Transition_storage
end)

let%test_module "Transition Frontier Persistence" =
  ( module struct
<<<<<<< HEAD
    let logger = Logger.create ()

    let check_transitions worker written_breadcrumbs =
=======
    let check_transitions ~logger transition_storage written_breadcrumbs =
>>>>>>> ca4fc2f5
      List.iter written_breadcrumbs ~f:(fun breadcrumb ->
          let {With_hash.hash; data= expected_transition} =
            Transition_frontier.Breadcrumb.transition_with_hash breadcrumb
          in
          let queried_transition, _ =
            Transition_storage.get ~logger transition_storage
              (Transition_storage.Schema.Transition hash)
          in
          [%test_eq: External_transition.t]
            (External_transition.of_verified expected_transition)
            queried_transition )

    let store_transitions worker frontier breadcrumbs =
      let complete_ivar = Ivar.create () in
      let breadcrumb_jobs =
        State_hash.Hash_set.of_list
        @@ List.map ~f:Transition_frontier.Breadcrumb.state_hash breadcrumbs
      in
      let remove_job hash =
        Hash_set.remove breadcrumb_jobs hash ;
        if Hash_set.is_empty breadcrumb_jobs then Ivar.fill complete_ivar ()
      in
      Broadcast_pipe.Reader.fold
        (Transition_frontier.persistence_diff_pipe frontier)
        ~init:Diff_hash.empty
        ~f:(fun acc_hash
           (diffs :
             ( External_transition.Stable.Latest.t
             , State_hash.Stable.Latest.t )
             With_hash.t
             Diff_mutant.E.t
             list)
           ->
          Deferred.List.fold diffs ~init:acc_hash
            ~f:(fun acc_hash (E mutant_diff) ->
              let%map new_hash =
                Transition_frontier_persistence.write_diff_and_verify ~logger
                  ~acc_hash worker frontier mutant_diff
              in
              ( match mutant_diff with
              | Add_transition {With_hash.hash; _} -> remove_job hash
              | New_frontier ({With_hash.hash; _}, _, _) -> remove_job hash
              | _ -> () ) ;
              new_hash ) )
      |> Deferred.ignore |> don't_wait_for ;
      let%bind () =
        Deferred.List.iter breadcrumbs
          ~f:(Transition_frontier.add_breadcrumb_exn frontier)
      in
      Ivar.read complete_ivar

<<<<<<< HEAD
    let store_and_check_transitions worker frontier breadcrumbs =
      let%map () = store_transitions worker frontier breadcrumbs in
      check_transitions worker breadcrumbs

    let create_worker () =
      let%map frontier =
=======
    let with_persistence ?directory_name ~logger ~f =
      let%bind frontier =
>>>>>>> ca4fc2f5
        create_root_frontier ~logger Genesis_ledger.accounts
      in
      let worker =
        Transition_frontier_persistence.create ~logger ?directory_name ()
      in
      let%map result = f (frontier, worker) in
      Transition_frontier_persistence.Worker.close worker ;
      result

    let with_database ~directory_name ~f =
      let database = Transition_storage.create ~directory:directory_name in
      let result = f database in
      Transition_storage.close database ;
      result

    let generate_breadcrumbs ~gen_root_breadcrumb_builder frontier size =
      gen_root_breadcrumb_builder ~logger ~size
        ~accounts_with_secret_keys:Genesis_ledger.accounts
        (Transition_frontier.root frontier)
      |> Quickcheck.random_value |> Deferred.all

    let test_breadcrumbs ~gen_root_breadcrumb_builder num_breadcrumbs =
      Thread_safe.block_on_async_exn
      @@ fun () ->
<<<<<<< HEAD
      let%bind frontier, worker = create_worker () in
      let%bind breadcrumbs =
        generate_breadcrumbs ~gen_root_breadcrumb_builder frontier
          num_breadcrumbs
      in
      store_and_check_transitions worker frontier breadcrumbs
=======
      let directory_name = Uuid.to_string (Uuid.create ()) in
      let%map breadcrumbs =
        with_persistence ~logger ~directory_name ~f:(fun (frontier, t) ->
            let%bind breadcrumbs =
              generate_breadcrumbs ~logger ~gen_root_breadcrumb_builder
                frontier num_breadcrumbs
            in
            let%map () = store_transitions ~logger t frontier breadcrumbs in
            breadcrumbs )
      in
      with_database ~directory_name ~f:(fun transition_storage ->
          check_transitions ~logger transition_storage breadcrumbs )
>>>>>>> ca4fc2f5

    let test_linear_breadcrumbs =
      test_breadcrumbs ~gen_root_breadcrumb_builder:gen_linear_breadcrumbs

    let test_tree_breadcrumbs =
      test_breadcrumbs ~gen_root_breadcrumb_builder:gen_tree_list

    let get_transition =
      Fn.compose
        (With_hash.map ~f:External_transition.of_verified)
        Transition_frontier.Breadcrumb.transition_with_hash

    let%test_unit "Should be able to query transitions from \
                   transition_storage after writing New_frontier and \
                   Add_transition diffs into the storage" =
      Core.Backtrace.elide := false ;
      Async.Scheduler.set_record_backtraces true ;
      Thread_safe.block_on_async_exn
      @@ fun () ->
<<<<<<< HEAD
      let%bind frontier, worker = create_worker () in
      let create_breadcrumb =
        gen_breadcrumb ~logger
          ~accounts_with_secret_keys:Genesis_ledger.accounts
        |> Quickcheck.random_value
      in
      let root = Transition_frontier.root frontier in
      let%map next_breadcrumb = create_breadcrumb (Deferred.return root) in
      let open Worker.For_tests in
      let transition_storage = transition_storage worker in
      let open Transition_frontier.Breadcrumb in
      let staged_ledger = staged_ledger root in
      Worker.handle_diff worker Diff_hash.empty
        (E
           (New_frontier
              ( get_transition root
              , Staged_ledger.scan_state staged_ledger
              , Staged_ledger.pending_coinbase_collection staged_ledger )))
      |> ignore ;
      Worker.handle_diff worker Diff_hash.empty
        (E (Add_transition (get_transition next_breadcrumb)))
      |> ignore ;
      List.iter [root; next_breadcrumb] ~f:(fun breadcrumb ->
          let queried_transitions, _ =
            Transition_storage.get transition_storage
              ~key:
                (Transition
                   (Transition_frontier.Breadcrumb.state_hash breadcrumb))
            |> Option.value_exn
          in
          [%test_eq: External_transition.t]
            (get_transition breadcrumb |> With_hash.data)
            queried_transitions )
=======
      let directory_name = Uuid.to_string (Uuid.create ()) in
      let%map root, next_breadcrumb =
        with_persistence ~logger ~directory_name ~f:(fun (frontier, t) ->
            let create_breadcrumb =
              gen_breadcrumb ~logger
                ~accounts_with_secret_keys:Genesis_ledger.accounts
              |> Quickcheck.random_value
            in
            let root = Transition_frontier.root frontier in
            let%map next_breadcrumb =
              create_breadcrumb (Deferred.return root)
            in
            let open Transition_frontier.Breadcrumb in
            Transition_frontier_persistence.Worker.handle_diff t
              Diff_hash.empty
              (E
                 (New_frontier
                    ( get_transition root
                    , staged_ledger root |> Staged_ledger.scan_state )))
            |> ignore ;
            Transition_frontier_persistence.Worker.handle_diff t
              Diff_hash.empty
              (E (Add_transition (get_transition next_breadcrumb)))
            |> ignore ;
            (root, next_breadcrumb) )
      in
      with_database ~directory_name ~f:(fun storage ->
          check_transitions ~logger storage [root; next_breadcrumb] )
>>>>>>> ca4fc2f5

    let%test_unit "Dump external transitions to disk" =
      test_linear_breadcrumbs (max_length - 1)

    let%test_unit "Root changes multiple times" =
      test_linear_breadcrumbs (2 * max_length)

    let%test_unit "Randomly generate a tree" =
      test_tree_breadcrumbs (2 * max_length)

    let%test_unit "Randomly generate a tree" =
      test_tree_breadcrumbs (2 * max_length)

    let%test "Serializing a tree and then deserializing it should give us the \
              same transition_frontier" =
<<<<<<< HEAD
      let num_breadcrumbs = 2 * max_length in
      Thread_safe.block_on_async_exn
      @@ fun () ->
      let%bind frontier, worker = create_worker () in
=======
      Core.Backtrace.elide := false ;
      Async.Scheduler.set_record_backtraces true ;
      let logger = Logger.create () in
      let num_breadcrumbs = max_length in
      Thread_safe.block_on_async_exn
      @@ fun () ->
      let directory_name = Uuid.to_string (Uuid.create ()) in
      let%bind frontier =
        create_root_frontier ~logger Genesis_ledger.accounts
      in
      let worker =
        Transition_frontier_persistence.create ~logger ~directory_name ()
      in
>>>>>>> ca4fc2f5
      let%bind breadcrumbs =
        generate_breadcrumbs ~gen_root_breadcrumb_builder:gen_tree_list
          frontier num_breadcrumbs
      in
      let root_snarked_ledger =
        Transition_frontier.For_tests.root_snarked_ledger frontier
      in
<<<<<<< HEAD
      let%bind () = store_transitions worker frontier breadcrumbs in
=======
      let%bind () = store_transitions ~logger worker frontier breadcrumbs in
      let transition_storage =
        Transition_frontier_persistence.Worker.For_tests.transition_storage
          worker
      in
>>>>>>> ca4fc2f5
      let%map deserialized_frontier =
        Transition_frontier_persistence.read ~logger ~root_snarked_ledger
          ~consensus_local_state:
            (Transition_frontier.consensus_local_state frontier)
          transition_storage
      in
      Transition_frontier.equal frontier deserialized_frontier

    (* TODO: create a test where a batch of diffs are being applied, but the
       worker dies in the middle. The transition_frontier_database can be left
       in a bad state and it needs a way to recover from it. *)
  end )<|MERGE_RESOLUTION|>--- conflicted
+++ resolved
@@ -20,13 +20,9 @@
 
 let%test_module "Transition Frontier Persistence" =
   ( module struct
-<<<<<<< HEAD
     let logger = Logger.create ()
 
-    let check_transitions worker written_breadcrumbs =
-=======
-    let check_transitions ~logger transition_storage written_breadcrumbs =
->>>>>>> ca4fc2f5
+    let check_transitions transition_storage written_breadcrumbs =
       List.iter written_breadcrumbs ~f:(fun breadcrumb ->
           let {With_hash.hash; data= expected_transition} =
             Transition_frontier.Breadcrumb.transition_with_hash breadcrumb
@@ -78,17 +74,8 @@
       in
       Ivar.read complete_ivar
 
-<<<<<<< HEAD
-    let store_and_check_transitions worker frontier breadcrumbs =
-      let%map () = store_transitions worker frontier breadcrumbs in
-      check_transitions worker breadcrumbs
-
-    let create_worker () =
-      let%map frontier =
-=======
     let with_persistence ?directory_name ~logger ~f =
       let%bind frontier =
->>>>>>> ca4fc2f5
         create_root_frontier ~logger Genesis_ledger.accounts
       in
       let worker =
@@ -113,27 +100,18 @@
     let test_breadcrumbs ~gen_root_breadcrumb_builder num_breadcrumbs =
       Thread_safe.block_on_async_exn
       @@ fun () ->
-<<<<<<< HEAD
-      let%bind frontier, worker = create_worker () in
-      let%bind breadcrumbs =
-        generate_breadcrumbs ~gen_root_breadcrumb_builder frontier
-          num_breadcrumbs
-      in
-      store_and_check_transitions worker frontier breadcrumbs
-=======
       let directory_name = Uuid.to_string (Uuid.create ()) in
       let%map breadcrumbs =
         with_persistence ~logger ~directory_name ~f:(fun (frontier, t) ->
             let%bind breadcrumbs =
-              generate_breadcrumbs ~logger ~gen_root_breadcrumb_builder
-                frontier num_breadcrumbs
+              generate_breadcrumbs ~gen_root_breadcrumb_builder frontier
+                num_breadcrumbs
             in
-            let%map () = store_transitions ~logger t frontier breadcrumbs in
+            let%map () = store_transitions t frontier breadcrumbs in
             breadcrumbs )
       in
       with_database ~directory_name ~f:(fun transition_storage ->
-          check_transitions ~logger transition_storage breadcrumbs )
->>>>>>> ca4fc2f5
+          check_transitions transition_storage breadcrumbs )
 
     let test_linear_breadcrumbs =
       test_breadcrumbs ~gen_root_breadcrumb_builder:gen_linear_breadcrumbs
@@ -153,41 +131,6 @@
       Async.Scheduler.set_record_backtraces true ;
       Thread_safe.block_on_async_exn
       @@ fun () ->
-<<<<<<< HEAD
-      let%bind frontier, worker = create_worker () in
-      let create_breadcrumb =
-        gen_breadcrumb ~logger
-          ~accounts_with_secret_keys:Genesis_ledger.accounts
-        |> Quickcheck.random_value
-      in
-      let root = Transition_frontier.root frontier in
-      let%map next_breadcrumb = create_breadcrumb (Deferred.return root) in
-      let open Worker.For_tests in
-      let transition_storage = transition_storage worker in
-      let open Transition_frontier.Breadcrumb in
-      let staged_ledger = staged_ledger root in
-      Worker.handle_diff worker Diff_hash.empty
-        (E
-           (New_frontier
-              ( get_transition root
-              , Staged_ledger.scan_state staged_ledger
-              , Staged_ledger.pending_coinbase_collection staged_ledger )))
-      |> ignore ;
-      Worker.handle_diff worker Diff_hash.empty
-        (E (Add_transition (get_transition next_breadcrumb)))
-      |> ignore ;
-      List.iter [root; next_breadcrumb] ~f:(fun breadcrumb ->
-          let queried_transitions, _ =
-            Transition_storage.get transition_storage
-              ~key:
-                (Transition
-                   (Transition_frontier.Breadcrumb.state_hash breadcrumb))
-            |> Option.value_exn
-          in
-          [%test_eq: External_transition.t]
-            (get_transition breadcrumb |> With_hash.data)
-            queried_transitions )
-=======
       let directory_name = Uuid.to_string (Uuid.create ()) in
       let%map root, next_breadcrumb =
         with_persistence ~logger ~directory_name ~f:(fun (frontier, t) ->
@@ -201,12 +144,15 @@
               create_breadcrumb (Deferred.return root)
             in
             let open Transition_frontier.Breadcrumb in
+            let staged_ledger = staged_ledger root in
             Transition_frontier_persistence.Worker.handle_diff t
               Diff_hash.empty
               (E
                  (New_frontier
                     ( get_transition root
-                    , staged_ledger root |> Staged_ledger.scan_state )))
+                    , Staged_ledger.scan_state staged_ledger
+                    , Staged_ledger.pending_coinbase_collection staged_ledger
+                    )))
             |> ignore ;
             Transition_frontier_persistence.Worker.handle_diff t
               Diff_hash.empty
@@ -215,8 +161,7 @@
             (root, next_breadcrumb) )
       in
       with_database ~directory_name ~f:(fun storage ->
-          check_transitions ~logger storage [root; next_breadcrumb] )
->>>>>>> ca4fc2f5
+          check_transitions storage [root; next_breadcrumb] )
 
     let%test_unit "Dump external transitions to disk" =
       test_linear_breadcrumbs (max_length - 1)
@@ -232,12 +177,6 @@
 
     let%test "Serializing a tree and then deserializing it should give us the \
               same transition_frontier" =
-<<<<<<< HEAD
-      let num_breadcrumbs = 2 * max_length in
-      Thread_safe.block_on_async_exn
-      @@ fun () ->
-      let%bind frontier, worker = create_worker () in
-=======
       Core.Backtrace.elide := false ;
       Async.Scheduler.set_record_backtraces true ;
       let logger = Logger.create () in
@@ -251,7 +190,6 @@
       let worker =
         Transition_frontier_persistence.create ~logger ~directory_name ()
       in
->>>>>>> ca4fc2f5
       let%bind breadcrumbs =
         generate_breadcrumbs ~gen_root_breadcrumb_builder:gen_tree_list
           frontier num_breadcrumbs
@@ -259,15 +197,11 @@
       let root_snarked_ledger =
         Transition_frontier.For_tests.root_snarked_ledger frontier
       in
-<<<<<<< HEAD
       let%bind () = store_transitions worker frontier breadcrumbs in
-=======
-      let%bind () = store_transitions ~logger worker frontier breadcrumbs in
       let transition_storage =
         Transition_frontier_persistence.Worker.For_tests.transition_storage
           worker
       in
->>>>>>> ca4fc2f5
       let%map deserialized_frontier =
         Transition_frontier_persistence.read ~logger ~root_snarked_ledger
           ~consensus_local_state:
