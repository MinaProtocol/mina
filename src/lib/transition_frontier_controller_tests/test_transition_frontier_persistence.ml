--- conflicted
+++ resolved
@@ -80,35 +80,9 @@
       |> Quickcheck.random_value |> Deferred.all
 
     let test_breadcrumbs ~gen_root_breadcrumb_builder num_breadcrumbs =
-<<<<<<< HEAD
-      Thread_safe.block_on_async_exn (fun () ->
-          print_heartbeat hb_logger |> don't_wait_for ;
-          let directory_name = Uuid.to_string (Uuid_unix.create ()) in
-          let%map breadcrumbs =
-            with_persistence ~logger ~directory_name ~f:(fun (frontier, t) ->
-                let%bind breadcrumbs =
-                  generate_breadcrumbs ~gen_root_breadcrumb_builder frontier
-                    num_breadcrumbs
-                in
-                let reader_frontier, _ =
-                  Broadcast_pipe.create (Some frontier)
-                in
-                don't_wait_for
-                @@ Transition_frontier_persistence
-                   .listen_to_frontier_broadcast_pipe reader_frontier t ;
-                let%map () = store_transitions frontier breadcrumbs in
-                breadcrumbs )
-          in
-          let res =
-            Transition_frontier_persistence.with_database ~directory_name
-              ~f:(fun transition_storage ->
-                return @@ check_transitions transition_storage breadcrumbs )
-          in
-          heartbeat_flag := false ;
-          res )
-=======
-      Thread_safe.block_on_async_exn
-      @@ fun () ->
+      Thread_safe.block_on_async_exn
+      @@ fun () ->
+      print_heartbeat hb_logger |> don't_wait_for ;
       let directory_name = Uuid.to_string (Uuid_unix.create ()) in
       let%map breadcrumbs =
         with_persistence ~logger ~pids ~directory_name ~f:(fun (frontier, t) ->
@@ -123,10 +97,13 @@
             let%map () = store_transitions frontier breadcrumbs in
             breadcrumbs )
       in
-      Transition_frontier_persistence.with_database ~directory_name
-        ~f:(fun transition_storage ->
-          return @@ check_transitions transition_storage breadcrumbs )
->>>>>>> 98cdd6af
+      let res =
+        Transition_frontier_persistence.with_database ~directory_name
+          ~f:(fun transition_storage ->
+            return @@ check_transitions transition_storage breadcrumbs )
+      in
+      heartbeat_flag := false ;
+      res
 
     let test_linear_breadcrumbs =
       test_breadcrumbs ~gen_root_breadcrumb_builder:gen_linear_breadcrumbs
@@ -255,23 +232,15 @@
       Async.Scheduler.set_record_backtraces true ;
       Thread_safe.block_on_async_exn
       @@ fun () ->
-<<<<<<< HEAD
       print_heartbeat hb_logger |> don't_wait_for ;
       let%map () =
-        Stubs.with_genesis_frontier ~logger ~f:(fun frontier ->
+        Stubs.with_genesis_frontier ~logger ~pids ~f:(fun frontier ->
             let%map is_serialization_correct =
               test_deserialization (max_length / 2) frontier
             in
             assert is_serialization_correct )
       in
       heartbeat_flag := false
-=======
-      Stubs.with_genesis_frontier ~logger ~pids ~f:(fun frontier ->
-          let%map is_serialization_correct =
-            test_deserialization (max_length / 2) frontier
-          in
-          assert is_serialization_correct )
->>>>>>> 98cdd6af
 
     (* TODO: create a test where a batch of diffs are being applied, but the
        worker dies in the middle. The transition_frontier_database can be left
