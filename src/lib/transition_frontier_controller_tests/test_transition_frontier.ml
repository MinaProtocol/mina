--- conflicted
+++ resolved
@@ -27,9 +27,9 @@
     let breadcrumb_trail_equals =
       List.equal ~equal:Transition_frontier.Breadcrumb.equal
 
-<<<<<<< HEAD
+    let logger = Logger.null ()
+
     let common_ancestor_test ancestor_length branch1_length branch2_length =
-      let logger = Logger.null () in
       Async.Thread_safe.block_on_async_exn (fun () ->
           let%bind frontier = create_root_frontier ~logger in
           let root = Transition_frontier.root frontier in
@@ -70,9 +70,6 @@
       common_ancestor_test ancestor_length
         (1 + Random.int (max_length - ancestor_length))
         (1 + Random.int (max_length - ancestor_length))
-=======
-    let logger = Logger.null ()
->>>>>>> 10a02914
 
     let%test "If a transition does not exists in the transition_frontier or \
               in the root_history, then we should not get an answer" =
