--- conflicted
+++ resolved
@@ -29,23 +29,17 @@
 
     let logger = Logger.null ()
 
-<<<<<<< HEAD
     let hb_logger = Logger.create ()
-=======
+
     let pids = Child_processes.Termination.create_pid_set ()
->>>>>>> 98cdd6af
 
     let trust_system = Trust_system.null ()
 
     let common_ancestor_test ancestor_length branch1_length branch2_length =
       heartbeat_flag := true ;
       Async.Thread_safe.block_on_async_exn (fun () ->
-<<<<<<< HEAD
-          print_heartbeat hb_logger |> don't_wait_for ;
-          let%bind frontier = create_root_frontier ~logger in
-=======
-          let%bind frontier = create_root_frontier ~logger ~pids in
->>>>>>> 98cdd6af
+          print_heartbeat hb_logger |> don't_wait_for ;
+          let%bind frontier = create_root_frontier ~logger ~pids in
           let root = Transition_frontier.root frontier in
           let%bind ancestors =
             create_breadcrumbs ~logger ~pids ~trust_system
@@ -93,12 +87,8 @@
               in the root_history, then we should not get an answer" =
       heartbeat_flag := true ;
       Async.Thread_safe.block_on_async_exn (fun () ->
-<<<<<<< HEAD
-          print_heartbeat hb_logger |> don't_wait_for ;
-          let%bind frontier = create_root_frontier ~logger in
-=======
-          let%bind frontier = create_root_frontier ~logger ~pids in
->>>>>>> 98cdd6af
+          print_heartbeat hb_logger |> don't_wait_for ;
+          let%bind frontier = create_root_frontier ~logger ~pids in
           let root = Transition_frontier.root frontier in
           let%bind breadcrumbs =
             create_breadcrumbs ~logger ~pids ~trust_system ~size:max_length
@@ -125,12 +115,8 @@
               root_history is empty" =
       heartbeat_flag := true ;
       Async.Thread_safe.block_on_async_exn (fun () ->
-<<<<<<< HEAD
-          print_heartbeat hb_logger |> don't_wait_for ;
-          let%bind frontier = create_root_frontier ~logger in
-=======
-          let%bind frontier = create_root_frontier ~logger ~pids in
->>>>>>> 98cdd6af
+          print_heartbeat hb_logger |> don't_wait_for ;
+          let%bind frontier = create_root_frontier ~logger ~pids in
           let root = Transition_frontier.root frontier in
           let%bind breadcrumbs =
             create_breadcrumbs ~logger ~pids ~trust_system ~size:max_length
@@ -160,12 +146,8 @@
     let%test "Query transitions only from root_history" =
       heartbeat_flag := true ;
       Async.Thread_safe.block_on_async_exn (fun () ->
-<<<<<<< HEAD
-          print_heartbeat hb_logger |> don't_wait_for ;
-          let%bind frontier = create_root_frontier ~logger in
-=======
-          let%bind frontier = create_root_frontier ~logger ~pids in
->>>>>>> 98cdd6af
+          print_heartbeat hb_logger |> don't_wait_for ;
+          let%bind frontier = create_root_frontier ~logger ~pids in
           let root = Transition_frontier.root frontier in
           let query_index = 1 in
           let size = max_length + query_index + 2 in
@@ -195,12 +177,8 @@
               garbage" =
       heartbeat_flag := true ;
       Async.Thread_safe.block_on_async_exn (fun () ->
-<<<<<<< HEAD
-          print_heartbeat hb_logger |> don't_wait_for ;
-          let%bind frontier = create_root_frontier ~logger in
-=======
-          let%bind frontier = create_root_frontier ~logger ~pids in
->>>>>>> 98cdd6af
+          print_heartbeat hb_logger |> don't_wait_for ;
+          let%bind frontier = create_root_frontier ~logger ~pids in
           let%bind () =
             add_linear_breadcrumbs ~logger ~pids ~trust_system ~size:max_length
               ~accounts_with_secret_keys ~frontier
@@ -226,12 +204,8 @@
     let%test "Transitions get popped off from root history" =
       heartbeat_flag := true ;
       Async.Thread_safe.block_on_async_exn (fun () ->
-<<<<<<< HEAD
-          print_heartbeat hb_logger |> don't_wait_for ;
-          let%bind frontier = create_root_frontier ~logger in
-=======
-          let%bind frontier = create_root_frontier ~logger ~pids in
->>>>>>> 98cdd6af
+          print_heartbeat hb_logger |> don't_wait_for ;
+          let%bind frontier = create_root_frontier ~logger ~pids in
           let root = Transition_frontier.root frontier in
           let root_hash = Transition_frontier.Breadcrumb.state_hash root in
           let size = (3 * max_length) + 1 in
@@ -254,12 +228,8 @@
     let%test "Get transitions from both transition frontier and root history" =
       heartbeat_flag := true ;
       Async.Thread_safe.block_on_async_exn (fun () ->
-<<<<<<< HEAD
-          print_heartbeat hb_logger |> don't_wait_for ;
-          let%bind frontier = create_root_frontier ~logger in
-=======
-          let%bind frontier = create_root_frontier ~logger ~pids in
->>>>>>> 98cdd6af
+          print_heartbeat hb_logger |> don't_wait_for ;
+          let%bind frontier = create_root_frontier ~logger ~pids in
           let root = Transition_frontier.root frontier in
           let num_root_history_breadcrumbs =
             Quickcheck.random_value (Int.gen_incl 1 (2 * max_length))
