open Async
open Core
open Cache_lib
open Pipe_lib

module Stubs = Stubs.Make (struct
  let max_length = 4
end)

open Stubs

module Inputs = struct
  include Transition_frontier_inputs
  module Time = Time
  module State_proof = State_proof
  module Transition_frontier = Transition_frontier
end

module Catchup_scheduler = Transition_handler.Catchup_scheduler.Make (Inputs)
module Transition_handler = Transition_handler.Make (Inputs)
open Transition_handler

let%test_module "Transition_handler.Catchup_scheduler tests" =
  ( module struct
    let logger = Logger.null ()

    let time_controller = Time.Controller.basic

    let timeout_duration = Time.Span.of_ms 200L

    let accounts_with_secret_keys = Genesis_ledger.accounts

    let num_breadcrumbs = 5

    let setup_random_frontier () =
      let open Deferred.Let_syntax in
      let%bind frontier =
        create_root_frontier ~logger accounts_with_secret_keys
      in
      let%map (_ : unit) =
        build_frontier_randomly
          ~gen_root_breadcrumb_builder:(fun root_breadcrumb ->
            Quickcheck.Generator.with_size ~size:num_breadcrumbs
            @@ Quickcheck_lib.gen_imperative_ktree
                 (root_breadcrumb |> return |> Quickcheck.Generator.return)
                 (gen_breadcrumb ~logger ~accounts_with_secret_keys) )
          frontier
      in
      frontier

    let transition_with_hash_enveloped
        (transition_with_hash :
          (External_transition.Verified.t, 'a) With_hash.t) =
      Envelope.Incoming.wrap ~data:transition_with_hash
        ~sender:Envelope.Sender.Local

    let extract_children_from ~reader ~root =
      let open Deferred.Let_syntax in
      let result_ivar = Ivar.create () in
      Strict_pipe.Reader.iter_without_pushback reader ~f:(fun children ->
          Ivar.fill result_ivar children )
      |> don't_wait_for ;
      let%map children = Ivar.read result_ivar in
      Rose_tree.T (root, children)

    let%test_unit "after the timeout expires, the missing node still doesn't \
                   show up, so the catchup job is fired" =
      Core.Backtrace.elide := false ;
      Async.Scheduler.set_record_backtraces true ;
      let catchup_job_reader, catchup_job_writer =
        Strict_pipe.create ~name:(__MODULE__ ^ __LOC__) Synchronous
      in
      let _catchup_breadcrumbs_reader, catchup_breadcrumbs_writer =
        Strict_pipe.create ~name:(__MODULE__ ^ __LOC__) Synchronous
      in
      Thread_safe.block_on_async_exn (fun () ->
          let open Deferred.Let_syntax in
          let%bind frontier = setup_random_frontier () in
          let scheduler =
            Catchup_scheduler.create ~logger ~frontier ~time_controller
              ~catchup_job_writer ~catchup_breadcrumbs_writer
          in
          let randomly_chosen_breadcrumb =
            Transition_frontier.all_breadcrumbs frontier
            |> List.permute |> List.hd_exn
          in
          let%bind upcoming_breadcrumbs =
            Deferred.all
            @@ Quickcheck.random_value
                 (gen_linear_breadcrumbs ~logger ~size:2
                    ~accounts_with_secret_keys randomly_chosen_breadcrumb)
          in
          let missing_hash =
            List.hd_exn upcoming_breadcrumbs
            |> Transition_frontier.Breadcrumb.transition_with_hash
            |> With_hash.hash
          in
          let dangling_breadcrumb = List.nth_exn upcoming_breadcrumbs 1 in
          let dangling_transition =
            let transition_with_hash =
              Transition_frontier.Breadcrumb.transition_with_hash
                dangling_breadcrumb
            in
            Envelope.Incoming.wrap ~data:transition_with_hash
              ~sender:Envelope.Sender.Local
            |> Cached.pure
          in
          Catchup_scheduler.watch scheduler ~timeout_duration
            ~cached_transition:dangling_transition ;
          let result_ivar = Ivar.create () in
          Strict_pipe.Reader.iter_without_pushback catchup_job_reader
            ~f:(Ivar.fill result_ivar)
          |> don't_wait_for ;
<<<<<<< HEAD
          let%map catchup_parent_hash =
            match%map Ivar.read result_ivar with hash, _ -> hash
=======
          let%map cached_catchup_transition =
            match%map Ivar.read result_ivar with
            | Rose_tree.T (t, []) ->
                t
            | _ ->
                failwith "unexpected rose tree result"
          in
          let catchup_parent_hash =
            Cached.peek cached_catchup_transition
            |> Envelope.Incoming.data |> With_hash.data
            |> External_transition.Verified.parent_hash
>>>>>>> 9b0c3353
          in
          assert (Catchup_scheduler.is_empty scheduler) ;
          assert (Coda_base.State_hash.equal missing_hash catchup_parent_hash) ;
          Strict_pipe.Writer.close catchup_breadcrumbs_writer ;
          Strict_pipe.Writer.close catchup_job_writer )

    let%test_unit "if a linear sequence of transitions in reverse order, \
                   catchup scheduler should not create duplicate jobs" =
      let logger = Logger.null () in
      let _catchup_job_reader, catchup_job_writer =
        Strict_pipe.create ~name:(__MODULE__ ^ __LOC__) Synchronous
      in
      let catchup_breadcrumbs_reader, catchup_breadcrumbs_writer =
        Strict_pipe.create ~name:(__MODULE__ ^ __LOC__) Synchronous
      in
      let unprocessed_transition_cache =
        Unprocessed_transition_cache.create ~logger
      in
      Thread_safe.block_on_async_exn (fun () ->
          let open Deferred.Let_syntax in
          let%bind frontier = setup_random_frontier () in
          let scheduler =
            Catchup_scheduler.create ~logger ~frontier ~time_controller
              ~catchup_job_writer ~catchup_breadcrumbs_writer
          in
          let randomly_chosen_breadcrumb =
            Transition_frontier.all_breadcrumbs frontier
            |> List.permute |> List.hd_exn
          in
          let size = 4 in
          let%bind upcoming_breadcrumbs =
            Deferred.all
            @@ Quickcheck.random_value
                 (gen_linear_breadcrumbs ~logger ~size
                    ~accounts_with_secret_keys randomly_chosen_breadcrumb)
          in
          let upcoming_transitions =
            List.map ~f:Transition_frontier.Breadcrumb.transition_with_hash
              upcoming_breadcrumbs
          in
          let missing_breadcrumb = List.hd_exn upcoming_breadcrumbs in
          let missing_transition = List.hd_exn upcoming_transitions in
          let dangling_transitions = List.tl_exn upcoming_transitions in
          let cached_dangling_transitions =
            List.map dangling_transitions
              ~f:
<<<<<<< HEAD
                (Unprocessed_transition_cache.register_exn
                   unprocessed_transition_cache)
=======
                (Fn.compose Or_error.ok_exn
                   (Fn.compose
                      (Unprocessed_transition_cache.register
                         unprocessed_transition_cache)
                      transition_with_hash_enveloped))
>>>>>>> 9b0c3353
          in
          List.(
            iter (rev cached_dangling_transitions) ~f:(fun cached_transition ->
                Catchup_scheduler.watch scheduler ~timeout_duration
                  ~cached_transition ;
                assert (
                  Catchup_scheduler.has_timeout scheduler
                    (Cached.peek cached_transition) ) )) ;
          let%bind (_ : unit) =
            Transition_frontier.add_breadcrumb_exn frontier missing_breadcrumb
          in
          Catchup_scheduler.notify scheduler
            ~hash:(With_hash.hash missing_transition)
          |> ignore ;
          assert (Catchup_scheduler.is_empty scheduler) ;
          let%map cached_received_rose_tree =
            extract_children_from ~reader:catchup_breadcrumbs_reader
              ~root:
                ( Unprocessed_transition_cache.register_exn
                    unprocessed_transition_cache
<<<<<<< HEAD
                    (Transition_frontier.Breadcrumb.transition_with_hash
                       missing_breadcrumb)
=======
                    ( Transition_frontier.Breadcrumb.transition_with_hash
                        missing_breadcrumb
                    |> transition_with_hash_enveloped )
                |> Or_error.ok_exn
>>>>>>> 9b0c3353
                |> Cached.transform ~f:(Fn.const missing_breadcrumb) )
          in
          let received_rose_tree =
            Rose_tree.map cached_received_rose_tree
              ~f:Cached.invalidate_with_success
          in
          assert (
            List.equal Transition_frontier.Breadcrumb.equal
              (Rose_tree.flatten received_rose_tree)
              upcoming_breadcrumbs ) ;
          Strict_pipe.Writer.close catchup_breadcrumbs_writer ;
          Strict_pipe.Writer.close catchup_job_writer )

    let%test_unit "If a non-linear sequence of transitions out of order and \
                   the missing node is received before the timeout expires, \
                   the timeout would be canceled" =
      let _catchup_job_reader, catchup_job_writer =
        Strict_pipe.create ~name:(__MODULE__ ^ __LOC__) Synchronous
      in
      let catchup_breadcrumbs_reader, catchup_breadcrumbs_writer =
        Strict_pipe.create ~name:(__MODULE__ ^ __LOC__) Synchronous
      in
      let unprocessed_transition_cache =
        Unprocessed_transition_cache.create ~logger
      in
      Thread_safe.block_on_async_exn (fun () ->
          let open Deferred.Let_syntax in
          let%bind frontier = setup_random_frontier () in
          let scheduler =
            Catchup_scheduler.create ~logger ~frontier ~time_controller
              ~catchup_job_writer ~catchup_breadcrumbs_writer
          in
          let randomly_chosen_breadcrumb =
            Transition_frontier.all_breadcrumbs frontier
            |> List.permute |> List.hd_exn
          in
          let%bind upcoming_rose_tree =
            Rose_tree.Deferred.all
            @@ Quickcheck.random_value
                 (gen_tree ~logger ~size:5 ~accounts_with_secret_keys
                    randomly_chosen_breadcrumb)
          in
          let upcoming_breadcrumbs = Rose_tree.flatten upcoming_rose_tree in
          let upcoming_transitions =
            List.map ~f:Transition_frontier.Breadcrumb.transition_with_hash
              upcoming_breadcrumbs
          in
          let missing_breadcrumb = List.hd_exn upcoming_breadcrumbs in
          let missing_transition = List.hd_exn upcoming_transitions in
          let dangling_transitions = List.tl_exn upcoming_transitions in
          let cached_dangling_transitions =
            List.map dangling_transitions
              ~f:
<<<<<<< HEAD
                (Unprocessed_transition_cache.register_exn
                   unprocessed_transition_cache)
=======
                (Fn.compose Or_error.ok_exn
                   (Fn.compose
                      (Unprocessed_transition_cache.register
                         unprocessed_transition_cache)
                      transition_with_hash_enveloped))
>>>>>>> 9b0c3353
          in
          List.iter (List.permute cached_dangling_transitions)
            ~f:(fun cached_transition ->
              Catchup_scheduler.watch scheduler ~timeout_duration
                ~cached_transition ) ;
          assert (not @@ Catchup_scheduler.is_empty scheduler) ;
          let%bind (_ : unit) =
            Transition_frontier.add_breadcrumb_exn frontier missing_breadcrumb
          in
          Catchup_scheduler.notify scheduler
            ~hash:(With_hash.hash missing_transition)
          |> ignore ;
          assert (Catchup_scheduler.is_empty scheduler) ;
          let%map cached_received_rose_tree =
            extract_children_from ~reader:catchup_breadcrumbs_reader
              ~root:
                ( Unprocessed_transition_cache.register_exn
                    unprocessed_transition_cache
<<<<<<< HEAD
                    (Transition_frontier.Breadcrumb.transition_with_hash
                       missing_breadcrumb)
=======
                    ( Transition_frontier.Breadcrumb.transition_with_hash
                        missing_breadcrumb
                    |> transition_with_hash_enveloped )
                |> Or_error.ok_exn
>>>>>>> 9b0c3353
                |> Cached.transform ~f:(Fn.const missing_breadcrumb) )
          in
          let received_rose_tree =
            Rose_tree.map cached_received_rose_tree
              ~f:Cached.invalidate_with_success
          in
          assert (
            Rose_tree.equiv received_rose_tree upcoming_rose_tree
              ~f:Transition_frontier.Breadcrumb.equal ) ;
          Strict_pipe.Writer.close catchup_breadcrumbs_writer ;
          Strict_pipe.Writer.close catchup_job_writer )
  end )<|MERGE_RESOLUTION|>--- conflicted
+++ resolved
@@ -111,22 +111,8 @@
           Strict_pipe.Reader.iter_without_pushback catchup_job_reader
             ~f:(Ivar.fill result_ivar)
           |> don't_wait_for ;
-<<<<<<< HEAD
           let%map catchup_parent_hash =
             match%map Ivar.read result_ivar with hash, _ -> hash
-=======
-          let%map cached_catchup_transition =
-            match%map Ivar.read result_ivar with
-            | Rose_tree.T (t, []) ->
-                t
-            | _ ->
-                failwith "unexpected rose tree result"
-          in
-          let catchup_parent_hash =
-            Cached.peek cached_catchup_transition
-            |> Envelope.Incoming.data |> With_hash.data
-            |> External_transition.Verified.parent_hash
->>>>>>> 9b0c3353
           in
           assert (Catchup_scheduler.is_empty scheduler) ;
           assert (Coda_base.State_hash.equal missing_hash catchup_parent_hash) ;
@@ -173,16 +159,8 @@
           let cached_dangling_transitions =
             List.map dangling_transitions
               ~f:
-<<<<<<< HEAD
                 (Unprocessed_transition_cache.register_exn
                    unprocessed_transition_cache)
-=======
-                (Fn.compose Or_error.ok_exn
-                   (Fn.compose
-                      (Unprocessed_transition_cache.register
-                         unprocessed_transition_cache)
-                      transition_with_hash_enveloped))
->>>>>>> 9b0c3353
           in
           List.(
             iter (rev cached_dangling_transitions) ~f:(fun cached_transition ->
@@ -203,15 +181,8 @@
               ~root:
                 ( Unprocessed_transition_cache.register_exn
                     unprocessed_transition_cache
-<<<<<<< HEAD
                     (Transition_frontier.Breadcrumb.transition_with_hash
                        missing_breadcrumb)
-=======
-                    ( Transition_frontier.Breadcrumb.transition_with_hash
-                        missing_breadcrumb
-                    |> transition_with_hash_enveloped )
-                |> Or_error.ok_exn
->>>>>>> 9b0c3353
                 |> Cached.transform ~f:(Fn.const missing_breadcrumb) )
           in
           let received_rose_tree =
@@ -265,16 +236,8 @@
           let cached_dangling_transitions =
             List.map dangling_transitions
               ~f:
-<<<<<<< HEAD
                 (Unprocessed_transition_cache.register_exn
                    unprocessed_transition_cache)
-=======
-                (Fn.compose Or_error.ok_exn
-                   (Fn.compose
-                      (Unprocessed_transition_cache.register
-                         unprocessed_transition_cache)
-                      transition_with_hash_enveloped))
->>>>>>> 9b0c3353
           in
           List.iter (List.permute cached_dangling_transitions)
             ~f:(fun cached_transition ->
@@ -293,15 +256,8 @@
               ~root:
                 ( Unprocessed_transition_cache.register_exn
                     unprocessed_transition_cache
-<<<<<<< HEAD
                     (Transition_frontier.Breadcrumb.transition_with_hash
                        missing_breadcrumb)
-=======
-                    ( Transition_frontier.Breadcrumb.transition_with_hash
-                        missing_breadcrumb
-                    |> transition_with_hash_enveloped )
-                |> Or_error.ok_exn
->>>>>>> 9b0c3353
                 |> Cached.transform ~f:(Fn.const missing_breadcrumb) )
           in
           let received_rose_tree =
