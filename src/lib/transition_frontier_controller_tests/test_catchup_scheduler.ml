open Async
open Core
open Coda_base
open Cache_lib
open Pipe_lib
open Coda_transition

module Stubs = Stubs.Make (struct
  let max_length = 4
end)

open Stubs

module Inputs = struct
  include Transition_frontier_inputs
  module Time = Time
  module State_proof = State_proof
  module Transition_frontier = Transition_frontier
end

module Catchup_scheduler =
  Transition_handler.Components.Catchup_scheduler.Make (Inputs)
module Transition_handler = Transition_handler.Make (Inputs)
open Transition_handler

let%test_module "Transition_handler.Catchup_scheduler tests" =
  ( module struct
    let logger = Logger.null ()

<<<<<<< HEAD
    let hb_logger = Logger.create ()
=======
    let pids = Child_processes.Termination.create_pid_set ()
>>>>>>> 98cdd6af

    let trust_system = Trust_system.null ()

    let time_controller = Block_time.Controller.basic ~logger

    let timeout_duration = Block_time.Span.of_ms 200L

    let accounts_with_secret_keys = Genesis_ledger.accounts

    let num_breadcrumbs = 5

    let setup_random_frontier () =
      let open Deferred.Let_syntax in
      let%bind frontier =
        create_root_frontier ~logger ~pids accounts_with_secret_keys
      in
      let%map (_ : unit) =
        build_frontier_randomly
          ~gen_root_breadcrumb_builder:(fun root_breadcrumb ->
            Quickcheck.Generator.with_size ~size:num_breadcrumbs
            @@ Quickcheck_lib.gen_imperative_ktree
                 (root_breadcrumb |> return |> Quickcheck.Generator.return)
                 (gen_breadcrumb ~logger ~pids ~trust_system
                    ~accounts_with_secret_keys) )
          frontier
      in
      frontier

    let extract_children_from ~reader ~root =
      let open Deferred.Let_syntax in
      let result_ivar = Ivar.create () in
      Strict_pipe.Reader.iter_without_pushback reader ~f:(fun children ->
          Ivar.fill result_ivar children )
      |> don't_wait_for ;
      let%map children = Ivar.read result_ivar in
      Rose_tree.T (root, children)

    let create_catchup_scheduler () =
      let%map verifier = Verifier.create ~logger ~pids in
      Catchup_scheduler.create ~verifier

    let%test_unit "after the timeout expires, the missing node still doesn't \
                   show up, so the catchup job is fired" =
      Core.Backtrace.elide := false ;
      heartbeat_flag := true ;
      Async.Scheduler.set_record_backtraces true ;
      let catchup_job_reader, catchup_job_writer =
        Strict_pipe.create ~name:(__MODULE__ ^ __LOC__)
          (Buffered (`Capacity 10, `Overflow Crash))
      in
      let _catchup_breadcrumbs_reader, catchup_breadcrumbs_writer =
        Strict_pipe.create ~name:(__MODULE__ ^ __LOC__)
          (Buffered (`Capacity 10, `Overflow Crash))
      in
      Thread_safe.block_on_async_exn (fun () ->
          let open Deferred.Let_syntax in
          print_heartbeat hb_logger |> don't_wait_for ;
          let%bind frontier = setup_random_frontier () in
          let trust_system = Trust_system.null () in
          let%bind create = create_catchup_scheduler () in
          let scheduler =
            create ~logger ~trust_system ~frontier ~time_controller
              ~catchup_job_writer ~catchup_breadcrumbs_writer
              ~clean_up_signal:(Ivar.create ())
          in
          let randomly_chosen_breadcrumb =
            Transition_frontier.all_breadcrumbs frontier
            |> List.permute |> List.hd_exn
          in
          let%bind upcoming_breadcrumbs =
            Deferred.all
            @@ Quickcheck.random_value
                 (gen_linear_breadcrumbs ~logger ~pids ~trust_system ~size:2
                    ~accounts_with_secret_keys randomly_chosen_breadcrumb)
          in
          let missing_hash =
            List.hd_exn upcoming_breadcrumbs
            |> Transition_frontier.Breadcrumb.state_hash
          in
          let dangling_breadcrumb = List.nth_exn upcoming_breadcrumbs 1 in
          let dangling_transition =
            let transition =
              Transition_frontier.Breadcrumb.validated_transition
                dangling_breadcrumb
              |> External_transition.Validation
                 .reset_frontier_dependencies_validation
              |> External_transition.Validation
                 .reset_staged_ledger_diff_validation
            in
            Envelope.Incoming.wrap ~data:transition
              ~sender:Envelope.Sender.Local
            |> Cached.pure
          in
          Catchup_scheduler.watch scheduler ~timeout_duration
            ~cached_transition:dangling_transition ;
          let result_ivar = Ivar.create () in
          Strict_pipe.Reader.iter_without_pushback catchup_job_reader
            ~f:(Ivar.fill result_ivar)
          |> don't_wait_for ;
          let%map catchup_parent_hash =
            match%map Ivar.read result_ivar with hash, _ -> hash
          in
          heartbeat_flag := false ;
          assert (Catchup_scheduler.is_empty scheduler) ;
          assert (Coda_base.State_hash.equal missing_hash catchup_parent_hash) ;
          Strict_pipe.Writer.close catchup_breadcrumbs_writer ;
          Strict_pipe.Writer.close catchup_job_writer )

    let%test_unit "if a linear sequence of transitions in reverse order, \
                   catchup scheduler should not create duplicate jobs" =
      heartbeat_flag := true ;
      let _catchup_job_reader, catchup_job_writer =
        Strict_pipe.create ~name:(__MODULE__ ^ __LOC__)
          (Buffered (`Capacity 10, `Overflow Crash))
      in
      let catchup_breadcrumbs_reader, catchup_breadcrumbs_writer =
        Strict_pipe.create ~name:(__MODULE__ ^ __LOC__)
          (Buffered (`Capacity 10, `Overflow Crash))
      in
      let unprocessed_transition_cache =
        Unprocessed_transition_cache.create ~logger
      in
      Thread_safe.block_on_async_exn (fun () ->
          let open Deferred.Let_syntax in
          print_heartbeat hb_logger |> don't_wait_for ;
          let%bind frontier = setup_random_frontier () in
          let trust_system = Trust_system.null () in
          let%bind create = create_catchup_scheduler () in
          let scheduler =
            create ~logger ~trust_system ~frontier ~time_controller
              ~catchup_job_writer ~catchup_breadcrumbs_writer
              ~clean_up_signal:(Ivar.create ())
          in
          let randomly_chosen_breadcrumb =
            Transition_frontier.all_breadcrumbs frontier
            |> List.permute |> List.hd_exn
          in
          let size = 4 in
          let%bind upcoming_breadcrumbs =
            Deferred.all
            @@ Quickcheck.random_value
                 (gen_linear_breadcrumbs ~logger ~pids ~trust_system ~size
                    ~accounts_with_secret_keys randomly_chosen_breadcrumb)
          in
          let upcoming_transitions =
            List.map ~f:Transition_frontier.Breadcrumb.validated_transition
              upcoming_breadcrumbs
          in
          let missing_breadcrumb = List.hd_exn upcoming_breadcrumbs in
          let missing_transition = List.hd_exn upcoming_transitions in
          let dangling_transitions = List.tl_exn upcoming_transitions in
          let cached_dangling_transitions =
            List.map dangling_transitions ~f:(fun transition ->
                let transition =
                  transition
                  |> External_transition.Validation
                     .reset_frontier_dependencies_validation
                  |> External_transition.Validation
                     .reset_staged_ledger_diff_validation
                in
                Envelope.Incoming.wrap ~data:transition
                  ~sender:Envelope.Sender.Local
                |> Unprocessed_transition_cache.register_exn
                     unprocessed_transition_cache )
          in
          List.(
            iter (rev cached_dangling_transitions) ~f:(fun cached_transition ->
                Catchup_scheduler.watch scheduler ~timeout_duration
                  ~cached_transition ;
                assert (
                  Catchup_scheduler.has_timeout scheduler
                    ( Cached.peek cached_transition
                    |> Envelope.Incoming.data |> fst |> With_hash.data ) ) )) ;
          let%bind (_ : unit) =
            Transition_frontier.add_breadcrumb_exn frontier missing_breadcrumb
          in
          Catchup_scheduler.notify scheduler
            ~hash:(External_transition.Validated.state_hash missing_transition)
          |> ignore ;
          assert (Catchup_scheduler.is_empty scheduler) ;
          let%map cached_received_rose_tree =
            extract_children_from
              ~reader:
                (Strict_pipe.Reader.map catchup_breadcrumbs_reader
                   ~f:(fun (rose_trees, _) -> rose_trees))
              ~root:
                ( Unprocessed_transition_cache.register_exn
                    unprocessed_transition_cache
                    (let transition =
                       Transition_frontier.Breadcrumb.validated_transition
                         missing_breadcrumb
                       |> External_transition.Validation
                          .reset_frontier_dependencies_validation
                       |> External_transition.Validation
                          .reset_staged_ledger_diff_validation
                     in
                     Envelope.Incoming.wrap ~data:transition
                       ~sender:Envelope.Sender.Local)
                |> Cached.transform ~f:(Fn.const missing_breadcrumb) )
          in
          let received_rose_tree =
            Rose_tree.map cached_received_rose_tree
              ~f:Cached.invalidate_with_success
          in
          heartbeat_flag := false ;
          assert (
            List.equal Transition_frontier.Breadcrumb.equal
              (Rose_tree.flatten received_rose_tree)
              upcoming_breadcrumbs ) ;
          Strict_pipe.Writer.close catchup_breadcrumbs_writer ;
          Strict_pipe.Writer.close catchup_job_writer )

    let%test_unit "If a non-linear sequence of transitions out of order and \
                   the missing node is received before the timeout expires, \
                   the timeout would be canceled" =
      let _catchup_job_reader, catchup_job_writer =
        Strict_pipe.create ~name:(__MODULE__ ^ __LOC__)
          (Buffered (`Capacity 10, `Overflow Crash))
      in
      let catchup_breadcrumbs_reader, catchup_breadcrumbs_writer =
        Strict_pipe.create ~name:(__MODULE__ ^ __LOC__)
          (Buffered (`Capacity 10, `Overflow Crash))
      in
      let unprocessed_transition_cache =
        Unprocessed_transition_cache.create ~logger
      in
      heartbeat_flag := true ;
      Thread_safe.block_on_async_exn (fun () ->
          print_heartbeat hb_logger |> don't_wait_for ;
          let open Deferred.Let_syntax in
          let%bind frontier = setup_random_frontier () in
          let trust_system = Trust_system.null () in
          let%bind create = create_catchup_scheduler () in
          let scheduler =
            create ~logger ~trust_system ~frontier ~time_controller
              ~catchup_job_writer ~catchup_breadcrumbs_writer
              ~clean_up_signal:(Ivar.create ())
          in
          let randomly_chosen_breadcrumb =
            Transition_frontier.all_breadcrumbs frontier
            |> List.permute |> List.hd_exn
          in
          let%bind upcoming_rose_tree =
            Rose_tree.Deferred.all
            @@ Quickcheck.random_value
                 (gen_tree ~logger ~pids ~trust_system ~size:5
                    ~accounts_with_secret_keys randomly_chosen_breadcrumb)
          in
          let upcoming_breadcrumbs = Rose_tree.flatten upcoming_rose_tree in
          let upcoming_transitions =
            List.map ~f:Transition_frontier.Breadcrumb.validated_transition
              upcoming_breadcrumbs
          in
          let missing_breadcrumb = List.hd_exn upcoming_breadcrumbs in
          let missing_transition = List.hd_exn upcoming_transitions in
          let dangling_transitions = List.tl_exn upcoming_transitions in
          let cached_dangling_transitions =
            List.map dangling_transitions ~f:(fun transition ->
                let transition =
                  transition
                  |> External_transition.Validation
                     .reset_frontier_dependencies_validation
                  |> External_transition.Validation
                     .reset_staged_ledger_diff_validation
                in
                Envelope.Incoming.wrap ~data:transition
                  ~sender:Envelope.Sender.Local
                |> Unprocessed_transition_cache.register_exn
                     unprocessed_transition_cache )
          in
          List.iter (List.permute cached_dangling_transitions)
            ~f:(fun cached_transition ->
              Catchup_scheduler.watch scheduler ~timeout_duration
                ~cached_transition ) ;
          assert (not @@ Catchup_scheduler.is_empty scheduler) ;
          let%bind (_ : unit) =
            Transition_frontier.add_breadcrumb_exn frontier missing_breadcrumb
          in
          Catchup_scheduler.notify scheduler
            ~hash:(External_transition.Validated.state_hash missing_transition)
          |> ignore ;
          assert (Catchup_scheduler.is_empty scheduler) ;
          let%map cached_received_rose_tree =
            extract_children_from
              ~reader:
                (Strict_pipe.Reader.map catchup_breadcrumbs_reader
                   ~f:(fun (rose_trees, _) -> rose_trees))
              ~root:
                ( Unprocessed_transition_cache.register_exn
                    unprocessed_transition_cache
                    (let transition =
                       Transition_frontier.Breadcrumb.validated_transition
                         missing_breadcrumb
                       |> External_transition.Validation
                          .reset_frontier_dependencies_validation
                       |> External_transition.Validation
                          .reset_staged_ledger_diff_validation
                     in
                     Envelope.Incoming.wrap ~data:transition
                       ~sender:Envelope.Sender.Local)
                |> Cached.transform ~f:(Fn.const missing_breadcrumb) )
          in
          let received_rose_tree =
            Rose_tree.map cached_received_rose_tree
              ~f:Cached.invalidate_with_success
          in
          heartbeat_flag := false ;
          assert (
            Rose_tree.equiv received_rose_tree upcoming_rose_tree
              ~f:Transition_frontier.Breadcrumb.equal ) ;
          Strict_pipe.Writer.close catchup_breadcrumbs_writer ;
          Strict_pipe.Writer.close catchup_job_writer )
  end )<|MERGE_RESOLUTION|>--- conflicted
+++ resolved
@@ -27,11 +27,9 @@
   ( module struct
     let logger = Logger.null ()
 
-<<<<<<< HEAD
     let hb_logger = Logger.create ()
-=======
+
     let pids = Child_processes.Termination.create_pid_set ()
->>>>>>> 98cdd6af
 
     let trust_system = Trust_system.null ()
 
@@ -90,7 +88,6 @@
           let open Deferred.Let_syntax in
           print_heartbeat hb_logger |> don't_wait_for ;
           let%bind frontier = setup_random_frontier () in
-          let trust_system = Trust_system.null () in
           let%bind create = create_catchup_scheduler () in
           let scheduler =
             create ~logger ~trust_system ~frontier ~time_controller
@@ -158,7 +155,6 @@
           let open Deferred.Let_syntax in
           print_heartbeat hb_logger |> don't_wait_for ;
           let%bind frontier = setup_random_frontier () in
-          let trust_system = Trust_system.null () in
           let%bind create = create_catchup_scheduler () in
           let scheduler =
             create ~logger ~trust_system ~frontier ~time_controller
@@ -263,7 +259,6 @@
           print_heartbeat hb_logger |> don't_wait_for ;
           let open Deferred.Let_syntax in
           let%bind frontier = setup_random_frontier () in
-          let trust_system = Trust_system.null () in
           let%bind create = create_catchup_scheduler () in
           let scheduler =
             create ~logger ~trust_system ~frontier ~time_controller
