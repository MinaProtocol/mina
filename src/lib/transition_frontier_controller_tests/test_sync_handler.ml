--- conflicted
+++ resolved
@@ -18,11 +18,9 @@
   ( module struct
     let logger = Logger.null ()
 
-<<<<<<< HEAD
     let hb_logger = Logger.create ()
-=======
+
     let pids = Child_processes.Termination.create_pid_set ()
->>>>>>> 98cdd6af
 
     let trust_system = Trust_system.null ()
 
@@ -84,12 +82,6 @@
       |> External_transition.Validation.forget_validation
 
     let%test "a node should be able to give a valid proof of their root" =
-<<<<<<< HEAD
-=======
-      let logger = Logger.null () in
-      let pids = Child_processes.Termination.create_pid_set () in
->>>>>>> 98cdd6af
-      let trust_system = Trust_system.null () in
       heartbeat_flag := true ;
       let max_length = 4 in
       (* Generating this many breadcrumbs will ernsure the transition_frontier to be full  *)
