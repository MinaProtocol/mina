--- conflicted
+++ resolved
@@ -477,19 +477,12 @@
         =
       Pipe_lib.Linear_pipe.iter_unordered ~max_concurrency:8 query_reader
         ~f:(fun (ledger_hash, sync_ledger_query) ->
-<<<<<<< HEAD
           Logger.info logger ~module_:__MODULE__ ~location:__LOC__
             ~metadata:
               [ ( "sync_ledger_query"
-                , Syncable_ledger.query_to_yojson Ledger.Addr.to_yojson
+                , Syncable_ledger.Query.to_yojson Ledger.Addr.to_yojson
                     sync_ledger_query ) ]
-            "Processing ledger query: $sync_ledger_query" ;
-=======
-          Logger.info logger
-            !"Processing ledger query : %{sexp:(Ledger.Addr.t \
-              Syncable_ledger.Query.t)}"
-            sync_ledger_query ;
->>>>>>> 382d083f
+            !"Processing ledger query: $sync_ledger_query" ;
           let answer =
             Hashtbl.to_alist table
             |> List.find_map ~f:(fun (peer, frontier) ->
@@ -503,11 +496,10 @@
           in
           match answer with
           | None ->
-<<<<<<< HEAD
               Logger.info logger ~module_:__MODULE__ ~location:__LOC__
                 ~metadata:
                   [ ( "sync_ledger_query"
-                    , Syncable_ledger.query_to_yojson Ledger.Addr.to_yojson
+                    , Syncable_ledger.Query.to_yojson Ledger.Addr.to_yojson
                         sync_ledger_query ) ]
                 "Could not find an answer for: $sync_ledger_query" ;
               Deferred.unit
@@ -515,21 +507,9 @@
               Logger.info logger ~module_:__MODULE__ ~location:__LOC__
                 ~metadata:
                   [ ( "sync_ledger_query"
-                    , Syncable_ledger.query_to_yojson Ledger.Addr.to_yojson
+                    , Syncable_ledger.Query.to_yojson Ledger.Addr.to_yojson
                         sync_ledger_query ) ]
-                "Found an answer for:" ;
-=======
-              Logger.info logger
-                !"Could not find an answer for : %{sexp:(Ledger.Addr.t \
-                  Syncable_ledger.Query.t)}"
-                sync_ledger_query ;
-              Deferred.unit
-          | Some answer ->
-              Logger.info logger
-                !"Found an answer for : %{sexp:(Ledger.Addr.t \
-                  Syncable_ledger.Query.t)}"
-                sync_ledger_query ;
->>>>>>> 382d083f
+                "Found an answer for: $sync_ledger_query" ;
               Pipe_lib.Linear_pipe.write response_writer answer )
       |> don't_wait_for
   end
