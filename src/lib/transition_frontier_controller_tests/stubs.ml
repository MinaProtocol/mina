open Async
open Core_kernel
open Protocols.Coda_pow
open Coda_base
open Signature_lib

module Make (Inputs : sig
  val max_length : int
end) =
struct
  (** [Stubs] is a set of modules used for testing different components of tfc  *)
  let max_length = Inputs.max_length

  module Time = Coda_base.Block_time

  module State_proof = struct
    include Coda_base.Proof

    let verify _ _ = return true
  end

  module Ledger_proof_statement = Transaction_snark.Statement
  module Pending_coinbase_stack_state =
    Transaction_snark.Pending_coinbase_stack_state

  module Ledger_proof = struct
    module Stable = struct
      module V1 = struct
        type t =
          Ledger_proof_statement.Stable.V1.t * Sok_message.Digest.Stable.V1.t
        [@@deriving sexp, bin_io, yojson]
      end

      module Latest = V1
    end

    (* TODO: remove bin_io, after fixing functors to accept this *)
    type t = Stable.V1.t [@@deriving sexp, bin_io, yojson]

    let underlying_proof (_ : t) = Proof.dummy

    let statement ((t, _) : t) : Ledger_proof_statement.t = t

    let statement_target (t : Ledger_proof_statement.t) = t.target

    let sok_digest (_, d) = d

    let dummy =
      ( Ledger_proof_statement.gen |> Quickcheck.random_value
      , Sok_message.Digest.default )

    let create ~statement ~sok_digest ~proof:_ = (statement, sok_digest)
  end

  module Ledger_proof_verifier = struct
    let verify _ _ ~message:_ = return true
  end

  module Staged_ledger_aux_hash = struct
    include Staged_ledger_hash.Aux_hash.Stable.V1

    let of_bytes = Staged_ledger_hash.Aux_hash.of_bytes

    let to_bytes = Staged_ledger_hash.Aux_hash.to_bytes
  end

  module Transaction_witness = Coda_base.Transaction_witness
  module Pending_coinbase = Coda_base.Pending_coinbase
  module Pending_coinbase_hash = Coda_base.Pending_coinbase.Hash
  module Transaction_snark_work =
    Staged_ledger.Make_completed_work (Ledger_proof) (Ledger_proof_statement)

  module Staged_ledger_hash_binable = struct
    include Staged_ledger_hash.Stable.V1

    let ( of_aux_ledger_and_coinbase_hash
        , aux_hash
        , ledger_hash
        , pending_coinbase_hash ) =
      Staged_ledger_hash.
        ( of_aux_ledger_and_coinbase_hash
        , aux_hash
        , ledger_hash
        , pending_coinbase_hash )
  end

  module Staged_ledger_diff = Staged_ledger.Make_diff (struct
    module Fee_transfer = Fee_transfer
    module Ledger_proof = Ledger_proof
    module Ledger_hash = Ledger_hash
    module Staged_ledger_hash = Staged_ledger_hash_binable
    module Staged_ledger_aux_hash = Staged_ledger_aux_hash
    module Compressed_public_key = Public_key.Compressed
    module User_command = User_command
    module Transaction_snark_work = Transaction_snark_work
    module Pending_coinbase = Pending_coinbase
    module Pending_coinbase_hash = Pending_coinbase_hash
  end)

  module External_transition =
    Coda_base.External_transition.Make
      (Staged_ledger_diff)
      (Consensus.Protocol_state)

  module Transaction = struct
    module T = struct
      type t = Coda_base.Transaction.t =
        | User_command of User_command.With_valid_signature.t
        | Fee_transfer of Fee_transfer.t
        | Coinbase of Coinbase.t
      [@@deriving compare, eq]
    end

    include T

    include (
      Coda_base.Transaction :
        module type of Coda_base.Transaction with type t := t )
  end

  module Staged_ledger = Staged_ledger.Make (struct
    module Compressed_public_key = Signature_lib.Public_key.Compressed
    module User_command = User_command
    module Fee_transfer = Coda_base.Fee_transfer
    module Coinbase = Coda_base.Coinbase
    module Transaction = Transaction
    module Ledger_hash = Coda_base.Ledger_hash
    module Frozen_ledger_hash = Coda_base.Frozen_ledger_hash
    module Ledger_proof_statement = Ledger_proof_statement
    module Proof = Proof
    module Sok_message = Coda_base.Sok_message
    module Ledger_proof = Ledger_proof
    module Ledger_proof_verifier = Ledger_proof_verifier
    module Staged_ledger_aux_hash = Staged_ledger_aux_hash
    module Staged_ledger_hash = Staged_ledger_hash_binable
    module Transaction_snark_work = Transaction_snark_work
    module Transaction_validator = Transaction_validator
    module Staged_ledger_diff = Staged_ledger_diff
    module Account = Coda_base.Account
    module Ledger = Coda_base.Ledger
    module Sparse_ledger = Coda_base.Sparse_ledger
    module Pending_coinbase = Pending_coinbase
    module Pending_coinbase_hash = Pending_coinbase_hash
    module Pending_coinbase_stack_state = Pending_coinbase_stack_state
    module Transaction_witness = Transaction_witness
  end)

  (* Generate valid payments for each blockchain state by having
     each user send a payment of one coin to another random
     user if they at least one coin*)
  let gen_payments accounts_with_secret_keys :
      User_command.With_valid_signature.t Sequence.t =
    let public_keys =
      List.map accounts_with_secret_keys ~f:(fun (_, account) ->
          Account.public_key account )
    in
    Sequence.filter_map (accounts_with_secret_keys |> Sequence.of_list)
      ~f:(fun (sender_sk, sender_account) ->
        let open Option.Let_syntax in
        let%bind sender_sk = sender_sk in
        let sender_keypair = Keypair.of_private_key_exn sender_sk in
        let%bind receiver_pk = List.random_element public_keys in
        let send_amount = Currency.Amount.of_int 1 in
        let sender_account_amount =
          Account.balance sender_account |> Currency.Balance.to_amount
        in
        let%map _ = Currency.Amount.sub sender_account_amount send_amount in
        let payload : User_command.Payload.t =
          User_command.Payload.create ~fee:Fee.Unsigned.zero
            ~nonce:(Account.nonce sender_account)
            ~memo:User_command_memo.dummy
            ~body:(Payment {receiver= receiver_pk; amount= send_amount})
        in
        User_command.sign sender_keypair payload )

  module Blockchain_state = External_transition.Protocol_state.Blockchain_state
  module Protocol_state = External_transition.Protocol_state

  module Diff_hash = struct
    open Digestif.SHA256

    type t = ctx

    let equal t1 t2 = eq (get t1) (get t2)

    let empty = empty

    let merge t1 string = feed_string t1 string
  end

  module Diff_mutant_inputs = struct
    module Staged_ledger_aux_hash = Staged_ledger_aux_hash
    module Ledger_proof_statement = Ledger_proof_statement
    module Ledger_proof = Ledger_proof
    module Transaction_snark_work = Transaction_snark_work
    module Staged_ledger_diff = Staged_ledger_diff
    module External_transition = External_transition
    module Transaction_witness = Transaction_witness
    module Staged_ledger = Staged_ledger
<<<<<<< HEAD
    module Diff_hash = Diff_hash
    module Scan_state = Staged_ledger.Scan_state
  end

  module Diff_mutant =
    Transition_frontier_persistence.Diff_mutant.Make (Diff_mutant_inputs)

  module Transition_frontier_inputs = struct
    include Diff_mutant_inputs
    module Diff_mutant = Diff_mutant
=======
    module Pending_coinbase_stack_state = Pending_coinbase_stack_state
    module Pending_coinbase_hash = Pending_coinbase_hash
    module Pending_coinbase = Pending_coinbase
>>>>>>> ccf76d2a

    let max_length = Inputs.max_length
  end

  module Transition_frontier =
    Transition_frontier.Make (Transition_frontier_inputs)

  let gen_breadcrumb ~logger ~accounts_with_secret_keys :
      (   Transition_frontier.Breadcrumb.t Deferred.t
       -> Transition_frontier.Breadcrumb.t Deferred.t)
      Quickcheck.Generator.t =
    let open Quickcheck.Let_syntax in
    let gen_slot_advancement = Int.gen_incl 1 10 in
    let%map make_next_consensus_state =
      Consensus.For_tests.gen_consensus_state ~gen_slot_advancement
    in
    fun parent_breadcrumb_deferred ->
      let open Deferred.Let_syntax in
      let%bind parent_breadcrumb = parent_breadcrumb_deferred in
      let parent_staged_ledger =
        Transition_frontier.Breadcrumb.staged_ledger parent_breadcrumb
      in
      let transactions = gen_payments accounts_with_secret_keys in
      let _, largest_account =
        List.max_elt accounts_with_secret_keys
          ~compare:(fun (_, acc1) (_, acc2) -> Account.compare acc1 acc2 )
        |> Option.value_exn
      in
      let largest_account_public_key = Account.public_key largest_account in
      let get_completed_work stmts =
        let {Keypair.public_key; _} = Keypair.create () in
        let prover = Public_key.compress public_key in
        Some
          Transaction_snark_work.Checked.
            { fee= Fee.Unsigned.of_int 1
            ; proofs=
                List.map stmts ~f:(fun stmt ->
                    (stmt, Sok_message.Digest.default) )
            ; prover }
      in
      let staged_ledger_diff =
        Staged_ledger.create_diff parent_staged_ledger ~logger
          ~self:largest_account_public_key ~transactions_by_fee:transactions
          ~get_completed_work
      in
      let%bind ( `Hash_after_applying next_staged_ledger_hash
               , `Ledger_proof ledger_proof_opt
               , `Staged_ledger _
               , `Pending_coinbase_data _ ) =
        Staged_ledger.apply_diff_unchecked parent_staged_ledger
          staged_ledger_diff
        |> Deferred.Or_error.ok_exn
      in
      let previous_transition_with_hash =
        Transition_frontier.Breadcrumb.transition_with_hash parent_breadcrumb
      in
      let previous_protocol_state =
        With_hash.data previous_transition_with_hash
        |> External_transition.Verified.protocol_state
      in
      let previous_ledger_hash =
        previous_protocol_state |> Protocol_state.blockchain_state
        |> Protocol_state.Blockchain_state.snarked_ledger_hash
      in
      let next_ledger_hash =
        Option.value_map ledger_proof_opt
          ~f:(fun (proof, _) ->
            Ledger_proof.statement proof |> Ledger_proof.statement_target )
          ~default:previous_ledger_hash
      in
      let next_blockchain_state =
        Blockchain_state.create_value
          ~timestamp:(Block_time.now Time.Controller.basic)
          ~snarked_ledger_hash:next_ledger_hash
          ~staged_ledger_hash:next_staged_ledger_hash
      in
      let previous_state_hash =
        Consensus.Protocol_state.hash previous_protocol_state
      in
      let consensus_state =
        make_next_consensus_state ~snarked_ledger_hash:previous_ledger_hash
          ~previous_protocol_state:
            With_hash.
              {data= previous_protocol_state; hash= previous_state_hash}
      in
      let protocol_state =
        Protocol_state.create_value ~previous_state_hash
          ~blockchain_state:next_blockchain_state ~consensus_state
      in
      let next_external_transition =
        External_transition.create ~protocol_state
          ~protocol_state_proof:Proof.dummy
          ~staged_ledger_diff:(Staged_ledger_diff.forget staged_ledger_diff)
      in
      (* We manually created a verified an external_transition *)
      let (`I_swear_this_is_safe_see_my_comment
            next_verified_external_transition) =
        External_transition.to_verified next_external_transition
      in
      let next_verified_external_transition_with_hash =
        With_hash.of_data next_verified_external_transition
          ~hash_data:
            (Fn.compose Consensus.Protocol_state.hash
               External_transition.Verified.protocol_state)
      in
      match%map
        Transition_frontier.Breadcrumb.build ~logger ~parent:parent_breadcrumb
          ~transition_with_hash:next_verified_external_transition_with_hash
      with
      | Ok new_breadcrumb ->
          Logger.info logger ~module_:__MODULE__ ~location:__LOC__
            ~metadata:
              [ ( "state_hash"
                , Transition_frontier.Breadcrumb.transition_with_hash
                    new_breadcrumb
                  |> With_hash.hash |> State_hash.to_yojson ) ]
            "Producing a breadcrumb with hash: $state_hash" ;
          new_breadcrumb
      | Error (`Fatal_error exn) -> raise exn
      | Error (`Validation_error e) ->
          failwithf !"Validation Error : %{sexp:Error.t}" e ()

  let create_snarked_ledger accounts_with_secret_keys =
    let accounts = List.map ~f:snd accounts_with_secret_keys in
    let proposer_account = List.hd_exn accounts in
    let root_snarked_ledger = Coda_base.Ledger.Db.create () in
    List.iter accounts ~f:(fun account ->
        let status, _ =
          Coda_base.Ledger.Db.get_or_create_account_exn root_snarked_ledger
            (Account.public_key account)
            account
        in
        assert (status = `Added) ) ;
    (root_snarked_ledger, proposer_account)

  let create_root_frontier ~logger accounts_with_secret_keys :
      Transition_frontier.t Deferred.t =
    let root_snarked_ledger, proposer_account =
      create_snarked_ledger accounts_with_secret_keys
    in
    let root_transaction_snark_scan_state =
      Staged_ledger.Scan_state.empty ()
    in
    let root_pending_coinbases =
      Pending_coinbase.create () |> Or_error.ok_exn
    in
    let genesis_protocol_state_with_hash =
      Consensus.For_tests.create_genesis_protocol_state
        (Ledger.of_database root_snarked_ledger)
    in
    let genesis_protocol_state =
      With_hash.data genesis_protocol_state_with_hash
    in
    let genesis_protocol_state_hash =
      With_hash.hash genesis_protocol_state_with_hash
    in
    let root_ledger_hash =
      genesis_protocol_state |> Consensus.Protocol_state.blockchain_state
      |> Blockchain_state.snarked_ledger_hash
      |> Frozen_ledger_hash.to_ledger_hash
    in
    Logger.info logger ~module_:__MODULE__ ~location:__LOC__
      ~metadata:[("root_ledger_hash", Ledger_hash.to_yojson root_ledger_hash)]
      "Snarked_ledger_hash is $root_ledger_hash" ;
    let dummy_staged_ledger_diff =
      let creator =
        Quickcheck.random_value Signature_lib.Public_key.Compressed.gen
      in
      { Staged_ledger_diff.diff=
          ( { completed_works= []
            ; user_commands= []
            ; coinbase= Staged_ledger_diff.At_most_two.Zero }
          , None )
      ; prev_hash= Coda_base.Staged_ledger_hash.genesis
      ; creator }
    in
    (* the genesis transition is assumed to be valid *)
    let (`I_swear_this_is_safe_see_my_comment root_transition) =
      External_transition.to_verified
        (External_transition.create ~protocol_state:genesis_protocol_state
           ~protocol_state_proof:Proof.dummy
           ~staged_ledger_diff:dummy_staged_ledger_diff)
    in
    let root_transition_with_data =
      {With_hash.data= root_transition; hash= genesis_protocol_state_hash}
    in
    let open Deferred.Let_syntax in
    let expected_merkle_root = Ledger.Db.merkle_root root_snarked_ledger in
    match%bind
      Staged_ledger.of_scan_state_pending_coinbases_and_snarked_ledger
        ~scan_state:root_transaction_snark_scan_state
        ~snarked_ledger:(Ledger.of_database root_snarked_ledger)
        ~expected_merkle_root ~pending_coinbases:root_pending_coinbases
    with
    | Ok root_staged_ledger ->
        let%map frontier =
          Transition_frontier.create ~logger
            ~root_transition:root_transition_with_data ~root_snarked_ledger
            ~root_staged_ledger
            ~consensus_local_state:
              (Consensus.Local_state.create
                 (Some proposer_account.Account.public_key))
        in
        frontier
    | Error err -> Error.raise err

  let build_frontier_randomly ~gen_root_breadcrumb_builder frontier :
      unit Deferred.t =
    let root_breadcrumb = Transition_frontier.root frontier in
    (* HACK: This removes the overhead of having to deal with the quickcheck generator monad *)
    let deferred_breadcrumbs =
      gen_root_breadcrumb_builder root_breadcrumb |> Quickcheck.random_value
    in
    Deferred.List.iter deferred_breadcrumbs ~f:(fun deferred_breadcrumb ->
        let%bind breadcrumb = deferred_breadcrumb in
        Transition_frontier.add_breadcrumb_exn frontier breadcrumb )

  let gen_linear_breadcrumbs ~logger ~size ~accounts_with_secret_keys
      root_breadcrumb =
    Quickcheck.Generator.with_size ~size
    @@ Quickcheck_lib.gen_imperative_list
         (root_breadcrumb |> return |> Quickcheck.Generator.return)
         (gen_breadcrumb ~logger ~accounts_with_secret_keys)

<<<<<<< HEAD
  let gen_tree_list ~logger ~size ~accounts_with_secret_keys root_breadcrumb =
    Quickcheck.Generator.with_size ~size
    @@ Quickcheck_lib.gen_imperative_ktree
         (root_breadcrumb |> return |> Quickcheck.Generator.return)
         (gen_breadcrumb ~logger ~accounts_with_secret_keys)
=======
  let add_linear_breadcrumbs ~logger ~size ~accounts_with_secret_keys ~frontier
      ~parent =
    let new_breadcrumbs =
      gen_linear_breadcrumbs ~logger ~size ~accounts_with_secret_keys parent
      |> Quickcheck.random_value
    in
    Deferred.List.iter new_breadcrumbs ~f:(fun breadcrumb ->
        let%bind breadcrumb = breadcrumb in
        Transition_frontier.add_breadcrumb_exn frontier breadcrumb )

  let add_child ~logger ~accounts_with_secret_keys ~frontier ~parent =
    let%bind new_node =
      ( gen_breadcrumb ~logger ~accounts_with_secret_keys
      |> Quickcheck.random_value )
      @@ Deferred.return parent
    in
    let%map () = Transition_frontier.add_breadcrumb_exn frontier new_node in
    new_node
>>>>>>> ccf76d2a

  let gen_tree ~logger ~size ~accounts_with_secret_keys root_breadcrumb =
    Quickcheck.Generator.with_size ~size
    @@ Quickcheck_lib.gen_imperative_rose_tree
         (root_breadcrumb |> return |> Quickcheck.Generator.return)
         (gen_breadcrumb ~logger ~accounts_with_secret_keys)

  module Protocol_state_validator = Protocol_state_validator.Make (struct
    include Transition_frontier_inputs
    module Time = Time
    module State_proof = State_proof
  end)

  module Sync_handler = Sync_handler.Make (struct
    include Transition_frontier_inputs
    module Time = Time
    module Transition_frontier = Transition_frontier
    module Protocol_state_validator = Protocol_state_validator
  end)

  module Root_prover = Root_prover.Make (struct
    include Transition_frontier_inputs
    module Time = Time
    module Transition_frontier = Transition_frontier
    module Protocol_state_validator = Protocol_state_validator
  end)

  module Breadcrumb_visualizations = struct
    module Graph =
      Visualization.Make_ocamlgraph (Transition_frontier.Breadcrumb)

    let visualize ~filename ~f breadcrumbs =
      Out_channel.with_file filename ~f:(fun output_channel ->
          let graph = f breadcrumbs in
          Graph.output_graph output_channel graph )

    let graph_breadcrumb_list breadcrumbs =
      let initial_breadcrumb, tail_breadcrumbs =
        Non_empty_list.uncons breadcrumbs
      in
      let graph = Graph.add_vertex Graph.empty initial_breadcrumb in
      let graph, _ =
        List.fold tail_breadcrumbs ~init:(graph, initial_breadcrumb)
          ~f:(fun (graph, prev_breadcrumb) curr_breadcrumb ->
            let graph_with_node = Graph.add_vertex graph curr_breadcrumb in
            ( Graph.add_edge graph_with_node prev_breadcrumb curr_breadcrumb
            , curr_breadcrumb ) )
      in
      graph

    let visualize_list =
      visualize ~f:(fun breadcrumbs ->
          breadcrumbs |> Non_empty_list.of_list_opt |> Option.value_exn
          |> graph_breadcrumb_list )

    let graph_rose_tree tree =
      let rec go graph (Rose_tree.T (root, children)) =
        let graph' = Graph.add_vertex graph root in
        List.fold children ~init:graph'
          ~f:(fun graph (T (child, grand_children)) ->
            let graph_with_child = go graph (T (child, grand_children)) in
            Graph.add_edge graph_with_child root child )
      in
      go Graph.empty tree

    let visualize_rose_tree =
      visualize ~f:(fun breadcrumbs -> graph_rose_tree breadcrumbs)
  end

  module Network = struct
    type t =
      {logger: Logger.t; table: Transition_frontier.t Network_peer.Peer.Table.t}

    let create ~logger ~peers = {logger; table= peers}

    let random_peers {table; _} num_peers =
      let peers = Hashtbl.keys table in
      List.take (List.permute peers) num_peers

    let catchup_transition {table; _} peer state_hash =
      Deferred.Result.return
      @@
      let open Option.Let_syntax in
      let%bind frontier = Hashtbl.find table peer in
      Sync_handler.transition_catchup ~frontier state_hash

    let get_ancestry {table; logger} peer consensus_state =
      Deferred.return
      @@ Result.of_option
           ~error:(Error.of_string "Peer could not produce an ancestor")
           (let open Option.Let_syntax in
           let%bind frontier = Hashtbl.find table peer in
           let%map peer_root_with_proof =
             Root_prover.prove ~logger ~frontier consensus_state
           in
           let staged_ledger =
             Transition_frontier.Breadcrumb.staged_ledger
               (Transition_frontier.root frontier)
           in
           let scan_state = Staged_ledger.scan_state staged_ledger in
           let merkle_root =
             Ledger.merkle_root (Staged_ledger.ledger staged_ledger)
           in
           let pending_coinbases =
             Staged_ledger.pending_coinbase_collection staged_ledger
           in
           (peer_root_with_proof, scan_state, merkle_root, pending_coinbases))

    let glue_sync_ledger {table; logger; _} query_reader response_writer : unit
        =
      Pipe_lib.Linear_pipe.iter_unordered ~max_concurrency:8 query_reader
        ~f:(fun (ledger_hash, sync_ledger_query) ->
          Logger.info logger ~module_:__MODULE__ ~location:__LOC__
            ~metadata:
              [ ( "sync_ledger_query"
                , Syncable_ledger.Query.to_yojson Ledger.Addr.to_yojson
                    sync_ledger_query ) ]
            !"Processing ledger query: $sync_ledger_query" ;
          let answer =
            Hashtbl.to_alist table
            |> List.find_map ~f:(fun (peer, frontier) ->
                   let open Option.Let_syntax in
                   let%map answer =
                     Sync_handler.answer_query ~frontier ledger_hash
                       sync_ledger_query ~logger
                   in
                   Envelope.Incoming.wrap ~data:answer
                     ~sender:(Envelope.Sender.Remote peer) )
          in
          match answer with
          | None ->
              Logger.info logger ~module_:__MODULE__ ~location:__LOC__
                ~metadata:
                  [ ( "sync_ledger_query"
                    , Syncable_ledger.Query.to_yojson Ledger.Addr.to_yojson
                        sync_ledger_query ) ]
                "Could not find an answer for: $sync_ledger_query" ;
              Deferred.unit
          | Some answer ->
              Logger.info logger ~module_:__MODULE__ ~location:__LOC__
                ~metadata:
                  [ ( "sync_ledger_query"
                    , Syncable_ledger.Query.to_yojson Ledger.Addr.to_yojson
                        sync_ledger_query ) ]
                "Found an answer for: $sync_ledger_query" ;
              Pipe_lib.Linear_pipe.write response_writer
                (ledger_hash, sync_ledger_query, answer) )
      |> don't_wait_for
  end

  module Network_builder = struct
    type peer_config =
      {num_breadcrumbs: int; accounts: (Private_key.t option * Account.t) list}

    type peer = {address: Network_peer.Peer.t; frontier: Transition_frontier.t}

    type t = {me: Transition_frontier.t; peers: peer List.t; network: Network.t}

    module Constants = struct
      let init_address = 1337

      let time = Int64.of_int 1
    end

    let setup ~source_accounts ~logger configs =
      let%bind me = create_root_frontier ~logger source_accounts in
      let%map _, peers =
        Deferred.List.fold ~init:(Constants.init_address, []) configs
          ~f:(fun (discovery_port, acc_peers) {num_breadcrumbs; accounts} ->
            let%bind frontier = create_root_frontier ~logger accounts in
            let%map () =
              build_frontier_randomly frontier
                ~gen_root_breadcrumb_builder:
                  (gen_linear_breadcrumbs ~logger ~size:num_breadcrumbs
                     ~accounts_with_secret_keys:accounts)
            in
            let address =
              Network_peer.Peer.create Unix.Inet_addr.localhost ~discovery_port
                ~communication_port:(discovery_port + 1)
            in
            let peer = {address; frontier} in
            (discovery_port + 2, peer :: acc_peers) )
      in
      let network =
        Network.create ~logger
          ~peers:
            ( List.map peers ~f:(fun {address; frontier} -> (address, frontier))
            |> Network_peer.Peer.Table.of_alist_exn )
      in
      {me; network; peers= List.rev peers}

    let setup_me_and_a_peer ~source_accounts ~target_accounts ~logger
        ~num_breadcrumbs =
      let%map {me; network; peers} =
        setup ~source_accounts ~logger
          [{num_breadcrumbs; accounts= target_accounts}]
      in
      (me, List.hd_exn peers, network)

    let send_transition ~logger ~transition_writer ~peer:{address; frontier}
        state_hash =
      let transition =
        Transition_frontier.(
          find_exn frontier state_hash
          |> Breadcrumb.transition_with_hash |> With_hash.data)
      in
      Logger.info logger ~module_:__MODULE__ ~location:__LOC__
        ~metadata:
          [ ("peer", Network_peer.Peer.to_yojson address)
          ; ("state_hash", State_hash.to_yojson state_hash) ]
        "Peer $peer sending $state_hash" ;
      let enveloped_transition =
        Envelope.Incoming.wrap ~data:transition
          ~sender:(Envelope.Sender.Remote address)
      in
      Pipe_lib.Strict_pipe.Writer.write transition_writer
        (`Transition enveloped_transition, `Time_received Constants.time)

    let make_transition_pipe () =
      Pipe_lib.Strict_pipe.create ~name:(__MODULE__ ^ __LOC__)
        (Buffered (`Capacity 30, `Overflow Drop_head))
  end
end<|MERGE_RESOLUTION|>--- conflicted
+++ resolved
@@ -197,9 +197,11 @@
     module External_transition = External_transition
     module Transaction_witness = Transaction_witness
     module Staged_ledger = Staged_ledger
-<<<<<<< HEAD
     module Diff_hash = Diff_hash
     module Scan_state = Staged_ledger.Scan_state
+    module Pending_coinbase_stack_state = Pending_coinbase_stack_state
+    module Pending_coinbase_hash = Pending_coinbase_hash
+    module Pending_coinbase = Pending_coinbase
   end
 
   module Diff_mutant =
@@ -208,11 +210,6 @@
   module Transition_frontier_inputs = struct
     include Diff_mutant_inputs
     module Diff_mutant = Diff_mutant
-=======
-    module Pending_coinbase_stack_state = Pending_coinbase_stack_state
-    module Pending_coinbase_hash = Pending_coinbase_hash
-    module Pending_coinbase = Pending_coinbase
->>>>>>> ccf76d2a
 
     let max_length = Inputs.max_length
   end
@@ -437,13 +434,6 @@
          (root_breadcrumb |> return |> Quickcheck.Generator.return)
          (gen_breadcrumb ~logger ~accounts_with_secret_keys)
 
-<<<<<<< HEAD
-  let gen_tree_list ~logger ~size ~accounts_with_secret_keys root_breadcrumb =
-    Quickcheck.Generator.with_size ~size
-    @@ Quickcheck_lib.gen_imperative_ktree
-         (root_breadcrumb |> return |> Quickcheck.Generator.return)
-         (gen_breadcrumb ~logger ~accounts_with_secret_keys)
-=======
   let add_linear_breadcrumbs ~logger ~size ~accounts_with_secret_keys ~frontier
       ~parent =
     let new_breadcrumbs =
@@ -462,11 +452,16 @@
     in
     let%map () = Transition_frontier.add_breadcrumb_exn frontier new_node in
     new_node
->>>>>>> ccf76d2a
 
   let gen_tree ~logger ~size ~accounts_with_secret_keys root_breadcrumb =
     Quickcheck.Generator.with_size ~size
     @@ Quickcheck_lib.gen_imperative_rose_tree
+         (root_breadcrumb |> return |> Quickcheck.Generator.return)
+         (gen_breadcrumb ~logger ~accounts_with_secret_keys)
+
+  let gen_tree_list ~logger ~size ~accounts_with_secret_keys root_breadcrumb =
+    Quickcheck.Generator.with_size ~size
+    @@ Quickcheck_lib.gen_imperative_ktree
          (root_breadcrumb |> return |> Quickcheck.Generator.return)
          (gen_breadcrumb ~logger ~accounts_with_secret_keys)
 
