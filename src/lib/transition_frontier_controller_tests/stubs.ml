--- conflicted
+++ resolved
@@ -16,7 +16,6 @@
 
     let verify _ _ = return true
   end
-<<<<<<< HEAD
 
   module Ledger_proof_statement = Transaction_snark.Statement
 
@@ -78,69 +77,6 @@
     end
   end
 
-=======
-
-  module Ledger_proof_statement = Transaction_snark.Statement
-
-  module Ledger_proof = struct
-    type t = Ledger_proof_statement.t * Sok_message.Digest.Stable.V1.t
-    [@@deriving sexp, bin_io]
-
-    let underlying_proof (_ : t) = Proof.dummy
-
-    let statement ((t, _) : t) : Ledger_proof_statement.t = t
-
-    let statement_target (t : Ledger_proof_statement.t) = t.target
-
-    let sok_digest (_, d) = d
-
-    let dummy =
-      ( Ledger_proof_statement.gen |> Quickcheck.random_value
-      , Sok_message.Digest.default )
-
-    let create ~statement ~sok_digest ~proof:_ = (statement, sok_digest)
-  end
-
-  module Ledger_proof_verifier = struct
-    let verify _ _ ~message:_ = return true
-  end
-
-  module Staged_ledger_aux_hash = struct
-    include Staged_ledger_hash.Aux_hash.Stable.V1
-
-    let of_bytes = Staged_ledger_hash.Aux_hash.of_bytes
-  end
-
-  module Transaction_snark_work =
-    Staged_ledger.Make_completed_work (Public_key.Compressed) (Ledger_proof)
-      (Ledger_proof_statement)
-
-  module User_command = struct
-    include (
-      User_command :
-        module type of User_command
-        with module With_valid_signature := User_command.With_valid_signature )
-
-    let fee (t : t) = Payload.fee t.payload
-
-    let sender (t : t) = Signature_lib.Public_key.compress t.sender
-
-    let seed = Secure_random.string ()
-
-    module With_valid_signature = struct
-      module T = struct
-        include User_command.With_valid_signature
-
-        let compare t1 t2 =
-          User_command.With_valid_signature.compare ~seed t1 t2
-      end
-
-      include T
-      include Comparable.Make (T)
-    end
-  end
-
->>>>>>> 898e68aa
   module Staged_ledger_diff = Staged_ledger.Make_diff (struct
     module Fee_transfer = Fee_transfer
     module Ledger_proof = Ledger_proof
@@ -189,62 +125,27 @@
     module Staged_ledger_aux_hash = Staged_ledger_aux_hash
     module Staged_ledger_hash = Coda_base.Staged_ledger_hash
     module Transaction_snark_work = Transaction_snark_work
-<<<<<<< HEAD
-=======
     module Transaction_validator = Transaction_validator
->>>>>>> 898e68aa
     module Staged_ledger_diff = Staged_ledger_diff
     module Account = Coda_base.Account
     module Ledger = Coda_base.Ledger
     module Sparse_ledger = Coda_base.Sparse_ledger
-<<<<<<< HEAD
-
-    module Config = struct
-      let transaction_capacity_log_2 = 7
-
-      let work_delay_factor = 2
-    end
-=======
->>>>>>> 898e68aa
   end)
 
   (* Generate valid payments for each blockchain state by having 
   each user send a payment of one coin to another random 
    user if they at least one coin*)
-<<<<<<< HEAD
-  let gen_payments ledger : User_command.With_valid_signature.t Sequence.t =
-    let accounts_with_secret_keys = Genesis_ledger.accounts in
-=======
   let gen_payments accounts_with_secret_keys :
       User_command.With_valid_signature.t Sequence.t =
->>>>>>> 898e68aa
     let public_keys =
       List.map accounts_with_secret_keys ~f:(fun (_, account) ->
           Account.public_key account )
     in
     Sequence.filter_map (accounts_with_secret_keys |> Sequence.of_list)
-<<<<<<< HEAD
-      ~f:(fun (sender_sk, _) ->
-        let open Option.Let_syntax in
-        let%bind sender_sk = sender_sk in
-        let ({Keypair.public_key= sender_pk; _} as sender_keypair) =
-          Keypair.of_private_key_exn sender_sk
-        in
-        let status, sender_account_location =
-          Coda_base.Ledger.get_or_create_account_exn ledger
-            (Public_key.compress sender_pk)
-            Account.empty
-        in
-        assert (status = `Existed) ;
-        let%bind sender_account =
-          Coda_base.Ledger.get ledger sender_account_location
-        in
-=======
       ~f:(fun (sender_sk, sender_account) ->
         let open Option.Let_syntax in
         let%bind sender_sk = sender_sk in
         let sender_keypair = Keypair.of_private_key_exn sender_sk in
->>>>>>> 898e68aa
         let%bind receiver_pk = List.random_element public_keys in
         let send_amount = Currency.Amount.of_int 1 in
         let sender_account_amount =
@@ -277,11 +178,7 @@
   module Transition_frontier =
     Transition_frontier.Make (Transition_frontier_inputs)
 
-<<<<<<< HEAD
-  let gen_breadcrumb ~logger :
-=======
   let gen_breadcrumb ~logger ~accounts_with_secret_keys :
->>>>>>> 898e68aa
       (   Transition_frontier.Breadcrumb.t Deferred.t
        -> Transition_frontier.Breadcrumb.t Deferred.t)
       Quickcheck.Generator.t =
@@ -296,35 +193,6 @@
       let parent_staged_ledger =
         Transition_frontier.Breadcrumb.staged_ledger parent_breadcrumb
       in
-<<<<<<< HEAD
-      let transactions =
-        gen_payments (Staged_ledger.ledger parent_staged_ledger)
-      in
-      let {Keypair.public_key= largest_account_public_key; _} =
-        Genesis_ledger.largest_account_keypair_exn ()
-      in
-      let get_completed_work stmts =
-        let {Keypair.public_key; _} = Keypair.create () in
-        let prover = Public_key.compress public_key in
-        Some
-          { Transaction_snark_work.Checked.fee= Fee.Unsigned.of_int 1
-          ; proofs=
-              List.map stmts ~f:(fun stmt -> (stmt, Sok_message.Digest.default))
-          ; prover }
-      in
-      let staged_ledger_diff =
-        Staged_ledger.create_diff parent_staged_ledger ~logger
-          ~self:(Public_key.compress largest_account_public_key)
-          ~transactions_by_fee:transactions ~get_completed_work
-      in
-      let%bind ( `Hash_after_applying next_staged_ledger_hash
-               , `Ledger_proof ledger_proof_opt
-               , `Staged_ledger _ ) =
-        Staged_ledger.apply_diff_unchecked parent_staged_ledger
-          staged_ledger_diff
-        |> Deferred.Or_error.ok_exn
-      in
-=======
       let transactions = gen_payments accounts_with_secret_keys in
       let _, largest_account =
         List.max_elt accounts_with_secret_keys
@@ -353,7 +221,6 @@
           staged_ledger_diff
         |> Deferred.Or_error.ok_exn
       in
->>>>>>> 898e68aa
       let previous_transition_with_hash =
         Transition_frontier.Breadcrumb.transition_with_hash parent_breadcrumb
       in
@@ -419,20 +286,12 @@
       | Error (`Validation_error e) ->
           failwithf !"Validation Error : %{sexp:Error.t}" e ()
 
-<<<<<<< HEAD
-  let create_root_frontier ~logger : Transition_frontier.t Deferred.t =
-    let accounts = Genesis_ledger.accounts in
-    let _, proposer_account = List.hd_exn accounts in
-    let root_snarked_ledger = Coda_base.Ledger.Db.create () in
-    List.iter accounts ~f:(fun (_, account) ->
-=======
   let create_root_frontier ~logger accounts_with_secret_keys :
       Transition_frontier.t Deferred.t =
     let accounts = List.map ~f:snd accounts_with_secret_keys in
     let proposer_account = List.hd_exn accounts in
     let root_snarked_ledger = Coda_base.Ledger.Db.create () in
     List.iter accounts ~f:(fun account ->
->>>>>>> 898e68aa
         let status, _ =
           Coda_base.Ledger.Db.get_or_create_account_exn root_snarked_ledger
             (Account.public_key account)
@@ -441,11 +300,25 @@
         assert (status = `Added) ) ;
     let root_transaction_snark_scan_state =
       Staged_ledger.Scan_state.empty ()
-<<<<<<< HEAD
+    in
+    let genesis_protocol_state_with_hash =
+      Consensus.For_tests.create_genesis_protocol_state
+        (Ledger.of_database root_snarked_ledger)
     in
     let genesis_protocol_state =
-      With_hash.data Consensus.genesis_protocol_state
-    in
+      With_hash.data genesis_protocol_state_with_hash
+    in
+    let genesis_protocol_state_hash =
+      With_hash.hash genesis_protocol_state_with_hash
+    in
+    let root_ledger_hash =
+      genesis_protocol_state |> Consensus.Protocol_state.blockchain_state
+      |> Blockchain_state.snarked_ledger_hash
+      |> Frozen_ledger_hash.to_ledger_hash
+    in
+    Logger.info logger
+      !"Snarked_ledger_hash is %{sexp:Ledger_hash.t}"
+      root_ledger_hash ;
     let dummy_staged_ledger_diff =
       let creator =
         Quickcheck.random_value Signature_lib.Public_key.Compressed.gen
@@ -466,8 +339,7 @@
            ~staged_ledger_diff:dummy_staged_ledger_diff)
     in
     let root_transition_with_data =
-      { With_hash.data= root_transition
-      ; hash= With_hash.hash Consensus.genesis_protocol_state }
+      {With_hash.data= root_transition; hash= genesis_protocol_state_hash}
     in
     let frontier =
       Transition_frontier.create ~logger
@@ -486,72 +358,10 @@
     let deferred_breadcrumbs =
       gen_root_breadcrumb_builder root_breadcrumb |> Quickcheck.random_value
     in
-=======
-    in
-    let genesis_protocol_state_with_hash =
-      Consensus.For_tests.create_genesis_protocol_state
-        (Ledger.of_database root_snarked_ledger)
-    in
-    let genesis_protocol_state =
-      With_hash.data genesis_protocol_state_with_hash
-    in
-    let genesis_protocol_state_hash =
-      With_hash.hash genesis_protocol_state_with_hash
-    in
-    let root_ledger_hash =
-      genesis_protocol_state |> Consensus.Protocol_state.blockchain_state
-      |> Blockchain_state.snarked_ledger_hash
-      |> Frozen_ledger_hash.to_ledger_hash
-    in
-    Logger.info logger
-      !"Snarked_ledger_hash is %{sexp:Ledger_hash.t}"
-      root_ledger_hash ;
-    let dummy_staged_ledger_diff =
-      let creator =
-        Quickcheck.random_value Signature_lib.Public_key.Compressed.gen
-      in
-      { Staged_ledger_diff.diff=
-          ( { completed_works= []
-            ; user_commands= []
-            ; coinbase= Staged_ledger_diff.At_most_two.Zero }
-          , None )
-      ; prev_hash= Coda_base.Staged_ledger_hash.dummy
-      ; creator }
-    in
-    (* the genesis transition is assumed to be valid *)
-    let (`I_swear_this_is_safe_see_my_comment root_transition) =
-      External_transition.to_verified
-        (External_transition.create ~protocol_state:genesis_protocol_state
-           ~protocol_state_proof:Proof.dummy
-           ~staged_ledger_diff:dummy_staged_ledger_diff)
-    in
-    let root_transition_with_data =
-      {With_hash.data= root_transition; hash= genesis_protocol_state_hash}
-    in
-    let frontier =
-      Transition_frontier.create ~logger
-        ~root_transition:root_transition_with_data ~root_snarked_ledger
-        ~root_transaction_snark_scan_state ~root_staged_ledger_diff:None
-        ~consensus_local_state:
-          (Consensus.Local_state.create
-             (Some proposer_account.Account.public_key))
-    in
-    frontier
-
-  let build_frontier_randomly ~gen_root_breadcrumb_builder frontier :
-      unit Deferred.t =
-    let root_breadcrumb = Transition_frontier.root frontier in
-    (* HACK: This removes the overhead of having to deal with the quickcheck generator monad *)
-    let deferred_breadcrumbs =
-      gen_root_breadcrumb_builder root_breadcrumb |> Quickcheck.random_value
-    in
->>>>>>> 898e68aa
     Deferred.List.iter deferred_breadcrumbs ~f:(fun deferred_breadcrumb ->
         let%map breadcrumb = deferred_breadcrumb in
         Transition_frontier.add_breadcrumb_exn frontier breadcrumb )
 
-<<<<<<< HEAD
-=======
   let gen_linear_breadcrumbs ~logger ~size ~accounts_with_secret_keys
       root_breadcrumb =
     Quickcheck.Generator.with_size ~size
@@ -559,7 +369,6 @@
          (root_breadcrumb |> return |> Quickcheck.Generator.return)
          (gen_breadcrumb ~logger ~accounts_with_secret_keys)
 
->>>>>>> 898e68aa
   module Protocol_state_validator = Protocol_state_validator.Make (struct
     include Transition_frontier_inputs
     module Time = Time
@@ -588,11 +397,6 @@
 
     let add_exn {table; _} = Hashtbl.add_exn table
 
-<<<<<<< HEAD
-    let random_peers _ = failwith "STUB: Network.random_peers"
-
-    let catchup_transition _ = failwith "STUB: Network.catchup_transition"
-=======
     let random_peers {table; _} num_peers =
       let peers = Hashtbl.keys table in
       List.take (List.permute peers) num_peers
@@ -603,7 +407,6 @@
       let open Option.Let_syntax in
       let%bind frontier = Hashtbl.find table peer in
       Sync_handler.transition_catchup ~frontier state_hash
->>>>>>> 898e68aa
 
     let get_ancestry {table; logger} peer consensus_state =
       Deferred.return
@@ -613,12 +416,8 @@
            let%bind frontier = Hashtbl.find table peer in
            Root_prover.prove ~logger ~frontier consensus_state)
 
-<<<<<<< HEAD
-    let glue_sync_ledger {table; logger} query_reader response_writer : unit =
-=======
     let glue_sync_ledger {table; logger; _} query_reader response_writer : unit
         =
->>>>>>> 898e68aa
       Pipe_lib.Linear_pipe.iter_unordered ~max_concurrency:8 query_reader
         ~f:(fun (ledger_hash, sync_ledger_query) ->
           Logger.info logger
@@ -631,11 +430,7 @@
                    let open Option.Let_syntax in
                    let%map answer =
                      Sync_handler.answer_query ~frontier ledger_hash
-<<<<<<< HEAD
-                       sync_ledger_query
-=======
                        sync_ledger_query ~logger
->>>>>>> 898e68aa
                    in
                    Envelope.Incoming.wrap ~data:answer ~sender:peer )
           in
@@ -654,8 +449,6 @@
               Pipe_lib.Linear_pipe.write response_writer answer )
       |> don't_wait_for
   end
-<<<<<<< HEAD
-=======
 
   module Network_builder = struct
     type peer_config =
@@ -722,5 +515,4 @@
       Pipe_lib.Strict_pipe.create
         (Buffered (`Capacity 10, `Overflow Drop_head))
   end
->>>>>>> 898e68aa
 end