--- conflicted
+++ resolved
@@ -504,22 +504,14 @@
                 "Could not find an answer for: $sync_ledger_query" ;
               Deferred.unit
           | Some answer ->
-<<<<<<< HEAD
-              Logger.info logger
-                !"Found an answer for : %{sexp:(Ledger.Addr.t \
-                  Syncable_ledger.Query.t)}"
-                sync_ledger_query ;
-              Pipe_lib.Linear_pipe.write response_writer
-                (ledger_hash, sync_ledger_query, answer) )
-=======
               Logger.info logger ~module_:__MODULE__ ~location:__LOC__
                 ~metadata:
                   [ ( "sync_ledger_query"
                     , Syncable_ledger.Query.to_yojson Ledger.Addr.to_yojson
                         sync_ledger_query ) ]
                 "Found an answer for: $sync_ledger_query" ;
-              Pipe_lib.Linear_pipe.write response_writer answer )
->>>>>>> 0f557e9d
+              Pipe_lib.Linear_pipe.write response_writer
+                (ledger_hash, sync_ledger_query, answer) )
       |> don't_wait_for
   end
 
