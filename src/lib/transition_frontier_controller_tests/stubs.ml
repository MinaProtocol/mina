open Async
open Core_kernel
open Currency
open Coda_base
open Coda_state
open Coda_transition
open Signature_lib

module Make (Inputs : sig
  val max_length : int
end) =
struct
  (** [Stubs] is a set of modules used for testing different components of tfc  *)
  let max_length = Inputs.max_length

  module State_proof = struct
    include Proof

    let verify _ _ = return true
  end

  module Ledger_proof = Ledger_proof.Debug
  module Verifier = Verifier.Dummy

  module Staged_ledger_aux_hash = struct
    include Staged_ledger_hash.Aux_hash.Stable.V1

    let of_bytes = Staged_ledger_hash.Aux_hash.of_bytes

    let to_bytes = Staged_ledger_hash.Aux_hash.to_bytes
  end

  module Transaction_witness = Transaction_witness
  module Ledger_proof_statement = Transaction_snark.Statement
  module Pending_coinbase_stack_state =
    Transaction_snark.Pending_coinbase_stack_state
  module Transaction_snark_work =
    Transaction_snark_work.Make (Ledger_proof.Stable.V1)
  module Staged_ledger_diff = Staged_ledger_diff.Make (Transaction_snark_work)

  module External_transition =
    External_transition.Make (Ledger_proof) (Verifier)
      (struct
        include Staged_ledger_diff.Stable.V1

        [%%define_locally
        Staged_ledger_diff.(creator, user_commands)]
      end)

  module Internal_transition = Internal_transition.Make (Staged_ledger_diff)

  module Staged_ledger_hash_binable = struct
    include Staged_ledger_hash

    let ( of_aux_ledger_and_coinbase_hash
        , aux_hash
        , ledger_hash
        , pending_coinbase_hash ) =
      Staged_ledger_hash.
        ( of_aux_ledger_and_coinbase_hash
        , aux_hash
        , ledger_hash
        , pending_coinbase_hash )
  end

  module Transaction = struct
    include Transaction.Stable.Latest

    let fee_excess, supply_increase = Transaction.(fee_excess, supply_increase)
  end

  module Staged_ledger = Staged_ledger.Make (struct
    module User_command = User_command
    module Ledger_proof_statement = Transaction_snark.Statement
    module Proof = Proof
    module Sok_message = Coda_base.Sok_message
    module Ledger_proof = Ledger_proof
    module Ledger_proof_verifier = Verifier
    module Staged_ledger_aux_hash = Staged_ledger_aux_hash
    module Staged_ledger_hash = Staged_ledger_hash_binable
    module Transaction_snark_work = Transaction_snark_work
    module Transaction_validator = Transaction_validator
    module Staged_ledger_diff = Staged_ledger_diff
    module Account = Coda_base.Account
    module Verifier = Verifier
    module Proof_type = Transaction_snark.Proof_type
    module Pending_coinbase_hash = Pending_coinbase.Hash
    module Pending_coinbase_stack_state =
      Transaction_snark.Pending_coinbase_stack_state
    module Transaction_witness = Transaction_witness
  end)

  (* Generate valid payments for each blockchain state by having
     each user send a payment of one coin to another random
     user if they at least one coin*)
  let gen_payments staged_ledger accounts_with_secret_keys :
      User_command.With_valid_signature.t Sequence.t =
    let public_keys =
      List.map accounts_with_secret_keys ~f:(fun (_, account) ->
          Account.public_key account )
    in
    Sequence.filter_map (accounts_with_secret_keys |> Sequence.of_list)
      ~f:(fun (sender_sk, sender_account) ->
        let open Option.Let_syntax in
        let%bind sender_sk = sender_sk in
        let sender_keypair = Keypair.of_private_key_exn sender_sk in
        let%bind receiver_pk = List.random_element public_keys in
        let nonce =
          let ledger = Staged_ledger.ledger staged_ledger in
          let status, account_location =
            Ledger.get_or_create_account_exn ledger sender_account.public_key
              sender_account
          in
          assert (status = `Existed) ;
          (Option.value_exn (Ledger.get ledger account_location)).nonce
        in
        let send_amount = Currency.Amount.of_int 1 in
        let sender_account_amount =
          sender_account.Account.Poly.balance |> Currency.Balance.to_amount
        in
        let%map _ = Currency.Amount.sub sender_account_amount send_amount in
        let payload : User_command.Payload.t =
          User_command.Payload.create ~fee:Fee.zero ~nonce
            ~memo:User_command_memo.dummy
            ~body:(Payment {receiver= receiver_pk; amount= send_amount})
        in
        User_command.sign sender_keypair payload )

  module Transition_frontier_inputs = struct
    module Staged_ledger_aux_hash = Staged_ledger_aux_hash
    module Ledger_proof_statement = Transaction_snark.Statement
    module Ledger_proof = Ledger_proof
    module Transaction_snark_work = Transaction_snark_work
    module Staged_ledger_diff = Staged_ledger_diff
    module External_transition = External_transition
    module Internal_transition = Internal_transition
    module Transaction_witness = Transaction_witness
    module Staged_ledger = Staged_ledger
    module Scan_state = Staged_ledger.Scan_state
    module Pending_coinbase_stack_state =
      Transaction_snark.Pending_coinbase_stack_state
    module Pending_coinbase_hash = Pending_coinbase.Hash
    module Pending_coinbase = Pending_coinbase
    module Verifier = Verifier

    let max_length = Inputs.max_length
  end

  module Transition_frontier =
    Transition_frontier.Make (Transition_frontier_inputs)

  let gen_breadcrumb ~logger ~trust_system ~accounts_with_secret_keys :
      (   Transition_frontier.Breadcrumb.t Deferred.t
       -> Transition_frontier.Breadcrumb.t Deferred.t)
      Quickcheck.Generator.t =
    let open Quickcheck.Let_syntax in
    let gen_slot_advancement = Int.gen_incl 1 10 in
    let%map make_next_consensus_state =
      Consensus_state_hooks.For_tests.gen_consensus_state ~gen_slot_advancement
    in
    fun parent_breadcrumb_deferred ->
      let open Deferred.Let_syntax in
      let%bind parent_breadcrumb = parent_breadcrumb_deferred in
      let parent_staged_ledger =
        Transition_frontier.Breadcrumb.staged_ledger parent_breadcrumb
      in
      let transactions =
        gen_payments parent_staged_ledger accounts_with_secret_keys
      in
      let _, largest_account =
        List.max_elt accounts_with_secret_keys
          ~compare:(fun (_, acc1) (_, acc2) -> Account.compare acc1 acc2)
        |> Option.value_exn
      in
      let largest_account_public_key = Account.public_key largest_account in
      let get_completed_work stmts =
        let {Keypair.public_key; _} = Keypair.create () in
        let prover = Public_key.compress public_key in
        Some
          Transaction_snark_work.Checked.
            { fee= Fee.of_int 1
            ; proofs=
                List.map stmts ~f:(fun stmt ->
                    (stmt, Sok_message.Digest.default) )
            ; prover }
      in
      let staged_ledger_diff =
        Staged_ledger.create_diff parent_staged_ledger ~logger
          ~self:largest_account_public_key ~transactions_by_fee:transactions
          ~get_completed_work
      in
      let%bind ( `Hash_after_applying next_staged_ledger_hash
               , `Ledger_proof ledger_proof_opt
               , `Staged_ledger _
               , `Pending_coinbase_data _ ) =
        Staged_ledger.apply_diff_unchecked parent_staged_ledger
          staged_ledger_diff
        |> Deferred.Or_error.ok_exn
      in
      let previous_transition_with_hash =
        Transition_frontier.Breadcrumb.transition_with_hash parent_breadcrumb
      in
      let previous_protocol_state =
        With_hash.data previous_transition_with_hash
        |> External_transition.Validated.protocol_state
      in
      let previous_ledger_hash =
        previous_protocol_state |> Protocol_state.blockchain_state
        |> Blockchain_state.snarked_ledger_hash
      in
      let next_ledger_hash =
        Option.value_map ledger_proof_opt
          ~f:(fun (proof, _) ->
            Ledger_proof.statement proof |> Ledger_proof.statement_target )
          ~default:previous_ledger_hash
      in
      let next_blockchain_state =
        Blockchain_state.create_value
          ~timestamp:(Block_time.now Block_time.Controller.basic)
          ~snarked_ledger_hash:next_ledger_hash
          ~staged_ledger_hash:next_staged_ledger_hash
      in
      let previous_state_hash = Protocol_state.hash previous_protocol_state in
      let consensus_state =
        make_next_consensus_state ~snarked_ledger_hash:previous_ledger_hash
          ~previous_protocol_state:
            With_hash.
              {data= previous_protocol_state; hash= previous_state_hash}
      in
      let protocol_state =
        Protocol_state.create_value ~previous_state_hash
          ~blockchain_state:next_blockchain_state ~consensus_state
      in
      let next_external_transition =
        External_transition.create ~protocol_state
          ~protocol_state_proof:Proof.dummy
          ~staged_ledger_diff:(Staged_ledger_diff.forget staged_ledger_diff)
          ~delta_transition_chain_witness:(previous_state_hash, [])
      in
      (* We manually created a verified an external_transition *)
      let (`I_swear_this_is_safe_see_my_comment
            next_verified_external_transition) =
        External_transition.Validated.create_unsafe next_external_transition
      in
      let next_verified_external_transition_with_hash =
        With_hash.of_data next_verified_external_transition
          ~hash_data:
            (Fn.compose Protocol_state.hash
               External_transition.Validated.protocol_state)
      in
      match%map
        Transition_frontier.Breadcrumb.build ~logger ~trust_system ~verifier:()
          ~parent:parent_breadcrumb
          ~transition:
            (External_transition.Validation.lower
               next_verified_external_transition_with_hash
               ( (`Time_received, Truth.True ())
               , (`Proof, Truth.True ())
               , (`Frontier_dependencies, Truth.True ())
               , (`Staged_ledger_diff, Truth.False)
               , ( `Delta_transition_chain_witness
                 , Truth.True
                     (Non_empty_list.singleton
                        (Transition_frontier.Breadcrumb.state_hash
                           parent_breadcrumb)) ) ))
          ~sender:None
      with
      | Ok new_breadcrumb ->
          Logger.info logger ~module_:__MODULE__ ~location:__LOC__
            ~metadata:
              [ ( "state_hash"
                , Transition_frontier.Breadcrumb.transition_with_hash
                    new_breadcrumb
                  |> With_hash.hash |> State_hash.to_yojson ) ]
            "Producing a breadcrumb with hash: $state_hash" ;
          new_breadcrumb
      | Error (`Fatal_error exn) ->
          raise exn
      | Error (`Invalid_staged_ledger_diff e) ->
          failwithf !"Invalid staged ledger diff: %{sexp:Error.t}" e ()
      | Error (`Invalid_staged_ledger_hash e) ->
          failwithf !"Invalid staged ledger hash: %{sexp:Error.t}" e ()

  let create_snarked_ledger accounts_with_secret_keys =
    let accounts = List.map ~f:snd accounts_with_secret_keys in
    let proposer_account = List.hd_exn accounts in
    let root_snarked_ledger = Coda_base.Ledger.Db.create () in
    List.iter accounts ~f:(fun account ->
        let status, _ =
          Coda_base.Ledger.Db.get_or_create_account_exn root_snarked_ledger
            (Account.public_key account)
            account
        in
        assert (status = `Added) ) ;
    (root_snarked_ledger, proposer_account)

  let create_frontier_from_genesis_protocol_state ~logger
      ~consensus_local_state ~genesis_protocol_state_with_hash
      root_snarked_ledger =
    let root_transaction_snark_scan_state =
      Staged_ledger.Scan_state.empty ()
    in
    let root_pending_coinbases =
      Pending_coinbase.create () |> Or_error.ok_exn
    in
    let genesis_protocol_state =
      With_hash.data genesis_protocol_state_with_hash
    in
    let genesis_protocol_state_hash =
      With_hash.hash genesis_protocol_state_with_hash
    in
    let root_ledger_hash =
      genesis_protocol_state |> Protocol_state.blockchain_state
      |> Blockchain_state.snarked_ledger_hash
      |> Frozen_ledger_hash.to_ledger_hash
    in
    Logger.info logger ~module_:__MODULE__ ~location:__LOC__
      ~metadata:[("root_ledger_hash", Ledger_hash.to_yojson root_ledger_hash)]
      "Snarked_ledger_hash is $root_ledger_hash" ;
    let dummy_staged_ledger_diff =
      let creator =
        Quickcheck.random_value Signature_lib.Public_key.Compressed.gen
      in
      { Staged_ledger_diff.diff=
          ( { completed_works= []
            ; user_commands= []
            ; coinbase= Staged_ledger_diff.At_most_two.Zero }
          , None )
      ; creator }
    in
    (* the genesis transition is assumed to be valid *)
    let (`I_swear_this_is_safe_see_my_comment root_transition) =
      External_transition.Validated.create_unsafe
        (External_transition.create ~protocol_state:genesis_protocol_state
           ~protocol_state_proof:Proof.dummy
           ~staged_ledger_diff:dummy_staged_ledger_diff
           ~delta_transition_chain_witness:
             (Protocol_state.previous_state_hash genesis_protocol_state, []))
    in
    let root_transition_with_data =
      {With_hash.data= root_transition; hash= genesis_protocol_state_hash}
    in
    let open Deferred.Let_syntax in
    let expected_merkle_root = Ledger.Db.merkle_root root_snarked_ledger in
    match%bind
      Staged_ledger.of_scan_state_pending_coinbases_and_snarked_ledger ~logger
        ~verifier:() ~scan_state:root_transaction_snark_scan_state
        ~snarked_ledger:(Ledger.of_database root_snarked_ledger)
        ~expected_merkle_root ~pending_coinbases:root_pending_coinbases
    with
    | Ok root_staged_ledger ->
        let%map frontier =
          Transition_frontier.create ~logger
            ~root_transition:root_transition_with_data ~root_snarked_ledger
            ~root_staged_ledger ~consensus_local_state
        in
        frontier
    | Error err ->
        Error.raise err

  module Ledger_transfer = Coda_base.Ledger_transfer.Make (Ledger) (Ledger.Db)

  let with_genesis_frontier ~logger ~f =
    File_system.with_temp_dir
      (Uuid.to_string (Uuid_unix.create ()))
      ~f:(fun ledger_dir ->
        let ledger_db =
          Coda_base.Ledger.Db.create ~directory_name:ledger_dir ()
        in
        let root_snarked_ledger =
          Ledger_transfer.transfer_accounts
            ~src:(Lazy.force Genesis_ledger.t)
            ~dest:ledger_db
          |> Or_error.ok_exn
        in
        let consensus_local_state =
          Consensus.Data.Local_state.create Public_key.Compressed.Set.empty
        in
        let%bind frontier =
          create_frontier_from_genesis_protocol_state ~logger
            ~consensus_local_state
            ~genesis_protocol_state_with_hash:
              (Lazy.force Genesis_protocol_state.t)
            root_snarked_ledger
        in
        f frontier )

  let create_root_frontier ~logger accounts_with_secret_keys :
      Transition_frontier.t Deferred.t =
    let root_snarked_ledger, proposer_account =
      create_snarked_ledger accounts_with_secret_keys
    in
    let consensus_local_state =
      Consensus.Data.Local_state.create
        (Public_key.Compressed.Set.singleton
           (Account.public_key proposer_account))
    in
    let genesis_protocol_state_with_hash =
      Genesis_protocol_state.create_with_custom_ledger
        ~genesis_consensus_state:
          (Consensus.Data.Consensus_state.create_genesis
             ~negative_one_protocol_state_hash:
               Protocol_state.(hash (Lazy.force negative_one)))
        ~genesis_ledger:(Ledger.of_database root_snarked_ledger)
    in
    create_frontier_from_genesis_protocol_state ~logger ~consensus_local_state
      ~genesis_protocol_state_with_hash root_snarked_ledger

  let build_frontier_randomly ~gen_root_breadcrumb_builder frontier :
      unit Deferred.t =
    let root_breadcrumb = Transition_frontier.root frontier in
    (* HACK: This removes the overhead of having to deal with the quickcheck generator monad *)
    let deferred_breadcrumbs =
      gen_root_breadcrumb_builder root_breadcrumb |> Quickcheck.random_value
    in
    Deferred.List.iter deferred_breadcrumbs ~f:(fun deferred_breadcrumb ->
        let%bind breadcrumb = deferred_breadcrumb in
        Transition_frontier.add_breadcrumb_exn frontier breadcrumb )

  let gen_linear_breadcrumbs ~logger ~trust_system ~size
      ~accounts_with_secret_keys root_breadcrumb =
    Quickcheck.Generator.with_size ~size
    @@ Quickcheck_lib.gen_imperative_list
         (root_breadcrumb |> return |> Quickcheck.Generator.return)
         (gen_breadcrumb ~logger ~trust_system ~accounts_with_secret_keys)

  let add_linear_breadcrumbs ~logger ~trust_system ~size
      ~accounts_with_secret_keys ~frontier ~parent =
    let new_breadcrumbs =
      gen_linear_breadcrumbs ~logger ~trust_system ~size
        ~accounts_with_secret_keys parent
      |> Quickcheck.random_value
    in
    Deferred.List.iter new_breadcrumbs ~f:(fun breadcrumb ->
        let%bind breadcrumb = breadcrumb in
        Transition_frontier.add_breadcrumb_exn frontier breadcrumb )

  let add_child ~logger ~trust_system ~accounts_with_secret_keys ~frontier
      ~parent =
    let%bind new_node =
      ( gen_breadcrumb ~logger ~trust_system ~accounts_with_secret_keys
      |> Quickcheck.random_value )
      @@ Deferred.return parent
    in
    let%map () = Transition_frontier.add_breadcrumb_exn frontier new_node in
    new_node

  let gen_tree ~logger ~trust_system ~size ~accounts_with_secret_keys
      root_breadcrumb =
    Quickcheck.Generator.with_size ~size
    @@ Quickcheck_lib.gen_imperative_rose_tree
         (root_breadcrumb |> return |> Quickcheck.Generator.return)
         (gen_breadcrumb ~logger ~trust_system ~accounts_with_secret_keys)

  let gen_tree_list ~logger ~trust_system ~size ~accounts_with_secret_keys
      root_breadcrumb =
    Quickcheck.Generator.with_size ~size
    @@ Quickcheck_lib.gen_imperative_ktree
         (root_breadcrumb |> return |> Quickcheck.Generator.return)
         (gen_breadcrumb ~logger ~trust_system ~accounts_with_secret_keys)

  module Best_tip_prover = Best_tip_prover.Make (struct
    include Transition_frontier_inputs
    module Transition_frontier = Transition_frontier
  end)

  module Sync_handler = struct
    module T = Sync_handler.Make (struct
      include Transition_frontier_inputs
      module Transition_frontier = Transition_frontier
      module Best_tip_prover = Best_tip_prover
    end)

    let answer_query = T.answer_query

    let get_staged_ledger_aux_and_pending_coinbases_at_hash =
      T.get_staged_ledger_aux_and_pending_coinbases_at_hash

    let get_transition_chain = T.get_transition_chain

    module Root = T.Root

    (* HACK: This makes it unit tests involving eager bootstrap faster *)
    module Bootstrappable_best_tip = struct
      module For_tests = T.Bootstrappable_best_tip.For_tests

      let should_select_tip ~existing ~candidate ~logger:_ =
        let length =
          Fn.compose Coda_numbers.Length.to_int
            Consensus.Data.Consensus_state.blockchain_length
        in
        length candidate - length existing
        > (2 * max_length) + Consensus.Constants.delta

      let prove = T.Bootstrappable_best_tip.For_tests.prove ~should_select_tip

      let verify =
        T.Bootstrappable_best_tip.For_tests.verify ~should_select_tip
    end
  end

  module Transition_chain_prover = Transition_chain_prover.Make (struct
    include Transition_frontier_inputs
    module Transition_frontier = Transition_frontier
  end)

  module Transaction_pool =
    Network_pool.Transaction_pool.Make (Staged_ledger) (Transition_frontier)

  module Breadcrumb_visualizations = struct
    module Graph =
      Visualization.Make_ocamlgraph (Transition_frontier.Breadcrumb)

    let visualize ~filename ~f breadcrumbs =
      Out_channel.with_file filename ~f:(fun output_channel ->
          let graph = f breadcrumbs in
          Graph.output_graph output_channel graph )

    let graph_breadcrumb_list breadcrumbs =
      let initial_breadcrumb, tail_breadcrumbs =
        Non_empty_list.uncons breadcrumbs
      in
      let graph = Graph.add_vertex Graph.empty initial_breadcrumb in
      let graph, _ =
        List.fold tail_breadcrumbs ~init:(graph, initial_breadcrumb)
          ~f:(fun (graph, prev_breadcrumb) curr_breadcrumb ->
            let graph_with_node = Graph.add_vertex graph curr_breadcrumb in
            ( Graph.add_edge graph_with_node prev_breadcrumb curr_breadcrumb
            , curr_breadcrumb ) )
      in
      graph

    let visualize_list =
      visualize ~f:(fun breadcrumbs ->
          breadcrumbs |> Non_empty_list.of_list_opt |> Option.value_exn
          |> graph_breadcrumb_list )

    let graph_rose_tree tree =
      let rec go graph (Rose_tree.T (root, children)) =
        let graph' = Graph.add_vertex graph root in
        List.fold children ~init:graph'
          ~f:(fun graph (T (child, grand_children)) ->
            let graph_with_child = go graph (T (child, grand_children)) in
            Graph.add_edge graph_with_child root child )
      in
      go Graph.empty tree

    let visualize_rose_tree =
      visualize ~f:(fun breadcrumbs -> graph_rose_tree breadcrumbs)
  end

  module Network = struct
    type snark_pool_diff = unit

    type transaction_pool_diff = unit

    type t =
      { logger: Logger.t
      ; ip_table: (Unix.Inet_addr.t, Transition_frontier.t) Hashtbl.t
      ; peers: Network_peer.Peer.t Hash_set.t }

    module Gossip_net = struct
      module Config = struct
        type t =
          { timeout: Time.Span.t
          ; target_peer_count: int
          ; initial_peers: Host_and_port.t list
          ; addrs_and_ports: Kademlia.Node_addrs_and_ports.t
          ; conf_dir: string
          ; logger: Logger.t
          ; trust_system: Trust_system.t
          ; max_concurrent_connections: int option }
        [@@deriving make]
      end
    end

    (* ban notification not implemented for these tests; satisfy interface *)
    module Ban_notification = struct
      type ban_notification = unit

      let banned_until _ = failwith "banned_until: not implemented"

      let banned_peer _ = failwith "banned_peer: not implemented"

      let ban_notification_reader _ =
        failwith "ban_notification_reader: not implemented"

      let ban_notify _ = failwith "ban_notify: not implemented"
    end

    include Ban_notification

    module Config = struct
      type t =
        { logger: Logger.t
        ; trust_system: Trust_system.t
        ; gossip_net_params: Gossip_net.Config.t
        ; time_controller: Block_time.Controller.t
        ; consensus_local_state: Consensus.Data.Local_state.t }
    end

    let create _ = failwith "stub"

    let create_stub ~logger ~ip_table ~peers = {logger; ip_table; peers}

    let peers_by_ip _ ip =
      [Network_peer.Peer.{host= ip; discovery_port= 0; communication_port= 0}]

    let first_message _ = Ivar.create ()

    let first_connection _ = Ivar.create ()

    let random_peers {peers; _} num_peers =
      let peer_list = Hash_set.to_list peers in
      List.take (List.permute peer_list) num_peers

    let query_peer {ip_table= _; _} _peer _f _r = failwith "..."

    let handle_requests_with_inet_address ~f ~typ t inet_address input =
      Deferred.return
      @@ Result.of_option
<<<<<<< HEAD
           ~error:
             (Error.of_string
                "Peer could not find the staged_ledger_aux and \
                 pending_coinbase at hash")
           (let open Option.Let_syntax in
           let%bind frontier = Hashtbl.find ip_table inet_addr in
           Sync_handler.get_staged_ledger_aux_and_pending_coinbases_at_hash
             ~frontier hash)

    let get_ancestry {ip_table; logger; _} inet_addr consensus_state =
      Deferred.return
      @@ Result.of_option
           ~error:(Error.of_string "Peer could not produce an ancestor")
           (let open Option.Let_syntax in
           let%bind frontier = Hashtbl.find ip_table inet_addr in
           Root_prover.prove ~logger ~frontier consensus_state)

    let get_transition_chain_witness {ip_table; _} peer requested_state_hash =
      return
      @@ Result.of_option
           ~error:
             (Error.of_string "Peer doesn't have the requested transition")
      @@
      let open Option.Let_syntax in
      let%bind frontier = Hashtbl.find ip_table peer.Network_peer.Peer.host in
      Transition_chain_prover.prove ~frontier requested_state_hash

    let get_transition_chain {ip_table; _} peer hashes =
      return
      @@ Result.of_option
           ~error:
             (Error.of_string
                "Peer doesn't have the requested chain of transitions")
=======
           ~error:(Error.createf !"Peer doesn't have the requested %s" typ)
>>>>>>> c0f9aea0
      @@
      let open Option.Let_syntax in
      let%bind frontier = Hashtbl.find t.ip_table inet_address in
      f ~frontier input

    let handle_requests t peer =
      handle_requests_with_inet_address t peer.Network_peer.Peer.host

    let get_staged_ledger_aux_and_pending_coinbases_at_hash =
      handle_requests_with_inet_address
        ~typ:"Staged ledger aux and pending coinbase"
        ~f:Sync_handler.get_staged_ledger_aux_and_pending_coinbases_at_hash

    let get_ancestry ({logger; _} as t) =
      handle_requests_with_inet_address ~typ:"ancestor proof"
        ~f:(Sync_handler.Root.prove ~logger)
        t

    let get_bootstrappable_best_tip ({logger; _} as t) =
      handle_requests ~typ:"bootstrappable best tip"
        ~f:(Sync_handler.Bootstrappable_best_tip.prove ~logger)
        t

    let get_transition_chain_witness =
      handle_requests ~typ:"transition chain witness"
        ~f:Transition_chain_witness.prove

    let get_transition_chain =
      handle_requests ~typ:"tranition_chain"
        ~f:Sync_handler.get_transition_chain

    let glue_sync_ledger {ip_table; logger; _} query_reader response_writer :
        unit =
      Pipe_lib.Linear_pipe.iter_unordered ~max_concurrency:8 query_reader
        ~f:(fun (ledger_hash, sync_ledger_query) ->
          Logger.info logger ~module_:__MODULE__ ~location:__LOC__
            ~metadata:
              [ ( "sync_ledger_query"
                , Syncable_ledger.Query.to_yojson Ledger.Addr.to_yojson
                    sync_ledger_query ) ]
            !"Processing ledger query: $sync_ledger_query" ;
          let trust_system = Trust_system.null () in
          let envelope_query = Envelope.Incoming.local sync_ledger_query in
          let%bind answer =
            Hashtbl.to_alist ip_table
            |> Deferred.List.find_map ~f:(fun (inet_addr, frontier) ->
                   let open Deferred.Option.Let_syntax in
                   let%map answer =
                     Sync_handler.answer_query ~frontier ledger_hash
                       envelope_query ~logger ~trust_system
                   in
                   Envelope.Incoming.wrap ~data:answer
                     ~sender:(Envelope.Sender.Remote inet_addr) )
          in
          match answer with
          | None ->
              Logger.info logger ~module_:__MODULE__ ~location:__LOC__
                ~metadata:
                  [ ( "sync_ledger_query"
                    , Syncable_ledger.Query.to_yojson Ledger.Addr.to_yojson
                        sync_ledger_query ) ]
                "Could not find an answer for: $sync_ledger_query" ;
              Deferred.unit
          | Some answer ->
              Logger.info logger ~module_:__MODULE__ ~location:__LOC__
                ~metadata:
                  [ ( "sync_ledger_query"
                    , Syncable_ledger.Query.to_yojson Ledger.Addr.to_yojson
                        sync_ledger_query ) ]
                "Found an answer for: $sync_ledger_query" ;
              Pipe_lib.Linear_pipe.write response_writer
                (ledger_hash, sync_ledger_query, answer) )
      |> don't_wait_for

    let initial_peers _ = failwith "stub"

    let broadcast_state _ _ = failwith "stub"

    let broadcast_snark_pool_diff _ _ = failwith "stub"

    let broadcast_transaction_pool_diff _ _ = failwith "stub"

    let online_status _ = failwith "stub"

    let peers _ = failwith "stub"

    let states _ = failwith "stub"

    let transaction_pool_diffs _ = failwith "stub"

    let snark_pool_diffs _ = failwith "stub"
  end

  module Network_builder = struct
    type peer_config =
      {num_breadcrumbs: int; accounts: (Private_key.t option * Account.t) list}

    type peer_with_frontier =
      {peer: Network_peer.Peer.t; frontier: Transition_frontier.t}

    type t =
      { me: Transition_frontier.t
      ; peers: peer_with_frontier List.t
      ; network: Network.t }

    module Constants = struct
      let init_ip = Int32.of_int_exn 1

      let init_discovery_port = 1337

      let time = Block_time.of_span_since_epoch (Block_time.Span.of_ms 1L)
    end

    let setup ~source_accounts ~logger ~trust_system configs =
      let%bind me = create_root_frontier ~logger source_accounts in
      let%map _, _, peers_with_frontiers =
        Deferred.List.fold
          ~init:(Constants.init_ip, Constants.init_discovery_port, []) configs
          ~f:(fun (ip, discovery_port, acc_peers)
             {num_breadcrumbs; accounts}
             ->
            let%bind frontier = create_root_frontier ~logger accounts in
            let%map () =
              build_frontier_randomly frontier
                ~gen_root_breadcrumb_builder:
                  (gen_linear_breadcrumbs ~logger ~trust_system
                     ~size:num_breadcrumbs ~accounts_with_secret_keys:accounts)
            in
            (* each peer has a distinct IP address, so we lookup frontiers by IP *)
            let peer =
              Network_peer.Peer.create
                (Unix.Inet_addr.inet4_addr_of_int32 ip)
                ~discovery_port ~communication_port:(discovery_port + 1)
            in
            let peer_with_frontier = {peer; frontier} in
            ( Int32.( + ) Int32.one ip
            , discovery_port + 2
            , peer_with_frontier :: acc_peers ) )
      in
      let network =
        let peer_hosts_and_frontiers =
          List.map peers_with_frontiers ~f:(fun {peer; frontier} ->
              (peer.host, frontier) )
        in
        let peers =
          List.map peers_with_frontiers ~f:(fun {peer; _} -> peer)
          |> Hash_set.of_list (module Network_peer.Peer)
        in
        Network.create_stub ~logger
          ~ip_table:
            (Hashtbl.of_alist_exn
               (module Unix.Inet_addr)
               peer_hosts_and_frontiers)
          ~peers
      in
      {me; network; peers= List.rev peers_with_frontiers}

    let setup_me_and_a_peer ~source_accounts ~target_accounts ~logger
        ~trust_system ~num_breadcrumbs =
      let%map {me; network; peers} =
        setup ~source_accounts ~logger ~trust_system
          [{num_breadcrumbs; accounts= target_accounts}]
      in
      (me, List.hd_exn peers, network)

    let send_transition ~logger ~transition_writer ~peer:{peer; frontier}
        state_hash =
      let transition =
        let transition_with_hash =
          Transition_frontier.find_exn frontier state_hash
          |> Transition_frontier.Breadcrumb.transition_with_hash
        in
        External_transition.Validation.lower transition_with_hash
          ( (`Time_received, Truth.True ())
          , (`Proof, Truth.True ())
          , (`Frontier_dependencies, Truth.False)
          , (`Staged_ledger_diff, Truth.False)
          , ( `Delta_transition_chain_witness
            , Truth.True
                (Non_empty_list.singleton
                   ( With_hash.data transition_with_hash
                   |> External_transition.Validated.parent_hash )) ) )
      in
      Logger.info logger ~module_:__MODULE__ ~location:__LOC__
        ~metadata:
          [ ("peer", Network_peer.Peer.to_yojson peer)
          ; ("state_hash", State_hash.to_yojson state_hash) ]
        "Peer $peer sending $state_hash" ;
      let enveloped_transition =
        Envelope.Incoming.wrap ~data:transition
          ~sender:(Envelope.Sender.Remote peer.host)
      in
      Pipe_lib.Strict_pipe.Writer.write transition_writer
        (`Transition enveloped_transition, `Time_received Constants.time)

    let make_transition_pipe () =
      Pipe_lib.Strict_pipe.create ~name:(__MODULE__ ^ __LOC__)
        (Buffered (`Capacity 30, `Overflow Drop_head))
  end
end<|MERGE_RESOLUTION|>--- conflicted
+++ resolved
@@ -619,43 +619,7 @@
     let handle_requests_with_inet_address ~f ~typ t inet_address input =
       Deferred.return
       @@ Result.of_option
-<<<<<<< HEAD
-           ~error:
-             (Error.of_string
-                "Peer could not find the staged_ledger_aux and \
-                 pending_coinbase at hash")
-           (let open Option.Let_syntax in
-           let%bind frontier = Hashtbl.find ip_table inet_addr in
-           Sync_handler.get_staged_ledger_aux_and_pending_coinbases_at_hash
-             ~frontier hash)
-
-    let get_ancestry {ip_table; logger; _} inet_addr consensus_state =
-      Deferred.return
-      @@ Result.of_option
-           ~error:(Error.of_string "Peer could not produce an ancestor")
-           (let open Option.Let_syntax in
-           let%bind frontier = Hashtbl.find ip_table inet_addr in
-           Root_prover.prove ~logger ~frontier consensus_state)
-
-    let get_transition_chain_witness {ip_table; _} peer requested_state_hash =
-      return
-      @@ Result.of_option
-           ~error:
-             (Error.of_string "Peer doesn't have the requested transition")
-      @@
-      let open Option.Let_syntax in
-      let%bind frontier = Hashtbl.find ip_table peer.Network_peer.Peer.host in
-      Transition_chain_prover.prove ~frontier requested_state_hash
-
-    let get_transition_chain {ip_table; _} peer hashes =
-      return
-      @@ Result.of_option
-           ~error:
-             (Error.of_string
-                "Peer doesn't have the requested chain of transitions")
-=======
            ~error:(Error.createf !"Peer doesn't have the requested %s" typ)
->>>>>>> c0f9aea0
       @@
       let open Option.Let_syntax in
       let%bind frontier = Hashtbl.find t.ip_table inet_address in
@@ -680,8 +644,8 @@
         t
 
     let get_transition_chain_witness =
-      handle_requests ~typ:"transition chain witness"
-        ~f:Transition_chain_witness.prove
+      handle_requests ~typ:"transition chain witness" ~f:(fun ~frontier hash ->
+          Transition_chain_prover.prove ~frontier hash )
 
     let get_transition_chain =
       handle_requests ~typ:"tranition_chain"
