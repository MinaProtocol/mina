open Core_kernel
open Mina_base
open Mina_transaction
open Signature_lib

module Fee_transfer_type = struct
  [%%versioned
  module Stable = struct
    module V1 = struct
      type t = Fee_transfer | Fee_transfer_via_coinbase

      let to_latest = Fn.id
    end
  end]
end

module Transactions = struct
  [%%versioned
  module Stable = struct
    module V2 = struct
      type t =
        { commands :
            ( User_command.Stable.V2.t
            , Transaction_hash.Stable.V1.t )
            With_hash.Stable.V1.t
            With_status.Stable.V2.t
            list
        ; fee_transfers :
            (Fee_transfer.Single.Stable.V2.t * Fee_transfer_type.Stable.V1.t)
            list
        ; coinbase : Currency.Amount.Stable.V1.t
        ; coinbase_receiver : Public_key.Compressed.Stable.V1.t option
        }

      let to_latest = Fn.id
    end
  end]
end

module Protocol_state = struct
  [%%versioned
  module Stable = struct
    module V2 = struct
      type t =
        { previous_state_hash : State_hash.Stable.V1.t
        ; blockchain_state : Mina_state.Blockchain_state.Value.Stable.V2.t
        ; consensus_state : Consensus.Data.Consensus_state.Value.Stable.V1.t
        }

      let to_latest = Fn.id
    end
  end]
end

[%%versioned
module Stable = struct
  module V2 = struct
    type t =
      { creator : Public_key.Compressed.Stable.V1.t
      ; winner : Public_key.Compressed.Stable.V1.t
      ; protocol_state : Protocol_state.Stable.V2.t
      ; transactions : Transactions.Stable.V2.t
      ; snark_jobs : Transaction_snark_work.Info.Stable.V2.t list
      ; proof : Proof.Stable.V2.t
      }

    let to_latest = Fn.id
  end
end]

let participants
    { transactions = { commands; fee_transfers; _ }; creator; winner; _ } =
  let open Account_id.Set in
<<<<<<< HEAD
  let _next_available_token, user_command_set =
    List.fold commands ~init:(next_available_token, empty)
      ~f:(fun (next_available_token, set) user_command ->
        ( User_command.next_available_token user_command.data.data
            next_available_token
        , union set
            ( of_list
            @@ User_command.accounts_accessed ~next_available_token
                 user_command.data.data ) ) )
=======
  let user_command_set =
    List.fold commands ~init:empty ~f:(fun set user_command ->
        union set
          (of_list @@ User_command.accounts_accessed user_command.data.data))
>>>>>>> ea6c7ee8
  in
  let fee_transfer_participants =
    List.fold fee_transfers ~init:empty ~f:(fun set (ft, _) ->
        add set (Fee_transfer.Single.receiver ft) )
  in
  add
    (add
       (union user_command_set fee_transfer_participants)
       (Account_id.create creator Token_id.default) )
    (Account_id.create winner Token_id.default)

let participant_pks
    { transactions = { commands; fee_transfers; _ }; creator; winner; _ } =
  let open Public_key.Compressed.Set in
  let user_command_set =
    List.fold commands ~init:empty ~f:(fun set user_command ->
        union set @@ of_list
        @@ List.map ~f:Account_id.public_key
<<<<<<< HEAD
        @@ User_command.accounts_accessed ~next_available_token:Token_id.invalid
             user_command.data.data )
=======
        @@ User_command.accounts_accessed user_command.data.data)
>>>>>>> ea6c7ee8
  in
  let fee_transfer_participants =
    List.fold fee_transfers ~init:empty ~f:(fun set (ft, _) ->
        add set ft.receiver_pk )
  in
  add (add (union user_command_set fee_transfer_participants) creator) winner

let commands { transactions = { Transactions.commands; _ }; _ } = commands

let validate_transactions block =
  let consensus_state =
    block |> Mina_block.header |> Mina_block.Header.protocol_state
    |> Mina_state.Protocol_state.consensus_state
  in
  let open Consensus.Data in
  let coinbase_receiver = Consensus_state.coinbase_receiver consensus_state in
  let supercharge_coinbase =
    Consensus_state.supercharge_coinbase consensus_state
  in
  let staged_ledger_diff =
    block |> Mina_block.body |> Mina_block.Body.staged_ledger_diff
  in
  Staged_ledger.Pre_diff_info.get_transactions ~coinbase_receiver
    ~supercharge_coinbase staged_ledger_diff

let filter_protocol_state protocol_state : Protocol_state.t =
  Mina_state.Protocol_state.
    { previous_state_hash = previous_state_hash protocol_state
    ; blockchain_state = blockchain_state protocol_state
    ; consensus_state = consensus_state protocol_state
    }

let of_transition block tracked_participants
    (calculated_transactions : Transaction.t With_status.t list) =
  let header = Mina_block.header block in
  let staged_ledger_diff =
    block |> Mina_block.body |> Mina_block.Body.staged_ledger_diff
  in
  let consensus_state =
    header |> Mina_block.Header.protocol_state
    |> Mina_state.Protocol_state.consensus_state
  in
  let protocol_state =
    header |> Mina_block.Header.protocol_state |> filter_protocol_state
  in
  let transactions =
    List.fold calculated_transactions
      ~init:
<<<<<<< HEAD
        ( { Transactions.commands = []
          ; fee_transfers = []
          ; coinbase = Currency.Amount.zero
          ; coinbase_receiver = None
          }
        , next_available_token )
      ~f:
        (fun (acc_transactions, next_available_token) -> function
          | { data = Command (Snapp_command _); _ } ->
              failwith "Not implemented"
          | { data = Command command; status } -> (
              let command = (command :> User_command.t) in
              let should_include_transaction command participants =
                List.exists
                  (User_command.accounts_accessed ~next_available_token command)
                  ~f:(fun account_id ->
                    Public_key.Compressed.Set.mem participants
                      (Account_id.public_key account_id) )
              in
              match tracked_participants with
              | `Some interested_participants
                when not
                       (should_include_transaction command
                          interested_participants ) ->
                  ( acc_transactions
                  , User_command.next_available_token command
                      next_available_token )
              | `All | `Some _ ->
                  (* Should include this command. *)
                  ( { acc_transactions with
                      commands =
                        { With_status.data =
                            { With_hash.data = command
                            ; hash = Transaction_hash.hash_command command
                            }
                        ; status
                        }
                        :: acc_transactions.commands
                    }
                  , User_command.next_available_token command
                      next_available_token ) )
          | { data = Fee_transfer fee_transfer; _ } ->
              let fee_transfer_list =
                List.map (Mina_base.Fee_transfer.to_list fee_transfer)
                  ~f:(fun f -> (f, Fee_transfer_type.Fee_transfer))
              in
              let fee_transfers =
                match tracked_participants with
                | `All ->
                    fee_transfer_list
                | `Some interested_participants ->
                    List.filter
                      ~f:(fun ({ receiver_pk = pk; _ }, _) ->
                        Public_key.Compressed.Set.mem interested_participants pk
                        )
                      fee_transfer_list
              in
              ( { acc_transactions with
                  fee_transfers = fee_transfers @ acc_transactions.fee_transfers
                }
              , next_available_token )
          | { data = Coinbase { Coinbase.amount; fee_transfer; receiver }; _ }
            ->
              let fee_transfer =
                Option.map
                  ~f:(fun ft ->
                    ( Coinbase_fee_transfer.to_fee_transfer ft
                    , Fee_transfer_type.Fee_transfer_via_coinbase ) )
                  fee_transfer
              in
              let fee_transfers =
                List.append
                  (Option.to_list fee_transfer)
                  acc_transactions.fee_transfers
              in
              ( { acc_transactions with
                  fee_transfers
                ; coinbase_receiver = Some receiver
                ; coinbase =
                    Currency.Amount.(
                      Option.value_exn (add amount acc_transactions.coinbase))
                }
              , next_available_token ) )
=======
        { Transactions.commands = []
        ; fee_transfers = []
        ; coinbase = Currency.Amount.zero
        ; coinbase_receiver = None
        } ~f:(fun acc_transactions -> function
      | { data = Command command; status } -> (
          let command = (command :> User_command.t) in
          let should_include_transaction command participants =
            List.exists (User_command.accounts_accessed command)
              ~f:(fun account_id ->
                Public_key.Compressed.Set.mem participants
                  (Account_id.public_key account_id))
          in
          match tracked_participants with
          | `Some interested_participants
            when not
                   (should_include_transaction command interested_participants)
            ->
              acc_transactions
          | `All | `Some _ ->
              (* Should include this command. *)
              { acc_transactions with
                commands =
                  { With_status.data =
                      { With_hash.data = command
                      ; hash = Transaction_hash.hash_command command
                      }
                  ; status
                  }
                  :: acc_transactions.commands
              } )
      | { data = Fee_transfer fee_transfer; _ } ->
          let fee_transfer_list =
            List.map (Mina_base.Fee_transfer.to_list fee_transfer) ~f:(fun f ->
                (f, Fee_transfer_type.Fee_transfer))
          in
          let fee_transfers =
            match tracked_participants with
            | `All ->
                fee_transfer_list
            | `Some interested_participants ->
                List.filter
                  ~f:(fun ({ receiver_pk = pk; _ }, _) ->
                    Public_key.Compressed.Set.mem interested_participants pk)
                  fee_transfer_list
          in
          { acc_transactions with
            fee_transfers = fee_transfers @ acc_transactions.fee_transfers
          }
      | { data = Coinbase { Coinbase.amount; fee_transfer; receiver }; _ } ->
          let fee_transfer =
            Option.map
              ~f:(fun ft ->
                ( Coinbase_fee_transfer.to_fee_transfer ft
                , Fee_transfer_type.Fee_transfer_via_coinbase ))
              fee_transfer
          in
          let fee_transfers =
            List.append
              (Option.to_list fee_transfer)
              acc_transactions.fee_transfers
          in
          { acc_transactions with
            fee_transfers
          ; coinbase_receiver = Some receiver
          ; coinbase =
              Currency.Amount.(
                Option.value_exn (add amount acc_transactions.coinbase))
          })
>>>>>>> ea6c7ee8
  in
  let snark_jobs =
    staged_ledger_diff |> Staged_ledger_diff.completed_works
    |> List.map ~f:Transaction_snark_work.info
  in
  let open Consensus.Data in
  let creator = Consensus_state.block_creator consensus_state in
  let winner = Consensus_state.block_stake_winner consensus_state in
  let proof = Mina_block.Header.protocol_state_proof header in
  { creator; winner; protocol_state; transactions; snark_jobs; proof }<|MERGE_RESOLUTION|>--- conflicted
+++ resolved
@@ -71,22 +71,10 @@
 let participants
     { transactions = { commands; fee_transfers; _ }; creator; winner; _ } =
   let open Account_id.Set in
-<<<<<<< HEAD
-  let _next_available_token, user_command_set =
-    List.fold commands ~init:(next_available_token, empty)
-      ~f:(fun (next_available_token, set) user_command ->
-        ( User_command.next_available_token user_command.data.data
-            next_available_token
-        , union set
-            ( of_list
-            @@ User_command.accounts_accessed ~next_available_token
-                 user_command.data.data ) ) )
-=======
   let user_command_set =
     List.fold commands ~init:empty ~f:(fun set user_command ->
         union set
-          (of_list @@ User_command.accounts_accessed user_command.data.data))
->>>>>>> ea6c7ee8
+          (of_list @@ User_command.accounts_accessed user_command.data.data) )
   in
   let fee_transfer_participants =
     List.fold fee_transfers ~init:empty ~f:(fun set (ft, _) ->
@@ -105,12 +93,7 @@
     List.fold commands ~init:empty ~f:(fun set user_command ->
         union set @@ of_list
         @@ List.map ~f:Account_id.public_key
-<<<<<<< HEAD
-        @@ User_command.accounts_accessed ~next_available_token:Token_id.invalid
-             user_command.data.data )
-=======
-        @@ User_command.accounts_accessed user_command.data.data)
->>>>>>> ea6c7ee8
+        @@ User_command.accounts_accessed user_command.data.data )
   in
   let fee_transfer_participants =
     List.fold fee_transfers ~init:empty ~f:(fun set (ft, _) ->
@@ -159,91 +142,6 @@
   let transactions =
     List.fold calculated_transactions
       ~init:
-<<<<<<< HEAD
-        ( { Transactions.commands = []
-          ; fee_transfers = []
-          ; coinbase = Currency.Amount.zero
-          ; coinbase_receiver = None
-          }
-        , next_available_token )
-      ~f:
-        (fun (acc_transactions, next_available_token) -> function
-          | { data = Command (Snapp_command _); _ } ->
-              failwith "Not implemented"
-          | { data = Command command; status } -> (
-              let command = (command :> User_command.t) in
-              let should_include_transaction command participants =
-                List.exists
-                  (User_command.accounts_accessed ~next_available_token command)
-                  ~f:(fun account_id ->
-                    Public_key.Compressed.Set.mem participants
-                      (Account_id.public_key account_id) )
-              in
-              match tracked_participants with
-              | `Some interested_participants
-                when not
-                       (should_include_transaction command
-                          interested_participants ) ->
-                  ( acc_transactions
-                  , User_command.next_available_token command
-                      next_available_token )
-              | `All | `Some _ ->
-                  (* Should include this command. *)
-                  ( { acc_transactions with
-                      commands =
-                        { With_status.data =
-                            { With_hash.data = command
-                            ; hash = Transaction_hash.hash_command command
-                            }
-                        ; status
-                        }
-                        :: acc_transactions.commands
-                    }
-                  , User_command.next_available_token command
-                      next_available_token ) )
-          | { data = Fee_transfer fee_transfer; _ } ->
-              let fee_transfer_list =
-                List.map (Mina_base.Fee_transfer.to_list fee_transfer)
-                  ~f:(fun f -> (f, Fee_transfer_type.Fee_transfer))
-              in
-              let fee_transfers =
-                match tracked_participants with
-                | `All ->
-                    fee_transfer_list
-                | `Some interested_participants ->
-                    List.filter
-                      ~f:(fun ({ receiver_pk = pk; _ }, _) ->
-                        Public_key.Compressed.Set.mem interested_participants pk
-                        )
-                      fee_transfer_list
-              in
-              ( { acc_transactions with
-                  fee_transfers = fee_transfers @ acc_transactions.fee_transfers
-                }
-              , next_available_token )
-          | { data = Coinbase { Coinbase.amount; fee_transfer; receiver }; _ }
-            ->
-              let fee_transfer =
-                Option.map
-                  ~f:(fun ft ->
-                    ( Coinbase_fee_transfer.to_fee_transfer ft
-                    , Fee_transfer_type.Fee_transfer_via_coinbase ) )
-                  fee_transfer
-              in
-              let fee_transfers =
-                List.append
-                  (Option.to_list fee_transfer)
-                  acc_transactions.fee_transfers
-              in
-              ( { acc_transactions with
-                  fee_transfers
-                ; coinbase_receiver = Some receiver
-                ; coinbase =
-                    Currency.Amount.(
-                      Option.value_exn (add amount acc_transactions.coinbase))
-                }
-              , next_available_token ) )
-=======
         { Transactions.commands = []
         ; fee_transfers = []
         ; coinbase = Currency.Amount.zero
@@ -255,7 +153,7 @@
             List.exists (User_command.accounts_accessed command)
               ~f:(fun account_id ->
                 Public_key.Compressed.Set.mem participants
-                  (Account_id.public_key account_id))
+                  (Account_id.public_key account_id) )
           in
           match tracked_participants with
           | `Some interested_participants
@@ -278,7 +176,7 @@
       | { data = Fee_transfer fee_transfer; _ } ->
           let fee_transfer_list =
             List.map (Mina_base.Fee_transfer.to_list fee_transfer) ~f:(fun f ->
-                (f, Fee_transfer_type.Fee_transfer))
+                (f, Fee_transfer_type.Fee_transfer) )
           in
           let fee_transfers =
             match tracked_participants with
@@ -287,7 +185,7 @@
             | `Some interested_participants ->
                 List.filter
                   ~f:(fun ({ receiver_pk = pk; _ }, _) ->
-                    Public_key.Compressed.Set.mem interested_participants pk)
+                    Public_key.Compressed.Set.mem interested_participants pk )
                   fee_transfer_list
           in
           { acc_transactions with
@@ -298,7 +196,7 @@
             Option.map
               ~f:(fun ft ->
                 ( Coinbase_fee_transfer.to_fee_transfer ft
-                , Fee_transfer_type.Fee_transfer_via_coinbase ))
+                , Fee_transfer_type.Fee_transfer_via_coinbase ) )
               fee_transfer
           in
           let fee_transfers =
@@ -312,8 +210,7 @@
           ; coinbase =
               Currency.Amount.(
                 Option.value_exn (add amount acc_transactions.coinbase))
-          })
->>>>>>> ea6c7ee8
+          } )
   in
   let snark_jobs =
     staged_ledger_diff |> Staged_ledger_diff.completed_works
