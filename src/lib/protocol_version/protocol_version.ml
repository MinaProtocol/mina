(* protocol_version.ml *)

[%%import "/src/config.mlh"]

(* see RFC 0049 for details *)

open Core_kernel
module Wire_types = Mina_wire_types.Protocol_version

module Make_sig (A : Wire_types.Types.S) = struct
  module type S = Protocol_version_intf.Full with type Stable.V2.t = A.V2.t
end

module Make_str (A : Wire_types.Concrete) = struct
  [%%versioned
  module Stable = struct
    module V2 = struct
      type t = A.V2.t = { transaction : int; network : int; patch : int }
      [@@deriving compare, equal, sexp, yojson, fields]

      let to_latest = Fn.id
    end
  end]

  let create = Fields.create

  let of_string_exn s =
    let is_digit_string s = String.for_all s ~f:Char.is_digit in
    match String.split s ~on:'.' with
    | [ transaction; network; patch ] ->
        if
          not
            ( is_digit_string transaction
            && is_digit_string network && is_digit_string patch )
        then failwith "Unexpected nondigits in input" ;
        { transaction = Int.of_string transaction
        ; network = Int.of_string network
        ; patch = Int.of_string patch
        }
    | _ ->
        failwith
          "Protocol_version.of_string_exn: expected string of form nn.nn.nn"

  let of_string_opt s = try Some (of_string_exn s) with _ -> None

  let to_string t = sprintf "%u.%u.%u" t.transaction t.network t.patch

  [%%inject "current_transaction", protocol_version_transaction]

  [%%inject "current_network", protocol_version_network]

  [%%inject "current_patch", protocol_version_patch]

  let current =
    { transaction = current_transaction
    ; network = current_network
    ; patch = current_patch
    }

  let (proposed_protocol_version_opt : t option ref) = ref None

  let set_proposed_opt t_opt = proposed_protocol_version_opt := t_opt

  let get_proposed_opt () = !proposed_protocol_version_opt

  let compatible_with_daemon (t : t) =
    (* patch not considered for compatibility *)
    t.transaction = current.transaction && t.network = current.network

  (* when an external transition is deserialized, might contain
     negative numbers
  *)
<<<<<<< HEAD
  let is_valid t = t.transaction >= 1 && t.network >= 1 && t.patch >= 0
=======
  let is_valid t = t.transaction >= 1 && t.network >= 0 && t.patch >= 0
>>>>>>> 4976c985
end

include Wire_types.Make (Make_sig) (Make_str)<|MERGE_RESOLUTION|>--- conflicted
+++ resolved
@@ -70,11 +70,7 @@
   (* when an external transition is deserialized, might contain
      negative numbers
   *)
-<<<<<<< HEAD
-  let is_valid t = t.transaction >= 1 && t.network >= 1 && t.patch >= 0
-=======
   let is_valid t = t.transaction >= 1 && t.network >= 0 && t.patch >= 0
->>>>>>> 4976c985
 end
 
 include Wire_types.Make (Make_sig) (Make_str)