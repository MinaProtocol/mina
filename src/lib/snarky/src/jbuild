--- conflicted
+++ resolved
@@ -12,9 +12,4 @@
       (:standard "\\" -pedantic)
       (-I re2_c/libre2)
       ))
-<<<<<<< HEAD
-  (preprocess (pps (ppx_jane ppx_deriving.enum ppx_deriving.eq bisect_ppx -conditional)))))
-=======
-  (preprocessor_deps ("../../../config.mlh"))
-  (preprocess (pps (ppx_snarky ppx_jane ppx_deriving.enum ppx_deriving.eq bisect_ppx -conditional)))))
->>>>>>> 775a4344
+  (preprocess (pps (ppx_snarky ppx_jane ppx_deriving.enum ppx_deriving.eq bisect_ppx -conditional)))))