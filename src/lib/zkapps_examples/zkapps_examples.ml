open Pickles_types.Hlist
open Snark_params.Tick
open Snark_params.Tick.Run
open Currency
open Signature_lib
open Mina_base

module Party_under_construction = struct
  module Account_condition = struct
    type t = { state_proved : bool option }

    let create () = { state_proved = None }

    let to_predicate ({ state_proved } : t) : Zkapp_precondition.Account.t =
      (* TODO: Don't do this. *)
      let default : Zkapp_precondition.Account.t =
        { balance = Ignore
        ; nonce = Ignore
        ; receipt_chain_hash = Ignore
        ; delegate = Ignore
        ; state =
            [ Ignore; Ignore; Ignore; Ignore; Ignore; Ignore; Ignore; Ignore ]
        ; sequence_state = Ignore
        ; proved_state = Ignore
        }
      in
      let proved_state =
        match state_proved with
        | None ->
            default.proved_state
        | Some state_proved ->
            Zkapp_basic.Or_ignore.Check state_proved
      in
      { default with proved_state }

    let assert_state_proved (t : t) =
      match t.state_proved with
      | None ->
          { state_proved = Some true }
      | Some b ->
          if not b then failwith "State is already unproved" ;
          t

    let assert_state_unproved (t : t) =
      match t.state_proved with
      | None ->
          { state_proved = Some false }
      | Some b ->
          if b then failwith "State is already proved" ;
          t
  end

  module Update = struct
    type t = { app_state : Field.Constant.t option Zkapp_state.V.t }

    let create () =
      { app_state = [ None; None; None; None; None; None; None; None ] }

    let to_parties_update ({ app_state } : t) : Party.Update.t =
      let default : Party.Update.t =
        { app_state = [ Keep; Keep; Keep; Keep; Keep; Keep; Keep; Keep ]
        ; delegate = Keep
        ; verification_key = Keep
        ; permissions = Keep
        ; zkapp_uri = Keep
        ; token_symbol = Keep
        ; timing = Keep
        ; voting_for = Keep
        }
      in
      let app_state =
        Pickles_types.Vector.map ~f:Zkapp_basic.Set_or_keep.of_option app_state
      in
      { default with app_state }

    let set_full_state app_state (_t : t) =
      match app_state with
      | [ a0; a1; a2; a3; a4; a5; a6; a7 ] ->
          { app_state =
              [ Some a0
              ; Some a1
              ; Some a2
              ; Some a3
              ; Some a4
              ; Some a5
              ; Some a6
              ; Some a7
              ]
          }
      | _ ->
          failwith "Incorrect length of app_state"
  end

  type t =
    { public_key : Public_key.Compressed.t
    ; token_id : Token_id.t
    ; account_condition : Account_condition.t
    ; update : Update.t
    }

  let create ~public_key ?(token_id = Token_id.default) () =
    { public_key
    ; token_id
    ; account_condition = Account_condition.create ()
    ; update = Update.create ()
    }

  let to_party (t : t) : Party.Body.t =
    { public_key = t.public_key
    ; token_id = t.token_id
    ; update = Update.to_parties_update t.update
    ; balance_change = { magnitude = Amount.zero; sgn = Pos }
    ; increment_nonce = false
    ; events = []
    ; sequence_events = []
    ; call_data = Field.Constant.zero
    ; preconditions =
        { Party.Preconditions.network =
            { snarked_ledger_hash = Ignore
            ; timestamp = Ignore
            ; blockchain_length = Ignore
            ; min_window_density = Ignore
            ; last_vrf_output = ()
            ; total_currency = Ignore
            ; global_slot_since_hard_fork = Ignore
            ; global_slot_since_genesis = Ignore
            ; staking_epoch_data =
                { ledger =
                    { Epoch_ledger.Poly.hash = Ignore; total_currency = Ignore }
                ; seed = Ignore
                ; start_checkpoint = Ignore
                ; lock_checkpoint = Ignore
                ; epoch_length = Ignore
                }
            ; next_epoch_data =
                { ledger =
                    { Epoch_ledger.Poly.hash = Ignore; total_currency = Ignore }
                ; seed = Ignore
                ; start_checkpoint = Ignore
                ; lock_checkpoint = Ignore
                ; epoch_length = Ignore
                }
            }
        ; account = Full (Account_condition.to_predicate t.account_condition)
        }
    ; use_full_commitment = false
    ; caller = t.token_id
    }

  let assert_state_unproved (t : t) =
    { t with
      account_condition =
        Account_condition.assert_state_unproved t.account_condition
    }

  let assert_state_proved (t : t) =
    { t with
      account_condition =
        Account_condition.assert_state_proved t.account_condition
    }

  let set_full_state app_state (t : t) =
    { t with update = Update.set_full_state app_state t.update }

  module In_circuit = struct
    module Account_condition = struct
      type t = { state_proved : Boolean.var option }

      let create () = { state_proved = None }

      let to_predicate ({ state_proved } : t) :
          Zkapp_precondition.Account.Checked.t =
        (* TODO: Don't do this. *)
        let var_of_t (type var value) (typ : (var, value) Typ.t) (x : value) :
            var =
          let open Snark_params.Tick in
          let (Typ typ) = typ in
          let fields, aux = typ.value_to_fields x in
          let fields = Array.map Field.Var.constant fields in
          typ.var_of_fields (fields, aux)
        in
        let default =
          var_of_t
            (Party.Account_precondition.typ ())
            (Full
               { balance = Ignore
               ; nonce = Ignore
               ; receipt_chain_hash = Ignore
               ; delegate = Ignore
               ; state =
                   [ Ignore
                   ; Ignore
                   ; Ignore
                   ; Ignore
                   ; Ignore
                   ; Ignore
                   ; Ignore
                   ; Ignore
                   ]
               ; sequence_state = Ignore
               ; proved_state = Ignore
               } )
        in
        let proved_state =
          (* TODO: This is not great. *)
          match state_proved with
          | None ->
              default.proved_state
          | Some state_proved ->
              Zkapp_basic.Or_ignore.Checked.make_unsafe_explicit Boolean.true_
                state_proved
        in
        { default with proved_state }

      let assert_state_proved (t : t) =
        match t.state_proved with
        | None ->
            { state_proved = Some Boolean.true_ }
        | Some b ->
            Boolean.Assert.( = ) b Boolean.true_ ;
            t

      let assert_state_unproved (t : t) =
        match t.state_proved with
        | None ->
            { state_proved = Some Boolean.false_ }
        | Some b ->
            Boolean.Assert.( = ) b Boolean.false_ ;
            t
    end

    module Update = struct
      type t = { app_state : Field.t option Zkapp_state.V.t }

      let create () =
        { app_state = [ None; None; None; None; None; None; None; None ] }

      let to_parties_update ({ app_state } : t) : Party.Update.Checked.t =
        (* TODO: Don't do this. *)
        let var_of_t (type var value) (typ : (var, value) Typ.t) (x : value) :
            var =
          let open Snark_params.Tick in
          let (Typ typ) = typ in
          let fields, aux = typ.value_to_fields x in
          let fields = Array.map Field.Var.constant fields in
          typ.var_of_fields (fields, aux)
        in
        let default =
          var_of_t (Party.Update.typ ())
            { app_state = [ Keep; Keep; Keep; Keep; Keep; Keep; Keep; Keep ]
            ; delegate = Keep
            ; verification_key = Keep
            ; permissions = Keep
            ; zkapp_uri = Keep
            ; token_symbol = Keep
            ; timing = Keep
            ; voting_for = Keep
            }
        in
        let app_state =
          Pickles_types.Vector.map app_state ~f:(function
            | None ->
                (* TODO: Shouldn't need to know that the dummy is Field.zero
                   here. Functor, perhaps?
                *)
                Zkapp_basic.Set_or_keep.Checked.keep ~dummy:Field.zero
            | Some x ->
                Zkapp_basic.Set_or_keep.Checked.set x )
        in
        { default with app_state }

      let set_full_state app_state (_t : t) =
        match app_state with
        | [ a0; a1; a2; a3; a4; a5; a6; a7 ] ->
            { app_state =
                [ Some a0
                ; Some a1
                ; Some a2
                ; Some a3
                ; Some a4
                ; Some a5
                ; Some a6
                ; Some a7
                ]
            }
        | _ ->
            failwith "Incorrect length of app_state"
    end

    type t =
      { public_key : Public_key.Compressed.var
      ; token_id : Token_id.Checked.t
      ; account_condition : Account_condition.t
      ; update : Update.t
      }

    let create ~public_key ?(token_id = Token_id.(Checked.constant default)) ()
        =
      { public_key
      ; token_id
      ; account_condition = Account_condition.create ()
      ; update = Update.create ()
      }

    let to_party (t : t) : Party.Body.Checked.t =
      (* TODO: Don't do this. *)
      let var_of_t (type var value) (typ : (var, value) Typ.t) (x : value) : var
          =
        let open Snark_params.Tick in
        let (Typ typ) = typ in
        let fields, aux = typ.value_to_fields x in
        let fields = Array.map Field.Var.constant fields in
        typ.var_of_fields (fields, aux)
      in
      { public_key = t.public_key
      ; token_id = t.token_id
      ; update = Update.to_parties_update t.update
      ; balance_change =
          var_of_t Amount.Signed.typ { magnitude = Amount.zero; sgn = Pos }
      ; increment_nonce = Boolean.false_
      ; events = var_of_t Zkapp_account.Events.typ []
      ; sequence_events = var_of_t Zkapp_account.Events.typ []
      ; call_data = Field.zero
      ; preconditions =
          { Party.Preconditions.Checked.network =
              var_of_t Zkapp_precondition.Protocol_state.typ
                { snarked_ledger_hash = Ignore
                ; timestamp = Ignore
                ; blockchain_length = Ignore
                ; min_window_density = Ignore
                ; last_vrf_output = ()
                ; total_currency = Ignore
                ; global_slot_since_hard_fork = Ignore
                ; global_slot_since_genesis = Ignore
                ; staking_epoch_data =
                    { ledger =
                        { Epoch_ledger.Poly.hash = Ignore
                        ; total_currency = Ignore
                        }
                    ; seed = Ignore
                    ; start_checkpoint = Ignore
                    ; lock_checkpoint = Ignore
                    ; epoch_length = Ignore
                    }
                ; next_epoch_data =
                    { ledger =
                        { Epoch_ledger.Poly.hash = Ignore
                        ; total_currency = Ignore
                        }
                    ; seed = Ignore
                    ; start_checkpoint = Ignore
                    ; lock_checkpoint = Ignore
                    ; epoch_length = Ignore
                    }
                }
          ; account = Account_condition.to_predicate t.account_condition
          }
      ; use_full_commitment = Boolean.false_
      ; caller = t.token_id
      }

    let assert_state_unproved (t : t) =
      { t with
        account_condition =
          Account_condition.assert_state_unproved t.account_condition
      }

    let assert_state_proved (t : t) =
      { t with
        account_condition =
          Account_condition.assert_state_proved t.account_condition
      }

    let set_full_state app_state (t : t) =
      { t with update = Update.set_full_state app_state t.update }
  end
end

(* TODO: Move this somewhere convenient. *)
let dummy_constraints () =
  let x = exists Field.typ ~compute:(fun () -> Field.Constant.of_int 3) in
  let g = exists Inner_curve.typ ~compute:(fun _ -> Inner_curve.one) in
  ignore
    ( Pickles.Scalar_challenge.to_field_checked'
        (module Impl)
        ~num_bits:16
        (Kimchi_backend_common.Scalar_challenge.create x)
      : Field.t * Field.t * Field.t ) ;
  ignore
    ( Pickles.Step_main_inputs.Ops.scale_fast g ~num_bits:5 (Shifted_value x)
      : Pickles.Step_main_inputs.Inner_curve.t ) ;
  ignore
    ( Pickles.Step_main_inputs.Ops.scale_fast g ~num_bits:5 (Shifted_value x)
      : Pickles.Step_main_inputs.Inner_curve.t ) ;
  ignore
    ( Pickles.Step_verifier.Scalar_challenge.endo g ~num_bits:4
        (Kimchi_backend_common.Scalar_challenge.create x)
      : Field.t * Field.t )

(* TODO: Should be able to *return* stmt instead of consuming it.
         Modify snarky to do this.
*)
let party_circuit f ([] : _ H1.T(Id).t)
<<<<<<< HEAD
    ({ transaction; at_party } : Zkapp_statement.Checked.t) :
    _ H1.T(E01(Pickles.Inductive_rule.B)).t * unit * unit =
=======
    ({ party = party_digest; calls } : Zkapp_statement.Checked.t) :
    _ H1.T(E01(Pickles.Inductive_rule.B)).t * unit =
>>>>>>> d656f3b7
  dummy_constraints () ;
  let party = f () in
  let party = Party_under_construction.In_circuit.to_party party in
  let returned_transaction = Party.Checked.digest party in
  let returned_calls =
    (* TODO: This should be returned from
             [Party_under_construction.In_circuit.to_party].
    *)
    Field.constant Parties.Call_forest.empty
  in
<<<<<<< HEAD
  Run.Field.Assert.equal returned_transaction transaction ;
  Run.Field.Assert.equal returned_at_party at_party ;
  ([], (), ())
=======
  Run.Field.Assert.equal returned_transaction party_digest ;
  Run.Field.Assert.equal returned_calls calls ;
  ([], ())
>>>>>>> d656f3b7
<|MERGE_RESOLUTION|>--- conflicted
+++ resolved
@@ -401,13 +401,8 @@
          Modify snarky to do this.
 *)
 let party_circuit f ([] : _ H1.T(Id).t)
-<<<<<<< HEAD
-    ({ transaction; at_party } : Zkapp_statement.Checked.t) :
+    ({ party = party_digest; calls } : Zkapp_statement.Checked.t) :
     _ H1.T(E01(Pickles.Inductive_rule.B)).t * unit * unit =
-=======
-    ({ party = party_digest; calls } : Zkapp_statement.Checked.t) :
-    _ H1.T(E01(Pickles.Inductive_rule.B)).t * unit =
->>>>>>> d656f3b7
   dummy_constraints () ;
   let party = f () in
   let party = Party_under_construction.In_circuit.to_party party in
@@ -418,12 +413,6 @@
     *)
     Field.constant Parties.Call_forest.empty
   in
-<<<<<<< HEAD
-  Run.Field.Assert.equal returned_transaction transaction ;
-  Run.Field.Assert.equal returned_at_party at_party ;
-  ([], (), ())
-=======
   Run.Field.Assert.equal returned_transaction party_digest ;
   Run.Field.Assert.equal returned_calls calls ;
-  ([], ())
->>>>>>> d656f3b7
+  ([], (), ())