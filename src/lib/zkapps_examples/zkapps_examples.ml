open Core_kernel
open Async_kernel
open Snark_params.Tick
open Snark_params.Tick.Run
open Currency
open Signature_lib
open Mina_base

module Account_update_under_construction = struct
  module In_circuit = struct
    module Account_condition = struct
      type t = { state_proved : Boolean.var option }

      let create () = { state_proved = None }

      let to_predicate ({ state_proved } : t) :
          Zkapp_precondition.Account.Checked.t =
        (* TODO: Don't do this. *)
        let var_of_t (type var value) (typ : (var, value) Typ.t) (x : value) :
            var =
          let open Snark_params.Tick in
          let (Typ typ) = typ in
          let fields, aux = typ.value_to_fields x in
          let fields = Array.map ~f:Field.Var.constant fields in
          typ.var_of_fields (fields, aux)
        in
        let default =
          var_of_t
            (Account_update.Account_precondition.typ ())
            (Full
               { balance = Ignore
               ; nonce = Ignore
               ; receipt_chain_hash = Ignore
               ; delegate = Ignore
               ; state =
                   [ Ignore
                   ; Ignore
                   ; Ignore
                   ; Ignore
                   ; Ignore
                   ; Ignore
                   ; Ignore
                   ; Ignore
                   ]
               ; sequence_state = Ignore
               ; proved_state = Ignore
               ; is_new = Ignore
               } )
        in
        let proved_state =
          (* TODO: This is not great. *)
          match state_proved with
          | None ->
              default.proved_state
          | Some state_proved ->
              Zkapp_basic.Or_ignore.Checked.make_unsafe Boolean.true_
                state_proved
        in
        { default with proved_state }

      let assert_state_proved (t : t) =
        match t.state_proved with
        | None ->
            { state_proved = Some Boolean.true_ }
        | Some b ->
            Boolean.Assert.( = ) b Boolean.true_ ;
            t

      let assert_state_unproved (t : t) =
        match t.state_proved with
        | None ->
            { state_proved = Some Boolean.false_ }
        | Some b ->
            Boolean.Assert.( = ) b Boolean.false_ ;
            t
    end

    module Update = struct
      type t = { app_state : Field.t option Zkapp_state.V.t }

      let create () =
        { app_state = [ None; None; None; None; None; None; None; None ] }

      let to_zkapp_command_update ({ app_state } : t) :
          Account_update.Update.Checked.t =
        (* TODO: Don't do this. *)
        let var_of_t (type var value) (typ : (var, value) Typ.t) (x : value) :
            var =
          let open Snark_params.Tick in
          let (Typ typ) = typ in
          let fields, aux = typ.value_to_fields x in
          let fields = Array.map ~f:Field.Var.constant fields in
          typ.var_of_fields (fields, aux)
        in
        let default =
          var_of_t
            (Account_update.Update.typ ())
            { app_state = [ Keep; Keep; Keep; Keep; Keep; Keep; Keep; Keep ]
            ; delegate = Keep
            ; verification_key = Keep
            ; permissions = Keep
            ; zkapp_uri = Keep
            ; token_symbol = Keep
            ; timing = Keep
            ; voting_for = Keep
            }
        in
        let app_state =
          Pickles_types.Vector.map app_state ~f:(function
            | None ->
                (* TODO: Shouldn't need to know that the dummy is Field.zero
                   here. Functor, perhaps?
                *)
                Zkapp_basic.Set_or_keep.Checked.keep ~dummy:Field.zero
            | Some x ->
                Zkapp_basic.Set_or_keep.Checked.set x )
        in
        { default with app_state }

      let set_full_state app_state (_t : t) =
        match app_state with
        | [ a0; a1; a2; a3; a4; a5; a6; a7 ] ->
            { app_state =
                [ Some a0
                ; Some a1
                ; Some a2
                ; Some a3
                ; Some a4
                ; Some a5
                ; Some a6
                ; Some a7
                ]
            }
        | _ ->
            failwith "Incorrect length of app_state"

      let set_state i value (t : t) =
        if i < 0 || i >= 8 then failwith "Incorrect index" ;
        { app_state =
            Pickles_types.Vector.mapi t.app_state ~f:(fun j old_value ->
                if i = j then Some value else old_value )
        }
    end

    module Events = struct
      type t = { events : Field.t array list }

      let create () = { events = [] }

      let add_events t events : t = { events = t.events @ events }

      let to_zkapp_command_events ({ events } : t) : Zkapp_account.Events.var =
        let open Core_kernel in
        let empty_var : Zkapp_account.Events.var =
          exists ~compute:(fun () -> []) Zkapp_account.Events.typ
        in
        (* matches fold_right in Zkapp_account.Events.hash *)
        List.fold_right events ~init:empty_var
          ~f:(Fn.flip Zkapp_account.Events.push_to_data_as_hash)
    end

    module Actions = struct
      type t = { actions : Field.t array list }

      let create () = { actions = [] }

      let add_actions t actions : t = { actions = t.actions @ actions }

      let to_zkapp_command_actions ({ actions } : t) : Zkapp_account.Actions.var
          =
        let open Core_kernel in
        let empty_var : Zkapp_account.Events.var =
          exists ~compute:(fun () -> []) Zkapp_account.Actions.typ
        in
        (* matches fold_right in Zkapp_account.Actions.hash *)
        List.fold_right actions ~init:empty_var
          ~f:(Fn.flip Zkapp_account.Actions.push_to_data_as_hash)
    end

    module Calls_kind = struct
      type t =
        | No_calls
        | Rev_calls of
            ( Zkapp_call_forest.Checked.account_update
            * Zkapp_call_forest.Checked.t )
            list
        | Calls of Zkapp_call_forest.Checked.t
    end

    type t =
      { public_key : Public_key.Compressed.var
      ; token_id : Token_id.Checked.t
      ; balance_change : Currency.Amount.Signed.Checked.t
      ; caller : Token_id.Checked.t
      ; account_condition : Account_condition.t
      ; update : Update.t
      ; calls : Calls_kind.t
      ; call_data : Field.t option
      ; events : Events.t
<<<<<<< HEAD
      ; sequence_events : Sequence_events.t
      ; authorization_kind : Account_update.Authorization_kind.Checked.t
=======
      ; actions : Actions.t
>>>>>>> 93f7583e
      }

    let create ~public_key ?(token_id = Token_id.(Checked.constant default))
        ?(caller = token_id) () =
      { public_key
      ; token_id
      ; balance_change =
          Amount.Signed.Checked.constant { magnitude = Amount.zero; sgn = Pos }
      ; caller
      ; account_condition = Account_condition.create ()
      ; update = Update.create ()
      ; calls = No_calls
      ; call_data = None
      ; events = Events.create ()
<<<<<<< HEAD
      ; sequence_events = Sequence_events.create ()
      ; authorization_kind =
          { is_signed = Boolean.false_; is_proved = Boolean.true_ }
=======
      ; actions = Actions.create ()
>>>>>>> 93f7583e
      }

    let to_account_update_and_calls (t : t) :
        Account_update.Body.Checked.t * Zkapp_call_forest.Checked.t =
      (* TODO: Don't do this. *)
      let var_of_t (type var value) (typ : (var, value) Typ.t) (x : value) : var
          =
        let open Snark_params.Tick in
        let (Typ typ) = typ in
        let fields, aux = typ.value_to_fields x in
        let fields = Array.map ~f:Field.Var.constant fields in
        typ.var_of_fields (fields, aux)
      in
      let account_update : Account_update.Body.Checked.t =
        { public_key = t.public_key
        ; token_id = t.token_id
        ; update = Update.to_zkapp_command_update t.update
        ; balance_change = t.balance_change
        ; increment_nonce = Boolean.false_
        ; call_data = Option.value ~default:Field.zero t.call_data
        ; events = Events.to_zkapp_command_events t.events
        ; actions = Actions.to_zkapp_command_actions t.actions
        ; preconditions =
            { Account_update.Preconditions.Checked.network =
                var_of_t Zkapp_precondition.Protocol_state.typ
                  { snarked_ledger_hash = Ignore
                  ; blockchain_length = Ignore
                  ; min_window_density = Ignore
                  ; last_vrf_output = ()
                  ; total_currency = Ignore
                  ; global_slot_since_genesis = Ignore
                  ; staking_epoch_data =
                      { ledger =
                          { Epoch_ledger.Poly.hash = Ignore
                          ; total_currency = Ignore
                          }
                      ; seed = Ignore
                      ; start_checkpoint = Ignore
                      ; lock_checkpoint = Ignore
                      ; epoch_length = Ignore
                      }
                  ; next_epoch_data =
                      { ledger =
                          { Epoch_ledger.Poly.hash = Ignore
                          ; total_currency = Ignore
                          }
                      ; seed = Ignore
                      ; start_checkpoint = Ignore
                      ; lock_checkpoint = Ignore
                      ; epoch_length = Ignore
                      }
                  }
            ; account = Account_condition.to_predicate t.account_condition
            }
        ; use_full_commitment = Boolean.false_
        ; caller = t.caller
        ; authorization_kind = t.authorization_kind
        }
      in
      let calls =
        match t.calls with
        | No_calls ->
            Zkapp_call_forest.Checked.empty ()
        | Rev_calls rev_calls ->
            List.fold_left ~init:(Zkapp_call_forest.Checked.empty ()) rev_calls
              ~f:(fun acc (account_update, calls) ->
                Zkapp_call_forest.Checked.push ~account_update ~calls acc )
        | Calls calls ->
            calls
      in
      (account_update, calls)

    let assert_state_unproved (t : t) =
      { t with
        account_condition =
          Account_condition.assert_state_unproved t.account_condition
      }

    let assert_state_proved (t : t) =
      { t with
        account_condition =
          Account_condition.assert_state_proved t.account_condition
      }

    let set_full_state app_state (t : t) =
      { t with update = Update.set_full_state app_state t.update }

    let set_state idx data (t : t) =
      { t with update = Update.set_state idx data t.update }

    let register_call account_update calls (t : t) =
      let rev_calls =
        match t.calls with
        | No_calls ->
            []
        | Rev_calls rev_calls ->
            rev_calls
        | Calls _ ->
            failwith "Cannot append calls to an already-completed tree"
      in
      { t with calls = Rev_calls ((account_update, calls) :: rev_calls) }

    let set_calls calls (t : t) =
      ( match t.calls with
      | No_calls ->
          ()
      | Rev_calls _ ->
          failwith
            "Cannot append an already-completed tree to the current calls"
      | Calls _ ->
          failwith "Cannot join two already-completed trees" ) ;
      { t with calls = Calls calls }

    let set_call_data call_data (t : t) = { t with call_data = Some call_data }

    let add_events events (t : t) =
      { t with events = Events.add_events t.events events }

<<<<<<< HEAD
    let add_sequence_events sequence_events (t : t) =
      { t with
        sequence_events =
          Sequence_events.add_sequence_events t.sequence_events sequence_events
      }

    let set_balance_change balance_change (t : t) = { t with balance_change }

    let set_authorization_kind authorization_kind (t : t) =
      { t with authorization_kind }
=======
    let add_actions actions (t : t) =
      { t with actions = Actions.add_actions t.actions actions }
>>>>>>> 93f7583e
  end
end

class account_update ~public_key ?token_id ?caller =
  object
    val mutable account_update =
      Account_update_under_construction.In_circuit.create ~public_key ?token_id
        ?caller ()

    method assert_state_proved =
      account_update <-
        Account_update_under_construction.In_circuit.assert_state_proved
          account_update

    method assert_state_unproved =
      account_update <-
        Account_update_under_construction.In_circuit.assert_state_unproved
          account_update

    method set_state idx data =
      account_update <-
        Account_update_under_construction.In_circuit.set_state idx data
          account_update

    method set_full_state app_state =
      account_update <-
        Account_update_under_construction.In_circuit.set_full_state app_state
          account_update

    method set_call_data call_data =
      account_update <-
        Account_update_under_construction.In_circuit.set_call_data call_data
          account_update

    method register_call called_account_update sub_calls =
      account_update <-
        Account_update_under_construction.In_circuit.register_call
          called_account_update sub_calls account_update

    method set_calls calls =
      account_update <-
        Account_update_under_construction.In_circuit.set_calls calls
          account_update

    method add_events events =
      account_update <-
        Account_update_under_construction.In_circuit.add_events events
          account_update

    method add_actions actions =
      account_update <-
        Account_update_under_construction.In_circuit.add_actions actions
          account_update

    method set_balance_change balance_change =
      account_update <-
        Account_update_under_construction.In_circuit.set_balance_change
          balance_change account_update

    method set_authorization_kind authorization_kind =
      account_update <-
        Account_update_under_construction.In_circuit.set_authorization_kind
          authorization_kind account_update

    method account_update_under_construction = account_update
  end

(* TODO: Move this somewhere convenient. *)
let dummy_constraints () =
  let x = exists Field.typ ~compute:(fun () -> Field.Constant.of_int 3) in
  let g = exists Inner_curve.typ ~compute:(fun _ -> Inner_curve.one) in
  ignore
    ( Pickles.Scalar_challenge.to_field_checked'
        (module Impl)
        ~num_bits:16
        (Kimchi_backend_common.Scalar_challenge.create x)
      : Field.t * Field.t * Field.t ) ;
  ignore
    ( Pickles.Step_main_inputs.Ops.scale_fast g ~num_bits:5 (Shifted_value x)
      : Pickles.Step_main_inputs.Inner_curve.t ) ;
  ignore
    ( Pickles.Step_main_inputs.Ops.scale_fast g ~num_bits:5 (Shifted_value x)
      : Pickles.Step_main_inputs.Inner_curve.t ) ;
  ignore
    ( Pickles.Step_verifier.Scalar_challenge.endo g ~num_bits:4
        (Kimchi_backend_common.Scalar_challenge.create x)
      : Field.t * Field.t )

type return_type =
  { account_update : Account_update.Body.t
  ; account_update_digest : Zkapp_command.Digest.Account_update.t
  ; calls :
      ( ( Account_update.t
        , Zkapp_command.Digest.Account_update.t
        , Zkapp_command.Digest.Forest.t )
        Zkapp_command.Call_forest.Tree.t
      , Zkapp_command.Digest.Forest.t )
      With_stack_hash.t
      list
  }

let to_account_update (account_update : account_update) :
    Zkapp_statement.Checked.t * return_type Prover_value.t =
  dummy_constraints () ;
  let account_update, calls =
    Account_update_under_construction.In_circuit.to_account_update_and_calls
      account_update#account_update_under_construction
  in
  let account_update_digest =
    Zkapp_command.Call_forest.Digest.Account_update.Checked.create
      account_update
  in
  let public_output : Zkapp_statement.Checked.t =
    { account_update = (account_update_digest :> Field.t)
    ; calls = (Zkapp_call_forest.Checked.hash calls :> Field.t)
    }
  in
  let auxiliary_output =
    Prover_value.create (fun () ->
        let account_update =
          As_prover.read (Account_update.Body.typ ()) account_update
        in
        let account_update_digest =
          As_prover.read Zkapp_command.Call_forest.Digest.Account_update.typ
            account_update_digest
        in
        let calls = Prover_value.get calls.data in
        { account_update; calls; account_update_digest } )
  in
  (public_output, auxiliary_output)

open Pickles_types
open Hlist

let wrap_main ~public_key ?token_id ?caller f
    { Pickles.Inductive_rule.public_input = () } =
  let account_update = new account_update ~public_key ?token_id ?caller in
  let auxiliary_output = f account_update in
  { Pickles.Inductive_rule.previous_proof_statements = []
  ; public_output = account_update
  ; auxiliary_output
  }

let compile :
    type auxiliary_var auxiliary_value prev_varss prev_valuess widthss heightss max_proofs_verified branches.
       ?self:
         ( Zkapp_statement.Checked.t
         , Zkapp_statement.t
         , max_proofs_verified
         , branches )
         Pickles.Tag.t
    -> ?cache:_
    -> ?disk_keys:(_, branches) Vector.t * _
    -> auxiliary_typ:(auxiliary_var, auxiliary_value) Typ.t
    -> branches:(module Nat.Intf with type n = branches)
    -> max_proofs_verified:
         (module Nat.Add.Intf with type n = max_proofs_verified)
    -> name:string
    -> constraint_constants:_
    -> choices:
         (   self:
               ( Zkapp_statement.Checked.t
               , Zkapp_statement.t
               , max_proofs_verified
               , branches )
               Pickles.Tag.t
          -> ( prev_varss
             , prev_valuess
             , widthss
             , heightss
             , unit
             , unit
             , account_update
             , unit (* TODO: Remove? *)
             , auxiliary_var
             , auxiliary_value )
             H4_6.T(Pickles.Inductive_rule).t )
    -> unit
    -> ( Zkapp_statement.Checked.t
       , Zkapp_statement.t
       , max_proofs_verified
       , branches )
       Pickles.Tag.t
       * _
       * (module Pickles.Proof_intf
            with type t = ( max_proofs_verified
                          , max_proofs_verified )
                          Pickles.Proof.t
             and type statement = Zkapp_statement.t )
       * ( prev_valuess
         , widthss
         , heightss
         , unit
         , ( ( Account_update.t
             , Zkapp_command.Digest.Account_update.t
             , Zkapp_command.Digest.Forest.t )
             Zkapp_command.Call_forest.Tree.t
           * auxiliary_value )
           Deferred.t )
         H3_2.T(Pickles.Prover).t =
 fun ?self ?cache ?disk_keys ~auxiliary_typ ~branches ~max_proofs_verified ~name
     ~constraint_constants ~choices () ->
  let choices ~self =
    let rec go :
        type prev_varss prev_valuess widthss heightss.
           ( prev_varss
           , prev_valuess
           , widthss
           , heightss
           , unit
           , unit
           , account_update
           , unit
           , auxiliary_var
           , auxiliary_value )
           H4_6.T(Pickles.Inductive_rule).t
        -> ( prev_varss
           , prev_valuess
           , widthss
           , heightss
           , unit
           , unit
           , Zkapp_statement.Checked.t
           , Zkapp_statement.t
           , return_type Prover_value.t * auxiliary_var
           , return_type * auxiliary_value )
           H4_6.T(Pickles.Inductive_rule).t = function
      | [] ->
          []
      | { identifier; prevs; main; uses_lookup } :: choices ->
          { identifier
          ; prevs
          ; uses_lookup
          ; main =
              (fun main_input ->
                let { Pickles.Inductive_rule.previous_proof_statements
                    ; public_output = account_update_under_construction
                    ; auxiliary_output
                    } =
                  main main_input
                in
                let public_output, account_update_tree =
                  to_account_update account_update_under_construction
                in
                { previous_proof_statements
                ; public_output
                ; auxiliary_output = (account_update_tree, auxiliary_output)
                } )
          }
          :: go choices
    in
    go (choices ~self)
  in
  let tag, cache_handle, proof, provers =
    Pickles.compile () ?self ?cache ?disk_keys
      ~public_input:(Output Zkapp_statement.typ)
      ~auxiliary_typ:Typ.(Prover_value.typ () * auxiliary_typ)
      ~branches ~max_proofs_verified ~name ~constraint_constants ~choices
  in
  let provers =
    let rec go :
        type prev_valuess widthss heightss.
           ( prev_valuess
           , widthss
           , heightss
           , unit
           , ( Zkapp_statement.t
             * (return_type * auxiliary_value)
             * (max_proofs_verified, max_proofs_verified) Pickles.Proof.t )
             Deferred.t )
           H3_2.T(Pickles.Prover).t
        -> ( prev_valuess
           , widthss
           , heightss
           , unit
           , ( ( Account_update.t
               , Zkapp_command.Digest.Account_update.t
               , Zkapp_command.Digest.Forest.t )
               Zkapp_command.Call_forest.Tree.t
             * auxiliary_value )
             Deferred.t )
           H3_2.T(Pickles.Prover).t = function
      | [] ->
          []
      | prover :: provers ->
          let prover ?handler () =
            let open Async_kernel in
            let%map ( _stmt
                    , ( { account_update; account_update_digest; calls }
                      , auxiliary_value )
                    , proof ) =
              prover ?handler ()
            in
            let account_update : Account_update.t =
              { body = account_update
              ; authorization = Proof (Pickles.Side_loaded.Proof.of_proof proof)
              }
            in
            ( { Zkapp_command.Call_forest.Tree.account_update
              ; account_update_digest
              ; calls
              }
            , auxiliary_value )
          in
          prover :: go provers
    in
    go provers
  in
  (tag, cache_handle, proof, provers)

let mk_update_body ?(token_id = Token_id.default)
    ?(update = Account_update.Update.dummy)
    ?(balance_change = Amount.Signed.zero) ?(increment_nonce = false)
    ?(events = []) ?(sequence_events = []) ?(call_data = Field.Constant.zero)
    ?(preconditions = Account_update.Preconditions.accept)
    ?(use_full_commitment = false) ?(caller = Token_id.default)
    ?(authorization_kind = Account_update.Authorization_kind.Signature)
    public_key =
  { Account_update.Body.public_key
  ; update
  ; token_id
  ; balance_change
  ; increment_nonce
  ; events
  ; sequence_events
  ; call_data
  ; preconditions
  ; use_full_commitment
  ; caller
  ; authorization_kind
  }

module Deploy_account_update = struct
  let body ?(balance_change = Account_update.Body.dummy.balance_change)
      public_key token_id vk : Account_update.Body.t =
    { Account_update.Body.dummy with
      public_key
    ; balance_change
    ; token_id
    ; update =
        { Account_update.Update.dummy with
          verification_key =
            Set
              { data = vk
              ; hash =
                  (* TODO: This function should live in
                     [Side_loaded_verification_key].
                  *)
                  Zkapp_account.digest_vk vk
              }
        ; permissions =
            Set
              { edit_state = Proof
              ; send = Either
              ; receive = None
              ; set_delegate = Proof
              ; set_permissions = Proof
              ; set_verification_key = Proof
              ; set_zkapp_uri = Proof
              ; edit_sequence_state = Proof
              ; set_token_symbol = Proof
              ; increment_nonce = Proof
              ; set_voting_for = Proof
              }
        }
    ; use_full_commitment = true
    ; preconditions =
        { Account_update.Preconditions.network =
            Zkapp_precondition.Protocol_state.accept
        ; account = Accept
        }
    ; authorization_kind = Signature
    }

  let full ?balance_change public_key token_id vk : Account_update.t =
    (* TODO: This is a pain. *)
    { body = body ?balance_change public_key token_id vk
    ; authorization = Signature Signature.dummy
    }
end

let insert_signatures pk_compressed sk
    ({ fee_payer; account_updates; memo } : Zkapp_command.t) : Zkapp_command.t =
  let transaction_commitment : Zkapp_command.Transaction_commitment.t =
    (* TODO: This is a pain. *)
    let account_updates_hash = Zkapp_command.Call_forest.hash account_updates in
    Zkapp_command.Transaction_commitment.create ~account_updates_hash
  in
  let memo_hash = Signed_command_memo.hash memo in
  let full_commitment =
    Zkapp_command.Transaction_commitment.create_complete transaction_commitment
      ~memo_hash
      ~fee_payer_hash:
        (Zkapp_command.Call_forest.Digest.Account_update.create
           (Account_update.of_fee_payer fee_payer) )
  in
  let fee_payer =
    match fee_payer with
    | { body = { public_key; _ }; _ }
      when Public_key.Compressed.equal public_key pk_compressed ->
        { fee_payer with
          authorization =
            Schnorr.Chunked.sign sk
              (Random_oracle.Input.Chunked.field full_commitment)
        }
    | fee_payer ->
        fee_payer
  in
  let account_updates =
    Zkapp_command.Call_forest.map account_updates ~f:(function
      | ({ body = { public_key; use_full_commitment; _ }
         ; authorization = Signature _
         } as account_update :
          Account_update.t )
        when Public_key.Compressed.equal public_key pk_compressed ->
          let commitment =
            if use_full_commitment then full_commitment
            else transaction_commitment
          in
          { account_update with
            authorization =
              Signature
                (Schnorr.Chunked.sign sk
                   (Random_oracle.Input.Chunked.field commitment) )
          }
      | account_update ->
          account_update )
  in
  { fee_payer; account_updates; memo }<|MERGE_RESOLUTION|>--- conflicted
+++ resolved
@@ -197,12 +197,8 @@
       ; calls : Calls_kind.t
       ; call_data : Field.t option
       ; events : Events.t
-<<<<<<< HEAD
-      ; sequence_events : Sequence_events.t
+      ; actions : Actions.t
       ; authorization_kind : Account_update.Authorization_kind.Checked.t
-=======
-      ; actions : Actions.t
->>>>>>> 93f7583e
       }
 
     let create ~public_key ?(token_id = Token_id.(Checked.constant default))
@@ -217,13 +213,9 @@
       ; calls = No_calls
       ; call_data = None
       ; events = Events.create ()
-<<<<<<< HEAD
-      ; sequence_events = Sequence_events.create ()
+      ; actions = Actions.create ()
       ; authorization_kind =
           { is_signed = Boolean.false_; is_proved = Boolean.true_ }
-=======
-      ; actions = Actions.create ()
->>>>>>> 93f7583e
       }
 
     let to_account_update_and_calls (t : t) :
@@ -342,21 +334,13 @@
     let add_events events (t : t) =
       { t with events = Events.add_events t.events events }
 
-<<<<<<< HEAD
-    let add_sequence_events sequence_events (t : t) =
-      { t with
-        sequence_events =
-          Sequence_events.add_sequence_events t.sequence_events sequence_events
-      }
+    let add_actions actions (t : t) =
+      { t with actions = Actions.add_actions t.actions actions }
 
     let set_balance_change balance_change (t : t) = { t with balance_change }
 
     let set_authorization_kind authorization_kind (t : t) =
       { t with authorization_kind }
-=======
-    let add_actions actions (t : t) =
-      { t with actions = Actions.add_actions t.actions actions }
->>>>>>> 93f7583e
   end
 end
 
@@ -670,7 +654,7 @@
 let mk_update_body ?(token_id = Token_id.default)
     ?(update = Account_update.Update.dummy)
     ?(balance_change = Amount.Signed.zero) ?(increment_nonce = false)
-    ?(events = []) ?(sequence_events = []) ?(call_data = Field.Constant.zero)
+    ?(events = []) ?(actions = []) ?(call_data = Field.Constant.zero)
     ?(preconditions = Account_update.Preconditions.accept)
     ?(use_full_commitment = false) ?(caller = Token_id.default)
     ?(authorization_kind = Account_update.Authorization_kind.Signature)
@@ -681,7 +665,7 @@
   ; balance_change
   ; increment_nonce
   ; events
-  ; sequence_events
+  ; actions
   ; call_data
   ; preconditions
   ; use_full_commitment
@@ -691,7 +675,8 @@
 
 module Deploy_account_update = struct
   let body ?(balance_change = Account_update.Body.dummy.balance_change)
-      public_key token_id vk : Account_update.Body.t =
+      ?(access = Permissions.Auth_required.None) public_key token_id vk :
+      Account_update.Body.t =
     { Account_update.Body.dummy with
       public_key
     ; balance_change
@@ -720,6 +705,7 @@
               ; set_token_symbol = Proof
               ; increment_nonce = Proof
               ; set_voting_for = Proof
+              ; access
               }
         }
     ; use_full_commitment = true
@@ -731,9 +717,9 @@
     ; authorization_kind = Signature
     }
 
-  let full ?balance_change public_key token_id vk : Account_update.t =
+  let full ?balance_change ?access public_key token_id vk : Account_update.t =
     (* TODO: This is a pain. *)
-    { body = body ?balance_change public_key token_id vk
+    { body = body ?balance_change ?access public_key token_id vk
     ; authorization = Signature Signature.dummy
     }
 end
