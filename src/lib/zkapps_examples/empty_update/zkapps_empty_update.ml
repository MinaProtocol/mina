--- conflicted
+++ resolved
@@ -1,20 +1,9 @@
 open Signature_lib
 
 let main public_key =
-<<<<<<< HEAD
-  Zkapps_examples.wrap_main (fun () ->
-      let party =
-        Party_under_construction.In_circuit.create
-          ~public_key:(Public_key.Compressed.var_of_t public_key)
-          ~token_id:Token_id.(Checked.constant default)
-          ()
-      in
-      (party, ()) )
-=======
   Zkapps_examples.wrap_main
     ~public_key:(Public_key.Compressed.var_of_t public_key)
     ignore
->>>>>>> 26aa4aaf
 
 let rule public_key : _ Pickles.Inductive_rule.t =
   { identifier = "Empty update"
