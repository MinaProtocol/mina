--- conflicted
+++ resolved
@@ -1,33 +1,13 @@
 open Signature_lib
 
 let main public_key =
-<<<<<<< HEAD
-  Zkapps_examples.wrap_main (fun () ->
-      Account_update_under_construction.In_circuit.create
-        ~public_key:(Public_key.Compressed.var_of_t public_key)
-        ~token_id:Token_id.(Checked.constant default)
-        () )
-=======
   Zkapps_examples.wrap_main
     ~public_key:(Public_key.Compressed.var_of_t public_key)
     ignore
->>>>>>> c44abb31
 
 let rule public_key : _ Pickles.Inductive_rule.t =
   { identifier = "Empty update"
   ; prevs = []
   ; main = main public_key
   ; uses_lookup = false
-<<<<<<< HEAD
-  }
-
-(* TODO: This shouldn't exist, the circuit should just return the requisite
-         value.
-*)
-let generate_account_update public_key =
-  Account_update_under_construction.create ~public_key
-    ~token_id:Token_id.default ()
-  |> Account_update_under_construction.to_account_update
-=======
-  }
->>>>>>> c44abb31
+  }