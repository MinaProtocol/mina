--- conflicted
+++ resolved
@@ -210,11 +210,7 @@
       (* the associated field looks like "slot_number":1 *)
       let%map global_slot_since_hard_fork =
         find string breadcrumb_consensus_state
-<<<<<<< HEAD
-          [ "curr_global_slot"; "slot_number" ]
-=======
           [ "curr_global_slot_since_hard_fork"; "slot_number" ]
->>>>>>> 55d8a449
       in
       Int.of_string global_slot_since_hard_fork
     in
@@ -866,11 +862,7 @@
                     "last_vrf_output": "0uRC1o3WvALejoQPlC3Axpz2jgIJopZr20cr3f0FPgE=",
                     "coinbase_receiver": "B62qpkCEM5N5ddVsYNbFtwWV4bsT9AwuUJXoehFhHUbYYvZ6j3fXt93",
                     "block_creator": "B62qpkCEM5N5ddVsYNbFtwWV4bsT9AwuUJXoehFhHUbYYvZ6j3fXt93",
-<<<<<<< HEAD
-                    "curr_global_slot": {
-=======
                     "curr_global_slot_since_hard_fork": {
->>>>>>> 55d8a449
                       "slots_per_epoch": "480",
                       "slot_number": "14"
                     },
