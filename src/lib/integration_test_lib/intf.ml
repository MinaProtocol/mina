open Async_kernel
open Core_kernel
open Mina_base
open Pipe_lib
open Mina_transaction

type metrics_t =
  { block_production_delay : int list
  ; transaction_pool_diff_received : int
  ; transaction_pool_diff_broadcasted : int
  ; transactions_added_to_pool : int
  ; transaction_pool_size : int
  }

type best_chain_block =
  { state_hash : string
  ; command_transaction_count : int
  ; creator_pk : string
  ; height : Mina_numbers.Length.t
  ; global_slot_since_genesis : Mina_numbers.Global_slot_since_genesis.t
  ; global_slot_since_hard_fork : Mina_numbers.Global_slot_since_hard_fork.t
  }

(* TODO: malleable error -> or error *)

module Engine = struct
  module type Network_config_intf = sig
    module Cli_inputs : sig
      type t

      val term : t Cmdliner.Term.t
    end

    type t

    val expand :
         logger:Logger.t
      -> test_name:string
      -> cli_inputs:Cli_inputs.t
      -> debug:bool
      -> test_config:Test_config.t
      -> images:Test_config.Container_images.t
      -> t
  end

  module type Network_intf = sig
    module Node : sig
      type t

      val id : t -> string

      val infra_id : t -> string

      val check_OOM_failure : t -> bool Deferred.t

      val network_keypair : t -> Network_keypair.t option

      val start : fresh_state:bool -> t -> unit Malleable_error.t

      val stop : t -> unit Malleable_error.t

      val get_ingress_uri : t -> Uri.t

      val dump_archive_data :
        logger:Logger.t -> t -> data_file:string -> unit Malleable_error.t

      val run_replayer :
           ?start_slot_since_genesis:int
        -> logger:Logger.t
        -> t
        -> string Malleable_error.t

      val dump_mina_logs :
        logger:Logger.t -> t -> log_file:string -> unit Malleable_error.t

      val dump_precomputed_blocks :
        logger:Logger.t -> t -> unit Malleable_error.t
    end

    type t

    val event_reader : t -> (Node.t * Event_type.event) Pipe.Reader.t

    val constants : t -> Test_config.constants

    val constraint_constants : t -> Genesis_constants.Constraint_constants.t

    val genesis_constants : t -> Genesis_constants.t

    val seeds : t -> Node.t Core.String.Map.t

    val all_non_seed_nodes : t -> Node.t Core.String.Map.t

    val block_producers : t -> Node.t Core.String.Map.t

    val snark_coordinators : t -> Node.t Core.String.Map.t

    val archive_nodes : t -> Node.t Core.String.Map.t

    val all_mina_nodes : t -> Node.t Core.String.Map.t

    val all_nodes : t -> Node.t Core.String.Map.t

    val genesis_keypairs : t -> Network_keypair.t Core.String.Map.t

    val initialize_infra : logger:Logger.t -> t -> unit Malleable_error.t
  end

  module type Network_manager_intf = sig
    module Network_config : Network_config_intf

    module Network : Network_intf

    type t

    val create : logger:Logger.t -> Network_config.t -> t Malleable_error.t

    val deploy : t -> Network.t Malleable_error.t

    val destroy : t -> unit Malleable_error.t

    val cleanup : t -> unit Deferred.t
  end

  module type Log_engine_intf = sig
    module Network : Network_intf

    type t

    val create : logger:Logger.t -> network:Network.t -> t Deferred.Or_error.t

    val destroy : t -> unit Deferred.Or_error.t

    val event_reader : t -> (Network.Node.t * Event_type.event) Pipe.Reader.t
  end

  (** The signature of integration test engines. An integration test engine
   *  provides the core functionality for deploying, monitoring, and
   *  interacting with networks.
   *)
  module type S = sig
    (* unique name identifying the engine (used in test executive cli) *)
    val name : string

    module Network_config : Network_config_intf

    module Network : Network_intf

    module Network_manager :
      Network_manager_intf
        with module Network_config := Network_config
         and module Network := Network

    module Log_engine : Log_engine_intf with module Network := Network
  end
end

module Dsl = struct
  module type Event_router_intf = sig
    module Engine : Engine.S

    type t

    type ('a, 'b) handler_func =
      Engine.Network.Node.t -> 'a -> [ `Stop of 'b | `Continue ] Deferred.t

    type 'a event_subscription

    val create :
         logger:Logger.t
      -> event_readers:
           (Engine.Network.Node.t * Event_type.event) Pipe.Reader.t list
      -> t

    val on :
      t -> 'a Event_type.t -> f:('a, 'b) handler_func -> 'b event_subscription

    val cancel : t -> 'a event_subscription -> 'a -> unit

    val await : 'a event_subscription -> 'a Deferred.t

    val await_with_timeout :
         t
      -> 'a event_subscription
      -> timeout_duration:Time.Span.t
      -> timeout_cancellation:'a
      -> 'a Deferred.t
  end

  module type Network_state_intf = sig
    module Engine : Engine.S

    module Event_router : Event_router_intf with module Engine := Engine

    type t =
      { block_height : int
      ; epoch : int
      ; global_slot : int
      ; snarked_ledgers_generated : int
      ; blocks_generated : int
      ; num_transition_frontier_loaded_from_persistence : int
      ; num_persisted_frontier_loaded : int
      ; num_persisted_frontier_fresh_boot : int
      ; num_bootstrap_required : int
      ; num_persisted_frontier_dropped : int
<<<<<<< HEAD
=======
      ; node_on : bool String.Map.t
>>>>>>> 21cac80c
      ; node_initialization : bool String.Map.t
      ; gossip_received : Gossip_state.t String.Map.t
      ; best_tips_by_node : State_hash.t String.Map.t
      ; blocks_produced_by_node : State_hash.t list String.Map.t
      ; blocks_seen_by_node : State_hash.Set.t String.Map.t
      ; blocks_including_txn :
          State_hash.Set.t Mina_transaction.Transaction_hash.Map.t
      }

    val listen :
         logger:Logger.t
      -> Event_router.t
      -> t Broadcast_pipe.Reader.t * t Broadcast_pipe.Writer.t
  end

  module type Wait_condition_intf = sig
    module Engine : Engine.S

    module Event_router : Event_router_intf with module Engine := Engine

    module Network_state :
      Network_state_intf
        with module Engine := Engine
         and module Event_router := Event_router

    type t

    type wait_condition_id =
      | Nodes_to_initialize
      | Blocks_to_be_produced
      | Nodes_to_synchronize
      | Signed_command_to_be_included_in_frontier
      | Ledger_proofs_emitted_since_genesis
      | Block_height_growth
      | Zkapp_to_be_included_in_frontier
      | Persisted_frontier_loaded
      | Transition_frontier_loaded_from_persistence

    val wait_condition_id : t -> wait_condition_id

    val with_timeouts :
         ?soft_timeout:Network_time_span.t
      -> ?hard_timeout:Network_time_span.t
      -> t
      -> t

    val node_to_initialize : Engine.Network.Node.t -> t

    val nodes_to_initialize : Engine.Network.Node.t list -> t

    val blocks_to_be_produced : int -> t

    val block_height_growth : height_growth:int -> t

    val nodes_to_synchronize : Engine.Network.Node.t list -> t

    val signed_command_to_be_included_in_frontier :
         txn_hash:Mina_transaction.Transaction_hash.t
      -> node_included_in:[ `Any_node | `Node of Engine.Network.Node.t ]
      -> t

    val ledger_proofs_emitted_since_genesis :
      test_config:Test_config.t -> num_proofs:int -> t

    val zkapp_to_be_included_in_frontier :
      has_failures:bool -> zkapp_command:Mina_base.Zkapp_command.t -> t

    val persisted_frontier_loaded : Engine.Network.Node.t -> t

    val transition_frontier_loaded_from_persistence :
      fresh_data:bool -> sync_needed:bool -> t
  end

  module type S = sig
    module Engine : Engine.S

    module Event_router : Event_router_intf with module Engine := Engine

    module Network_state :
      Network_state_intf
        with module Engine := Engine
         and module Event_router := Event_router

    module Wait_condition :
      Wait_condition_intf
        with module Engine := Engine
         and module Event_router := Event_router
         and module Network_state := Network_state

    type t

    val section_hard : string -> 'a Malleable_error.t -> 'a Malleable_error.t

    val section : string -> unit Malleable_error.t -> unit Malleable_error.t

    val network_state : t -> Network_state.t

    val event_router : t -> Event_router.t

    val wait_for : t -> Wait_condition.t -> unit Malleable_error.t

    (* TODO: move this functionality to a more suitable location *)
    val create :
         logger:Logger.t
      -> network:Engine.Network.t
      -> event_router:Event_router.t
      -> network_state_reader:Network_state.t Broadcast_pipe.Reader.t
      -> [ `Don't_call_in_tests of t ]

    type log_error_accumulator

    val watch_log_errors :
         logger:Logger.t
      -> event_router:Event_router.t
      -> on_fatal_error:(Logger.Message.t -> unit)
      -> log_error_accumulator

    val lift_accumulated_log_errors :
         ?exit_code:int
      -> log_error_accumulator
      -> Test_error.remote_error Test_error.Set.t
  end
end

module Test = struct
  module type Inputs_intf = sig
    module Engine : Engine.S

    module Dsl : Dsl.S with module Engine := Engine
  end

  module type S = sig
    type network

    type node

    type dsl

    val config : Test_config.t

    val run : network -> dsl -> unit Malleable_error.t
  end

  (* NB: until the DSL is actually implemented, a test just takes in the engine
   * implementation directly. *)
  module type Functor_intf = functor (Inputs : Inputs_intf) ->
    S
      with type network = Inputs.Engine.Network.t
       and type node = Inputs.Engine.Network.Node.t
       and type dsl = Inputs.Dsl.t
end<|MERGE_RESOLUTION|>--- conflicted
+++ resolved
@@ -2,7 +2,6 @@
 open Core_kernel
 open Mina_base
 open Pipe_lib
-open Mina_transaction
 
 type metrics_t =
   { block_production_delay : int list
@@ -203,10 +202,7 @@
       ; num_persisted_frontier_fresh_boot : int
       ; num_bootstrap_required : int
       ; num_persisted_frontier_dropped : int
-<<<<<<< HEAD
-=======
       ; node_on : bool String.Map.t
->>>>>>> 21cac80c
       ; node_initialization : bool String.Map.t
       ; gossip_received : Gossip_state.t String.Map.t
       ; best_tips_by_node : State_hash.t String.Map.t
