--- conflicted
+++ resolved
@@ -58,16 +58,11 @@
       val dump_archive_data :
         logger:Logger.t -> t -> data_file:string -> unit Malleable_error.t
 
-<<<<<<< HEAD
-      (** Returns the stdout output from running the replayer on the node's archive db *)
-      val run_replayer : logger:Logger.t -> t -> string Malleable_error.t
-=======
       val run_replayer :
            ?start_slot_since_genesis:int
         -> logger:Logger.t
         -> t
         -> string Malleable_error.t
->>>>>>> 6f209387
 
       val dump_mina_logs :
         logger:Logger.t -> t -> log_file:string -> unit Malleable_error.t
