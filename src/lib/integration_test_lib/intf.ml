open Async_kernel
open Core_kernel
open Currency
open Mina_base
open Pipe_lib
open Signature_lib

type metrics_t =
  { block_production_delay : int list
  ; transaction_pool_diff_received : int
  ; transaction_pool_diff_broadcasted : int
  ; transactions_added_to_pool : int
  ; transaction_pool_size : int
  }

type best_chain_block =
  { state_hash : string; command_transaction_count : int; creator_pk : string }

(* TODO: malleable error -> or error *)

module Engine = struct
  module type Network_config_intf = sig
    module Cli_inputs : sig
      type t

      val term : t Cmdliner.Term.t
    end

    type t

    val expand :
         logger:Logger.t
      -> test_name:string
      -> cli_inputs:Cli_inputs.t
      -> debug:bool
      -> test_config:Test_config.t
      -> images:Test_config.Container_images.t
      -> t
  end

  module type Network_intf = sig
    module Node : sig
      type t

      val id : t -> string

      val network_keypair : t -> Network_keypair.t option

      val start : fresh_state:bool -> t -> unit Malleable_error.t

      val stop : t -> unit Malleable_error.t

      type signed_command_result =
        { id : string; hash : string; nonce : Mina_numbers.Account_nonce.t }

      val send_payment :
           logger:Logger.t
        -> t
        -> sender_pub_key:Signature_lib.Public_key.Compressed.t
        -> receiver_pub_key:Signature_lib.Public_key.Compressed.t
        -> amount:Currency.Amount.t
        -> fee:Currency.Fee.t
        -> signed_command_result Deferred.Or_error.t

      val must_send_payment :
           logger:Logger.t
        -> t
        -> sender_pub_key:Signature_lib.Public_key.Compressed.t
        -> receiver_pub_key:Signature_lib.Public_key.Compressed.t
        -> amount:Currency.Amount.t
        -> fee:Currency.Fee.t
        -> signed_command_result Malleable_error.t

      val send_delegation :
           logger:Logger.t
        -> t
        -> sender_pub_key:Signature_lib.Public_key.Compressed.t
        -> receiver_pub_key:Signature_lib.Public_key.Compressed.t
        -> amount:Currency.Amount.t
        -> fee:Currency.Fee.t
        -> signed_command_result Deferred.Or_error.t

      val must_send_delegation :
           logger:Logger.t
        -> t
        -> sender_pub_key:Signature_lib.Public_key.Compressed.t
        -> receiver_pub_key:Signature_lib.Public_key.Compressed.t
        -> amount:Currency.Amount.t
        -> fee:Currency.Fee.t
        -> signed_command_result Malleable_error.t

<<<<<<< HEAD
      (** returned string is the transaction id *)
      val send_snapp :
           logger:Logger.t
        -> t
        -> parties:Mina_base.Parties.t
        -> string Deferred.Or_error.t
=======
      val must_send_test_payments :
           repeat_count:Unsigned.uint32
        -> repeat_delay_ms:Unsigned.uint32
        -> logger:Logger.t
        -> t
        -> senders:Signature_lib.Private_key.t list
        -> receiver_pub_key:Signature_lib.Public_key.Compressed.t
        -> amount:Currency.Amount.t
        -> fee:Currency.Fee.t
        -> unit Malleable_error.t
>>>>>>> d744abc3

      val get_balance :
           logger:Logger.t
        -> t
        -> account_id:Mina_base.Account_id.t
        -> Currency.Balance.t Deferred.Or_error.t

      val must_get_balance :
           logger:Logger.t
        -> t
        -> account_id:Mina_base.Account_id.t
        -> Currency.Balance.t Malleable_error.t

      val get_account_permissions :
           logger:Logger.t
        -> t
        -> account_id:Mina_base.Account_id.t
        -> Mina_base.Permissions.t Deferred.Or_error.t

      (** the returned Update.t is constructed from the fields of the
          given account, as if it had been applied to the account
      *)
      val get_account_update :
           logger:Logger.t
        -> t
        -> account_id:Mina_base.Account_id.t
        -> Mina_base.Party.Update.t Deferred.Or_error.t

      val get_peer_id :
           logger:Logger.t
        -> t
        -> (string * string list) Async_kernel.Deferred.Or_error.t

      val must_get_peer_id :
        logger:Logger.t -> t -> (string * string list) Malleable_error.t

      val get_best_chain :
           ?max_length:int
        -> logger:Logger.t
        -> t
        -> best_chain_block list Async_kernel.Deferred.Or_error.t

      val must_get_best_chain :
           ?max_length:int
        -> logger:Logger.t
        -> t
        -> best_chain_block list Malleable_error.t

      val dump_archive_data :
        logger:Logger.t -> t -> data_file:string -> unit Malleable_error.t

      val dump_mina_logs :
        logger:Logger.t -> t -> log_file:string -> unit Malleable_error.t

      val dump_precomputed_blocks :
        logger:Logger.t -> t -> unit Malleable_error.t

      val get_metrics :
        logger:Logger.t -> t -> metrics_t Async_kernel.Deferred.Or_error.t
    end

    type t

    val constants : t -> Test_config.constants

    val constraint_constants : t -> Genesis_constants.Constraint_constants.t

    val genesis_constants : t -> Genesis_constants.t

    val seeds : t -> Node.t list

    val block_producers : t -> Node.t list

    val snark_coordinators : t -> Node.t list

    val archive_nodes : t -> Node.t list

    val all_nodes : t -> Node.t list

    val keypairs : t -> Signature_lib.Keypair.t list

    val initialize : logger:Logger.t -> t -> unit Malleable_error.t
  end

  module type Network_manager_intf = sig
    module Network_config : Network_config_intf

    module Network : Network_intf

    type t

    val create : logger:Logger.t -> Network_config.t -> t Deferred.t

    val deploy : t -> Network.t Deferred.t

    val destroy : t -> unit Deferred.t

    val cleanup : t -> unit Deferred.t
  end

  module type Log_engine_intf = sig
    module Network : Network_intf

    type t

    val create : logger:Logger.t -> network:Network.t -> t Deferred.Or_error.t

    val destroy : t -> unit Deferred.Or_error.t

    val event_reader : t -> (Network.Node.t * Event_type.event) Pipe.Reader.t
  end

  (** The signature of integration test engines. An integration test engine
   *  provides the core functionality for deploying, monitoring, and
   *  interacting with networks.
   *)
  module type S = sig
    (* unique name identifying the engine (used in test executive cli) *)
    val name : string

    module Network_config : Network_config_intf

    module Network : Network_intf

    module Network_manager :
      Network_manager_intf
        with module Network_config := Network_config
         and module Network := Network

    module Log_engine : Log_engine_intf with module Network := Network
  end
end

module Dsl = struct
  module type Event_router_intf = sig
    module Engine : Engine.S

    type t

    type ('a, 'b) handler_func =
      Engine.Network.Node.t -> 'a -> [ `Stop of 'b | `Continue ] Deferred.t

    type 'a event_subscription

    val create :
         logger:Logger.t
      -> event_reader:(Engine.Network.Node.t * Event_type.event) Pipe.Reader.t
      -> t

    val on :
      t -> 'a Event_type.t -> f:('a, 'b) handler_func -> 'b event_subscription

    val cancel : t -> 'a event_subscription -> 'a -> unit

    val await : 'a event_subscription -> 'a Deferred.t

    val await_with_timeout :
         t
      -> 'a event_subscription
      -> timeout_duration:Time.Span.t
      -> timeout_cancellation:'a
      -> 'a Deferred.t
  end

  module type Network_state_intf = sig
    module Engine : Engine.S

    module Event_router : Event_router_intf with module Engine := Engine

    type t =
      { block_height : int
      ; epoch : int
      ; global_slot : int
      ; snarked_ledgers_generated : int
      ; blocks_generated : int
      ; node_initialization : bool String.Map.t
      ; gossip_received : Gossip_state.t String.Map.t
      ; best_tips_by_node : State_hash.t String.Map.t
      }

    val listen :
         logger:Logger.t
      -> Event_router.t
      -> t Broadcast_pipe.Reader.t * t Broadcast_pipe.Writer.t
  end

  module type Wait_condition_intf = sig
    module Engine : Engine.S

    module Event_router : Event_router_intf with module Engine := Engine

    module Network_state :
      Network_state_intf
        with module Engine := Engine
         and module Event_router := Event_router

    type t

    val with_timeouts :
         ?soft_timeout:Network_time_span.t
      -> ?hard_timeout:Network_time_span.t
      -> t
      -> t

    val node_to_initialize : Engine.Network.Node.t -> t

    val nodes_to_initialize : Engine.Network.Node.t list -> t

    val blocks_to_be_produced : int -> t

    val nodes_to_synchronize : Engine.Network.Node.t list -> t

    type command_type = Send_payment | Send_delegation

    val signed_command_to_be_included_in_frontier :
         sender_pub_key:Public_key.Compressed.t
      -> receiver_pub_key:Public_key.Compressed.t
      -> amount:Amount.t
      -> nonce:Mina_numbers.Account_nonce.t
      -> command_type:command_type
      -> t

    val snapp_to_be_included_in_frontier : parties:Mina_base.Parties.t -> t
  end

  module type Util_intf = sig
    module Engine : Engine.S

    val pub_key_of_node :
         Engine.Network.Node.t
      -> Signature_lib.Public_key.Compressed.t Malleable_error.t

    val priv_key_of_node :
      Engine.Network.Node.t -> Signature_lib.Private_key.t Malleable_error.t

    val check_common_prefixes :
         tolerance:int
      -> logger:Logger.t
      -> string list list
      -> ( unit Malleable_error.Result_accumulator.t
         , Malleable_error.Hard_fail.t )
         result
         Async_kernel.Deferred.t

    val fetch_connectivity_data :
         logger:Logger.t
      -> Engine.Network.Node.t list
      -> ( (Engine.Network.Node.t * (string * string list)) list
           Malleable_error.Result_accumulator.t
         , Malleable_error.Hard_fail.t )
         result
         Deferred.t

    val assert_peers_completely_connected :
         (Engine.Network.Node.t * (string * string list)) list
      -> ( unit Malleable_error.Result_accumulator.t
         , Malleable_error.Hard_fail.t )
         result
         Deferred.t

    val assert_peers_cant_be_partitioned :
         max_disconnections:int
      -> (Engine.Network.Node.t * (string * string list)) list
      -> ( unit Malleable_error.Result_accumulator.t
         , Malleable_error.Hard_fail.t )
         result
         Deferred.t
  end

  module type S = sig
    module Engine : Engine.S

    module Event_router : Event_router_intf with module Engine := Engine

    module Network_state :
      Network_state_intf
        with module Engine := Engine
         and module Event_router := Event_router

    module Wait_condition :
      Wait_condition_intf
        with module Engine := Engine
         and module Event_router := Event_router
         and module Network_state := Network_state

    module Util : Util_intf with module Engine := Engine

    type t

    val section_hard : string -> 'a Malleable_error.t -> 'a Malleable_error.t

    val section : string -> unit Malleable_error.t -> unit Malleable_error.t

    val network_state : t -> Network_state.t

    val wait_for : t -> Wait_condition.t -> unit Malleable_error.t

    (* TODO: move this functionality to a more suitable location *)
    val create :
         logger:Logger.t
      -> network:Engine.Network.t
      -> event_router:Event_router.t
      -> network_state_reader:Network_state.t Broadcast_pipe.Reader.t
      -> [ `Don't_call_in_tests of t ]

    type log_error_accumulator

    val watch_log_errors :
         logger:Logger.t
      -> event_router:Event_router.t
      -> on_fatal_error:(Logger.Message.t -> unit)
      -> log_error_accumulator

    val lift_accumulated_log_errors :
      log_error_accumulator -> Test_error.remote_error Test_error.Set.t
  end
end

module Test = struct
  module type Inputs_intf = sig
    module Engine : Engine.S

    module Dsl : Dsl.S with module Engine := Engine
  end

  module type S = sig
    type network

    type node

    type dsl

    val config : Test_config.t

    val run : network -> dsl -> unit Malleable_error.t
  end

  (* NB: until the DSL is actually implemented, a test just takes in the engine
   * implementation directly. *)
  module type Functor_intf = functor (Inputs : Inputs_intf) ->
    S
      with type network = Inputs.Engine.Network.t
       and type node = Inputs.Engine.Network.Node.t
       and type dsl = Inputs.Dsl.t
end<|MERGE_RESOLUTION|>--- conflicted
+++ resolved
@@ -89,17 +89,16 @@
         -> fee:Currency.Fee.t
         -> signed_command_result Malleable_error.t
 
-<<<<<<< HEAD
       (** returned string is the transaction id *)
       val send_snapp :
            logger:Logger.t
         -> t
         -> parties:Mina_base.Parties.t
         -> string Deferred.Or_error.t
-=======
+
       val must_send_test_payments :
-           repeat_count:Unsigned.uint32
-        -> repeat_delay_ms:Unsigned.uint32
+           repeat_count:Unsigned.UInt32.t
+        -> repeat_delay_ms:Unsigned.UInt32.t
         -> logger:Logger.t
         -> t
         -> senders:Signature_lib.Private_key.t list
@@ -107,7 +106,6 @@
         -> amount:Currency.Amount.t
         -> fee:Currency.Fee.t
         -> unit Malleable_error.t
->>>>>>> d744abc3
 
       val get_balance :
            logger:Logger.t
