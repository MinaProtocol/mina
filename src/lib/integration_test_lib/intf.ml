--- conflicted
+++ resolved
@@ -246,29 +246,6 @@
 
     val ledger_proofs_emitted_since_genesis :
       test_config:Test_config.t -> num_proofs:int -> t
-<<<<<<< HEAD
-
-    type online_nodes_monitor
-
-    exception Required_node_is_offline of string
-
-    exception Required_node_moved_id of string * string * string
-
-    exception
-      Required_node_offline_with_query_error of
-        string * Malleable_error.Hard_fail.t
-
-    val require_online : online_nodes_monitor -> Engine.Network.Node.t -> unit
-
-    val not_require_online :
-      online_nodes_monitor -> Engine.Network.Node.t -> unit
-
-    val monitor_online_nodes :
-         logger:Logger.t
-      -> Event_router.t
-      -> online_nodes_monitor * unit Event_router.event_subscription
-=======
->>>>>>> d20ea136
   end
 
   module type S = sig
