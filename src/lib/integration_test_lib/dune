(library
 (public_name integration_test_lib)
 (name integration_test_lib)
 (inline_tests (flags -verbose -show-counts))
 (instrumentation (backend bisect_ppx))
 (preprocessor_deps ../../graphql-ppx-config.inc ../../../graphql_schema.json)
 (preprocess (pps
    ppx_base ppx_fields_conv ppx_mina ppx_version ppx_let
    ppx_inline_test ppx_custom_printf ppx_deriving.std ppx_sexp_conv ppx_compare
    ppx_assert lens.ppx_deriving ppx_pipebang
    graphql_ppx -- %{read-lines:../../graphql-ppx-config.inc}))
 (libraries
   ;; opam libraries
   result
   base.base_internalhash_types
   base.caml
   base
   uri
   sexplib0
   cmdliner
   async
   core
   lens
   core_kernel
   async_kernel
   ppx_inline_test.config
   async_unix
   stdio
   extlib
   sexp_diff_kernel
   ;; local libraries
   key_gen
   visualization
   timeout_lib
   pipe_lib
   mina_networking
   logger
   graph_algorithms
   block_producer
   transition_frontier
   mina_runtime_config
   mina_base
   mina_lib
   genesis_constants
   transition_router
   signature_lib
   secrets
   network_pool
   currency
   mina_base.import
   mina_numbers
   mina_transaction
   pickles
   pickles_types
   with_hash
   data_hash_lib
   generated_graphql_queries
   mina_graphql
   graphql_lib
   integers
   transition_handler
   snark_worker
   one_or_two
<<<<<<< HEAD
=======
   error_json
>>>>>>> fe8d85b4
))<|MERGE_RESOLUTION|>--- conflicted
+++ resolved
@@ -61,8 +61,5 @@
    transition_handler
    snark_worker
    one_or_two
-<<<<<<< HEAD
-=======
    error_json
->>>>>>> fe8d85b4
 ))