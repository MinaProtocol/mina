--- conflicted
+++ resolved
@@ -28,18 +28,15 @@
     ; global_slot : int
     ; snarked_ledgers_generated : int
     ; blocks_generated : int
-<<<<<<< HEAD
     ; node_on : bool String.Map.t
           [@to_yojson
             map_to_yojson ~f_key_to_string:ident ~f_value_to_yojson:(fun b ->
                 `Bool b )]
-=======
     ; num_transition_frontier_loaded_from_persistence : int
     ; num_persisted_frontier_loaded : int
     ; num_persisted_frontier_fresh_boot : int
     ; num_bootstrap_required : int
     ; num_persisted_frontier_dropped : int
->>>>>>> 569d5ea3
     ; node_initialization : bool String.Map.t
           [@to_yojson
             map_to_yojson ~f_key_to_string:ident ~f_value_to_yojson:(fun b ->
@@ -214,9 +211,6 @@
                 in
                 { state with node_initialization = node_initialization' } ) )
         : _ Event_router.event_subscription ) ;
-<<<<<<< HEAD
-    (* handle_node_stopped *)
-=======
     (* handle_persisted_frontier_loaded *)
     ignore
       ( Event_router.on event_router Event_type.Persisted_frontier_loaded
@@ -287,8 +281,7 @@
                     state.num_transition_frontier_loaded_from_persistence + 1
                 } ) )
         : _ Event_router.event_subscription ) ;
-    (* handle_node_offline *)
->>>>>>> 569d5ea3
+    (* handle_node_stopped *)
     ignore
       ( Event_router.on event_router Event_type.Node_stopped ~f:(fun node () ->
             update ~f:(fun state ->
