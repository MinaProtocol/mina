open Async_kernel
open Core_kernel
open Pipe_lib
open Mina_base
open Mina_transaction

module Make
    (Engine : Intf.Engine.S)
    (Event_router : Intf.Dsl.Event_router_intf with module Engine := Engine) :
  Intf.Dsl.Network_state_intf
    with module Engine := Engine
     and module Event_router := Event_router = struct
  module Node = Engine.Network.Node

  let set_to_yojson ~(element : 'a -> Yojson.Safe.t) s : Yojson.Safe.t =
    `List (List.map ~f:element (State_hash.Set.to_list s))

  let map_to_yojson ~(f_key_to_string : 'a -> string) ~f_value_to_yojson m :
      Yojson.Safe.t =
    `Assoc
      ( Map.to_alist m
      |> List.map ~f:(fun (k, v) -> (f_key_to_string k, f_value_to_yojson v)) )

  (* TODO: Just replace the first 3 fields here with Protocol_state *)
  type t =
    { block_height : int
    ; epoch : int
    ; global_slot : int
    ; snarked_ledgers_generated : int
    ; blocks_generated : int
    ; num_transition_frontier_loaded_from_persistence : int
    ; num_persisted_frontier_loaded : int
    ; num_persisted_frontier_fresh_boot : int
    ; num_bootstrap_required : int
    ; num_persisted_frontier_dropped : int
    ; node_on : bool String.Map.t
          [@to_yojson
            map_to_yojson ~f_key_to_string:ident ~f_value_to_yojson:(fun b ->
                `Bool b )]
    ; node_initialization : bool String.Map.t
          [@to_yojson
            map_to_yojson ~f_key_to_string:ident ~f_value_to_yojson:(fun b ->
                `Bool b )]
    ; gossip_received : Gossip_state.t String.Map.t
          [@to_yojson
            map_to_yojson ~f_key_to_string:ident
              ~f_value_to_yojson:Gossip_state.to_yojson]
    ; best_tips_by_node : State_hash.t String.Map.t
          [@to_yojson
            map_to_yojson ~f_key_to_string:ident
              ~f_value_to_yojson:State_hash.to_yojson]
    ; blocks_produced_by_node : State_hash.t list String.Map.t
          [@to_yojson
            map_to_yojson ~f_key_to_string:ident ~f_value_to_yojson:(fun ls ->
                `List (List.map State_hash.to_yojson ls) )]
    ; blocks_seen_by_node : State_hash.Set.t String.Map.t
          [@to_yojson
            map_to_yojson ~f_key_to_string:ident ~f_value_to_yojson:(fun set ->
                `List
                  (State_hash.Set.to_list set |> List.map State_hash.to_yojson) )]
    ; blocks_including_txn : State_hash.Set.t Transaction_hash.Map.t
          [@to_yojson
            map_to_yojson ~f_key_to_string:Transaction_hash.to_base58_check
              ~f_value_to_yojson:(set_to_yojson ~element:State_hash.to_yojson)]
    }
  [@@deriving to_yojson]

  let empty =
    { block_height = 0
    ; epoch = 0
    ; global_slot = 0
    ; snarked_ledgers_generated = 0
    ; blocks_generated = 0
    ; node_on = String.Map.empty
    ; node_initialization = String.Map.empty
    ; gossip_received = String.Map.empty
    ; best_tips_by_node = String.Map.empty
    ; blocks_produced_by_node = String.Map.empty
    ; blocks_seen_by_node = String.Map.empty
    ; blocks_including_txn = Transaction_hash.Map.empty
    ; num_transition_frontier_loaded_from_persistence = 0
    ; num_persisted_frontier_loaded = 0
    ; num_persisted_frontier_fresh_boot = 0
    ; num_bootstrap_required = 0
    ; num_persisted_frontier_dropped = 0
    }

  let listen ~logger event_router =
    let reader, writer = Broadcast_pipe.create empty in
    let update ~f =
      (* should be safe to ignore the write here, so long as `f` is synchronous *)
      let state = f (Broadcast_pipe.Reader.peek reader) in
      [%log debug] "updated network state to: $state"
        ~metadata:[ ("state", to_yojson state) ] ;
      ignore (Broadcast_pipe.Writer.write writer state : unit Deferred.t) ;
      Deferred.return `Continue
    in
    (* handle_block_produced *)
    ignore
      ( Event_router.on event_router Event_type.Block_produced
          ~f:(fun node block_produced ->
            [%log debug] "Updating network state with block produced event"
              ~metadata:
                [ ( "snark_ledger_generated"
                  , `Bool block_produced.snarked_ledger_generated )
                ] ;
            update ~f:(fun state ->
                [%log debug] "handling block production from $node"
                  ~metadata:[ ("node", `String (Node.infra_id node)) ] ;
                if block_produced.block_height > state.block_height then
                  let snarked_ledgers_generated =
                    if block_produced.snarked_ledger_generated then 1 else 0
                  in
                  let blocks_produced_by_node_map =
                    Core.String.Map.update state.blocks_produced_by_node
                      (Node.id node) ~f:(fun ls_opt ->
                        match ls_opt with
                        | None ->
                            [ block_produced.state_hash ]
                        | Some ls ->
                            List.cons block_produced.state_hash ls )
                  in
                  { state with
                    epoch = block_produced.global_slot
                  ; global_slot = block_produced.global_slot
                  ; block_height = block_produced.block_height
                  ; blocks_generated = state.blocks_generated + 1
                  ; snarked_ledgers_generated =
                      state.snarked_ledgers_generated
                      + snarked_ledgers_generated
                  ; blocks_produced_by_node = blocks_produced_by_node_map
                  }
                else state ) )
        : _ Event_router.event_subscription ) ;
    (* handle_update_best_tips *)
    ignore
      ( Event_router.on event_router
          Event_type.Transition_frontier_diff_application
          ~f:(fun node diff_application ->
            [%log debug]
              "Updating network state with transition frontier diff \
               application event" ;
            update ~f:(fun state ->
                [%log debug] "handling frontier diff application of $node"
                  ~metadata:[ ("node", `String (Node.infra_id node)) ] ;
                Option.value_map diff_application.best_tip_changed
                  ~default:state ~f:(fun new_best_tip ->
                    let best_tips_by_node' =
                      String.Map.set state.best_tips_by_node ~key:(Node.id node)
                        ~data:new_best_tip
                    in
                    { state with best_tips_by_node = best_tips_by_node' } ) ) )
        : _ Event_router.event_subscription ) ;
    let handle_gossip_received event_type =
      ignore
        ( Event_router.on event_router event_type
            ~f:(fun node gossip_with_direction ->
              update ~f:(fun state ->
                  { state with
                    gossip_received =
                      Map.update state.gossip_received (Node.id node)
                        ~f:(fun gossip_state_opt ->
                          let gossip_state =
                            match gossip_state_opt with
                            | None ->
                                Gossip_state.create (Node.id node)
                            | Some state ->
                                state
                          in
                          [%log debug] "GOSSIP RECEIVED by $node"
<<<<<<< HEAD
                            ~metadata:[ ("node", `String (Node.id node)) ] ;
                          [%log debug] "GOSSIP RECEIVED received event: $event"
=======
                            ~metadata:[ ("node", `String (Node.infra_id node)) ] ;
                          [%log debug] "GOSSIP RECEIVED recevied event: $event"
>>>>>>> a6f48d64
                            ~metadata:
                              [ ( "event"
                                , Event_type.event_to_yojson
                                    (Event_type.Event
                                       (event_type, gossip_with_direction) ) )
                              ] ;
                          Gossip_state.add gossip_state event_type
                            gossip_with_direction ;
                          gossip_state )
                  } ) )
          : _ Event_router.event_subscription )
    in
    handle_gossip_received Block_gossip ;
    handle_gossip_received Snark_work_gossip ;
    handle_gossip_received Transactions_gossip ;
    (* handle_node_on *)
    ignore
      ( Event_router.on event_router Event_type.Node_started ~f:(fun node () ->
            update ~f:(fun state ->
                [%log debug]
                  "Updating network state with event of $node being started"
                  ~metadata:[ ("node", `String (Node.id node)) ] ;
                let node_on' =
                  String.Map.set state.node_on ~key:(Node.id node) ~data:true
                in
                { state with node_on = node_on' } ) )
        : _ Event_router.event_subscription ) ;
    (* handle_node_init *)
    ignore
      ( Event_router.on event_router Event_type.Node_initialization
          ~f:(fun node () ->
            update ~f:(fun state ->
                [%log debug]
                  "Updating network state with initialization event of $node"
                  ~metadata:[ ("node", `String (Node.infra_id node)) ] ;
                let node_initialization' =
                  String.Map.set state.node_initialization ~key:(Node.id node)
                    ~data:true
                in
                { state with node_initialization = node_initialization' } ) )
        : _ Event_router.event_subscription ) ;
    (* handle_persisted_frontier_loaded *)
    ignore
      ( Event_router.on event_router Event_type.Persisted_frontier_loaded
          ~f:(fun node () ->
            update ~f:(fun state ->
                [%log debug]
                  "Updating network state with persisted frontier loaded event \
                   of $node"
                  ~metadata:[ ("node", `String (Node.id node)) ] ;
                { state with
                  num_persisted_frontier_loaded =
                    state.num_persisted_frontier_loaded + 1
                } ) )
        : _ Event_router.event_subscription ) ;
    (* handle_persisted_frontier_fresh_boot *)
    ignore
      ( Event_router.on event_router Event_type.Persisted_frontier_fresh_boot
          ~f:(fun node () ->
            update ~f:(fun state ->
                [%log debug]
                  "Updating network state with persisted frontier fresh boot \
                   event of $node"
                  ~metadata:[ ("node", `String (Node.id node)) ] ;
                { state with
                  num_persisted_frontier_fresh_boot =
                    state.num_persisted_frontier_fresh_boot + 1
                } ) )
        : _ Event_router.event_subscription ) ;
    (* handle_bootstrap_required *)
    ignore
      ( Event_router.on event_router Event_type.Bootstrap_required
          ~f:(fun node () ->
            update ~f:(fun state ->
                [%log debug]
                  "Updating network state with bootstrap required event of \
                   $node"
                  ~metadata:[ ("node", `String (Node.id node)) ] ;
                { state with
                  num_bootstrap_required = state.num_bootstrap_required + 1
                } ) )
        : _ Event_router.event_subscription ) ;
    (* handle_persisted_frontier_dropped *)
    ignore
      ( Event_router.on event_router Event_type.Persisted_frontier_dropped
          ~f:(fun node () ->
            update ~f:(fun state ->
                [%log debug]
                  "Updating network state with persisted frontier dropped \
                   event of $node"
                  ~metadata:[ ("node", `String (Node.id node)) ] ;
                { state with
                  num_persisted_frontier_dropped =
                    state.num_persisted_frontier_dropped + 1
                } ) )
        : _ Event_router.event_subscription ) ;
    (* handle_transition frontier loaded *)
    ignore
      ( Event_router.on event_router
          Event_type.Transition_frontier_loaded_from_persistence
          ~f:(fun node () ->
            update ~f:(fun state ->
                [%log debug]
                  "Updating network state with transition frontier loaded \
                   event of $node"
                  ~metadata:[ ("node", `String (Node.id node)) ] ;
                { state with
                  num_transition_frontier_loaded_from_persistence =
                    state.num_transition_frontier_loaded_from_persistence + 1
                } ) )
        : _ Event_router.event_subscription ) ;
    (* handle_node_stopped *)
    ignore
      ( Event_router.on event_router Event_type.Node_stopped ~f:(fun node () ->
            update ~f:(fun state ->
                [%log debug]
                  "Updating network state with event of $node being stopped \
                   deliberately"
                  ~metadata:[ ("node", `String (Node.infra_id node)) ] ;

                let node_initialization' =
                  String.Map.set state.node_initialization ~key:(Node.id node)
                    ~data:false
                in
                let node_on' =
                  String.Map.set state.node_on ~key:(Node.id node) ~data:false
                in
                let best_tips_by_node' =
                  String.Map.remove state.best_tips_by_node (Node.id node)
                in
                { state with
                  node_initialization = node_initialization'
                ; node_on = node_on'
                ; best_tips_by_node = best_tips_by_node'
                } ) )
        : _ Event_router.event_subscription ) ;
    (* handle_node_down *)
    ignore
      ( Event_router.on event_router Event_type.Node_down ~f:(fun node () ->
            [%log debug] "received Node_down event from $node"
              ~metadata:[ ("node", `String (Node.id node)) ] ;

            let state = Broadcast_pipe.Reader.peek reader in
            if
              not (String.Map.find_exn state.node_initialization (Node.id node))
            then
              let () =
                [%log debug]
                  "Lucy cannot contact $node, but all is well because this \
                   node was stopped deliberately or just hasn't initialized \
                   yet"
                  ~metadata:[ ("node", `String (Node.id node)) ]
              in
              update ~f:(fun state -> state)
            else
              let () =
                [%log fatal]
                  "Lucy has lost contact with $node, without the node being \
                   deliberately stopped.  Aborting the test because a node \
                   went down unexpectedly."
                  ~metadata:[ ("node", `String (Node.id node)) ]
              in

              failwith
                "Aborting the test because a node went down unexpectedly."
            (* let () =
                 [%log info]
                   "Lucy has lost contact with $node, without the node being \
                    deliberately stopped, meaning that the node crashed or was \
                    somehow taken down.  Lucy will attempt to recover and \
                    restart this node."
                   ~metadata:[ ("node", `String (Node.id node)) ]
               in
               let (_ : [> `Continue ] Deferred.t) =
                 update ~f:(fun state ->
                     let node_initialization' =
                       (* we're about to restart the node, which means it will soon be in a not-initialized state and will need to go through initialization, thus we need to set the node's initialization state to false *)
                       String.Map.set state.node_initialization
                         ~key:(Node.id node) ~data:false
                     in
                     let node_on' =
                       (* it should already be "on" but setting here just to be sure *)
                       String.Map.set state.node_on ~key:(Node.id node)
                         ~data:true
                     in
                     let best_tips_by_node' =
                       String.Map.remove state.best_tips_by_node (Node.id node)
                     in
                     { state with
                       node_initialization = node_initialization'
                     ; node_on = node_on'
                     ; best_tips_by_node = best_tips_by_node'
                     } )
               in
               let infra_id_before_refresh = Node.infra_id node in
               (* the pod_ids are refreshed in Node.start.  Node.infra_id references a mutable field *)
               let%bind (_
                          : ( unit Malleable_error.Result_accumulator.t
                            , Malleable_error.Hard_fail.t )
                            result ) =
                 Node.start ~fresh_state:false node
               in
               let infra_id_after_refresh = Node.infra_id node in

               (* if there was some kubernetes/infra failure that killed the pod for infra reasons, then the infra_id should be different.
                   In case of infra failure, lucy just wants to recover and keep chugging along.
                   But if the infra_id before and after the refresh is the same, then that means the node wasn't killed for infra reasons, in fact it means that the actual mina daemon crashed.  Actual daemon crashes SHOULD make a whole lucy test fail, lucy will throw a hard error and terminate rather than recovering *)
               if String.equal infra_id_after_refresh infra_id_before_refresh
               then
                 let%bind (_
                            : ( unit Malleable_error.Result_accumulator.t
                              , Malleable_error.Hard_fail.t )
                              result ) =
                   Malleable_error.or_hard_error ~exit_code:30
                     (Or_error.errorf
                        "The mina daemon of node %s has crashed.  The test will \
                         deliberately not recover and will now terminate."
                        (Node.id node) )
                 in
                 Deferred.return `Continue
               else
                 let%bind has_oom = Node.check_OOM_failure node in
                 if has_oom then
                   let%bind (_
                              : ( unit Malleable_error.Result_accumulator.t
                                , Malleable_error.Hard_fail.t )
                                result ) =
                     Malleable_error.or_hard_error ~exit_code:31
                       (Or_error.errorf
                          "The mina daemon of node %s has crashed because the \
                           daemon ran out of memory.  The test will \
                           deliberately not recover and will now terminate."
                          (Node.id node) )
                   in
                   Deferred.return `Continue
                 else Deferred.return `Continue *) )
        : _ Event_router.event_subscription ) ;
    (* handle_breadcrumb_added *)
    ignore
      ( Event_router.on event_router Event_type.Breadcrumb_added
          ~f:(fun node breadcrumb ->
            update ~f:(fun state ->
                [%log debug]
                  "Updating network state with Breadcrumb added to $node"
                  ~metadata:[ ("node", `String (Node.infra_id node)) ] ;
                let blocks_seen_by_node' =
                  String.Map.update state.blocks_seen_by_node (Node.id node)
                    ~f:(fun block_set ->
                      State_hash.Set.add
                        (Option.value block_set ~default:State_hash.Set.empty)
                        breadcrumb.state_hash )
                in
                let transaction_hashes =
                  List.map breadcrumb.transaction_hashes ~f:With_status.data
                in
                let blocks_including_txn' =
                  List.fold transaction_hashes ~init:state.blocks_including_txn
                    ~f:(fun accum hash ->
                      let block_set' =
                        State_hash.Set.add
                          ( Transaction_hash.Map.find accum hash
                          |> Option.value ~default:State_hash.Set.empty )
                          breadcrumb.state_hash
                      in
                      [%log debug]
                        "adding or updating txn_hash %s to \
                         state.blocks_including_txn"
                        (Transaction_hash.to_base58_check hash) ;
                      Transaction_hash.Map.set accum ~key:hash ~data:block_set' )
                in
                { state with
                  blocks_seen_by_node = blocks_seen_by_node'
                ; blocks_including_txn = blocks_including_txn'
                } ) )
        : _ Event_router.event_subscription ) ;
    (reader, writer)
end<|MERGE_RESOLUTION|>--- conflicted
+++ resolved
@@ -167,16 +167,11 @@
                             | Some state ->
                                 state
                           in
-                          [%log debug] "GOSSIP RECEIVED by $node"
-<<<<<<< HEAD
-                            ~metadata:[ ("node", `String (Node.id node)) ] ;
-                          [%log debug] "GOSSIP RECEIVED received event: $event"
-=======
-                            ~metadata:[ ("node", `String (Node.infra_id node)) ] ;
-                          [%log debug] "GOSSIP RECEIVED recevied event: $event"
->>>>>>> a6f48d64
+                          [%log debug]
+                            "GOSSIP RECEIVED node: $node.  event: $event"
                             ~metadata:
-                              [ ( "event"
+                              [ ("node", `String (Node.infra_id node))
+                              ; ( "event"
                                 , Event_type.event_to_yojson
                                     (Event_type.Event
                                        (event_type, gossip_with_direction) ) )
