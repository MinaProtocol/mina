--- conflicted
+++ resolved
@@ -28,18 +28,15 @@
     ; global_slot : int
     ; snarked_ledgers_generated : int
     ; blocks_generated : int
-<<<<<<< HEAD
     ; num_transition_frontier_loaded_from_persistence : int
     ; num_persisted_frontier_loaded : int
     ; num_persisted_frontier_fresh_boot : int
     ; num_bootstrap_required : int
     ; num_persisted_frontier_dropped : int
-=======
     ; node_on : bool String.Map.t
           [@to_yojson
             map_to_yojson ~f_key_to_string:ident ~f_value_to_yojson:(fun b ->
                 `Bool b )]
->>>>>>> 1ebaeb28
     ; node_initialization : bool String.Map.t
           [@to_yojson
             map_to_yojson ~f_key_to_string:ident ~f_value_to_yojson:(fun b ->
@@ -214,7 +211,6 @@
                 in
                 { state with node_initialization = node_initialization' } ) )
         : _ Event_router.event_subscription ) ;
-<<<<<<< HEAD
     (* handle_persisted_frontier_loaded *)
     ignore
       ( Event_router.on event_router Event_type.Persisted_frontier_loaded
@@ -285,10 +281,7 @@
                     state.num_transition_frontier_loaded_from_persistence + 1
                 } ) )
         : _ Event_router.event_subscription ) ;
-    (* handle_node_offline *)
-=======
     (* handle_node_stopped *)
->>>>>>> 1ebaeb28
     ignore
       ( Event_router.on event_router Event_type.Node_stopped ~f:(fun node () ->
             update ~f:(fun state ->
