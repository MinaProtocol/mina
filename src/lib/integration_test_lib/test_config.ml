open Core_kernel

module Container_images = struct
  type t =
    { mina : string
    ; archive_node : string
    ; user_agent : string
    ; bots : string
    ; points : string
    }

  let required_value field json ~fail =
    match Yojson.Safe.Util.member field json with
    | `String value ->
        value
    | _ ->
        failwith fail

  let optional_value field json ~default =
    match Yojson.Safe.Util.member field json with
    | `String value ->
        value
    | `Null ->
        default
    | _ ->
        failwithf "%s image parse error\n" field ()

  let mina_images path =
    let json = Yojson.Safe.from_file path in
    let mina = required_value "mina" json ~fail:"Must provide mina image" in
    let archive_node =
      optional_value "archive_node" json ~default:"archive_image_unused"
    in
    let user_agent =
      optional_value "user_agent" json
        ~default:"codaprotocol/coda-user-agent:0.1.5"
    in
    let bots =
      optional_value "bots" json ~default:"minaprotocol/mina-bots:latest"
    in
    let points =
      optional_value "points" json
        ~default:"codaprotocol/coda-points-hack:32b.4"
    in
    { mina; archive_node; user_agent; bots; points }

  let mk mina archive_node =
    { mina
    ; archive_node = Option.value archive_node ~default:"archive_image_unused"
    ; user_agent = "codaprotocol/coda-user-agent:0.1.5"
    ; bots = "minaprotocol/mina-bots:latest"
    ; points = "codaprotocol/coda-points-hack:32b.4"
    }
end

module Test_Account = struct
  type t =
    { account_name : string
    ; balance : string
    ; pk : string
    ; timing : Mina_base.Account_timing.t
    }
  [@@deriving to_yojson]
end

module Git_build = struct
  type t = Commit of string | Tag of string [@@deriving to_yojson]

  let to_yojson : t -> Yojson.Safe.t = function
    | Commit commit ->
        `Assoc [ ("commit", `String commit) ]
    | Tag tag ->
        `Assoc [ ("tag", `String tag) ]
end

module Archive_node = struct
  type t =
    { node_name : string
    ; account_name : string
    ; docker_image : string option
    ; git_build : Git_build.t option
    }
  [@@deriving to_yojson]
end

module Epoch_data = struct
  module Data = struct
    (* the seed is a field value in Base58Check format *)
    type t = { epoch_ledger : Test_Account.t list; epoch_seed : string }
  end

  type t = { staking : Data.t; next : Data.t option }
end

module Block_producer_node = struct
  type t =
    { node_name : string
    ; account_name : string
    ; docker_image : string option
    ; git_build : Git_build.t option
    }
  [@@deriving to_yojson]
end

module Seed_node = struct
  type t =
    { node_name : string
    ; account_name : string
    ; docker_image : string option
    ; git_build : Git_build.t option
    }
  [@@deriving to_yojson]
end

module Snark_coordinator_node = struct
  type t =
    { node_name : string
    ; account_name : string
    ; docker_image : string option
    ; git_build : Git_build.t option
    ; worker_nodes : int
    }
  [@@deriving to_yojson]
end

type constants =
  { constraints : Genesis_constants.Constraint_constants.t
  ; genesis : Genesis_constants.t
  }
[@@deriving to_yojson]

type t =
  { requires_graphql : bool
  ; genesis_ledger : Test_Account.t list
<<<<<<< HEAD
  ; archive_nodes : Archive_node.t list
=======
  ; epoch_data : Epoch_data.t option
>>>>>>> 6f209387
  ; block_producers : Block_producer_node.t list
  ; seed_nodes : Seed_node.t list
  ; snark_coordinator : Snark_coordinator_node.t option
  ; snark_worker_fee : string
  ; log_precomputed_blocks : bool
  ; proof_config : Runtime_config.Proof_keys.t
  ; k : int
  ; delta : int
  ; slots_per_epoch : int
  ; slots_per_sub_window : int
  ; txpool_max_size : int
  }
[@@deriving to_yojson]

module Node_role = struct
  type t = Archive_node | Block_producer | Seed_node | Snark_coordinator

  let to_yojson = function
    | Archive_node ->
        `String "Archive_node"
    | Block_producer ->
        `String "Block_producer"
    | Seed_node ->
        `String "Seed_node"
    | Snark_coordinator ->
        `String "Snark_coordinator"
end

module Topology = struct
  type snark_coordinator_info =
    { pk : string
    ; sk : string
    ; role : Node_role.t
    ; docker_image : string option
    ; git_build : Git_build.t option
    ; worker_nodes : int
    ; snark_worker_fee : string
    ; libp2p_pass : string
    ; libp2p_keyfile : string
    ; libp2p_keypair : Yojson.Safe.t
    ; libp2p_peerid : Yojson.Safe.t
    }
  [@@deriving to_yojson]

  type snark_worker_info =
    { pk : string
    ; sk : string
    ; role : Node_role.t
    ; docker_image : string option
    }
  [@@deriving to_yojson]

  type archive_info =
    { pk : string
    ; sk : string
    ; role : Node_role.t
    ; docker_image : string option
    ; git_build : Git_build.t option
    ; schema_file : string
    ; zkapp_table : string
    }
  [@@deriving to_yojson]

  type node_info =
    { pk : string
    ; sk : string
    ; privkey_path : string option
    ; role : Node_role.t
    ; docker_image : string option
    ; git_build : Git_build.t option
    ; libp2p_pass : string
    ; libp2p_keyfile : string
    ; libp2p_keypair : Yojson.Safe.t
    ; libp2p_peerid : Yojson.Safe.t
    }
  [@@deriving to_yojson]

  type top_info =
    | Archive of string * archive_info
    | Node of string * node_info
    | Snark_coordinator of string * snark_coordinator_info

  type t = top_info list

  let to_yojson nodes : Yojson.Safe.t =
    let alist =
      List.map nodes ~f:(function
        | Archive (a, b) ->
            (a, archive_info_to_yojson b)
        | Node (a, b) ->
            (a, node_info_to_yojson b)
        | Snark_coordinator (a, b) ->
            (a, snark_coordinator_info_to_yojson b) )
    in
    `Assoc alist
end

let proof_config_default : Runtime_config.Proof_keys.t =
  { level = Some Full
  ; sub_windows_per_window = None
  ; ledger_depth = None
  ; work_delay = None
  ; block_window_duration_ms = Some 120000
  ; transaction_capacity = None
  ; coinbase_amount = None
  ; supercharged_coinbase_factor = None
  ; account_creation_fee = None
  ; fork = None
  }

let default =
<<<<<<< HEAD
  { requires_graphql = true
  ; genesis_ledger = []
  ; archive_nodes = []
=======
  { requires_graphql =
      true
      (* require_graphql maybe should just be phased out, because it always needs to be enable.  Now with the graphql polling engine, everything will definitely fail if graphql is not enabled.  But even before that, most tests relied on some sort of graphql interaction *)
  ; genesis_ledger = []
  ; epoch_data = None
>>>>>>> 6f209387
  ; block_producers = []
  ; seed_nodes =
      [ { node_name = "default-seed"
        ; account_name = "default-seed-key"
        ; docker_image = None
        ; git_build = None
        }
      ]
  ; snark_coordinator = None
  ; snark_worker_fee = "0.025"
  ; log_precomputed_blocks = false
  ; proof_config = proof_config_default
  ; k = 20
  ; slots_per_epoch = 3 * 8 * 20
  ; slots_per_sub_window = 2
  ; delta = 0
  ; txpool_max_size = 3000
  }

let transaction_capacity_log_2 (config : t) =
  match config.proof_config.transaction_capacity with
  | None ->
      Genesis_constants.Constraint_constants.compiled.transaction_capacity_log_2
  | Some (Log_2 i) ->
      i
  | Some (Txns_per_second_x10 tps_goal_x10) ->
      let max_coinbases = 2 in
      let block_window_duration_ms =
        Option.value
          ~default:
            Genesis_constants.Constraint_constants.compiled
              .block_window_duration_ms
          config.proof_config.block_window_duration_ms
      in
      let max_user_commands_per_block =
        (* block_window_duration is in milliseconds, so divide by 1000 divide
           by 10 again because we have tps * 10
        *)
        tps_goal_x10 * block_window_duration_ms / (1000 * 10)
      in
      (* Log of the capacity of transactions per transition.
          - 1 will only work if we don't have prover fees.
          - 2 will work with prover fees, but not if we want a transaction
            included in every block.
          - At least 3 ensures a transaction per block and the staged-ledger
            unit tests pass.
      *)
      1 + Core_kernel.Int.ceil_log2 (max_user_commands_per_block + max_coinbases)

let transaction_capacity config =
  let i = transaction_capacity_log_2 config in
  Int.pow 2 i

let blocks_for_first_ledger_proof (config : t) =
  let work_delay =
    Option.value
      ~default:Genesis_constants.Constraint_constants.compiled.work_delay
      config.proof_config.work_delay
  in
  let transaction_capacity_log_2 = transaction_capacity_log_2 config in
  ((work_delay + 1) * (transaction_capacity_log_2 + 1)) + 1

let slots_for_blocks blocks =
  (*Given 0.75 slots are filled*)
  Float.round_up (Float.of_int blocks *. 4.0 /. 3.0) |> Float.to_int

let transactions_needed_for_ledger_proofs ?(num_proofs = 1) config =
  let transactions_per_block = transaction_capacity config in
  (blocks_for_first_ledger_proof config * transactions_per_block)
  + (transactions_per_block * (num_proofs - 1))

let topology_of_test_config t private_keys libp2p_keypairs libp2p_peerids :
    Topology.t =
  let num_bp = List.length t.block_producers in
  let num_bp_sc =
    num_bp + if Option.is_some t.snark_coordinator then 1 else 0
  in
  let num_bp_sc_an = num_bp_sc + List.length t.archive_nodes in
  let keypairs = ref Core.String.Map.empty in
  let pk_sk name n =
    let open Signature_lib in
    let sk = List.nth_exn private_keys n in
    let pk =
      let open Public_key in
      Private_key.of_base58_check_exn sk
      |> of_private_key_exn |> compress |> Compressed.to_base58_check
    in
    match Core.String.Map.find !keypairs name with
    | Some keys ->
        keys
    | None ->
        keypairs := Core.String.Map.add_exn !keypairs ~key:name ~data:(pk, sk) ;
        (pk, sk)
  in
  let libp2p_pass = "naughty blue worm" in
  let topology_of_block_producer n
      { Block_producer_node.account_name; node_name; docker_image; git_build } :
      Topology.top_info =
    let pk, sk = pk_sk account_name n in
    Node
      ( node_name
      , { pk
        ; sk
        ; privkey_path = Some "instantiated in network_config.ml"
        ; role = Block_producer
        ; docker_image
        ; git_build
        ; libp2p_pass
        ; libp2p_keyfile = "instantiated in network_config.ml"
        ; libp2p_keypair = List.nth_exn libp2p_keypairs n
        ; libp2p_peerid = `String List.(nth_exn libp2p_peerids n)
        } )
  in
  let topology_of_snark_coordinator
      { Snark_coordinator_node.account_name
      ; node_name
      ; docker_image
      ; git_build
      ; worker_nodes
      } : Topology.top_info =
    let pk, sk = pk_sk account_name num_bp in
    Snark_coordinator
      ( node_name
      , { pk
        ; sk
        ; role = Snark_coordinator
        ; docker_image
        ; git_build
        ; worker_nodes
        ; snark_worker_fee = t.snark_worker_fee
        ; libp2p_pass
        ; libp2p_keyfile = "instantiated in network_config.ml"
        ; libp2p_keypair = List.nth_exn libp2p_keypairs num_bp
        ; libp2p_peerid = `String List.(nth_exn libp2p_peerids num_bp)
        } )
  in
  let snark_coordinator =
    match Option.map t.snark_coordinator ~f:topology_of_snark_coordinator with
    | None ->
        []
    | Some sc ->
        [ sc ]
  in
  let topology_of_archive n
      { Archive_node.account_name; node_name; docker_image; git_build } :
      Topology.top_info =
    let n = n + num_bp_sc in
    let pk, sk = pk_sk account_name n in
    Archive
      ( node_name
      , { pk
        ; sk
        ; role = Archive_node
        ; docker_image
        ; git_build
        ; schema_file = "instantiated in network_config.ml"
        ; zkapp_table = "instantiated in network_config.ml"
        } )
  in
  let topology_of_seed n
      { Seed_node.account_name; node_name; docker_image; git_build } :
      Topology.top_info =
    let n = n + num_bp_sc_an in
    let pk, sk = pk_sk account_name n in
    Node
      ( node_name
      , { pk
        ; sk
        ; privkey_path = None
        ; role = Seed_node
        ; docker_image
        ; git_build
        ; libp2p_pass
        ; libp2p_keyfile = "instantiated in network_config.ml"
        ; libp2p_keypair = List.nth_exn libp2p_keypairs n
        ; libp2p_peerid = `String List.(nth_exn libp2p_peerids n)
        } )
  in
  snark_coordinator
  @ List.mapi t.archive_nodes ~f:topology_of_archive
  @ List.mapi t.block_producers ~f:topology_of_block_producer
  @ List.mapi t.seed_nodes ~f:topology_of_seed

let test_account ?(pk = "") ?(timing = Mina_base.Account.Timing.Untimed)
    account_name balance : Test_Account.t =
  { account_name; balance; timing; pk }

module Unit_tests = struct
  let test_config =
    { default with
      genesis_ledger =
        [ test_account "receiver" "9999999"
        ; test_account "empty-bp" "0"
        ; test_account "snark-node" "0"
        ]
        @ List.init 2 ~f:(fun i ->
              test_account (sprintf "sender-account-%d" i) "10000" )
    ; block_producers =
        [ { node_name = "receiver"
          ; account_name = "receiver-key"
          ; docker_image = Some "bp-image"
          ; git_build = None
          }
        ; { node_name = "empty-node-0"
          ; account_name = "empty-bp-key"
          ; docker_image = None
          ; git_build = Some (Commit "6131f41e")
          }
        ; { node_name = "empty-node-1"
          ; account_name = "empty-bp-key"
          ; docker_image = Some "bp-image-1"
          ; git_build = None
          }
        ]
    ; snark_coordinator =
        Some
          { node_name = "snark-node"
          ; account_name = "snark-node-key"
          ; docker_image = Some "snark-coordinator-image"
          ; git_build = None
          ; worker_nodes = 4
          }
    ; seed_nodes =
        [ { node_name = "seed-node-0"
          ; account_name = "seed-node-0-key"
          ; docker_image = Some "seed-image-0"
          ; git_build = None
          }
        ]
    ; txpool_max_size = 10_000_000
    ; snark_worker_fee = "0.0001"
    ; proof_config =
        { proof_config_default with
          work_delay = Some 1
        ; transaction_capacity =
            Some Runtime_config.Proof_keys.Transaction_capacity.small
        }
    }

  let private_keys =
    [ "EKEGuARLLw4uxXQ1WLL75HQhZpYSMqiXSc5Y5rbNFC7JvwWT6vgr"
    ; "EKF7fXWzfSCmBUXU6nDXMvHuVFQWae4rRwvjALybczfe3rVk3893"
    ; "EKEq5fbQzUyvuzPLb1mdd9McpAbXX8cuyJVHSYaCurnyQS6xYFvx"
    ; "EKDrCY8JTBqscUz992LjZs8Jbf7LRVmH5XzCPeoGAveMvo5ryoZJ"
    ; "EKDp3HVFL6PfDPuXeLnLzBq1cEbv1j18jWynPuSwFBgRHard1LFP"
    ; "EKF8miHH6qJY5YTncLNFJZzpaBm3GCkH9VZMNS15CxdgLPp8Y19D"
    ; "EKEp3pmqba7oBRnetJvmyFev9gEU6bGe5ELBDcBgYYP9gXrZadJ3"
    ; "EKDkDNB3cDhfjWkfH1t5WnkiH92NQmdYpnNE3HybTzcm5ncQsW6o"
    ; "EKDmK3a1bnaNu7g1dJM2X2coLXDgWAfLmG5kYmyxHHTDpd4FqXFE"
    ]

  let libp2p_keypairs =
    List.map ~f:Yojson.Safe.from_string
      [ {json|
        {
          "box_primitive": "xsalsa20poly1305",
          "pw_primitive": "argon2i",
          "nonce": "7NJv3URmZRNFvGp3wjbfKNtGsJRLXoqZewJenM9",
          "pwsalt": "8nLZQAJZBaFgKz9kNjs6kj6HAPnJ",
          "pwdiff": [
            134217728,
            6
          ],
          "ciphertext": "8SpinAQfG7vhvpceA4bPoyU3v3CoiJcNA75JZr5EWb9631biapTLX2AUryDyMtVYYtV26ahf8NWEYJsPbeLmNtszumPBbzozGcasQTJGCVa7EacEoCTGCLVpgVZphRDkPHFbpgGTUpFTgaxa4NpUpPtrkUFTpDtEgY8dtpC27RHyj83jS8GCrfznMqYKWSiGCMfBfX5K3KH2Z1PQZB6iL28cqbYx3YnAf4wQNFyemWfH7MzBzhRLXX6CHqWd5m71fUUuv5F2C9TLqeqbD75ZKbikrhNY43UDPEsgC"
        }
      |json}
      ; {json|
        {
          "box_primitive": "xsalsa20poly1305",
          "pw_primitive": "argon2i",
          "nonce": "6ogEKiFNXwko1WELXrLsjNovy7WWhm5qkdX7dDR",
          "pwsalt": "BLeWoEHTgFags57xEgbQvT5FYprq",
          "pwdiff": [
            134217728,
            6
          ],
          "ciphertext": "8NCrBdZbtQ9JTwTj9a1GWbQihjMXUZnotuctEyEq5xv6aN3Pecf2o54skHB6ezqeuhD5xnQSTjvG7hh15UKo6QJFongyVZsA5DxvLYcgXWbT26j8UzihMByuY1CzsF3zgwpkYLha63VwJT4irqM9vkD1YeaGC9wjLrXdiVWML9bXvMpE2g7YgSETdLsPCGBbAmg1FSg26gkWoVEnkHPaajagqtMuS9N2nJxjLk3w55V9PbkzvzcBW2134mro6MJgsp9BYdLkDjZMyRw7FtHcWm6HvTXML2rw78QXz"
        }
      |json}
      ; {json|
        {
          "box_primitive": "xsalsa20poly1305",
          "pw_primitive": "argon2i",
          "nonce": "8rQDwmqSnZMiaYPXHhVpimLU716M4pGnebMeE7W",
          "pwsalt": "BbWDiSvA7wPkzsGLMepeQVV5o7HJ",
          "pwdiff": [
            134217728,
            6
          ],
          "ciphertext": "8VZJzft4R7EH7Fawgaxb1hERPztsaKURHtHkFTH1L2vmkJtPoUGQecvFCePXaAnK5LzLmBkczSNAxACmmt2ojjGXnyCVTFgjiaUKHfQ244ur2jBEQp2kkz6ZTgZDZZ2UH4WcsamPJyjmnBCNSP8B7C3w2pgarpozT49w9i87KuYJWJywRKytoxHM747ydSNuDo3ooQrNewhgbJV6S71ikFYdMQc9ejKZDMv6n4zPj8c913TYj1JQSgKA14gegaGAZZtdRXwgJCKxQW4WVyeLRzNMeLkEyn9kND85a"
        }
      |json}
      ; {json|
        {
          "box_primitive": "xsalsa20poly1305",
          "pw_primitive": "argon2i",
          "nonce": "6wwcrYF73ZdxRPAM4PDRhGY8QMRYdgEJDQ5jVVu",
          "pwsalt": "A3xzWd5eUT9xrQkGF2xrKdYbm2d9",
          "pwdiff": [
            134217728,
            6
          ],
          "ciphertext": "7znhmqfvuUGPDE4js899VGVXv4tHd6LSXZCmnfCj14642KjzA4BcLY9maJiVaq5YCpUhPLVRjMPWDnovoAb5BKLmcbVywvPFSDREbhKdBh24u3z3wYzphAr9vZkPJiDNRXhFZ7b9JPoBchdJT4RZxKsHBbbpBmhBDuqM395YaPF1d2jPg5P5quivK98BLvX26SiJ8KAeswKk5YsoC3irA4PbZ5E7AQ5TfRCZj7k8c2g5f6awn18fcg4xt6hUwZ8o3usuqNX62HXDhETjGfXfYUvsam25522vj7Pzu"
        }
      |json}
      ; {json|
        {
          "box_primitive": "xsalsa20poly1305",
          "pw_primitive": "argon2i",
          "nonce": "7r3DGH71WaBsGA2LXV1RWNys5Vj3rGsLxiAeUxi",
          "pwsalt": "8NQcBj9grs7Gx8L77C16XXcjTvPD",
          "pwdiff": [
            134217728,
            6
          ],
          "ciphertext": "934bNqreFhzuC36gpi8j5tAiL38huhwkdTgPR3CfMy7GPS1611ryVHGtoEayS1h7m77VdHMTvP5kgX5ZpExk2qAP4Rd1Zac2iVB9ZGUDmnSrR4Lp7fthYPmMPEzKtyXBMszjzFcLoiTiyYc18a8ZgwG14GvMvED8dHQz1cdHWzJBTptXQtMzd12J7NSsnBcqP8ZKrF68G3LWE6ehck6Q1wC11jAwwzq4tiWLgQpf4z2hU7tbdMJjMFbP3pNUPX2BeV8eUcsn8Jd16jwyqdWzSXDj1Kj5rAPo3V7eA"
        }
      |json}
      ; {json|
        {
          "box_primitive": "xsalsa20poly1305",
          "pw_primitive": "argon2i",
          "nonce": "7CWMdMioqAXuCbXAGCySnNyvHNv3biiwtephci8",
          "pwsalt": "9bjDaPFvjDQWP9nycZWG4wWTsutJ",
          "pwdiff": [
            134217728,
            6
          ],
          "ciphertext": "8XBiDBr2dMwFTwvnHE4RsQDYVL5ycHAuZATskMURr3wmAWhpqfMJUnhQmVk6fJgiVzcfqks6ha2qhNCcv6BTxp5MCgKSHT5v4q4Ei89HPRUxthGrvWzf9xwzyCn1gcZyK25v5VhUFFwx2U7pG89iVaGHrwMMDH5onGTMUWJ5LVwRZhbp7mfraTYPZPanhBQz3Dqw9z21SYbvaS23q59D9swrYVB9Ncu7kjh7exteqXCEwmPgjDJiTSv78VCNgWAxB1tRFejqwMUuHJQVZTHnUcAtirGYz3w4iagGQ"
        }
      |json}
      ; {json|
        {
          "box_primitive": "xsalsa20poly1305",
          "pw_primitive": "argon2i",
          "nonce": "8dk4cDaooY3yc3rf149wucqeEbb89FmoCMnXu97",
          "pwsalt": "Ap3ew2UusjQa973JYv7LJYUtugde",
          "pwdiff": [
            134217728,
            6
          ],
          "ciphertext": "8KVBFy4cc4E4JCgvGQbH6k32nxzN4JD12YMJmU8UiGg7m6VVPrYxA1HNnxtzNabkvRZQA9s2fhiGxDqyyZuxch27KFKBUYwtNDsFquCx2uQPM1aTUMPDmDnduNVy4ZjaSPBVwqGcTjLqVTjGzsMj3oW6ASMoBJB7E94UekNuLQwMz5iyawzQPshBKdcCauL97mKyzPM2pyWeYCxBXAuCLopsqq1CtsZCdiGXH1Rvx6uuLJDQwL2N5vHeZFpULTuo1kYqry8iVra3Yfic83vHcsaY2a9MPm1pKoyAM"
        }
      |json}
      ; {json|
        {
          "box_primitive": "xsalsa20poly1305",
          "pw_primitive": "argon2i",
          "nonce": "7LrW1q7Lvg5vQD5vgL1eKnAT157WdnJHnS5u5Uv",
          "pwsalt": "AnZ678uLBtfzwryiZrzHFSc2CB3d",
          "pwdiff": [
            134217728,
            6
          ],
          "ciphertext": "8xtTBGmEZWKa3PQtVF47BWJk2u6saHpZ7mo4e3b1nLJNUmLZoUq5cg8MyDWntsqkTQiiixWLWrnjV192e4qy1ULF4CywYWRz5xGHGeFVUVj88gJvLQ9gqQKjbA39mTB29jjVhyyUbmoMi7FALLYx6p9h7rbAWTam3a3QCmg4nUksqKSDcxyihP1QFtfHZb7DxcBoYZUb5LDA5Xp7bu92NkDZmmn4VHtRDmtxv7VoqATmeL3NhypTbgqwfCAj2PxB28wL8STLCwtB8uqxqxRTA8gRJ7gpMEM1Js4fm"
        }
      |json}
      ; {json|
        {
          "box_primitive": "xsalsa20poly1305",
          "pw_primitive": "argon2i",
          "nonce": "7fKJMu1E7Qny5ma4EuRiLFXQpoTMv6b8GU9E3jt",
          "pwsalt": "8z7PecFQ7CezTQjmbdm4NG6sFTSy",
          "pwdiff": [
            134217728,
            6
          ],
          "ciphertext": "7GBDTTuhwbWME11jYZkjsCguJgfzR6NcejpJbvsBiGiyWbzvaQrEfTmSd4KaVZkp6UQZ8U3QK54WSW6x1mFPoJmDT2xGHcekTuBccWe5KSU1MEtxhtmbRyWkpT14T22Rrt4b5f4XimySxFAhnex6vwwZgKGANAmHSvNp9mEqaVXcPS2VuniyTsN72wMjg8uHM4jo3YALDKWXb8t4uhZTv7QQw7N51gfYEBkcZxfXAWdBK75cMGSK2VgXgxFrCKSE81D76xBBqdn2nPLZQYW2yqL9MrjaMoaj7bP9G"
        }
      |json}
      ]

  let libp2p_peerids =
    [ "12D3KooWJE7cTbqhsY1qpoXeXEFhEHu14FVJEJ69brG6mkbvtVuP"
    ; "12D3KooWBEwyZgnSojuUSeU8oSwmAdPYoA2Pn8uqMPCdWHNTjx8h"
    ; "12D3KooWEMRzv3RKHsMgFqmFEZAQ12c4QhRsg4J8uYye5wWRzQA6"
    ; "12D3KooWE9Jw7s97bEnDJCen4v2sZGREH6jQfKso7Qp3kF7WxU75"
    ; "12D3KooWP5ae8JYBVdX3KnsnfW8ohn3M6FCBEyitSrC4h9Vy8cvQ"
    ; "12D3KooWL85m2z7hrvg6NMtE9ibE44mBDjnuqYSWwhwJMPQe6gtD"
    ; "12D3KooWLTdMy4Jt2zAT6JsgnmVznB2zvYNr2eybVGumdhuhgN5U"
    ; "12D3KooWECCM7imLRwh7RExK64Vwf14edwctq7U8ubZ2muZUuXgE"
    ; "12D3KooWJnNwLdE82a2WcSvkpLMHicL3onayZJaSEk1M1uPkmbH7"
    ]

  let%test_unit "topology_of_test_config" =
    let open Yojson.Safe in
    let topology =
      topology_of_test_config test_config private_keys libp2p_keypairs
        libp2p_peerids
      |> Topology.to_yojson
    in
    print_endline "=== Topology ===" ;
    topology |> pretty_to_string |> print_endline ;
    let empty_node_0 = Util.member "empty-node-0" topology in
    let empty_node_1 = Util.member "empty-node-1" topology in
    let pk_0 = Util.member "pk" empty_node_0 in
    let sk_0 = Util.member "sk" empty_node_0 in
    let kp_0 = Util.member "libp2p_keypair" empty_node_0 in
    let pk_1 = Util.member "pk" empty_node_1 in
    let sk_1 = Util.member "sk" empty_node_1 in
    let kp_1 = Util.member "libp2p_keypair" empty_node_1 in
    let ( = ) = equal in
    assert (
      (* same public + private keys *)
      (not (pk_0 = `Null))
      && pk_0 = pk_1 && sk_0 = sk_1
      (* different libp2p keys *)
      && not (kp_0 = kp_1) )
end<|MERGE_RESOLUTION|>--- conflicted
+++ resolved
@@ -64,7 +64,7 @@
 end
 
 module Git_build = struct
-  type t = Commit of string | Tag of string [@@deriving to_yojson]
+  type t = Commit of string | Tag of string
 
   let to_yojson : t -> Yojson.Safe.t = function
     | Commit commit ->
@@ -87,9 +87,10 @@
   module Data = struct
     (* the seed is a field value in Base58Check format *)
     type t = { epoch_ledger : Test_Account.t list; epoch_seed : string }
+    [@@deriving to_yojson]
   end
 
-  type t = { staking : Data.t; next : Data.t option }
+  type t = { staking : Data.t; next : Data.t option } [@@deriving to_yojson]
 end
 
 module Block_producer_node = struct
@@ -132,11 +133,8 @@
 type t =
   { requires_graphql : bool
   ; genesis_ledger : Test_Account.t list
-<<<<<<< HEAD
   ; archive_nodes : Archive_node.t list
-=======
   ; epoch_data : Epoch_data.t option
->>>>>>> 6f209387
   ; block_producers : Block_producer_node.t list
   ; seed_nodes : Seed_node.t list
   ; snark_coordinator : Snark_coordinator_node.t option
@@ -248,17 +246,10 @@
   }
 
 let default =
-<<<<<<< HEAD
   { requires_graphql = true
   ; genesis_ledger = []
   ; archive_nodes = []
-=======
-  { requires_graphql =
-      true
-      (* require_graphql maybe should just be phased out, because it always needs to be enable.  Now with the graphql polling engine, everything will definitely fail if graphql is not enabled.  But even before that, most tests relied on some sort of graphql interaction *)
-  ; genesis_ledger = []
   ; epoch_data = None
->>>>>>> 6f209387
   ; block_producers = []
   ; seed_nodes =
       [ { node_name = "default-seed"
