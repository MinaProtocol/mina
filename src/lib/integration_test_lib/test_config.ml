open Core_kernel

module Container_images = struct
  type t =
    { mina : string
    ; archive_node : string
    ; user_agent : string
    ; bots : string
    ; points : string
    }
end

module Test_account = struct
  type t =
    { account_name : string
    ; balance : string
    ; timing : Mina_base.Account_timing.t
    ; permissions : Mina_base.Permissions.t option
    ; zkapp : Mina_base.Zkapp_account.t option
    }

  let create ~account_name ~balance ?timing ?permissions ?zkapp () =
    { account_name
    ; balance
    ; timing =
        ( match timing with
        | None ->
            Mina_base.Account_timing.Untimed
        | Some timing ->
            timing )
    ; permissions
    ; zkapp
    }
end

module Epoch_data = struct
  module Data = struct
    (* the seed is a field value in Base58Check format *)
    type t = { epoch_ledger : Test_account.t list; epoch_seed : string }
  end

  type t = { staking : Data.t; next : Data.t option }
end

module Block_producer_node = struct
  type t = { node_name : string; account_name : string }
end

module Snark_coordinator_node = struct
  type t = { node_name : string; account_name : string; worker_nodes : int }
  [@@deriving to_yojson]
end

type constants =
  { constraint_constants : Genesis_constants.Constraint_constants.t
  ; genesis_constants : Genesis_constants.t
  ; compile_config : Mina_compile_config.t
  }
[@@deriving to_yojson]

type t =
  { requires_graphql : bool
        (* temporary flag to enable/disable graphql ingress deployments *)
        (* testnet topography *)
  ; genesis_ledger : Test_account.t list
  ; epoch_data : Epoch_data.t option
  ; block_producers : Block_producer_node.t list
  ; snark_coordinator : Snark_coordinator_node.t option
  ; snark_worker_fee : string
  ; num_archive_nodes : int
  ; log_precomputed_blocks : bool
  ; start_filtered_logs : string list
        (* ; num_plain_nodes : int  *)
        (* blockchain constants *)
  ; proof_config : Runtime_config.Proof_keys.t
  ; k : int
  ; delta : int
  ; slots_per_epoch : int
  ; slots_per_sub_window : int
  ; grace_period_slots : int
  ; txpool_max_size : int
  ; slot_tx_end : int option
  ; slot_chain_end : int option
  ; network_id : string option
  ; block_window_duration_ms : int
  ; transaction_capacity_log_2 : int
  }

let proof_config_default : Runtime_config.Proof_keys.t =
  { level = Some Full
  ; sub_windows_per_window = Some 11
  ; ledger_depth = Some 35
  ; work_delay = Some 2
  ; block_window_duration_ms = Some 120000
<<<<<<< HEAD
  ; transaction_capacity = None
  ; coinbase_amount = None
  ; supercharged_coinbase_factor = None
  ; account_creation_fee = None
=======
  ; transaction_capacity = Some (Log_2 7)
  ; coinbase_amount = Some (Currency.Amount.of_mina_int_exn 720)
  ; supercharged_coinbase_factor = Some 1
  ; account_creation_fee = Some (Currency.Fee.of_mina_string_exn "1")
>>>>>>> 297ad51c
  ; fork =
      Some
        { blockchain_length = 0
        ; global_slot_since_genesis = 0
        ; state_hash =
            "3NKSvjaGSKiQuAt8BP1b1VCpLbJc9RcEFjYCaBYsJJFdrtd6tpaV"
            (*any state hash would do*)
        }
  }

let log_filter_of_event_type ev_existential =
  let open Event_type in
  let (Event_type ev_type) = ev_existential in
  let (module Ty) = event_type_module ev_type in
  match Ty.parse with
  | From_error_log _ ->
      [] (* TODO: Do we need this? *)
  | From_daemon_log (struct_id, _) ->
      [ Structured_log_events.string_of_id struct_id ]
  | From_puppeteer_log _ ->
      []
(* TODO: Do we need this? *)

let default ~(constants : constants) =
  let { constraint_constants; genesis_constants; _ } = constants in
  { requires_graphql =
      true
      (* require_graphql maybe should just be phased out, because it always needs to be enable.  Now with the graphql polling engine, everything will definitely fail if graphql is not enabled.  But even before that, most tests relied on some sort of graphql interaction *)
  ; genesis_ledger = []
  ; epoch_data = None
  ; block_producers = []
  ; snark_coordinator = None
  ; snark_worker_fee = "0.025"
  ; num_archive_nodes = 0
  ; log_precomputed_blocks = false (* ; num_plain_nodes = 0 *)
  ; start_filtered_logs =
      List.bind ~f:log_filter_of_event_type Event_type.all_event_types
  ; proof_config = proof_config_default
  ; k = genesis_constants.protocol.k
  ; slots_per_epoch = genesis_constants.protocol.slots_per_epoch
  ; slots_per_sub_window = genesis_constants.protocol.slots_per_sub_window
  ; grace_period_slots = genesis_constants.protocol.grace_period_slots
  ; delta = genesis_constants.protocol.delta
  ; txpool_max_size = genesis_constants.txpool_max_size
  ; slot_tx_end = None
  ; slot_chain_end = None
  ; network_id = None
  ; block_window_duration_ms = constraint_constants.block_window_duration_ms
  ; transaction_capacity_log_2 = constraint_constants.transaction_capacity_log_2
  }

let transaction_capacity_log_2 (config : t) =
  match config.proof_config.transaction_capacity with
  | None ->
      config.transaction_capacity_log_2
  | Some (Log_2 i) ->
      i
  | Some (Txns_per_second_x10 tps_goal_x10) ->
      let max_coinbases = 2 in
      let block_window_duration_ms =
        Option.value ~default:config.block_window_duration_ms
          config.proof_config.block_window_duration_ms
      in
      let max_user_commands_per_block =
        (* block_window_duration is in milliseconds, so divide by 1000 divide
           by 10 again because we have tps * 10
        *)
        tps_goal_x10 * block_window_duration_ms / (1000 * 10)
      in
      (* Log of the capacity of transactions per transition.
          - 1 will only work if we don't have prover fees.
          - 2 will work with prover fees, but not if we want a transaction
            included in every block.
          - At least 3 ensures a transaction per block and the staged-ledger
            unit tests pass.
      *)
      1 + Core_kernel.Int.ceil_log2 (max_user_commands_per_block + max_coinbases)

let transaction_capacity config =
  let i = transaction_capacity_log_2 config in
  Int.pow 2 i

let blocks_for_first_ledger_proof (config : t) =
  let work_delay =
    Option.value ~default:config.block_window_duration_ms
      config.proof_config.work_delay
  in
  let transaction_capacity_log_2 = transaction_capacity_log_2 config in
  ((work_delay + 1) * (transaction_capacity_log_2 + 1)) + 1

let slots_for_blocks blocks =
  (*Given 0.75 slots are filled*)
  Float.round_up (Float.of_int blocks *. 4.0 /. 3.0) |> Float.to_int

let transactions_needed_for_ledger_proofs ?(num_proofs = 1) config =
  let transactions_per_block = transaction_capacity config in
  (blocks_for_first_ledger_proof config * transactions_per_block)
  + (transactions_per_block * (num_proofs - 1))<|MERGE_RESOLUTION|>--- conflicted
+++ resolved
@@ -92,17 +92,10 @@
   ; ledger_depth = Some 35
   ; work_delay = Some 2
   ; block_window_duration_ms = Some 120000
-<<<<<<< HEAD
-  ; transaction_capacity = None
-  ; coinbase_amount = None
-  ; supercharged_coinbase_factor = None
-  ; account_creation_fee = None
-=======
   ; transaction_capacity = Some (Log_2 7)
   ; coinbase_amount = Some (Currency.Amount.of_mina_int_exn 720)
   ; supercharged_coinbase_factor = Some 1
   ; account_creation_fee = Some (Currency.Fee.of_mina_string_exn "1")
->>>>>>> 297ad51c
   ; fork =
       Some
         { blockchain_length = 0
