open Core_kernel

module Container_images = struct
  type t =
    { mina : string
    ; archive_node : string
    ; user_agent : string
    ; bots : string
    ; points : string
    }
end

module Test_account = struct
  type t =
    { account_name : string
    ; balance : string
    ; timing : Mina_base.Account_timing.t
    ; permissions : Mina_base.Permissions.t option
    ; zkapp : Mina_base.Zkapp_account.t option
    }

  let create ~account_name ~balance ?timing ?permissions ?zkapp () =
    { account_name
    ; balance
    ; timing =
        ( match timing with
        | None ->
            Mina_base.Account_timing.Untimed
        | Some timing ->
            timing )
    ; permissions
    ; zkapp
    }
end

module Epoch_data = struct
  module Data = struct
    (* the seed is a field value in Base58Check format *)
    type t = { epoch_ledger : Test_account.t list; epoch_seed : string }
  end

  type t = { staking : Data.t; next : Data.t option }
end

module Epoch_data = struct
  module Data = struct
    (* the seed is a field value in Base58Check format *)
    type t = { epoch_ledger : Test_Account.t list; epoch_seed : string }
  end

  type t = { staking : Data.t; next : Data.t option }
end

module Block_producer_node = struct
  type t = { node_name : string; account_name : string }
end

module Snark_coordinator_node = struct
  type t = { node_name : string; account_name : string; worker_nodes : int }
  [@@deriving to_yojson]
end

type constants =
  { constraints : Genesis_constants.Constraint_constants.t
  ; genesis : Genesis_constants.t
  }
[@@deriving to_yojson]

type t =
  { requires_graphql : bool
        (* temporary flag to enable/disable graphql ingress deployments *)
        (* testnet topography *)
<<<<<<< HEAD
  ; genesis_ledger : Test_Account.t list
=======
  ; genesis_ledger : Test_account.t list
>>>>>>> 55d8a449
  ; epoch_data : Epoch_data.t option
  ; block_producers : Block_producer_node.t list
  ; snark_coordinator : Snark_coordinator_node.t option
  ; snark_worker_fee : string
  ; num_archive_nodes : int
  ; log_precomputed_blocks : bool
        (* ; num_plain_nodes : int  *)
        (* blockchain constants *)
  ; proof_config : Runtime_config.Proof_keys.t
  ; k : int
  ; delta : int
  ; slots_per_epoch : int
  ; slots_per_sub_window : int
  ; grace_period_slots : int
  ; txpool_max_size : int
  }

let proof_config_default : Runtime_config.Proof_keys.t =
  { level = Some Full
  ; sub_windows_per_window = None
  ; ledger_depth = None
  ; work_delay = None
  ; block_window_duration_ms = Some 120000
  ; transaction_capacity = None
  ; coinbase_amount = None
  ; supercharged_coinbase_factor = None
  ; account_creation_fee = None
  ; fork = None
  }

let default =
  { requires_graphql =
      true
      (* require_graphql maybe should just be phased out, because it always needs to be enable.  Now with the graphql polling engine, everything will definitely fail if graphql is not enabled.  But even before that, most tests relied on some sort of graphql interaction *)
  ; genesis_ledger = []
  ; epoch_data = None
  ; block_producers = []
  ; snark_coordinator = None
  ; snark_worker_fee = "0.025"
  ; num_archive_nodes = 0
  ; log_precomputed_blocks = false (* ; num_plain_nodes = 0 *)
  ; proof_config = proof_config_default
  ; k = 20
  ; slots_per_epoch = 3 * 8 * 20
  ; slots_per_sub_window = 2
  ; grace_period_slots = 140
  ; delta = 0
  ; txpool_max_size = 3000
  }

let transaction_capacity_log_2 (config : t) =
  match config.proof_config.transaction_capacity with
  | None ->
      Genesis_constants.Constraint_constants.compiled.transaction_capacity_log_2
  | Some (Log_2 i) ->
      i
  | Some (Txns_per_second_x10 tps_goal_x10) ->
      let max_coinbases = 2 in
      let block_window_duration_ms =
        Option.value
          ~default:
            Genesis_constants.Constraint_constants.compiled
              .block_window_duration_ms
          config.proof_config.block_window_duration_ms
      in
      let max_user_commands_per_block =
        (* block_window_duration is in milliseconds, so divide by 1000 divide
           by 10 again because we have tps * 10
        *)
        tps_goal_x10 * block_window_duration_ms / (1000 * 10)
      in
      (* Log of the capacity of transactions per transition.
          - 1 will only work if we don't have prover fees.
          - 2 will work with prover fees, but not if we want a transaction
            included in every block.
          - At least 3 ensures a transaction per block and the staged-ledger
            unit tests pass.
      *)
      1 + Core_kernel.Int.ceil_log2 (max_user_commands_per_block + max_coinbases)

let transaction_capacity config =
  let i = transaction_capacity_log_2 config in
  Int.pow 2 i

let blocks_for_first_ledger_proof (config : t) =
  let work_delay =
    Option.value
      ~default:Genesis_constants.Constraint_constants.compiled.work_delay
      config.proof_config.work_delay
  in
  let transaction_capacity_log_2 = transaction_capacity_log_2 config in
  ((work_delay + 1) * (transaction_capacity_log_2 + 1)) + 1

let slots_for_blocks blocks =
  (*Given 0.75 slots are filled*)
  Float.round_up (Float.of_int blocks *. 4.0 /. 3.0) |> Float.to_int

let transactions_needed_for_ledger_proofs ?(num_proofs = 1) config =
  let transactions_per_block = transaction_capacity config in
  (blocks_for_first_ledger_proof config * transactions_per_block)
  + (transactions_per_block * (num_proofs - 1))<|MERGE_RESOLUTION|>--- conflicted
+++ resolved
@@ -42,15 +42,6 @@
   type t = { staking : Data.t; next : Data.t option }
 end
 
-module Epoch_data = struct
-  module Data = struct
-    (* the seed is a field value in Base58Check format *)
-    type t = { epoch_ledger : Test_Account.t list; epoch_seed : string }
-  end
-
-  type t = { staking : Data.t; next : Data.t option }
-end
-
 module Block_producer_node = struct
   type t = { node_name : string; account_name : string }
 end
@@ -70,11 +61,7 @@
   { requires_graphql : bool
         (* temporary flag to enable/disable graphql ingress deployments *)
         (* testnet topography *)
-<<<<<<< HEAD
-  ; genesis_ledger : Test_Account.t list
-=======
   ; genesis_ledger : Test_account.t list
->>>>>>> 55d8a449
   ; epoch_data : Epoch_data.t option
   ; block_producers : Block_producer_node.t list
   ; snark_coordinator : Snark_coordinator_node.t option
