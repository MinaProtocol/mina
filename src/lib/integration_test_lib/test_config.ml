module Container_images = struct
  type t =
    { mina : string
    ; archive_node : string
    ; user_agent : string
    ; bots : string
    ; points : string
    }
end

module Wallet = struct
  type t = { balance : string; timing : Mina_base.Account_timing.t }
end

module Extra_accounts = struct
  type t = { keypair : Signature_lib.Keypair.t; balance : string }
end

type constants =
  { constraints : Genesis_constants.Constraint_constants.t
  ; genesis : Genesis_constants.t
  }
[@@deriving to_yojson]

type t =
  { (* temporary flag to enable/disable graphql ingress deployments *)
    requires_graphql : bool
  ; k : int
  ; delta : int
  ; slots_per_epoch : int
  ; slots_per_sub_window : int
  ; proof_level : Runtime_config.Proof_keys.Level.t
  ; txpool_max_size : int
<<<<<<< HEAD
  ; block_producers : Wallet.t list
  ; extra_genesis_accounts : Wallet.t list
=======
  ; block_producers : Block_producer.t list
  ; extra_genesis_accounts : Extra_accounts.t list
>>>>>>> 6a35f52a
  ; num_snark_workers : int
  ; num_archive_nodes : int
  ; log_precomputed_blocks : bool
  ; snark_worker_fee : string
<<<<<<< HEAD
  ; snark_worker_public_key : string (* ; aux_account_balance : string option *)
=======
  ; snark_worker_public_key : string
  ; work_delay : int option
  ; transaction_capacity :
      Runtime_config.Proof_keys.Transaction_capacity.t option
  ; aux_account_balance : string option
>>>>>>> 6a35f52a
  }

let default =
  { requires_graphql = false
  ; k = 20
  ; slots_per_epoch = 3 * 8 * 20
  ; slots_per_sub_window = 2
  ; delta = 0
  ; proof_level = Full
  ; txpool_max_size = 3000
  ; block_producers = []
  ; extra_genesis_accounts = []
  ; num_snark_workers = 0
  ; num_archive_nodes = 0
  ; log_precomputed_blocks = false
  ; snark_worker_fee = "0.025"
  ; snark_worker_public_key =
      (let pk, _ = (Lazy.force Key_gen.Sample_keypairs.keypairs).(0) in
       Signature_lib.Public_key.Compressed.to_string pk)
<<<<<<< HEAD
      (* ; aux_account_balance = None *)
=======
  ; work_delay = None
  ; transaction_capacity = None
  ; aux_account_balance = None
>>>>>>> 6a35f52a
  }<|MERGE_RESOLUTION|>--- conflicted
+++ resolved
@@ -10,10 +10,6 @@
 
 module Wallet = struct
   type t = { balance : string; timing : Mina_base.Account_timing.t }
-end
-
-module Extra_accounts = struct
-  type t = { keypair : Signature_lib.Keypair.t; balance : string }
 end
 
 type constants =
@@ -31,26 +27,16 @@
   ; slots_per_sub_window : int
   ; proof_level : Runtime_config.Proof_keys.Level.t
   ; txpool_max_size : int
-<<<<<<< HEAD
   ; block_producers : Wallet.t list
   ; extra_genesis_accounts : Wallet.t list
-=======
-  ; block_producers : Block_producer.t list
-  ; extra_genesis_accounts : Extra_accounts.t list
->>>>>>> 6a35f52a
   ; num_snark_workers : int
   ; num_archive_nodes : int
   ; log_precomputed_blocks : bool
   ; snark_worker_fee : string
-<<<<<<< HEAD
-  ; snark_worker_public_key : string (* ; aux_account_balance : string option *)
-=======
   ; snark_worker_public_key : string
   ; work_delay : int option
   ; transaction_capacity :
       Runtime_config.Proof_keys.Transaction_capacity.t option
-  ; aux_account_balance : string option
->>>>>>> 6a35f52a
   }
 
 let default =
@@ -70,11 +56,6 @@
   ; snark_worker_public_key =
       (let pk, _ = (Lazy.force Key_gen.Sample_keypairs.keypairs).(0) in
        Signature_lib.Public_key.Compressed.to_string pk)
-<<<<<<< HEAD
-      (* ; aux_account_balance = None *)
-=======
   ; work_delay = None
   ; transaction_capacity = None
-  ; aux_account_balance = None
->>>>>>> 6a35f52a
   }