open Core_kernel
open Mina_base
open Mina_transaction

let all_equal ~equal ~compare ls =
  Option.value_map (List.hd ls) ~default:true ~f:(fun h ->
      List.equal equal [ h ] (List.find_all_dups ~compare ls) )

module Make
    (Engine : Intf.Engine.S)
    (Event_router : Intf.Dsl.Event_router_intf with module Engine := Engine)
    (Network_state : Intf.Dsl.Network_state_intf
                       with module Engine := Engine
                        and module Event_router := Event_router) =
struct
  open Network_state
  module Node = Engine.Network.Node

  type 'a predicate_result =
    | Predicate_passed
    | Predicate_continuation of 'a
    | Predicate_failure of Error.t

  (* NEED TO LIFT THIS UP OR FUNCTOR IT *)
  type predicate =
    | Network_state_predicate :
        (Network_state.t -> 'a predicate_result)
        * ('a -> Network_state.t -> 'a predicate_result)
        -> predicate
    | Event_predicate :
        'b Event_type.t * 'a * ('a -> Node.t -> 'b -> 'a predicate_result)
        -> predicate

  type wait_condition_id =
    | Nodes_to_initialize
    | Blocks_to_be_produced
    | Nodes_to_synchronize
    | Signed_command_to_be_included_in_frontier
    | Ledger_proofs_emitted_since_genesis
    | Block_height_growth
    | Zkapp_to_be_included_in_frontier
    | Persisted_frontier_loaded
    | Transition_frontier_loaded_from_persistence

  type t =
    { id : wait_condition_id
    ; description : string
    ; predicate : predicate
    ; soft_timeout : Network_time_span.t
    ; hard_timeout : Network_time_span.t
    }

  let with_timeouts ?soft_timeout ?hard_timeout t =
    { t with
      soft_timeout = Option.value soft_timeout ~default:t.soft_timeout
    ; hard_timeout = Option.value hard_timeout ~default:t.hard_timeout
    }

  let network_state ~id ~description ~(f : Network_state.t -> bool) : t =
    let check () (state : Network_state.t) =
      if f state then Predicate_passed else Predicate_continuation ()
    in
    { id
    ; description
    ; predicate = Network_state_predicate (check (), check)
    ; soft_timeout = Literal (Time.Span.of_hr 1.0)
    ; hard_timeout = Literal (Time.Span.of_hr 2.0)
    }

  let wait_condition_id t = t.id

  let nodes_to_initialize nodes =
    let open Network_state in
    network_state ~id:Nodes_to_initialize
      ~description:
        ( nodes |> List.map ~f:Node.id |> String.concat ~sep:", "
        |> sprintf "[%s] to initialize" )
      ~f:(fun (state : Network_state.t) ->
        List.for_all nodes ~f:(fun node ->
            String.Map.find state.node_initialization (Node.id node)
            |> Option.value ~default:false ) )
    |> with_timeouts
         ~soft_timeout:(Literal (Time.Span.of_min 10.0))
         ~hard_timeout:(Literal (Time.Span.of_min 15.0))

  let node_to_initialize node = nodes_to_initialize [ node ]

  (* let blocks_produced ?(active_stake_percentage = 1.0) n = *)
  let blocks_to_be_produced n =
    let init state = Predicate_continuation state.blocks_generated in
    let check init_blocks_generated state =
      if state.blocks_generated - init_blocks_generated >= n then
        Predicate_passed
      else Predicate_continuation init_blocks_generated
    in
    let soft_timeout_in_slots =
      (* We add 1 here to make sure that we see the entirety of at least 2*n
         full slots, since slot time may be misaligned with wait times after
         non-block-related waits.
         This ensures that low numbers of blocks (e.g. 1 or 2) have a
         reasonable probability of success, reducing flakiness of the tests.
      *)
      (2 * n) + 1
    in
    { id = Blocks_to_be_produced
    ; description = sprintf "%d blocks to be produced" n
    ; predicate = Network_state_predicate (init, check)
    ; soft_timeout = Slots soft_timeout_in_slots
    ; hard_timeout = Slots (soft_timeout_in_slots * 2)
    }

  let transition_frontier_loaded_from_persistence ~fresh_data ~sync_needed =
    let init state =
      Predicate_continuation
        ( state.num_persisted_frontier_loaded
        , state.num_persisted_frontier_fresh_boot
        , state.num_bootstrap_required
        , state.num_persisted_frontier_dropped
        , state.num_transition_frontier_loaded_from_persistence )
    in

    let check init state =
      let ( num_init_persisted_frontier_loaded
          , num_init_persisted_frontier_fresh_boot
          , num_init_bootstrap_required
          , num_init_persisted_frontier_dropped
          , num_init_transition_frontier_loaded_from_persistence ) =
        init
      in

      let fresh_data_condition =
        if fresh_data then
          state.num_persisted_frontier_fresh_boot
          > num_init_persisted_frontier_fresh_boot
          && state.num_persisted_frontier_dropped
             > num_init_persisted_frontier_dropped
        else
          state.num_persisted_frontier_fresh_boot
          = num_init_persisted_frontier_fresh_boot
          && state.num_persisted_frontier_dropped
             = num_init_persisted_frontier_dropped
      in
      let sync_needed_condition =
        if sync_needed then
          state.num_bootstrap_required >= num_init_bootstrap_required
        else state.num_bootstrap_required = num_init_bootstrap_required
      in
      if
        fresh_data_condition && sync_needed_condition
        && state.num_persisted_frontier_loaded
           > num_init_persisted_frontier_loaded
        && state.num_transition_frontier_loaded_from_persistence
           > num_init_transition_frontier_loaded_from_persistence
      then Predicate_passed
      else
        Predicate_continuation
          ( num_init_persisted_frontier_loaded
          , num_init_persisted_frontier_fresh_boot
          , num_init_bootstrap_required
          , num_init_persisted_frontier_dropped
          , num_init_transition_frontier_loaded_from_persistence )
    in
    { id = Transition_frontier_loaded_from_persistence
    ; description =
        sprintf
          "Transition frontier loaded with 'fresh_data' set to %b and \
           'sync_needed' set to %b"
          fresh_data sync_needed
    ; predicate = Network_state_predicate (init, check)
    ; soft_timeout = Literal (Time.Span.of_min 10.0)
    ; hard_timeout = Literal (Time.Span.of_min 15.0)
    }

  let block_height_growth ~height_growth =
    (* block height is an objective measurement for the whole chain.  block height growth checks that the block height increased by the desired_height since the wait condition was called *)
    let init state = Predicate_continuation state.block_height in
    let check initial_height (state : Network_state.t) =
      if state.block_height - initial_height >= height_growth then
        Predicate_passed
      else Predicate_continuation initial_height
    in
    let description =
      sprintf "chain block height greater than equal to [%d] " height_growth
    in
    let soft_timeout_in_slots = (2 * height_growth) + 1 in
    { id = Block_height_growth
    ; description
    ; predicate = Network_state_predicate (init, check)
    ; soft_timeout = Slots soft_timeout_in_slots
    ; hard_timeout = Slots (soft_timeout_in_slots * 2)
    }

  let nodes_to_synchronize (nodes : Node.t list) =
    let check () state =
      let all_best_tips_equal =
        all_equal ~equal:[%equal: State_hash.t option]
          ~compare:[%compare: State_hash.t option]
      in
      let best_tips =
        List.map nodes ~f:(fun node ->
            String.Map.find state.best_tips_by_node (Node.id node) )
      in
      if
        List.for_all best_tips ~f:Option.is_some
        && all_best_tips_equal best_tips
      then Predicate_passed
      else Predicate_continuation ()
    in
    let soft_timeout_in_slots = 4 in
    let hard_timeout_in_slots = 6 in
    let formatted_nodes =
      nodes
      |> List.map ~f:(fun node -> "\"" ^ Node.id node ^ "\"")
      |> String.concat ~sep:", "
    in
    { id = Nodes_to_synchronize
    ; description = sprintf "%s to synchronize" formatted_nodes
    ; predicate = Network_state_predicate (check (), check)
    ; soft_timeout = Slots soft_timeout_in_slots
    ; hard_timeout = Slots hard_timeout_in_slots
    }

  let signed_command_to_be_included_in_frontier ~txn_hash
      ~(node_included_in : [ `Any_node | `Node of Node.t ]) =
    let check () state =
      let blocks_with_txn_set_opt =
        Map.find state.blocks_including_txn txn_hash
      in
      match blocks_with_txn_set_opt with
      | None ->
          Predicate_continuation ()
      | Some blocks_with_txn_set -> (
          match node_included_in with
          | `Any_node ->
              Predicate_passed
          | `Node n ->
              let blocks_seen_by_n =
                Map.find state.blocks_seen_by_node (Node.id n)
                |> Option.value ~default:State_hash.Set.empty
              in
              let intersection =
                State_hash.Set.inter blocks_with_txn_set blocks_seen_by_n
              in
              if State_hash.Set.is_empty intersection then
                Predicate_continuation ()
              else Predicate_passed )
    in

    let soft_timeout_in_slots = 8 in
    { id = Signed_command_to_be_included_in_frontier
    ; description =
        sprintf "signed command with hash %s"
<<<<<<< HEAD
          (Transaction_hash.to_base58_check txn_hash)
=======
          (Mina_transaction.Transaction_hash.to_base58_check txn_hash)
>>>>>>> 21cac80c
    ; predicate = Network_state_predicate (check (), check)
    ; soft_timeout = Slots soft_timeout_in_slots
    ; hard_timeout = Slots (soft_timeout_in_slots * 2)
    }

  let ledger_proofs_emitted_since_genesis ~test_config ~num_proofs =
    let open Network_state in
    let check () (state : Network_state.t) =
      if state.snarked_ledgers_generated >= num_proofs then Predicate_passed
      else Predicate_continuation ()
    in
    let description =
      sprintf "[%d] snarked_ledgers to be generated since genesis" num_proofs
    in
    let slots_for_first_proof =
      Test_config.(
        slots_for_blocks @@ blocks_for_first_ledger_proof test_config)
    in
    let slots_for_additional_proofs =
      Test_config.slots_for_blocks (num_proofs - 1)
    in
    let total_slots = slots_for_first_proof + slots_for_additional_proofs in
    { id = Ledger_proofs_emitted_since_genesis
    ; description
    ; predicate = Network_state_predicate (check (), check)
    ; soft_timeout = Network_time_span.Slots (total_slots + 6)
    ; hard_timeout = Network_time_span.Slots (total_slots + 12)
    }

  let zkapp_to_be_included_in_frontier ~has_failures ~zkapp_command =
<<<<<<< HEAD
    let command_matches_zkapp_command cmd =
      let open User_command in
      match cmd with
      | Zkapp_command p ->
          Zkapp_command.equal p zkapp_command
      | Signed_command _ ->
          false
    in
    let check () _node (breadcrumb_added : Event_type.Breadcrumb_added.t) =
      let zkapp_opt =
        List.find breadcrumb_added.user_commands ~f:(fun cmd_with_status ->
            cmd_with_status.With_status.data |> User_command.forget_check
            |> command_matches_zkapp_command )
      in
      [%log' info (Logger.create ())]
        "Looking for a zkApp transaction match in block with state_hash \
         $state_hash"
        ~metadata:
          [ ("state_hash", State_hash.to_yojson breadcrumb_added.state_hash) ] ;
=======
    let txn_hash =
      Mina_transaction.Transaction_hash.hash_command
        (Zkapp_command zkapp_command)
    in
    let check () _node (breadcrumb_added : Event_type.Breadcrumb_added.t) =
      let zkapp_opt =
        List.find breadcrumb_added.transaction_hashes
          ~f:
            (Fn.compose
               (Mina_transaction.Transaction_hash.equal txn_hash)
               With_status.data )
      in
      [%log' info (Logger.create ())]
        "Looking for a zkApp transaction match for txn $txn with hash \
         $txn_hash in block with state_hash $state_hash"
        ~metadata:
          [ ("state_hash", State_hash.to_yojson breadcrumb_added.state_hash)
          ; ("txn_hash", Mina_transaction.Transaction_hash.to_yojson txn_hash)
          ; ("txn", Zkapp_command.to_yojson zkapp_command)
          ] ;
>>>>>>> 21cac80c
      [%log' debug (Logger.create ())]
        "wait_condition check, zkapp_to_be_included_in_frontier, \
         zkapp_command: $zkapp_command "
        ~metadata:[ ("zkapp_command", Zkapp_command.to_yojson zkapp_command) ] ;
      [%log' debug (Logger.create ())]
        "wait_condition check, zkapp_to_be_included_in_frontier, user_commands \
<<<<<<< HEAD
         from breadcrumb: $user_commands state_hash: $state_hash"
        ~metadata:
          [ ( "user_commands"
            , `List
                (List.map breadcrumb_added.user_commands
                   ~f:(With_status.to_yojson User_command.Valid.to_yojson) ) )
          ; ("state_hash", State_hash.to_yojson breadcrumb_added.state_hash)
          ] ;
      match zkapp_opt with
      | Some cmd_with_status ->
=======
         from breadcrumb: $tx_hashes state_hash: $state_hash"
        ~metadata:
          [ ( "tx_hashes"
            , `List
                (List.map breadcrumb_added.transaction_hashes
                   ~f:
                     (With_status.to_yojson
                        Mina_transaction.Transaction_hash.to_yojson ) ) )
          ; ("state_hash", State_hash.to_yojson breadcrumb_added.state_hash)
          ] ;
      match zkapp_opt with
      | Some hash_with_status ->
>>>>>>> 21cac80c
          [%log' debug (Logger.create ())]
            "wait_condition check, zkapp_to_be_included_in_frontier, \
             cmd_with_status: $cmd_with_status "
            ~metadata:
              [ ( "cmd_with_status"
<<<<<<< HEAD
                , (With_status.to_yojson User_command.Valid.to_yojson)
                    cmd_with_status )
              ] ;
          let actual_status = cmd_with_status.With_status.status in
=======
                , (With_status.to_yojson
                     Mina_transaction.Transaction_hash.to_yojson )
                    hash_with_status )
              ] ;
          let actual_status = hash_with_status.With_status.status in
>>>>>>> 21cac80c
          let successful =
            match actual_status with
            | Transaction_status.Applied ->
                not has_failures
            | Failed _ ->
                has_failures
          in
          if successful then Predicate_passed
          else
            Predicate_failure
              (Error.createf "Unexpected status in matching payment: %s"
                 ( Transaction_status.to_yojson actual_status
                 |> Yojson.Safe.to_string ) )
      | None ->
          Predicate_continuation ()
    in
    let soft_timeout_in_slots = 8 in
    let is_first = ref true in
    { id = Zkapp_to_be_included_in_frontier
    ; description =
        sprintf "zkApp with fee payer %s and other zkapp_command (%s), memo: %s"
          (Signature_lib.Public_key.Compressed.to_base58_check
             zkapp_command.fee_payer.body.public_key )
          (Zkapp_command.Call_forest.Tree.fold_forest ~init:""
             zkapp_command.account_updates ~f:(fun acc account_update ->
               let str =
                 Signature_lib.Public_key.Compressed.to_base58_check
                   account_update.body.public_key
               in
               if !is_first then (
                 is_first := false ;
                 str )
               else acc ^ ", " ^ str ) )
          (Signed_command_memo.to_string_hum zkapp_command.memo)
    ; predicate = Event_predicate (Event_type.Breadcrumb_added, (), check)
    ; soft_timeout = Slots soft_timeout_in_slots
    ; hard_timeout = Slots (soft_timeout_in_slots * 2)
    }

  let persisted_frontier_loaded node =
    let check () event_node
        (_frontier_loaded : Event_type.Persisted_frontier_loaded.t) =
      let event_node_id = Node.id event_node in
      let node_id = Node.id node in
      if String.equal event_node_id node_id then Predicate_passed
      else Predicate_continuation ()
    in
    let soft_timeout_in_slots = 4 in
    { id = Persisted_frontier_loaded
    ; description = "persisted transition frontier to load"
    ; predicate =
        Event_predicate (Event_type.Persisted_frontier_loaded, (), check)
    ; soft_timeout = Slots soft_timeout_in_slots
    ; hard_timeout = Slots (soft_timeout_in_slots * 2)
    }
end<|MERGE_RESOLUTION|>--- conflicted
+++ resolved
@@ -1,6 +1,5 @@
 open Core_kernel
 open Mina_base
-open Mina_transaction
 
 let all_equal ~equal ~compare ls =
   Option.value_map (List.hd ls) ~default:true ~f:(fun h ->
@@ -250,11 +249,7 @@
     { id = Signed_command_to_be_included_in_frontier
     ; description =
         sprintf "signed command with hash %s"
-<<<<<<< HEAD
-          (Transaction_hash.to_base58_check txn_hash)
-=======
           (Mina_transaction.Transaction_hash.to_base58_check txn_hash)
->>>>>>> 21cac80c
     ; predicate = Network_state_predicate (check (), check)
     ; soft_timeout = Slots soft_timeout_in_slots
     ; hard_timeout = Slots (soft_timeout_in_slots * 2)
@@ -285,27 +280,6 @@
     }
 
   let zkapp_to_be_included_in_frontier ~has_failures ~zkapp_command =
-<<<<<<< HEAD
-    let command_matches_zkapp_command cmd =
-      let open User_command in
-      match cmd with
-      | Zkapp_command p ->
-          Zkapp_command.equal p zkapp_command
-      | Signed_command _ ->
-          false
-    in
-    let check () _node (breadcrumb_added : Event_type.Breadcrumb_added.t) =
-      let zkapp_opt =
-        List.find breadcrumb_added.user_commands ~f:(fun cmd_with_status ->
-            cmd_with_status.With_status.data |> User_command.forget_check
-            |> command_matches_zkapp_command )
-      in
-      [%log' info (Logger.create ())]
-        "Looking for a zkApp transaction match in block with state_hash \
-         $state_hash"
-        ~metadata:
-          [ ("state_hash", State_hash.to_yojson breadcrumb_added.state_hash) ] ;
-=======
     let txn_hash =
       Mina_transaction.Transaction_hash.hash_command
         (Zkapp_command zkapp_command)
@@ -326,25 +300,12 @@
           ; ("txn_hash", Mina_transaction.Transaction_hash.to_yojson txn_hash)
           ; ("txn", Zkapp_command.to_yojson zkapp_command)
           ] ;
->>>>>>> 21cac80c
       [%log' debug (Logger.create ())]
         "wait_condition check, zkapp_to_be_included_in_frontier, \
          zkapp_command: $zkapp_command "
         ~metadata:[ ("zkapp_command", Zkapp_command.to_yojson zkapp_command) ] ;
       [%log' debug (Logger.create ())]
         "wait_condition check, zkapp_to_be_included_in_frontier, user_commands \
-<<<<<<< HEAD
-         from breadcrumb: $user_commands state_hash: $state_hash"
-        ~metadata:
-          [ ( "user_commands"
-            , `List
-                (List.map breadcrumb_added.user_commands
-                   ~f:(With_status.to_yojson User_command.Valid.to_yojson) ) )
-          ; ("state_hash", State_hash.to_yojson breadcrumb_added.state_hash)
-          ] ;
-      match zkapp_opt with
-      | Some cmd_with_status ->
-=======
          from breadcrumb: $tx_hashes state_hash: $state_hash"
         ~metadata:
           [ ( "tx_hashes"
@@ -357,24 +318,16 @@
           ] ;
       match zkapp_opt with
       | Some hash_with_status ->
->>>>>>> 21cac80c
           [%log' debug (Logger.create ())]
             "wait_condition check, zkapp_to_be_included_in_frontier, \
              cmd_with_status: $cmd_with_status "
             ~metadata:
               [ ( "cmd_with_status"
-<<<<<<< HEAD
-                , (With_status.to_yojson User_command.Valid.to_yojson)
-                    cmd_with_status )
-              ] ;
-          let actual_status = cmd_with_status.With_status.status in
-=======
                 , (With_status.to_yojson
                      Mina_transaction.Transaction_hash.to_yojson )
                     hash_with_status )
               ] ;
           let actual_status = hash_with_status.With_status.status in
->>>>>>> 21cac80c
           let successful =
             match actual_status with
             | Transaction_status.Applied ->
