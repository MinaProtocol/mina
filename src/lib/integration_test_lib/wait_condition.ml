--- conflicted
+++ resolved
@@ -156,8 +156,6 @@
     ; hard_timeout = Slots (soft_timeout_in_slots * 2)
     }
 
-<<<<<<< HEAD
-=======
   let ledger_proofs_emitted_since_genesis ~num_proofs =
     let open Network_state in
     let check () (state : Network_state.t) =
@@ -174,7 +172,6 @@
     ; hard_timeout = Slots 20
     }
 
->>>>>>> 392c8fa1
   let snapp_to_be_included_in_frontier ~has_failures ~parties =
     let command_matches_parties cmd =
       let open User_command in
@@ -195,11 +192,7 @@
           let actual_status = cmd_with_status.With_status.status in
           let successful =
             match actual_status with
-<<<<<<< HEAD
-            | Transaction_status.Applied _ ->
-=======
             | Transaction_status.Applied ->
->>>>>>> 392c8fa1
                 not has_failures
             | Failed _ ->
                 has_failures
