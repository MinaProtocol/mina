open Core_kernel
open Mina_base
open Mina_transaction

let all_equal ~equal ~compare ls =
  Option.value_map (List.hd ls) ~default:true ~f:(fun h ->
      List.equal equal [ h ] (List.find_all_dups ~compare ls) )

module Make
    (Engine : Intf.Engine.S)
    (Event_router : Intf.Dsl.Event_router_intf with module Engine := Engine)
    (Network_state : Intf.Dsl.Network_state_intf
                       with module Engine := Engine
                        and module Event_router := Event_router) =
struct
  open Network_state
  module Node = Engine.Network.Node

  type 'a predicate_result =
    | Predicate_passed
    | Predicate_continuation of 'a
    | Predicate_failure of Error.t

  (* NEED TO LIFT THIS UP OR FUNCTOR IT *)
  type predicate =
    | Network_state_predicate :
        (Network_state.t -> 'a predicate_result)
        * ('a -> Network_state.t -> 'a predicate_result)
        -> predicate
    | Event_predicate :
        'b Event_type.t * 'a * ('a -> Node.t -> 'b -> 'a predicate_result)
        -> predicate

  type wait_condition_id =
    | Nodes_to_initialize
    | Blocks_to_be_produced
    | Nodes_to_synchronize
    | Signed_command_to_be_included_in_frontier
    | Ledger_proofs_emitted_since_genesis
    | Block_height_growth
    | Zkapp_to_be_included_in_frontier
    | Persisted_frontier_loaded

  type t =
    { id : wait_condition_id
    ; description : string
    ; predicate : predicate
    ; soft_timeout : Network_time_span.t
    ; hard_timeout : Network_time_span.t
    }

  let with_timeouts ?soft_timeout ?hard_timeout t =
    { t with
      soft_timeout = Option.value soft_timeout ~default:t.soft_timeout
    ; hard_timeout = Option.value hard_timeout ~default:t.hard_timeout
    }

  let network_state ~id ~description ~(f : Network_state.t -> bool) : t =
    let check () (state : Network_state.t) =
      if f state then Predicate_passed else Predicate_continuation ()
    in
    { id
    ; description
    ; predicate = Network_state_predicate (check (), check)
    ; soft_timeout = Literal (Time.Span.of_hr 1.0)
    ; hard_timeout = Literal (Time.Span.of_hr 2.0)
    }

  let wait_condition_id t = t.id

  let nodes_to_initialize nodes =
    let open Network_state in
    network_state ~id:Nodes_to_initialize
      ~description:
        ( nodes |> List.map ~f:Node.id |> String.concat ~sep:", "
        |> sprintf "[%s] to initialize" )
      ~f:(fun (state : Network_state.t) ->
        List.for_all nodes ~f:(fun node ->
            String.Map.find state.node_initialization (Node.id node)
            |> Option.value ~default:false ) )
    |> with_timeouts
         ~soft_timeout:(Literal (Time.Span.of_min 10.0))
         ~hard_timeout:(Literal (Time.Span.of_min 15.0))

  let node_to_initialize node = nodes_to_initialize [ node ]

  (* let blocks_produced ?(active_stake_percentage = 1.0) n = *)
  let blocks_to_be_produced n =
    let init state = Predicate_continuation state.blocks_generated in
    let check init_blocks_generated state =
      if state.blocks_generated - init_blocks_generated >= n then
        Predicate_passed
      else Predicate_continuation init_blocks_generated
    in
    let soft_timeout_in_slots =
      (* We add 1 here to make sure that we see the entirety of at least 2*n
         full slots, since slot time may be misaligned with wait times after
         non-block-related waits.
         This ensures that low numbers of blocks (e.g. 1 or 2) have a
         reasonable probability of success, reducing flakiness of the tests.
      *)
      (2 * n) + 1
    in
    { id = Blocks_to_be_produced
    ; description = sprintf "%d blocks to be produced" n
    ; predicate = Network_state_predicate (init, check)
    ; soft_timeout = Slots soft_timeout_in_slots
    ; hard_timeout = Slots (soft_timeout_in_slots * 2)
    }

  let block_height_growth ~height_growth =
    (* block height is an objective measurement for the whole chain.  block height growth checks that the block height increased by the desired_height since the wait condition was called *)
    let init state = Predicate_continuation state.block_height in
    let check initial_height (state : Network_state.t) =
      if state.block_height - initial_height >= height_growth then
        Predicate_passed
      else Predicate_continuation initial_height
    in
    let description =
      sprintf "chain block height greater than equal to [%d] " height_growth
    in
    let soft_timeout_in_slots = (2 * height_growth) + 1 in
    { id = Block_height_growth
    ; description
    ; predicate = Network_state_predicate (init, check)
    ; soft_timeout = Slots soft_timeout_in_slots
    ; hard_timeout = Slots (soft_timeout_in_slots * 2)
    }

  let nodes_to_synchronize (nodes : Node.t list) =
    let check () state =
      let all_best_tips_equal =
        all_equal ~equal:[%equal: State_hash.t option]
          ~compare:[%compare: State_hash.t option]
      in
      let best_tips =
        List.map nodes ~f:(fun node ->
            String.Map.find state.best_tips_by_node (Node.id node) )
      in
      if
        List.for_all best_tips ~f:Option.is_some
        && all_best_tips_equal best_tips
      then Predicate_passed
      else Predicate_continuation ()
    in
    let soft_timeout_in_slots = 8 * 3 in
    let formatted_nodes =
      nodes
      |> List.map ~f:(fun node -> "\"" ^ Node.id node ^ "\"")
      |> String.concat ~sep:", "
    in
    { id = Nodes_to_synchronize
    ; description = sprintf "%s to synchronize" formatted_nodes
    ; predicate = Network_state_predicate (check (), check)
    ; soft_timeout = Slots soft_timeout_in_slots
    ; hard_timeout = Slots (soft_timeout_in_slots * 2)
    }

  let signed_command_to_be_included_in_frontier ~txn_hash
      ~(node_included_in : [ `Any_node | `Node of Node.t ]) =
    let check () state =
      let blocks_with_txn_set_opt =
        Map.find state.blocks_including_txn txn_hash
      in
      match blocks_with_txn_set_opt with
      | None ->
          Predicate_continuation ()
      | Some blocks_with_txn_set -> (
          match node_included_in with
          | `Any_node ->
              Predicate_passed
          | `Node n ->
              let blocks_seen_by_n =
                Map.find state.blocks_seen_by_node (Node.id n)
                |> Option.value ~default:State_hash.Set.empty
              in
              let intersection =
                State_hash.Set.inter blocks_with_txn_set blocks_seen_by_n
              in
              if State_hash.Set.is_empty intersection then
                Predicate_continuation ()
              else Predicate_passed )
    in

    let soft_timeout_in_slots = 8 in
    { id = Signed_command_to_be_included_in_frontier
    ; description =
        sprintf "signed command with hash %s"
          (Transaction_hash.to_base58_check txn_hash)
    ; predicate = Network_state_predicate (check (), check)
    ; soft_timeout = Slots soft_timeout_in_slots
    ; hard_timeout = Slots (soft_timeout_in_slots * 2)
    }

  let ledger_proofs_emitted_since_genesis ~test_config ~num_proofs =
    let open Network_state in
    let check () (state : Network_state.t) =
      if state.snarked_ledgers_generated >= num_proofs then Predicate_passed
      else Predicate_continuation ()
    in
    let description =
      sprintf "[%d] snarked_ledgers to be generated since genesis" num_proofs
    in
    let slots_for_first_proof =
      Test_config.(
        slots_for_blocks @@ blocks_for_first_ledger_proof test_config)
    in
    let slots_for_additional_proofs =
      Test_config.slots_for_blocks (num_proofs - 1)
    in
<<<<<<< HEAD
    let slots_for_first_proof =
      Test_config.(
        slots_for_blocks @@ blocks_for_first_ledger_proof test_config)
    in
    let slots_for_additional_proofs =
      Test_config.slots_for_blocks (num_proofs - 1)
    in
=======
>>>>>>> f03f075b
    let total_slots = slots_for_first_proof + slots_for_additional_proofs in
    { id = Ledger_proofs_emitted_since_genesis
    ; description
    ; predicate = Network_state_predicate (check (), check)
    ; soft_timeout = Network_time_span.Slots (total_slots + 6)
    ; hard_timeout = Network_time_span.Slots (total_slots + 12)
<<<<<<< HEAD
=======
    }

  let zkapp_to_be_included_in_frontier ~has_failures ~zkapp_command =
    let command_matches_zkapp_command cmd =
      let open User_command in
      match cmd with
      | Zkapp_command p ->
          Zkapp_command.equal p zkapp_command
      | Signed_command _ ->
          false
    in
    let check () _node (breadcrumb_added : Event_type.Breadcrumb_added.t) =
      let zkapp_opt =
        List.find breadcrumb_added.user_commands ~f:(fun cmd_with_status ->
            cmd_with_status.With_status.data |> User_command.forget_check
            |> command_matches_zkapp_command )
      in
      [%log' info (Logger.create ())]
        "Looking for a zkApp transaction match in block with state_hash \
         $state_hash"
        ~metadata:
          [ ("state_hash", State_hash.to_yojson breadcrumb_added.state_hash) ] ;
      [%log' debug (Logger.create ())]
        "wait_condition check, zkapp_to_be_included_in_frontier, \
         zkapp_command: $zkapp_command "
        ~metadata:[ ("zkapp_command", Zkapp_command.to_yojson zkapp_command) ] ;
      [%log' debug (Logger.create ())]
        "wait_condition check, zkapp_to_be_included_in_frontier, user_commands \
         from breadcrumb: $user_commands state_hash: $state_hash"
        ~metadata:
          [ ( "user_commands"
            , `List
                (List.map breadcrumb_added.user_commands
                   ~f:(With_status.to_yojson User_command.Valid.to_yojson) ) )
          ; ("state_hash", State_hash.to_yojson breadcrumb_added.state_hash)
          ] ;
      match zkapp_opt with
      | Some cmd_with_status ->
          [%log' debug (Logger.create ())]
            "wait_condition check, zkapp_to_be_included_in_frontier, \
             cmd_with_status: $cmd_with_status "
            ~metadata:
              [ ( "cmd_with_status"
                , (With_status.to_yojson User_command.Valid.to_yojson)
                    cmd_with_status )
              ] ;
          let actual_status = cmd_with_status.With_status.status in
          let successful =
            match actual_status with
            | Transaction_status.Applied ->
                not has_failures
            | Failed _ ->
                has_failures
          in
          if successful then Predicate_passed
          else
            Predicate_failure
              (Error.createf "Unexpected status in matching payment: %s"
                 ( Transaction_status.to_yojson actual_status
                 |> Yojson.Safe.to_string ) )
      | None ->
          Predicate_continuation ()
    in
    let soft_timeout_in_slots = 8 in
    let is_first = ref true in
    { id = Zkapp_to_be_included_in_frontier
    ; description =
        sprintf "zkApp with fee payer %s and other zkapp_command (%s), memo: %s"
          (Signature_lib.Public_key.Compressed.to_base58_check
             zkapp_command.fee_payer.body.public_key )
          (Zkapp_command.Call_forest.Tree.fold_forest ~init:""
             zkapp_command.account_updates ~f:(fun acc account_update ->
               let str =
                 Signature_lib.Public_key.Compressed.to_base58_check
                   account_update.body.public_key
               in
               if !is_first then (
                 is_first := false ;
                 str )
               else acc ^ ", " ^ str ) )
          (Signed_command_memo.to_string_hum zkapp_command.memo)
    ; predicate = Event_predicate (Event_type.Breadcrumb_added, (), check)
    ; soft_timeout = Slots soft_timeout_in_slots
    ; hard_timeout = Slots (soft_timeout_in_slots * 2)
    }

  let persisted_frontier_loaded node =
    let check () event_node
        (_frontier_loaded : Event_type.Persisted_frontier_loaded.t) =
      let event_node_id = Node.id event_node in
      let node_id = Node.id node in
      if String.equal event_node_id node_id then Predicate_passed
      else Predicate_continuation ()
    in
    let soft_timeout_in_slots = 4 in
    { id = Persisted_frontier_loaded
    ; description = "persisted transition frontier to load"
    ; predicate =
        Event_predicate (Event_type.Persisted_frontier_loaded, (), check)
    ; soft_timeout = Slots soft_timeout_in_slots
    ; hard_timeout = Slots (soft_timeout_in_slots * 2)
>>>>>>> f03f075b
    }
end<|MERGE_RESOLUTION|>--- conflicted
+++ resolved
@@ -208,24 +208,12 @@
     let slots_for_additional_proofs =
       Test_config.slots_for_blocks (num_proofs - 1)
     in
-<<<<<<< HEAD
-    let slots_for_first_proof =
-      Test_config.(
-        slots_for_blocks @@ blocks_for_first_ledger_proof test_config)
-    in
-    let slots_for_additional_proofs =
-      Test_config.slots_for_blocks (num_proofs - 1)
-    in
-=======
->>>>>>> f03f075b
     let total_slots = slots_for_first_proof + slots_for_additional_proofs in
     { id = Ledger_proofs_emitted_since_genesis
     ; description
     ; predicate = Network_state_predicate (check (), check)
     ; soft_timeout = Network_time_span.Slots (total_slots + 6)
     ; hard_timeout = Network_time_span.Slots (total_slots + 12)
-<<<<<<< HEAD
-=======
     }
 
   let zkapp_to_be_included_in_frontier ~has_failures ~zkapp_command =
@@ -327,6 +315,5 @@
         Event_predicate (Event_type.Persisted_frontier_loaded, (), check)
     ; soft_timeout = Slots soft_timeout_in_slots
     ; hard_timeout = Slots (soft_timeout_in_slots * 2)
->>>>>>> f03f075b
     }
 end