open Core_kernel
open Mina_base

let all_equal ~equal ~compare ls =
  Option.value_map (List.hd ls) ~default:true ~f:(fun h ->
      List.equal equal [ h ] (List.find_all_dups ~compare ls) )

module Make
    (Engine : Intf.Engine.S)
    (Event_router : Intf.Dsl.Event_router_intf with module Engine := Engine)
    (Network_state : Intf.Dsl.Network_state_intf
                       with module Engine := Engine
                        and module Event_router := Event_router) =
struct
  open Network_state
  module Node = Engine.Network.Node

  type 'a predicate_result =
    | Predicate_passed
    | Predicate_continuation of 'a
    | Predicate_failure of Error.t

  (* NEED TO LIFT THIS UP OR FUNCTOR IT *)
  type predicate =
    | Network_state_predicate :
        (Network_state.t -> 'a predicate_result)
        * ('a -> Network_state.t -> 'a predicate_result)
        -> predicate
    | Event_predicate :
        'b Event_type.t * 'a * ('a -> Node.t -> 'b -> 'a predicate_result)
        -> predicate

  type wait_condition_id =
    | Nodes_to_initialize
    | Blocks_to_be_produced
    | Nodes_to_synchronize
    | Signed_command_to_be_included_in_frontier
    | Ledger_proofs_emitted_since_genesis
    | Block_height_growth

  type t =
    { id : wait_condition_id
    ; description : string
    ; predicate : predicate
    ; soft_timeout : Network_time_span.t
    ; hard_timeout : Network_time_span.t
    }

  let with_timeouts ?soft_timeout ?hard_timeout t =
    { t with
      soft_timeout = Option.value soft_timeout ~default:t.soft_timeout
    ; hard_timeout = Option.value hard_timeout ~default:t.hard_timeout
    }

  let wait_condition_id t = t.id

  let nodes_to_initialize nodes =
    let open Network_state in
    let check () (state : Network_state.t) =
      if
        List.for_all nodes ~f:(fun node ->
            String.Map.find state.node_initialization (Node.id node)
            |> Option.value ~default:false )
      then Predicate_passed
      else Predicate_continuation ()
    in
    let description =
      nodes |> List.map ~f:Node.id |> String.concat ~sep:", "
      |> Printf.sprintf "[%s] to initialize"
    in
    { id = Nodes_to_initialize
    ; description
    ; predicate = Network_state_predicate (check (), check)
    ; soft_timeout = Literal (Time.Span.of_min 10.0)
    ; hard_timeout = Literal (Time.Span.of_min 15.0)
    }

  let node_to_initialize node = nodes_to_initialize [ node ]

  (* let blocks_produced ?(active_stake_percentage = 1.0) n = *)
  let blocks_to_be_produced n =
    let init state = Predicate_continuation state.blocks_generated in
    let check init_blocks_generated state =
      if state.blocks_generated - init_blocks_generated >= n then
        Predicate_passed
      else Predicate_continuation init_blocks_generated
    in
    let soft_timeout_in_slots =
      (* We add 1 here to make sure that we see the entirety of at least 2*n
         full slots, since slot time may be misaligned with wait times after
         non-block-related waits.
         This ensures that low numbers of blocks (e.g. 1 or 2) have a
         reasonable probability of success, reducing flakiness of the tests.
      *)
      (2 * n) + 1
    in
    { id = Blocks_to_be_produced
    ; description = Printf.sprintf "%d blocks to be produced" n
    ; predicate = Network_state_predicate (init, check)
    ; soft_timeout = Slots soft_timeout_in_slots
    ; hard_timeout = Slots (soft_timeout_in_slots * 2)
    }

  let block_height_growth ~height_growth =
    (* block height is an objective measurement for the whole chain.  block height growth checks that the block height increased by the desired_height since the wait condition was called *)
    let init state = Predicate_continuation state.block_height in
    let check initial_height (state : Network_state.t) =
      if state.block_height - initial_height >= height_growth then
        Predicate_passed
      else Predicate_continuation initial_height
    in
    let description =
      Printf.sprintf "chain block height greater than equal to [%d] "
        height_growth
    in
    let soft_timeout_in_slots = (2 * height_growth) + 1 in
    { id = Block_height_growth
    ; description
    ; predicate = Network_state_predicate (init, check)
    ; soft_timeout = Slots soft_timeout_in_slots
    ; hard_timeout = Slots (soft_timeout_in_slots * 2)
    }

  let nodes_to_synchronize (nodes : Node.t list) =
    let check () state =
      let all_best_tips_equal =
        all_equal ~equal:[%equal: State_hash.t option]
          ~compare:[%compare: State_hash.t option]
      in
      let best_tips =
        List.map nodes ~f:(fun node ->
            String.Map.find state.best_tips_by_node (Node.id node) )
      in
      if
        List.for_all best_tips ~f:Option.is_some
        && all_best_tips_equal best_tips
      then Predicate_passed
      else Predicate_continuation ()
    in
    let soft_timeout_in_slots = 8 * 3 in
    let formatted_nodes =
      nodes
      |> List.map ~f:(fun node -> "\"" ^ Node.id node ^ "\"")
      |> String.concat ~sep:", "
    in
    { id = Nodes_to_synchronize
    ; description = Printf.sprintf "%s to synchronize" formatted_nodes
    ; predicate = Network_state_predicate (check (), check)
    ; soft_timeout = Slots soft_timeout_in_slots
    ; hard_timeout = Slots (soft_timeout_in_slots * 2)
    }

  let signed_command_to_be_included_in_frontier ~txn_hash
      ~(node_included_in : [ `Any_node | `Node of Node.t ]) =
    let check () state =
      let blocks_with_txn_set_opt =
        Map.find state.blocks_including_txn txn_hash
      in
      match blocks_with_txn_set_opt with
      | None ->
          Predicate_continuation ()
      | Some blocks_with_txn_set -> (
          match node_included_in with
          | `Any_node ->
              Predicate_passed
          | `Node n ->
              let blocks_seen_by_n =
                Map.find state.blocks_seen_by_node (Node.id n)
                |> Option.value ~default:State_hash.Set.empty
              in
              let intersection =
                State_hash.Set.inter blocks_with_txn_set blocks_seen_by_n
              in
              if State_hash.Set.is_empty intersection then
                Predicate_continuation ()
              else Predicate_passed )
    in

    let soft_timeout_in_slots = 8 in
    { id = Signed_command_to_be_included_in_frontier
    ; description =
        Printf.sprintf "signed command with hash %s"
          (Transaction_hash.to_base58_check txn_hash)
    ; predicate = Network_state_predicate (check (), check)
    ; soft_timeout = Slots soft_timeout_in_slots
    ; hard_timeout = Slots (soft_timeout_in_slots * 2)
    }

  let ledger_proofs_emitted_since_genesis ~test_config ~num_proofs =
    let open Network_state in
    let check () (state : Network_state.t) =
      if state.snarked_ledgers_generated >= num_proofs then Predicate_passed
      else Predicate_continuation ()
    in
    let description =
      Printf.sprintf "[%d] snarked_ledgers to be generated since genesis"
        num_proofs
    in
    let slots_for_first_proof =
      Test_config.(
        slots_for_blocks @@ blocks_for_first_ledger_proof test_config)
    in
    let slots_for_additional_proofs =
      Test_config.slots_for_blocks (num_proofs - 1)
    in
    let total_slots = slots_for_first_proof + slots_for_additional_proofs in
    { id = Ledger_proofs_emitted_since_genesis
    ; description
    ; predicate = Network_state_predicate (check (), check)
    ; soft_timeout = Network_time_span.Slots (total_slots + 6)
    ; hard_timeout = Network_time_span.Slots (total_slots + 12)
    }
<<<<<<< HEAD

  type online_nodes_monitor = { mutable required_online : String.Set.t }

  exception Required_node_is_offline of string

  exception Required_node_moved_id of string * string * string

  exception
    Required_node_offline_with_query_error of
      string * Malleable_error.Hard_fail.t

  let require_online t node =
    t.required_online <-
      Set.add t.required_online (Engine.Network.Node.app_id node)

  let not_require_online t node =
    t.required_online <-
      Set.remove t.required_online (Engine.Network.Node.app_id node)

  let monitor_online_nodes ~logger event_router =
    let open Engine in
    let monitor = { required_online = String.Set.empty } in
    let node_liveness_subscription =
      Event_router.on event_router Node_offline ~f:(fun offline_node () ->
          let node_name = Network.Node.app_id offline_node in
          [%log info] "Detected node offline $node"
            ~metadata:[ ("node", `String node_name) ] ;
          if Set.mem monitor.required_online node_name then
            Async.don't_wait_for
              ( [%log fatal] "Offline $node is required for this test"
                  ~metadata:[ ("node", `String node_name) ] ;
                let open Async.Deferred.Let_syntax in
                let prev_id = Network.Node.id offline_node in
                match%map Network.Node.get_id_nocache offline_node with
                | Ok
                    { Malleable_error.Result_accumulator.computation_result = id
                    ; _
                    } ->
                    if String.equal prev_id id then
                      raise (Required_node_moved_id (node_name, prev_id, id))
                    else raise (Required_node_is_offline node_name)
                | Error e ->
                    raise (Required_node_offline_with_query_error (node_name, e))
              ) ;
          Async_kernel.Deferred.return `Continue )
    in
    (monitor, node_liveness_subscription)
=======
>>>>>>> d20ea136
end<|MERGE_RESOLUTION|>--- conflicted
+++ resolved
@@ -210,54 +210,4 @@
     ; soft_timeout = Network_time_span.Slots (total_slots + 6)
     ; hard_timeout = Network_time_span.Slots (total_slots + 12)
     }
-<<<<<<< HEAD
-
-  type online_nodes_monitor = { mutable required_online : String.Set.t }
-
-  exception Required_node_is_offline of string
-
-  exception Required_node_moved_id of string * string * string
-
-  exception
-    Required_node_offline_with_query_error of
-      string * Malleable_error.Hard_fail.t
-
-  let require_online t node =
-    t.required_online <-
-      Set.add t.required_online (Engine.Network.Node.app_id node)
-
-  let not_require_online t node =
-    t.required_online <-
-      Set.remove t.required_online (Engine.Network.Node.app_id node)
-
-  let monitor_online_nodes ~logger event_router =
-    let open Engine in
-    let monitor = { required_online = String.Set.empty } in
-    let node_liveness_subscription =
-      Event_router.on event_router Node_offline ~f:(fun offline_node () ->
-          let node_name = Network.Node.app_id offline_node in
-          [%log info] "Detected node offline $node"
-            ~metadata:[ ("node", `String node_name) ] ;
-          if Set.mem monitor.required_online node_name then
-            Async.don't_wait_for
-              ( [%log fatal] "Offline $node is required for this test"
-                  ~metadata:[ ("node", `String node_name) ] ;
-                let open Async.Deferred.Let_syntax in
-                let prev_id = Network.Node.id offline_node in
-                match%map Network.Node.get_id_nocache offline_node with
-                | Ok
-                    { Malleable_error.Result_accumulator.computation_result = id
-                    ; _
-                    } ->
-                    if String.equal prev_id id then
-                      raise (Required_node_moved_id (node_name, prev_id, id))
-                    else raise (Required_node_is_offline node_name)
-                | Error e ->
-                    raise (Required_node_offline_with_query_error (node_name, e))
-              ) ;
-          Async_kernel.Deferred.return `Continue )
-    in
-    (monitor, node_liveness_subscription)
-=======
->>>>>>> d20ea136
 end