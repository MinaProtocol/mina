open Core_kernel
open Coda_base
open Signature_lib

module At_most_two : sig
  type 'a t = Zero | One of 'a option | Two of ('a * 'a option) option
  [@@deriving sexp, to_yojson]

  module Stable :
    sig
      module V1 : sig
        type 'a t [@@deriving sexp, to_yojson, bin_io, version]
      end
    end
    with type 'a V1.t = 'a t

  val increase : 'a t -> 'a list -> 'a t Or_error.t
end

module At_most_one : sig
  type 'a t = Zero | One of 'a option [@@deriving sexp, to_yojson]

  module Stable :
    sig
      module V1 : sig
        type 'a t [@@deriving sexp, to_yojson, bin_io, version]
      end
    end
    with type 'a V1.t = 'a t

  val increase : 'a t -> 'a list -> 'a t Or_error.t
end

module Pre_diff_two : sig
  type ('a, 'b) t =
    { completed_works: 'a list
    ; user_commands: 'b list
    ; coinbase: Fee_transfer.Single.t At_most_two.t }
  [@@deriving sexp, to_yojson]

  module Stable :
    sig
      module V1 : sig
        type ('a, 'b) t [@@deriving sexp, to_yojson, bin_io, version]
      end
    end
    with type ('a, 'b) V1.t = ('a, 'b) t
end

module Pre_diff_one : sig
  type ('a, 'b) t =
    { completed_works: 'a list
    ; user_commands: 'b list
    ; coinbase: Fee_transfer.Single.t At_most_one.t }
  [@@deriving sexp, to_yojson]

  module Stable :
    sig
      module V1 : sig
        type ('a, 'b) t [@@deriving sexp, to_yojson, bin_io, version]
      end
    end
    with type ('a, 'b) V1.t = ('a, 'b) t
end

module Pre_diff_with_at_most_two_coinbase : sig
  type t = (Transaction_snark_work.t, User_command.t) Pre_diff_two.t
  [@@deriving sexp, to_yojson]

  module Stable :
    sig
      module V1 : sig
        type t [@@deriving sexp, to_yojson, bin_io, version]
      end
    end
    with type V1.t = t
end

module Pre_diff_with_at_most_one_coinbase : sig
  type t = (Transaction_snark_work.t, User_command.t) Pre_diff_one.t
  [@@deriving sexp, to_yojson]

  module Stable :
    sig
      module V1 : sig
        type t [@@deriving sexp, to_yojson, bin_io, version]
      end
    end
    with type V1.t = t
end

module Diff : sig
  type t =
    Pre_diff_with_at_most_two_coinbase.Stable.V1.t
    * Pre_diff_with_at_most_one_coinbase.Stable.V1.t option
  [@@deriving sexp, to_yojson]

  module Stable :
    sig
      module V1 : sig
        type t [@@deriving sexp, bin_io, to_yojson, version]
      end
    end
    with type V1.t = t
end

<<<<<<< HEAD
type t =
  { diff: Diff.t
  ; creator: Public_key.Compressed.t
  ; coinbase_receiver: Public_key.Compressed.t
  ; state_body_hash: State_body_hash.Stable.V1.t }
=======
type t = {diff: Diff.t; creator: Public_key.Compressed.t}
>>>>>>> a25d0d26
[@@deriving sexp, to_yojson, fields]

module Stable :
  sig
    module V1 : sig
<<<<<<< HEAD
      type t =
        { diff: Diff.t
        ; creator: Public_key.Compressed.t
        ; coinbase_receiver: Public_key.Compressed.t
        ; state_body_hash: State_body_hash.Stable.V1.t }
=======
      type t = {diff: Diff.t; creator: Public_key.Compressed.t}
>>>>>>> a25d0d26
      [@@deriving sexp, to_yojson, bin_io, version]
    end

    module Latest = V1
  end
  with type V1.t = t

module With_valid_signatures_and_proofs : sig
  type pre_diff_with_at_most_two_coinbase =
    ( Transaction_snark_work.Checked.t
    , User_command.With_valid_signature.t )
    Pre_diff_two.t
  [@@deriving sexp, to_yojson]

  type pre_diff_with_at_most_one_coinbase =
    ( Transaction_snark_work.Checked.t
    , User_command.With_valid_signature.t )
    Pre_diff_one.t
  [@@deriving sexp, to_yojson]

  type diff =
    pre_diff_with_at_most_two_coinbase
    * pre_diff_with_at_most_one_coinbase option
  [@@deriving sexp, to_yojson]

<<<<<<< HEAD
  type t =
    { diff: diff
    ; creator: Public_key.Compressed.t
    ; coinbase_receiver: Public_key.Compressed.t
    ; state_body_hash: State_body_hash.t }
=======
  type t = {diff: diff; creator: Public_key.Compressed.t}
>>>>>>> a25d0d26
  [@@deriving sexp, to_yojson]

  val user_commands : t -> User_command.With_valid_signature.t list
end

module With_valid_signatures : sig
  type pre_diff_with_at_most_two_coinbase =
    ( Transaction_snark_work.t
    , User_command.With_valid_signature.t )
    Pre_diff_two.t
  [@@deriving sexp, to_yojson]

  type pre_diff_with_at_most_one_coinbase =
    ( Transaction_snark_work.t
    , User_command.With_valid_signature.t )
    Pre_diff_one.t
  [@@deriving sexp, to_yojson]

  type diff =
    pre_diff_with_at_most_two_coinbase
    * pre_diff_with_at_most_one_coinbase option
  [@@deriving sexp, to_yojson]

<<<<<<< HEAD
  type t =
    { diff: diff
    ; creator: Public_key.Compressed.t
    ; coinbase_receiver: Public_key.Compressed.t
    ; state_body_hash: State_body_hash.t }
=======
  type t = {diff: diff; creator: Public_key.Compressed.t}
>>>>>>> a25d0d26
  [@@deriving sexp, to_yojson]
end

val forget_proof_checks :
  With_valid_signatures_and_proofs.t -> With_valid_signatures.t

val validate_user_commands :
     t
  -> check:(User_command.t -> User_command.With_valid_signature.t option)
  -> (With_valid_signatures.t, User_command.t) result

val forget : With_valid_signatures_and_proofs.t -> t

val user_commands : t -> User_command.t list

val completed_works : t -> Transaction_snark_work.t list

val coinbase : t -> Currency.Amount.t<|MERGE_RESOLUTION|>--- conflicted
+++ resolved
@@ -104,29 +104,17 @@
     with type V1.t = t
 end
 
-<<<<<<< HEAD
-type t =
-  { diff: Diff.t
-  ; creator: Public_key.Compressed.t
+type t = {diff: Diff.t; creator: Public_key.Compressed.t
   ; coinbase_receiver: Public_key.Compressed.t
-  ; state_body_hash: State_body_hash.Stable.V1.t }
-=======
-type t = {diff: Diff.t; creator: Public_key.Compressed.t}
->>>>>>> a25d0d26
+         }
 [@@deriving sexp, to_yojson, fields]
 
 module Stable :
   sig
     module V1 : sig
-<<<<<<< HEAD
-      type t =
-        { diff: Diff.t
-        ; creator: Public_key.Compressed.t
+      type t = {diff: Diff.t; creator: Public_key.Compressed.t
         ; coinbase_receiver: Public_key.Compressed.t
-        ; state_body_hash: State_body_hash.Stable.V1.t }
-=======
-      type t = {diff: Diff.t; creator: Public_key.Compressed.t}
->>>>>>> a25d0d26
+               }
       [@@deriving sexp, to_yojson, bin_io, version]
     end
 
@@ -152,15 +140,9 @@
     * pre_diff_with_at_most_one_coinbase option
   [@@deriving sexp, to_yojson]
 
-<<<<<<< HEAD
-  type t =
-    { diff: diff
-    ; creator: Public_key.Compressed.t
+  type t = {diff: diff; creator: Public_key.Compressed.t
     ; coinbase_receiver: Public_key.Compressed.t
-    ; state_body_hash: State_body_hash.t }
-=======
-  type t = {diff: diff; creator: Public_key.Compressed.t}
->>>>>>> a25d0d26
+           }
   [@@deriving sexp, to_yojson]
 
   val user_commands : t -> User_command.With_valid_signature.t list
@@ -184,15 +166,9 @@
     * pre_diff_with_at_most_one_coinbase option
   [@@deriving sexp, to_yojson]
 
-<<<<<<< HEAD
-  type t =
-    { diff: diff
-    ; creator: Public_key.Compressed.t
+  type t = {diff: diff; creator: Public_key.Compressed.t
     ; coinbase_receiver: Public_key.Compressed.t
-    ; state_body_hash: State_body_hash.t }
-=======
-  type t = {diff: diff; creator: Public_key.Compressed.t}
->>>>>>> a25d0d26
+           }
   [@@deriving sexp, to_yojson]
 end
 
