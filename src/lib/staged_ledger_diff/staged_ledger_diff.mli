open Core_kernel
open Coda_base

module At_most_two : sig
  type 'a t = Zero | One of 'a option | Two of ('a * 'a option) option
  [@@deriving sexp, yojson]

  module Stable :
    sig
      module V1 : sig
        type 'a t [@@deriving sexp, yojson, bin_io, version]
      end
    end
    with type 'a V1.t = 'a t

  val increase : 'a t -> 'a list -> 'a t Or_error.t
end

module At_most_one : sig
  type 'a t = Zero | One of 'a option [@@deriving sexp, yojson]

  module Stable :
    sig
      module V1 : sig
        type 'a t [@@deriving sexp, yojson, bin_io, version]
      end
    end
    with type 'a V1.t = 'a t

  val increase : 'a t -> 'a list -> 'a t Or_error.t
end

module Pre_diff_two : sig
  type ('a, 'b) t =
    { completed_works: 'a list
    ; commands: 'b list
    ; coinbase: Coinbase.Fee_transfer.t At_most_two.t
<<<<<<< HEAD
    ; internal_command_statuses: User_command_status.t list }
  [@@deriving sexp, yojson]
=======
    ; internal_command_balances:
        User_command_status.Internal_command_balance_data.t list }
  [@@deriving sexp, to_yojson]
>>>>>>> b7c58fad

  module Stable :
    sig
      module V1 : sig
        type ('a, 'b) t [@@deriving sexp, yojson, bin_io, version]
      end
    end
    with type ('a, 'b) V1.t = ('a, 'b) t
end

module Pre_diff_one : sig
  type ('a, 'b) t =
    { completed_works: 'a list
    ; commands: 'b list
    ; coinbase: Coinbase.Fee_transfer.t At_most_one.t
<<<<<<< HEAD
    ; internal_command_statuses: User_command_status.t list }
  [@@deriving sexp, yojson]
=======
    ; internal_command_balances:
        User_command_status.Internal_command_balance_data.t list }
  [@@deriving sexp, to_yojson]
>>>>>>> b7c58fad

  module Stable :
    sig
      module V1 : sig
        type ('a, 'b) t [@@deriving sexp, yojson, bin_io, version]
      end
    end
    with type ('a, 'b) V1.t = ('a, 'b) t
end

module Pre_diff_with_at_most_two_coinbase : sig
  type t =
    (Transaction_snark_work.t, User_command.t With_status.t) Pre_diff_two.t
  [@@deriving sexp, yojson]

  module Stable :
    sig
      module V1 : sig
        type t [@@deriving sexp, yojson, bin_io, version]
      end
    end
    with type V1.t = t
end

module Pre_diff_with_at_most_one_coinbase : sig
  type t =
    (Transaction_snark_work.t, User_command.t With_status.t) Pre_diff_one.t
  [@@deriving sexp, yojson]

  module Stable :
    sig
      module V1 : sig
        type t [@@deriving sexp, yojson, bin_io, version]
      end
    end
    with type V1.t = t
end

module Diff : sig
  type t =
    Pre_diff_with_at_most_two_coinbase.t
    * Pre_diff_with_at_most_one_coinbase.t option
  [@@deriving sexp, yojson]

  module Stable :
    sig
      module V1 : sig
        type t [@@deriving sexp, bin_io, yojson, version]
      end
    end
    with type V1.t = t
end

type t = {diff: Diff.t} [@@deriving sexp, yojson, fields]

module Stable :
  sig
    module V1 : sig
      type t = {diff: Diff.t} [@@deriving sexp, yojson, bin_io, version]
    end

    module Latest = V1
  end
  with type V1.t = t

module With_valid_signatures_and_proofs : sig
  type pre_diff_with_at_most_two_coinbase =
    ( Transaction_snark_work.Checked.t
    , User_command.Valid.t With_status.t )
    Pre_diff_two.t
  [@@deriving sexp, to_yojson]

  type pre_diff_with_at_most_one_coinbase =
    ( Transaction_snark_work.Checked.t
    , User_command.Valid.t With_status.t )
    Pre_diff_one.t
  [@@deriving sexp, to_yojson]

  type diff =
    pre_diff_with_at_most_two_coinbase
    * pre_diff_with_at_most_one_coinbase option
  [@@deriving sexp, to_yojson]

  type t = {diff: diff} [@@deriving sexp, to_yojson]

  val commands : t -> User_command.Valid.t With_status.t list
end

module With_valid_signatures : sig
  type pre_diff_with_at_most_two_coinbase =
    ( Transaction_snark_work.t
    , User_command.Valid.t With_status.t )
    Pre_diff_two.t
  [@@deriving sexp, to_yojson]

  type pre_diff_with_at_most_one_coinbase =
    ( Transaction_snark_work.t
    , User_command.Valid.t With_status.t )
    Pre_diff_one.t
  [@@deriving sexp, to_yojson]

  type diff =
    pre_diff_with_at_most_two_coinbase
    * pre_diff_with_at_most_one_coinbase option
  [@@deriving sexp, to_yojson]

  type t = {diff: diff} [@@deriving sexp, to_yojson]

  val coinbase :
       constraint_constants:Genesis_constants.Constraint_constants.t
    -> supercharge_coinbase:bool
    -> t
    -> Currency.Amount.t option
end

val forget_proof_checks :
  With_valid_signatures_and_proofs.t -> With_valid_signatures.t

val validate_commands :
     t
  -> check:(   User_command.t list
            -> (User_command.Valid.t list, 'e) Result.t
               Async.Deferred.Or_error.t)
  -> (With_valid_signatures.t, 'e) Result.t Async.Deferred.Or_error.t

val forget : With_valid_signatures_and_proofs.t -> t

val commands : t -> User_command.t With_status.t list

val completed_works : t -> Transaction_snark_work.t list

val coinbase :
     constraint_constants:Genesis_constants.Constraint_constants.t
  -> supercharge_coinbase:bool
  -> t
  -> Currency.Amount.t option<|MERGE_RESOLUTION|>--- conflicted
+++ resolved
@@ -35,14 +35,9 @@
     { completed_works: 'a list
     ; commands: 'b list
     ; coinbase: Coinbase.Fee_transfer.t At_most_two.t
-<<<<<<< HEAD
-    ; internal_command_statuses: User_command_status.t list }
-  [@@deriving sexp, yojson]
-=======
     ; internal_command_balances:
         User_command_status.Internal_command_balance_data.t list }
-  [@@deriving sexp, to_yojson]
->>>>>>> b7c58fad
+  [@@deriving sexp, yojson]
 
   module Stable :
     sig
@@ -58,14 +53,9 @@
     { completed_works: 'a list
     ; commands: 'b list
     ; coinbase: Coinbase.Fee_transfer.t At_most_one.t
-<<<<<<< HEAD
-    ; internal_command_statuses: User_command_status.t list }
-  [@@deriving sexp, yojson]
-=======
     ; internal_command_balances:
         User_command_status.Internal_command_balance_data.t list }
-  [@@deriving sexp, to_yojson]
->>>>>>> b7c58fad
+  [@@deriving sexp, yojson]
 
   module Stable :
     sig
