(* masking_merkle_tree.ml -- implements a mask in front of a Merkle tree; see RFC 0004 and docs/specs/merkle_tree.md *)

open Core

(* builds a Merkle tree mask; it's a Merkle tree, with some additional operations *)
module Make
    (Key : Merkle_ledger.Intf.Key)
    (Account : Merkle_ledger.Intf.Account with type key := Key.t)
    (Hash : Merkle_ledger.Intf.Hash with type account := Account.t)
    (Location : Merkle_ledger.Location_intf.S)
    (Base : Base_merkle_tree_intf.S
            with module Addr = Location.Addr
            with module Location = Location
            with type key := Key.t
             and type hash := Hash.t
             and type root_hash := Hash.t
             and type account := Account.t) =
struct
  type account = Account.t

  type hash = Hash.t

  type key = Key.t

  type location = Location.t

  module Location = Location
  module Addr = Location.Addr

  type t =
    { uuid: Uuid.Stable.V1.t
    ; account_tbl: Account.t Location.Table.t
    ; hash_tbl: Hash.t Addr.Table.t
    ; location_tbl: Location.t Key.Table.t
    ; mutable current_location: Location.t option }
  [@@deriving sexp, bin_io]

  type unattached = t

  let create () =
    { uuid= Uuid.create ()
    ; account_tbl= Location.Table.create ()
    ; hash_tbl= Addr.Table.create ()
    ; location_tbl= Key.Table.create ()
    ; current_location= None }

  let with_ledger ~f =
    let mask = create () in
    f mask

  module Attached = struct
    type parent = Base.t [@@deriving sexp]

    type t =
      { uuid: Uuid.Stable.V1.t
      ; parent: parent
      ; account_tbl: Account.t Location.Table.t
      ; hash_tbl: Hash.t Addr.Table.t
      ; location_tbl: Location.t Key.Table.t
      ; mutable current_location: Location.t option }
    [@@deriving sexp]

    module Path = Base.Path
    module Addr = Location.Addr
    module Location = Location

    type index = int

    type path = Path.t

    type root_hash = Hash.t

    let create () =
      failwith
        "Mask.Attached.create: cannot create an attached mask; use \
         Mask.create and Mask.set_parent"

    let with_ledger ~f:_ =
      failwith
        "Mask.Attached.with_ledger: cannot create an attached mask; use \
         Mask.create and Mask.set_parent"

    let unset_parent t =
      { uuid= t.uuid
      ; account_tbl= t.account_tbl
      ; hash_tbl= t.hash_tbl
      ; location_tbl= t.location_tbl
      ; current_location= t.current_location }

    let get_parent t = t.parent

    let get_uuid t = t.uuid

    (* don't rely on a particular implementation *)
    let find_hash t address = Addr.Table.find t.hash_tbl address

    let set_hash t address hash =
      Addr.Table.set t.hash_tbl ~key:address ~data:hash

    let set_inner_hash_at_addr_exn t address hash =
      assert (Addr.depth address <= Base.depth) ;
      set_hash t address hash

    (* don't rely on a particular implementation *)
    let find_location t public_key = Key.Table.find t.location_tbl public_key

    let set_location t public_key location =
      Key.Table.set t.location_tbl ~key:public_key ~data:location

    (* don't rely on a particular implementation *)
    let find_account t location = Location.Table.find t.account_tbl location

    let find_all_accounts t = Location.Table.data t.account_tbl

    let set_account t location account =
      Location.Table.set t.account_tbl ~key:location ~data:account ;
      set_location t (Account.public_key account) location

    (* a read does a lookup in the account_tbl; if that fails, delegate to parent *)
    let get t location =
      match find_account t location with
      | Some account -> Some account
      | None -> Base.get (get_parent t) location

    (* fixup_merkle_path patches a Merkle path reported by the parent, overriding
       with hashes which are stored in the mask
     *)

    let fixup_merkle_path t path address =
      let rec build_fixed_path path address accum =
        if List.is_empty path then List.rev accum
        else
          (* first element in the path contains hash at sibling of address *)
          let curr_element = List.hd_exn path in
          let merkle_node_address = Addr.sibling address in
          let mask_hash = find_hash t merkle_node_address in
          let parent_hash =
            match curr_element with `Left h | `Right h -> h
          in
          let new_hash = Option.value mask_hash ~default:parent_hash in
          let new_element =
            match curr_element with
            | `Left _ -> `Left new_hash
            | `Right _ -> `Right new_hash
          in
          build_fixed_path (List.tl_exn path) (Addr.parent_exn address)
            (new_element :: accum)
      in
      build_fixed_path path address []

    (* the following merkle_path_* functions report the Merkle path for the mask *)

    let merkle_path_at_addr_exn t address =
      let parent_merkle_path =
        Base.merkle_path_at_addr_exn (get_parent t) address
      in
      fixup_merkle_path t parent_merkle_path address

    let merkle_path_at_index_exn t index =
      let address = Addr.of_int_exn index in
      let parent_merkle_path =
        Base.merkle_path_at_addr_exn (get_parent t) address
      in
      fixup_merkle_path t parent_merkle_path address

    let merkle_path t location =
      let address = Location.to_path_exn location in
      let parent_merkle_path = Base.merkle_path (get_parent t) location in
      fixup_merkle_path t parent_merkle_path address

    (* given a Merkle path corresponding to a starting address, calculate addresses and hash
       for each node affected by the starting hash; that is, along the path from the
       account address to root
     *)
    let addresses_and_hashes_from_merkle_path_exn merkle_path starting_address
        starting_hash : (Addr.t * Hash.t) list =
      let get_addresses_hashes height accum node =
        let last_address, last_hash = List.hd_exn accum in
        let next_address = Addr.parent_exn last_address in
        let next_hash =
          match node with
          | `Left sibling_hash -> Hash.merge ~height last_hash sibling_hash
          | `Right sibling_hash -> Hash.merge ~height sibling_hash last_hash
        in
        (next_address, next_hash) :: accum
      in
      List.foldi merkle_path
        ~init:[(starting_address, starting_hash)]
        ~f:get_addresses_hashes

    (* WARNING: This is n*log(n) and shouldn't be. See issue #1219 *)
    let recompute_tree t =
      let locations_and_accounts = Location.Table.to_alist t.account_tbl in
      List.iter locations_and_accounts ~f:(fun (location, account) ->
          let starting_address = Location.to_path_exn location in
          let merkle_path = merkle_path t location in
          let account_hash =
            find_hash t starting_address |> Option.value_exn
          in
          let addresses_and_hashes =
            addresses_and_hashes_from_merkle_path_exn merkle_path
              starting_address account_hash
          in
          List.iter addresses_and_hashes ~f:(fun (addr, hash) ->
              set_inner_hash_at_addr_exn t addr hash ) )

    (* use mask Merkle root, if it exists, else get from parent *)
    let merkle_root t =
      recompute_tree t ;
      match find_hash t (Addr.root ()) with
      | Some hash -> hash
      | None -> Base.merkle_root (get_parent t)

    let remove_account_and_update_hashes t location =
      (* remove account and key from tables *)
      let account = Option.value_exn (find_account t location) in
      Location.Table.remove t.account_tbl location ;
      (* TODO : use stack database to save unused location, which can be
        used when allocating a location
      *)
      Key.Table.remove t.location_tbl (Account.public_key account) ;
      (* reuse location if possible *)
      Option.iter t.current_location ~f:(fun curr_loc ->
          if Location.equal location curr_loc then
            match Location.prev location with
            | Some prev_loc -> t.current_location <- Some prev_loc
            | None -> t.current_location <- None ) ;
      (* update hashes *)
      let account_address = Location.to_path_exn location in
      let account_hash = Hash.empty_account in
      let merkle_path = merkle_path t location in
      let addresses_and_hashes =
        addresses_and_hashes_from_merkle_path_exn merkle_path account_address
          account_hash
      in
      List.iter addresses_and_hashes ~f:(fun (addr, hash) ->
          set_hash t addr hash )

    (* a write writes only to the mask, parent is not involved
     need to update both account and hash pieces of the mask
       *)
    let set t location account =
      set_account t location account ;
      let account_address = Location.to_path_exn location in
      let account_hash = Hash.hash_account account in
      let merkle_path = merkle_path t location in
      let addresses_and_hashes =
        addresses_and_hashes_from_merkle_path_exn merkle_path account_address
          account_hash
      in
      List.iter addresses_and_hashes ~f:(fun (addr, hash) ->
          set_hash t addr hash )

    (* if the mask's parent sets an account, we can prune an entry in the mask if the account in the parent
     is the same in the mask
       *)
    let parent_set_notify t location account =
      match find_account t location with
      | Some existing_account ->
          if
            Key.equal
              (Account.public_key account)
              (Account.public_key existing_account)
          then remove_account_and_update_hashes t location
      | None -> ()

    (* as for accounts, we see if we have it in the mask, else delegate to parent *)
    let get_hash t addr =
      match find_hash t addr with
      | Some hash -> Some hash
      | None -> (
        try
          let hash = Base.get_inner_hash_at_addr_exn (get_parent t) addr in
          Some hash
        with _ -> None )

    (* batch operations
     TODO: rely on availability of batch operations in Base for speed
       *)
    (* NB: rocksdb does not support batch reads; should we offer this? *)
    let get_batch_exn t locations =
      List.map locations ~f:(fun location -> get t location)

    (* TODO: maybe create a new hash table from the alist, then merge *)
    let set_batch t locations_and_accounts =
      List.iter locations_and_accounts ~f:(fun (location, account) ->
          set t location account )

    (* NB: rocksdb does not support batch reads; is this needed? *)
    let get_hash_batch_exn t addrs =
      List.map addrs ~f:(fun addr ->
          match find_hash t addr with
          | Some account -> Some account
          | None -> (
            try Some (Base.get_inner_hash_at_addr_exn (get_parent t) addr)
            with _ -> None ) )

    (* transfer state from mask to parent; flush local state *)
    let commit t =
      let account_data = Location.Table.to_alist t.account_tbl in
      Base.set_batch (get_parent t) account_data ;
      Location.Table.clear t.account_tbl ;
      Addr.Table.clear t.hash_tbl

    (* copy tables in t; use same parent *)
    let copy t =
      { uuid= Uuid.create ()
      ; parent= get_parent t
      ; account_tbl= Location.Table.copy t.account_tbl
      ; location_tbl= Key.Table.copy t.location_tbl
      ; hash_tbl= Addr.Table.copy t.hash_tbl
      ; current_location= t.current_location }

    let get_all_accounts_rooted_at_exn t address =
      (* accounts in parent and mask are not necessarily disjoint sets *)
      let parent_accounts =
        Base.get_all_accounts_rooted_at_exn (get_parent t) address
      in
      (* basically, the same code used for the database implementation *)
      let mask_maybe_accounts =
        let first_node, last_node = Addr.Range.subtree_range address in
        Addr.Range.fold (first_node, last_node) ~init:[]
          ~f:(fun bit_index acc ->
            let account = find_account t (Location.Account bit_index) in
            account :: acc )
      in
      let mask_accounts = List.rev_filter_map mask_maybe_accounts ~f:Fn.id in
      (* Prefer the later of duplicates *)
      let dedup_keep_latter ~equal xs =
        let rec go acc = function
          | [] -> List.rev acc
          | x :: xs ->
              if List.mem xs x ~equal then go acc xs else go (x :: acc) xs
        in
        go [] xs
      in
      (* prefer accounts from the mask if they are also in the parent *)
      dedup_keep_latter
        ~equal:(fun a1 a2 ->
          Key.equal (Account.public_key a1) (Account.public_key a2) )
        (parent_accounts @ mask_accounts)

    (* set accounts in mask *)
    let set_all_accounts_rooted_at_exn t address (accounts : Account.t list) =
      (* basically, the same code used for the database implementation *)
      let first_node, last_node = Addr.Range.subtree_range address in
      Addr.Range.fold (first_node, last_node) ~init:accounts
        ~f:(fun bit_index -> function
        | head :: tail ->
            set t (Location.Account bit_index) head ;
            tail
        | [] -> [] )
      |> ignore

    let num_accounts t =
      Base.num_accounts (get_parent t) + Location.Table.length t.account_tbl

    let location_of_key t key =
      let mask_result = find_location t key in
      match mask_result with
      | Some _ -> mask_result
      | None -> Base.location_of_key (get_parent t) key

    (* not needed for in-memory mask; in the database, it's currently a NOP *)
    let make_space_for t = Base.make_space_for (get_parent t)

    let get_inner_hash_at_addr_exn t address =
      assert (Addr.depth address <= Base.depth) ;
      get_hash t address |> Option.value_exn

    let remove_accounts_exn t keys =
      let rec loop keys parent_keys mask_locations =
        match keys with
        | [] -> (parent_keys, mask_locations)
        | key :: rest -> (
          match find_location t key with
          | None -> loop rest (key :: parent_keys) mask_locations
          | Some loc -> loop rest parent_keys (loc :: mask_locations) )
      in
      (* parent_keys not in mask, may be in parent
         mask_locations definitely in mask
       *)
      let parent_keys, mask_locations = loop keys [] [] in
      (* allow call to parent to raise an exception
         if raised, the parent hasn't removed any accounts,
          and we don't try to remove any accounts from mask *)
      Base.remove_accounts_exn (get_parent t) parent_keys ;
      (* removing accounts in parent succeeded, so proceed with removing accounts from mask
         we sort mask locations in reverse order, potentially allowing reuse of locations
      *)
      let rev_sorted_mask_locations =
        List.sort mask_locations ~compare:(fun loc1 loc2 ->
<<<<<<< HEAD
            Location.compare loc2 loc1 )
=======
            let loc1 = Location.to_path_exn loc1 in
            let loc2 = Location.to_path_exn loc2 in
            Location.Addr.compare loc2 loc1 )
>>>>>>> 8b9ec40b
      in
      List.iter rev_sorted_mask_locations
        ~f:(remove_account_and_update_hashes t)

    (* Destroy intentionally does not commit before destroying
     * as sometimes this is desired behavior *)
    let close t =
      Location.Table.clear t.account_tbl ;
      Addr.Table.clear t.hash_tbl ;
      Key.Table.clear t.location_tbl

    let index_of_key_exn t key =
      let location = location_of_key t key |> Option.value_exn in
      let addr = Location.to_path_exn location in
      Addr.to_int addr

    let get_at_index_exn t index =
      let addr = Addr.of_int_exn index in
      get t (Location.Account addr) |> Option.value_exn

    let set_at_index_exn t index account =
      let addr = Addr.of_int_exn index in
      set t (Location.Account addr) account

    let to_list t =
      let mask_accounts = find_all_accounts t in
      let parent_accounts = Base.to_list (get_parent t) in
      mask_accounts @ parent_accounts

    (* we would want fold_until to combine results from the parent and the mask
       way (1): use the parent result as the init of the mask fold (or vice-versa)
         the parent result may be of different type than the mask fold init, so
         we get a less general type than the signature indicates, so compilation fails
       way (2): make the folds independent, but there's not a specified way to combine
         the results
    *)
    let fold_until _t ~init:_ ~f:_ ~finish:_ =
      failwith "fold_until: not implemented"

    module For_testing = struct
      let location_in_mask t location =
        Option.is_some (find_account t location)

      let address_in_mask t addr = Option.is_some (find_hash t addr)

      let current_location t = t.current_location
    end

    (* leftmost location *)
    let first_location =
      Location.Account
        ( Addr.of_directions
        @@ List.init Base.depth ~f:(fun _ -> Direction.Left) )

    let loc_max a b =
      let a' = Location.to_path_exn a in
      let b' = Location.to_path_exn b in
      if Location.Addr.compare a' b' > 0 then a else b

    let last_filled t =
      Option.value_map
        (Base.last_filled (get_parent t))
        ~default:t.current_location
        ~f:(fun parent_loc ->
          match t.current_location with
          | None -> Some parent_loc
          | Some our_loc -> Some (max parent_loc our_loc) )

    (* NB: updates the mutable current_location field in t *)
    let get_or_create_account t key account =
      match find_location t key with
      | None -> (
        (* not in mask, maybe in parent *)
        match Base.location_of_key (get_parent t) key with
        | Some location -> Ok (`Existed, location)
        | None -> (
            (* not in parent, create new location *)
            let maybe_location =
<<<<<<< HEAD
              match t.current_location with
=======
              match last_filled t with
>>>>>>> 8b9ec40b
              | None -> Some first_location
              | Some loc -> Location.next loc
            in
            match maybe_location with
            | None -> Or_error.error_string "Db_error.Out_of_leaves"
            | Some location ->
                set t location account ;
                set_location t key location ;
                t.current_location <- Some location ;
                Ok (`Added, location) ) )
      | Some location -> Ok (`Existed, location)

    let get_or_create_account_exn t key account =
      get_or_create_account t key account
      |> Result.map_error ~f:(fun err -> raise (Error.to_exn err))
      |> Result.ok_exn

    let foldi t ~init ~f =
      (* fold over parent, then mask *)
      let parent_result = Base.foldi (get_parent t) ~init ~f in
      Location.Table.fold t.account_tbl ~init:parent_result
        ~f:(fun ~key:loc ~data:acct accum ->
          (* loc is an account location, no exception can be raised here *)
          let addr = Location.to_path_exn loc in
          f addr accum acct )

    let sexp_of_location = Location.sexp_of_t

    let location_of_sexp = Location.t_of_sexp

    let depth = Base.depth
  end

  let set_parent t parent =
    let attached =
      { uuid= t.uuid
      ; Attached.parent
      ; account_tbl= t.account_tbl
      ; hash_tbl= t.hash_tbl
      ; location_tbl= t.location_tbl
      ; current_location= t.current_location }
    in
    {attached with current_location= Attached.last_filled attached}
end<|MERGE_RESOLUTION|>--- conflicted
+++ resolved
@@ -390,13 +390,9 @@
       *)
       let rev_sorted_mask_locations =
         List.sort mask_locations ~compare:(fun loc1 loc2 ->
-<<<<<<< HEAD
-            Location.compare loc2 loc1 )
-=======
             let loc1 = Location.to_path_exn loc1 in
             let loc2 = Location.to_path_exn loc2 in
             Location.Addr.compare loc2 loc1 )
->>>>>>> 8b9ec40b
       in
       List.iter rev_sorted_mask_locations
         ~f:(remove_account_and_update_hashes t)
@@ -475,11 +471,7 @@
         | None -> (
             (* not in parent, create new location *)
             let maybe_location =
-<<<<<<< HEAD
-              match t.current_location with
-=======
               match last_filled t with
->>>>>>> 8b9ec40b
               | None -> Some first_location
               | Some loc -> Location.next loc
             in
