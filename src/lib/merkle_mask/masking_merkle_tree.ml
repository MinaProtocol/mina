(* masking_merkle_tree.ml -- implements a mask in front of a Merkle tree; see
   RFC 0004 and docs/specs/merkle_tree.md *)

open Core

(* builds a Merkle tree mask; it's a Merkle tree, with some additional
   operations *)
module Make (Inputs : Inputs_intf.S) = struct
  open Inputs

  type account = Account.t

  type hash = Hash.t

  type account_id = Account_id.t

  type account_id_set = Account_id.Set.t

  type location = Location.t

  module Location = Location
  module Addr = Location.Addr

  (** Invariant is that parent is None in unattached mask and `Some` in the
      attached one. We can capture this with a GADT but there's some annoying
      issues with bin_io to do so *)
  module Parent = struct
    module T = struct
      type t = Base.t option [@@deriving sexp]
    end

    include T

    include Binable.Of_binable
              (Unit)
              (struct
                include T

                let to_binable = function
                  | Some _ ->
                      failwith "We can't serialize when we're an attached mask"
                  | None ->
                      ()

                let of_binable () = None
              end)
  end

  type t =
    { uuid: Uuid.Stable.V1.t
    ; account_tbl: Account.t Location.Table.t
    ; token_owners: Key.Stable.Latest.t Token_id.Table.t
    ; mutable parent: Parent.t
    ; hash_tbl: Hash.t Addr.Table.t
    ; location_tbl: Location.t Account_id.Table.t
    ; mutable current_location: Location.t option }
  [@@deriving sexp, bin_io]

  type unattached = t [@@deriving sexp]

  let create () =
    { uuid= Uuid_unix.create ()
    ; parent= None
    ; account_tbl= Location.Table.create ()
    ; token_owners= Token_id.Table.create ()
    ; hash_tbl= Addr.Table.create ()
    ; location_tbl= Account_id.Table.create ()
    ; current_location= None }

  let get_uuid {uuid; _} = uuid

  let with_ledger ~f =
    let mask = create () in
    f mask

  module Attached = struct
    type parent = Base.t [@@deriving sexp]

    type t = unattached [@@deriving sexp]

    module Path = Base.Path
    module Addr = Location.Addr
    module Location = Location

    type index = int

    type path = Path.t

    type root_hash = Hash.t

    exception Location_is_not_account of Location.t

    exception Dangling_parent_reference of Uuid.t

    let create () =
      failwith
        "Mask.Attached.create: cannot create an attached mask; use \
         Mask.create and Mask.set_parent"

    let with_ledger ~f:_ =
      failwith
        "Mask.Attached.with_ledger: cannot create an attached mask; use \
         Mask.create and Mask.set_parent"

    let unset_parent t =
      assert (Option.is_some t.parent) ;
      t.parent <- None ;
      t

    let assert_is_attached t =
      match t.parent with
      | None ->
          raise (Dangling_parent_reference t.uuid)
      | Some _ ->
          ()

    let get_parent ({parent= opt; _} as t) =
      assert_is_attached t ; Option.value_exn opt

    let get_uuid t = assert_is_attached t ; t.uuid

    (* don't rely on a particular implementation *)
    let self_find_hash t address =
      assert_is_attached t ;
      Addr.Table.find t.hash_tbl address

    let self_set_hash t address hash =
      assert_is_attached t ;
      Addr.Table.set t.hash_tbl ~key:address ~data:hash

    let set_inner_hash_at_addr_exn t address hash =
      assert_is_attached t ;
      assert (Addr.depth address <= Base.depth) ;
      self_set_hash t address hash

    (* don't rely on a particular implementation *)
    let self_find_location t account_id =
      assert_is_attached t ;
      Account_id.Table.find t.location_tbl account_id

    let self_set_location t account_id location =
      assert_is_attached t ;
      Account_id.Table.set t.location_tbl ~key:account_id ~data:location

    (* don't rely on a particular implementation *)
    let self_find_account t location =
      assert_is_attached t ;
      Location.Table.find t.account_tbl location

    let self_find_all_accounts t =
      assert_is_attached t ;
      Location.Table.data t.account_tbl

    let self_set_account t location account =
      assert_is_attached t ;
      Location.Table.set t.account_tbl ~key:location ~data:account ;
      self_set_location t (Account.identifier account) location

    (* a read does a lookup in the account_tbl; if that fails, delegate to
       parent *)
    let get t location =
      assert_is_attached t ;
      match self_find_account t location with
      | Some account ->
          Some account
      | None ->
          Base.get (get_parent t) location

    (* fixup_merkle_path patches a Merkle path reported by the parent,
       overriding with hashes which are stored in the mask *)

    let fixup_merkle_path t path address =
      let rec build_fixed_path path address accum =
        if List.is_empty path then List.rev accum
        else
          (* first element in the path contains hash at sibling of address *)
          let curr_element = List.hd_exn path in
          let merkle_node_address = Addr.sibling address in
          let mask_hash = self_find_hash t merkle_node_address in
          let parent_hash =
            match curr_element with `Left h | `Right h -> h
          in
          let new_hash = Option.value mask_hash ~default:parent_hash in
          let new_element =
            match curr_element with
            | `Left _ ->
                `Left new_hash
            | `Right _ ->
                `Right new_hash
          in
          build_fixed_path (List.tl_exn path) (Addr.parent_exn address)
            (new_element :: accum)
      in
      build_fixed_path path address []

    (* the following merkle_path_* functions report the Merkle path for the
       mask *)

    let merkle_path_at_addr_exn t address =
      assert_is_attached t ;
      let parent_merkle_path =
        Base.merkle_path_at_addr_exn (get_parent t) address
      in
      fixup_merkle_path t parent_merkle_path address

    let merkle_path_at_index_exn t index =
      assert_is_attached t ;
      let address = Addr.of_int_exn index in
      let parent_merkle_path =
        Base.merkle_path_at_addr_exn (get_parent t) address
      in
      fixup_merkle_path t parent_merkle_path address

    let merkle_path t location =
      assert_is_attached t ;
      let address = Location.to_path_exn location in
      let parent_merkle_path = Base.merkle_path (get_parent t) location in
      fixup_merkle_path t parent_merkle_path address

    (* given a Merkle path corresponding to a starting address, calculate
       addresses and hash for each node affected by the starting hash; that is,
       along the path from the account address to root *)
    let addresses_and_hashes_from_merkle_path_exn merkle_path starting_address
        starting_hash : (Addr.t * Hash.t) list =
      let get_addresses_hashes height accum node =
        let last_address, last_hash = List.hd_exn accum in
        let next_address = Addr.parent_exn last_address in
        let next_hash =
          match node with
          | `Left sibling_hash ->
              Hash.merge ~height last_hash sibling_hash
          | `Right sibling_hash ->
              Hash.merge ~height sibling_hash last_hash
        in
        (next_address, next_hash) :: accum
      in
      List.foldi merkle_path
        ~init:[(starting_address, starting_hash)]
        ~f:get_addresses_hashes

    (* use mask Merkle root, if it exists, else get from parent *)
    let merkle_root t =
      assert_is_attached t ;
      match self_find_hash t (Addr.root ()) with
      | Some hash ->
          hash
      | None ->
          Base.merkle_root (get_parent t)

    let remove_account_and_update_hashes t location =
      assert_is_attached t ;
      (* remove account and key from tables *)
      let account = Option.value_exn (self_find_account t location) in
      Location.Table.remove t.account_tbl location ;
      (* TODO : use stack database to save unused location, which can be used
         when allocating a location *)
      Account_id.Table.remove t.location_tbl (Account.identifier account) ;
      (* reuse location if possible *)
      Option.iter t.current_location ~f:(fun curr_loc ->
          if Location.equal location curr_loc then
            match Location.prev location with
            | Some prev_loc ->
                t.current_location <- Some prev_loc
            | None ->
                t.current_location <- None ) ;
      (* update hashes *)
      let account_address = Location.to_path_exn location in
      let account_hash = Hash.empty_account in
      let merkle_path = merkle_path t location in
      let addresses_and_hashes =
        addresses_and_hashes_from_merkle_path_exn merkle_path account_address
          account_hash
      in
      List.iter addresses_and_hashes ~f:(fun (addr, hash) ->
          self_set_hash t addr hash )

    (* a write writes only to the mask, parent is not involved need to update
       both account and hash pieces of the mask *)
    let set t location account =
      assert_is_attached t ;
      self_set_account t location account ;
      let account_address = Location.to_path_exn location in
      let account_hash = Hash.hash_account account in
      let merkle_path = merkle_path t location in
      let addresses_and_hashes =
        addresses_and_hashes_from_merkle_path_exn merkle_path account_address
          account_hash
      in
      List.iter addresses_and_hashes ~f:(fun (addr, hash) ->
          self_set_hash t addr hash )

    (* if the mask's parent sets an account, we can prune an entry in the mask
       if the account in the parent is the same in the mask *)
    let parent_set_notify t account =
      assert_is_attached t ;
      match self_find_location t (Account.identifier account) with
      | None ->
          ()
      | Some location -> (
        match self_find_account t location with
        | Some existing_account ->
            if Account.equal account existing_account then
              remove_account_and_update_hashes t location
        | None ->
            () )

    (* as for accounts, we see if we have it in the mask, else delegate to
       parent *)
    let get_hash t addr =
      assert_is_attached t ;
      match self_find_hash t addr with
      | Some hash ->
          Some hash
      | None -> (
        try
          let hash = Base.get_inner_hash_at_addr_exn (get_parent t) addr in
          Some hash
        with _ -> None )

    (* batch operations TODO: rely on availability of batch operations in Base
       for speed *)
    (* NB: rocksdb does not support batch reads; should we offer this? *)
    let get_batch_exn t locations =
      assert_is_attached t ;
      List.map locations ~f:(fun location -> get t location)

    (* NB: rocksdb does not support batch reads; is this needed? *)
    let get_hash_batch_exn t addrs =
      assert_is_attached t ;
      List.map addrs ~f:(fun addr ->
          match self_find_hash t addr with
          | Some account ->
              Some account
          | None -> (
            try Some (Base.get_inner_hash_at_addr_exn (get_parent t) addr)
            with _ -> None ) )

    (* transfer state from mask to parent; flush local state *)
    let commit t =
      assert_is_attached t ;
      let old_root_hash = merkle_root t in
      let account_data = Location.Table.to_alist t.account_tbl in
      Base.set_batch (get_parent t) account_data ;
      Location.Table.clear t.account_tbl ;
      Addr.Table.clear t.hash_tbl ;
      Debug_assert.debug_assert (fun () ->
          [%test_result: Hash.t]
            ~message:
              "Parent merkle root after committing should be the same as the \
               old one in the mask"
            ~expect:old_root_hash
            (Base.merkle_root (get_parent t)) ;
          [%test_result: Hash.t]
            ~message:
              "Merkle root of the mask should delegate to the parent now"
            ~expect:(merkle_root t)
            (Base.merkle_root (get_parent t)) )

    (* copy tables in t; use same parent *)
    let copy t =
      { uuid= Uuid_unix.create ()
      ; parent= Some (get_parent t)
      ; account_tbl= Location.Table.copy t.account_tbl
<<<<<<< HEAD
=======
      ; token_owners= Token_id.Table.copy t.token_owners
>>>>>>> 0fbd8e9e
      ; location_tbl= Account_id.Table.copy t.location_tbl
      ; hash_tbl= Addr.Table.copy t.hash_tbl
      ; current_location= t.current_location }

    let last_filled t =
      assert_is_attached t ;
      Option.value_map
        (Base.last_filled (get_parent t))
        ~default:t.current_location
        ~f:(fun parent_loc ->
          match t.current_location with
          | None ->
              Some parent_loc
          | Some our_loc ->
              Some (max parent_loc our_loc) )

    include Merkle_ledger.Util.Make (struct
      module Location = Location
      module Key = Key
      module Token_id = Token_id
      module Account_id = Account_id
      module Account = Account
      module Hash = Hash
      module Balance = Balance

      module Depth = struct
        let depth = Base.depth
      end

      module Base = struct
        type nonrec t = t

        let get = get

        let last_filled = last_filled
      end

      let location_of_account_addr addr = Location.Account addr

      let location_of_hash_addr addr = Location.Hash addr

      let get_hash t location =
        Option.value_exn (get_hash t (Location.to_path_exn location))

      let set_raw_hash_batch t locations_and_hashes =
        List.iter locations_and_hashes ~f:(fun (location, hash) ->
            self_set_hash t (Location.to_path_exn location) hash )

      let set_location_batch ~last_location t account_to_location_list =
        t.current_location <- Some last_location ;
        Non_empty_list.iter account_to_location_list ~f:(fun (key, data) ->
            Account_id.Table.set t.location_tbl ~key ~data )

      let set_raw_account_batch t locations_and_accounts =
        List.iter locations_and_accounts ~f:(fun (location, account) ->
            self_set_account t location account )
    end)

    let set_batch_accounts t addresses_and_accounts =
      assert_is_attached t ;
      set_batch_accounts t addresses_and_accounts

    (* set accounts in mask *)
    let set_all_accounts_rooted_at_exn t address (accounts : Account.t list) =
      assert_is_attached t ;
      set_all_accounts_rooted_at_exn t address accounts

    (* keys from this mask and all ancestors *)
    let accounts t =
      assert_is_attached t ;
      let mask_keys =
        Location.Table.data t.account_tbl
        |> List.map ~f:Account.identifier
        |> Account_id.Set.of_list
      in
      let parent_keys = Base.accounts (get_parent t) in
      Account_id.Set.union parent_keys mask_keys
<<<<<<< HEAD
=======

    let token_owner t tid = Token_id.Table.find t.token_owners tid

    let token_owners t =
      Token_id.Table.to_alist t.token_owners
      |> List.map ~f:(fun (tid, pk) -> Account_id.create pk tid)
      |> Account_id.Set.of_list

    let tokens t pk =
      Account_id.Table.keys t.location_tbl
      |> List.filter_map ~f:(fun aid ->
             if Key.equal pk (Account_id.public_key aid) then
               Some (Account_id.token_id aid)
             else None )
      |> Token_id.Set.of_list
>>>>>>> 0fbd8e9e

    let num_accounts t =
      assert_is_attached t ;
      accounts t |> Account_id.Set.length

    let location_of_account t account_id =
      assert_is_attached t ;
      let mask_result = self_find_location t account_id in
      match mask_result with
      | Some _ ->
          mask_result
      | None ->
          Base.location_of_account (get_parent t) account_id

    (* not needed for in-memory mask; in the database, it's currently a NOP *)
    let make_space_for t =
      assert_is_attached t ;
      Base.make_space_for (get_parent t)

    let get_inner_hash_at_addr_exn t address =
      assert_is_attached t ;
      assert (Addr.depth address <= Base.depth) ;
      get_hash t address |> Option.value_exn

    let remove_accounts_exn t keys =
      assert_is_attached t ;
      let rec loop keys parent_keys mask_locations =
        match keys with
        | [] ->
            (parent_keys, mask_locations)
        | key :: rest -> (
          match self_find_location t key with
          | None ->
              loop rest (key :: parent_keys) mask_locations
          | Some loc ->
              loop rest parent_keys (loc :: mask_locations) )
      in
      (* parent_keys not in mask, may be in parent mask_locations definitely in
         mask *)
      let parent_keys, mask_locations = loop keys [] [] in
      (* allow call to parent to raise an exception if raised, the parent
         hasn't removed any accounts, and we don't try to remove any accounts
         from mask *)
      Base.remove_accounts_exn (get_parent t) parent_keys ;
      (* removing accounts in parent succeeded, so proceed with removing
         accounts from mask we sort mask locations in reverse order,
         potentially allowing reuse of locations *)
      let rev_sorted_mask_locations =
        List.sort mask_locations ~compare:(fun loc1 loc2 ->
            let loc1 = Location.to_path_exn loc1 in
            let loc2 = Location.to_path_exn loc2 in
            Location.Addr.compare loc2 loc1 )
      in
      List.iter rev_sorted_mask_locations
        ~f:(remove_account_and_update_hashes t)

    (* Destroy intentionally does not commit before destroying
       as sometimes this is desired behavior *)
    let close t =
      assert_is_attached t ;
      Location.Table.clear t.account_tbl ;
      Addr.Table.clear t.hash_tbl ;
      Account_id.Table.clear t.location_tbl

    let index_of_account_exn t key =
      assert_is_attached t ;
      let location = location_of_account t key |> Option.value_exn in
      let addr = Location.to_path_exn location in
      Addr.to_int addr

    let get_at_index_exn t index =
      assert_is_attached t ;
      let addr = Addr.of_int_exn index in
      get t (Location.Account addr) |> Option.value_exn

    let set_at_index_exn t index account =
      assert_is_attached t ;
      let addr = Addr.of_int_exn index in
      set t (Location.Account addr) account

    let to_list t =
      assert_is_attached t ;
      accounts t |> Set.to_list
      |> List.map ~f:(fun key ->
             let location = location_of_account t key |> Option.value_exn in
             match location with
             | Account addr ->
                 (Addr.to_int addr, get t location |> Option.value_exn)
             | location ->
                 raise (Location_is_not_account location) )
      |> List.sort ~compare:(fun (addr1, _) (addr2, _) ->
             Int.compare addr1 addr2 )
      |> List.map ~f:(fun (_, account) -> account)

    (* TODO *)
    let iteri _t ~f:_ = failwith "iteri not implemented on masks"

    let foldi_with_ignored_accounts t ignored_accounts ~init ~f =
      assert_is_attached t ;
      let locations_and_accounts = Location.Table.to_alist t.account_tbl in
      (* parent should ignore accounts in this mask *)
      let mask_accounts =
        List.map locations_and_accounts ~f:(fun (_loc, acct) ->
            Account.identifier acct )
      in
      let mask_ignored_accounts = Account_id.Set.of_list mask_accounts in
      let all_ignored_accounts =
        Account_id.Set.union ignored_accounts mask_ignored_accounts
      in
      (* in parent, ignore any passed-in ignored accounts and accounts in mask *)
      let parent_result =
        Base.foldi_with_ignored_accounts (get_parent t) all_ignored_accounts
          ~init ~f
      in
      let f' accum (location, account) =
        (* for mask, ignore just passed-in ignored accounts *)
        if Account_id.Set.mem ignored_accounts (Account.identifier account)
        then accum
        else
          let address = Location.to_path_exn location in
          f address accum account
      in
      List.fold locations_and_accounts ~init:parent_result ~f:f'

    let foldi t ~init ~f =
      assert_is_attached t ;
      foldi_with_ignored_accounts t Account_id.Set.empty ~init ~f

    (* we would want fold_until to combine results from the parent and the mask
       way (1): use the parent result as the init of the mask fold (or
         vice-versa) the parent result may be of different type than the mask
         fold init, so we get a less general type than the signature indicates,
         so compilation fails
       way (2): make the folds independent, but there's not a specified way to
         combine the results
       way (3): load parent accounts into an in-memory list, merge with mask
         accounts, then fold; this becomes intractable if the parent has a large
         number of entries *)
    let fold_until _t ~init:_ ~f:_ ~finish:_ =
      failwith "fold_until: not implemented"

    module For_testing = struct
      let location_in_mask t location =
        Option.is_some (self_find_account t location)

      let address_in_mask t addr = Option.is_some (self_find_hash t addr)

      let current_location t = t.current_location
    end

    (* leftmost location *)
    let first_location =
      Location.Account
        ( Addr.of_directions
        @@ List.init Base.depth ~f:(fun _ -> Direction.Left) )

    let loc_max a b =
      let a' = Location.to_path_exn a in
      let b' = Location.to_path_exn b in
      if Location.Addr.compare a' b' > 0 then a else b

    (* NB: updates the mutable current_location field in t *)
    let get_or_create_account t account_id account =
      assert_is_attached t ;
      match self_find_location t account_id with
      | None -> (
        (* not in mask, maybe in parent *)
        match Base.location_of_account (get_parent t) account_id with
        | Some location ->
            Ok (`Existed, location)
        | None -> (
            (* not in parent, create new location *)
            let maybe_location =
              match last_filled t with
              | None ->
                  Some first_location
              | Some loc ->
                  Location.next loc
            in
            match maybe_location with
            | None ->
                Or_error.error_string "Db_error.Out_of_leaves"
            | Some location ->
                set t location account ;
                self_set_location t account_id location ;
                t.current_location <- Some location ;
                Ok (`Added, location) ) )
      | Some location ->
          Ok (`Existed, location)

    let get_or_create_account_exn t account_id account =
      get_or_create_account t account_id account
      |> Result.map_error ~f:(fun err -> raise (Error.to_exn err))
      |> Result.ok_exn

    let sexp_of_location = Location.sexp_of_t

    let location_of_sexp = Location.t_of_sexp

    let depth = Base.depth
  end

  let set_parent t parent =
    assert (Option.is_none t.parent) ;
    t.parent <- Some parent ;
    t.current_location <- Attached.last_filled t ;
    t

  let addr_to_location addr = Location.Account addr
end<|MERGE_RESOLUTION|>--- conflicted
+++ resolved
@@ -361,10 +361,7 @@
       { uuid= Uuid_unix.create ()
       ; parent= Some (get_parent t)
       ; account_tbl= Location.Table.copy t.account_tbl
-<<<<<<< HEAD
-=======
       ; token_owners= Token_id.Table.copy t.token_owners
->>>>>>> 0fbd8e9e
       ; location_tbl= Account_id.Table.copy t.location_tbl
       ; hash_tbl= Addr.Table.copy t.hash_tbl
       ; current_location= t.current_location }
@@ -442,8 +439,6 @@
       in
       let parent_keys = Base.accounts (get_parent t) in
       Account_id.Set.union parent_keys mask_keys
-<<<<<<< HEAD
-=======
 
     let token_owner t tid = Token_id.Table.find t.token_owners tid
 
@@ -459,7 +454,6 @@
                Some (Account_id.token_id aid)
              else None )
       |> Token_id.Set.of_list
->>>>>>> 0fbd8e9e
 
     let num_accounts t =
       assert_is_attached t ;
