--- conflicted
+++ resolved
@@ -630,19 +630,9 @@
       let parent = get_parent t in
       let old_root_hash = merkle_root t in
       let account_data = Map.to_alist t.maps.accounts in
-<<<<<<< HEAD
+      let hash_cache = t.maps.hashes in
       t.maps <- empty_maps ;
-      Base.set_batch parent account_data ;
-=======
-      let hash_cache = t.maps.hashes in
-      t.maps <-
-        { accounts = Location_binable.Map.empty
-        ; hashes = Addr.Map.empty
-        ; token_owners = Token_id.Map.empty
-        ; locations = Account_id.Map.empty
-        } ;
       Base.set_batch ~hash_cache parent account_data ;
->>>>>>> f6cb2f8b
       Debug_assert.debug_assert (fun () ->
           [%test_result: Hash.t]
             ~message:
