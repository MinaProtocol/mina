(library
 (name merkle_mask)
 (public_name merkle_mask)
 (flags
  ; Deactivated warnings
  ; 40: name-out-scope (activate later)
  ;
  ; 41: ambiguous name (too many of them for now, activate later)
  ;
  ; 42: disambiguated-name (rely on type disambiguation ,not too bad but closer
  ; module openings may both solve the warning *and* help the reader)
  ;
  ; 44: open-shadow-identifier (operation overloading is common in the codebase)
  (:standard -w +a-40..42-44 -warn-error +a))
 (library_flags -linkall)
 (modules_without_implementation
   base_merkle_tree_intf
   inputs_intf
   maskable_merkle_tree_intf
   masking_merkle_tree_intf)
 (libraries
   ;; opam libraries
<<<<<<< HEAD
   base.caml
   async_kernel
   async
   sexplib0
   core_kernel.uuid
   integers
   bitstring
   core_kernel
   yojson
   core
   base.base_internalhash_types
   core.uuid
   stdio
   ;; local libraries
   debug_assert
   merkle_ledger
   visualization
   mina_stdlib
   direction
   empty_hashes
   logger
 )
 (preprocess
  (pps
    ppx_mina
    ppx_compare
    ppx_deriving.show
    ppx_deriving_yojson
    ppx_jane
    ppx_version
 ))
=======
  async
  async_kernel
  base.base_internalhash_types
  base.caml
  bitstring
  core
  core.uuid
  core_kernel
  core_kernel.uuid
  integers
  sexplib0
  stdio
  yojson
  ;; local libraries
  debug_assert
  direction
  empty_hashes
  logger
  merkle_ledger
  mina_stdlib
  visualization
  )
 (preprocess
  (pps
   ppx_compare
   ppx_deriving.show
   ppx_deriving_yojson
   ppx_jane
   ppx_mina
   ppx_version
   ))
>>>>>>> 96453589
 (instrumentation (backend bisect_ppx))
 (synopsis "Implementation of Merkle tree masks"))<|MERGE_RESOLUTION|>--- conflicted
+++ resolved
@@ -20,39 +20,6 @@
    masking_merkle_tree_intf)
  (libraries
    ;; opam libraries
-<<<<<<< HEAD
-   base.caml
-   async_kernel
-   async
-   sexplib0
-   core_kernel.uuid
-   integers
-   bitstring
-   core_kernel
-   yojson
-   core
-   base.base_internalhash_types
-   core.uuid
-   stdio
-   ;; local libraries
-   debug_assert
-   merkle_ledger
-   visualization
-   mina_stdlib
-   direction
-   empty_hashes
-   logger
- )
- (preprocess
-  (pps
-    ppx_mina
-    ppx_compare
-    ppx_deriving.show
-    ppx_deriving_yojson
-    ppx_jane
-    ppx_version
- ))
-=======
   async
   async_kernel
   base.base_internalhash_types
@@ -84,6 +51,5 @@
    ppx_mina
    ppx_version
    ))
->>>>>>> 96453589
  (instrumentation (backend bisect_ppx))
  (synopsis "Implementation of Merkle tree masks"))