(* maskable_merkle_tree.ml -- Merkle tree that can have associated masks *)

open Core

module type Inputs_intf = sig
  include Inputs_intf.S

  module Mask :
    Masking_merkle_tree_intf.S
      with module Location = Location
       and type account := Account.t
       and type location := Location.t
       and type hash := Hash.t
       and type key := Key.t
       and type token_id := Token_id.t
       and type token_id_set := Token_id.Set.t
       and type account_id := Account_id.t
       and type account_id_set := Account_id.Set.t
       and type parent := Base.t

  val mask_to_base : Mask.Attached.t -> Base.t
end

module Make (Inputs : Inputs_intf) = struct
  open Inputs
  include Base

  let logger = Logger.create ()

  (** Maps parent ledger UUIDs to child masks. *)
  let (registered_masks : Mask.Attached.t list Uuid.Table.t) =
    Uuid.Table.create ()

  module Node = struct
    type t = Mask.Attached.t

    type attached =
      { hash : string; uuid : string; total_currency : int; num_accounts : int }
    [@@deriving yojson]

    type dangling = { uuid : string; nulled_at : string } [@@deriving yojson]

    type display = [ `Attached of attached | `Dangling_parent of dangling ]
    [@@deriving yojson]

    let format_uuid mask =
      Visualization.display_prefix_of_string @@ Uuid.to_string
      @@ Mask.Attached.get_uuid mask

    let name mask = sprintf !"%S" (format_uuid mask)

    let display_attached_mask mask =
      let root_hash = Mask.Attached.merkle_root mask in
      let num_accounts = Mask.Attached.num_accounts mask in
      let total_currency =
        Mask.Attached.foldi mask ~init:0 ~f:(fun _ total_currency account ->
            (* only default token matters for total currency *)
            if Token_id.equal (Account.token account) Token_id.default then
              total_currency + (Balance.to_int @@ Account.balance account)
            else total_currency )
      in
      let uuid = format_uuid mask in
      { hash =
          Visualization.display_prefix_of_string
          @@ Hash.to_base58_check root_hash
      ; num_accounts
      ; total_currency
      ; uuid
      }

    let display mask =
      try `Attached (display_attached_mask mask)
      with Mask.Attached.Dangling_parent_reference (_, nulled_at) ->
        `Dangling_parent { uuid = format_uuid mask; nulled_at }

    let equal mask1 mask2 =
      let open Mask.Attached in
      Uuid.equal (get_uuid mask1) (get_uuid mask2)

    let compare mask1 mask2 =
      let open Mask.Attached in
      Uuid.compare (get_uuid mask1) (get_uuid mask2)

    let hash mask = Uuid.hash @@ Mask.Attached.get_uuid mask
  end

  module Graphviz = Visualization.Make_ocamlgraph (Node)

  let to_graph () =
    let masks = List.concat @@ Uuid.Table.data registered_masks in
    let uuid_to_masks_table =
      Uuid.Table.of_alist_exn
        (List.map masks ~f:(fun mask -> (Mask.Attached.get_uuid mask, mask)))
    in
    let open Graphviz in
    Uuid.Table.fold uuid_to_masks_table ~init:empty
      ~f:(fun ~key:uuid ~data:mask graph ->
        let graph_with_mask = add_vertex graph mask in
        Uuid.Table.find registered_masks uuid
        |> Option.value_map ~default:graph_with_mask ~f:(fun children_masks ->
               List.fold ~init:graph_with_mask children_masks
                 ~f:(fun graph_with_mask_and_child ->
                   add_edge graph_with_mask_and_child mask ) ) )

  module Debug = struct
    let visualize ~filename =
      Out_channel.with_file filename ~f:(fun output_channel ->
          let graph = to_graph () in
          Graphviz.output_graph output_channel graph )
  end

  let unsafe_preload_accounts_from_parent =
    Mask.Attached.unsafe_preload_accounts_from_parent

<<<<<<< HEAD
      val get_uuid : t -> Uuid.t

      val merkle_root : t -> Hash.t
    end

    let rec _crawl : type a. (module Crawler_intf with type t = a) -> a -> t =
     fun (module C) c ->
      let summary =
        let uuid = C.get_uuid c in
        ( `Uuid uuid
        , `Hash
            ( try C.merkle_root c
              with _ ->
                Core.printf !"CAUGHT %{sexp: Uuid.t}\n%!" uuid ;
                Hash.empty_account ) )
      in
      match Uuid.Table.find registered_masks (C.get_uuid c) with
      | None ->
          Leaf summary
      | Some masks ->
          Node (summary, List.map masks ~f:(_crawl (module Mask.Attached)))
  end

  let unsafe_preload_accounts_from_parent =
    Mask.Attached.unsafe_preload_accounts_from_parent

=======
>>>>>>> 96453589
  let register_mask ?accumulated t mask =
    let attached_mask = Mask.set_parent ?accumulated mask t in
    List.iter (Uuid.Table.data registered_masks) ~f:(fun ms ->
        List.iter ms ~f:(fun m ->
            [%test_result: bool]
              ~message:
                "We've already registered a mask with this UUID; you have a bug"
              ~expect:false
              (Uuid.equal (Mask.Attached.get_uuid m) (Mask.get_uuid mask)) ) ) ;
    (* handles cases where no entries for t, or where there are existing entries *)
    Uuid.Table.add_multi registered_masks ~key:(get_uuid t) ~data:attached_mask ;
    attached_mask

  let rec iter_descendants ~f uuid =
    List.iter
      (Hashtbl.find registered_masks uuid |> Option.value ~default:[])
      ~f:(fun child_mask ->
        iter_descendants ~f (Mask.Attached.get_uuid child_mask) ;
        f child_mask )

  let unregister_mask_error_msg ~uuid ~parent_uuid suffix =
    sprintf "Couldn't unregister mask with UUID %s from parent %s, %s"
      (Uuid.to_string_hum uuid)
      (Uuid.to_string_hum parent_uuid)
      suffix

  let unregister_mask_exn_do ?trigger_signal mask =
    let uuid = Mask.Attached.get_uuid mask in
    let parent_uuid = Mask.Attached.get_parent mask |> get_uuid in
    let error_msg = unregister_mask_error_msg ~uuid ~parent_uuid in
    match Uuid.Table.find registered_masks parent_uuid with
    | None ->
        failwith @@ error_msg "parent not in registered_masks"
    | Some masks ->
        let bad, good =
          List.partition_tf masks ~f:(fun m -> phys_equal m mask)
        in
        if List.length bad <> 1 then
          failwith @@ error_msg "mask not registered with that parent" ;
        if List.is_empty good then
          (* no other masks for this maskable *)
          Uuid.Table.remove registered_masks parent_uuid
        else Uuid.Table.set registered_masks ~key:parent_uuid ~data:good ;
        Mask.Attached.unset_parent ?trigger_signal mask

  let unregister_mask_exn ?(grandchildren = `Check) ~loc (mask : Mask.Attached.t)
      : Mask.unattached =
    let uuid = Mask.Attached.get_uuid mask in
    let parent_uuid = Mask.Attached.get_parent mask |> get_uuid in
    let error_msg = unregister_mask_error_msg ~uuid ~parent_uuid in
    let trigger_signal =
      match grandchildren with
      | `Check -> (
          match Hashtbl.find registered_masks (Mask.Attached.get_uuid mask) with
          | Some children ->
              failwith @@ error_msg
              @@ sprintf
                   !"mask has children that must be unregistered first: \
                     %{sexp: Uuid.t list}"
                   (List.map ~f:Mask.Attached.get_uuid children)
          | None ->
              true )
      | `I_promise_I_am_reparenting_this_mask ->
          false
      | `Recursive ->
          (* You must not retain any references to children of the mask we're
             unregistering if you pass `Recursive, so this is only used in
             with_ephemeral_ledger. *)
          iter_descendants uuid ~f:(fun mask ->
              ignore
                ( unregister_mask_exn_do ~trigger_signal:true ~loc mask
                  : Mask.unattached ) ) ;
          true
    in
    unregister_mask_exn_do ~trigger_signal ~loc mask

  (** a set calls the Base implementation set, notifies registered mask childen *)
  let set t location account =
    Base.set t location account ;
    let uuid = get_uuid t in
    match Uuid.Table.find registered_masks uuid with
    | None ->
        ()
    | Some masks ->
        List.iter masks ~f:(fun mask ->
            if not (Mask.Attached.is_committing mask) then (
              Mask.Attached.parent_set_notify mask account ;
              let child_uuid = Mask.Attached.get_uuid mask in
              Mask.Attached.drop_accumulated mask ;
              iter_descendants child_uuid ~f:Mask.Attached.drop_accumulated ;
              [%log error]
                "Update of an account in parent %s conflicted with an account \
                 in mask %s"
                (Uuid.to_string_hum uuid)
                (Uuid.to_string_hum child_uuid) ) )

  let remove_and_reparent_exn t t_as_mask =
    let parent = Mask.Attached.get_parent t_as_mask in
    let merkle_root = Mask.Attached.merkle_root t_as_mask in
    (* we can only reparent if merkle roots are the same *)
    assert (Hash.equal (Base.merkle_root parent) merkle_root) ;
    let children =
      Hashtbl.find registered_masks (get_uuid t) |> Option.value ~default:[]
    in
    let dangling_masks =
      List.map children ~f:(fun c ->
          unregister_mask_exn ~loc:__LOC__
            ~grandchildren:`I_promise_I_am_reparenting_this_mask c )
    in
    ignore (unregister_mask_exn ~loc:__LOC__ t_as_mask : Mask.unattached) ;
    List.iter dangling_masks ~f:(fun m ->
        ignore (register_mask parent m : Mask.Attached.t) )

  let batch_notify_mask_children t accounts =
    let uuid = get_uuid t in
    match Uuid.Table.find registered_masks uuid with
    | None ->
        ()
    | Some masks ->
        List.iter masks ~f:(fun mask ->
            if not (Mask.Attached.is_committing mask) then (
              let child_uuid = Mask.Attached.get_uuid mask in
              Mask.Attached.drop_accumulated mask ;
              iter_descendants child_uuid ~f:Mask.Attached.drop_accumulated ;
              [%log error]
                "Update of an account in parent %s conflicted with an account \
                 in mask %s"
                (Uuid.to_string_hum uuid)
                (Uuid.to_string_hum child_uuid) ;
              List.iter accounts ~f:(fun account ->
                  Mask.Attached.parent_set_notify mask account ) ) )

  let set_batch t locations_and_accounts =
    Base.set_batch t locations_and_accounts ;
    batch_notify_mask_children t (List.map locations_and_accounts ~f:snd)

  let set_batch_accounts t addresses_and_accounts =
    Base.set_batch_accounts t addresses_and_accounts ;
    batch_notify_mask_children t (List.map addresses_and_accounts ~f:snd)

  let set_all_accounts_rooted_at_exn t address accounts =
    Base.set_all_accounts_rooted_at_exn t address accounts ;
    batch_notify_mask_children t accounts
end<|MERGE_RESOLUTION|>--- conflicted
+++ resolved
@@ -112,35 +112,6 @@
   let unsafe_preload_accounts_from_parent =
     Mask.Attached.unsafe_preload_accounts_from_parent
 
-<<<<<<< HEAD
-      val get_uuid : t -> Uuid.t
-
-      val merkle_root : t -> Hash.t
-    end
-
-    let rec _crawl : type a. (module Crawler_intf with type t = a) -> a -> t =
-     fun (module C) c ->
-      let summary =
-        let uuid = C.get_uuid c in
-        ( `Uuid uuid
-        , `Hash
-            ( try C.merkle_root c
-              with _ ->
-                Core.printf !"CAUGHT %{sexp: Uuid.t}\n%!" uuid ;
-                Hash.empty_account ) )
-      in
-      match Uuid.Table.find registered_masks (C.get_uuid c) with
-      | None ->
-          Leaf summary
-      | Some masks ->
-          Node (summary, List.map masks ~f:(_crawl (module Mask.Attached)))
-  end
-
-  let unsafe_preload_accounts_from_parent =
-    Mask.Attached.unsafe_preload_accounts_from_parent
-
-=======
->>>>>>> 96453589
   let register_mask ?accumulated t mask =
     let attached_mask = Mask.set_parent ?accumulated mask t in
     List.iter (Uuid.Table.data registered_masks) ~f:(fun ms ->
