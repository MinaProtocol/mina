--- conflicted
+++ resolved
@@ -237,14 +237,9 @@
           unregister_mask_exn ~loc:__LOC__
             ~grandchildren:`I_promise_I_am_reparenting_this_mask c )
     in
-<<<<<<< HEAD
-    ignore (unregister_mask_exn ~loc:__LOC__ t_as_mask : Mask.unattached);
-    List.iter dangling_masks ~f:(fun m -> ignore (register_mask parent m : Mask.Attached.t))
-=======
     ignore (unregister_mask_exn ~loc:__LOC__ t_as_mask : Mask.unattached) ;
     List.iter dangling_masks ~f:(fun m ->
         ignore (register_mask parent m : Mask.Attached.t) )
->>>>>>> 1591df37
 
   let batch_notify_mask_children t accounts =
     match Uuid.Table.find registered_masks (get_uuid t) with
