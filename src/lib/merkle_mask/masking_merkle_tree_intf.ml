--- conflicted
+++ resolved
@@ -15,15 +15,12 @@
 
   type account_id
 
-<<<<<<< HEAD
-=======
   type token_id
 
   type token_id_set
 
   type account_id
 
->>>>>>> 0fbd8e9e
   type account_id_set
 
   module Location : Merkle_ledger.Location_intf.S
@@ -43,12 +40,9 @@
       with type account := account
        and type root_hash := hash
        and type hash := hash
-<<<<<<< HEAD
-=======
        and type key := key
        and type token_id := token_id
        and type token_id_set := token_id_set
->>>>>>> 0fbd8e9e
        and type account_id := account_id
        and type account_id_set := account_id_set
 
