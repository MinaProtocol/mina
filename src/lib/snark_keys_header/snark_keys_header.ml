open Core_kernel

(** The string that preceeds the JSON header, to identify the file kind before
    attempting to parse it.
*)
let header_string = "MINA_SNARK_KEYS\n"

module UInt64 = struct
  (* [Unsigned_extended] depends on pickles, manually include what we need here
     to break a dependency cycle

     TODO: Separate [Unsigned_extended] into snark and non-snark parts.
  *)
  type t = Unsigned.UInt64.t [@@deriving ord, equal]

  let to_yojson x = `String (Unsigned.UInt64.to_string x)

  let of_yojson = function
    | `String x ->
        Or_error.try_with (fun () -> Unsigned.UInt64.of_string x)
        |> Result.map_error ~f:(fun err ->
               sprintf
                 "Snark_keys_header.UInt64.of_yojson: Could not parse string \
                  as UInt64: %s"
                 (Error.to_string_hum err) )
    | _ ->
        Error "Snark_keys_header.UInt64.of_yojson: Expected a string"

  let sexp_of_t x = Sexp.Atom (Unsigned.UInt64.to_string x)

  let t_of_sexp = function
    | Sexp.Atom x ->
        Unsigned.UInt64.of_string x
    | _ ->
        failwith "Snark_keys_header.UInt64.t_of_sexp: Expected an atom"
end

module Kind = struct
  (** The 'kind' of data in the file.
    For example, a step proving key for the base transaction snark may have the
    kind:
{[
  {type_= "step_proving_key"; identifier= "transaction_snark_base"}
|}
  *)
  type t =
    { type_ : string [@key "type"]
          (** Identifies the type of data that the file contains *)
    ; identifier : string
          (** Identifies the specific purpose of the file's data, in a
            human-readable format
        *)
    }
  [@@deriving yojson, sexp, ord, equal]
end

module Constraint_constants = struct
  module Transaction_capacity = struct
    (** Transaction pool capacity *)
    type t = Log_2 of int | Txns_per_second_x10 of int
    [@@deriving sexp, ord, equal]

    let to_yojson t : Yojson.Safe.t =
      match t with
      | Log_2 i ->
          `Assoc [ ("two_to_the", `Int i) ]
      | Txns_per_second_x10 i ->
          `Assoc [ ("txns_per_second_x10", `Int i) ]

    let of_yojson (json : Yojson.Safe.t) =
      match json with
      | `Assoc [ ("two_to_the", `Int i) ] ->
          Ok (Log_2 i)
      | `Assoc [ ("txns_per_second_x10", `Int i) ] ->
          Ok (Txns_per_second_x10 i)
      | `Assoc _ ->
          Error
            "Snark_keys_header.Constraint_constants.Transaction_capacity.of_yojson: \
             Expected a JSON object containing the field 'two_to_the' or \
             'txns_per_second_x10'"
      | _ ->
          Error
            "Snark_keys_header.Constraint_constants.Transaction_capacity.of_yojson: \
             Expected a JSON object"
  end

  module Fork_config = struct
    (** Fork data *)
    type t =
<<<<<<< HEAD
      { previous_state_hash : string
      ; previous_length : int
      ; genesis_slot : int
=======
      { state_hash : string
      ; blockchain_length : int
      ; global_slot_since_genesis : int
>>>>>>> 0939d74d
      }
    [@@deriving yojson, sexp, ord, equal]

    let opt_to_yojson t : Yojson.Safe.t =
      match t with Some t -> to_yojson t | None -> `Assoc []

    let opt_of_yojson (json : Yojson.Safe.t) =
      match json with
      | `Assoc [] ->
          Ok None
      | _ ->
          Result.map (of_yojson json) ~f:(fun t -> Some t)
  end

  (** The constants used in the constraint system.  *)
  type t =
    { sub_windows_per_window : int
    ; ledger_depth : int
    ; work_delay : int
    ; block_window_duration_ms : int
    ; transaction_capacity : Transaction_capacity.t
    ; pending_coinbase_depth : int
    ; coinbase_amount : UInt64.t
    ; supercharged_coinbase_factor : int
    ; account_creation_fee : UInt64.t
    ; fork :
        (Fork_config.t option
        [@to_yojson Fork_config.opt_to_yojson]
        [@of_yojson Fork_config.opt_of_yojson] )
    }
  [@@deriving yojson, sexp, ord, equal]
end

module Commits = struct
  (** Commit identifiers *)
  type t = { mina : string; marlin : string }
  [@@deriving yojson, sexp, ord, equal]
end

let header_version = 1

(** Header contents *)
type t =
  { header_version : int
  ; kind : Kind.t
  ; constraint_constants : Constraint_constants.t
  ; commits : Commits.t
  ; length : int
  ; commit_date : string
  ; constraint_system_hash : string
  ; identifying_hash : string
  }
[@@deriving yojson, sexp, ord, equal]

let prefix = "MINA_SNARK_KEYS\n"

let prefix_len = String.length prefix

let parse_prefix (lexbuf : Lexing.lexbuf) =
  let open Or_error.Let_syntax in
  Result.map_error ~f:(fun err ->
      Error.tag_arg err "Could not read prefix" ("prefix", prefix)
        [%sexp_of: string * string] )
  @@ Or_error.try_with_join (fun () ->
         (* This roughly mirrors the behavior of [Yojson.Safe.read_ident],
            except that we have a known fixed length to parse, and that it is a
            failure to read any string except the prefix. We manually update
            the lexbuf to be consistent with the output of this function.
         *)
         (* Manually step the lexbuffer forward to the [lex_curr_pos], so that
            [refill_buf] will know that we're only interested in buffer
            contents from that position onwards.
         *)
         lexbuf.lex_start_pos <- lexbuf.lex_curr_pos ;
         lexbuf.lex_last_pos <- lexbuf.lex_curr_pos ;
         lexbuf.lex_start_p <- lexbuf.lex_curr_p ;
         let%bind () =
           (* Read more if the buffer doesn't contain the whole prefix. *)
           if lexbuf.lex_buffer_len - lexbuf.lex_curr_pos >= prefix_len then
             return ()
           else if lexbuf.lex_eof_reached then
             Or_error.error_string "Unexpected end-of-file"
           else (
             lexbuf.refill_buff lexbuf ;
             if lexbuf.lex_buffer_len - lexbuf.lex_curr_pos >= prefix_len then
               return ()
             else if lexbuf.lex_eof_reached then
               Or_error.error_string "Unexpected end-of-file"
             else
               Or_error.error_string
                 "Unexpected short read: broken lexbuffer or end-of-file" )
         in
         let read_prefix =
           Lexing.sub_lexeme lexbuf lexbuf.lex_curr_pos
             (lexbuf.lex_curr_pos + prefix_len)
         in
         let%map () =
           if String.equal prefix read_prefix then return ()
           else
             Or_error.error "Incorrect prefix"
               ("read prefix", read_prefix)
               [%sexp_of: string * string]
         in
         (* Update the positions to match our end state *)
         lexbuf.lex_curr_pos <- lexbuf.lex_curr_pos + prefix_len ;
         lexbuf.lex_last_pos <- lexbuf.lex_last_pos ;
         lexbuf.lex_curr_p <-
           { lexbuf.lex_curr_p with
             pos_bol = lexbuf.lex_curr_p.pos_bol + prefix_len
           ; pos_cnum = lexbuf.lex_curr_p.pos_cnum + prefix_len
           } ;
         (* This matches the action given by [Yojson.Safe.read_ident]. *)
         lexbuf.lex_last_action <- 1 )

let parse_lexbuf (lexbuf : Lexing.lexbuf) =
  let open Or_error.Let_syntax in
  Result.map_error ~f:(Error.tag ~tag:"Failed to read snark key header")
  @@ let%bind () = parse_prefix lexbuf in
     Or_error.try_with (fun () ->
         let yojson_parsebuffer = Yojson.init_lexer () in
         (* We use [read_t] here rather than one of the alternatives to avoid
            'greedy' parsing that will attempt to continue and read the file's
            contents beyond the header.
         *)
         Yojson.Safe.read_t yojson_parsebuffer lexbuf )

let%test_module "Check parsing of header" =
  ( module struct
    let valid_header =
      { header_version = 1
      ; kind = { type_ = "type"; identifier = "identifier" }
      ; constraint_constants =
          { sub_windows_per_window = 4
          ; ledger_depth = 8
          ; work_delay = 1000
          ; block_window_duration_ms = 1000
          ; transaction_capacity = Log_2 3
          ; pending_coinbase_depth = 12
          ; coinbase_amount = Unsigned.UInt64.of_int 1
          ; supercharged_coinbase_factor = 1
          ; account_creation_fee = Unsigned.UInt64.of_int 1
          ; fork = None
          }
      ; commits =
          { mina = "7e1fb2cd9138af1d0f24e78477efd40a2a0fcd07"
          ; marlin = "75836c41fc4947acce9c938da1b2f506843e90ed"
          }
      ; length = 4096
      ; commit_date = "2020-01-01 00:00:00.000000Z"
      ; constraint_system_hash = "ABCDEF1234567890"
      ; identifying_hash = "ABCDEF1234567890"
      }

    let valid_header_string = Yojson.Safe.to_string (to_yojson valid_header)

    let valid_header_with_prefix = prefix ^ valid_header_string

    module Tests (Lexing : sig
      val from_string : ?with_positions:bool -> string -> Lexing.lexbuf
    end) =
    struct
      let%test "doesn't parse without prefix" =
        parse_lexbuf (Lexing.from_string valid_header_string)
        |> Or_error.is_error

      let%test "doesn't parse with incorrect prefix" =
        parse_lexbuf (Lexing.from_string ("BLAH" ^ valid_header_string))
        |> Or_error.is_error

      let%test "doesn't parse with matching-length prefix" =
        let fake_prefix = String.init prefix_len ~f:(fun _ -> 'a') in
        parse_lexbuf (Lexing.from_string (fake_prefix ^ valid_header_string))
        |> Or_error.is_error

      let%test "doesn't parse with partial matching prefix" =
        let partial_prefix =
          String.sub prefix ~pos:0 ~len:(prefix_len - 1) ^ " "
        in
        parse_lexbuf (Lexing.from_string (partial_prefix ^ valid_header_string))
        |> Or_error.is_error

      let%test "doesn't parse with short file" =
        parse_lexbuf (Lexing.from_string "BLAH") |> Or_error.is_error

      let%test "doesn't parse with prefix only" =
        parse_lexbuf (Lexing.from_string prefix) |> Or_error.is_error

      let%test_unit "parses valid header with prefix" =
        parse_lexbuf (Lexing.from_string valid_header_with_prefix)
        |> Or_error.ok_exn |> ignore

      let%test_unit "parses valid header with prefix and data" =
        parse_lexbuf
          (Lexing.from_string (valid_header_with_prefix ^ "DATADATADATA"))
        |> Or_error.ok_exn |> ignore
    end

    let%test_module "Parsing from the start of the lexbuf" =
      (module Tests (Lexing))

    let%test_module "Parsing from part-way through a lexbuf" =
      ( module struct
        include Tests (struct
          let from_string ?with_positions:_ str =
            let prefix = "AAAAAAAAAA" in
            let prefix_len = String.length prefix in
            let lexbuf = Lexing.from_string (prefix ^ str) in
            lexbuf.lex_start_pos <- 0 ;
            lexbuf.lex_curr_pos <- prefix_len ;
            lexbuf.lex_last_pos <- prefix_len ;
            lexbuf
        end)
      end )

    let%test_module "Parsing with refill" =
      ( module struct
        include Tests (struct
          let from_string ?with_positions:_ str =
            let init = ref true in
            let initial_prefix = "AAAAAAAAAA" in
            let initial_prefix_len = String.length initial_prefix in
            let offset = ref 0 in
            let str_len = String.length str in
            let lexbuf =
              Lexing.from_function (fun buffer length ->
                  match !init with
                  | true ->
                      init := false ;
                      (* Initial read: fill with junk up to the first character
                         of the actual prefix
                      *)
                      Bytes.From_string.blit ~src:initial_prefix ~src_pos:0
                        ~dst:buffer ~dst_pos:0 ~len:initial_prefix_len ;
                      Bytes.set buffer initial_prefix_len str.[0] ;
                      offset := 1 ;
                      initial_prefix_len + 1
                  | false ->
                      (* Subsequent read: fill the rest of the buffer. *)
                      let len = Int.min length (str_len - !offset) in
                      if len = 0 then 0
                      else (
                        Bytes.From_string.blit ~src:str ~src_pos:!offset
                          ~dst:buffer ~dst_pos:0 ~len ;
                        offset := !offset + len ;
                        len ) )
            in
            (* Load the initial content into the buffer *)
            lexbuf.refill_buff lexbuf ;
            lexbuf.lex_start_pos <- 0 ;
            lexbuf.lex_curr_pos <- initial_prefix_len ;
            lexbuf.lex_last_pos <- initial_prefix_len ;
            lexbuf
        end)
      end )
  end )

let write_with_header ~expected_max_size_log2 ~append_data header filename =
  (* In order to write the correct length here, we provide the maximum expected
     size and store that in the initial header. Once the data has been written,
     we record the length and then modify the 'length' field to hold the
     correct data.
     Happily, since the header is JSON-encoded, we can pad the calculated
     length with spaces and the header will still form a valid JSON-encoded
     object.
     This intuitively feels hacky, but the only way this can fail are if we are
     not able to write all of our data to the filesystem, or if the file is
     modified during the writing process. In either of these cases, we would
     have the same issue even if we were to pre-compute the length and do the
     write atomically.
  *)
  let length = 1 lsl expected_max_size_log2 in
  if length <= 0 then
    failwith
      "Snark_keys_header.write_header: expected_max_size_log2 is too large, \
       the resulting length underflows" ;
  let header_string =
    Yojson.Safe.to_string (to_yojson { header with length })
  in
  (* We look for the "length" field first, to ensure that we find our length
     and not some other data that happens to match it. Due to the
     JSON-encoding, we will only find the first field named "length", which is
     the one that we want to modify.
  *)
  let length_offset =
    String.substr_index_exn header_string ~pattern:"\"length\":"
  in
  let length_string = string_of_int length in
  let length_data_offset =
    prefix_len
    + String.substr_index_exn ~pos:length_offset header_string
        ~pattern:length_string
  in
  (* We use [binary=true] to ensure that line endings aren't converted, so that
     files can be used regardless of the operating system that generated them.
  *)
  Out_channel.with_file ~binary:true filename ~f:(fun out_channel ->
      Out_channel.output_string out_channel prefix ;
      Out_channel.output_string out_channel header_string ;
      (* Newline, to allow [head -n 2 path/to/file | tail -n 1] to easily
         extract the header.
      *)
      Out_channel.output_char out_channel '\n' ) ;
  append_data filename ;
  (* Core doesn't let us open a file without appending or truncating, so we use
     stdlib instead.
  *)
  let out_channel =
    Stdlib.open_out_gen [ Open_wronly; Open_binary ] 0 filename
  in
  let true_length = Out_channel.length out_channel |> Int.of_int64_exn in
  if true_length > length then
    failwith
      "Snark_keys_header.write_header: 2^expected_max_size_log2 is less than \
       the true length of the file" ;
  let true_length_string = string_of_int true_length in
  let true_length_padding =
    String.init
      (String.length length_string - String.length true_length_string)
      ~f:(fun _ -> ' ')
  in
  (* Go to where we wrote the data *)
  Out_channel.seek out_channel (Int64.of_int length_data_offset) ;
  (* Pad with spaces *)
  Out_channel.output_string out_channel true_length_padding ;
  (* Output the true length *)
  Out_channel.output_string out_channel true_length_string ;
  Out_channel.close out_channel

let read_with_header ~read_data filename =
  let open Or_error.Let_syntax in
  Or_error.try_with_join (fun () ->
      (* We use [binary=true] to ensure that line endings aren't converted. *)
      let in_channel = In_channel.create ~binary:true filename in
      let file_length = In_channel.length in_channel |> Int.of_int64_exn in
      let lexbuf = Lexing.from_channel in_channel in
      let%bind header_json = parse_lexbuf lexbuf in
      let%bind header =
        of_yojson header_json |> Result.map_error ~f:Error.of_string
      in
      let offset = lexbuf.lex_curr_pos in
      let%bind () =
        In_channel.seek in_channel (Int64.of_int offset) ;
        match In_channel.input_char in_channel with
        | Some '\n' ->
            Ok ()
        | None ->
            Or_error.error_string
              "Incomplete header: the newline terminator is missing"
        | Some c ->
            Or_error.error "Header was not terminated by a newline character"
              ("character", c) [%sexp_of: string * char]
      in
      (* Bump offset for the newline terminator *)
      let offset = offset + 1 in
      In_channel.close in_channel ;
      let%bind () =
        if header.length = file_length then Ok ()
        else
          Or_error.error
            "Header length didn't match file length. Was the file only \
             partially downloaded?"
            (("header length", header.length), ("file length", file_length))
            [%sexp_of: (string * int) * (string * int)]
      in
      let%map data = Or_error.try_with (fun () -> read_data ~offset filename) in
      (header, data) )<|MERGE_RESOLUTION|>--- conflicted
+++ resolved
@@ -87,15 +87,9 @@
   module Fork_config = struct
     (** Fork data *)
     type t =
-<<<<<<< HEAD
-      { previous_state_hash : string
-      ; previous_length : int
-      ; genesis_slot : int
-=======
       { state_hash : string
       ; blockchain_length : int
       ; global_slot_since_genesis : int
->>>>>>> 0939d74d
       }
     [@@deriving yojson, sexp, ord, equal]
 
