(* uptime_service.ml -- proof of uptime for Mina delegation program *)

open Core_kernel
open Async
open Mina_base
open Pipe_lib
open Signature_lib

module Blake2 = Blake2.Make ()

module Uptime_snark_worker = Uptime_snark_worker

module Proof_data = struct
  (* NB: this type is unversioned, so the verifier on the backend
     will need to be using the same code
  *)
  type t =
    { proof : Ledger_proof.Stable.Latest.t
    ; proof_time : Core_kernel.Time.Span.t
    ; snark_work_fee : Currency.Fee.Stable.Latest.t
    }
  [@@deriving bin_io_unversioned]
end

let send_uptime_data ~logger ~interruptor ~(submitter_keypair : Keypair.t) ~url
    ~state_hash ~produced block_data =
  let open Interruptible.Let_syntax in
  let make_interruptible f = Interruptible.lift f interruptor in
  let request = Payload.create_request block_data submitter_keypair in
  let json = Payload.request_to_yojson request in
  let headers =
    Cohttp.Header.of_list [ ("Content-Type", "application/json") ]
  in
  let metadata_of_body = function
    | `String s ->
        [ ("error", `String s) ]
    | `Strings ss ->
        [ ("error", `List (List.map ss ~f:(fun s -> `String s))) ]
    | `Empty | `Pipe _ ->
        []
  in
  let max_attempts = 8 in
  let attempt_pause_sec = 4.0 in
  (* see https://github.com/MinaProtocol/mina/blob/compatible/src/app/delegation_backend/README.md
     for significance of these status codes
  *)
  let unrecoverable_status_codes = [ 400; 401; 411; 413 ] in
  let run_attempt attempt =
    let interruptible =
      match%map
        make_interruptible
          (Monitor.try_with ~here:[%here] ~extract_exn:true (fun () ->
               Cohttp_async.Client.post ~headers
                 ~body:
                   (Yojson.Safe.to_string json |> Cohttp_async.Body.of_string)
                 url ) )
      with
      | Ok ({ status; _ }, body) ->
          let status_code = Cohttp.Code.code_of_status status in
          let status_string = Cohttp.Code.string_of_status status in
          let unretriable =
            List.mem unrecoverable_status_codes status_code ~equal:Int.equal
          in
          let succeeded = status_code = 200 in
          ( if succeeded then
            [%log info]
              "Sent block with state hash $state_hash to uptime service at URL \
               $url"
              ~metadata:
                [ ("state_hash", State_hash.to_yojson state_hash)
                ; ("url", `String (Uri.to_string url))
                ; ( "includes_snark_work"
                  , `Bool (Option.is_some block_data.snark_work) )
                ; ("is_produced_block", `Bool produced)
                ]
          else if unretriable then
            [%log error]
              "Got unrecoverable response from update service backend at URL \
               $url, not retrying to send block"
              ~metadata:
                [ ("state_hash", State_hash.to_yojson state_hash)
                ; ("url", `String (Uri.to_string url))
                ; ("http_code", `Int status_code)
                ; ("http_error", `String status_string)
                ; ("payload", json)
                ]
          else if attempt >= max_attempts then
            let base_metadata =
              [ ("state_hash", State_hash.to_yojson state_hash)
              ; ("url", `String (Uri.to_string url))
              ; ("http_code", `Int status_code)
              ; ("http_error", `String status_string)
              ; ("payload", json)
              ]
            in
            let extra_metadata = metadata_of_body body in
            let metadata = base_metadata @ extra_metadata in
            [%log error]
              "After %d attempts, failed to send block with state hash \
               $state_hash to uptime service at URL $url, no more retries"
              max_attempts ~metadata
          else
            let base_metadata =
              [ ("state_hash", State_hash.to_yojson state_hash)
              ; ("url", `String (Uri.to_string url))
              ; ("http_code", `Int status_code)
              ; ("http_error", `String status_string)
              ]
            in
            let extra_metadata = metadata_of_body body in
            let metadata = base_metadata @ extra_metadata in
            [%log info]
              "Failure when sending block with state hash $state_hash to \
               uptime service at URL $url, attempt %d of %d, retrying"
              attempt max_attempts ~metadata ) ;
          succeeded || unretriable
      | Error exn ->
          [%log warn]
            "Error when sending block with state hash $state_hash to uptime \
             service at URL $url"
            ~metadata:
              [ ("state_hash", State_hash.to_yojson state_hash)
              ; ("url", `String (Uri.to_string url))
              ; ("payload", json)
              ; ("error", `String (Exn.to_string exn))
              ] ;
          (* retry *)
          false
    in
    match%map.Deferred Interruptible.force interruptible with
    | Ok succeeded ->
        succeeded
    | Error _ ->
        [%log error]
          "In uptime service, POST of block with state hash $state_hash was \
           interrupted"
          ~metadata:
            [ ("state_hash", State_hash.to_yojson state_hash)
            ; ("payload", json)
            ] ;
        (* interrupted, don't want to retry, claim success *)
        true
  in
  let rec go attempt =
    let open Deferred.Let_syntax in
    let%bind succeeded = run_attempt attempt in
    if succeeded then Deferred.return ()
    else if attempt < max_attempts then (
      let%bind () = Async.after (Time.Span.of_sec attempt_pause_sec) in
      [%log info]
        "In uptime service, retrying to send block, attempt %d of %d attempts \
         allowed"
        attempt max_attempts ;
      go (attempt + 1) )
    else Deferred.unit
  in
  make_interruptible (go 1)

let block_base64_of_breadcrumb breadcrumb =
  let external_transition =
    breadcrumb |> Transition_frontier.Breadcrumb.block
  in
  let block_string =
    Binable.to_string (module Mina_block.Stable.Latest) external_transition
  in
  (* raises only on errors from invalid optional arguments *)
  Base64.encode_exn block_string

let send_produced_block_at ~logger ~interruptor ~url ~peer_id
    ~(submitter_keypair : Keypair.t) ~graphql_control_port ~block_produced_bvar
<<<<<<< HEAD
    ~block_producer_version tm =
=======
    ~built_with_commit_sha tm =
>>>>>>> 84976f71
  let open Interruptible.Let_syntax in
  let make_interruptible f = Interruptible.lift f interruptor in
  let timeout_min = 3.0 in
  let%bind () = make_interruptible (at tm) in
  match%bind
    make_interruptible
      (with_timeout
         (Time.Span.of_min timeout_min)
         (Bvar.wait block_produced_bvar) )
  with
  | `Timeout ->
      [%log error]
        "Uptime service did not get a produced block within %0.1f minutes \
         after scheduled time"
        timeout_min ;
      return ()
  | `Result breadcrumb ->
      let block_base64 = block_base64_of_breadcrumb breadcrumb in
      let state_hash = Transition_frontier.Breadcrumb.state_hash breadcrumb in
      let block_data =
        { Payload.block = block_base64
        ; created_at = Rfc3339_time.get_rfc3339_time ()
        ; peer_id
        ; snark_work = None
        ; graphql_control_port
<<<<<<< HEAD
        ; block_producer_version
=======
        ; built_with_commit_sha
>>>>>>> 84976f71
        }
      in
      send_uptime_data ~logger ~interruptor ~submitter_keypair ~url ~state_hash
        ~produced:true block_data

let send_block_and_transaction_snark ~logger ~interruptor ~url ~snark_worker
    ~transition_frontier ~peer_id ~(submitter_keypair : Keypair.t)
<<<<<<< HEAD
    ~snark_work_fee ~graphql_control_port ~block_producer_version =
=======
    ~snark_work_fee ~graphql_control_port ~built_with_commit_sha =
>>>>>>> 84976f71
  match Broadcast_pipe.Reader.peek transition_frontier with
  | None ->
      (* expected during daemon boot, so not logging as error *)
      [%log info]
        "Transition frontier not available to send a block to uptime service" ;
      Interruptible.return ()
  | Some tf -> (
      let make_interruptible f = Interruptible.lift f interruptor in
      let breadcrumb = Transition_frontier.best_tip tf in
      let block_base64 = block_base64_of_breadcrumb breadcrumb in
      let open Interruptible.Let_syntax in
      let message =
        Sok_message.create ~fee:snark_work_fee
          ~prover:(Public_key.compress submitter_keypair.public_key)
      in
      let best_tip = Transition_frontier.best_tip tf in
      let best_tip_block = Transition_frontier.Breadcrumb.block best_tip in
      if
        List.is_empty
          (Mina_block.transactions
             ~constraint_constants:
               Genesis_constants.Constraint_constants.compiled best_tip_block )
      then (
        [%log info]
          "No transactions in block, sending block without SNARK work to \
           uptime service" ;
        let state_hash = Transition_frontier.Breadcrumb.state_hash best_tip in
        let block_data =
          { Payload.block = block_base64
          ; created_at = Rfc3339_time.get_rfc3339_time ()
          ; peer_id
          ; snark_work = None
          ; graphql_control_port
<<<<<<< HEAD
          ; block_producer_version
=======
          ; built_with_commit_sha
>>>>>>> 84976f71
          }
        in
        send_uptime_data ~logger ~interruptor ~submitter_keypair ~url
          ~state_hash ~produced:false block_data )
      else
        let best_tip_staged_ledger =
          Transition_frontier.Breadcrumb.staged_ledger best_tip
        in
        match
          Staged_ledger.all_work_pairs best_tip_staged_ledger
            ~get_state:(fun state_hash ->
              match Transition_frontier.find_protocol_state tf state_hash with
              | None ->
                  Error
                    (Error.createf
                       "Could not find state_hash %s in transition frontier \
                        for uptime service"
                       (State_hash.to_base58_check state_hash) )
              | Some protocol_state ->
                  Ok protocol_state )
        with
        | Error e ->
            [%log error]
              "Could not get SNARK work from best tip staged ledger for uptime \
               service"
              ~metadata:[ ("error", Error_json.error_to_yojson e) ] ;
            Interruptible.return ()
        | Ok [] ->
            [%log info]
              "No SNARK jobs available for uptime service, sending just the \
               block" ;
            let state_hash =
              Transition_frontier.Breadcrumb.state_hash best_tip
            in
            let block_data =
              { Payload.block = block_base64
              ; created_at = Rfc3339_time.get_rfc3339_time ()
              ; peer_id
              ; snark_work = None
              ; graphql_control_port
<<<<<<< HEAD
              ; block_producer_version
=======
>>>>>>> 84976f71
              ; built_with_commit_sha
              }
            in
            send_uptime_data ~logger ~interruptor ~submitter_keypair ~url
              ~state_hash ~produced:false block_data
        | Ok job_one_or_twos -> (
            let transitions =
              List.concat_map job_one_or_twos ~f:One_or_two.to_list
              |> List.filter ~f:(function
                   | Snark_work_lib.Work.Single.Spec.Transition _ ->
                       true
                   | Merge _ ->
                       false )
            in
            let staged_ledger_hash =
              Mina_block.header best_tip_block
              |> Mina_block.Header.protocol_state
              |> Mina_state.Protocol_state.blockchain_state
              |> Mina_state.Blockchain_state.staged_ledger_hash
            in
            match
              List.find transitions ~f:(fun transition ->
                  match transition with
                  | Snark_work_lib.Work.Single.Spec.Transition ({ target; _ }, _)
                    ->
                      Pasta_bindings.Fp.equal target.second_pass_ledger
                        (Staged_ledger_hash.ledger_hash staged_ledger_hash)
                  | Merge _ ->
                      (* unreachable *)
                      failwith "Expected Transition work, not Merge" )
            with
            | None ->
                [%log info]
                  "No transactions in block match staged ledger hash, sending \
                   block without SNARK work" ;
                let state_hash =
                  Transition_frontier.Breadcrumb.state_hash best_tip
                in
                let block_data =
                  { Payload.block = block_base64
                  ; created_at = Rfc3339_time.get_rfc3339_time ()
                  ; peer_id
                  ; snark_work = None
                  ; graphql_control_port
<<<<<<< HEAD
                  ; block_producer_version
=======
                  ; built_with_commit_sha
                  }
>>>>>>> 84976f71
                in
                send_uptime_data ~logger ~interruptor ~submitter_keypair ~url
                  ~state_hash ~produced:false block_data
            | Some single_spec -> (
                match%bind
                  make_interruptible
                    (Uptime_snark_worker.perform_single snark_worker
                       (message, single_spec) )
                with
                | Error e ->
                    (* error in submitting to process *)
                    [%log error]
                      "Error when running uptime service SNARK worker on a \
                       transaction"
                      ~metadata:[ ("error", Error_json.error_to_yojson e) ] ;
                    Interruptible.return ()
                | Ok (Error e) ->
                    (* error in creating the SNARK work *)
                    [%log error] "Error computing SNARK work for uptime service"
                      ~metadata:[ ("error", Error_json.error_to_yojson e) ] ;
                    Interruptible.return ()
                | Ok (Ok (proof, proof_time)) ->
                    let proof_data : Proof_data.t =
                      { proof; proof_time; snark_work_fee }
                    in
                    let proof_string =
                      Binable.to_string (module Proof_data) proof_data
                    in
                    (* raises only on errors from invalid optional arguments *)
                    let snark_work_base64 = Base64.encode_exn proof_string in
                    let state_hash =
                      Transition_frontier.Breadcrumb.state_hash best_tip
                    in
                    let block_data =
                      { Payload.block = block_base64
                      ; created_at = Rfc3339_time.get_rfc3339_time ()
                      ; peer_id
                      ; snark_work = Some snark_work_base64
                      ; graphql_control_port
<<<<<<< HEAD
                      ; block_producer_version
=======
                      ; built_with_commit_sha
>>>>>>> 84976f71
                      }
                    in
                    send_uptime_data ~logger ~interruptor ~submitter_keypair
                      ~url ~state_hash ~produced:false block_data ) ) )

let start ~logger ~uptime_url ~snark_worker_opt ~transition_frontier
    ~time_controller ~block_produced_bvar ~uptime_submitter_keypair
    ~get_next_producer_timing ~get_snark_work_fee ~get_peer
<<<<<<< HEAD
    ~graphql_control_port ~block_producer_version =
=======
    ~graphql_control_port ~built_with_commit_sha =
>>>>>>> 84976f71
  match uptime_url with
  | None ->
      [%log info] "Not running uptime service, no URL given" ;
      ()
  | Some url ->
      [%log info] "Starting uptime service using URL $url"
        ~metadata:[ ("url", `String (Uri.to_string url)) ] ;
      let snark_worker : Uptime_snark_worker.t =
        Option.value_exn snark_worker_opt
      in
      let slot_duration_ms =
        Consensus.Configuration.t
          ~constraint_constants:Genesis_constants.Constraint_constants.compiled
          ~protocol_constants:Genesis_constants.compiled.protocol
        |> Consensus.Configuration.slot_duration |> Float.of_int
      in
      let make_slots_span min =
        Block_time.Span.of_time_span (Time.Span.of_ms (slot_duration_ms *. min))
      in
      let five_slots_span = make_slots_span 5.0 in
      let four_slots_span = make_slots_span 4.0 in
      let wait_until_iteration_start block_tm =
        let now = Block_time.now time_controller in
        if Block_time.( < ) now block_tm then
          at (Block_time.to_time_exn block_tm)
        else (
          [%log warn]
            "In uptime service, current block time is past desired start of \
             iteration" ;
          return () )
      in
      let register_iteration =
        let interrupt_ivar = ref (Ivar.create ()) in
        fun () ->
          (* terminate any Interruptible code from previous iteration *)
          Ivar.fill_if_empty !interrupt_ivar () ;
          Deferred.create (fun ivar -> interrupt_ivar := ivar)
      in
      let run_iteration next_block_tm : Block_time.t Deferred.t =
        O1trace.thread "uptime_service"
        @@ fun () ->
        let get_next_producer_time_opt () =
          match get_next_producer_timing () with
          | None ->
              [%log trace] "Next producer timing not set for uptime service" ;
              None
          | Some timing -> (
              let open Daemon_rpcs.Types.Status.Next_producer_timing in
              match timing.timing with
              | Check_again _tm ->
                  [%log trace]
                    "Next producer timing not available for uptime service" ;
                  None
              | Evaluating_vrf _ ->
                  [%log trace]
                    "Evaluating VRF, wait for block production status for \
                     uptime service" ;
                  None
              | Produce prod_tm | Produce_now prod_tm ->
                  Some (Block_time.to_time_exn prod_tm.time) )
        in
        [%log trace]
          "Waiting for next 5-slot boundary to start work in uptime service"
          ~metadata:
            [ ("boundary_block_time", Block_time.to_yojson next_block_tm)
            ; ( "boundary_time"
              , `String (Block_time.to_time_exn next_block_tm |> Time.to_string)
              )
            ] ;
        (* wait in Deferred monad *)
        let%bind () = wait_until_iteration_start next_block_tm in
        let interruptor = register_iteration () in
        (* work in Interruptible monad in "background" *)
        let open Interruptible.Let_syntax in
        Interruptible.don't_wait_for
          ( [%log trace] "Determining which action to take in uptime service" ;
            match get_peer () with
            | None ->
                [%log warn]
                  "Daemon is not yet a peer in the gossip network, uptime \
                   service not sending a produced block" ;
                Interruptible.return ()
            | Some ({ peer_id; _ } : Network_peer.Peer.t) -> (
                let submitter_keypair =
                  (* daemon startup checked that a keypair was given if URL given *)
                  Option.value_exn uptime_submitter_keypair
                in
                let send_just_block next_producer_time =
                  [%log info]
                    "Uptime service will attempt to send the next produced \
                     block" ;
                  send_produced_block_at ~logger ~interruptor ~url ~peer_id
                    ~submitter_keypair ~graphql_control_port
<<<<<<< HEAD
                    ~block_producer_version ~block_produced_bvar
=======
                    ~built_with_commit_sha ~block_produced_bvar
>>>>>>> 84976f71
                    next_producer_time
                in
                let send_block_and_snark_work () =
                  [%log info]
                    "Uptime service will attempt to send a block and SNARK work" ;
                  let snark_work_fee = get_snark_work_fee () in
                  send_block_and_transaction_snark ~logger ~interruptor ~url
                    ~snark_worker ~transition_frontier ~peer_id
                    ~submitter_keypair ~snark_work_fee ~graphql_control_port
<<<<<<< HEAD
                    ~block_producer_version
=======
                    ~built_with_commit_sha
>>>>>>> 84976f71
                in
                match get_next_producer_time_opt () with
                | None ->
                    send_block_and_snark_work ()
                | Some next_producer_time ->
                    (* we look for block production within 4 slots of the *desired*
                       iteration start time, so a late iteration won't affect the
                       time bound on block production
                       that leaves a full slot to produce the block
                    *)
                    let four_slots_from_start =
                      Block_time.add next_block_tm four_slots_span
                      |> Block_time.to_time_exn
                    in
                    if Time.( <= ) next_producer_time four_slots_from_start then
                      (* send a block w/ SNARK work, then the produced block *)
                      let%bind () = send_block_and_snark_work () in
                      send_just_block next_producer_time
                    else send_block_and_snark_work () ) ) ;
        Deferred.return (Block_time.add next_block_tm five_slots_span)
      in
      (* sync to slot boundary *)
      let next_slot_block_time =
        let block_time_ms_int64 =
          Block_time.now time_controller |> Block_time.to_int64
        in
        let slot_duration_ms_int64 = Float.to_int64 slot_duration_ms in
        let next_slot_ms =
          if
            Int64.equal Int64.zero
              (Int64.(rem) block_time_ms_int64 slot_duration_ms_int64)
          then block_time_ms_int64
          else
            let last_slot_no =
              Int64.( / ) block_time_ms_int64 slot_duration_ms_int64
            in
            Int64.( * ) (Int64.succ last_slot_no) slot_duration_ms_int64
        in
        Block_time.of_int64 next_slot_ms
      in
      Async.Deferred.forever next_slot_block_time run_iteration<|MERGE_RESOLUTION|>--- conflicted
+++ resolved
@@ -168,11 +168,7 @@
 
 let send_produced_block_at ~logger ~interruptor ~url ~peer_id
     ~(submitter_keypair : Keypair.t) ~graphql_control_port ~block_produced_bvar
-<<<<<<< HEAD
-    ~block_producer_version tm =
-=======
     ~built_with_commit_sha tm =
->>>>>>> 84976f71
   let open Interruptible.Let_syntax in
   let make_interruptible f = Interruptible.lift f interruptor in
   let timeout_min = 3.0 in
@@ -198,11 +194,7 @@
         ; peer_id
         ; snark_work = None
         ; graphql_control_port
-<<<<<<< HEAD
-        ; block_producer_version
-=======
         ; built_with_commit_sha
->>>>>>> 84976f71
         }
       in
       send_uptime_data ~logger ~interruptor ~submitter_keypair ~url ~state_hash
@@ -210,11 +202,7 @@
 
 let send_block_and_transaction_snark ~logger ~interruptor ~url ~snark_worker
     ~transition_frontier ~peer_id ~(submitter_keypair : Keypair.t)
-<<<<<<< HEAD
-    ~snark_work_fee ~graphql_control_port ~block_producer_version =
-=======
     ~snark_work_fee ~graphql_control_port ~built_with_commit_sha =
->>>>>>> 84976f71
   match Broadcast_pipe.Reader.peek transition_frontier with
   | None ->
       (* expected during daemon boot, so not logging as error *)
@@ -248,11 +236,7 @@
           ; peer_id
           ; snark_work = None
           ; graphql_control_port
-<<<<<<< HEAD
-          ; block_producer_version
-=======
           ; built_with_commit_sha
->>>>>>> 84976f71
           }
         in
         send_uptime_data ~logger ~interruptor ~submitter_keypair ~url
@@ -293,10 +277,6 @@
               ; peer_id
               ; snark_work = None
               ; graphql_control_port
-<<<<<<< HEAD
-              ; block_producer_version
-=======
->>>>>>> 84976f71
               ; built_with_commit_sha
               }
             in
@@ -341,12 +321,8 @@
                   ; peer_id
                   ; snark_work = None
                   ; graphql_control_port
-<<<<<<< HEAD
-                  ; block_producer_version
-=======
                   ; built_with_commit_sha
                   }
->>>>>>> 84976f71
                 in
                 send_uptime_data ~logger ~interruptor ~submitter_keypair ~url
                   ~state_hash ~produced:false block_data
@@ -386,11 +362,7 @@
                       ; peer_id
                       ; snark_work = Some snark_work_base64
                       ; graphql_control_port
-<<<<<<< HEAD
-                      ; block_producer_version
-=======
                       ; built_with_commit_sha
->>>>>>> 84976f71
                       }
                     in
                     send_uptime_data ~logger ~interruptor ~submitter_keypair
@@ -399,11 +371,7 @@
 let start ~logger ~uptime_url ~snark_worker_opt ~transition_frontier
     ~time_controller ~block_produced_bvar ~uptime_submitter_keypair
     ~get_next_producer_timing ~get_snark_work_fee ~get_peer
-<<<<<<< HEAD
-    ~graphql_control_port ~block_producer_version =
-=======
     ~graphql_control_port ~built_with_commit_sha =
->>>>>>> 84976f71
   match uptime_url with
   | None ->
       [%log info] "Not running uptime service, no URL given" ;
@@ -497,11 +465,7 @@
                      block" ;
                   send_produced_block_at ~logger ~interruptor ~url ~peer_id
                     ~submitter_keypair ~graphql_control_port
-<<<<<<< HEAD
-                    ~block_producer_version ~block_produced_bvar
-=======
                     ~built_with_commit_sha ~block_produced_bvar
->>>>>>> 84976f71
                     next_producer_time
                 in
                 let send_block_and_snark_work () =
@@ -511,11 +475,7 @@
                   send_block_and_transaction_snark ~logger ~interruptor ~url
                     ~snark_worker ~transition_frontier ~peer_id
                     ~submitter_keypair ~snark_work_fee ~graphql_control_port
-<<<<<<< HEAD
-                    ~block_producer_version
-=======
                     ~built_with_commit_sha
->>>>>>> 84976f71
                 in
                 match get_next_producer_time_opt () with
                 | None ->
