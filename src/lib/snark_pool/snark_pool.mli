open Core_kernel
open Pipe_lib

module Priced_proof : sig
  type ('proof, 'fee) t = {proof: 'proof; fee: 'fee}
  [@@deriving bin_io, sexp, fields]
end

module type Transition_frontier_intf = sig
  type t

  module Extensions :
    Protocols.Coda_transition_frontier.Transition_frontier_extensions_intf

  val extension_pipes : t -> Extensions.readers
end

module type S = sig
  type work

  type proof

  type fee

  type transition_frontier

  type t [@@deriving bin_io]

<<<<<<< HEAD
  type transition_frontier

  val create :
       parent_log:Logger.t
    -> frontier_broadcast_pipe:transition_frontier option
                               Pipe_lib.Broadcast_pipe.Reader.t
=======
  val create :
       parent_log:Logger.t
    -> frontier_broadcast_pipe:transition_frontier Option.t
                               Broadcast_pipe.Reader.t
>>>>>>> ba075140
    -> t

  val add_snark :
       t
    -> work:work
    -> proof:proof
    -> fee:fee
    -> [`Rebroadcast | `Don't_rebroadcast]

  val request_proof : t -> work -> (proof, fee) Priced_proof.t option

  val listen_to_frontier_broadcast_pipe :
    transition_frontier option Broadcast_pipe.Reader.t -> t -> unit
end

module Make (Proof : sig
  type t [@@deriving bin_io]
end) (Fee : sig
  type t [@@deriving sexp, bin_io]

  include Comparable.S with type t := t
end) (Work : sig
  type t [@@deriving sexp, bin_io]

  include Hashable.S_binable with type t := t
<<<<<<< HEAD
end)
(Transition_frontier : Transition_frontier_intf
                       with module Extensions.Work = Work) :
=======
end) (Transition_frontier : sig
  type t
end) :
>>>>>>> ba075140
  S
  with type work := Work.t
   and type proof := Proof.t
   and type fee := Fee.t
<<<<<<< HEAD
   and type transition_frontier := Transition_frontier.t
=======
   and type transition_frontier = Transition_frontier.t
>>>>>>> ba075140
<|MERGE_RESOLUTION|>--- conflicted
+++ resolved
@@ -26,19 +26,10 @@
 
   type t [@@deriving bin_io]
 
-<<<<<<< HEAD
-  type transition_frontier
-
-  val create :
-       parent_log:Logger.t
-    -> frontier_broadcast_pipe:transition_frontier option
-                               Pipe_lib.Broadcast_pipe.Reader.t
-=======
   val create :
        parent_log:Logger.t
     -> frontier_broadcast_pipe:transition_frontier Option.t
                                Broadcast_pipe.Reader.t
->>>>>>> ba075140
     -> t
 
   val add_snark :
@@ -64,21 +55,11 @@
   type t [@@deriving sexp, bin_io]
 
   include Hashable.S_binable with type t := t
-<<<<<<< HEAD
 end)
 (Transition_frontier : Transition_frontier_intf
                        with module Extensions.Work = Work) :
-=======
-end) (Transition_frontier : sig
-  type t
-end) :
->>>>>>> ba075140
   S
   with type work := Work.t
    and type proof := Proof.t
    and type fee := Fee.t
-<<<<<<< HEAD
-   and type transition_frontier := Transition_frontier.t
-=======
-   and type transition_frontier = Transition_frontier.t
->>>>>>> ba075140
+   and type transition_frontier := Transition_frontier.t