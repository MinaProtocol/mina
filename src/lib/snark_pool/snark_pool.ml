--- conflicted
+++ resolved
@@ -29,11 +29,7 @@
 
   val create :
        parent_log:Logger.t
-<<<<<<< HEAD
-    -> frontier_broadcast_pipe:transition_frontier option
-=======
     -> frontier_broadcast_pipe:transition_frontier Option.t
->>>>>>> ba075140
                                Broadcast_pipe.Reader.t
     -> t
 
@@ -60,15 +56,9 @@
   type t [@@deriving sexp, bin_io]
 
   include Hashable.S_binable with type t := t
-<<<<<<< HEAD
 end)
 (Transition_frontier : Transition_frontier_intf
                        with module Extensions.Work = Work) :
-=======
-end) (Transition_frontier : sig
-  type t
-end) :
->>>>>>> ba075140
   sig
     include S with type transition_frontier = Transition_frontier.t
 
@@ -91,7 +81,6 @@
     let fee (t : t) = t.fee
   end
 
-<<<<<<< HEAD
   type t =
     { snark_table: Priced_proof.t Work.Table.t
     ; mutable ref_table: int Work.Table.t option }
@@ -154,13 +143,6 @@
     | None -> true
     | Some ref_table -> (
       match Work.Table.find ref_table work with None -> true | Some _ -> true )
-=======
-  type transition_frontier = Transition_frontier.t
-
-  type t = Priced_proof.t Work.Table.t [@@deriving sexp, bin_io]
-
-  let create ~parent_log:_ ~frontier_broadcast_pipe:_ = Work.Table.create ()
->>>>>>> ba075140
 
   let add_snark t ~work ~proof ~fee =
     if work_is_referenced t work then
@@ -227,14 +209,7 @@
     end
 
     module Mock_snark_pool =
-<<<<<<< HEAD
       Make (Mock_proof) (Mock_fee) (Mock_work) (Mock_transition_frontier)
-=======
-      Make (Mock_proof) (Mock_fee) (Mock_work)
-        (struct
-          type t = unit
-        end)
->>>>>>> ba075140
 
     let gen =
       let open Quickcheck.Generator.Let_syntax in
@@ -242,18 +217,12 @@
         Quickcheck.Generator.tuple3 Mock_work.gen Mock_work.gen Mock_fee.gen
       in
       let%map sample_solved_work = Quickcheck.Generator.list (gen_entry ()) in
-<<<<<<< HEAD
       let frontier_broadcast_pipe_r, _ =
         Broadcast_pipe.create (Some (Mock_transition_frontier.create ()))
       in
       let pool =
         Mock_snark_pool.create ~parent_log:(Logger.create ())
           ~frontier_broadcast_pipe:frontier_broadcast_pipe_r
-=======
-      let pool =
-        Mock_snark_pool.create ~parent_log:(Logger.create ())
-          ~frontier_broadcast_pipe:(fst @@ Broadcast_pipe.create None)
->>>>>>> ba075140
       in
       List.iter sample_solved_work ~f:(fun (work, proof, fee) ->
           ignore (Mock_snark_pool.add_snark pool ~work ~proof ~fee) ) ;
