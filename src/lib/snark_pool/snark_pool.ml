--- conflicted
+++ resolved
@@ -224,11 +224,7 @@
         Broadcast_pipe.create (Some (Mock_transition_frontier.create ()))
       in
       let pool =
-<<<<<<< HEAD
-        Mock_snark_pool.create ~logger:(Logger.create ())
-=======
-        Mock_snark_pool.create ~parent_log:(Logger.null ())
->>>>>>> 382d083f
+        Mock_snark_pool.create ~logger:(Logger.null ())
           ~frontier_broadcast_pipe:frontier_broadcast_pipe_r
       in
       List.iter sample_solved_work ~f:(fun (work, proof, fee) ->
