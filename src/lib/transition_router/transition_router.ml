open Core_kernel
open Async_kernel
open Coda_base
open Protocols.Coda_pow
open Pipe_lib
open Protocols.Coda_transition_frontier

module type Inputs_intf = sig
  include Transition_frontier.Inputs_intf

  module Time : Time_intf

  module Transition_frontier :
    Transition_frontier_intf
    with type state_hash := State_hash.t
     and type external_transition_verified := External_transition.Verified.t
     and type ledger_database := Ledger.Db.t
     and type staged_ledger := Staged_ledger.t
     and type staged_ledger_diff := Staged_ledger_diff.t
     and type transaction_snark_scan_state := Staged_ledger.Scan_state.t
     and type masked_ledger := Coda_base.Ledger.t

  module Network :
    Network_intf
    with type peer := Kademlia.Peer.t
     and type state_hash := State_hash.t
     and type external_transition := External_transition.t
     and type ancestor_proof_input := State_hash.t * int
     and type ancestor_proof := Ancestor.Proof.t

  module Transition_frontier_controller :
    Transition_frontier_controller_intf
    with type time_controller := Time.Controller.t
     and type external_transition_verified := External_transition.Verified.t
     and type transition_frontier := Transition_frontier.t
     and type time := Time.t
     and type state_hash := State_hash.t
     and type network := Network.t

  module Bootstrap_controller :
    Bootstrap_controller_intf
    with type network := Network.t
     and type transition_frontier := Transition_frontier.t
     and type external_transition_verified := External_transition.Verified.t
     and type ancestor_prover := Ancestor.Prover.t
     and type ledger_db := Ledger.Db.t

  module State_proof :
    Proof_intf
    with type input := Consensus.Mechanism.Protocol_state.value
     and type t := Proof.t

  module Protocol_state_validator :
    Protocol_state_validator_intf
    with type time := Time.t
     and type state_hash := State_hash.t
     and type external_transition := External_transition.t
     and type external_transition_proof_verified :=
                External_transition.Proof_verified.t
     and type external_transition_verified := External_transition.Verified.t
end

module Make (Inputs : Inputs_intf) :
  Transition_router_intf
  with type time_controller := Inputs.Time.Controller.t
   and type external_transition := Inputs.External_transition.t
   and type external_transition_verified :=
              Inputs.External_transition.Verified.t
   and type transition_frontier := Inputs.Transition_frontier.t
   and type time := Inputs.Time.t
   and type state_hash := State_hash.t
   and type network := Inputs.Network.t
   and type ledger_db := Ledger.Db.t = struct
  open Inputs
  module Initial_validator = Initial_validator.Make (Inputs)

  (* HACK: Bootstrap accepts unix_timestamp rather than Time.t *)
  let to_unix_timestamp recieved_time =
    recieved_time |> Time.to_span_since_epoch |> Time.Span.to_ms
    |> Unix_timestamp.of_int64

  let create_bufferred_pipe () =
    Strict_pipe.create (Buffered (`Capacity 10, `Overflow Drop_head))

  let kill reader writer =
    Strict_pipe.Reader.clear reader ;
    Strict_pipe.Writer.close writer

<<<<<<< HEAD
  let is_transition_for_bootstrap ~frontier new_transition =
    let root_transition =
      Transition_frontier.root frontier
      |> Transition_frontier.Breadcrumb.transition_with_hash |> With_hash.data
    in
    let open External_transition.Verified in
    let root_state = protocol_state root_transition in
=======
  let is_transition_for_bootstrap root_state new_transition =
    let open External_transition in
>>>>>>> aa3265bc
    let new_state = protocol_state new_transition in
    Consensus.Mechanism.should_bootstrap
      ~existing:(External_transition.Protocol_state.consensus_state root_state)
      ~candidate:(External_transition.Protocol_state.consensus_state new_state)

  let is_bootstrapping = function
    | `Bootstrap_controller (_, _) -> true
    | `Transition_frontier_controller (_, _, _) -> false

  let get_root_state frontier =
    Transition_frontier.root frontier
    |> Transition_frontier.Breadcrumb.transition_with_hash |> With_hash.data
    |> External_transition.of_verified |> External_transition.protocol_state

  module Broadcaster = struct
    type 'a t = {mutable var: 'a; f: 'a -> unit}

    let create ~init ~f = {var= init; f}

    let broadcast t value =
      t.var <- value ;
      t.f value

    let get {var; _} = var
  end

  let set_bootstrap_phase ~controller_type root_state
      bootstrap_controller_writer =
    assert (not @@ is_bootstrapping (Broadcaster.get controller_type)) ;
    Broadcaster.broadcast controller_type
      (`Bootstrap_controller (root_state, bootstrap_controller_writer))

  let set_transition_frontier_controller_phase ~controller_type new_frontier
      reader writer =
    assert (not @@ is_bootstrapping (Broadcaster.get controller_type)) ;
    Broadcaster.broadcast controller_type
      (`Transition_frontier_controller (new_frontier, reader, writer))

  let run ~logger ~network ~time_controller ~frontier_mvar ~ledger_db
      ~network_transition_reader ~proposer_transition_reader =
    let clean_transition_frontier_controller_and_start_bootstrap
        ~controller_type ~clear_writer ~transition_frontier_controller_reader
        ~transition_frontier_controller_writer ~old_frontier
        (`Transition incoming_transition, `Time_received tm) =
      kill transition_frontier_controller_reader
        transition_frontier_controller_writer ;
      Strict_pipe.Writer.write clear_writer `Clear |> don't_wait_for ;
      let bootstrap_controller_reader, bootstrap_controller_writer =
        create_bufferred_pipe ()
      in
      let root_state = get_root_state old_frontier in
      set_bootstrap_phase ~controller_type root_state
        bootstrap_controller_writer ;
      let ancestor_prover =
        Ancestor.Prover.create ~max_size:(2 * Transition_frontier.max_length)
      in
      Strict_pipe.Writer.write bootstrap_controller_writer
        (`Transition incoming_transition, `Time_received (to_unix_timestamp tm)) ;
<<<<<<< HEAD
      (* This will be used when we are dealing with a mvar frontier rather
      than a regular one *)
      let%map _new_frontier =
=======
      let%map new_frontier =
>>>>>>> aa3265bc
        Bootstrap_controller.run ~parent_log:logger ~network ~ledger_db
          ~ancestor_prover ~frontier:old_frontier
          ~transition_reader:bootstrap_controller_reader
      in
      kill bootstrap_controller_reader bootstrap_controller_writer ;
      new_frontier
    in
    let start_transition_frontier_controller ~verified_transition_writer
<<<<<<< HEAD
        ~clear_reader =
      let ( transition_frontier_controller_reader
          , transition_frontier_controller_writer ) =
        create_bufferred_pipe ()
      in
      let new_verified_transition_reader =
        Transition_frontier_controller.run ~logger ~network ~time_controller
          ~frontier ~transition_reader:transition_frontier_controller_reader
          ~clear_reader
=======
        ~clear_reader frontier =
      let transition_reader, transition_writer = create_bufferred_pipe () in
      let new_verified_transition_reader =
        Transition_frontier_controller.run ~logger ~network ~time_controller
          ~frontier ~network_transition_reader:transition_reader
          ~proposer_transition_reader ~clear_reader
>>>>>>> aa3265bc
      in
      Strict_pipe.Reader.iter new_verified_transition_reader
        ~f:
          (Fn.compose Deferred.return
             (Strict_pipe.Writer.write verified_transition_writer))
      |> don't_wait_for ;
      ( transition_frontier_controller_reader
      , transition_frontier_controller_writer )
    in
    let clear_reader, clear_writer = Strict_pipe.create Synchronous in
    let verified_transition_reader, verified_transition_writer =
      create_bufferred_pipe ()
    in
    let ( transition_frontier_controller_reader
        , transition_frontier_controller_writer ) =
      start_transition_frontier_controller ~verified_transition_writer
        ~clear_reader
        (Mvar.peek_exn frontier_mvar)
    in
<<<<<<< HEAD
    let ( valid_protocol_state_transition_reader
        , valid_protocol_state_transition_writer ) =
      create_bufferred_pipe ()
    in
    Initial_validator.run ~logger ~transition_reader
      ~valid_transition_writer:valid_protocol_state_transition_writer ;
    Strict_pipe.Reader.iter valid_protocol_state_transition_reader
=======
    let controller_type =
      Broadcaster.create
        ~init:
          (`Transition_frontier_controller
            ( Mvar.peek_exn frontier_mvar
            , transition_frontier_controller_reader
            , transition_frontier_controller_writer ))
        ~f:(function
          | `Transition_frontier_controller (frontier, _, _) ->
              assert (not @@ Mvar.is_empty frontier_mvar) ;
              Mvar.set frontier_mvar frontier
          | `Bootstrap_controller (_, _) ->
              let _ : Transition_frontier.t =
                Mvar.take_now_exn frontier_mvar
              in
              ())
    in
    Strict_pipe.Reader.iter network_transition_reader
>>>>>>> aa3265bc
      ~f:(fun network_transition ->
        let `Transition incoming_transition, `Time_received tm =
          network_transition
        in
        let new_transition = Envelope.Incoming.data incoming_transition in
        match Broadcaster.get controller_type with
        | `Transition_frontier_controller
            ( frontier
            , transition_frontier_controller_reader
            , transition_frontier_controller_writer ) ->
            let root_state = get_root_state frontier in
            if is_transition_for_bootstrap root_state new_transition then
              let%map new_frontier =
                clean_transition_frontier_controller_and_start_bootstrap
                  ~controller_type ~clear_writer
                  ~transition_frontier_controller_reader
                  ~transition_frontier_controller_writer ~old_frontier:frontier
                  network_transition
              in
              let reader, writer =
                start_transition_frontier_controller
                  ~verified_transition_writer ~clear_reader new_frontier
              in
              set_transition_frontier_controller_phase ~controller_type
                new_frontier reader writer
            else (
              Strict_pipe.Writer.write transition_frontier_controller_writer
                network_transition ;
              Deferred.unit )
        | `Bootstrap_controller (root_state, bootstrap_controller_writer) ->
            if is_transition_for_bootstrap root_state new_transition then
              Strict_pipe.Writer.write bootstrap_controller_writer
                ( `Transition incoming_transition
                , `Time_received (to_unix_timestamp tm) ) ;
            Deferred.unit )
    |> don't_wait_for ;
    verified_transition_reader
end<|MERGE_RESOLUTION|>--- conflicted
+++ resolved
@@ -86,18 +86,8 @@
     Strict_pipe.Reader.clear reader ;
     Strict_pipe.Writer.close writer
 
-<<<<<<< HEAD
-  let is_transition_for_bootstrap ~frontier new_transition =
-    let root_transition =
-      Transition_frontier.root frontier
-      |> Transition_frontier.Breadcrumb.transition_with_hash |> With_hash.data
-    in
+  let is_transition_for_bootstrap root_state new_transition =
     let open External_transition.Verified in
-    let root_state = protocol_state root_transition in
-=======
-  let is_transition_for_bootstrap root_state new_transition =
-    let open External_transition in
->>>>>>> aa3265bc
     let new_state = protocol_state new_transition in
     Consensus.Mechanism.should_bootstrap
       ~existing:(External_transition.Protocol_state.consensus_state root_state)
@@ -156,13 +146,7 @@
       in
       Strict_pipe.Writer.write bootstrap_controller_writer
         (`Transition incoming_transition, `Time_received (to_unix_timestamp tm)) ;
-<<<<<<< HEAD
-      (* This will be used when we are dealing with a mvar frontier rather
-      than a regular one *)
-      let%map _new_frontier =
-=======
       let%map new_frontier =
->>>>>>> aa3265bc
         Bootstrap_controller.run ~parent_log:logger ~network ~ledger_db
           ~ancestor_prover ~frontier:old_frontier
           ~transition_reader:bootstrap_controller_reader
@@ -171,32 +155,19 @@
       new_frontier
     in
     let start_transition_frontier_controller ~verified_transition_writer
-<<<<<<< HEAD
-        ~clear_reader =
-      let ( transition_frontier_controller_reader
-          , transition_frontier_controller_writer ) =
-        create_bufferred_pipe ()
-      in
-      let new_verified_transition_reader =
-        Transition_frontier_controller.run ~logger ~network ~time_controller
-          ~frontier ~transition_reader:transition_frontier_controller_reader
-          ~clear_reader
-=======
         ~clear_reader frontier =
       let transition_reader, transition_writer = create_bufferred_pipe () in
       let new_verified_transition_reader =
         Transition_frontier_controller.run ~logger ~network ~time_controller
           ~frontier ~network_transition_reader:transition_reader
           ~proposer_transition_reader ~clear_reader
->>>>>>> aa3265bc
       in
       Strict_pipe.Reader.iter new_verified_transition_reader
         ~f:
           (Fn.compose Deferred.return
              (Strict_pipe.Writer.write verified_transition_writer))
       |> don't_wait_for ;
-      ( transition_frontier_controller_reader
-      , transition_frontier_controller_writer )
+      (transition_reader, transition_writer)
     in
     let clear_reader, clear_writer = Strict_pipe.create Synchronous in
     let verified_transition_reader, verified_transition_writer =
@@ -208,15 +179,6 @@
         ~clear_reader
         (Mvar.peek_exn frontier_mvar)
     in
-<<<<<<< HEAD
-    let ( valid_protocol_state_transition_reader
-        , valid_protocol_state_transition_writer ) =
-      create_bufferred_pipe ()
-    in
-    Initial_validator.run ~logger ~transition_reader
-      ~valid_transition_writer:valid_protocol_state_transition_writer ;
-    Strict_pipe.Reader.iter valid_protocol_state_transition_reader
-=======
     let controller_type =
       Broadcaster.create
         ~init:
@@ -234,8 +196,13 @@
               in
               ())
     in
-    Strict_pipe.Reader.iter network_transition_reader
->>>>>>> aa3265bc
+    let ( valid_protocol_state_transition_reader
+        , valid_protocol_state_transition_writer ) =
+      create_bufferred_pipe ()
+    in
+    Initial_validator.run ~logger ~transition_reader:network_transition_reader
+      ~valid_transition_writer:valid_protocol_state_transition_writer ;
+    Strict_pipe.Reader.iter valid_protocol_state_transition_reader
       ~f:(fun network_transition ->
         let `Transition incoming_transition, `Time_received tm =
           network_transition
