open Core_kernel
open Async_kernel
open Pipe_lib
open Network_peer
open Mina_numbers

module type CONTEXT = sig
  val logger : Logger.t

  val precomputed_values : Precomputed_values.t

  val constraint_constants : Genesis_constants.Constraint_constants.t

  val consensus_constants : Consensus.Constants.t

  val ledger_sync_config : Syncable_ledger.daemon_config

  val proof_cache_db : Proof_cache_tag.cache_db
end

type Structured_log_events.t += Starting_transition_frontier_controller
  [@@deriving
    register_event { msg = "Starting transition frontier controller phase" }]

type Structured_log_events.t += Starting_bootstrap_controller
  [@@deriving register_event { msg = "Starting bootstrap controller phase" }]

let create_buffered_pipe ?name ~f () =
  Strict_pipe.create ?name (Buffered (`Capacity 50, `Overflow (Drop_head f)))

let block_or_header_to_header_hashed b_or_h =
  match b_or_h with
  | `Block b ->
      With_hash.map ~f:Mina_block.header @@ fst @@ Envelope.Incoming.data b
  | `Header h ->
      fst @@ Envelope.Incoming.data h

let block_or_header_to_header_hashed_with_validation b_or_h =
  match b_or_h with
  | `Block b ->
      let b', v = Envelope.Incoming.data b in
      (With_hash.map ~f:Mina_block.header b', v)
  | `Header h ->
      Envelope.Incoming.data h

let block_or_header_to_hash
    (b_or_h :
      [ `Block of
        Mina_block.Validation.initial_valid_with_block Envelope.Incoming.t
      | `Header of
        Mina_block.Validation.initial_valid_with_header Envelope.Incoming.t ] )
    =
  With_hash.hash (block_or_header_to_header_hashed b_or_h)

let to_consensus_state h =
  Mina_block.Validation.header_with_hash h
  |> With_hash.map
       ~f:
         (Fn.compose Mina_state.Protocol_state.consensus_state
            Mina_block.Header.protocol_state )

let is_transition_for_bootstrap
    ~context:(module Context : Consensus.Intf.CONTEXT) frontier new_header =
  let root_consensus_state =
    Transition_frontier.root frontier
    |> Transition_frontier.Breadcrumb.consensus_state_with_hashes
  in
  let new_consensus_state = to_consensus_state new_header in
  match
    Consensus.Hooks.select
      ~context:(module Context)
      ~existing:root_consensus_state ~candidate:new_consensus_state
  with
  | `Keep ->
      false
  | `Take ->
      let slack = 5 in
      if
        Length.to_int
          ( Transition_frontier.best_tip frontier
          |> Transition_frontier.Breadcrumb.consensus_state
          |> Consensus.Data.Consensus_state.blockchain_length )
        + 290 + slack
        < Length.to_int
            (Consensus.Data.Consensus_state.blockchain_length
               new_consensus_state.data )
      then (* Then our entire frontier is useless. *)
        true
      else
        let module Context = struct
          include Context

          let logger =
            Logger.extend logger
              [ ( "selection_context"
                , `String "Transition_router.is_transition_for_bootstrap" )
              ]
        end in
        Consensus.Hooks.should_bootstrap
          ~context:(module Context)
          ~existing:root_consensus_state ~candidate:new_consensus_state

let start_transition_frontier_controller ~context:(module Context : CONTEXT)
    ~trust_system ~verifier ~network ~time_controller ~get_completed_work
    ~producer_transition_writer_ref ~verified_transition_writer ~clear_reader
    ~collected_transitions ~cache_exceptions ?transition_writer_ref ~frontier_w
    frontier =
  let open Context in
  [%str_log info] Starting_transition_frontier_controller ;
  let ( transition_frontier_controller_reader
      , transition_frontier_controller_writer ) =
    let name = "transition frontier controller pipe" in
    create_buffered_pipe ~name
      ~f:(fun (b_or_h, `Valid_cb valid_cb) ->
        Mina_metrics.(
          Counter.inc_one
            Pipe.Drop_on_overflow.router_transition_frontier_controller) ;
        Mina_block.handle_dropped_transition
          (block_or_header_to_hash b_or_h)
          ?valid_cb ~pipe_name:name ~logger )
      ()
  in
  let transition_writer_ref =
    (* If [transition_writer_ref] is None, it is set to
       [ref transition_frontier_controller_writer].
       If it already contains a reference, the value of
       [transition_frontier_controller_writer] is assigned to it. This avoids
       creating a new variable and allows the existing reference in
       [transition_writer_ref] to be used each time a thread accesses this
       variable. *)
    Option.value_map transition_writer_ref
      ~default:(ref transition_frontier_controller_writer) ~f:(fun r ->
        r := transition_frontier_controller_writer ;
        r )
  in
  let producer_transition_reader, producer_transition_writer =
    Strict_pipe.create ~name:"transition frontier: producer transition"
      Synchronous
  in
  (* No block production happens when bootstrap is running. The
     [producer_transition_writer_ref] pipe was created just to substitute a
     value for the type and was never actually used. It could have been read
     only by the transition frontier controller, and it's not running when
     bootstrap controller is active *)
  producer_transition_writer_ref := Some producer_transition_writer ;
  Broadcast_pipe.Writer.write frontier_w (Some frontier) |> don't_wait_for ;
  let new_verified_transition_reader =
    Transition_frontier_controller.run
      ~context:(module Context)
      ~trust_system ~verifier ~network ~time_controller ~collected_transitions
      ~frontier ~get_completed_work
      ~network_transition_reader:transition_frontier_controller_reader
      ~producer_transition_reader ~clear_reader ~cache_exceptions
  in
  Strict_pipe.Reader.iter new_verified_transition_reader
    ~f:
      (Fn.compose Deferred.return
         (Strict_pipe.Writer.write verified_transition_writer) )
  |> don't_wait_for ;
  transition_writer_ref

let start_bootstrap_controller ~context:(module Context : CONTEXT) ~trust_system
    ~verifier ~network ~time_controller ~get_completed_work
    ~producer_transition_writer_ref ~verified_transition_writer ~clear_reader
    ?transition_writer_ref ~consensus_local_state ~frontier_w
    ~initial_root_transition ~persistent_root ~persistent_frontier
    ~cache_exceptions ~best_seen_transition ~catchup_mode =
  let open Context in
  [%str_log info] Starting_bootstrap_controller ;
  [%log info] "Starting Bootstrap Controller phase" ;
  let bootstrap_controller_reader, bootstrap_controller_writer =
    let name = "bootstrap controller pipe" in
    create_buffered_pipe ~name
      ~f:(fun (b_or_h, `Valid_cb valid_cb) ->
        Mina_metrics.(
          Counter.inc_one Pipe.Drop_on_overflow.router_bootstrap_controller) ;
        Mina_block.handle_dropped_transition
          (block_or_header_to_hash b_or_h)
          ~pipe_name:name ~logger ?valid_cb )
      ()
  in
  let transition_writer_ref =
    (* The handling is the same as in the [start_transition_frontier_controller]
       function, in order to reuse the reference already defined in
       [transition_writer_ref]. *)
    Option.value_map transition_writer_ref
      ~default:(ref bootstrap_controller_writer) ~f:(fun r ->
        r := bootstrap_controller_writer ;
        r )
  in
  producer_transition_writer_ref := None ;
  let f b_or_h =
    Strict_pipe.Writer.write bootstrap_controller_writer (b_or_h, `Valid_cb None) ;
    let sender =
      match b_or_h with
      | `Block b ->
          Envelope.Incoming.sender b
      | `Header h ->
          Envelope.Incoming.sender h
    in
    match sender with Remote r -> [ r ] | Local -> []
  in
  let preferred_peers = Option.value_map ~f ~default:[] best_seen_transition in
  don't_wait_for (Broadcast_pipe.Writer.write frontier_w None) ;

  upon
    (Bootstrap_controller.run
       ~context:(module Context)
       ~trust_system ~verifier ~network ~consensus_local_state
       ~transition_reader:bootstrap_controller_reader ~persistent_frontier
       ~persistent_root ~initial_root_transition ~preferred_peers ~catchup_mode )
    (fun (new_frontier, collected_transitions) ->
      Strict_pipe.Writer.kill bootstrap_controller_writer ;
      start_transition_frontier_controller
        ~context:(module Context)
        ~trust_system ~verifier ~network ~time_controller ~get_completed_work
        ~producer_transition_writer_ref ~verified_transition_writer
        ~clear_reader ~collected_transitions ~cache_exceptions
        ~transition_writer_ref ~frontier_w new_frontier
      |> Fn.const () ) ;
  transition_writer_ref

let download_best_tip ~context:(module Context : CONTEXT) ~notify_online
    ~network ~verifier ~trust_system ~most_recent_valid_block_writer
    ~genesis_constants =
  let open Context in
  let num_peers = 16 in
  let%bind peers = Mina_networking.random_peers network num_peers in
  [%log info] "Requesting peers for their best tip to do initialization" ;
  let%bind tips =
    Deferred.List.filter_map ~how:`Parallel peers ~f:(fun peer ->
        let open Deferred.Let_syntax in
        match%bind
          Mina_networking.get_best_tip
            ~heartbeat_timeout:(Time_ns.Span.of_min 1.)
            ~timeout:(Time.Span.of_min 1.) network peer
        with
        | Error e ->
            [%log debug]
              ~metadata:
                [ ("peer", Network_peer.Peer.to_yojson peer)
                ; ("error", Error_json.error_to_yojson e)
                ]
              "Couldn't get best tip from peer: $error" ;
            return None
        | Ok peer_best_tip -> (
            [%log debug]
              ~metadata:
                [ ("peer", Network_peer.Peer.to_yojson peer)
                ; ( "length"
                  , Length.to_yojson
                      ( Mina_block.Stable.Latest.header peer_best_tip.data
                      |> Mina_block.Header.blockchain_length ) )
                ]
              "Successfully downloaded best tip with $length from $peer" ;
            (* TODO: Use batch verification instead *)
            match%bind
<<<<<<< HEAD
              Mina_block.verify_on_header
                ~verify:
                  (Best_tip_prover.verify ~verifier ~genesis_constants
                     ~precomputed_values )
                peer_best_tip
=======
              Best_tip_prover.verify ~verifier ~genesis_constants
                ~precomputed_values
              @@ Mina_block.Proof_carrying.to_header_data
                   ~to_header:Mina_block.Stable.Latest.header peer_best_tip
>>>>>>> df5b5077
            with
            | Error e ->
                [%log warn]
                  ~metadata:
                    [ ("peer", Network_peer.Peer.to_yojson peer)
                    ; ("error", Error_json.error_to_yojson e)
                    ]
                  "Peer sent us bad proof for their best tip" ;
                let%map () =
                  Trust_system.(
                    record trust_system logger peer
                      Actions.
                        ( Violated_protocol
                        , Some ("Peer sent us bad proof for their best tip", [])
                        ))
                in
                None
            | Ok (`Root _, `Best_tip candidate_best_tip) ->
                [%log debug]
                  ~metadata:[ ("peer", Network_peer.Peer.to_yojson peer) ]
                  "Successfully verified best tip from $peer" ;
                let body =
                  Mina_block.Stable.Latest.body peer_best_tip.data
                  |> Staged_ledger_diff.Body.write_all_proofs_to_disk
                       ~proof_cache_db
                in
                return
                  (Some
                     (Envelope.Incoming.wrap_peer
                        ~data:
                          { peer_best_tip with
                            data =
                              Mina_block.Validation.with_body candidate_best_tip
                                body
                          }
                        ~sender:peer ) ) ) )
  in
  [%log debug]
    ~metadata:
      [ ("actual", `Int (List.length tips)); ("expected", `Int num_peers) ]
    "Finished requesting tips. Got $actual / $expected" ;
  let%map () = notify_online () in
  let res =
    List.fold tips ~init:None ~f:(fun acc enveloped_candidate_best_tip ->
        Option.merge acc (Option.return enveloped_candidate_best_tip)
          ~f:(fun enveloped_existing_best_tip enveloped_candidate_best_tip ->
            let f x =
              Mina_block.Validation.block_with_hash x
              |> With_hash.map ~f:Mina_block.consensus_state
            in
            match
              Consensus.Hooks.select
                ~context:(module Context)
                ~existing:(f enveloped_existing_best_tip.data.data)
                ~candidate:(f enveloped_candidate_best_tip.data.data)
            with
            | `Keep ->
                enveloped_existing_best_tip
            | `Take ->
                enveloped_candidate_best_tip ) )
  in
  Option.iter res ~f:(fun best ->
      let best_tip = best.data.data in
      let best_tip_length =
        Mina_block.Validation.block best_tip
        |> Mina_block.blockchain_length |> Length.to_int
      in
      Mina_metrics.Transition_frontier.update_max_blocklength_observed
        best_tip_length ;
      don't_wait_for
      @@ Broadcast_pipe.Writer.write most_recent_valid_block_writer
      @@ Mina_block.Validation.to_header best_tip ) ;
  Option.map res
    ~f:
      (Envelope.Incoming.map
         ~f:(fun { Proof_carrying_data.data; proof = path, root } ->
           Ledger_catchup.Best_tip_lru.add
             { Proof_carrying_data.data =
                 Mina_block.Validation.block_with_hash data
                 |> Mina_base.State_hash.With_state_hashes.state_hash
             ; proof = (path, Mina_block.Stable.Latest.header root)
             } ;
           data ) )

let load_frontier ~context:(module Context : CONTEXT) ~verifier
    ~persistent_frontier ~persistent_root ~consensus_local_state ~catchup_mode =
  let open Context in
  match%map
    Transition_frontier.load
      ~context:(module Context)
      ~verifier ~consensus_local_state ~persistent_root ~persistent_frontier
      ~catchup_mode ()
  with
  | Ok frontier ->
      [%log info] "Successfully loaded frontier" ;
      Some frontier
  | Error `Persistent_frontier_malformed ->
      failwith
        "persistent frontier unexpectedly malformed -- this should not happen \
         with retry enabled"
  | Error `Bootstrap_required ->
      [%log warn]
        "Fast forward has not been implemented. Bootstrapping instead." ;
      None
  | Error (`Failure e) ->
      failwith ("failed to initialize transition frontier: " ^ e)
  | Error `Snarked_ledger_mismatch ->
      [%log warn] "Persistent database is out of sync with snarked_ledger" ;
      None

let wait_for_high_connectivity ~logger ~network ~is_seed =
  let connectivity_time_upperbound = 60.0 in
  let high_connectivity =
    Mina_networking.on_first_high_connectivity network ~f:Fn.id
  in
  Deferred.any
    [ ( high_connectivity
      >>| fun () ->
      [%log info] "Already connected to enough peers, start initialization" )
    ; ( if is_seed then (
        [%log info]
          "We are seed, not waiting for peers to show up, start initialization" ;
        Deferred.unit )
      else Deferred.never () )
    ; ( after (Time_ns.Span.of_sec connectivity_time_upperbound)
      >>= fun () ->
      Mina_networking.peers network
      >>| fun peers ->
      if not @@ Deferred.is_determined high_connectivity then
        if List.is_empty peers then
          if is_seed then
            [%log info]
              ~metadata:
                [ ( "max seconds to wait for high connectivity"
                  , `Float connectivity_time_upperbound )
                ]
              "Will start initialization without connecting to any peers"
          else (
            [%log error]
              "Failed to find any peers during initialization (crashing \
               because this is not a seed node)" ;
            exit 1 )
        else
          [%log info]
            ~metadata:
              [ ("num peers", `Int (List.length peers))
              ; ( "max seconds to wait for high connectivity"
                , `Float connectivity_time_upperbound )
              ]
            "Will start initialization without connecting to too many peers" )
    ]

let initialize ~context:(module Context : CONTEXT) ~sync_local_state ~network
    ~is_seed ~is_demo_mode ~verifier ~trust_system ~time_controller
    ~get_completed_work ~frontier_w ~producer_transition_writer_ref
    ~clear_reader ~verified_transition_writer ~cache_exceptions
    ~most_recent_valid_block_writer ~persistent_root ~persistent_frontier
    ~consensus_local_state ~catchup_mode ~notify_online =
  let open Context in
  [%log info] "Initializing transition router" ;
  let%bind () =
    if is_demo_mode then return ()
    else wait_for_high_connectivity ~logger ~network ~is_seed
  in
  let genesis_constants =
    Precomputed_values.genesis_constants precomputed_values
  in
  match%bind
    Deferred.both
      (download_best_tip
         ~context:(module Context)
         ~notify_online ~network ~verifier ~trust_system
         ~most_recent_valid_block_writer ~genesis_constants )
      (load_frontier
         ~context:(module Context)
         ~verifier ~persistent_frontier ~persistent_root ~consensus_local_state
         ~catchup_mode )
  with
  | best_seen_transition, None ->
      [%log info] "Unable to load frontier; starting bootstrap" ;
      let%map initial_root_transition =
        Persistent_frontier.(
          with_instance_exn persistent_frontier
            ~f:(Instance.get_root_transition ~proof_cache_db))
        >>| Result.ok_or_failwith
      in
      start_bootstrap_controller
        ~context:(module Context)
        ~trust_system ~verifier ~network ~time_controller ~get_completed_work
        ~producer_transition_writer_ref ~verified_transition_writer
        ~clear_reader ?transition_writer_ref:None ~consensus_local_state
        ~frontier_w ~persistent_root ~persistent_frontier ~cache_exceptions
        ~initial_root_transition ~catchup_mode
        ~best_seen_transition:
          (Option.map ~f:(fun x -> `Block x) best_seen_transition)
  | Some best_tip, Some frontier
    when is_transition_for_bootstrap
           ~context:(module Context)
           frontier
           ( best_tip |> Envelope.Incoming.data
           |> Mina_block.Validation.to_header ) ->
      [%log info]
        ~metadata:
          [ ( "length"
            , `Int
                (Unsigned.UInt32.to_int
                   ( Mina_block.blockchain_length
                   @@ Mina_block.Validation.block best_tip.data ) ) )
          ]
        "Network best tip is too new to catchup to (best_tip with $length); \
         starting bootstrap" ;
      let initial_root_transition =
        Transition_frontier.(Breadcrumb.validated_transition (root frontier))
      in
      let%map () = Transition_frontier.close ~loc:__LOC__ frontier in
      start_bootstrap_controller
        ~context:(module Context)
        ~trust_system ~verifier ~network ~time_controller ~get_completed_work
        ~producer_transition_writer_ref ~verified_transition_writer
        ~clear_reader ?transition_writer_ref:None ~consensus_local_state
        ~frontier_w ~initial_root_transition ~persistent_root
        ~persistent_frontier ~cache_exceptions ~catchup_mode
        ~best_seen_transition:(Some (`Block best_tip))
  | best_tip_opt, Some frontier ->
      let collected_transitions =
        match best_tip_opt with
        | Some best_tip ->
            [%log info]
              ~metadata:
                [ ( "length"
                  , `Int
                      (Unsigned.UInt32.to_int
                         ( Mina_block.blockchain_length
                         @@ Mina_block.Validation.block best_tip.data ) ) )
                ]
              "Network best tip is recent enough to catchup to (best_tip with \
               $length); syncing local state and starting participation" ;
            [ (Envelope.Incoming.map ~f:(fun x -> `Block x) best_tip, None) ]
        | None ->
            [%log info]
              "Successfully loaded frontier, but failed downloaded best tip \
               from network" ;
            []
      in
      let curr_best_tip = Transition_frontier.best_tip frontier in
      let%map () =
        if not sync_local_state then (
          [%log info] "Not syncing local state, should only occur in tests" ;
          (* make frontier available for tests *)
          Broadcast_pipe.Writer.write frontier_w (Some frontier) )
        else
          match
            Consensus.Hooks.required_local_state_sync
              ~constants:precomputed_values.consensus_constants
              ~consensus_state:
                (Transition_frontier.Breadcrumb.consensus_state curr_best_tip)
              ~local_state:consensus_local_state
          with
          | None ->
              [%log info] "Local state already in sync" ;
              Deferred.unit
          | Some sync_jobs -> (
              [%log info] "Local state is out of sync; " ;
              match%map
                Consensus.Hooks.sync_local_state
                  ~local_state:consensus_local_state
                  ~glue_sync_ledger:(Mina_networking.glue_sync_ledger network)
                  ~context:(module Context)
                  ~trust_system sync_jobs
              with
              | Error e ->
                  Error.tag e ~tag:"Local state sync failed" |> Error.raise
              | Ok () ->
                  () )
      in
      start_transition_frontier_controller
        ~context:(module Context)
        ~trust_system ~verifier ~network ~time_controller ~get_completed_work
        ~producer_transition_writer_ref ~verified_transition_writer
        ~clear_reader ~collected_transitions ~cache_exceptions
        ?transition_writer_ref:None ~frontier_w frontier

let wait_till_genesis ~logger ~time_controller
    ~(precomputed_values : Precomputed_values.t) =
  let module Time = Block_time in
  let now = Time.now time_controller in
  let consensus_constants = precomputed_values.consensus_constants in
  let genesis_state_timestamp = consensus_constants.genesis_state_timestamp in
  try
    Consensus.Hooks.is_genesis_epoch ~constants:consensus_constants now
    |> Fn.const Deferred.unit
  with Invalid_argument _ ->
    let time_till_genesis = Time.diff genesis_state_timestamp now in
    [%log warn]
      ~metadata:
        [ ( "time_till_genesis"
          , `Int (Int64.to_int_exn (Time.Span.to_ms time_till_genesis)) )
        ]
      "Node started before the chain start time: waiting $time_till_genesis \
       milliseconds before starting participation" ;
    let rec logger_loop () =
      let%bind () = after (Time_ns.Span.of_sec 30.) in
      let now = Time.now time_controller in
      try
        Consensus.Hooks.is_genesis_epoch ~constants:consensus_constants now
        |> Fn.const Deferred.unit
      with Invalid_argument _ ->
        let tm_remaining = Time.diff genesis_state_timestamp now in
        [%log debug]
          "Time before the chain start time. Waiting $tm_remaining \
           milliseconds before starting participation"
          ~metadata:
            [ ( "tm_remaining"
              , `Int (Int64.to_int_exn @@ Time.Span.to_ms tm_remaining) )
            ] ;
        logger_loop ()
    in
    Time.Timeout.await ~timeout_duration:time_till_genesis time_controller
      (logger_loop ())
    |> Deferred.ignore_m

(* [sync_local_state] may be `false` for tests, where we want
   to set local state in the test
*)
let run ?(sync_local_state = true) ?(cache_exceptions = false)
    ~context:(module Context : CONTEXT) ~trust_system ~verifier ~network
    ~is_seed ~is_demo_mode ~time_controller ~consensus_local_state
    ~persistent_root_location ~persistent_frontier_location
    ~get_current_frontier ~frontier_broadcast_writer:frontier_w
    ~network_transition_reader ~producer_transition_reader
    ~get_most_recent_valid_block ~most_recent_valid_block_writer
    ~get_completed_work ~catchup_mode ~notify_online () =
  let open Context in
  [%log info] "Starting transition router" ;
  let initialization_finish_signal = Ivar.create () in
  let clear_reader, clear_writer =
    Strict_pipe.create ~name:"clear" Synchronous
  in
  let verified_transition_reader, verified_transition_writer =
    let name = "verified transitions" in
    create_buffered_pipe ~name
      ~f:(fun ( `Transition (head : Mina_block.Validated.t)
              , _
              , `Valid_cb valid_cb ) ->
        Mina_metrics.(
          Counter.inc_one Pipe.Drop_on_overflow.router_verified_transitions) ;
        Mina_block.handle_dropped_transition
          (Mina_block.Validated.forget head |> With_hash.hash)
          ~pipe_name:name ~logger ?valid_cb )
      ()
  in
  (* Ref is None when bootstrap is in progress and Some writer when it's catch-up.
     In fact, we don't expect any produced blocks during bootstrap (possible only in rare case
     of race condition between bootstrap and block creation) *)
  let producer_transition_writer_ref = ref None in
  O1trace.background_thread "transition_router" (fun () ->
      don't_wait_for
      @@ Strict_pipe.Reader.iter producer_transition_reader ~f:(fun x ->
             Option.value_map ~f:Strict_pipe.Writer.write
               ~default:(Fn.const Deferred.unit)
               !producer_transition_writer_ref
               x ) ;
      let%bind () =
        wait_till_genesis ~logger ~time_controller ~precomputed_values
      in
      let valid_transition_reader, valid_transition_writer =
        let name = "valid transitions" in
        create_buffered_pipe ~name
          ~f:(fun head ->
            let b_or_h, `Valid_cb valid_cb = head in
            Mina_metrics.(
              Counter.inc_one Pipe.Drop_on_overflow.router_valid_transitions) ;
            Mina_block.handle_dropped_transition
              (block_or_header_to_hash b_or_h)
              ~valid_cb ~pipe_name:name ~logger )
          ()
      in
      let () =
        let initial_validate =
          unstage
            (Initial_validator.validate ~proof_cache_db ~logger ~trust_system
               ~verifier ~initialization_finish_signal ~precomputed_values )
        in
        O1trace.background_thread "initially_validate_blocks" (fun () ->
            Pipe_lib.Strict_pipe.Reader.iter network_transition_reader
              ~f:(fun (b_or_h, `Time_received time_received, `Valid_cb valid_cb)
                 ->
                match%map initial_validate ~b_or_h ~time_received ~valid_cb with
                | Ok valid_transition ->
                    Pipe_lib.Strict_pipe.Writer.write valid_transition_writer
                      valid_transition
                | Error () ->
                    () ) )
      in
      let persistent_frontier =
        Transition_frontier.Persistent_frontier.create ~logger ~verifier
          ~time_controller ~directory:persistent_frontier_location
      in
      let persistent_root =
        Transition_frontier.Persistent_root.create ~logger
          ~directory:persistent_root_location
          ~ledger_depth:(Precomputed_values.ledger_depth precomputed_values)
      in
      let%map transition_writer_ref =
        initialize ~sync_local_state ~cache_exceptions
          ~context:(module Context)
          ~network ~is_seed ~is_demo_mode ~verifier ~trust_system
          ~persistent_frontier ~persistent_root ~time_controller
          ~get_completed_work ~frontier_w ~catchup_mode
          ~producer_transition_writer_ref ~clear_reader
          ~verified_transition_writer ~most_recent_valid_block_writer
          ~consensus_local_state ~notify_online
      in
      Ivar.fill_if_empty initialization_finish_signal () ;

      let valid_transition_reader1, valid_transition_reader2 =
        Strict_pipe.Reader.Fork.two valid_transition_reader
      in
      don't_wait_for
      @@ Strict_pipe.Reader.iter valid_transition_reader1 ~f:(fun (b_or_h, _) ->
             let header_with_hash =
               block_or_header_to_header_hashed_with_validation b_or_h
             in
             let current_header_with_hash = get_most_recent_valid_block () in
             if
               Consensus.Hooks.equal_select_status `Take
                 (Consensus.Hooks.select
                    ~context:(module Context)
                    ~existing:(to_consensus_state current_header_with_hash)
                    ~candidate:(to_consensus_state header_with_hash) )
             then
               (* TODO: do we need to push valid_cb? *)
               Broadcast_pipe.Writer.write most_recent_valid_block_writer
                 header_with_hash
             else Deferred.unit ) ;
      don't_wait_for
      @@ Strict_pipe.Reader.iter_without_pushback valid_transition_reader2
           ~f:(fun (b_or_h, `Valid_cb vc) ->
             don't_wait_for
             @@ let%map () =
                  let header_with_hash =
                    block_or_header_to_header_hashed_with_validation b_or_h
                  in
                  match get_current_frontier () with
                  | Some frontier ->
                      if
                        is_transition_for_bootstrap
                          ~context:(module Context)
                          frontier header_with_hash
                      then (
                        Strict_pipe.Writer.kill !transition_writer_ref ;
                        Option.iter ~f:Strict_pipe.Writer.kill
                          !producer_transition_writer_ref ;
                        let initial_root_transition =
                          Transition_frontier.(
                            Breadcrumb.validated_transition (root frontier))
                        in
                        let%bind () =
                          Strict_pipe.Writer.write clear_writer `Clear
                        in
                        let%map () =
                          Transition_frontier.close ~loc:__LOC__ frontier
                        in
                        ignore
                        @@ start_bootstrap_controller
                             ~context:(module Context)
                             ~trust_system ~verifier ~network ~time_controller
                             ~get_completed_work ~producer_transition_writer_ref
                             ~cache_exceptions ~verified_transition_writer
                             ~clear_reader ~transition_writer_ref
                             ~consensus_local_state ~frontier_w ~persistent_root
                             ~persistent_frontier ~initial_root_transition
                             ~best_seen_transition:(Some b_or_h) ~catchup_mode )
                      else Deferred.unit
                  | None ->
                      Deferred.unit
                in
                Strict_pipe.Writer.write !transition_writer_ref
                  (b_or_h, `Valid_cb (Some vc)) ) ) ;
  (verified_transition_reader, initialization_finish_signal)<|MERGE_RESOLUTION|>--- conflicted
+++ resolved
@@ -255,18 +255,10 @@
               "Successfully downloaded best tip with $length from $peer" ;
             (* TODO: Use batch verification instead *)
             match%bind
-<<<<<<< HEAD
-              Mina_block.verify_on_header
-                ~verify:
-                  (Best_tip_prover.verify ~verifier ~genesis_constants
-                     ~precomputed_values )
-                peer_best_tip
-=======
               Best_tip_prover.verify ~verifier ~genesis_constants
                 ~precomputed_values
               @@ Mina_block.Proof_carrying.to_header_data
                    ~to_header:Mina_block.Stable.Latest.header peer_best_tip
->>>>>>> df5b5077
             with
             | Error e ->
                 [%log warn]
