open Core_kernel
open Async_kernel
open Pipe_lib
open Mina_block
open Network_peer
open Mina_numbers

module type CONTEXT = sig
  val logger : Logger.t

  val precomputed_values : Precomputed_values.t

  val constraint_constants : Genesis_constants.Constraint_constants.t

  val consensus_constants : Consensus.Constants.t
end

type Structured_log_events.t += Starting_transition_frontier_controller
  [@@deriving
    register_event { msg = "Starting transition frontier controller phase" }]

type Structured_log_events.t += Starting_bootstrap_controller
  [@@deriving register_event { msg = "Starting bootstrap controller phase" }]

let create_buffered_pipe ?name ~f () =
  Strict_pipe.create ?name (Buffered (`Capacity 50, `Overflow (Drop_head f)))

let is_transition_for_bootstrap ~context:(module Context : CONTEXT) frontier
    new_transition =
  let root_consensus_state =
    Transition_frontier.root frontier
    |> Transition_frontier.Breadcrumb.consensus_state_with_hashes
  in
  let new_consensus_state =
    Validation.block_with_hash new_transition
    |> With_hash.map ~f:Mina_block.consensus_state
  in
  match
    Consensus.Hooks.select
      ~context:(module Context)
      ~existing:root_consensus_state ~candidate:new_consensus_state
  with
  | `Keep ->
      false
  | `Take ->
      let slack = 5 in
      if
        Length.to_int
          ( Transition_frontier.best_tip frontier
          |> Transition_frontier.Breadcrumb.consensus_state
          |> Consensus.Data.Consensus_state.blockchain_length )
        + 290 + slack
        < Length.to_int
            (Consensus.Data.Consensus_state.blockchain_length
               new_consensus_state.data )
      then (* Then our entire frontier is useless. *)
        true
      else
        let module Context = struct
          include Context

          let logger =
            Logger.extend logger
              [ ( "selection_context"
                , `String "Transition_router.is_transition_for_bootstrap" )
              ]
        end in
        Consensus.Hooks.should_bootstrap
          ~context:(module Context)
          ~existing:root_consensus_state ~candidate:new_consensus_state

let start_transition_frontier_controller ~context:(module Context : CONTEXT)
    ~trust_system ~verifier ~network ~time_controller ~get_completed_work
    ~producer_transition_reader_ref ~producer_transition_writer_ref
    ~verified_transition_writer ~clear_reader ~collected_transitions
    ~cache_exceptions ~transition_reader_ref ~transition_writer_ref ~frontier_w
    frontier =
  let open Context in
  [%str_log info] Starting_transition_frontier_controller ;
  let ( transition_frontier_controller_reader
      , transition_frontier_controller_writer ) =
    let name = "transition frontier controller pipe" in
    create_buffered_pipe ~name
      ~f:(fun (`Block block, `Valid_cb valid_cb) ->
        Mina_metrics.(
          Counter.inc_one
            Pipe.Drop_on_overflow.router_transition_frontier_controller) ;
        Mina_block.handle_dropped_transition
          ( With_hash.hash @@ Validation.block_with_hash
          @@ Network_peer.Envelope.Incoming.data block )
          ?valid_cb ~pipe_name:name ~logger )
      ()
  in
  transition_reader_ref := transition_frontier_controller_reader ;
  transition_writer_ref := transition_frontier_controller_writer ;
  let producer_transition_reader, producer_transition_writer =
    Strict_pipe.create ~name:"transition frontier: producer transition"
      Synchronous
  in
  producer_transition_reader_ref := producer_transition_reader ;
  producer_transition_writer_ref := producer_transition_writer ;
  Broadcast_pipe.Writer.write frontier_w (Some frontier) |> don't_wait_for ;
  let new_verified_transition_reader =
    Transition_frontier_controller.run
      ~context:(module Context)
      ~trust_system ~verifier ~network ~time_controller ~collected_transitions
      ~frontier ~get_completed_work
      ~network_transition_reader:!transition_reader_ref
      ~producer_transition_reader ~clear_reader ~cache_exceptions
  in
  Strict_pipe.Reader.iter new_verified_transition_reader
    ~f:
      (Fn.compose Deferred.return
         (Strict_pipe.Writer.write verified_transition_writer) )
  |> don't_wait_for

let start_bootstrap_controller ~context:(module Context : CONTEXT) ~trust_system
    ~verifier ~network ~time_controller ~get_completed_work
    ~producer_transition_reader_ref ~producer_transition_writer_ref
    ~verified_transition_writer ~clear_reader ~transition_reader_ref
    ~transition_writer_ref ~consensus_local_state ~frontier_w
    ~initial_root_transition ~persistent_root ~persistent_frontier
    ~cache_exceptions ~best_seen_transition ~catchup_mode =
  let open Context in
  [%str_log info] Starting_bootstrap_controller ;
  [%log info] "Starting Bootstrap Controller phase" ;
  let bootstrap_controller_reader, bootstrap_controller_writer =
    let name = "bootstrap controller pipe" in
    create_buffered_pipe ~name
      ~f:(fun (`Block head, `Valid_cb valid_cb) ->
        Mina_metrics.(
          Counter.inc_one Pipe.Drop_on_overflow.router_bootstrap_controller) ;
        Mina_block.handle_dropped_transition
          ( With_hash.hash @@ Validation.block_with_hash
          @@ Network_peer.Envelope.Incoming.data head )
          ~pipe_name:name ~logger ?valid_cb )
      ()
  in
  transition_reader_ref := bootstrap_controller_reader ;
  transition_writer_ref := bootstrap_controller_writer ;
  let producer_transition_reader, producer_transition_writer =
    Strict_pipe.create ~name:"bootstrap controller: producer transition"
      Synchronous
  in
  producer_transition_reader_ref := producer_transition_reader ;
  producer_transition_writer_ref := producer_transition_writer ;
  Option.iter best_seen_transition ~f:(fun block ->
      Strict_pipe.Writer.write bootstrap_controller_writer
        (`Block block, `Valid_cb None) ) ;
  don't_wait_for (Broadcast_pipe.Writer.write frontier_w None) ;
  upon
    (Bootstrap_controller.run
       ~context:(module Context)
       ~trust_system ~verifier ~network ~consensus_local_state
       ~transition_reader:!transition_reader_ref ~persistent_frontier
       ~persistent_root ~initial_root_transition ~best_seen_transition
       ~catchup_mode )
    (fun (new_frontier, collected_transitions) ->
      Strict_pipe.Writer.kill !transition_writer_ref ;
      start_transition_frontier_controller
        ~context:(module Context)
        ~trust_system ~verifier ~network ~time_controller ~get_completed_work
        ~producer_transition_reader_ref ~producer_transition_writer_ref
        ~verified_transition_writer ~clear_reader ~collected_transitions
        ~cache_exceptions ~transition_reader_ref ~transition_writer_ref
        ~frontier_w new_frontier )

let download_best_tip ~context:(module Context : CONTEXT) ~notify_online
    ~network ~verifier ~trust_system ~most_recent_valid_block_writer
    ~genesis_constants =
  let open Context in
  let num_peers = 16 in
  let%bind peers = Mina_networking.random_peers network num_peers in
  [%log info] "Requesting peers for their best tip to do initialization" ;
  let%bind tips =
    Deferred.List.filter_map ~how:`Parallel peers ~f:(fun peer ->
        let open Deferred.Let_syntax in
        match%bind
          Mina_networking.get_best_tip
            ~heartbeat_timeout:(Time_ns.Span.of_min 1.)
            ~timeout:(Time.Span.of_min 1.) network peer
        with
        | Error e ->
            [%log debug]
              ~metadata:
                [ ("peer", Network_peer.Peer.to_yojson peer)
                ; ("error", Error_json.error_to_yojson e)
                ]
              "Couldn't get best tip from peer: $error" ;
            return None
        | Ok peer_best_tip -> (
            [%log debug]
              ~metadata:
                [ ("peer", Network_peer.Peer.to_yojson peer)
                ; ( "length"
                  , Length.to_yojson
                      (Mina_block.blockchain_length peer_best_tip.data) )
                ]
              "Successfully downloaded best tip with $length from $peer" ;
            (* TODO: Use batch verification instead *)
            match%bind
              Best_tip_prover.verify ~verifier peer_best_tip ~genesis_constants
                ~precomputed_values
            with
            | Error e ->
                [%log warn]
                  ~metadata:
                    [ ("peer", Network_peer.Peer.to_yojson peer)
                    ; ("error", Error_json.error_to_yojson e)
                    ]
                  "Peer sent us bad proof for their best tip" ;
                let%map () =
                  Trust_system.(
                    record trust_system logger peer
                      Actions.
                        ( Violated_protocol
                        , Some ("Peer sent us bad proof for their best tip", [])
                        ))
                in
                None
            | Ok (`Root _, `Best_tip candidate_best_tip) ->
                [%log debug]
                  ~metadata:[ ("peer", Network_peer.Peer.to_yojson peer) ]
                  "Successfully verified best tip from $peer" ;
                return
                  (Some
                     (Envelope.Incoming.wrap_peer
                        ~data:{ peer_best_tip with data = candidate_best_tip }
                        ~sender:peer ) ) ) )
  in
  [%log debug]
    ~metadata:
      [ ("actual", `Int (List.length tips)); ("expected", `Int num_peers) ]
    "Finished requesting tips. Got $actual / $expected" ;
  let%map () = notify_online () in
  let res =
    List.fold tips ~init:None ~f:(fun acc enveloped_candidate_best_tip ->
        Option.merge acc (Option.return enveloped_candidate_best_tip)
          ~f:(fun enveloped_existing_best_tip enveloped_candidate_best_tip ->
            let f x =
              Validation.block_with_hash x
              |> With_hash.map ~f:Mina_block.consensus_state
            in
            match
              Consensus.Hooks.select
                ~context:(module Context)
                ~existing:(f enveloped_existing_best_tip.data.data)
                ~candidate:(f enveloped_candidate_best_tip.data.data)
            with
            | `Keep ->
                enveloped_existing_best_tip
            | `Take ->
                enveloped_candidate_best_tip ) )
  in
  Option.iter res ~f:(fun best ->
      let best_tip_length =
        Validation.block best.data.data
        |> Mina_block.blockchain_length |> Length.to_int
      in
      Mina_metrics.Transition_frontier.update_max_blocklength_observed
        best_tip_length ;
      don't_wait_for
      @@ Broadcast_pipe.Writer.write most_recent_valid_block_writer
           best.data.data ) ;
  Option.map res
    ~f:
      (Envelope.Incoming.map ~f:(fun (x : _ Proof_carrying_data.t) ->
           Ledger_catchup.Best_tip_lru.add x ;
           x.data ) )

let load_frontier ~context:(module Context : CONTEXT) ~verifier
    ~persistent_frontier ~persistent_root ~consensus_local_state ~catchup_mode =
  let open Context in
  match%map
    Transition_frontier.load
      ~context:(module Context)
      ~verifier ~consensus_local_state ~persistent_root ~persistent_frontier
      ~catchup_mode ()
  with
  | Ok frontier ->
      [%log info] "Successfully loaded frontier" ;
      Some frontier
  | Error `Persistent_frontier_malformed ->
      failwith
        "persistent frontier unexpectedly malformed -- this should not happen \
         with retry enabled"
  | Error `Bootstrap_required ->
      [%log warn]
        "Fast forward has not been implemented. Bootstrapping instead." ;
      None
  | Error (`Failure e) ->
      failwith ("failed to initialize transition frontier: " ^ e)
  | Error `Snarked_ledger_mismatch ->
      [%log warn] "Persistent database is out of sync with snarked_ledger" ;
      None

let wait_for_high_connectivity ~logger ~network ~is_seed =
  let connectivity_time_upperbound = 60.0 in
  let high_connectivity =
    Mina_networking.on_first_high_connectivity network ~f:Fn.id
  in
  Deferred.any
    [ ( high_connectivity
      >>| fun () ->
      [%log info] "Already connected to enough peers, start initialization" )
    ; ( if is_seed then (
        [%log info]
          "We are seed, not waiting for peers to show up, start initialization" ;
        Deferred.unit )
      else Deferred.never () )
    ; ( after (Time_ns.Span.of_sec connectivity_time_upperbound)
      >>= fun () ->
      Mina_networking.peers network
      >>| fun peers ->
      if not @@ Deferred.is_determined high_connectivity then
        if List.is_empty peers then
          if is_seed then
            [%log info]
              ~metadata:
                [ ( "max seconds to wait for high connectivity"
                  , `Float connectivity_time_upperbound )
                ]
              "Will start initialization without connecting to any peers"
          else (
            [%log error]
              "Failed to find any peers during initialization (crashing \
               because this is not a seed node)" ;
            exit 1 )
        else
          [%log info]
            ~metadata:
              [ ("num peers", `Int (List.length peers))
              ; ( "max seconds to wait for high connectivity"
                , `Float connectivity_time_upperbound )
              ]
            "Will start initialization without connecting to too many peers" )
    ]

let initialize ~context:(module Context : CONTEXT) ~sync_local_state ~network
    ~is_seed ~is_demo_mode ~verifier ~trust_system ~time_controller
    ~get_completed_work ~frontier_w ~producer_transition_reader_ref
    ~producer_transition_writer_ref ~clear_reader ~verified_transition_writer
    ~transition_reader_ref ~transition_writer_ref ~cache_exceptions
    ~most_recent_valid_block_writer ~persistent_root ~persistent_frontier
    ~consensus_local_state ~catchup_mode ~notify_online =
  let open Context in
  [%log info] "Initializing transition router" ;
  let%bind () =
    if is_demo_mode then return ()
    else wait_for_high_connectivity ~logger ~network ~is_seed
  in
  let genesis_constants =
    Precomputed_values.genesis_constants precomputed_values
  in
  match%bind
    Deferred.both
      (download_best_tip
         ~context:(module Context)
         ~notify_online ~network ~verifier ~trust_system
         ~most_recent_valid_block_writer ~genesis_constants )
      (load_frontier
         ~context:(module Context)
         ~verifier ~persistent_frontier ~persistent_root ~consensus_local_state
         ~catchup_mode )
  with
  | best_tip, None ->
      [%log info] "Unable to load frontier; starting bootstrap" ;
      let%map initial_root_transition =
        Persistent_frontier.(
          with_instance_exn persistent_frontier ~f:Instance.get_root_transition)
        >>| Result.ok_or_failwith
      in
      start_bootstrap_controller
        ~context:(module Context)
        ~trust_system ~verifier ~network ~time_controller ~get_completed_work
        ~producer_transition_reader_ref ~producer_transition_writer_ref
        ~verified_transition_writer ~clear_reader ~transition_reader_ref
        ~consensus_local_state ~transition_writer_ref ~frontier_w
        ~persistent_root ~persistent_frontier ~initial_root_transition
        ~cache_exceptions ~catchup_mode ~best_seen_transition:best_tip
  | best_tip, Some frontier -> (
      match best_tip with
      | Some best_tip
        when is_transition_for_bootstrap
               ~context:(module Context)
               frontier
               (best_tip |> Envelope.Incoming.data) ->
          [%log info]
            ~metadata:
              [ ( "length"
                , `Int
                    (Unsigned.UInt32.to_int
                       ( Mina_block.blockchain_length
                       @@ Validation.block best_tip.data ) ) )
              ]
            "Network best tip is too new to catchup to (best_tip with \
             $length); starting bootstrap" ;
          let initial_root_transition =
            Transition_frontier.(
              Breadcrumb.validated_transition (root frontier))
          in
          let%map () = Transition_frontier.close ~loc:__LOC__ frontier in
          start_bootstrap_controller
            ~context:(module Context)
            ~trust_system ~verifier ~network ~time_controller
            ~get_completed_work ~producer_transition_reader_ref
            ~producer_transition_writer_ref ~verified_transition_writer
            ~clear_reader ~transition_reader_ref ~consensus_local_state
            ~transition_writer_ref ~frontier_w ~persistent_root
            ~persistent_frontier ~initial_root_transition ~catchup_mode
            ~cache_exceptions ~best_seen_transition:(Some best_tip)
      | _ ->
          if Option.is_some best_tip then
            [%log info]
              ~metadata:
                [ ( "length"
                  , `Int
                      (Unsigned.UInt32.to_int
                         ( Mina_block.blockchain_length
                         @@ Validation.block (Option.value_exn best_tip).data ) )
                  )
                ]
              "Network best tip is recent enough to catchup to (best_tip with \
               $length); syncing local state and starting participation"
          else
            [%log info]
              "Successfully loaded frontier, but failed downloaded best tip \
               from network" ;
          let curr_best_tip = Transition_frontier.best_tip frontier in
          let%map () =
            if not sync_local_state then (
              [%log info] "Not syncing local state, should only occur in tests" ;
              (* make frontier available for tests *)
              Broadcast_pipe.Writer.write frontier_w (Some frontier) )
            else
              match
                Consensus.Hooks.required_local_state_sync
                  ~constants:precomputed_values.consensus_constants
                  ~consensus_state:
                    (Transition_frontier.Breadcrumb.consensus_state
                       curr_best_tip )
                  ~local_state:consensus_local_state
              with
              | None ->
                  [%log info] "Local state already in sync" ;
                  Deferred.unit
              | Some sync_jobs -> (
                  [%log info] "Local state is out of sync; " ;
                  match%map
                    Consensus.Hooks.sync_local_state
                      ~local_state:consensus_local_state
                      ~glue_sync_ledger:
                        (Mina_networking.glue_sync_ledger network)
                      ~context:(module Context)
                      ~trust_system sync_jobs
                  with
                  | Error e ->
                      Error.tag e ~tag:"Local state sync failed" |> Error.raise
                  | Ok () ->
                      () )
          in
          let collected_transitions = Option.to_list best_tip in
          start_transition_frontier_controller
            ~context:(module Context)
            ~trust_system ~verifier ~network ~time_controller
            ~get_completed_work ~producer_transition_reader_ref
            ~producer_transition_writer_ref ~verified_transition_writer
            ~cache_exceptions ~clear_reader ~collected_transitions
            ~transition_reader_ref ~transition_writer_ref ~frontier_w frontier )

let wait_till_genesis ~logger ~time_controller
    ~(precomputed_values : Precomputed_values.t) =
  let module Time = Block_time in
  let now = Time.now time_controller in
  let consensus_constants = precomputed_values.consensus_constants in
  let genesis_state_timestamp = consensus_constants.genesis_state_timestamp in
  try
    Consensus.Hooks.is_genesis_epoch ~constants:consensus_constants now
    |> Fn.const Deferred.unit
  with Invalid_argument _ ->
    let time_till_genesis = Time.diff genesis_state_timestamp now in
    [%log warn]
      ~metadata:
        [ ( "time_till_genesis"
          , `Int (Int64.to_int_exn (Time.Span.to_ms time_till_genesis)) )
        ]
      "Node started before the chain start time: waiting $time_till_genesis \
       milliseconds before starting participation" ;
    let rec logger_loop () =
      let%bind () = after (Time_ns.Span.of_sec 30.) in
      let now = Time.now time_controller in
      try
        Consensus.Hooks.is_genesis_epoch ~constants:consensus_constants now
        |> Fn.const Deferred.unit
      with Invalid_argument _ ->
        let tm_remaining = Time.diff genesis_state_timestamp now in
        [%log debug]
          "Time before the chain start time. Waiting $tm_remaining \
           milliseconds before starting participation"
          ~metadata:
            [ ( "tm_remaining"
              , `Int (Int64.to_int_exn @@ Time.Span.to_ms tm_remaining) )
            ] ;
        logger_loop ()
    in
    Time.Timeout.await ~timeout_duration:time_till_genesis time_controller
      (logger_loop ())
    |> Deferred.ignore_m

(* [sync_local_state] may be `false` for tests, where we want
   to set local state in the test
*)
<<<<<<< HEAD
let run ?(sync_local_state = true) ?(cache_exceptions = false)
    ~context:(module Context : CONTEXT) ~trust_system ~verifier ~network
    ~is_seed ~is_demo_mode ~time_controller ~consensus_local_state
    ~persistent_root_location ~persistent_frontier_location
    ~frontier_broadcast_pipe:(frontier_r, frontier_w) ~network_transition_reader
    ~producer_transition_reader
    ~most_recent_valid_block:
      (most_recent_valid_block_reader, most_recent_valid_block_writer)
    ~get_completed_work ~catchup_mode ~notify_online () =
=======
let run ?(sync_local_state = true) ~context:(module Context : CONTEXT)
    ~trust_system ~verifier ~network ~is_seed ~is_demo_mode ~time_controller
    ~consensus_local_state ~persistent_root_location
    ~persistent_frontier_location ~get_current_frontier
    ~frontier_broadcast_writer:frontier_w ~network_transition_reader
    ~producer_transition_reader ~get_most_recent_valid_block
    ~most_recent_valid_block_writer ~get_completed_work ~catchup_mode
    ~notify_online () =
>>>>>>> bc78435b
  let open Context in
  [%log info] "Starting transition router" ;
  let initialization_finish_signal = Ivar.create () in
  let clear_reader, clear_writer =
    Strict_pipe.create ~name:"clear" Synchronous
  in
  let verified_transition_reader, verified_transition_writer =
    let name = "verified transitions" in
    create_buffered_pipe ~name
      ~f:(fun ( `Transition (head : Mina_block.Validated.t)
              , _
              , `Valid_cb valid_cb ) ->
        Mina_metrics.(
          Counter.inc_one Pipe.Drop_on_overflow.router_verified_transitions) ;
        Mina_block.handle_dropped_transition
          (Mina_block.Validated.forget head |> With_hash.hash)
          ~pipe_name:name ~logger ?valid_cb )
      ()
  in
  let transition_reader, transition_writer =
    let name = "transition pipe" in
    create_buffered_pipe ~name
      ~f:(fun (`Block block, `Valid_cb valid_cb) ->
        Mina_metrics.(Counter.inc_one Pipe.Drop_on_overflow.router_transitions) ;
        Mina_block.handle_dropped_transition
          ( Network_peer.Envelope.Incoming.data block
          |> Validation.block_with_hash |> With_hash.hash )
          ?valid_cb ~pipe_name:name ~logger )
      ()
  in
  let transition_reader_ref = ref transition_reader in
  let transition_writer_ref = ref transition_writer in
  let producer_transition_reader_ref, producer_transition_writer_ref =
    let reader, writer =
      Strict_pipe.create ~name:"producer transition" Synchronous
    in
    (ref reader, ref writer)
  in
  O1trace.background_thread "transition_router" (fun () ->
      don't_wait_for
      @@ Strict_pipe.Reader.iter producer_transition_reader ~f:(fun x ->
             Strict_pipe.Writer.write !producer_transition_writer_ref x ) ;
      let%bind () =
        wait_till_genesis ~logger ~time_controller ~precomputed_values
      in
      let valid_transition_reader, valid_transition_writer =
        let name = "valid transitions" in
        create_buffered_pipe ~name
          ~f:(fun head ->
            let `Block block, `Valid_cb valid_cb = head in
            Mina_metrics.(
              Counter.inc_one Pipe.Drop_on_overflow.router_valid_transitions) ;
            Mina_block.handle_dropped_transition
              ( Network_peer.Envelope.Incoming.data block
              |> Validation.block_with_hash |> With_hash.hash )
              ~valid_cb ~pipe_name:name ~logger )
          ()
      in
      let () =
        let initial_validate =
          unstage
            (Initial_validator.validate ~logger ~trust_system ~verifier
               ~initialization_finish_signal ~precomputed_values )
        in
        O1trace.background_thread "initially_validate_blocks" (fun () ->
            Pipe_lib.Strict_pipe.Reader.iter network_transition_reader
              ~f:(fun
                   ( `Transition transition_env
                   , `Time_received time_received
                   , `Valid_cb valid_cb )
                 ->
                match%map
                  initial_validate ~transition_env ~time_received ~valid_cb
                with
                | Ok valid_transition ->
                    Pipe_lib.Strict_pipe.Writer.write valid_transition_writer
                      valid_transition
                | Error () ->
                    () ) )
      in
      let persistent_frontier =
        Transition_frontier.Persistent_frontier.create ~logger ~verifier
          ~time_controller ~directory:persistent_frontier_location
      in
      let persistent_root =
        Transition_frontier.Persistent_root.create ~logger
          ~directory:persistent_root_location
          ~ledger_depth:(Precomputed_values.ledger_depth precomputed_values)
      in
      let%map () =
        initialize ~sync_local_state ~cache_exceptions
          ~context:(module Context)
          ~network ~is_seed ~is_demo_mode ~verifier ~trust_system
          ~persistent_frontier ~persistent_root ~time_controller
          ~get_completed_work ~frontier_w ~producer_transition_reader_ref
          ~catchup_mode ~producer_transition_writer_ref ~clear_reader
          ~verified_transition_writer ~transition_reader_ref
          ~transition_writer_ref ~most_recent_valid_block_writer
          ~consensus_local_state ~notify_online
      in
      Ivar.fill_if_empty initialization_finish_signal () ;
      let valid_transition_reader1, valid_transition_reader2 =
        Strict_pipe.Reader.Fork.two valid_transition_reader
      in
      don't_wait_for
      @@ Strict_pipe.Reader.iter valid_transition_reader1
           ~f:(fun (`Block enveloped_transition, _) ->
             let incoming_transition =
               Envelope.Incoming.data enveloped_transition
             in
             let current_transition = get_most_recent_valid_block () in
             if
               Consensus.Hooks.equal_select_status `Take
                 (Consensus.Hooks.select
                    ~context:(module Context)
                    ~existing:
                      ( Validation.block_with_hash current_transition
                      |> With_hash.map ~f:Mina_block.consensus_state )
                    ~candidate:
                      ( Validation.block_with_hash incoming_transition
                      |> With_hash.map ~f:Mina_block.consensus_state ) )
             then
               (* TODO: do we need to push valid_cb? *)
               Broadcast_pipe.Writer.write most_recent_valid_block_writer
                 incoming_transition
             else Deferred.unit ) ;
      don't_wait_for
      @@ Strict_pipe.Reader.iter_without_pushback valid_transition_reader2
           ~f:(fun (`Block enveloped_transition, `Valid_cb vc) ->
             don't_wait_for
             @@ let%map () =
                  let incoming_transition =
                    Envelope.Incoming.data enveloped_transition
                  in
                  match get_current_frontier () with
                  | Some frontier ->
                      if
                        is_transition_for_bootstrap
                          ~context:(module Context)
                          frontier incoming_transition
                      then (
                        Strict_pipe.Writer.kill !transition_writer_ref ;
                        Strict_pipe.Writer.kill !producer_transition_writer_ref ;
                        let initial_root_transition =
                          Transition_frontier.(
                            Breadcrumb.validated_transition (root frontier))
                        in
                        let%bind () =
                          Strict_pipe.Writer.write clear_writer `Clear
                        in
                        let%map () =
                          Transition_frontier.close ~loc:__LOC__ frontier
                        in
                        start_bootstrap_controller
                          ~context:(module Context)
                          ~trust_system ~verifier ~network ~time_controller
                          ~get_completed_work ~producer_transition_reader_ref
                          ~producer_transition_writer_ref ~cache_exceptions
                          ~verified_transition_writer ~clear_reader
                          ~transition_reader_ref ~transition_writer_ref
                          ~consensus_local_state ~frontier_w ~persistent_root
                          ~persistent_frontier ~initial_root_transition
                          ~best_seen_transition:(Some enveloped_transition)
                          ~catchup_mode )
                      else Deferred.unit
                  | None ->
                      Deferred.unit
                in
                Strict_pipe.Writer.write !transition_writer_ref
                  (`Block enveloped_transition, `Valid_cb (Some vc)) ) ) ;
  (verified_transition_reader, initialization_finish_signal)<|MERGE_RESOLUTION|>--- conflicted
+++ resolved
@@ -510,26 +510,14 @@
 (* [sync_local_state] may be `false` for tests, where we want
    to set local state in the test
 *)
-<<<<<<< HEAD
 let run ?(sync_local_state = true) ?(cache_exceptions = false)
     ~context:(module Context : CONTEXT) ~trust_system ~verifier ~network
     ~is_seed ~is_demo_mode ~time_controller ~consensus_local_state
     ~persistent_root_location ~persistent_frontier_location
-    ~frontier_broadcast_pipe:(frontier_r, frontier_w) ~network_transition_reader
-    ~producer_transition_reader
-    ~most_recent_valid_block:
-      (most_recent_valid_block_reader, most_recent_valid_block_writer)
+    ~get_current_frontier ~frontier_broadcast_writer:frontier_w
+    ~network_transition_reader ~producer_transition_reader
+    ~get_most_recent_valid_block ~most_recent_valid_block_writer
     ~get_completed_work ~catchup_mode ~notify_online () =
-=======
-let run ?(sync_local_state = true) ~context:(module Context : CONTEXT)
-    ~trust_system ~verifier ~network ~is_seed ~is_demo_mode ~time_controller
-    ~consensus_local_state ~persistent_root_location
-    ~persistent_frontier_location ~get_current_frontier
-    ~frontier_broadcast_writer:frontier_w ~network_transition_reader
-    ~producer_transition_reader ~get_most_recent_valid_block
-    ~most_recent_valid_block_writer ~get_completed_work ~catchup_mode
-    ~notify_online () =
->>>>>>> bc78435b
   let open Context in
   [%log info] "Starting transition router" ;
   let initialization_finish_signal = Ivar.create () in
