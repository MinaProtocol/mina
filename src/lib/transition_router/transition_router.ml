--- conflicted
+++ resolved
@@ -33,15 +33,8 @@
   let create_bufferred_pipe ?name () =
     Strict_pipe.create ?name (Buffered (`Capacity 70, `Overflow Crash))
 
-<<<<<<< HEAD
   let is_transition_for_bootstrap ~logger ~frontier new_transition =
     let root = Transition_frontier.root frontier in
-=======
-  let is_transition_for_bootstrap ~logger root_state new_transition =
-    let new_state =
-      External_transition.Initial_validated.protocol_state new_transition
-    in
->>>>>>> 8173b9ed
     Consensus.Hooks.should_bootstrap
       ~existing:(Transition_frontier.Breadcrumb.consensus_state root)
       ~candidate:(External_transition.consensus_state new_transition)
@@ -210,17 +203,18 @@
             ( best_tip_enveloped |> Envelope.Incoming.data |> fst
             |> With_hash.data )
         then (
+          Strict_pipe.Reader.clear !transition_reader_ref ;
           start_bootstrap_controller ~logger ~trust_system ~verifier ~network
             ~time_controller ~proposer_transition_reader
             ~verified_transition_writer ~clear_reader ~transition_reader_ref
             ~transition_writer_ref ~ledger_db ~frontier_w frontier ;
           Strict_pipe.Writer.write !transition_writer_ref best_tip_enveloped )
-        else
-          start_transition_frontier_controller ~logger ~trust_system ~verifier
-            ~network ~time_controller ~proposer_transition_reader
-            ~verified_transition_writer ~clear_reader
-            ~collected_transitions:[best_tip_enveloped] ~transition_reader_ref
-            ~transition_writer_ref ~frontier_w frontier
+        else Strict_pipe.Reader.clear !transition_reader_ref ;
+        start_transition_frontier_controller ~logger ~trust_system ~verifier
+          ~network ~time_controller ~proposer_transition_reader
+          ~verified_transition_writer ~clear_reader
+          ~collected_transitions:[best_tip_enveloped] ~transition_reader_ref
+          ~transition_writer_ref ~frontier_w frontier
     | None ->
         start_transition_frontier_controller ~logger ~trust_system ~verifier
           ~network ~time_controller ~proposer_transition_reader
@@ -280,7 +274,6 @@
     Initial_validator.run ~logger ~trust_system ~verifier
       ~transition_reader:network_transition_reader
       ~valid_transition_writer:valid_protocol_state_transition_writer ;
-<<<<<<< HEAD
     upon
       (initialize ~logger ~network ~verifier ~trust_system ~frontier
          ~time_controller ~ledger_db ~frontier_w ~proposer_transition_reader
@@ -299,37 +292,6 @@
               External_transition.consensus_state
                 (Broadcast_pipe.Reader.peek most_recent_valid_block_reader)
             in
-=======
-    let valid_protocol_state_transition_reader, valid_transition_reader =
-      Strict_pipe.Reader.Fork.two valid_protocol_state_transition_reader
-    in
-    Strict_pipe.Reader.iter valid_transition_reader
-      ~f:(fun transition_with_time ->
-        let `Transition enveloped_transition, _ = transition_with_time in
-        let transition = Envelope.Incoming.data enveloped_transition in
-        let current_consensus_state =
-          External_transition.consensus_state
-            (Broadcast_pipe.Reader.peek most_recent_valid_block_reader)
-        in
-        if
-          Consensus.Hooks.select ~existing:current_consensus_state
-            ~candidate:
-              External_transition.Initial_validated.(
-                consensus_state transition)
-            ~logger
-          = `Take
-        then
-          Broadcast_pipe.Writer.write most_recent_valid_block_writer
-            (External_transition.Validation.forget_validation transition)
-        else Deferred.unit )
-    |> don't_wait_for ;
-    Strict_pipe.Reader.iter_without_pushback
-      valid_protocol_state_transition_reader ~f:(fun transition_with_time ->
-        let `Transition enveloped_transition, _ = transition_with_time in
-        let transition = Envelope.Incoming.data enveloped_transition in
-        ( match Broadcast_pipe.Reader.peek frontier_r with
-        | Some frontier ->
->>>>>>> 8173b9ed
             if
               Consensus.Hooks.select ~existing:current_consensus_state
                 ~candidate:External_transition.(consensus_state transition)
