--- conflicted
+++ resolved
@@ -66,36 +66,7 @@
   don't_wait_for (Broadcast_pipe.Writer.write frontier_w None) ;
   trace_recurring "bootstrap controller" (fun () ->
       upon
-<<<<<<< HEAD
-        (let%bind () =
-           let connectivity_time_uppperbound = 60.0 in
-           let high_connectivity_deferred =
-             Coda_networking.on_first_high_connectivity network ~f:Fn.id
-           in
-           Deferred.any
-             [ high_connectivity_deferred
-             ; ( after (Time_ns.Span.of_sec connectivity_time_uppperbound)
-               >>= fun () ->
-               let%map peers = Coda_networking.peers network in
-               if not @@ Deferred.is_determined high_connectivity_deferred then
-                 Logger.info logger
-                   !"Will start bootstrapping without connecting with too \
-                     many peers"
-                   ~metadata:
-                     [ ("num peers", `Int (List.length @@ peers))
-                     ; ( "Max seconds to wait for high connectivity"
-                       , `Float connectivity_time_uppperbound ) ]
-                   ~location:__LOC__ ~module_:__MODULE__
-               else
-                 Logger.info logger ~location:__LOC__ ~module_:__MODULE__
-                   "Already connected to enough peers, start bootstrapping" )
-             ]
-         in
-         initialization_finish_signal := true ;
-         Bootstrap_controller.run ~logger ~trust_system ~verifier ~network
-=======
         (Bootstrap_controller.run ~logger ~trust_system ~verifier ~network
->>>>>>> 4d27e42b
            ~consensus_local_state ~transition_reader:!transition_reader_ref
            ~persistent_frontier ~persistent_root ~initial_root_transition)
         (fun (new_frontier, collected_transitions) ->
