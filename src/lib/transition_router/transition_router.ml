open Core_kernel
open Async_kernel
open Pipe_lib
open Network_peer
open Mina_numbers

module type CONTEXT = sig
  val logger : Logger.t

  val precomputed_values : Precomputed_values.t

  val constraint_constants : Genesis_constants.Constraint_constants.t

  val consensus_constants : Consensus.Constants.t

  val compile_config : Mina_compile_config.t
end

type Structured_log_events.t += Starting_transition_frontier_controller
  [@@deriving
    register_event { msg = "Starting transition frontier controller phase" }]

type Structured_log_events.t += Starting_bootstrap_controller
  [@@deriving register_event { msg = "Starting bootstrap controller phase" }]

let create_buffered_pipe ?name ~f () =
  Strict_pipe.create ?name (Buffered (`Capacity 50, `Overflow (Drop_head f)))

let block_or_header_to_header_hashed b_or_h =
  match b_or_h with
  | `Block b ->
      With_hash.map ~f:Mina_block.header @@ fst @@ Envelope.Incoming.data b
  | `Header h ->
      fst @@ Envelope.Incoming.data h

let block_or_header_to_header_hashed_with_validation b_or_h =
  match b_or_h with
  | `Block b ->
      let b', v = Envelope.Incoming.data b in
      (With_hash.map ~f:Mina_block.header b', v)
  | `Header h ->
      Envelope.Incoming.data h

let block_or_header_to_hash
    (b_or_h :
      [ `Block of
        Mina_block.Validation.initial_valid_with_block Envelope.Incoming.t
      | `Header of
        Mina_block.Validation.initial_valid_with_header Envelope.Incoming.t ] )
    =
  With_hash.hash (block_or_header_to_header_hashed b_or_h)

let to_consensus_state h =
  Mina_block.Validation.header_with_hash h
  |> With_hash.map
       ~f:
         (Fn.compose Mina_state.Protocol_state.consensus_state
            Mina_block.Header.protocol_state )

let is_transition_for_bootstrap ~context:(module Context : CONTEXT) frontier
    new_header =
  let root_consensus_state =
    Transition_frontier.root frontier
    |> Transition_frontier.Breadcrumb.consensus_state_with_hashes
  in
  let new_consensus_state = to_consensus_state new_header in
  match
    Consensus.Hooks.select
      ~context:(module Context)
      ~existing:root_consensus_state ~candidate:new_consensus_state
  with
  | `Keep ->
      false
  | `Take ->
      let slack = 5 in
      if
        Length.to_int
          ( Transition_frontier.best_tip frontier
          |> Transition_frontier.Breadcrumb.consensus_state
          |> Consensus.Data.Consensus_state.blockchain_length )
        + 290 + slack
        < Length.to_int
            (Consensus.Data.Consensus_state.blockchain_length
               new_consensus_state.data )
      then (* Then our entire frontier is useless. *)
        true
      else
        let module Context = struct
          include Context

          let logger =
            Logger.extend logger
              [ ( "selection_context"
                , `String "Transition_router.is_transition_for_bootstrap" )
              ]
        end in
        Consensus.Hooks.should_bootstrap
          ~context:(module Context)
          ~existing:root_consensus_state ~candidate:new_consensus_state

let start_transition_frontier_controller ~context:(module Context : CONTEXT)
    ~trust_system ~verifier ~network ~time_controller ~get_completed_work
<<<<<<< HEAD
    ~producer_transition_reader_ref ~producer_transition_writer_ref
    ~verified_transition_writer ~clear_reader ~collected_transitions
    ~cache_exceptions ~transition_reader_ref ~transition_writer_ref ~frontier_w
=======
    ~producer_transition_writer_ref ~verified_transition_writer ~clear_reader
    ~collected_transitions ~cache_exceptions ?transition_writer_ref ~frontier_w
>>>>>>> 97ab3010
    frontier =
  let open Context in
  [%str_log info] Starting_transition_frontier_controller ;
  let ( transition_frontier_controller_reader
      , transition_frontier_controller_writer ) =
    let name = "transition frontier controller pipe" in
    create_buffered_pipe ~name
      ~f:(fun (b_or_h, `Valid_cb valid_cb) ->
        Mina_metrics.(
          Counter.inc_one
            Pipe.Drop_on_overflow.router_transition_frontier_controller) ;
        Mina_block.handle_dropped_transition
          (block_or_header_to_hash b_or_h)
          ?valid_cb ~pipe_name:name ~logger )
      ()
  in
  let transition_writer_ref =
    (* If [transition_writer_ref] is None, it is set to
       [ref transition_frontier_controller_writer].
       If it already contains a reference, the value of
       [transition_frontier_controller_writer] is assigned to it. This avoids
       creating a new variable and allows the existing reference in
       [transition_writer_ref] to be used each time a thread accesses this
       variable. *)
    Option.value_map transition_writer_ref
      ~default:(ref transition_frontier_controller_writer) ~f:(fun r ->
        r := transition_frontier_controller_writer ;
        r )
  in
  let producer_transition_reader, producer_transition_writer =
    Strict_pipe.create ~name:"transition frontier: producer transition"
      Synchronous
  in
  (* No block production happens when bootstrap is running. The
     [producer_transition_writer_ref] pipe was created just to substitute a
     value for the type and was never actually used. It could have been read
     only by the transition frontier controller, and it's not running when
     bootstrap controller is active *)
  producer_transition_writer_ref := Some producer_transition_writer ;
  Broadcast_pipe.Writer.write frontier_w (Some frontier) |> don't_wait_for ;
  let new_verified_transition_reader =
    Transition_frontier_controller.run
      ~context:(module Context)
      ~trust_system ~verifier ~network ~time_controller ~collected_transitions
      ~frontier ~get_completed_work
<<<<<<< HEAD
      ~network_transition_reader:!transition_reader_ref
=======
      ~network_transition_reader:transition_frontier_controller_reader
>>>>>>> 97ab3010
      ~producer_transition_reader ~clear_reader ~cache_exceptions
  in
  Strict_pipe.Reader.iter new_verified_transition_reader
    ~f:
      (Fn.compose Deferred.return
         (Strict_pipe.Writer.write verified_transition_writer) )
  |> don't_wait_for ;
  transition_writer_ref

let start_bootstrap_controller ~context:(module Context : CONTEXT) ~trust_system
    ~verifier ~network ~time_controller ~get_completed_work
    ~producer_transition_writer_ref ~verified_transition_writer ~clear_reader
    ?transition_writer_ref ~consensus_local_state ~frontier_w
    ~initial_root_transition ~persistent_root ~persistent_frontier
    ~cache_exceptions ~best_seen_transition ~catchup_mode =
  let open Context in
  [%str_log info] Starting_bootstrap_controller ;
  [%log info] "Starting Bootstrap Controller phase" ;
  let bootstrap_controller_reader, bootstrap_controller_writer =
    let name = "bootstrap controller pipe" in
    create_buffered_pipe ~name
      ~f:(fun (b_or_h, `Valid_cb valid_cb) ->
        Mina_metrics.(
          Counter.inc_one Pipe.Drop_on_overflow.router_bootstrap_controller) ;
        Mina_block.handle_dropped_transition
          (block_or_header_to_hash b_or_h)
          ~pipe_name:name ~logger ?valid_cb )
      ()
  in
  let transition_writer_ref =
    (* The handling is the same as in the [start_transition_frontier_controller]
       function, in order to reuse the reference already defined in
       [transition_writer_ref]. *)
    Option.value_map transition_writer_ref
      ~default:(ref bootstrap_controller_writer) ~f:(fun r ->
        r := bootstrap_controller_writer ;
        r )
  in
  producer_transition_writer_ref := None ;
  let f b_or_h =
    Strict_pipe.Writer.write bootstrap_controller_writer (b_or_h, `Valid_cb None) ;
    let sender =
      match b_or_h with
      | `Block b ->
          Envelope.Incoming.sender b
      | `Header h ->
          Envelope.Incoming.sender h
    in
    match sender with Remote r -> [ r ] | Local -> []
  in
  let preferred_peers = Option.value_map ~f ~default:[] best_seen_transition in
  don't_wait_for (Broadcast_pipe.Writer.write frontier_w None) ;
  upon
    (Bootstrap_controller.run
       ~context:(module Context)
       ~trust_system ~verifier ~network ~consensus_local_state
       ~transition_reader:bootstrap_controller_reader ~persistent_frontier
       ~persistent_root ~initial_root_transition ~preferred_peers ~catchup_mode )
    (fun (new_frontier, collected_transitions) ->
      Strict_pipe.Writer.kill bootstrap_controller_writer ;
      start_transition_frontier_controller
        ~context:(module Context)
        ~trust_system ~verifier ~network ~time_controller ~get_completed_work
<<<<<<< HEAD
        ~producer_transition_reader_ref ~producer_transition_writer_ref
        ~verified_transition_writer ~clear_reader ~collected_transitions
        ~cache_exceptions ~transition_reader_ref ~transition_writer_ref
        ~frontier_w new_frontier )
=======
        ~producer_transition_writer_ref ~verified_transition_writer
        ~clear_reader ~collected_transitions ~cache_exceptions
        ~transition_writer_ref ~frontier_w new_frontier
      |> Fn.const () ) ;
  transition_writer_ref
>>>>>>> 97ab3010

let download_best_tip ~context:(module Context : CONTEXT) ~notify_online
    ~network ~verifier ~trust_system ~most_recent_valid_block_writer
    ~genesis_constants =
  let open Context in
  let num_peers = 16 in
  let%bind peers = Mina_networking.random_peers network num_peers in
  [%log info] "Requesting peers for their best tip to do initialization" ;
  let%bind tips =
    Deferred.List.filter_map ~how:`Parallel peers ~f:(fun peer ->
        let open Deferred.Let_syntax in
        match%bind
          Mina_networking.get_best_tip
            ~heartbeat_timeout:(Time_ns.Span.of_min 1.)
            ~timeout:(Time.Span.of_min 1.) network peer
        with
        | Error e ->
            [%log debug]
              ~metadata:
                [ ("peer", Network_peer.Peer.to_yojson peer)
                ; ("error", Error_json.error_to_yojson e)
                ]
              "Couldn't get best tip from peer: $error" ;
            return None
        | Ok peer_best_tip -> (
            [%log debug]
              ~metadata:
                [ ("peer", Network_peer.Peer.to_yojson peer)
                ; ( "length"
                  , Length.to_yojson
                      (Mina_block.blockchain_length peer_best_tip.data) )
                ]
              "Successfully downloaded best tip with $length from $peer" ;
            (* TODO: Use batch verification instead *)
            match%bind
              Best_tip_prover.verify ~verifier peer_best_tip ~genesis_constants
                ~precomputed_values
            with
            | Error e ->
                [%log warn]
                  ~metadata:
                    [ ("peer", Network_peer.Peer.to_yojson peer)
                    ; ("error", Error_json.error_to_yojson e)
                    ]
                  "Peer sent us bad proof for their best tip" ;
                let%map () =
                  Trust_system.(
                    record trust_system logger peer
                      Actions.
                        ( Violated_protocol
                        , Some ("Peer sent us bad proof for their best tip", [])
                        ))
                in
                None
            | Ok (`Root _, `Best_tip candidate_best_tip) ->
                [%log debug]
                  ~metadata:[ ("peer", Network_peer.Peer.to_yojson peer) ]
                  "Successfully verified best tip from $peer" ;
                return
                  (Some
                     (Envelope.Incoming.wrap_peer
                        ~data:{ peer_best_tip with data = candidate_best_tip }
                        ~sender:peer ) ) ) )
  in
  [%log debug]
    ~metadata:
      [ ("actual", `Int (List.length tips)); ("expected", `Int num_peers) ]
    "Finished requesting tips. Got $actual / $expected" ;
  let%map () = notify_online () in
  let res =
    List.fold tips ~init:None ~f:(fun acc enveloped_candidate_best_tip ->
        Option.merge acc (Option.return enveloped_candidate_best_tip)
          ~f:(fun enveloped_existing_best_tip enveloped_candidate_best_tip ->
            let f x =
              Mina_block.Validation.block_with_hash x
              |> With_hash.map ~f:Mina_block.consensus_state
            in
            match
              Consensus.Hooks.select
                ~context:(module Context)
                ~existing:(f enveloped_existing_best_tip.data.data)
                ~candidate:(f enveloped_candidate_best_tip.data.data)
            with
            | `Keep ->
                enveloped_existing_best_tip
            | `Take ->
                enveloped_candidate_best_tip ) )
  in
  Option.iter res ~f:(fun best ->
      let best_tip = best.data.data in
      let best_tip_length =
        Mina_block.Validation.block best_tip
        |> Mina_block.blockchain_length |> Length.to_int
      in
      Mina_metrics.Transition_frontier.update_max_blocklength_observed
        best_tip_length ;
      don't_wait_for
      @@ Broadcast_pipe.Writer.write most_recent_valid_block_writer
      @@ Mina_block.Validation.to_header best_tip ) ;
  Option.map res
    ~f:
      (Envelope.Incoming.map ~f:(fun (x : _ Proof_carrying_data.t) ->
           Ledger_catchup.Best_tip_lru.add x ;
           x.data ) )

let load_frontier ~context:(module Context : CONTEXT) ~verifier
    ~persistent_frontier ~persistent_root ~consensus_local_state ~catchup_mode =
  let open Context in
  match%map
    Transition_frontier.load
      ~context:(module Context)
      ~verifier ~consensus_local_state ~persistent_root ~persistent_frontier
      ~catchup_mode ()
  with
  | Ok frontier ->
      [%log info] "Successfully loaded frontier" ;
      Some frontier
  | Error `Persistent_frontier_malformed ->
      failwith
        "persistent frontier unexpectedly malformed -- this should not happen \
         with retry enabled"
  | Error `Bootstrap_required ->
      [%log warn]
        "Fast forward has not been implemented. Bootstrapping instead." ;
      None
  | Error (`Failure e) ->
      failwith ("failed to initialize transition frontier: " ^ e)
  | Error `Snarked_ledger_mismatch ->
      [%log warn] "Persistent database is out of sync with snarked_ledger" ;
      None

let wait_for_high_connectivity ~logger ~network ~is_seed =
  let connectivity_time_upperbound = 60.0 in
  let high_connectivity =
    Mina_networking.on_first_high_connectivity network ~f:Fn.id
  in
  Deferred.any
    [ ( high_connectivity
      >>| fun () ->
      [%log info] "Already connected to enough peers, start initialization" )
    ; ( if is_seed then (
        [%log info]
          "We are seed, not waiting for peers to show up, start initialization" ;
        Deferred.unit )
      else Deferred.never () )
    ; ( after (Time_ns.Span.of_sec connectivity_time_upperbound)
      >>= fun () ->
      Mina_networking.peers network
      >>| fun peers ->
      if not @@ Deferred.is_determined high_connectivity then
        if List.is_empty peers then
          if is_seed then
            [%log info]
              ~metadata:
                [ ( "max seconds to wait for high connectivity"
                  , `Float connectivity_time_upperbound )
                ]
              "Will start initialization without connecting to any peers"
          else (
            [%log error]
              "Failed to find any peers during initialization (crashing \
               because this is not a seed node)" ;
            exit 1 )
        else
          [%log info]
            ~metadata:
              [ ("num peers", `Int (List.length peers))
              ; ( "max seconds to wait for high connectivity"
                , `Float connectivity_time_upperbound )
              ]
            "Will start initialization without connecting to too many peers" )
    ]

let initialize ~context:(module Context : CONTEXT) ~sync_local_state ~network
    ~is_seed ~is_demo_mode ~verifier ~trust_system ~time_controller
<<<<<<< HEAD
    ~get_completed_work ~frontier_w ~producer_transition_reader_ref
    ~producer_transition_writer_ref ~clear_reader ~verified_transition_writer
    ~transition_reader_ref ~transition_writer_ref ~cache_exceptions
=======
    ~get_completed_work ~frontier_w ~producer_transition_writer_ref
    ~clear_reader ~verified_transition_writer ~cache_exceptions
>>>>>>> 97ab3010
    ~most_recent_valid_block_writer ~persistent_root ~persistent_frontier
    ~consensus_local_state ~catchup_mode ~notify_online =
  let open Context in
  [%log info] "Initializing transition router" ;
  let%bind () =
    if is_demo_mode then return ()
    else wait_for_high_connectivity ~logger ~network ~is_seed
  in
  let genesis_constants =
    Precomputed_values.genesis_constants precomputed_values
  in
  match%bind
    Deferred.both
      (download_best_tip
         ~context:(module Context)
         ~notify_online ~network ~verifier ~trust_system
         ~most_recent_valid_block_writer ~genesis_constants )
      (load_frontier
         ~context:(module Context)
         ~verifier ~persistent_frontier ~persistent_root ~consensus_local_state
         ~catchup_mode )
  with
  | best_seen_transition, None ->
      [%log info] "Unable to load frontier; starting bootstrap" ;
      let%map initial_root_transition =
        Persistent_frontier.(
          with_instance_exn persistent_frontier ~f:Instance.get_root_transition)
        >>| Result.ok_or_failwith
      in
      start_bootstrap_controller
        ~context:(module Context)
        ~trust_system ~verifier ~network ~time_controller ~get_completed_work
<<<<<<< HEAD
        ~producer_transition_reader_ref ~producer_transition_writer_ref
        ~verified_transition_writer ~clear_reader ~transition_reader_ref
        ~consensus_local_state ~transition_writer_ref ~frontier_w
        ~persistent_root ~persistent_frontier ~initial_root_transition
        ~cache_exceptions ~catchup_mode ~best_seen_transition:best_tip
  | best_tip, Some frontier -> (
      match best_tip with
      | Some best_tip
        when is_transition_for_bootstrap
               ~context:(module Context)
               frontier
               (best_tip |> Envelope.Incoming.data) ->
          [%log info]
            ~metadata:
              [ ( "length"
                , `Int
                    (Unsigned.UInt32.to_int
                       ( Mina_block.blockchain_length
                       @@ Validation.block best_tip.data ) ) )
              ]
            "Network best tip is too new to catchup to (best_tip with \
             $length); starting bootstrap" ;
          let initial_root_transition =
            Transition_frontier.(
              Breadcrumb.validated_transition (root frontier))
          in
          let%map () = Transition_frontier.close ~loc:__LOC__ frontier in
          start_bootstrap_controller
            ~context:(module Context)
            ~trust_system ~verifier ~network ~time_controller
            ~get_completed_work ~producer_transition_reader_ref
            ~producer_transition_writer_ref ~verified_transition_writer
            ~clear_reader ~transition_reader_ref ~consensus_local_state
            ~transition_writer_ref ~frontier_w ~persistent_root
            ~persistent_frontier ~initial_root_transition ~catchup_mode
            ~cache_exceptions ~best_seen_transition:(Some best_tip)
      | _ ->
          if Option.is_some best_tip then
=======
        ~producer_transition_writer_ref ~verified_transition_writer
        ~clear_reader ?transition_writer_ref:None ~consensus_local_state
        ~frontier_w ~persistent_root ~persistent_frontier ~cache_exceptions
        ~initial_root_transition ~catchup_mode
        ~best_seen_transition:
          (Option.map ~f:(fun x -> `Block x) best_seen_transition)
  | Some best_tip, Some frontier
    when is_transition_for_bootstrap
           ~context:(module Context)
           frontier
           ( best_tip |> Envelope.Incoming.data
           |> Mina_block.Validation.to_header ) ->
      [%log info]
        ~metadata:
          [ ( "length"
            , `Int
                (Unsigned.UInt32.to_int
                   ( Mina_block.blockchain_length
                   @@ Mina_block.Validation.block best_tip.data ) ) )
          ]
        "Network best tip is too new to catchup to (best_tip with $length); \
         starting bootstrap" ;
      let initial_root_transition =
        Transition_frontier.(Breadcrumb.validated_transition (root frontier))
      in
      let%map () = Transition_frontier.close ~loc:__LOC__ frontier in
      start_bootstrap_controller
        ~context:(module Context)
        ~trust_system ~verifier ~network ~time_controller ~get_completed_work
        ~producer_transition_writer_ref ~verified_transition_writer
        ~clear_reader ?transition_writer_ref:None ~consensus_local_state
        ~frontier_w ~initial_root_transition ~persistent_root
        ~persistent_frontier ~cache_exceptions ~catchup_mode
        ~best_seen_transition:(Some (`Block best_tip))
  | best_tip_opt, Some frontier ->
      let collected_transitions =
        match best_tip_opt with
        | Some best_tip ->
>>>>>>> 97ab3010
            [%log info]
              ~metadata:
                [ ( "length"
                  , `Int
                      (Unsigned.UInt32.to_int
                         ( Mina_block.blockchain_length
                         @@ Mina_block.Validation.block best_tip.data ) ) )
                ]
              "Network best tip is recent enough to catchup to (best_tip with \
               $length); syncing local state and starting participation" ;
            [ (Envelope.Incoming.map ~f:(fun x -> `Block x) best_tip, None) ]
        | None ->
            [%log info]
              "Successfully loaded frontier, but failed downloaded best tip \
               from network" ;
            []
      in
      let curr_best_tip = Transition_frontier.best_tip frontier in
      let%map () =
        if not sync_local_state then (
          [%log info] "Not syncing local state, should only occur in tests" ;
          (* make frontier available for tests *)
          Broadcast_pipe.Writer.write frontier_w (Some frontier) )
        else
          match
            Consensus.Hooks.required_local_state_sync
              ~constants:precomputed_values.consensus_constants
              ~consensus_state:
                (Transition_frontier.Breadcrumb.consensus_state curr_best_tip)
              ~local_state:consensus_local_state
          with
          | None ->
              [%log info] "Local state already in sync" ;
              Deferred.unit
          | Some sync_jobs -> (
              [%log info] "Local state is out of sync; " ;
              match%map
                Consensus.Hooks.sync_local_state
                  ~local_state:consensus_local_state
                  ~glue_sync_ledger:(Mina_networking.glue_sync_ledger network)
                  ~context:(module Context)
                  ~trust_system sync_jobs
              with
<<<<<<< HEAD
              | None ->
                  [%log info] "Local state already in sync" ;
                  Deferred.unit
              | Some sync_jobs -> (
                  [%log info] "Local state is out of sync; " ;
                  match%map
                    Consensus.Hooks.sync_local_state
                      ~local_state:consensus_local_state
                      ~glue_sync_ledger:
                        (Mina_networking.glue_sync_ledger network)
                      ~context:(module Context)
                      ~trust_system sync_jobs
                  with
                  | Error e ->
                      Error.tag e ~tag:"Local state sync failed" |> Error.raise
                  | Ok () ->
                      () )
          in
          let collected_transitions = Option.to_list best_tip in
          start_transition_frontier_controller
            ~context:(module Context)
            ~trust_system ~verifier ~network ~time_controller
            ~get_completed_work ~producer_transition_reader_ref
            ~producer_transition_writer_ref ~verified_transition_writer
            ~cache_exceptions ~clear_reader ~collected_transitions
            ~transition_reader_ref ~transition_writer_ref ~frontier_w frontier )
=======
              | Error e ->
                  Error.tag e ~tag:"Local state sync failed" |> Error.raise
              | Ok () ->
                  () )
      in
      start_transition_frontier_controller
        ~context:(module Context)
        ~trust_system ~verifier ~network ~time_controller ~get_completed_work
        ~producer_transition_writer_ref ~verified_transition_writer
        ~clear_reader ~collected_transitions ~cache_exceptions
        ?transition_writer_ref:None ~frontier_w frontier
>>>>>>> 97ab3010

let wait_till_genesis ~logger ~time_controller
    ~(precomputed_values : Precomputed_values.t) =
  let module Time = Block_time in
  let now = Time.now time_controller in
  let consensus_constants = precomputed_values.consensus_constants in
  let genesis_state_timestamp = consensus_constants.genesis_state_timestamp in
  try
    Consensus.Hooks.is_genesis_epoch ~constants:consensus_constants now
    |> Fn.const Deferred.unit
  with Invalid_argument _ ->
    let time_till_genesis = Time.diff genesis_state_timestamp now in
    [%log warn]
      ~metadata:
        [ ( "time_till_genesis"
          , `Int (Int64.to_int_exn (Time.Span.to_ms time_till_genesis)) )
        ]
      "Node started before the chain start time: waiting $time_till_genesis \
       milliseconds before starting participation" ;
    let rec logger_loop () =
      let%bind () = after (Time_ns.Span.of_sec 30.) in
      let now = Time.now time_controller in
      try
        Consensus.Hooks.is_genesis_epoch ~constants:consensus_constants now
        |> Fn.const Deferred.unit
      with Invalid_argument _ ->
        let tm_remaining = Time.diff genesis_state_timestamp now in
        [%log debug]
          "Time before the chain start time. Waiting $tm_remaining \
           milliseconds before starting participation"
          ~metadata:
            [ ( "tm_remaining"
              , `Int (Int64.to_int_exn @@ Time.Span.to_ms tm_remaining) )
            ] ;
        logger_loop ()
    in
    Time.Timeout.await ~timeout_duration:time_till_genesis time_controller
      (logger_loop ())
    |> Deferred.ignore_m

(* [sync_local_state] may be `false` for tests, where we want
   to set local state in the test
*)
let run ?(sync_local_state = true) ?(cache_exceptions = false)
    ~context:(module Context : CONTEXT) ~trust_system ~verifier ~network
    ~is_seed ~is_demo_mode ~time_controller ~consensus_local_state
    ~persistent_root_location ~persistent_frontier_location
    ~get_current_frontier ~frontier_broadcast_writer:frontier_w
    ~network_transition_reader ~producer_transition_reader
    ~get_most_recent_valid_block ~most_recent_valid_block_writer
    ~get_completed_work ~catchup_mode ~notify_online () =
  let open Context in
  [%log info] "Starting transition router" ;
  let initialization_finish_signal = Ivar.create () in
  let clear_reader, clear_writer =
    Strict_pipe.create ~name:"clear" Synchronous
  in
  let verified_transition_reader, verified_transition_writer =
    let name = "verified transitions" in
    create_buffered_pipe ~name
      ~f:(fun ( `Transition (head : Mina_block.Validated.t)
              , _
              , `Valid_cb valid_cb ) ->
        Mina_metrics.(
          Counter.inc_one Pipe.Drop_on_overflow.router_verified_transitions) ;
        Mina_block.handle_dropped_transition
          (Mina_block.Validated.forget head |> With_hash.hash)
          ~pipe_name:name ~logger ?valid_cb )
      ()
  in
  (* Ref is None when bootstrap is in progress and Some writer when it's catch-up.
     In fact, we don't expect any produced blocks during bootstrap (possible only in rare case
     of race condition between bootstrap and block creation) *)
  let producer_transition_writer_ref = ref None in
  O1trace.background_thread "transition_router" (fun () ->
      don't_wait_for
      @@ Strict_pipe.Reader.iter producer_transition_reader ~f:(fun x ->
             Option.value_map ~f:Strict_pipe.Writer.write
               ~default:(Fn.const Deferred.unit)
               !producer_transition_writer_ref
               x ) ;
      let%bind () =
        wait_till_genesis ~logger ~time_controller ~precomputed_values
      in
      let valid_transition_reader, valid_transition_writer =
        let name = "valid transitions" in
        create_buffered_pipe ~name
          ~f:(fun head ->
            let b_or_h, `Valid_cb valid_cb = head in
            Mina_metrics.(
              Counter.inc_one Pipe.Drop_on_overflow.router_valid_transitions) ;
            Mina_block.handle_dropped_transition
              (block_or_header_to_hash b_or_h)
              ~valid_cb ~pipe_name:name ~logger )
          ()
      in
      let () =
        let initial_validate =
          unstage
            (Initial_validator.validate ~logger ~trust_system ~verifier
               ~initialization_finish_signal ~precomputed_values )
        in
        O1trace.background_thread "initially_validate_blocks" (fun () ->
            Pipe_lib.Strict_pipe.Reader.iter network_transition_reader
<<<<<<< HEAD
              ~f:(fun
                   ( `Transition transition_env
                   , `Time_received time_received
                   , `Valid_cb valid_cb )
                 ->
                match%map
                  initial_validate ~transition_env ~time_received ~valid_cb
                with
=======
              ~f:(fun (b_or_h, `Time_received time_received, `Valid_cb valid_cb)
                 ->
                match%map initial_validate ~b_or_h ~time_received ~valid_cb with
>>>>>>> 97ab3010
                | Ok valid_transition ->
                    Pipe_lib.Strict_pipe.Writer.write valid_transition_writer
                      valid_transition
                | Error () ->
                    () ) )
      in
      let persistent_frontier =
        Transition_frontier.Persistent_frontier.create ~logger ~verifier
          ~time_controller ~directory:persistent_frontier_location
      in
      let persistent_root =
        Transition_frontier.Persistent_root.create ~logger
          ~directory:persistent_root_location
          ~ledger_depth:(Precomputed_values.ledger_depth precomputed_values)
      in
<<<<<<< HEAD
      let%map () =
=======
      let%map transition_writer_ref =
>>>>>>> 97ab3010
        initialize ~sync_local_state ~cache_exceptions
          ~context:(module Context)
          ~network ~is_seed ~is_demo_mode ~verifier ~trust_system
          ~persistent_frontier ~persistent_root ~time_controller
          ~get_completed_work ~frontier_w ~catchup_mode
          ~producer_transition_writer_ref ~clear_reader
          ~verified_transition_writer ~most_recent_valid_block_writer
          ~consensus_local_state ~notify_online
      in
      Ivar.fill_if_empty initialization_finish_signal () ;
      let valid_transition_reader1, valid_transition_reader2 =
        Strict_pipe.Reader.Fork.two valid_transition_reader
      in
      don't_wait_for
<<<<<<< HEAD
      @@ Strict_pipe.Reader.iter valid_transition_reader1
           ~f:(fun (`Block enveloped_transition, _) ->
             let incoming_transition =
               Envelope.Incoming.data enveloped_transition
             in
             let current_transition = get_most_recent_valid_block () in
=======
      @@ Strict_pipe.Reader.iter valid_transition_reader1 ~f:(fun (b_or_h, _) ->
             let header_with_hash =
               block_or_header_to_header_hashed_with_validation b_or_h
             in
             let current_header_with_hash = get_most_recent_valid_block () in
>>>>>>> 97ab3010
             if
               Consensus.Hooks.equal_select_status `Take
                 (Consensus.Hooks.select
                    ~context:(module Context)
                    ~existing:(to_consensus_state current_header_with_hash)
                    ~candidate:(to_consensus_state header_with_hash) )
             then
               (* TODO: do we need to push valid_cb? *)
               Broadcast_pipe.Writer.write most_recent_valid_block_writer
                 header_with_hash
             else Deferred.unit ) ;
      don't_wait_for
      @@ Strict_pipe.Reader.iter_without_pushback valid_transition_reader2
           ~f:(fun (b_or_h, `Valid_cb vc) ->
             don't_wait_for
             @@ let%map () =
                  let header_with_hash =
                    block_or_header_to_header_hashed_with_validation b_or_h
                  in
                  match get_current_frontier () with
                  | Some frontier ->
                      if
                        is_transition_for_bootstrap
                          ~context:(module Context)
                          frontier header_with_hash
                      then (
                        Strict_pipe.Writer.kill !transition_writer_ref ;
                        Option.iter ~f:Strict_pipe.Writer.kill
                          !producer_transition_writer_ref ;
                        let initial_root_transition =
                          Transition_frontier.(
                            Breadcrumb.validated_transition (root frontier))
                        in
                        let%bind () =
                          Strict_pipe.Writer.write clear_writer `Clear
                        in
                        let%map () =
                          Transition_frontier.close ~loc:__LOC__ frontier
                        in
<<<<<<< HEAD
                        start_bootstrap_controller
                          ~context:(module Context)
                          ~trust_system ~verifier ~network ~time_controller
                          ~get_completed_work ~producer_transition_reader_ref
                          ~producer_transition_writer_ref ~cache_exceptions
                          ~verified_transition_writer ~clear_reader
                          ~transition_reader_ref ~transition_writer_ref
                          ~consensus_local_state ~frontier_w ~persistent_root
                          ~persistent_frontier ~initial_root_transition
                          ~best_seen_transition:(Some enveloped_transition)
                          ~catchup_mode )
=======
                        ignore
                        @@ start_bootstrap_controller
                             ~context:(module Context)
                             ~trust_system ~verifier ~network ~time_controller
                             ~get_completed_work ~producer_transition_writer_ref
                             ~cache_exceptions ~verified_transition_writer
                             ~clear_reader ~transition_writer_ref
                             ~consensus_local_state ~frontier_w ~persistent_root
                             ~persistent_frontier ~initial_root_transition
                             ~best_seen_transition:(Some b_or_h) ~catchup_mode )
>>>>>>> 97ab3010
                      else Deferred.unit
                  | None ->
                      Deferred.unit
                in
                Strict_pipe.Writer.write !transition_writer_ref
                  (b_or_h, `Valid_cb (Some vc)) ) ) ;
  (verified_transition_reader, initialization_finish_signal)<|MERGE_RESOLUTION|>--- conflicted
+++ resolved
@@ -100,14 +100,8 @@
 
 let start_transition_frontier_controller ~context:(module Context : CONTEXT)
     ~trust_system ~verifier ~network ~time_controller ~get_completed_work
-<<<<<<< HEAD
-    ~producer_transition_reader_ref ~producer_transition_writer_ref
-    ~verified_transition_writer ~clear_reader ~collected_transitions
-    ~cache_exceptions ~transition_reader_ref ~transition_writer_ref ~frontier_w
-=======
     ~producer_transition_writer_ref ~verified_transition_writer ~clear_reader
     ~collected_transitions ~cache_exceptions ?transition_writer_ref ~frontier_w
->>>>>>> 97ab3010
     frontier =
   let open Context in
   [%str_log info] Starting_transition_frontier_controller ;
@@ -153,11 +147,7 @@
       ~context:(module Context)
       ~trust_system ~verifier ~network ~time_controller ~collected_transitions
       ~frontier ~get_completed_work
-<<<<<<< HEAD
-      ~network_transition_reader:!transition_reader_ref
-=======
       ~network_transition_reader:transition_frontier_controller_reader
->>>>>>> 97ab3010
       ~producer_transition_reader ~clear_reader ~cache_exceptions
   in
   Strict_pipe.Reader.iter new_verified_transition_reader
@@ -221,18 +211,11 @@
       start_transition_frontier_controller
         ~context:(module Context)
         ~trust_system ~verifier ~network ~time_controller ~get_completed_work
-<<<<<<< HEAD
-        ~producer_transition_reader_ref ~producer_transition_writer_ref
-        ~verified_transition_writer ~clear_reader ~collected_transitions
-        ~cache_exceptions ~transition_reader_ref ~transition_writer_ref
-        ~frontier_w new_frontier )
-=======
         ~producer_transition_writer_ref ~verified_transition_writer
         ~clear_reader ~collected_transitions ~cache_exceptions
         ~transition_writer_ref ~frontier_w new_frontier
       |> Fn.const () ) ;
   transition_writer_ref
->>>>>>> 97ab3010
 
 let download_best_tip ~context:(module Context : CONTEXT) ~notify_online
     ~network ~verifier ~trust_system ~most_recent_valid_block_writer
@@ -408,14 +391,8 @@
 
 let initialize ~context:(module Context : CONTEXT) ~sync_local_state ~network
     ~is_seed ~is_demo_mode ~verifier ~trust_system ~time_controller
-<<<<<<< HEAD
-    ~get_completed_work ~frontier_w ~producer_transition_reader_ref
-    ~producer_transition_writer_ref ~clear_reader ~verified_transition_writer
-    ~transition_reader_ref ~transition_writer_ref ~cache_exceptions
-=======
     ~get_completed_work ~frontier_w ~producer_transition_writer_ref
     ~clear_reader ~verified_transition_writer ~cache_exceptions
->>>>>>> 97ab3010
     ~most_recent_valid_block_writer ~persistent_root ~persistent_frontier
     ~consensus_local_state ~catchup_mode ~notify_online =
   let open Context in
@@ -448,46 +425,6 @@
       start_bootstrap_controller
         ~context:(module Context)
         ~trust_system ~verifier ~network ~time_controller ~get_completed_work
-<<<<<<< HEAD
-        ~producer_transition_reader_ref ~producer_transition_writer_ref
-        ~verified_transition_writer ~clear_reader ~transition_reader_ref
-        ~consensus_local_state ~transition_writer_ref ~frontier_w
-        ~persistent_root ~persistent_frontier ~initial_root_transition
-        ~cache_exceptions ~catchup_mode ~best_seen_transition:best_tip
-  | best_tip, Some frontier -> (
-      match best_tip with
-      | Some best_tip
-        when is_transition_for_bootstrap
-               ~context:(module Context)
-               frontier
-               (best_tip |> Envelope.Incoming.data) ->
-          [%log info]
-            ~metadata:
-              [ ( "length"
-                , `Int
-                    (Unsigned.UInt32.to_int
-                       ( Mina_block.blockchain_length
-                       @@ Validation.block best_tip.data ) ) )
-              ]
-            "Network best tip is too new to catchup to (best_tip with \
-             $length); starting bootstrap" ;
-          let initial_root_transition =
-            Transition_frontier.(
-              Breadcrumb.validated_transition (root frontier))
-          in
-          let%map () = Transition_frontier.close ~loc:__LOC__ frontier in
-          start_bootstrap_controller
-            ~context:(module Context)
-            ~trust_system ~verifier ~network ~time_controller
-            ~get_completed_work ~producer_transition_reader_ref
-            ~producer_transition_writer_ref ~verified_transition_writer
-            ~clear_reader ~transition_reader_ref ~consensus_local_state
-            ~transition_writer_ref ~frontier_w ~persistent_root
-            ~persistent_frontier ~initial_root_transition ~catchup_mode
-            ~cache_exceptions ~best_seen_transition:(Some best_tip)
-      | _ ->
-          if Option.is_some best_tip then
-=======
         ~producer_transition_writer_ref ~verified_transition_writer
         ~clear_reader ?transition_writer_ref:None ~consensus_local_state
         ~frontier_w ~persistent_root ~persistent_frontier ~cache_exceptions
@@ -526,7 +463,6 @@
       let collected_transitions =
         match best_tip_opt with
         | Some best_tip ->
->>>>>>> 97ab3010
             [%log info]
               ~metadata:
                 [ ( "length"
@@ -570,34 +506,6 @@
                   ~context:(module Context)
                   ~trust_system sync_jobs
               with
-<<<<<<< HEAD
-              | None ->
-                  [%log info] "Local state already in sync" ;
-                  Deferred.unit
-              | Some sync_jobs -> (
-                  [%log info] "Local state is out of sync; " ;
-                  match%map
-                    Consensus.Hooks.sync_local_state
-                      ~local_state:consensus_local_state
-                      ~glue_sync_ledger:
-                        (Mina_networking.glue_sync_ledger network)
-                      ~context:(module Context)
-                      ~trust_system sync_jobs
-                  with
-                  | Error e ->
-                      Error.tag e ~tag:"Local state sync failed" |> Error.raise
-                  | Ok () ->
-                      () )
-          in
-          let collected_transitions = Option.to_list best_tip in
-          start_transition_frontier_controller
-            ~context:(module Context)
-            ~trust_system ~verifier ~network ~time_controller
-            ~get_completed_work ~producer_transition_reader_ref
-            ~producer_transition_writer_ref ~verified_transition_writer
-            ~cache_exceptions ~clear_reader ~collected_transitions
-            ~transition_reader_ref ~transition_writer_ref ~frontier_w frontier )
-=======
               | Error e ->
                   Error.tag e ~tag:"Local state sync failed" |> Error.raise
               | Ok () ->
@@ -609,7 +517,6 @@
         ~producer_transition_writer_ref ~verified_transition_writer
         ~clear_reader ~collected_transitions ~cache_exceptions
         ?transition_writer_ref:None ~frontier_w frontier
->>>>>>> 97ab3010
 
 let wait_till_genesis ~logger ~time_controller
     ~(precomputed_values : Precomputed_values.t) =
@@ -714,20 +621,9 @@
         in
         O1trace.background_thread "initially_validate_blocks" (fun () ->
             Pipe_lib.Strict_pipe.Reader.iter network_transition_reader
-<<<<<<< HEAD
-              ~f:(fun
-                   ( `Transition transition_env
-                   , `Time_received time_received
-                   , `Valid_cb valid_cb )
-                 ->
-                match%map
-                  initial_validate ~transition_env ~time_received ~valid_cb
-                with
-=======
               ~f:(fun (b_or_h, `Time_received time_received, `Valid_cb valid_cb)
                  ->
                 match%map initial_validate ~b_or_h ~time_received ~valid_cb with
->>>>>>> 97ab3010
                 | Ok valid_transition ->
                     Pipe_lib.Strict_pipe.Writer.write valid_transition_writer
                       valid_transition
@@ -743,11 +639,7 @@
           ~directory:persistent_root_location
           ~ledger_depth:(Precomputed_values.ledger_depth precomputed_values)
       in
-<<<<<<< HEAD
-      let%map () =
-=======
       let%map transition_writer_ref =
->>>>>>> 97ab3010
         initialize ~sync_local_state ~cache_exceptions
           ~context:(module Context)
           ~network ~is_seed ~is_demo_mode ~verifier ~trust_system
@@ -762,20 +654,11 @@
         Strict_pipe.Reader.Fork.two valid_transition_reader
       in
       don't_wait_for
-<<<<<<< HEAD
-      @@ Strict_pipe.Reader.iter valid_transition_reader1
-           ~f:(fun (`Block enveloped_transition, _) ->
-             let incoming_transition =
-               Envelope.Incoming.data enveloped_transition
-             in
-             let current_transition = get_most_recent_valid_block () in
-=======
       @@ Strict_pipe.Reader.iter valid_transition_reader1 ~f:(fun (b_or_h, _) ->
              let header_with_hash =
                block_or_header_to_header_hashed_with_validation b_or_h
              in
              let current_header_with_hash = get_most_recent_valid_block () in
->>>>>>> 97ab3010
              if
                Consensus.Hooks.equal_select_status `Take
                  (Consensus.Hooks.select
@@ -815,19 +698,6 @@
                         let%map () =
                           Transition_frontier.close ~loc:__LOC__ frontier
                         in
-<<<<<<< HEAD
-                        start_bootstrap_controller
-                          ~context:(module Context)
-                          ~trust_system ~verifier ~network ~time_controller
-                          ~get_completed_work ~producer_transition_reader_ref
-                          ~producer_transition_writer_ref ~cache_exceptions
-                          ~verified_transition_writer ~clear_reader
-                          ~transition_reader_ref ~transition_writer_ref
-                          ~consensus_local_state ~frontier_w ~persistent_root
-                          ~persistent_frontier ~initial_root_transition
-                          ~best_seen_transition:(Some enveloped_transition)
-                          ~catchup_mode )
-=======
                         ignore
                         @@ start_bootstrap_controller
                              ~context:(module Context)
@@ -838,7 +708,6 @@
                              ~consensus_local_state ~frontier_w ~persistent_root
                              ~persistent_frontier ~initial_root_transition
                              ~best_seen_transition:(Some b_or_h) ~catchup_mode )
->>>>>>> 97ab3010
                       else Deferred.unit
                   | None ->
                       Deferred.unit
