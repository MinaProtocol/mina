--- conflicted
+++ resolved
@@ -70,11 +70,7 @@
           ~existing:root_consensus_state ~candidate:new_consensus_state
 
 let start_transition_frontier_controller ~context:(module Context : CONTEXT)
-<<<<<<< HEAD
-    ~trust_system ~verifier ~network ~time_controller
-=======
     ~trust_system ~verifier ~network ~time_controller ~get_completed_work
->>>>>>> 5d48d72b
     ~producer_transition_reader_ref ~producer_transition_writer_ref
     ~verified_transition_writer ~clear_reader ~collected_transitions
     ~transition_reader_ref ~transition_writer_ref ~frontier_w frontier =
@@ -107,12 +103,8 @@
     Transition_frontier_controller.run
       ~context:(module Context)
       ~trust_system ~verifier ~network ~time_controller ~collected_transitions
-<<<<<<< HEAD
-      ~frontier ~network_transition_reader:!transition_reader_ref
-=======
       ~frontier ~get_completed_work
       ~network_transition_reader:!transition_reader_ref
->>>>>>> 5d48d72b
       ~producer_transition_reader ~clear_reader
   in
   Strict_pipe.Reader.iter new_verified_transition_reader
@@ -122,18 +114,11 @@
   |> don't_wait_for
 
 let start_bootstrap_controller ~context:(module Context : CONTEXT) ~trust_system
-<<<<<<< HEAD
-    ~verifier ~network ~time_controller ~producer_transition_reader_ref
-    ~producer_transition_writer_ref ~verified_transition_writer ~clear_reader
-    ~transition_reader_ref ~transition_writer_ref ~consensus_local_state
-    ~frontier_w ~initial_root_transition ~persistent_root ~persistent_frontier
-=======
     ~verifier ~network ~time_controller ~get_completed_work
     ~producer_transition_reader_ref ~producer_transition_writer_ref
     ~verified_transition_writer ~clear_reader ~transition_reader_ref
     ~transition_writer_ref ~consensus_local_state ~frontier_w
     ~initial_root_transition ~persistent_root ~persistent_frontier
->>>>>>> 5d48d72b
     ~best_seen_transition ~catchup_mode =
   let open Context in
   [%str_log info] Starting_bootstrap_controller ;
@@ -173,11 +158,7 @@
       Strict_pipe.Writer.kill !transition_writer_ref ;
       start_transition_frontier_controller
         ~context:(module Context)
-<<<<<<< HEAD
-        ~trust_system ~verifier ~network ~time_controller
-=======
         ~trust_system ~verifier ~network ~time_controller ~get_completed_work
->>>>>>> 5d48d72b
         ~producer_transition_reader_ref ~producer_transition_writer_ref
         ~verified_transition_writer ~clear_reader ~collected_transitions
         ~transition_reader_ref ~transition_writer_ref ~frontier_w new_frontier
@@ -350,20 +331,12 @@
     ]
 
 let initialize ~context:(module Context : CONTEXT) ~sync_local_state ~network
-<<<<<<< HEAD
-    ~is_seed ~is_demo_mode ~verifier ~trust_system ~time_controller ~frontier_w
-    ~producer_transition_reader_ref ~producer_transition_writer_ref
-    ~clear_reader ~verified_transition_writer ~transition_reader_ref
-    ~transition_writer_ref ~most_recent_valid_block_writer ~persistent_root
-    ~persistent_frontier ~consensus_local_state ~catchup_mode ~notify_online =
-=======
     ~is_seed ~is_demo_mode ~verifier ~trust_system ~time_controller
     ~get_completed_work ~frontier_w ~producer_transition_reader_ref
     ~producer_transition_writer_ref ~clear_reader ~verified_transition_writer
     ~transition_reader_ref ~transition_writer_ref
     ~most_recent_valid_block_writer ~persistent_root ~persistent_frontier
     ~consensus_local_state ~catchup_mode ~notify_online =
->>>>>>> 5d48d72b
   let open Context in
   [%log info] "Initializing transition router" ;
   let%bind () =
@@ -393,11 +366,7 @@
       in
       start_bootstrap_controller
         ~context:(module Context)
-<<<<<<< HEAD
-        ~trust_system ~verifier ~network ~time_controller
-=======
         ~trust_system ~verifier ~network ~time_controller ~get_completed_work
->>>>>>> 5d48d72b
         ~producer_transition_reader_ref ~producer_transition_writer_ref
         ~verified_transition_writer ~clear_reader ~transition_reader_ref
         ~consensus_local_state ~transition_writer_ref ~frontier_w
@@ -428,20 +397,12 @@
           start_bootstrap_controller
             ~context:(module Context)
             ~trust_system ~verifier ~network ~time_controller
-<<<<<<< HEAD
-            ~producer_transition_reader_ref ~producer_transition_writer_ref
-            ~verified_transition_writer ~clear_reader ~transition_reader_ref
-            ~consensus_local_state ~transition_writer_ref ~frontier_w
-            ~persistent_root ~persistent_frontier ~initial_root_transition
-            ~catchup_mode ~best_seen_transition:(Some best_tip)
-=======
             ~get_completed_work ~producer_transition_reader_ref
             ~producer_transition_writer_ref ~verified_transition_writer
             ~clear_reader ~transition_reader_ref ~consensus_local_state
             ~transition_writer_ref ~frontier_w ~persistent_root
             ~persistent_frontier ~initial_root_transition ~catchup_mode
             ~best_seen_transition:(Some best_tip)
->>>>>>> 5d48d72b
       | _ ->
           if Option.is_some best_tip then
             [%log info]
@@ -496,16 +457,10 @@
           start_transition_frontier_controller
             ~context:(module Context)
             ~trust_system ~verifier ~network ~time_controller
-<<<<<<< HEAD
-            ~producer_transition_reader_ref ~producer_transition_writer_ref
-            ~verified_transition_writer ~clear_reader ~collected_transitions
-            ~transition_reader_ref ~transition_writer_ref ~frontier_w frontier )
-=======
             ~get_completed_work ~producer_transition_reader_ref
             ~producer_transition_writer_ref ~verified_transition_writer
             ~clear_reader ~collected_transitions ~transition_reader_ref
             ~transition_writer_ref ~frontier_w frontier )
->>>>>>> 5d48d72b
 
 let wait_till_genesis ~logger ~time_controller
     ~(precomputed_values : Precomputed_values.t) =
@@ -557,11 +512,7 @@
     ~producer_transition_reader
     ~most_recent_valid_block:
       (most_recent_valid_block_reader, most_recent_valid_block_writer)
-<<<<<<< HEAD
-    ~catchup_mode ~notify_online () =
-=======
     ~get_completed_work ~catchup_mode ~notify_online () =
->>>>>>> 5d48d72b
   let open Context in
   [%log info] "Starting transition router" ;
   let initialization_finish_signal = Ivar.create () in
@@ -636,15 +587,9 @@
         initialize ~sync_local_state
           ~context:(module Context)
           ~network ~is_seed ~is_demo_mode ~verifier ~trust_system
-<<<<<<< HEAD
-          ~persistent_frontier ~persistent_root ~time_controller ~frontier_w
-          ~producer_transition_reader_ref ~catchup_mode
-          ~producer_transition_writer_ref ~clear_reader
-=======
           ~persistent_frontier ~persistent_root ~time_controller
           ~get_completed_work ~frontier_w ~producer_transition_reader_ref
           ~catchup_mode ~producer_transition_writer_ref ~clear_reader
->>>>>>> 5d48d72b
           ~verified_transition_writer ~transition_reader_ref
           ~transition_writer_ref ~most_recent_valid_block_writer
           ~consensus_local_state ~notify_online
@@ -707,11 +652,7 @@
                         start_bootstrap_controller
                           ~context:(module Context)
                           ~trust_system ~verifier ~network ~time_controller
-<<<<<<< HEAD
-                          ~producer_transition_reader_ref
-=======
                           ~get_completed_work ~producer_transition_reader_ref
->>>>>>> 5d48d72b
                           ~producer_transition_writer_ref
                           ~verified_transition_writer ~clear_reader
                           ~transition_reader_ref ~transition_writer_ref
