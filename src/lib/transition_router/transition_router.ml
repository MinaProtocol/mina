open Core_kernel
open Async_kernel
open Coda_state
open Pipe_lib
open Coda_transition
open O1trace

let create_bufferred_pipe ?name () =
  Strict_pipe.create ?name (Buffered (`Capacity 50, `Overflow Crash))

let is_transition_for_bootstrap ~logger frontier new_transition =
  let root_state =
    Transition_frontier.root frontier
    |> Transition_frontier.Breadcrumb.protocol_state
  in
  let new_state =
    External_transition.Initial_validated.protocol_state new_transition
  in
  Consensus.Hooks.should_bootstrap
    ~existing:(Protocol_state.consensus_state root_state)
    ~candidate:(Protocol_state.consensus_state new_state)
    ~logger:
      (Logger.extend logger
         [ ( "selection_context"
           , `String "Transition_router.is_transition_for_bootstrap" ) ])

let start_transition_frontier_controller ~logger ~trust_system ~verifier
    ~network ~time_controller ~proposer_transition_reader
    ~verified_transition_writer ~clear_reader ~collected_transitions
    ~transition_reader_ref ~transition_writer_ref ~frontier_w frontier =
  Logger.info logger ~module_:__MODULE__ ~location:__LOC__
    "Starting Transition Frontier Controller phase" ;
  let ( transition_frontier_controller_reader
      , transition_frontier_controller_writer ) =
    create_bufferred_pipe ~name:"transition frontier controller pipe" ()
  in
  transition_reader_ref := transition_frontier_controller_reader ;
  transition_writer_ref := transition_frontier_controller_writer ;
  Broadcast_pipe.Writer.write frontier_w (Some frontier) |> don't_wait_for ;
  let new_verified_transition_reader =
    trace_recurring "transition frontier controller" (fun () ->
        Transition_frontier_controller.run ~logger ~trust_system ~verifier
          ~network ~time_controller ~collected_transitions ~frontier
          ~network_transition_reader:!transition_reader_ref
          ~proposer_transition_reader ~clear_reader )
  in
  Strict_pipe.Reader.iter new_verified_transition_reader
    ~f:
      (Fn.compose Deferred.return
         (Strict_pipe.Writer.write verified_transition_writer))
  |> don't_wait_for

let start_bootstrap_controller ~logger ~trust_system ~verifier ~network
    ~time_controller ~proposer_transition_reader ~verified_transition_writer
    ~clear_reader ~transition_reader_ref ~transition_writer_ref
<<<<<<< HEAD
    ~consensus_local_state ~frontier_w ~initialization_finish_signal
    ~initial_root_transition ~persistent_root ~persistent_frontier
    ~genesis_state_hash ~genesis_ledger =
=======
    ~consensus_local_state ~frontier_w ~initial_root_transition
    ~persistent_root ~persistent_frontier =
>>>>>>> c46527de
  Logger.info logger ~module_:__MODULE__ ~location:__LOC__
    "Starting Bootstrap Controller phase" ;
  let bootstrap_controller_reader, bootstrap_controller_writer =
    create_bufferred_pipe ~name:"bootstrap controller pipe" ()
  in
  transition_reader_ref := bootstrap_controller_reader ;
  transition_writer_ref := bootstrap_controller_writer ;
  don't_wait_for (Broadcast_pipe.Writer.write frontier_w None) ;
  trace_recurring "bootstrap controller" (fun () ->
      upon
        (Bootstrap_controller.run ~logger ~trust_system ~verifier ~network
           ~consensus_local_state ~transition_reader:!transition_reader_ref
           ~persistent_frontier ~persistent_root ~initial_root_transition
           ~genesis_state_hash ~genesis_ledger)
        (fun (new_frontier, collected_transitions) ->
          Strict_pipe.Writer.kill !transition_writer_ref ;
          start_transition_frontier_controller ~logger ~trust_system ~verifier
            ~network ~time_controller ~proposer_transition_reader
            ~verified_transition_writer ~clear_reader ~collected_transitions
            ~transition_reader_ref ~transition_writer_ref ~frontier_w
            new_frontier ) )

let download_best_tip ~logger ~network ~verifier ~trust_system
    ~most_recent_valid_block_writer =
  let num_peers = 8 in
  let peers = Coda_networking.random_peers network num_peers in
  Logger.info logger ~module_:__MODULE__ ~location:__LOC__
    "Requesting peers for their best tip to do initialization" ;
  let open Deferred.Option.Let_syntax in
  let%map best_tip =
    Deferred.List.fold peers ~init:None ~f:(fun acc peer ->
        let open Deferred.Let_syntax in
        match%bind Coda_networking.get_best_tip network peer with
        | Error e ->
            Logger.debug logger ~module_:__MODULE__ ~location:__LOC__
              ~metadata:
                [ ("peer", Network_peer.Peer.to_yojson peer)
                ; ("error", `String (Error.to_string_hum e)) ]
              "Couldn't get best tip from peer: $error" ;
            return acc
        | Ok peer_best_tip -> (
            match%bind Best_tip_prover.verify ~verifier peer_best_tip with
            | Error e ->
                Logger.warn logger ~module_:__MODULE__ ~location:__LOC__
                  ~metadata:
                    [ ("peer", Network_peer.Peer.to_yojson peer)
                    ; ("error", `String (Error.to_string_hum e)) ]
                  "Peer sent us bad proof for their best tip" ;
                let%map () =
                  Trust_system.(
                    record trust_system logger peer.host
                      Actions.
                        ( Violated_protocol
                        , Some ("Peer sent us bad proof for their best tip", [])
                        ))
                in
                acc
            | Ok (`Root _, `Best_tip candidate_best_tip) ->
                let enveloped_candidate_best_tip =
                  Envelope.Incoming.wrap ~data:candidate_best_tip
                    ~sender:(Envelope.Sender.Remote peer.host)
                in
                return
                @@ Option.merge acc
                     (Option.return enveloped_candidate_best_tip)
                     ~f:(fun enveloped_existing_best_tip
                        enveloped_candidate_best_tip
                        ->
                       let candidate_best_tip =
                         Envelope.Incoming.data enveloped_candidate_best_tip
                       in
                       let existing_best_tip =
                         Envelope.Incoming.data enveloped_existing_best_tip
                       in
                       Coda_networking.fill_first_received_message_signal
                         network ;
                       if
                         External_transition.Initial_validated.compare
                           candidate_best_tip existing_best_tip
                         > 0
                       then (
                         don't_wait_for
                         @@ Broadcast_pipe.Writer.write
                              most_recent_valid_block_writer candidate_best_tip ;
                         enveloped_candidate_best_tip )
                       else enveloped_existing_best_tip ) ) )
  in
  best_tip

let load_frontier ~logger ~verifier ~persistent_frontier ~persistent_root
    ~consensus_local_state =
  match%map
    Transition_frontier.load ~logger ~verifier ~consensus_local_state
      ~persistent_root ~persistent_frontier ()
  with
  | Ok frontier ->
      Some frontier
  | Error `Persistent_frontier_malformed ->
      failwith
        "persistent frontier unexpectedly malformed -- this should not happen \
         with retry enabled"
  | Error `Bootstrap_required ->
      Logger.warn logger ~module_:__MODULE__ ~location:__LOC__
        "Fast forward has not been implemented. Bootstrapping instead." ;
      None
  | Error (`Failure e) ->
      failwith ("failed to initialize transition frontier: " ^ e)

let wait_for_high_connectivity ~logger ~network =
  let connectivity_time_upperbound = 60.0 in
  let high_connectivity =
    Coda_networking.on_first_high_connectivity network ~f:Fn.id
  in
  Deferred.any
    [ ( high_connectivity
      >>| fun () ->
      Logger.info logger ~module_:__MODULE__ ~location:__LOC__
        "Already connected to enough peers, start initialization" )
    ; ( after (Time_ns.Span.of_sec connectivity_time_upperbound)
      >>| fun () ->
      if not @@ Deferred.is_determined high_connectivity then
        Logger.info logger ~module_:__MODULE__ ~location:__LOC__
          ~metadata:
            [ ("num peers", `Int (List.length @@ Coda_networking.peers network))
            ; ( "max seconds to wait for high connectivity"
              , `Float connectivity_time_upperbound ) ]
          "Will start initialization without connecting with too many peers" )
    ]

let initialize ~logger ~network ~verifier ~trust_system ~time_controller
    ~frontier_w ~proposer_transition_reader ~clear_reader
    ~verified_transition_writer ~transition_reader_ref ~transition_writer_ref
    ~most_recent_valid_block_writer ~persistent_root ~persistent_frontier
    ~consensus_local_state =
  let%bind () = wait_for_high_connectivity ~logger ~network in
  match%bind
    Deferred.both
      (download_best_tip ~logger ~network ~verifier ~trust_system
         ~most_recent_valid_block_writer)
      (load_frontier ~logger ~verifier ~persistent_frontier ~persistent_root
         ~consensus_local_state)
  with
  | _, None ->
      let%map initial_root_transition =
        Persistent_frontier.(
          with_instance_exn persistent_frontier ~f:Instance.get_root_transition)
        >>| Result.ok_or_failwith
      in
      start_bootstrap_controller ~logger ~trust_system ~verifier ~network
        ~time_controller ~proposer_transition_reader
        ~verified_transition_writer ~clear_reader ~transition_reader_ref
        ~consensus_local_state ~transition_writer_ref ~frontier_w
        ~persistent_root ~persistent_frontier ~initial_root_transition
  | None, Some frontier ->
      return
      @@ start_transition_frontier_controller ~logger ~trust_system ~verifier
           ~network ~time_controller ~proposer_transition_reader
           ~verified_transition_writer ~clear_reader ~collected_transitions:[]
           ~transition_reader_ref ~transition_writer_ref ~frontier_w frontier
  | Some best_tip, Some frontier ->
      if
        is_transition_for_bootstrap ~logger frontier
          (best_tip |> Envelope.Incoming.data)
      then
        let initial_root_transition =
          Transition_frontier.(Breadcrumb.validated_transition (root frontier))
        in
        let%map () = Transition_frontier.close frontier in
        start_bootstrap_controller ~logger ~trust_system ~verifier ~network
          ~time_controller ~proposer_transition_reader
          ~verified_transition_writer ~clear_reader ~transition_reader_ref
          ~consensus_local_state ~transition_writer_ref ~frontier_w
          ~persistent_root ~persistent_frontier ~initial_root_transition
      else
        let root = Transition_frontier.root frontier in
        let%map () =
          match
            Consensus.Hooks.required_local_state_sync
              ~consensus_state:
                (Transition_frontier.Breadcrumb.consensus_state root)
              ~local_state:consensus_local_state
          with
          | None ->
              Deferred.unit
          | Some sync_jobs -> (
              match%map
                Consensus.Hooks.sync_local_state
                  ~local_state:consensus_local_state ~logger ~trust_system
                  ~random_peers:(Coda_networking.random_peers network)
                  ~query_peer:
                    { Consensus.Hooks.Rpcs.query=
                        (fun peer rpc query ->
                          Coda_networking.(
                            query_peer network peer (Rpcs.Consensus_rpc rpc)
                              query) ) }
                  sync_jobs
              with
              | Error e ->
                  failwith ("Local state sync failed: " ^ Error.to_string_hum e)
              | Ok () ->
                  () )
        in
        start_transition_frontier_controller ~logger ~trust_system ~verifier
          ~network ~time_controller ~proposer_transition_reader
          ~verified_transition_writer ~clear_reader
          ~collected_transitions:[best_tip] ~transition_reader_ref
          ~transition_writer_ref ~frontier_w frontier

let wait_till_genesis ~logger ~time_controller =
  let module Time = Coda_base.Block_time in
  let now = Time.now time_controller in
  try Consensus.Hooks.is_genesis now |> Fn.const Deferred.unit
  with Invalid_argument _ ->
    let time_till_genesis =
      Time.diff Consensus.Constants.genesis_state_timestamp now
    in
    Logger.warn logger ~module_:__MODULE__ ~location:__LOC__
      ~metadata:
        [ ( "time_till_genesis"
          , `Int (Int64.to_int_exn (Time.Span.to_ms time_till_genesis)) ) ]
      "Node started before genesis: waiting $time_till_genesis milliseconds \
       before running transition router" ;
    let rec logger_loop () =
      let%bind () = after (Time_ns.Span.of_sec 30.) in
      let now = Time.now time_controller in
      try Consensus.Hooks.is_genesis now |> Fn.const Deferred.unit
      with Invalid_argument _ ->
        let tm_remaining =
          Time.diff Consensus.Constants.genesis_state_timestamp now
        in
        Logger.warn logger ~module_:__MODULE__ ~location:__LOC__
          "Still waiting $tm_remaining milliseconds before running transition \
           router"
          ~metadata:
            [ ( "tm_remaining"
              , `Int (Int64.to_int_exn @@ Time.Span.to_ms tm_remaining) ) ] ;
        logger_loop ()
    in
    Time.Timeout.await ~timeout_duration:time_till_genesis time_controller
      (logger_loop ())
    |> Deferred.ignore

let run ~logger ~trust_system ~verifier ~network ~time_controller
    ~consensus_local_state ~persistent_root_location
    ~persistent_frontier_location
    ~frontier_broadcast_pipe:(frontier_r, frontier_w)
    ~network_transition_reader ~proposer_transition_reader
    ~most_recent_valid_block:( most_recent_valid_block_reader
<<<<<<< HEAD
                             , most_recent_valid_block_writer )
    ~genesis_state_hash ~genesis_ledger =
  let initialization_finish_signal = ref false in
=======
                             , most_recent_valid_block_writer ) =
  let initialization_finish_signal = Ivar.create () in
>>>>>>> c46527de
  let clear_reader, clear_writer =
    Strict_pipe.create ~name:"clear" Synchronous
  in
  let verified_transition_reader, verified_transition_writer =
    create_bufferred_pipe ~name:"verified transitions" ()
  in
  let transition_reader, transition_writer =
    create_bufferred_pipe ~name:"transition pipe" ()
  in
  let transition_reader_ref = ref transition_reader in
  let transition_writer_ref = ref transition_writer in
<<<<<<< HEAD
  (* This might be unsafe. Image the following scenario:
     If a node joined at the very end of the first epoch, and
     it didn't receive any transition from network for a while.
     Then it went to the second epoch and it could propose at
     the second epoch. *)
  let now = Coda_base.Block_time.now time_controller in
  don't_wait_for
    (let%map () =
       match Broadcast_pipe.Reader.peek frontier_r with
       | Some frontier ->
           if
             try Consensus.Hooks.is_genesis now
             with Invalid_argument _ ->
               (* if "now" is before the genesis timestamp, the calculation
              of the proof-of-stake epoch results in an exception
           *)
               let module Time = Coda_base.Block_time in
               let time_till_genesis =
                 Time.diff Consensus.Constants.genesis_state_timestamp now
               in
               Logger.warn logger ~module_:__MODULE__ ~location:__LOC__
                 ~metadata:
                   [ ( "time_till_genesis"
                     , `Int
                         (Int64.to_int_exn (Time.Span.to_ms time_till_genesis))
                     ) ]
                 "Node started before genesis: waiting $time_till_genesis \
                  milliseconds before running transition router" ;
               let seconds_to_wait = 30 in
               let milliseconds_to_wait =
                 Int64.of_int_exn (seconds_to_wait * 1000)
               in
               let rec wait_loop tm =
                 if Int64.(tm <= zero) then ()
                 else (
                   Core.Unix.sleep seconds_to_wait ;
                   let tm_remaining = Int64.(tm - milliseconds_to_wait) in
                   Logger.warn logger ~module_:__MODULE__ ~location:__LOC__
                     "Still waiting $tm_remaining milliseconds before running \
                      transition router"
                     ~metadata:
                       [("tm_remaining", `Int (Int64.to_int_exn tm_remaining))] ;
                   wait_loop tm_remaining )
               in
               wait_loop @@ Time.Span.to_ms time_till_genesis ;
               (* after waiting, we're at least at the genesis time, maybe a bit past it *)
               Consensus.Hooks.is_genesis
               @@ Coda_base.Block_time.now time_controller
           then (
             start_transition_frontier_controller ~logger ~trust_system
               ~verifier ~network ~time_controller ~proposer_transition_reader
               ~verified_transition_writer ~clear_reader
               ~collected_transitions:[] ~transition_reader_ref
               ~transition_writer_ref ~frontier_w ~initialization_finish_signal
               frontier ;
             Deferred.unit )
           else
             let initial_root_transition =
               Transition_frontier.(
                 Breadcrumb.validated_transition (root frontier))
             in
             let%map () = Transition_frontier.close frontier in
             start_bootstrap_controller ~logger ~trust_system ~verifier
               ~network ~time_controller ~proposer_transition_reader
               ~verified_transition_writer ~clear_reader ~transition_reader_ref
               ~consensus_local_state ~transition_writer_ref ~frontier_w
               ~initialization_finish_signal ~persistent_root
               ~persistent_frontier ~initial_root_transition
               ~genesis_state_hash ~genesis_ledger
       | None ->
           let%map initial_root_transition =
             Persistent_frontier.(
               with_instance_exn persistent_frontier
                 ~f:Instance.get_root_transition)
             >>| Result.ok_or_failwith
           in
           start_bootstrap_controller ~logger ~trust_system ~verifier ~network
             ~time_controller ~proposer_transition_reader
             ~verified_transition_writer ~clear_reader ~transition_reader_ref
             ~consensus_local_state ~transition_writer_ref ~frontier_w
             ~initialization_finish_signal ~persistent_root
             ~persistent_frontier ~initial_root_transition ~genesis_state_hash
             ~genesis_ledger
     in
     let ( valid_protocol_state_transition_reader
         , valid_protocol_state_transition_writer ) =
       create_bufferred_pipe ~name:"valid transitions" ()
     in
     Initial_validator.run ~logger ~trust_system ~verifier
       ~transition_reader:network_transition_reader
       ~valid_transition_writer:valid_protocol_state_transition_writer
       ~initialization_finish_signal ~genesis_state_hash ;
     let valid_protocol_state_transition_reader, valid_transition_reader =
       Strict_pipe.Reader.Fork.two valid_protocol_state_transition_reader
     in
     don't_wait_for
       (Strict_pipe.Reader.iter valid_transition_reader
          ~f:(fun enveloped_transition ->
            let transition = Envelope.Incoming.data enveloped_transition in
            let current_consensus_state =
              External_transition.consensus_state
                (Broadcast_pipe.Reader.peek most_recent_valid_block_reader)
            in
            if
              Consensus.Hooks.select ~existing:current_consensus_state
                ~candidate:
                  External_transition.Initial_validated.(
                    consensus_state transition)
                ~logger
              = `Take
            then
              Broadcast_pipe.Writer.write most_recent_valid_block_writer
                (External_transition.Validation.forget_validation transition)
            else Deferred.unit )) ;
     don't_wait_for
       (Strict_pipe.Reader.iter_without_pushback
          valid_protocol_state_transition_reader
          ~f:(fun enveloped_transition ->
            let transition = Envelope.Incoming.data enveloped_transition in
            don't_wait_for
              (let%map () =
=======
  upon (wait_till_genesis ~logger ~time_controller) (fun () ->
      let valid_transition_reader, valid_transition_writer =
        create_bufferred_pipe ~name:"valid transitions" ()
      in
      Initial_validator.run ~logger ~trust_system ~verifier
        ~transition_reader:network_transition_reader ~valid_transition_writer
        ~initialization_finish_signal ;
      let persistent_frontier =
        Transition_frontier.Persistent_frontier.create ~logger ~verifier
          ~time_controller ~directory:persistent_frontier_location
      in
      let persistent_root =
        Transition_frontier.Persistent_root.create ~logger
          ~directory:persistent_root_location
      in
      upon
        (initialize ~logger ~network ~verifier ~trust_system
           ~persistent_frontier ~persistent_root ~time_controller ~frontier_w
           ~proposer_transition_reader ~clear_reader
           ~verified_transition_writer ~transition_reader_ref
           ~transition_writer_ref ~most_recent_valid_block_writer
           ~consensus_local_state) (fun () ->
          Ivar.fill_if_empty initialization_finish_signal () ;
          let valid_transition_reader1, valid_transition_reader2 =
            Strict_pipe.Reader.Fork.two valid_transition_reader
          in
          don't_wait_for
          @@ Strict_pipe.Reader.iter valid_transition_reader1
               ~f:(fun enveloped_transition ->
                 let incoming_transition =
                   Envelope.Incoming.data enveloped_transition
                 in
                 let current_transition =
                   Broadcast_pipe.Reader.peek most_recent_valid_block_reader
                 in
                 if
                   Consensus.Hooks.select
                     ~existing:
                       (External_transition.Initial_validated.consensus_state
                          current_transition)
                     ~candidate:
                       (External_transition.Initial_validated.consensus_state
                          incoming_transition)
                     ~logger
                   = `Take
                 then
                   Broadcast_pipe.Writer.write most_recent_valid_block_writer
                     incoming_transition
                 else Deferred.unit ) ;
          don't_wait_for
          @@ Strict_pipe.Reader.iter_without_pushback valid_transition_reader2
               ~f:(fun enveloped_transition ->
                 Strict_pipe.Writer.write !transition_writer_ref
                   enveloped_transition ;
                 don't_wait_for
                 @@
                 let incoming_transition =
                   Envelope.Incoming.data enveloped_transition
                 in
>>>>>>> c46527de
                 match Broadcast_pipe.Reader.peek frontier_r with
                 | Some frontier ->
                     if
                       is_transition_for_bootstrap ~logger frontier
                         incoming_transition
                     then (
                       Strict_pipe.Writer.kill !transition_writer_ref ;
                       let initial_root_transition =
                         Transition_frontier.(
                           Breadcrumb.validated_transition (root frontier))
                       in
                       let%bind () =
                         Strict_pipe.Writer.write clear_writer `Clear
                       in
                       let%map () = Transition_frontier.close frontier in
                       start_bootstrap_controller ~logger ~trust_system
                         ~verifier ~network ~time_controller
                         ~proposer_transition_reader
                         ~verified_transition_writer ~clear_reader
                         ~transition_reader_ref ~transition_writer_ref
<<<<<<< HEAD
                         ~consensus_local_state ~frontier_w
                         ~initialization_finish_signal ~persistent_root
                         ~persistent_frontier ~initial_root_transition
                         ~genesis_state_hash ~genesis_ledger )
=======
                         ~consensus_local_state ~frontier_w ~persistent_root
                         ~persistent_frontier ~initial_root_transition )
>>>>>>> c46527de
                     else Deferred.unit
                 | None ->
                     Deferred.unit ) ) ) ;
  (verified_transition_reader, initialization_finish_signal)<|MERGE_RESOLUTION|>--- conflicted
+++ resolved
@@ -53,14 +53,8 @@
 let start_bootstrap_controller ~logger ~trust_system ~verifier ~network
     ~time_controller ~proposer_transition_reader ~verified_transition_writer
     ~clear_reader ~transition_reader_ref ~transition_writer_ref
-<<<<<<< HEAD
-    ~consensus_local_state ~frontier_w ~initialization_finish_signal
-    ~initial_root_transition ~persistent_root ~persistent_frontier
-    ~genesis_state_hash ~genesis_ledger =
-=======
     ~consensus_local_state ~frontier_w ~initial_root_transition
-    ~persistent_root ~persistent_frontier =
->>>>>>> c46527de
+    ~persistent_root ~persistent_frontier ~genesis_state_hash ~genesis_ledger =
   Logger.info logger ~module_:__MODULE__ ~location:__LOC__
     "Starting Bootstrap Controller phase" ;
   let bootstrap_controller_reader, bootstrap_controller_writer =
@@ -151,10 +145,11 @@
   best_tip
 
 let load_frontier ~logger ~verifier ~persistent_frontier ~persistent_root
-    ~consensus_local_state =
+    ~consensus_local_state ~genesis_state_hash ~genesis_ledger ~base_proof =
   match%map
     Transition_frontier.load ~logger ~verifier ~consensus_local_state
-      ~persistent_root ~persistent_frontier ()
+      ~persistent_root ~persistent_frontier ~genesis_state_hash ~genesis_ledger
+      ~base_proof ()
   with
   | Ok frontier ->
       Some frontier
@@ -194,14 +189,14 @@
     ~frontier_w ~proposer_transition_reader ~clear_reader
     ~verified_transition_writer ~transition_reader_ref ~transition_writer_ref
     ~most_recent_valid_block_writer ~persistent_root ~persistent_frontier
-    ~consensus_local_state =
+    ~consensus_local_state ~genesis_state_hash ~genesis_ledger ~base_proof =
   let%bind () = wait_for_high_connectivity ~logger ~network in
   match%bind
     Deferred.both
       (download_best_tip ~logger ~network ~verifier ~trust_system
          ~most_recent_valid_block_writer)
       (load_frontier ~logger ~verifier ~persistent_frontier ~persistent_root
-         ~consensus_local_state)
+         ~consensus_local_state ~genesis_state_hash ~genesis_ledger ~base_proof)
   with
   | _, None ->
       let%map initial_root_transition =
@@ -214,6 +209,7 @@
         ~verified_transition_writer ~clear_reader ~transition_reader_ref
         ~consensus_local_state ~transition_writer_ref ~frontier_w
         ~persistent_root ~persistent_frontier ~initial_root_transition
+        ~genesis_state_hash ~genesis_ledger
   | None, Some frontier ->
       return
       @@ start_transition_frontier_controller ~logger ~trust_system ~verifier
@@ -234,6 +230,7 @@
           ~verified_transition_writer ~clear_reader ~transition_reader_ref
           ~consensus_local_state ~transition_writer_ref ~frontier_w
           ~persistent_root ~persistent_frontier ~initial_root_transition
+          ~genesis_state_hash ~genesis_ledger
       else
         let root = Transition_frontier.root frontier in
         let%map () =
@@ -309,14 +306,9 @@
     ~frontier_broadcast_pipe:(frontier_r, frontier_w)
     ~network_transition_reader ~proposer_transition_reader
     ~most_recent_valid_block:( most_recent_valid_block_reader
-<<<<<<< HEAD
                              , most_recent_valid_block_writer )
-    ~genesis_state_hash ~genesis_ledger =
-  let initialization_finish_signal = ref false in
-=======
-                             , most_recent_valid_block_writer ) =
+    ~genesis_state_hash ~genesis_ledger ~base_proof =
   let initialization_finish_signal = Ivar.create () in
->>>>>>> c46527de
   let clear_reader, clear_writer =
     Strict_pipe.create ~name:"clear" Synchronous
   in
@@ -328,136 +320,13 @@
   in
   let transition_reader_ref = ref transition_reader in
   let transition_writer_ref = ref transition_writer in
-<<<<<<< HEAD
-  (* This might be unsafe. Image the following scenario:
-     If a node joined at the very end of the first epoch, and
-     it didn't receive any transition from network for a while.
-     Then it went to the second epoch and it could propose at
-     the second epoch. *)
-  let now = Coda_base.Block_time.now time_controller in
-  don't_wait_for
-    (let%map () =
-       match Broadcast_pipe.Reader.peek frontier_r with
-       | Some frontier ->
-           if
-             try Consensus.Hooks.is_genesis now
-             with Invalid_argument _ ->
-               (* if "now" is before the genesis timestamp, the calculation
-              of the proof-of-stake epoch results in an exception
-           *)
-               let module Time = Coda_base.Block_time in
-               let time_till_genesis =
-                 Time.diff Consensus.Constants.genesis_state_timestamp now
-               in
-               Logger.warn logger ~module_:__MODULE__ ~location:__LOC__
-                 ~metadata:
-                   [ ( "time_till_genesis"
-                     , `Int
-                         (Int64.to_int_exn (Time.Span.to_ms time_till_genesis))
-                     ) ]
-                 "Node started before genesis: waiting $time_till_genesis \
-                  milliseconds before running transition router" ;
-               let seconds_to_wait = 30 in
-               let milliseconds_to_wait =
-                 Int64.of_int_exn (seconds_to_wait * 1000)
-               in
-               let rec wait_loop tm =
-                 if Int64.(tm <= zero) then ()
-                 else (
-                   Core.Unix.sleep seconds_to_wait ;
-                   let tm_remaining = Int64.(tm - milliseconds_to_wait) in
-                   Logger.warn logger ~module_:__MODULE__ ~location:__LOC__
-                     "Still waiting $tm_remaining milliseconds before running \
-                      transition router"
-                     ~metadata:
-                       [("tm_remaining", `Int (Int64.to_int_exn tm_remaining))] ;
-                   wait_loop tm_remaining )
-               in
-               wait_loop @@ Time.Span.to_ms time_till_genesis ;
-               (* after waiting, we're at least at the genesis time, maybe a bit past it *)
-               Consensus.Hooks.is_genesis
-               @@ Coda_base.Block_time.now time_controller
-           then (
-             start_transition_frontier_controller ~logger ~trust_system
-               ~verifier ~network ~time_controller ~proposer_transition_reader
-               ~verified_transition_writer ~clear_reader
-               ~collected_transitions:[] ~transition_reader_ref
-               ~transition_writer_ref ~frontier_w ~initialization_finish_signal
-               frontier ;
-             Deferred.unit )
-           else
-             let initial_root_transition =
-               Transition_frontier.(
-                 Breadcrumb.validated_transition (root frontier))
-             in
-             let%map () = Transition_frontier.close frontier in
-             start_bootstrap_controller ~logger ~trust_system ~verifier
-               ~network ~time_controller ~proposer_transition_reader
-               ~verified_transition_writer ~clear_reader ~transition_reader_ref
-               ~consensus_local_state ~transition_writer_ref ~frontier_w
-               ~initialization_finish_signal ~persistent_root
-               ~persistent_frontier ~initial_root_transition
-               ~genesis_state_hash ~genesis_ledger
-       | None ->
-           let%map initial_root_transition =
-             Persistent_frontier.(
-               with_instance_exn persistent_frontier
-                 ~f:Instance.get_root_transition)
-             >>| Result.ok_or_failwith
-           in
-           start_bootstrap_controller ~logger ~trust_system ~verifier ~network
-             ~time_controller ~proposer_transition_reader
-             ~verified_transition_writer ~clear_reader ~transition_reader_ref
-             ~consensus_local_state ~transition_writer_ref ~frontier_w
-             ~initialization_finish_signal ~persistent_root
-             ~persistent_frontier ~initial_root_transition ~genesis_state_hash
-             ~genesis_ledger
-     in
-     let ( valid_protocol_state_transition_reader
-         , valid_protocol_state_transition_writer ) =
-       create_bufferred_pipe ~name:"valid transitions" ()
-     in
-     Initial_validator.run ~logger ~trust_system ~verifier
-       ~transition_reader:network_transition_reader
-       ~valid_transition_writer:valid_protocol_state_transition_writer
-       ~initialization_finish_signal ~genesis_state_hash ;
-     let valid_protocol_state_transition_reader, valid_transition_reader =
-       Strict_pipe.Reader.Fork.two valid_protocol_state_transition_reader
-     in
-     don't_wait_for
-       (Strict_pipe.Reader.iter valid_transition_reader
-          ~f:(fun enveloped_transition ->
-            let transition = Envelope.Incoming.data enveloped_transition in
-            let current_consensus_state =
-              External_transition.consensus_state
-                (Broadcast_pipe.Reader.peek most_recent_valid_block_reader)
-            in
-            if
-              Consensus.Hooks.select ~existing:current_consensus_state
-                ~candidate:
-                  External_transition.Initial_validated.(
-                    consensus_state transition)
-                ~logger
-              = `Take
-            then
-              Broadcast_pipe.Writer.write most_recent_valid_block_writer
-                (External_transition.Validation.forget_validation transition)
-            else Deferred.unit )) ;
-     don't_wait_for
-       (Strict_pipe.Reader.iter_without_pushback
-          valid_protocol_state_transition_reader
-          ~f:(fun enveloped_transition ->
-            let transition = Envelope.Incoming.data enveloped_transition in
-            don't_wait_for
-              (let%map () =
-=======
   upon (wait_till_genesis ~logger ~time_controller) (fun () ->
       let valid_transition_reader, valid_transition_writer =
         create_bufferred_pipe ~name:"valid transitions" ()
       in
       Initial_validator.run ~logger ~trust_system ~verifier
         ~transition_reader:network_transition_reader ~valid_transition_writer
-        ~initialization_finish_signal ;
+        ~initialization_finish_signal ~genesis_state_hash ;
       let persistent_frontier =
         Transition_frontier.Persistent_frontier.create ~logger ~verifier
           ~time_controller ~directory:persistent_frontier_location
@@ -472,7 +341,8 @@
            ~proposer_transition_reader ~clear_reader
            ~verified_transition_writer ~transition_reader_ref
            ~transition_writer_ref ~most_recent_valid_block_writer
-           ~consensus_local_state) (fun () ->
+           ~consensus_local_state ~genesis_state_hash ~genesis_ledger
+           ~base_proof) (fun () ->
           Ivar.fill_if_empty initialization_finish_signal () ;
           let valid_transition_reader1, valid_transition_reader2 =
             Strict_pipe.Reader.Fork.two valid_transition_reader
@@ -510,7 +380,6 @@
                  let incoming_transition =
                    Envelope.Incoming.data enveloped_transition
                  in
->>>>>>> c46527de
                  match Broadcast_pipe.Reader.peek frontier_r with
                  | Some frontier ->
                      if
@@ -531,15 +400,9 @@
                          ~proposer_transition_reader
                          ~verified_transition_writer ~clear_reader
                          ~transition_reader_ref ~transition_writer_ref
-<<<<<<< HEAD
-                         ~consensus_local_state ~frontier_w
-                         ~initialization_finish_signal ~persistent_root
+                         ~consensus_local_state ~frontier_w ~persistent_root
                          ~persistent_frontier ~initial_root_transition
                          ~genesis_state_hash ~genesis_ledger )
-=======
-                         ~consensus_local_state ~frontier_w ~persistent_root
-                         ~persistent_frontier ~initial_root_transition )
->>>>>>> c46527de
                      else Deferred.unit
                  | None ->
                      Deferred.unit ) ) ) ;
