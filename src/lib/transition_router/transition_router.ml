--- conflicted
+++ resolved
@@ -24,7 +24,7 @@
      and type staged_ledger := Staged_ledger.t
      and type verifier := Verifier.t
      and type 'a transaction_snark_work_statement_table :=
-       'a Transaction_snark_work.Statement.Table.t
+                'a Transaction_snark_work.Statement.Table.t
 
   module Transition_frontier_controller :
     Coda_intf.Transition_frontier_controller_intf
@@ -108,7 +108,8 @@
     Broadcast_pipe.Writer.write frontier_w None |> don't_wait_for ;
     upon
       (Bootstrap_controller.run ~logger ~trust_system ~verifier ~network
-         ~ledger_db ~frontier ~transition_reader:!transition_reader_ref)
+         ~frontier ~consensus_local_state
+         ~transition_reader:!transition_reader_ref)
       (fun (new_frontier, collected_transitions) ->
         Strict_pipe.Writer.kill !transition_writer_ref ;
         start_transition_frontier_controller ~logger ~trust_system ~verifier
@@ -118,98 +119,19 @@
           new_frontier )
 
   let run ~logger ~trust_system ~verifier ~network ~time_controller
-<<<<<<< HEAD
-      ~consensus_local_state
-      ~frontier_broadcast_pipe:(frontier_r, frontier_w)
-      ~network_transition_reader ~proposer_transition_reader =
-    let start_transition_frontier_controller ~verified_transition_writer
-        ~clear_reader ~collected_transitions frontier =
-      let transition_reader, transition_writer =
-        create_bufferred_pipe ~name:"network transitions" ()
-      in
-      Logger.info logger ~module_:__MODULE__ ~location:__LOC__
-        "Starting Transition Frontier Controller phase" ;
-      let new_verified_transition_reader =
-        Transition_frontier_controller.run ~logger ~trust_system ~verifier
-          ~network ~time_controller ~collected_transitions ~frontier
-          ~network_transition_reader:transition_reader
-          ~proposer_transition_reader ~clear_reader
-      in
-      Strict_pipe.Reader.iter new_verified_transition_reader
-        ~f:
-          (Fn.compose Deferred.return
-             (Strict_pipe.Writer.write verified_transition_writer))
-      |> don't_wait_for ;
-      (transition_reader, transition_writer)
-    in
-    let clean_transition_frontier_controller_and_start_bootstrap
-        ~controller_type ~clear_reader ~clear_writer
-        ~transition_frontier_controller_writer ~old_frontier
-        ~verified_transition_writer
-        (`Transition _incoming_transition, `Time_received tm) =
-      Strict_pipe.Writer.kill transition_frontier_controller_writer ;
-      Strict_pipe.Writer.write clear_writer `Clear |> don't_wait_for ;
-      let bootstrap_controller_reader, bootstrap_controller_writer =
-        Strict_pipe.create ~name:"bootstrap controller"
-          (Buffered (`Capacity 10, `Overflow Crash))
-      in
-      Logger.info logger ~module_:__MODULE__ ~location:__LOC__
-        "Bootstrap state: starting." ;
-      let root_state = get_root_state old_frontier in
-      set_bootstrap_phase ~controller_type root_state
-        bootstrap_controller_writer ;
-      Strict_pipe.Writer.write bootstrap_controller_writer
-        (`Transition _incoming_transition, `Time_received tm) ;
-      upon
-        (Bootstrap_controller.run ~logger ~trust_system ~verifier ~network
-           ~frontier:old_frontier
-           ~consensus_local_state
-           ~transition_reader:bootstrap_controller_reader)
-        (fun (new_frontier, collected_transitions) ->
-          Strict_pipe.Writer.kill bootstrap_controller_writer ;
-          let reader, writer =
-            start_transition_frontier_controller ~verified_transition_writer
-              ~clear_reader ~collected_transitions new_frontier
-          in
-          set_transition_frontier_controller_phase ~controller_type
-            new_frontier reader writer )
-    in
-=======
-      ~frontier_broadcast_pipe:(frontier_r, frontier_w) ~ledger_db
+      ~consensus_local_state ~frontier_broadcast_pipe:(frontier_r, frontier_w)
       ~network_transition_reader ~proposer_transition_reader
       ~most_recent_valid_block:( most_recent_valid_block_reader
-                               , most_recent_valid_block_writer ) frontier =
->>>>>>> e3728e5d
+                               , most_recent_valid_block_writer ) =
+    let frontier = Option.value_exn (Broadcast_pipe.Reader.peek frontier_r) in
     let clear_reader, clear_writer =
       Strict_pipe.create ~name:"clear" Synchronous
     in
     let verified_transition_reader, verified_transition_writer =
       create_bufferred_pipe ~name:"verified transitions" ()
     in
-<<<<<<< HEAD
-    let ( transition_frontier_controller_reader
-        , transition_frontier_controller_writer ) =
-      start_transition_frontier_controller ~verified_transition_writer
-        ~clear_reader ~collected_transitions:[] (peek_exn frontier_r)
-    in
-    let controller_type =
-      Broadcaster.create
-        ~init:
-          (`Transition_frontier_controller
-            ( peek_exn frontier_r
-            , transition_frontier_controller_reader
-            , transition_frontier_controller_writer ))
-        ~f:(fun state ->
-          don't_wait_for (
-            match state with
-            | `Transition_frontier_controller (frontier, _, _) ->
-                Broadcast_pipe.Writer.write frontier_w (Some frontier)
-            | `Bootstrap_controller (_, _) ->
-                Broadcast_pipe.Writer.write frontier_w None ))
-=======
     let transition_reader, transition_writer =
       create_bufferred_pipe ~name:"transition pipe" ()
->>>>>>> e3728e5d
     in
     let transition_reader_ref = ref transition_reader in
     let transition_writer_ref = ref transition_writer in
