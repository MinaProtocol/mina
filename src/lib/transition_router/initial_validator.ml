--- conflicted
+++ resolved
@@ -64,17 +64,10 @@
             , `Time_received time_received )
             |> Writer.write valid_transition_writer
         | Error e ->
-<<<<<<< HEAD
             Logger.warn logger ~module_:__MODULE__ ~location:__LOC__
               ~metadata:
-                [ ("peer", Network_peer.Peer.to_yojson sender)
+                [ ("peer", Envelope.Sender.to_yojson sender)
                 ; ("error", `String (Error.to_string_hum e)) ]
               !"Got an invalid transition from peer: $peer $error" )
-=======
-            Logger.warn logger
-              !"Got an invalid transition from peer : \
-                %{sexp:Envelope.Sender.t} %{sexp:Error.t}"
-              sender e )
->>>>>>> 382d083f
     |> don't_wait_for
 end