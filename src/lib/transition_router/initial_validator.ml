--- conflicted
+++ resolved
@@ -23,42 +23,6 @@
       ^ Option.value_map message ~default:"" ~f:(fun (txt, _) ->
             sprintf ", %s" txt )
     in
-<<<<<<< HEAD
-    match error with
-    | `Verifier_error err ->
-        (* This indicates a problem with the verifier, and not with the proof. *)
-        let error_metadata = [("error", `String (Error.to_string_hum err))] in
-        Logger.fatal logger ~module_:__MODULE__ ~location:__LOC__
-          ~metadata:
-            (error_metadata @ [("state_hash", State_hash.to_yojson state_hash)])
-          "Error while verifying blockchain proof for $state_hash: $error" ;
-        exit 21
-    | `Invalid_proof ->
-        punish Sent_invalid_proof None
-    | `Invalid_delta_transition_chain_proof ->
-        punish Sent_invalid_transition_chain_merkle_proof None
-    | `Invalid_time_received `Too_early ->
-        punish Gossiped_future_transition None
-    | `Invalid_time_received (`Too_late slot_diff) ->
-        punish (Gossiped_old_transition slot_diff)
-          (Some
-             ( "off by $slot_diff slots"
-             , [("slot_diff", `String (Int64.to_string slot_diff))] ))
-
-  module Duplicate_proposal_detector = struct
-    (* maintain a map from proposer, epoch, slot to state hashes *)
-
-    module Proposals = struct
-      module T = struct
-        (* order of fields significant, compare by epoch, then slot, then proposer *)
-        type t =
-          {epoch: int; slot: int; proposer: Public_key.Compressed.Stable.V1.t}
-        [@@deriving sexp, compare]
-      end
-
-      include T
-      include Comparable.Make (T)
-=======
     let metadata =
       ("state_hash", State_hash.to_yojson state_hash)
       :: Option.value_map message ~default:[] ~f:Tuple2.get2
@@ -69,11 +33,11 @@
   match error with
   | `Verifier_error err ->
       let error_metadata = [("error", `String (Error.to_string_hum err))] in
-      Logger.error logger ~module_:__MODULE__ ~location:__LOC__
+      Logger.fatal logger ~module_:__MODULE__ ~location:__LOC__
         ~metadata:
           (error_metadata @ [("state_hash", State_hash.to_yojson state_hash)])
-        "Error while verifying blockchain proof for $state_hash: $error" ;
-      punish Sent_invalid_proof (Some ("verifier error", error_metadata))
+        "Error in verifier verifying blockchain proof for $state_hash: $error" ;
+      exit 21
   | `Invalid_proof ->
       punish Sent_invalid_proof None
   | `Invalid_delta_transition_chain_proof ->
@@ -95,7 +59,6 @@
       type t =
         {epoch: int; slot: int; proposer: Public_key.Compressed.Stable.V1.t}
       [@@deriving sexp, compare]
->>>>>>> dade7ee8
     end
 
     include T
