open Core_kernel
open Async_kernel
open Pipe_lib.Strict_pipe
open Coda_base
open Coda_state
open Signature_lib
open Coda_transition

let max_blocklength_observed = ref 0

type validation_error =
  [ `Invalid_time_received of [`Too_early | `Too_late of int64]
  | `Invalid_proof
  | `Invalid_delta_transition_chain_proof
  | `Verifier_error of Error.t ]

let handle_validation_error ~logger ~trust_system ~sender ~state_hash
    (error : validation_error) =
  let open Trust_system.Actions in
  let punish action message =
    let message' =
      "external transition with state hash $state_hash"
      ^ Option.value_map message ~default:"" ~f:(fun (txt, _) ->
            sprintf ", %s" txt )
    in
    let metadata =
      ("state_hash", State_hash.to_yojson state_hash)
      :: Option.value_map message ~default:[] ~f:Tuple2.get2
    in
    Trust_system.record_envelope_sender trust_system logger sender
      (action, Some (message', metadata))
  in
  match error with
  | `Verifier_error err ->
      let error_metadata = [("error", `String (Error.to_string_hum err))] in
      Logger.error logger ~module_:__MODULE__ ~location:__LOC__
        ~metadata:
          (error_metadata @ [("state_hash", State_hash.to_yojson state_hash)])
        "Error while verifying blockchain proof for $state_hash: $error" ;
      punish Sent_invalid_proof (Some ("verifier error", error_metadata))
  | `Invalid_proof ->
      punish Sent_invalid_proof None
  | `Invalid_delta_transition_chain_proof ->
      punish Sent_invalid_transition_chain_merkle_proof None
  | `Invalid_time_received `Too_early ->
      punish Gossiped_future_transition None
  | `Invalid_time_received (`Too_late slot_diff) ->
      punish (Gossiped_old_transition slot_diff)
        (Some
           ( "off by $slot_diff slots"
           , [("slot_diff", `String (Int64.to_string slot_diff))] ))

module Duplicate_proposal_detector = struct
  (* maintain a map from proposer, epoch, slot to state hashes *)

  module Proposals = struct
    module T = struct
      (* order of fields significant, compare by epoch, then slot, then proposer *)
      type t =
        {epoch: int; slot: int; proposer: Public_key.Compressed.Stable.V1.t}
      [@@deriving sexp, compare]
    end

    include T
    include Comparable.Make (T)
  end

<<<<<<< HEAD
  type t =
    {mutable table: State_hash.t Proposals.Map.t; mutable latest_epoch: int}

  let delay =
    let open Consensus in
    Data.Consensus_state.network_delay Configuration.t

  let gc_width = delay * 2

  (* epoch, slot components of gc_width *)
  let gc_width_epoch = gc_width / Consensus.epoch_size

  let gc_width_slot = gc_width mod Consensus.epoch_size

  let gc_interval = gc_width

  let gc_count = ref 0

  (* create dummy proposal to split map on *)
  let make_splitting_proposal (proposal : Proposals.t) : Proposals.t =
    let proposer = Public_key.Compressed.empty in
    if
      [%compare: int * int]
        (proposal.epoch, proposal.slot)
        (gc_width_epoch, gc_width_slot)
      < 0
    then (* proposal not beyond gc_width *)
      {epoch= 0; slot= 0; proposer}
    else
      let open Int in
      (* subtract epoch, slot components of gc_width *)
      { epoch=
          ( proposal.epoch - gc_width_epoch
          - if gc_width_slot > proposal.slot then 1 else 0 )
      ; slot= (proposal.slot - gc_width_slot) % Consensus.epoch_size
      ; proposer }

  (* every gc_interval proposals seen, discard proposals more than gc_width ago *)
  let table_gc t proposal =
    gc_count := (!gc_count + 1) mod gc_interval ;
    if Int.equal !gc_count 0 then
      let splitting_proposal = make_splitting_proposal proposal in
      let _, _, gt_map = Map.split t.table splitting_proposal in
      t.table <- gt_map

  let create () = {table= Map.empty (module Proposals); latest_epoch= 0}

  let check t logger external_transition_with_hash =
    let external_transition = external_transition_with_hash.With_hash.data in
    let protocol_state_hash = external_transition_with_hash.hash in
    let open Consensus.Data.Consensus_state in
    let consensus_state =
      External_transition.consensus_state external_transition
    in
    let epoch = curr_epoch consensus_state |> Unsigned.UInt32.to_int in
    let slot = curr_slot consensus_state |> Unsigned.UInt32.to_int in
    let proposer = External_transition.proposer external_transition in
    let proposal = Proposals.{epoch; slot; proposer} in
    (* try table GC *)
    table_gc t proposal ;
    match Map.find t.table proposal with
    | None ->
        t.table <- Map.add_exn t.table ~key:proposal ~data:protocol_state_hash
    | Some hash ->
        if not (State_hash.equal hash protocol_state_hash) then
          Logger.error logger ~module_:__MODULE__ ~location:__LOC__
            ~metadata:
              [ ("block_producer", Public_key.Compressed.to_yojson proposer)
              ; ("slot", `Int slot)
              ; ("hash", State_hash.to_yojson hash)
              ; ( "current_protocol_state_hash"
                , State_hash.to_yojson protocol_state_hash ) ]
            "Duplicate producer and slot: producer = $block_producer, slot = \
             $slot, previous protocol state hash = $hash, current protocol \
             state hash = $current_protocol_state_hash"
end

let run ~logger ~trust_system ~verifier ~transition_reader
    ~valid_transition_writer ~initialization_finish_signal =
  let open Deferred.Let_syntax in
  let duplicate_checker = Duplicate_proposal_detector.create () in
  don't_wait_for
    (Reader.iter transition_reader ~f:(fun network_transition ->
         if Ivar.is_full initialization_finish_signal then (
           let `Transition transition_env, `Time_received time_received =
             network_transition
           in
           let transition_with_hash =
             Envelope.Incoming.data transition_env
             |> With_hash.of_data
                  ~hash_data:
                    (Fn.compose Protocol_state.hash
                       External_transition.protocol_state)
           in
           Duplicate_proposal_detector.check duplicate_checker logger
             transition_with_hash ;
           let sender = Envelope.Incoming.sender transition_env in
           match%bind
             let open Deferred.Result.Monad_infix in
             External_transition.(
               Validation.wrap transition_with_hash
               |> Fn.compose Deferred.return
                    (validate_time_received ~time_received)
               >>= validate_proof ~verifier
               >>= Fn.compose Deferred.return validate_delta_transition_chain)
           with
           | Ok verified_transition ->
               ( `Transition
                   (Envelope.Incoming.wrap ~data:verified_transition ~sender)
               , `Time_received time_received )
               |> Writer.write valid_transition_writer ;
               return ()
           | Error error ->
               handle_validation_error ~logger ~trust_system ~sender
                 ~state_hash:(With_hash.hash transition_with_hash)
                 error )
         else Deferred.unit ))
=======
  let run ~logger ~trust_system ~verifier ~transition_reader
      ~valid_transition_writer ~initialization_finish_signal =
    let open Deferred.Let_syntax in
    let duplicate_checker = Duplicate_proposal_detector.create () in
    Reader.iter transition_reader ~f:(fun network_transition ->
        if !initialization_finish_signal then (
          let `Transition transition_env, `Time_received time_received =
            network_transition
          in
          let transition_with_hash =
            Envelope.Incoming.data transition_env
            |> With_hash.of_data
                 ~hash_data:
                   (Fn.compose Protocol_state.hash
                      External_transition.protocol_state)
          in
          Duplicate_proposal_detector.check duplicate_checker logger
            transition_with_hash ;
          let sender = Envelope.Incoming.sender transition_env in
          match%bind
            let open Deferred.Result.Monad_infix in
            External_transition.(
              Validation.wrap transition_with_hash
              |> Fn.compose Deferred.return
                   (validate_time_received ~time_received)
              >>= validate_proof ~verifier
              >>= Fn.compose Deferred.return validate_delta_transition_chain)
          with
          | Ok verified_transition ->
              let blockchain_length =
                External_transition.Initial_validated.consensus_state
                  verified_transition
                |> Consensus.Data.Consensus_state.blockchain_length
                |> Coda_numbers.Length.to_int
              in
              if blockchain_length > !max_blocklength_observed then (
                Coda_metrics.(
                  Gauge.set Transition_frontier.max_blocklength_observed
                  @@ Int.to_float blockchain_length) ;
                max_blocklength_observed := blockchain_length ) ;
              ( `Transition
                  (Envelope.Incoming.wrap ~data:verified_transition ~sender)
              , `Time_received time_received )
              |> Writer.write valid_transition_writer ;
              return ()
          | Error error ->
              handle_validation_error ~logger ~trust_system ~sender
                ~state_hash:(With_hash.hash transition_with_hash)
                error )
        else Deferred.unit )
    |> don't_wait_for
end
>>>>>>> 5c945c03
<|MERGE_RESOLUTION|>--- conflicted
+++ resolved
@@ -65,7 +65,6 @@
     include Comparable.Make (T)
   end
 
-<<<<<<< HEAD
   type t =
     {mutable table: State_hash.t Proposals.Map.t; mutable latest_epoch: int}
 
@@ -149,7 +148,7 @@
   let duplicate_checker = Duplicate_proposal_detector.create () in
   don't_wait_for
     (Reader.iter transition_reader ~f:(fun network_transition ->
-         if Ivar.is_full initialization_finish_signal then (
+         if !initialization_finish_signal then (
            let `Transition transition_env, `Time_received time_received =
              network_transition
            in
@@ -182,58 +181,4 @@
                handle_validation_error ~logger ~trust_system ~sender
                  ~state_hash:(With_hash.hash transition_with_hash)
                  error )
-         else Deferred.unit ))
-=======
-  let run ~logger ~trust_system ~verifier ~transition_reader
-      ~valid_transition_writer ~initialization_finish_signal =
-    let open Deferred.Let_syntax in
-    let duplicate_checker = Duplicate_proposal_detector.create () in
-    Reader.iter transition_reader ~f:(fun network_transition ->
-        if !initialization_finish_signal then (
-          let `Transition transition_env, `Time_received time_received =
-            network_transition
-          in
-          let transition_with_hash =
-            Envelope.Incoming.data transition_env
-            |> With_hash.of_data
-                 ~hash_data:
-                   (Fn.compose Protocol_state.hash
-                      External_transition.protocol_state)
-          in
-          Duplicate_proposal_detector.check duplicate_checker logger
-            transition_with_hash ;
-          let sender = Envelope.Incoming.sender transition_env in
-          match%bind
-            let open Deferred.Result.Monad_infix in
-            External_transition.(
-              Validation.wrap transition_with_hash
-              |> Fn.compose Deferred.return
-                   (validate_time_received ~time_received)
-              >>= validate_proof ~verifier
-              >>= Fn.compose Deferred.return validate_delta_transition_chain)
-          with
-          | Ok verified_transition ->
-              let blockchain_length =
-                External_transition.Initial_validated.consensus_state
-                  verified_transition
-                |> Consensus.Data.Consensus_state.blockchain_length
-                |> Coda_numbers.Length.to_int
-              in
-              if blockchain_length > !max_blocklength_observed then (
-                Coda_metrics.(
-                  Gauge.set Transition_frontier.max_blocklength_observed
-                  @@ Int.to_float blockchain_length) ;
-                max_blocklength_observed := blockchain_length ) ;
-              ( `Transition
-                  (Envelope.Incoming.wrap ~data:verified_transition ~sender)
-              , `Time_received time_received )
-              |> Writer.write valid_transition_writer ;
-              return ()
-          | Error error ->
-              handle_validation_error ~logger ~trust_system ~sender
-                ~state_hash:(With_hash.hash transition_with_hash)
-                error )
-        else Deferred.unit )
-    |> don't_wait_for
-end
->>>>>>> 5c945c03
+         else Deferred.unit ))