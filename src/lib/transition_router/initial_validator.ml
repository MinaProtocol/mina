--- conflicted
+++ resolved
@@ -149,40 +149,6 @@
     let open Deferred.Let_syntax in
     let duplicate_checker = Duplicate_proposal_detector.create () in
     Reader.iter transition_reader ~f:(fun network_transition ->
-<<<<<<< HEAD
-        let `Transition transition_env, `Time_received time_received =
-          network_transition
-        in
-        let transition_with_hash =
-          Envelope.Incoming.data transition_env
-          |> With_hash.of_data
-               ~hash_data:
-                 (Fn.compose Protocol_state.hash
-                    External_transition.protocol_state)
-        in
-        Duplicate_proposal_detector.check duplicate_checker logger
-          transition_with_hash ;
-        let sender = Envelope.Incoming.sender transition_env in
-        match%bind
-          let open Deferred.Result.Monad_infix in
-          External_transition.(
-            Validation.wrap transition_with_hash
-            |> Fn.compose Deferred.return
-                 (validate_time_received ~time_received)
-            >>= validate_proof ~verifier
-            >>= Fn.compose Deferred.return validate_delta_merkle_list)
-        with
-        | Ok verified_transition ->
-            ( `Transition
-                (Envelope.Incoming.wrap ~data:verified_transition ~sender)
-            , `Time_received time_received )
-            |> Writer.write valid_transition_writer ;
-            return ()
-        | Error error ->
-            handle_validation_error ~logger ~trust_system ~sender
-              ~state_hash:(With_hash.hash transition_with_hash)
-              error )
-=======
         if Ivar.is_full initialization_finish_signal then (
           let `Transition transition_env, `Time_received time_received =
             network_transition
@@ -204,7 +170,7 @@
               |> Fn.compose Deferred.return
                    (validate_time_received ~time_received)
               >>= validate_proof ~verifier
-              >>= Fn.compose Deferred.return validate_delta_transition_chain)
+              >>= Fn.compose Deferred.return validate_delta_merkle_list)
           with
           | Ok verified_transition ->
               let blockchain_length =
@@ -228,6 +194,5 @@
                 ~state_hash:(With_hash.hash transition_with_hash)
                 error )
         else Deferred.unit )
->>>>>>> 42d02747
     |> don't_wait_for
 end