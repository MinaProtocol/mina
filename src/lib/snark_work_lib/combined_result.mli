--- conflicted
+++ resolved
@@ -1,10 +1,6 @@
 type t =
-<<<<<<< HEAD
-  { spec_with_proof : (Single_spec.t * Ledger_proof.t) One_or_two.t
-=======
   { results :
       (Single_spec.t, Ledger_proof.Cached.t) Single_result.Poly.t One_or_two.t
->>>>>>> b8e9e217
   ; fee : Currency.Fee.t
   ; prover : Signature_lib.Public_key.Compressed.t
   }