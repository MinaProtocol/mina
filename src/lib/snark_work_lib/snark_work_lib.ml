--- conflicted
+++ resolved
@@ -7,11 +7,8 @@
 end
 
 module Selector = Selector
-<<<<<<< HEAD
 module With_job_meta = With_job_meta
-=======
 
 module Spec = struct
   module Single = Single_spec
-end
->>>>>>> a645bf8c
+end