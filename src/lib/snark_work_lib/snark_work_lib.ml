(* WARN:
   This file would be rewritten finally
*)
module Work = struct
  include Work
  module Result_without_metrics = Result_without_metrics
end

module Selector = Selector
module Id = Id
module With_job_meta = With_job_meta

module Result = struct
  module Single = Single_result
  module Combined = Combined_result
  module Partitioned = Partitioned_result
end

module Spec = struct
  module Single = Single_spec
  module Sub_zkapp = Sub_zkapp_spec
  module Partitioned = Partitioned_spec
<<<<<<< HEAD
  module Dumped = Dumped_spec
end
=======
end

module Metrics = Metrics
>>>>>>> 7e50cd64
<|MERGE_RESOLUTION|>--- conflicted
+++ resolved
@@ -20,11 +20,7 @@
   module Single = Single_spec
   module Sub_zkapp = Sub_zkapp_spec
   module Partitioned = Partitioned_spec
-<<<<<<< HEAD
   module Dumped = Dumped_spec
 end
-=======
-end
 
-module Metrics = Metrics
->>>>>>> 7e50cd64
+module Metrics = Metrics