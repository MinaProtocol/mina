--- conflicted
+++ resolved
@@ -7,12 +7,12 @@
 end
 
 module Selector = Selector
-<<<<<<< HEAD
 
 module Result = struct
   module Single = Single_result
   module Combined = Combined_result
-=======
+end
+
 module With_job_meta = With_job_meta
 
 module Spec = struct
@@ -22,5 +22,4 @@
 
 module Id = struct
   module Single = Id.Single
->>>>>>> 5847e24a
 end