open Core_kernel

module Single = struct
  module Spec = struct
    module Stable = struct
      module V1 = struct
        module T = struct
          type ('statement, 'transition, 'witness, 'ledger_proof) t =
            | Transition of 'statement * 'transition * 'witness
            | Merge of 'statement * 'ledger_proof * 'ledger_proof
          [@@deriving bin_io, sexp, version]
        end

        include T
      end

      module Latest = V1
    end

    type ('statement, 'transition, 'witness, 'ledger_proof) t =
<<<<<<< HEAD
          ('statement, 'transition, 'witness, 'ledger_proof) Stable.Latest.t =
      | Transition of 'statement * 'transition * 'witness sexp_opaque
=======
                                                               ( 'statement
                                                               , 'transition
                                                               , 'witness
                                                               , 'ledger_proof
                                                               )
                                                               Stable.Latest.t =
      | Transition of 'statement * 'transition * 'witness
>>>>>>> 09b4bf3d
      | Merge of
          'statement * 'ledger_proof sexp_opaque * 'ledger_proof sexp_opaque
    [@@deriving sexp]

    let statement = function Transition (s, _, _) -> s | Merge (s, _, _) -> s
  end
end

module Spec = struct
  module Stable = struct
    module V1 = struct
      module T = struct
        type 'single t =
          {instances: 'single list; fee: Currency.Fee.Stable.V1.t}
        [@@deriving bin_io, fields, sexp, version]
      end

      include T
    end

    module Latest = V1
  end

  type 'single t = 'single Stable.Latest.t =
    {instances: 'single list; fee: Currency.Fee.t}
  [@@deriving fields, sexp]
end

module Result = struct
  module Stable = struct
    module V1 = struct
      module T = struct
        type ('spec, 'single) t =
          { proofs: 'single list
          ; metrics: (Core.Time.Stable.Span.V1.t * [`Transition | `Merge]) list
          ; spec: 'spec
          ; prover: Signature_lib.Public_key.Compressed.Stable.V1.t }
        [@@deriving bin_io, fields, version]
      end

      include T
    end

    module Latest = V1
  end

  type ('spec, 'single) t = ('spec, 'single) Stable.Latest.t =
    { proofs: 'single list
    ; metrics: (Time.Span.t * [`Transition | `Merge]) list
    ; spec: 'spec
    ; prover: Signature_lib.Public_key.Compressed.t }
  [@@deriving fields]
end

let proofs_per_work = 2<|MERGE_RESOLUTION|>--- conflicted
+++ resolved
@@ -18,10 +18,6 @@
     end
 
     type ('statement, 'transition, 'witness, 'ledger_proof) t =
-<<<<<<< HEAD
-          ('statement, 'transition, 'witness, 'ledger_proof) Stable.Latest.t =
-      | Transition of 'statement * 'transition * 'witness sexp_opaque
-=======
                                                                ( 'statement
                                                                , 'transition
                                                                , 'witness
@@ -29,7 +25,6 @@
                                                                )
                                                                Stable.Latest.t =
       | Transition of 'statement * 'transition * 'witness
->>>>>>> 09b4bf3d
       | Merge of
           'statement * 'ledger_proof sexp_opaque * 'ledger_proof sexp_opaque
     [@@deriving sexp]
