open Core_kernel

[%%versioned:
module Stable : sig
  [@@@no_toplevel_latest_type]

  module V1 : sig
    type t =
<<<<<<< HEAD
      ( unit
      , unit
      , ( Mina_stdlib.Time.Span.Stable.V1.t
        , Ledger_proof.Stable.V2.t )
        Proof_carrying_data.Stable.V1.t )
      Partitioned_spec.Poly.Stable.V1.t
=======
      { id : Id.Any.Stable.V1.t
      ; data :
          ( Mina_stdlib.Time.Span.Stable.V1.t
          , Ledger_proof.Stable.V2.t )
          Proof_carrying_data.Stable.V1.t
      }
>>>>>>> b8e9e217
    [@@deriving to_yojson]

    val to_latest : t -> t
  end
end]

type t =
  { id : Id.Any.t
  ; data : (Core.Time.Span.t, Ledger_proof.Cached.t) Proof_carrying_data.t
  }

val read_all_proofs_from_disk : t -> Stable.Latest.t

val write_all_proofs_to_disk :
  proof_cache_db:Proof_cache_tag.cache_db -> Stable.Latest.t -> t<|MERGE_RESOLUTION|>--- conflicted
+++ resolved
@@ -6,21 +6,12 @@
 
   module V1 : sig
     type t =
-<<<<<<< HEAD
-      ( unit
-      , unit
-      , ( Mina_stdlib.Time.Span.Stable.V1.t
-        , Ledger_proof.Stable.V2.t )
-        Proof_carrying_data.Stable.V1.t )
-      Partitioned_spec.Poly.Stable.V1.t
-=======
       { id : Id.Any.Stable.V1.t
       ; data :
           ( Mina_stdlib.Time.Span.Stable.V1.t
           , Ledger_proof.Stable.V2.t )
           Proof_carrying_data.Stable.V1.t
       }
->>>>>>> b8e9e217
     [@@deriving to_yojson]
 
     val to_latest : t -> t
