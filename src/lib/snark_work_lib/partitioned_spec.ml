--- conflicted
+++ resolved
@@ -40,14 +40,7 @@
 
   module V2 = struct
     type t =
-<<<<<<< HEAD
-      ( Single_spec.Stable.V2.t
-      , Sub_zkapp_spec.Stable.V2.t
-      , unit )
-      Poly.Stable.V1.t
-=======
       (Single_spec.Stable.V2.t, Sub_zkapp_spec.Stable.V2.t) Poly.Stable.V1.t
->>>>>>> b8e9e217
     [@@deriving sexp, yojson]
 
     let to_latest = Fn.id
@@ -59,13 +52,7 @@
           Sub_zkapp_spec.Stable.Latest.statement spec
 
     let sok_message : t -> Mina_base.Sok_message.t = function
-<<<<<<< HEAD
-      | Single { job = { sok_message; _ }; _ } ->
-          sok_message
-      | Sub_zkapp_command { job = { sok_message; _ }; _ } ->
-=======
       | Single { sok_message; _ } | Sub_zkapp_command { sok_message; _ } ->
->>>>>>> b8e9e217
           sok_message
   end
 end]
