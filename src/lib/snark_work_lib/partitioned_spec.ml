open Core_kernel

module Poly = struct
  [%%versioned
  module Stable = struct
    module V1 = struct
      type ('single_spec, 'sub_zkapp_spec) t =
        | Single of
            ('single_spec, Id.Single.Stable.V1.t) With_job_meta.Stable.V1.t
        | Sub_zkapp_command of
            ( 'sub_zkapp_spec
            , Id.Sub_zkapp.Stable.V1.t )
            With_job_meta.Stable.V1.t
      [@@deriving sexp, yojson]
    end
  end]

  let map ~f_single_spec ~f_subzkapp_spec = function
    | Single job ->
        Single (With_job_meta.map ~f_spec:f_single_spec job)
    | Sub_zkapp_command job ->
        Sub_zkapp_command (With_job_meta.map ~f_spec:f_subzkapp_spec job)

  let sok_message : _ t -> Mina_base.Sok_message.t = function
    | Single job ->
        job.sok_message
    | Sub_zkapp_command job ->
        job.sok_message

  let get_id : _ t -> Id.Any.t = function
    | Single { job_id; _ } ->
        Single job_id
    | Sub_zkapp_command { job_id; _ } ->
        Sub_zkapp job_id
end

[%%versioned
module Stable = struct
  [@@@no_toplevel_latest_type]

  module V2 = struct
    type t =
<<<<<<< HEAD
      (Single_spec.Stable.V1.t, Sub_zkapp_spec.Stable.V1.t) Poly.Stable.V1.t
=======
      ( Single_spec.Stable.V2.t
      , Sub_zkapp_spec.Stable.V2.t
      , unit )
      Poly.Stable.V1.t
>>>>>>> 128b60fd
    [@@deriving sexp, yojson]

    let to_latest = Fn.id

    let statement : t -> Transaction_snark.Statement.t = function
      | Single { spec; _ } ->
          Single_spec.Poly.statement spec
      | Sub_zkapp_command { spec; _ } ->
          Sub_zkapp_spec.Stable.Latest.statement spec

    let sok_message : t -> Mina_base.Sok_message.t = function
      | Single { sok_message; _ } | Sub_zkapp_command { sok_message; _ } ->
          sok_message
  end
end]

type t = (Single_spec.t, Sub_zkapp_spec.t) Poly.t

let read_all_proofs_from_disk : t -> Stable.Latest.t = function
  | Single job ->
      Single
        (With_job_meta.map ~f_spec:Single_spec.read_all_proofs_from_disk job)
  | Sub_zkapp_command job ->
      Sub_zkapp_command
        (With_job_meta.map ~f_spec:Sub_zkapp_spec.read_all_proofs_from_disk job)

let write_all_proofs_to_disk ~(proof_cache_db : Proof_cache_tag.cache_db) :
    Stable.Latest.t -> t = function
  | Single job ->
      Single
        (With_job_meta.map
           ~f_spec:(Single_spec.write_all_proofs_to_disk ~proof_cache_db)
           job )
  | Sub_zkapp_command job ->
      Sub_zkapp_command
        (With_job_meta.map
           ~f_spec:(Sub_zkapp_spec.write_all_proofs_to_disk ~proof_cache_db)
           job )<|MERGE_RESOLUTION|>--- conflicted
+++ resolved
@@ -40,14 +40,7 @@
 
   module V2 = struct
     type t =
-<<<<<<< HEAD
-      (Single_spec.Stable.V1.t, Sub_zkapp_spec.Stable.V1.t) Poly.Stable.V1.t
-=======
-      ( Single_spec.Stable.V2.t
-      , Sub_zkapp_spec.Stable.V2.t
-      , unit )
-      Poly.Stable.V1.t
->>>>>>> 128b60fd
+      (Single_spec.Stable.V2.t, Sub_zkapp_spec.Stable.V2.t) Poly.Stable.V1.t
     [@@deriving sexp, yojson]
 
     let to_latest = Fn.id
