open Core_kernel

module Poly = struct
  [%%versioned
  module Stable = struct
    module V1 = struct
      type ('single_spec, 'sub_zkapp_spec) t =
        | Single of
            ('single_spec, Id.Single.Stable.V1.t) With_job_meta.Stable.V1.t
        | Sub_zkapp_command of
            ( 'sub_zkapp_spec
            , Id.Sub_zkapp.Stable.V1.t )
            With_job_meta.Stable.V1.t
      [@@deriving sexp, yojson]
    end
  end]

  let map ~f_single_spec ~f_subzkapp_spec = function
    | Single job ->
        Single (With_job_meta.map ~f_spec:f_single_spec job)
    | Sub_zkapp_command job ->
        Sub_zkapp_command (With_job_meta.map ~f_spec:f_subzkapp_spec job)

  let sok_message : _ t -> Mina_base.Sok_message.t = function
    | Single job ->
        job.sok_message
    | Sub_zkapp_command job ->
        job.sok_message

  let get_id : _ t -> Id.Any.t = function
    | Single { job_id; _ } ->
        Single job_id
    | Sub_zkapp_command { job_id; _ } ->
        Sub_zkapp job_id
end

[%%versioned
module Stable = struct
  [@@@no_toplevel_latest_type]

  module V2 = struct
    type t =
<<<<<<< HEAD
      (Single_spec.Stable.V1.t, Sub_zkapp_spec.Stable.V1.t) Poly.Stable.V1.t
=======
      (Single_spec.Stable.V2.t, Sub_zkapp_spec.Stable.V2.t) Poly.Stable.V1.t
>>>>>>> d9148415
    [@@deriving sexp, yojson]

    let to_latest = Fn.id

    let statement : t -> Transaction_snark.Statement.t = function
      | Single { spec; _ } ->
          Single_spec.Poly.statement spec
      | Sub_zkapp_command { spec; _ } ->
          Sub_zkapp_spec.Stable.Latest.statement spec

    let sok_message : t -> Mina_base.Sok_message.t = function
      | Single { sok_message; _ } | Sub_zkapp_command { sok_message; _ } ->
          sok_message
  end
end]

type t = (Single_spec.t, Sub_zkapp_spec.t) Poly.t

let read_all_proofs_from_disk : t -> Stable.Latest.t = function
  | Single job ->
      Single
        (With_job_meta.map ~f_spec:Single_spec.read_all_proofs_from_disk job)
  | Sub_zkapp_command job ->
      Sub_zkapp_command
        (With_job_meta.map ~f_spec:Sub_zkapp_spec.read_all_proofs_from_disk job)

let write_all_proofs_to_disk ~(proof_cache_db : Proof_cache_tag.cache_db) :
    Stable.Latest.t -> t = function
  | Single job ->
      Single
        (With_job_meta.map
           ~f_spec:(Single_spec.write_all_proofs_to_disk ~proof_cache_db)
           job )
  | Sub_zkapp_command job ->
      Sub_zkapp_command
        (With_job_meta.map
           ~f_spec:(Sub_zkapp_spec.write_all_proofs_to_disk ~proof_cache_db)
           job )<|MERGE_RESOLUTION|>--- conflicted
+++ resolved
@@ -40,11 +40,7 @@
 
   module V2 = struct
     type t =
-<<<<<<< HEAD
-      (Single_spec.Stable.V1.t, Sub_zkapp_spec.Stable.V1.t) Poly.Stable.V1.t
-=======
       (Single_spec.Stable.V2.t, Sub_zkapp_spec.Stable.V2.t) Poly.Stable.V1.t
->>>>>>> d9148415
     [@@deriving sexp, yojson]
 
     let to_latest = Fn.id
