--- conflicted
+++ resolved
@@ -42,14 +42,9 @@
         ~f_witness:Transaction_witness.write_all_proofs_to_disk
         ~f_proof:(Ledger_proof.Cached.write_proof_to_disk ~proof_cache_db)
 
-<<<<<<< HEAD
-    let transaction (t : t) =
-      Option.map (Work.Single.Spec.witness t) ~f:(fun w -> w.transaction)
-=======
     let transaction (spec : t) : Mina_transaction.Transaction.t option =
-      spec |> Work.Single.Spec.witness
+      Work.Single.Spec.witness spec
       |> Option.map ~f:(fun spec -> spec.Transaction_witness.transaction)
->>>>>>> 266db5db
   end
 end
 
