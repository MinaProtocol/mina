--- conflicted
+++ resolved
@@ -15,40 +15,7 @@
 open Core_kernel
 
 module Single = struct
-<<<<<<< HEAD
-  module Spec = struct
-    [%%versioned
-    module Stable = struct
-      [@@@no_toplevel_latest_type]
-
-      module V2 = struct
-        type t =
-          ( Transaction_witness.Stable.V3.t
-          , Ledger_proof.Stable.V2.t )
-          Work.Single.Spec.Stable.V2.t
-        [@@deriving sexp, yojson]
-
-        let to_latest = Fn.id
-      end
-    end]
-
-    type t = (Transaction_witness.t, Ledger_proof.Cached.t) Work.Single.Spec.t
-
-    let read_all_proofs_from_disk : t -> Stable.Latest.t =
-      Work.Single.Spec.map
-        ~f_witness:Transaction_witness.read_all_proofs_from_disk
-        ~f_proof:Ledger_proof.Cached.read_proof_from_disk
-
-    let write_all_proofs_to_disk ~(proof_cache_db : Proof_cache_tag.cache_db) :
-        Stable.Latest.t -> t =
-      Work.Single.Spec.map
-        ~f_witness:
-          (Transaction_witness.write_all_proofs_to_disk ~proof_cache_db)
-        ~f_proof:(Ledger_proof.Cached.write_proof_to_disk ~proof_cache_db)
-  end
-=======
   module Spec = Single_spec
->>>>>>> 3c5e1524
 end
 
 module Spec = struct
@@ -57,7 +24,7 @@
     [@@@no_toplevel_latest_type]
 
     module V2 = struct
-      type t = Single.Spec.Stable.V2.t Work.Spec.Stable.V1.t
+      type t = Single.Spec.Stable.V1.t Work.Spec.Stable.V1.t
       [@@deriving sexp, yojson]
 
       let to_latest = Fn.id
