--- conflicted
+++ resolved
@@ -1,13 +1,7 @@
 (library
  (name with_hash)
-<<<<<<< HEAD
-  (public_name with_hash)
-  (libraries bin_prot.shape sexplib0 base.caml core_kernel)
- (instrumentation (backend bisect_ppx))
- (preprocess (pps ppx_jane ppx_deriving_yojson ppx_deriving.std ppx_version)))
-=======
  (public_name with_hash)
- (libraries core_kernel)
+ (libraries bin_prot.shape sexplib0 base.caml core_kernel)
  (instrumentation
   (backend bisect_ppx))
  (preprocess
@@ -16,5 +10,4 @@
    ppx_deriving_yojson
    ppx_deriving.std
    ppx_version
-   ppx_fields_conv)))
->>>>>>> 17353cea
+   ppx_fields_conv)))