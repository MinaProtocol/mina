--- conflicted
+++ resolved
@@ -1,19 +1,12 @@
 (library
  (name with_hash)
  (public_name with_hash)
-<<<<<<< HEAD
- (libraries core_kernel)
-=======
  (libraries bin_prot.shape sexplib0 base.caml core_kernel)
->>>>>>> 22b16a4e
  (instrumentation
   (backend bisect_ppx))
  (preprocess
   (pps
-<<<<<<< HEAD
-=======
    ppx_annot
->>>>>>> 22b16a4e
    ppx_jane
    ppx_deriving_yojson
    ppx_deriving.std
