open Core

module Sender = struct
  type t = Local | Remote of Unix.Inet_addr.Stable.V1.t
  [@@deriving sexp, compare]

  let equal sender1 sender2 = Int.equal (compare sender1 sender2) 0

  let to_yojson t : Yojson.Safe.json =
    match t with
    | Local ->
        `String "Local"
    | Remote inet_addr ->
        `Assoc [("Remote", `String (Unix.Inet_addr.to_string inet_addr))]

  let of_yojson (json : Yojson.Safe.json) : (t, string) Result.t =
    match json with
    | `String "Local" ->
        Ok Local
    | `Assoc [("Remote", `String addr)] ->
        Ok (Remote (Unix.Inet_addr.of_string addr))
    | _ ->
        Error "Expected JSON representing envelope sender"
end

module Incoming = struct
<<<<<<< HEAD
  module Stable = struct
    module V1 = struct
      module T = struct
        type 'a t = {data: 'a; sender: Sender.Stable.V1.t [@compare.ignore]}
        [@@deriving eq, sexp, bin_io, yojson, version, compare]
      end

      include T
    end

    module Latest = V1
  end

  (* bin_io intentionally omitted *)
  type 'a t = 'a Stable.Latest.t [@@deriving eq, sexp, yojson, compare]
=======
  type 'a t = {data: 'a; sender: Sender.t} [@@deriving eq, sexp, yojson]
>>>>>>> 05e2dcba

  let sender t = t.sender

  let data t = t.data

  let wrap ~data ~sender = {data; sender}

  let map ~f t = {t with data= f t.data}

  let local data =
    let sender = Sender.Local in
<<<<<<< HEAD
    Stable.Latest.{data; sender}

  let max ~f e1 e2 = if compare f e1 e2 > 0 then e1 else e2
=======
    {data; sender}
>>>>>>> 05e2dcba
end<|MERGE_RESOLUTION|>--- conflicted
+++ resolved
@@ -24,25 +24,8 @@
 end
 
 module Incoming = struct
-<<<<<<< HEAD
-  module Stable = struct
-    module V1 = struct
-      module T = struct
-        type 'a t = {data: 'a; sender: Sender.Stable.V1.t [@compare.ignore]}
-        [@@deriving eq, sexp, bin_io, yojson, version, compare]
-      end
-
-      include T
-    end
-
-    module Latest = V1
-  end
-
-  (* bin_io intentionally omitted *)
-  type 'a t = 'a Stable.Latest.t [@@deriving eq, sexp, yojson, compare]
-=======
-  type 'a t = {data: 'a; sender: Sender.t} [@@deriving eq, sexp, yojson]
->>>>>>> 05e2dcba
+  type 'a t = {data: 'a; sender: Sender.t [@compare.ignore]}
+  [@@deriving eq, sexp, yojson, compare]
 
   let sender t = t.sender
 
@@ -54,11 +37,7 @@
 
   let local data =
     let sender = Sender.Local in
-<<<<<<< HEAD
-    Stable.Latest.{data; sender}
+    {data; sender}
 
   let max ~f e1 e2 = if compare f e1 e2 > 0 then e1 else e2
-=======
-    {data; sender}
->>>>>>> 05e2dcba
 end