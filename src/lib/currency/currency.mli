[%%import "/src/config.mlh"]

open Core_kernel
open Intf

[%%ifdef consensus_mechanism]

open Snark_params.Tick

module Signed_var : sig
  type 'mag repr = ('mag, Sgn.var) Signed_poly.t

  (* Invariant: At least one of these is Some *)
  type nonrec 'mag t =
    { mutable repr : 'mag repr option; mutable value : Field.Var.t option }
end

[%%endif]

type uint64 = Unsigned.uint64

module Signed_poly = Signed_poly

module Fee : sig
  [%%versioned:
  module Stable : sig
    module V1 : sig
      type t [@@deriving sexp, compare, hash, yojson, equal]

      (* not automatically derived *)
      val dhall_type : Ppx_dhall_type.Dhall_type.t
    end
  end]

  include Basic with type t := Stable.Latest.t

  include Arithmetic_intf with type t := t

  include Codable.S with type t := t

  (* TODO: Get rid of signed fee, use signed amount *)
  [%%ifdef consensus_mechanism]

  module Signed :
    Signed_intf
      with type magnitude := t
       and type magnitude_var := var
       and type signed_fee := (t, Sgn.t) Signed_poly.t
       and type Checked.signed_fee_var := Field.Var.t Signed_var.t

  [%%else]

  module Signed :
    Signed_intf
      with type magnitude := t
       and type signed_fee := (t, Sgn.t) Signed_poly.t

  [%%endif]

  [%%ifdef consensus_mechanism]

  module Checked : sig
    include
      Checked_arithmetic_intf
        with type var := var
         and type signed_var := Signed.var
         and type value := t

    val add_signed : var -> Signed.var -> var Checked.t
  end

  [%%endif]
end
[@@warning "-32"]

module Amount : sig
  [%%versioned:
  module Stable : sig
    module V1 : sig
      type t [@@deriving sexp, compare, hash, equal, yojson]

      (* not automatically derived *)
      val dhall_type : Ppx_dhall_type.Dhall_type.t
    end
  end]

  include Basic with type t := Stable.Latest.t

  include Arithmetic_intf with type t := t

  include Codable.S with type t := t

  [%%ifdef consensus_mechanism]

  module Signed :
    Signed_intf
      with type magnitude := t
       and type magnitude_var := var
       and type signed_fee := Fee.Signed.t
       and type Checked.signed_fee_var := Fee.Signed.Checked.t

  [%%else]

  module Signed :
    Signed_intf with type magnitude := t and type signed_fee := Fee.Signed.t

  [%%endif]

  (* TODO: Delete these functions *)

  val of_fee : Fee.t -> t

  val to_fee : t -> Fee.t

  val add_fee : t -> Fee.t -> t option

  [%%ifdef consensus_mechanism]

  module Checked : sig
    include
      Checked_arithmetic_intf
        with type var := var
         and type signed_var := Signed.var
         and type value := t

    val add_signed : var -> Signed.var -> var Checked.t

    val of_fee : Fee.var -> var

    val to_fee : var -> Fee.var

    module Unsafe : sig
      val of_field : Field.Var.t -> t
    end
  end

  [%%endif]
end
[@@warning "-32"]

module Balance : sig
  [%%versioned:
  module Stable : sig
    module V1 : sig
      type t [@@deriving sexp, compare, hash, yojson, equal]

      (* not automatically derived *)
      val dhall_type : Ppx_dhall_type.Dhall_type.t
    end
  end]

  include Basic with type t := Stable.Latest.t

  val to_amount : t -> Amount.t

  val add_amount : t -> Amount.t -> t option

  val add_amount_flagged : t -> Amount.t -> t * [ `Overflow of bool ]

  val sub_amount : t -> Amount.t -> t option

  val sub_amount_flagged : t -> Amount.t -> t * [ `Underflow of bool ]

  val add_signed_amount_flagged :
    t -> Amount.Signed.t -> t * [ `Overflow of bool ]

  val ( + ) : t -> Amount.t -> t option

  val ( - ) : t -> Amount.t -> t option

  [%%ifdef consensus_mechanism]

  module Checked : sig
    type t = var

    val to_amount : t -> Amount.var

<<<<<<< HEAD
    val add_signed_amount : var -> Amount.Signed.var -> (var, _) Checked.t
=======
    val add_signed_amount : var -> Amount.Signed.var -> var Checked.t
>>>>>>> 18ce40e8

    val add_amount : var -> Amount.var -> var Checked.t

    val sub_amount : var -> Amount.var -> var Checked.t

    val sub_amount_flagged :
      var -> Amount.var -> (var * [ `Underflow of Boolean.var ]) Checked.t

    val add_amount_flagged :
      var -> Amount.var -> (var * [ `Overflow of Boolean.var ]) Checked.t

    val add_signed_amount_flagged :
      var -> Amount.Signed.var -> (var * [ `Overflow of Boolean.var ]) Checked.t

    val sub_or_zero : var -> var -> var Checked.t

    val ( + ) : var -> Amount.var -> var Checked.t

<<<<<<< HEAD
    val sub_or_zero : var -> var -> (var, _) Checked.t

    val ( + ) : var -> Amount.var -> (var, _) Checked.t
=======
    val ( - ) : var -> Amount.var -> var Checked.t
>>>>>>> 18ce40e8

    val equal : var -> var -> Boolean.var Checked.t

    val ( = ) : var -> var -> Boolean.var Checked.t

    val ( < ) : var -> var -> Boolean.var Checked.t

    val ( > ) : var -> var -> Boolean.var Checked.t

    val ( <= ) : var -> var -> Boolean.var Checked.t

    val ( >= ) : var -> var -> Boolean.var Checked.t

    val if_ : Boolean.var -> then_:var -> else_:var -> var Checked.t

<<<<<<< HEAD
    val if_ : Boolean.var -> then_:var -> else_:var -> (var, _) Checked.t

=======
>>>>>>> 18ce40e8
    module Unsafe : sig
      val of_field : Field.Var.t -> var
    end
  end

  [%%endif]
end
[@@warning "-32"]

module Fee_rate : sig
  type t

  include Arithmetic_intf with type t := t

  include Comparable.S with type t := t

  include Sexpable.S with type t := t

  val of_q : Q.t -> t option

  val of_q_exn : Q.t -> t

  val to_q : t -> Q.t

  (** construct a fee rate from a fee and a weight *)
  val make : Fee.t -> int -> t option

  (** construct a fee rate from a fee and a weight *)
  val make_exn : Fee.t -> int -> t

  (** convert to uint64, if the fee rate is equivalent to an integer. *)
  val to_uint64 : t -> uint64 option

  (** convert to uint64, if the fee rate is equivalent to an integer. *)
  val to_uint64_exn : t -> uint64

  val mul : t -> t -> t option

  val scale_exn : t -> int -> t

  val div : t -> t -> t option

  val ( * ) : t -> t -> t option
end<|MERGE_RESOLUTION|>--- conflicted
+++ resolved
@@ -175,11 +175,7 @@
 
     val to_amount : t -> Amount.var
 
-<<<<<<< HEAD
-    val add_signed_amount : var -> Amount.Signed.var -> (var, _) Checked.t
-=======
     val add_signed_amount : var -> Amount.Signed.var -> var Checked.t
->>>>>>> 18ce40e8
 
     val add_amount : var -> Amount.var -> var Checked.t
 
@@ -198,13 +194,7 @@
 
     val ( + ) : var -> Amount.var -> var Checked.t
 
-<<<<<<< HEAD
-    val sub_or_zero : var -> var -> (var, _) Checked.t
-
-    val ( + ) : var -> Amount.var -> (var, _) Checked.t
-=======
     val ( - ) : var -> Amount.var -> var Checked.t
->>>>>>> 18ce40e8
 
     val equal : var -> var -> Boolean.var Checked.t
 
@@ -220,11 +210,6 @@
 
     val if_ : Boolean.var -> then_:var -> else_:var -> var Checked.t
 
-<<<<<<< HEAD
-    val if_ : Boolean.var -> then_:var -> else_:var -> (var, _) Checked.t
-
-=======
->>>>>>> 18ce40e8
     module Unsafe : sig
       val of_field : Field.Var.t -> var
     end
