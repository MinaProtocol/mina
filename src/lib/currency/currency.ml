--- conflicted
+++ resolved
@@ -193,7 +193,7 @@
           Pickles.Scalar_challenge.to_field_checked' ~num_bits:length_in_bits m
             (Kimchi_backend_common.Scalar_challenge.create t)
         in
-        actual_packed)
+        actual_packed )
 
   (** [range_check t] asserts that [0 <= t < 2^length_in_bits].
 
@@ -542,7 +542,7 @@
         { value = Option.map t.value ~f:Field.Var.negate
         ; repr =
             (let { magnitude; sgn } = t.repr in
-             { magnitude; sgn = Sgn.Checked.negate sgn })
+             { magnitude; sgn = Sgn.Checked.negate sgn } )
         }
 
       let if_repr cond ~then_ ~else_ =
@@ -651,21 +651,6 @@
 
     let if_ = if_
 
-<<<<<<< HEAD
-    let if_value cond ~then_ ~else_ : var =
-      List.init M.length ~f:(fun i ->
-          match (Vector.get then_ i, Vector.get else_ i) with
-          | true, true ->
-              Boolean.true_
-          | false, false ->
-              Boolean.false_
-          | true, false ->
-              cond
-          | false, true ->
-              Boolean.not cond )
-
-=======
->>>>>>> ea6c7ee8
     (* Unpacking protects against underflow *)
     let sub (x : var) (y : var) =
       let%bind res = seal (Field.Var.sub x y) in
