open Core
open Snark_params
open Tick
open Let_syntax
open Snark_bits
open Bitstring_lib
open Fold_lib
open Tuple_lib

type uint64 = Unsigned.uint64

module type Basic = sig
  type t [@@deriving sexp, compare, hash, yojson]

  val max_int : t

  include Comparable.S with type t := t

  val gen_incl : t -> t -> t Quickcheck.Generator.t

  val gen : t Quickcheck.Generator.t

  include Bits_intf.Convertible_bits with type t := t

  val fold : t -> bool Triple.t Fold.t

  val length_in_triples : int

  val zero : t

  val one : t

  val of_string : string -> t

  val to_string : t -> string

  type var

  val typ : (var, t) Typ.t

  val of_int : int -> t

  val to_int : t -> int

  val to_uint64 : t -> uint64

  val of_uint64 : uint64 -> t

  val var_of_t : t -> var

  val var_to_number : var -> Number.t

  val var_to_bits : var -> Boolean.var Bitstring_lib.Bitstring.Lsb_first.t

  val var_to_triples : var -> Boolean.var Triple.t list

  val equal_var : var -> var -> (Boolean.var, _) Checked.t
end

module type Arithmetic_intf = sig
  type t

  val add : t -> t -> t option

  val sub : t -> t -> t option

  val ( + ) : t -> t -> t option

  val ( - ) : t -> t -> t option
end

module Signed = struct
  [%%versioned
  module Stable = struct
    module V1 = struct
      type ('magnitude, 'sgn) t = {magnitude: 'magnitude; sgn: 'sgn}
      [@@deriving sexp, hash, compare, eq, yojson]
    end
  end]

  type ('magnitude, 'sgn) t = ('magnitude, 'sgn) Stable.Latest.t =
    {magnitude: 'magnitude; sgn: 'sgn}
  [@@deriving sexp, hash, compare, eq, yojson]
end

module type Signed_intf = sig
  type magnitude

  type magnitude_var

  type t = (magnitude, Sgn.t) Signed.t
  [@@deriving sexp, hash, compare, eq, yojson]

  val gen : t Quickcheck.Generator.t

  val length_in_triples : int

  val create : magnitude:'magnitude -> sgn:'sgn -> ('magnitude, 'sgn) Signed.t

  val sgn : t -> Sgn.t

  val magnitude : t -> magnitude

  type var = (magnitude_var, Sgn.var) Signed.t

  val typ : (var, t) Typ.t

  val zero : t

  val fold : t -> bool Triple.t Fold.t

  val to_triples : t -> bool Triple.t list

  val add : t -> t -> t option

  val ( + ) : t -> t -> t option

  val negate : t -> t

  val of_unsigned : magnitude -> t

  module Checked : sig
    val constant : t -> var

    val of_unsigned : magnitude_var -> var

    val if_ : Boolean.var -> then_:var -> else_:var -> (var, _) Checked.t

    val to_triples : var -> Boolean.var Triple.t list

    val add : var -> var -> (var, _) Checked.t

    val ( + ) : var -> var -> (var, _) Checked.t

    val to_field_var : var -> (Field.Var.t, _) Checked.t

    val cswap :
         Boolean.var
      -> (magnitude_var, Sgn.t) Signed.t * (magnitude_var, Sgn.t) Signed.t
      -> (var * var, _) Checked.t
  end
end

module type Checked_arithmetic_intf = sig
  type t

  type var

  type signed_var

  val if_ : Boolean.var -> then_:var -> else_:var -> (var, _) Checked.t

  val if_value : Boolean.var -> then_:t -> else_:t -> var

  val add : var -> var -> (var, _) Checked.t

  val sub : var -> var -> (var, _) Checked.t

  val sub_flagged :
    var -> var -> (var * [`Underflow of Boolean.var], _) Checked.t

  val add_flagged :
    var -> var -> (var * [`Overflow of Boolean.var], _) Checked.t

  val ( + ) : var -> var -> (var, _) Checked.t

  val ( - ) : var -> var -> (var, _) Checked.t

  val add_signed : var -> signed_var -> (var, _) Checked.t
end

module type S = sig
  include Basic

  include Arithmetic_intf with type t := t

  module Signed :
    Signed_intf with type magnitude := t and type magnitude_var := var

  module Checked :
    Checked_arithmetic_intf
    with type var := var
     and type signed_var := Signed.var
     and type t := t
end

module Make (Unsigned : sig
  include Unsigned_extended.S

  val to_uint64 : t -> uint64

  val of_uint64 : uint64 -> t
end) (M : sig
  val length : int
end) : sig
  include S with type t = Unsigned.t and type var = Boolean.var list

  val var_of_bits : Boolean.var Bitstring.Lsb_first.t -> var

  val unpack_var : Field.Var.t -> (var, _) Tick.Checked.t

  val pack_var : var -> Field.Var.t
end = struct
  let max_int = Unsigned.max_int

  let length_in_bits = M.length

  let length_in_triples = (length_in_bits + 2) / 3

  type t = Unsigned.t [@@deriving sexp, compare, hash]

  module Arg = struct
    type typ = t [@@deriving sexp, hash, compare]

    type t = typ [@@deriving sexp, hash, compare]

    [%%define_locally
    Unsigned.(of_int, to_int)]
  end

  include Codable.Make_of_int (Arg)
  include Hashable.Make (Arg)
  include Comparable.Make (Arg)

  [%%define_locally
  Unsigned.(to_uint64, of_uint64, of_int, to_int, of_string, to_string)]

  let gen_incl a b : t Quickcheck.Generator.t =
    let a = Bignum_bigint.of_string Unsigned.(to_string a) in
    let b = Bignum_bigint.of_string Unsigned.(to_string b) in
    Quickcheck.Generator.map
      Bignum_bigint.(gen_incl a b)
      ~f:(fun n -> of_string (Bignum_bigint.to_string n))

  let gen : t Quickcheck.Generator.t =
    let m = Bignum_bigint.of_string Unsigned.(to_string max_int) in
    Quickcheck.Generator.map
      Bignum_bigint.(gen_incl zero m)
      ~f:(fun n -> of_string (Bignum_bigint.to_string n))

  module Vector = struct
    include M
    include Unsigned

    let empty = zero

    let get t i = Infix.((t lsr i) land one = one)

    let set v i b =
      if b then Infix.(v lor (one lsl i))
      else Infix.(v land lognot (one lsl i))
  end

  include (
    Bits.Vector.Make (Vector) : Bits_intf.Convertible_bits with type t := t)

  include Bits.Snarkable.Small_bit_vector (Tick) (Vector)
  include Unpacked

  let var_to_number t = Number.of_bits (var_to_bits t :> Boolean.var list)

  let var_to_triples t =
    Bitstring.pad_to_triple_list ~default:Boolean.false_
      (var_to_bits t :> Boolean.var list)

  let var_of_bits (bits : Boolean.var Bitstring.Lsb_first.t) : var =
    let bits = (bits :> Boolean.var list) in
    let n = List.length bits in
    assert (Int.( <= ) n M.length) ;
    let padding = M.length - n in
    bits @ List.init padding ~f:(fun _ -> Boolean.false_)

  let zero = Unsigned.zero

  let one = Unsigned.one

  let sub x y = if x < y then None else Some (Unsigned.sub x y)

  let add x y =
    let z = Unsigned.add x y in
    if z < x then None else Some z

  let ( + ) = add

  let ( - ) = sub

  let var_of_t t =
    List.init M.length ~f:(fun i -> Boolean.var_of_value (Vector.get t i))

  type magnitude = t [@@deriving sexp, hash, compare, yojson]

  let fold_bits = fold

  let fold t = Fold.group3 ~default:false (fold t)

  let if_ cond ~then_ ~else_ =
    Field.Checked.if_ cond ~then_:(pack_var then_) ~else_:(pack_var else_)
    >>= unpack_var

  module Signed = struct
<<<<<<< HEAD
    module Poly = struct
      [%%versioned
      module Stable = struct
        module V1 = struct
          type ('magnitude, 'sgn) t = {magnitude: 'magnitude; sgn: 'sgn}
          [@@deriving sexp, hash, compare, eq, yojson]
        end
      end]

      type ('magnitude, 'sgn) t = ('magnitude, 'sgn) Stable.Latest.t =
        {magnitude: 'magnitude; sgn: 'sgn}
      [@@deriving sexp, hash, compare, eq, yojson]
    end

    module Stable_outer = Stable

    [%%versioned
    module Stable = struct
      module V1 = struct
        type t = (Stable.V1.t, Sgn.Stable.V1.t) Poly.Stable.V1.t
        [@@deriving sexp, hash, compare, eq, yojson]

        let to_latest = Fn.id
      end
    end]

    type t = (Stable_outer.Latest.t, Sgn.t) Poly.t
=======
    type ('magnitude, 'sgn) typ = ('magnitude, 'sgn) Signed.t =
      {magnitude: 'magnitude; sgn: 'sgn}
    [@@deriving sexp, hash, compare, yojson]

    type t = (Unsigned.t, Sgn.t) Signed.t
>>>>>>> 195dc9eb
    [@@deriving sexp, hash, compare, eq, yojson]

    let create ~magnitude ~sgn = {magnitude; sgn}

    let sgn {sgn; _} = sgn

    let magnitude {magnitude; _} = magnitude

    let zero = create ~magnitude:zero ~sgn:Sgn.Pos

    let gen =
      Quickcheck.Generator.map2 gen Sgn.gen ~f:(fun magnitude sgn ->
          create ~magnitude ~sgn )

    type nonrec var = (var, Sgn.var) Signed.t

    let length_in_bits = Int.( + ) length_in_bits 1

    let length_in_triples = Int.((length_in_bits + 2) / 3)

    let of_hlist : (unit, 'a -> 'b -> unit) Snarky.H_list.t -> ('a, 'b) typ =
      Snarky.H_list.(fun [magnitude; sgn] -> {magnitude; sgn})

    let to_hlist {magnitude; sgn} = Snarky.H_list.[magnitude; sgn]

    let typ =
      Typ.of_hlistable
        Data_spec.[typ; Sgn.typ]
        ~var_to_hlist:to_hlist ~var_of_hlist:of_hlist ~value_to_hlist:to_hlist
        ~value_of_hlist:of_hlist

    let sgn_to_bool = function Sgn.Pos -> true | Neg -> false

    let fold_bits ({sgn; magnitude} : t) =
      { Fold.fold=
          (fun ~init ~f ->
            let init = (fold_bits magnitude).fold ~init ~f in
            f init (sgn_to_bool sgn) ) }

    let fold t = Fold.group3 ~default:false (fold_bits t)

    let to_triples t =
      List.rev ((fold t).fold ~init:[] ~f:(fun acc x -> x :: acc))

    let add (x : t) (y : t) : t option =
      match (x.sgn, y.sgn) with
      | Neg, (Neg as sgn) | Pos, (Pos as sgn) ->
          let open Option.Let_syntax in
          let%map magnitude = add x.magnitude y.magnitude in
          create ~sgn ~magnitude
      | Pos, Neg | Neg, Pos ->
          let c = compare_magnitude x.magnitude y.magnitude in
          Some
            ( if Int.( < ) c 0 then
              create ~sgn:y.sgn
                ~magnitude:Unsigned.Infix.(y.magnitude - x.magnitude)
            else if Int.( > ) c 0 then
              create ~sgn:x.sgn
                ~magnitude:Unsigned.Infix.(x.magnitude - y.magnitude)
            else zero )

    let negate t = {t with sgn= Sgn.negate t.sgn}

    let of_unsigned magnitude = create ~magnitude ~sgn:Sgn.Pos

    let ( + ) = add

    module Checked = struct
      let to_bits {magnitude; sgn} =
        (var_to_bits magnitude :> Boolean.var list) @ [Sgn.Checked.is_pos sgn]

      let constant {magnitude; sgn} =
        {magnitude= var_of_t magnitude; sgn= Sgn.Checked.constant sgn}

      let of_unsigned magnitude = {magnitude; sgn= Sgn.Checked.pos}

      let if_ cond ~then_ ~else_ =
        let%map sgn = Sgn.Checked.if_ cond ~then_:then_.sgn ~else_:else_.sgn
        and magnitude =
          if_ cond ~then_:then_.magnitude ~else_:else_.magnitude
        in
        {sgn; magnitude}

      let to_triples t =
        Bitstring.pad_to_triple_list ~default:Boolean.false_ (to_bits t)

      let to_field_var ({magnitude; sgn} : var) =
        Tick.Field.Checked.mul (pack_var magnitude) (sgn :> Field.Var.t)

      let add (x : var) (y : var) =
        let%bind xv = to_field_var x and yv = to_field_var y in
        let%bind sgn =
          exists Sgn.typ
            ~compute:
              (let open As_prover in
              let open Let_syntax in
              let%map x = read typ x and y = read typ y in
              (Option.value_exn (add x y)).sgn)
        in
        let%bind res =
          Tick.Field.Checked.mul (sgn :> Field.Var.t) (Field.Var.add xv yv)
        in
        let%map magnitude = unpack_var res in
        {magnitude; sgn}

      let ( + ) = add

      let cswap_field (b : Boolean.var) (x, y) =
        (* (x + b(y - x), y + b(x - y)) *)
        let open Field.Checked in
        let%map b_y_minus_x =
          Tick.Field.Checked.mul (b :> Field.Var.t) (y - x)
        in
        (x + b_y_minus_x, y - b_y_minus_x)

      let cswap b (x, y) =
        let l_sgn, r_sgn =
          match (x.sgn, y.sgn) with
          | Sgn.Pos, Sgn.Pos ->
              Sgn.Checked.(pos, pos)
          | Neg, Neg ->
              Sgn.Checked.(neg, neg)
          | Pos, Neg ->
              (Sgn.Checked.neg_if_true b, Sgn.Checked.pos_if_true b)
          | Neg, Pos ->
              (Sgn.Checked.pos_if_true b, Sgn.Checked.neg_if_true b)
        in
        let%map l_mag, r_mag =
          let%bind l, r =
            cswap_field b (pack_var x.magnitude, pack_var y.magnitude)
          in
          let%map l = unpack_var l and r = unpack_var r in
          (l, r)
        in
        ({sgn= l_sgn; magnitude= l_mag}, {sgn= r_sgn; magnitude= r_mag})
    end
  end

  module Checked = struct
    let if_ = if_

    let if_value cond ~then_ ~else_ : var =
      List.init M.length ~f:(fun i ->
          match (Vector.get then_ i, Vector.get else_ i) with
          | true, true ->
              Boolean.true_
          | false, false ->
              Boolean.false_
          | true, false ->
              cond
          | false, true ->
              Boolean.not cond )

    (* Unpacking protects against underflow *)
    let sub (x : Unpacked.var) (y : Unpacked.var) =
      unpack_var (Field.Var.sub (pack_var x) (pack_var y))

    let sub_flagged x y =
      let z = Field.Var.sub (pack_var x) (pack_var y) in
      let%map bits, `Success no_underflow =
        Field.Checked.unpack_flagged z ~length:length_in_bits
      in
      (bits, `Underflow (Boolean.not no_underflow))

    let%test_unit "sub_flagged" =
      let sub_flagged_unchecked (x, y) =
        if x < y then (zero, true) else (Option.value_exn (x - y), false)
      in
      let sub_flagged_checked =
        let f (x, y) =
          Checked.map (sub_flagged x y) ~f:(fun (r, `Underflow u) -> (r, u))
        in
        Test_util.checked_to_unchecked (Typ.tuple2 typ typ)
          (Typ.tuple2 typ Boolean.typ)
          f
      in
      Quickcheck.test ~trials:100 (Quickcheck.Generator.tuple2 gen gen)
        ~f:(fun p ->
          let m, u = sub_flagged_unchecked p in
          let m_checked, u_checked = sub_flagged_checked p in
          assert (Bool.equal u u_checked) ;
          if not u then [%test_eq: magnitude] m m_checked )

    (* Unpacking protects against overflow *)
    let add (x : Unpacked.var) (y : Unpacked.var) =
      unpack_var (Field.Var.add (pack_var x) (pack_var y))

    let add_flagged x y =
      let z = Field.Var.add (pack_var x) (pack_var y) in
      let%map bits, `Success no_overflow =
        Field.Checked.unpack_flagged z ~length:length_in_bits
      in
      (bits, `Overflow (Boolean.not no_overflow))

    let ( - ) = sub

    let ( + ) = add

    let add_signed (t : var) (d : Signed.var) =
      let%bind d = Signed.Checked.to_field_var d in
      Field.Var.add (pack_var t) d |> unpack_var

    let%test_module "currency_test" =
      ( module struct
        let expect_failure err c =
          if Or_error.is_ok (check c ()) then failwith err

        let expect_success err c =
          match check c () with
          | Ok () ->
              ()
          | Error e ->
              Error.(raise (tag ~tag:err e))

        let to_bigint x = Bignum_bigint.of_string (Unsigned.to_string x)

        let of_bigint x = Unsigned.of_string (Bignum_bigint.to_string x)

        let gen_incl x y =
          Quickcheck.Generator.map ~f:of_bigint
            (Bignum_bigint.gen_incl (to_bigint x) (to_bigint y))

        (* TODO: When we do something to make snarks run fast for tests, increase the trials *)
        let qc_test_fast = Quickcheck.test ~trials:100

        let%test_unit "subtraction_completeness" =
          let generator =
            let open Quickcheck.Generator.Let_syntax in
            let%bind x = gen_incl Unsigned.zero Unsigned.max_int in
            let%map y = gen_incl Unsigned.zero x in
            (x, y)
          in
          qc_test_fast generator ~f:(fun (lo, hi) ->
              expect_success
                (sprintf !"subtraction: lo=%{Unsigned} hi=%{Unsigned}" lo hi)
                (var_of_t lo - var_of_t hi) )

        let%test_unit "subtraction_soundness" =
          let generator =
            let open Quickcheck.Generator.Let_syntax in
            let%bind x = gen_incl Unsigned.zero Unsigned.(sub max_int one) in
            let%map y = gen_incl Unsigned.(add x one) Unsigned.max_int in
            (x, y)
          in
          qc_test_fast generator ~f:(fun (lo, hi) ->
              expect_failure
                (sprintf !"underflow: lo=%{Unsigned} hi=%{Unsigned}" lo hi)
                (var_of_t lo - var_of_t hi) )

        let%test_unit "addition_completeness" =
          let generator =
            let open Quickcheck.Generator.Let_syntax in
            let%bind x = gen_incl Unsigned.zero Unsigned.max_int in
            let%map y = gen_incl Unsigned.zero Unsigned.(sub max_int x) in
            (x, y)
          in
          qc_test_fast generator ~f:(fun (x, y) ->
              expect_success
                (sprintf !"overflow: x=%{Unsigned} y=%{Unsigned}" x y)
                (var_of_t x + var_of_t y) )

        let%test_unit "addition_soundness" =
          let generator =
            let open Quickcheck.Generator.Let_syntax in
            let%bind x = gen_incl Unsigned.one Unsigned.max_int in
            let%map y =
              gen_incl Unsigned.(add (sub max_int x) one) Unsigned.max_int
            in
            (x, y)
          in
          qc_test_fast generator ~f:(fun (x, y) ->
              expect_failure
                (sprintf !"overflow: x=%{Unsigned} y=%{Unsigned}" x y)
                (var_of_t x + var_of_t y) )
      end )
  end
end

let currency_length = 64

module Fee = struct
  (* TODO : version Unsigned_extended.UInt64, use %%versioned here *)
  module Stable = struct
    module V1 = struct
      module T = struct
        type t = Unsigned_extended.UInt64.t
        [@@deriving
          bin_io, sexp, compare, hash, eq, yojson, version {asserted}]
      end

      include T
    end

    module Latest = V1
  end

  module T =
    Make
      (Unsigned_extended.UInt64)
      (struct
        let length = currency_length
      end)

  include T
  include Codable.Make_of_int (T)
end

module Amount = struct
  (* TODO : version Unsigned_extended.UInt64, use %%versioned here *)
  module Stable = struct
    module V1 = struct
      module T = struct
        type t = Unsigned_extended.UInt64.t
        [@@deriving
          bin_io, sexp, compare, hash, eq, yojson, version {asserted}]
      end

      include T
    end

    module Latest = V1
  end

  module T =
    Make
      (Unsigned_extended.UInt64)
      (struct
        let length = currency_length
      end)

  include (
    T :
      module type of T
      with type var = T.var
       and module Signed = T.Signed
       and module Checked := T.Checked )

  include Codable.Make_of_int (T)

  let of_fee (fee : Fee.t) : t = fee

  let to_fee (fee : t) : Fee.t = fee

  let add_fee (t : t) (fee : Fee.t) = add t (of_fee fee)

  module Checked = struct
    include T.Checked

    let of_fee (fee : Fee.var) : var = fee

    let to_fee (t : var) : Fee.var = t

    let add_fee (t : var) (fee : Fee.var) =
      Field.Var.add (pack_var t) (Fee.pack_var fee) |> unpack_var
  end
end

module Balance = struct
  [%%versioned
  module Stable = struct
    module V1 = struct
      type t = Amount.Stable.V1.t [@@deriving sexp, compare, hash, yojson, eq]

      let to_latest = Fn.id
    end
  end]

  include (Amount : Basic with type t = Amount.t with type var = Amount.var)

  let to_amount = Fn.id

  let add_amount = Amount.add

  let sub_amount = Amount.sub

  let ( + ) = add_amount

  let ( - ) = sub_amount

  module Checked = struct
    let add_signed_amount = Amount.Checked.add_signed

    let add_amount = Amount.Checked.add

    let sub_amount = Amount.Checked.sub

    let ( + ) = add_amount

    let ( - ) = sub_amount
  end
end<|MERGE_RESOLUTION|>--- conflicted
+++ resolved
@@ -298,41 +298,11 @@
     >>= unpack_var
 
   module Signed = struct
-<<<<<<< HEAD
-    module Poly = struct
-      [%%versioned
-      module Stable = struct
-        module V1 = struct
-          type ('magnitude, 'sgn) t = {magnitude: 'magnitude; sgn: 'sgn}
-          [@@deriving sexp, hash, compare, eq, yojson]
-        end
-      end]
-
-      type ('magnitude, 'sgn) t = ('magnitude, 'sgn) Stable.Latest.t =
-        {magnitude: 'magnitude; sgn: 'sgn}
-      [@@deriving sexp, hash, compare, eq, yojson]
-    end
-
-    module Stable_outer = Stable
-
-    [%%versioned
-    module Stable = struct
-      module V1 = struct
-        type t = (Stable.V1.t, Sgn.Stable.V1.t) Poly.Stable.V1.t
-        [@@deriving sexp, hash, compare, eq, yojson]
-
-        let to_latest = Fn.id
-      end
-    end]
-
-    type t = (Stable_outer.Latest.t, Sgn.t) Poly.t
-=======
     type ('magnitude, 'sgn) typ = ('magnitude, 'sgn) Signed.t =
       {magnitude: 'magnitude; sgn: 'sgn}
     [@@deriving sexp, hash, compare, yojson]
 
     type t = (Unsigned.t, Sgn.t) Signed.t
->>>>>>> 195dc9eb
     [@@deriving sexp, hash, compare, eq, yojson]
 
     let create ~magnitude ~sgn = {magnitude; sgn}
