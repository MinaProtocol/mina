[%%import "/src/config.mlh"]

open Core_kernel

[%%ifdef consensus_mechanism]

open Snark_bits
open Bitstring_lib
open Snark_params
open Tick
open Let_syntax

[%%else]

open Snark_params_nonconsensus
open Snark_bits_nonconsensus
module Unsigned_extended = Unsigned_extended_nonconsensus.Unsigned_extended

[%%endif]

open Intf
module Signed_poly = Signed_poly

type uint64 = Unsigned.uint64

[%%ifdef consensus_mechanism]

module Signed_var = struct
  type 'mag repr = ('mag, Sgn.var) Signed_poly.t

  (* Invariant: At least one of these is Some *)
  type nonrec 'mag t =
    { mutable repr : 'mag repr option; mutable value : Field.Var.t option }
end

[%%endif]

module Make (Unsigned : sig
  include Unsigned_extended.S

  val to_uint64 : t -> uint64

  val of_uint64 : uint64 -> t
end) (M : sig
  val length : int
end) : sig
  [%%ifdef consensus_mechanism]

  include
    S
      with type t = Unsigned.t
<<<<<<< HEAD
       and type var = Boolean.var list
       and type Signed.signed_fee := (Unsigned.t, Sgn.t) Signed_poly.t
       and type Signed.Checked.signed_fee_var :=
            (Boolean.var list, Sgn.var) Signed_poly.t

  val var_of_bits : Boolean.var Bitstring.Lsb_first.t -> var

  val unpack_var : Field.Var.t -> (var, _) Tick.Checked.t
=======
       and type var = Field.Var.t
       and type Signed.var = Field.Var.t Signed_var.t
       and type Signed.signed_fee = (Unsigned.t, Sgn.t) Signed_poly.t
       and type Signed.Checked.signed_fee_var = Field.Var.t Signed_var.t
>>>>>>> 0264804c

  val pack_var : var -> Field.Var.t

  [%%else]

  include
    S
      with type t = Unsigned.t
       and type Signed.signed_fee := (Unsigned.t, Sgn.t) Signed_poly.t

  [%%endif]

  val scale : t -> int -> t option
end = struct
  let max_int = Unsigned.max_int

  let length_in_bits = M.length

  type t = Unsigned.t [@@deriving sexp, compare, hash]

  (* can't be automatically derived *)
  let dhall_type = Ppx_dhall_type.Dhall_type.Text

  [%%define_locally
  Unsigned.(to_uint64, of_uint64, of_int, to_int, of_string, to_string)]

  let precision = 9

  let precision_exp = Unsigned.of_int @@ Int.pow 10 precision

  let to_formatted_string amount =
    let rec go num_stripped_zeros num =
      let open Int in
      if num mod 10 = 0 && num <> 0 then go (num_stripped_zeros + 1) (num / 10)
      else (num_stripped_zeros, num)
    in
    let whole = Unsigned.div amount precision_exp in
    let remainder = Unsigned.to_int (Unsigned.rem amount precision_exp) in
    if Int.(remainder = 0) then to_string whole
    else
      let num_stripped_zeros, num = go 0 remainder in
      Printf.sprintf "%s.%0*d" (to_string whole)
        Int.(precision - num_stripped_zeros)
        num

  let of_formatted_string input =
    let parts = String.split ~on:'.' input in
    match parts with
    | [ whole ] ->
        of_string (whole ^ String.make precision '0')
    | [ whole; decimal ] ->
        let decimal_length = String.length decimal in
        if Int.(decimal_length > precision) then
          of_string (whole ^ String.sub decimal ~pos:0 ~len:precision)
        else
          of_string
            (whole ^ decimal ^ String.make Int.(precision - decimal_length) '0')
    | _ ->
        failwith "Currency.of_formatted_string: Invalid currency input"

  module Arg = struct
    type typ = t [@@deriving sexp, hash, compare]

    type t = typ [@@deriving sexp, hash, compare]

    let to_string = to_formatted_string

    let of_string = of_formatted_string
  end

  include Codable.Make_of_string (Arg)
  include Hashable.Make (Arg)
  include Comparable.Make (Arg)

  let gen_incl a b : t Quickcheck.Generator.t =
    let a = Bignum_bigint.of_string Unsigned.(to_string a) in
    let b = Bignum_bigint.of_string Unsigned.(to_string b) in
    Quickcheck.Generator.map
      Bignum_bigint.(gen_incl a b)
      ~f:(fun n -> of_string (Bignum_bigint.to_string n))

  let gen : t Quickcheck.Generator.t =
    let m = Bignum_bigint.of_string Unsigned.(to_string max_int) in
    Quickcheck.Generator.map
      Bignum_bigint.(gen_incl zero m)
      ~f:(fun n -> of_string (Bignum_bigint.to_string n))

  module Vector = struct
    include M
    include Unsigned

    let empty = zero

    let get t i = Infix.((t lsr i) land one = one)

    let set v i b =
      if b then Infix.(v lor (one lsl i)) else Infix.(v land lognot (one lsl i))
  end

  module B = Bits.Vector.Make (Vector)

  include (B : Bits_intf.Convertible_bits with type t := t)

  [%%ifdef consensus_mechanism]

  type var = Field.Var.t

  let pack_var = Fn.id

<<<<<<< HEAD
  let var_to_input t =
    Random_oracle.Input.Chunked.packed (Field.Var.project t, length_in_bits)

  let var_to_input_legacy t =
    Random_oracle.Input.Legacy.bitstring (var_to_bits t :> Boolean.var list)
=======
  let equal_var = Field.Checked.equal
>>>>>>> 0264804c

  let m = Snark_params.Tick.m

  let make_checked = Snark_params.Tick.make_checked

  let var_to_bits_ (t : var) = Field.Checked.unpack ~length:length_in_bits t

  let var_to_bits t = var_to_bits_ t >>| Bitstring.Lsb_first.of_list

  let var_to_input (t : var) =
    Random_oracle.Input.Chunked.packed (t, length_in_bits)

  let var_to_input_legacy (t : var) =
    var_to_bits_ t >>| Random_oracle.Input.Legacy.bitstring

  let var_of_t (t : t) : var = Field.Var.constant (Field.project (to_bits t))

  let if_ cond ~then_ ~else_ : (var, _) Checked.t =
    Field.Checked.if_ cond ~then_ ~else_

  let () = assert (Int.(length_in_bits mod 16 = 0))

  let range_check' (t : var) =
    make_checked (fun () ->
        let _, _, actual_packed =
          Pickles.Scalar_challenge.to_field_checked' ~num_bits:length_in_bits m
            (Kimchi_backend_common.Scalar_challenge.create t)
        in
        actual_packed)

  let range_check t =
    let%bind actual = range_check' t in
    Field.Checked.Assert.equal actual t

  let range_check_flag t =
    let%bind actual = range_check' t in
    Field.Checked.equal actual t

  let of_field (x : Field.t) : t =
    of_bits (List.take (Field.unpack x) length_in_bits)

  let to_field (x : t) : Field.t = Field.project (to_bits x)

  let typ : (var, t) Typ.t =
    Typ.transport
      { Field.typ with check = range_check }
      ~there:to_field ~back:of_field

  let seal x = make_checked (fun () -> Pickles.Util.seal Tick.m x)

  [%%endif]

  let zero = Unsigned.zero

  let one = Unsigned.one

  let sub x y = if x < y then None else Some (Unsigned.sub x y)

  let add x y =
    let z = Unsigned.add x y in
    if z < x then None else Some z

  let add_flagged x y =
    let z = Unsigned.add x y in
    (z, `Overflow (z < x))

  let scale u64 i =
    let i = Unsigned.of_int i in
    let max_val = Unsigned.(div max_int i) in
    if max_val >= u64 then Some (Unsigned.mul u64 i) else None

  let ( + ) = add

  let ( - ) = sub

  type magnitude = t [@@deriving sexp, hash, compare, yojson]

<<<<<<< HEAD
  let to_input t =
=======
  let to_input (t : t) =
>>>>>>> 0264804c
    Random_oracle.Input.Chunked.packed
      (Field.project (to_bits t), length_in_bits)

  let to_input_legacy t = Random_oracle.Input.Legacy.bitstring @@ to_bits t

  module Signed = struct
    type ('magnitude, 'sgn) typ = ('magnitude, 'sgn) Signed_poly.t =
      { magnitude : 'magnitude; sgn : 'sgn }
    [@@deriving sexp, hash, compare, yojson, hlist]

    type t = (Unsigned.t, Sgn.t) Signed_poly.t [@@deriving sexp, hash, yojson]

    type signed_fee = t

    let compare : t -> t -> int =
      let cmp = [%compare: (Unsigned.t, Sgn.t) Signed_poly.t] in
      fun t1 t2 ->
        if Unsigned.(equal t1.magnitude zero && equal t2.magnitude zero) then 0
        else cmp t1 t2

    let equal : t -> t -> bool =
      let eq = [%equal: (Unsigned.t, Sgn.t) Signed_poly.t] in
      fun t1 t2 ->
        if Unsigned.(equal t1.magnitude zero && equal t2.magnitude zero) then
          true
        else eq t1 t2

    let is_zero (t : t) : bool = Unsigned.(equal t.magnitude zero)

    let is_positive (t : t) : bool =
      match t.sgn with
      | Pos ->
          not Unsigned.(equal zero t.magnitude)
      | Neg ->
          false

    let is_negative (t : t) : bool =
      match t.sgn with
      | Neg ->
          not Unsigned.(equal zero t.magnitude)
      | Pos ->
          false

    type magnitude = Unsigned.t [@@deriving sexp, compare]

    let create ~magnitude ~sgn = { magnitude; sgn }

    let sgn { sgn; _ } = sgn

    let magnitude { magnitude; _ } = magnitude

    let zero = create ~magnitude:zero ~sgn:Sgn.Pos

    let gen =
      Quickcheck.Generator.map2 gen Sgn.gen ~f:(fun magnitude sgn ->
          if Unsigned.(equal zero magnitude) then zero
          else create ~magnitude ~sgn)

    let sgn_to_bool = function Sgn.Pos -> true | Neg -> false

    let to_bits ({ sgn; magnitude } : t) = sgn_to_bool sgn :: to_bits magnitude

    let to_input { sgn; magnitude } =
      Random_oracle.Input.Chunked.(
        append (to_input magnitude)
          (packed (Field.project [ sgn_to_bool sgn ], 1)))

    let to_input_legacy t = Random_oracle.Input.Legacy.bitstring (to_bits t)

    let add (x : t) (y : t) : t option =
      match (x.sgn, y.sgn) with
      | Neg, (Neg as sgn) | Pos, (Pos as sgn) ->
          let open Option.Let_syntax in
          let%map magnitude = add x.magnitude y.magnitude in
          create ~sgn ~magnitude
      | Pos, Neg | Neg, Pos ->
          let c = compare_magnitude x.magnitude y.magnitude in
          Some
            ( if Int.( < ) c 0 then
              create ~sgn:y.sgn
                ~magnitude:Unsigned.Infix.(y.magnitude - x.magnitude)
            else if Int.( > ) c 0 then
              create ~sgn:x.sgn
                ~magnitude:Unsigned.Infix.(x.magnitude - y.magnitude)
            else zero )

    let add_flagged (x : t) (y : t) : t * [ `Overflow of bool ] =
      match (x.sgn, y.sgn) with
      | Neg, (Neg as sgn) | Pos, (Pos as sgn) ->
          let magnitude, `Overflow b = add_flagged x.magnitude y.magnitude in
          (create ~sgn ~magnitude, `Overflow b)
      | Pos, Neg | Neg, Pos ->
          let c = compare_magnitude x.magnitude y.magnitude in
          ( ( if Int.( < ) c 0 then
              create ~sgn:y.sgn
                ~magnitude:Unsigned.Infix.(y.magnitude - x.magnitude)
            else if Int.( > ) c 0 then
              create ~sgn:x.sgn
                ~magnitude:Unsigned.Infix.(x.magnitude - y.magnitude)
            else zero )
          , `Overflow false )

    let negate t =
      if Unsigned.(equal zero t.magnitude) then zero
      else { t with sgn = Sgn.negate t.sgn }

    let of_unsigned magnitude = create ~magnitude ~sgn:Sgn.Pos

    let ( + ) = add

    let to_fee = Fn.id

    let of_fee = Fn.id

    [%%ifdef consensus_mechanism]

    let magnitude_to_field = to_field

    let to_field (t : t) : Field.t =
      Field.mul (Sgn.to_field t.sgn) (magnitude_to_field t.magnitude)

    let magnitude_upper_bound =
      Bigint.of_bignum_bigint Bignum_bigint.(one lsl M.length)

    let of_field (x : Field.t) : t =
      let n = Bigint.of_field x in
      let sgn, magnitude =
        if Int.( <= ) (Bigint.compare n magnitude_upper_bound) 0 then
          (Sgn.Pos, x)
        else (Sgn.Neg, Field.negate x)
      in
      { sgn; magnitude = of_field magnitude }

    type repr = var Signed_var.repr

    type nonrec var = var Signed_var.t

    let repr_typ : (repr, t) Typ.t =
      Typ.of_hlistable [ typ; Sgn.typ ] ~var_to_hlist:typ_to_hlist
        ~var_of_hlist:typ_of_hlist ~value_to_hlist:typ_to_hlist
        ~value_of_hlist:typ_of_hlist

    let typ : (var, t) Typ.t =
      { alloc =
          Snarky_backendless.Typ_monads.Alloc.map repr_typ.alloc ~f:(fun r ->
              { Signed_var.value = None; repr = Some r })
      ; check =
          (fun x ->
            match x.repr with None -> return () | Some r -> repr_typ.check r)
      ; read =
          (fun (x : var) ->
            match (x.repr, x.value) with
            | None, None ->
                assert false
            | Some r, None | Some r, Some _ ->
                repr_typ.read r
            | None, Some v ->
                Snarky_backendless.Typ_monads.Read.map (Field.typ.read v)
                  ~f:of_field)
      ; store =
          (fun (x : t) ->
            Snarky_backendless.Typ_monads.Store.map (repr_typ.store x)
              ~f:(fun r -> { Signed_var.value = None; repr = Some r }))
      }

    let create_var ~magnitude ~sgn : var =
      { repr = Some { magnitude; sgn }; value = None }

    module Checked = struct
      type t = var

<<<<<<< HEAD
      let to_bits { magnitude; sgn } =
        Sgn.Checked.is_pos sgn :: (var_to_bits magnitude :> Boolean.var list)

      let to_input { magnitude; sgn } =
        let mag = var_to_input magnitude in
        Random_oracle.Input.Chunked.(
          append mag (packed ((Sgn.Checked.is_pos sgn :> Field.Var.t), 1)))

      let to_input_legacy t = Random_oracle.Input.Legacy.bitstring (to_bits t)

      let constant { magnitude; sgn } =
        { magnitude = var_of_t magnitude; sgn = Sgn.Checked.constant sgn }

      let of_unsigned magnitude = { magnitude; sgn = Sgn.Checked.pos }
=======
      type signed_fee_var = t
>>>>>>> 0264804c

      let repr_value ({ magnitude; sgn } : repr) =
        Field.Checked.mul magnitude (sgn :> Field.Var.t)

      let repr (x : Field.Var.t) =
        let%bind repr =
          exists repr_typ
            ~compute:As_prover.(map (read Field.typ x) ~f:of_field)
        in
        let%bind x' = repr_value repr in
        let%map () = Field.Checked.Assert.equal x x' in
        repr

      let repr (t : var) =
        match t.repr with
        | Some r ->
            Checked.return r
        | None ->
            let%map r = repr (Option.value_exn t.value) in
            t.repr <- Some r ;
            r

      let value (t : var) =
        match t.value with
        | Some x ->
            Checked.return x
        | None ->
            let r = Option.value_exn t.repr in
            let%map x = Field.Checked.mul (r.sgn :> Field.Var.t) r.magnitude in
            t.value <- Some x ;
            x

      let to_field_var = value

      let to_input t =
        let%map { magnitude; sgn } = repr t in
        let mag = var_to_input magnitude in
        Random_oracle.Input.Chunked.(
          append mag (packed ((Sgn.Checked.is_pos sgn :> Field.Var.t), 1)))

      let to_input_legacy t =
        let to_bits { magnitude; sgn } =
          let%map magnitude = var_to_bits_ magnitude in
          Sgn.Checked.is_pos sgn :: magnitude
        in
        repr t >>= to_bits >>| Random_oracle.Input.Legacy.bitstring

      let constant ({ magnitude; sgn } as t) =
        { Signed_var.repr =
            Some
              { magnitude = var_of_t magnitude; sgn = Sgn.Checked.constant sgn }
        ; value = Some (Field.Var.constant (to_field t))
        }

      let of_unsigned magnitude : var =
        { repr = Some { magnitude; sgn = Sgn.Checked.pos }
        ; value = Some magnitude
        }

      let negate (t : var) : var =
        { value = Option.map t.value ~f:Field.Var.negate
        ; repr =
            Option.map t.repr ~f:(fun { magnitude; sgn } ->
                { magnitude; sgn = Sgn.Checked.negate sgn })
        }

      let if_repr cond ~then_ ~else_ =
        let%map sgn = Sgn.Checked.if_ cond ~then_:then_.sgn ~else_:else_.sgn
        and magnitude =
          if_ cond ~then_:then_.magnitude ~else_:else_.magnitude
        in
        { sgn; magnitude }

      let if_ cond ~(then_ : var) ~(else_ : var) : (var, _) Checked.t =
        let%bind repr =
          match (then_.repr, else_.repr) with
          | Some r1, Some r2 ->
              if_repr cond ~then_:r1 ~else_:r2 >>| Option.return
          | _ ->
              return None
        in
        let%map value =
          match (then_.value, else_.value) with
          | Some v1, Some v2 ->
              Field.Checked.if_ cond ~then_:v1 ~else_:v2 >>| Option.return
          | _ ->
              return None
        in
        assert (Option.is_some repr || Option.is_some value) ;
        { Signed_var.value; repr }

      let sgn (t : var) =
        let%map r = repr t in
        r.sgn

      let magnitude (t : var) =
        let%map r = repr t in
        r.magnitude

      let add_flagged (x : var) (y : var) =
        let%bind xv = value x and yv = value y in
        let%bind sgn =
          exists Sgn.typ
            ~compute:
              (let open As_prover in
              let%map x = read typ x and y = read typ y in
              Option.value_map (add x y) ~f:(fun r -> r.sgn) ~default:Sgn.Pos)
        in
        let%bind res_value = seal (Field.Var.add xv yv) in
        let%bind magnitude =
          Tick.Field.Checked.mul (sgn :> Field.Var.t) res_value
        in
        let%map no_overflow = range_check_flag magnitude in
        ( { Signed_var.repr = Some { magnitude; sgn }; value = Some res_value }
        , `Overflow (Boolean.not no_overflow) )

      let add_flagged (x : var) (y : var) =
        let%bind xv = to_field_var x and yv = to_field_var y in
        let%bind sgn =
          exists Sgn.typ
            ~compute:
              (let open As_prover in
              let%map x = read typ x and y = read typ y in
              (Option.value_exn (add x y)).sgn)
        in
        let%bind res =
          Tick.Field.Checked.mul (sgn :> Field.Var.t) (Field.Var.add xv yv)
        in
        let%map magnitude, `Success no_overflow =
          Field.Checked.unpack_flagged res ~length:length_in_bits
        in
        ({ magnitude; sgn }, `Overflow (Boolean.not no_overflow))

      let add (x : var) (y : var) =
        let%bind xv = value x and yv = value y in
        let%bind sgn =
          exists Sgn.typ
            ~compute:
              (let open As_prover in
              let%map x = read typ x and y = read typ y in
              Option.value_map (add x y) ~default:Sgn.Pos ~f:(fun r -> r.sgn))
        in
        let%bind res_value = seal (Field.Var.add xv yv) in
        let%bind magnitude =
          Tick.Field.Checked.mul (sgn :> Field.Var.t) res_value
        in
        let%map () = range_check magnitude in
        { Signed_var.repr = Some { magnitude; sgn }; value = Some res_value }

      let ( + ) = add

      let equal (t1 : var) (t2 : var) =
        let%bind t1 = value t1 and t2 = value t2 in
        Field.Checked.equal t1 t2

      let assert_equal (t1 : var) (t2 : var) =
        let%bind t1 = value t1 and t2 = value t2 in
        Field.Checked.Assert.equal t1 t2

      let to_fee = Fn.id

<<<<<<< HEAD
      let scale (f : Field.Var.t) (t : var) =
        let%bind x = Field.Checked.mul (pack_var t.magnitude) f in
        let%map x = unpack_var x in
        { sgn = t.sgn; magnitude = x }

      let to_fee = Fn.id

=======
>>>>>>> 0264804c
      let of_fee = Fn.id
    end

    [%%endif]
  end

  [%%ifdef consensus_mechanism]

  module Checked = struct
    module N = Mina_numbers.Nat.Make_checked (Unsigned) (B)

    type t = var

    let if_ = if_

    (* Unpacking protects against underflow *)
    let sub (x : var) (y : var) =
      let%bind res = seal (Field.Var.sub x y) in
      let%map () = range_check res in
      res

    let sub_flagged x y =
      let%bind z = seal (Field.Var.sub x y) in
      let%map no_underflow = range_check_flag z in
      (z, `Underflow (Boolean.not no_underflow))

    let sub_or_zero x y =
      make_checked (fun () ->
          let open Tick.Run in
          let res = Pickles.Util.seal Tick.m Field.(x - y) in
          let neg_res = Pickles.Util.seal Tick.m (Field.negate res) in
          let x_gte_y = run_checked (range_check_flag res) in
          let y_gte_x = run_checked (range_check_flag neg_res) in
          Boolean.Assert.any [ x_gte_y; y_gte_x ] ;
          (* If y_gte_x is false, then x_gte_y is true, so x >= y and
             thus there was no underflow.

             If y_gte_x is true, then y >= x, which means there was underflow
             iff y != x.

             Thus, underflow = (neg_res_good && y != x)
          *)
          let underflow =
            Boolean.( &&& ) y_gte_x (Boolean.not (Field.equal x y))
          in
          Field.if_ underflow ~then_:Field.zero ~else_:res)

    let assert_equal x y = Field.Checked.Assert.equal x y

    let equal x y = Field.Checked.equal x y

    let ( = ) = equal

    (* x <= y iff range_check_flag (y - x) *)
    let ( <= ) x y = range_check_flag (Field.Var.sub y x)

    (* x >= y iff y <= x *)
    let ( >= ) x y = y <= x

    let ( < ) x y =
      let%bind x_lt_y = x <= y in
      let%bind eq = x = y in
      Boolean.( &&& ) x_lt_y (Boolean.not eq)

    let ( > ) x y = y < x

    (* Unpacking protects against overflow *)
    let add (x : var) (y : var) =
      let%bind res = seal (Field.Var.add x y) in
      let%map () = range_check res in
      res

    let add_flagged x y =
      let%bind z = seal (Field.Var.add x y) in
      let%map no_overflow = range_check_flag z in
      (z, `Overflow (Boolean.not no_overflow))

    let ( - ) = sub

    let ( + ) = add

    let add_signed (t : var) (d : Signed.var) =
      let%bind d = Signed.Checked.to_field_var d in
      let%bind res = seal (Field.Var.add t d) in
      let%map () = range_check res in
      res

    let add_signed_flagged (t : var) (d : Signed.var) =
      let%bind d = Signed.Checked.to_field_var d in
      let%bind res = seal (Field.Var.add t d) in
      let%map no_overflow = range_check_flag res in
      (res, `Overflow (Boolean.not no_overflow))

    let scale (f : Field.Var.t) (t : var) =
      let%bind res = Field.Checked.mul t f in
      let%map () = range_check res in
      res

    let%test_module "currency_test" =
      ( module struct
        let expect_failure err c =
          if Or_error.is_ok (check c ()) then failwith err

        let expect_success err c =
          match check c () with
          | Ok () ->
              ()
          | Error e ->
              Error.(raise (tag ~tag:err e))

        let to_bigint x = Bignum_bigint.of_string (Unsigned.to_string x)

        let of_bigint x = Unsigned.of_string (Bignum_bigint.to_string x)

        let gen_incl x y =
          Quickcheck.Generator.map ~f:of_bigint
            (Bignum_bigint.gen_incl (to_bigint x) (to_bigint y))

        let shrinker =
          Quickcheck.Shrinker.create (fun i ->
              Sequence.unfold ~init:i ~f:(fun i ->
                  if Unsigned.equal i Unsigned.zero then None
                  else
                    let n = Unsigned.div i (Unsigned.of_int 10) in
                    Some (n, n)))

        (* TODO: When we do something to make snarks run fast for tests, increase the trials *)
        let qc_test_fast = Quickcheck.test ~trials:100

        let%test_unit "subtraction_completeness" =
          let generator =
            let open Quickcheck.Generator.Let_syntax in
            let%bind x = gen_incl Unsigned.zero Unsigned.max_int in
            let%map y = gen_incl Unsigned.zero x in
            (x, y)
          in
          qc_test_fast generator ~f:(fun (lo, hi) ->
              expect_success
                (sprintf !"subtraction: lo=%{Unsigned} hi=%{Unsigned}" lo hi)
                (var_of_t lo - var_of_t hi))

        let%test_unit "subtraction_soundness" =
          let generator =
            let open Quickcheck.Generator.Let_syntax in
            let%bind x = gen_incl Unsigned.zero Unsigned.(sub max_int one) in
            let%map y = gen_incl Unsigned.(add x one) Unsigned.max_int in
            (x, y)
          in
          qc_test_fast generator ~f:(fun (lo, hi) ->
              expect_failure
                (sprintf !"underflow: lo=%{Unsigned} hi=%{Unsigned}" lo hi)
                (var_of_t lo - var_of_t hi))

        let%test_unit "addition_completeness" =
          let generator =
            let open Quickcheck.Generator.Let_syntax in
            let%bind x = gen_incl Unsigned.zero Unsigned.max_int in
            let%map y = gen_incl Unsigned.zero Unsigned.(sub max_int x) in
            (x, y)
          in
          qc_test_fast generator ~f:(fun (x, y) ->
              expect_success
                (sprintf !"overflow: x=%{Unsigned} y=%{Unsigned}" x y)
                (var_of_t x + var_of_t y))

        let%test_unit "addition_soundness" =
          let generator =
            let open Quickcheck.Generator.Let_syntax in
            let%bind x = gen_incl Unsigned.one Unsigned.max_int in
            let%map y =
              gen_incl Unsigned.(add (sub max_int x) one) Unsigned.max_int
            in
            (x, y)
          in
          qc_test_fast generator ~f:(fun (x, y) ->
              expect_failure
                (sprintf !"overflow: x=%{Unsigned} y=%{Unsigned}" x y)
                (var_of_t x + var_of_t y))

        let%test_unit "formatting_roundtrip" =
          let generator = gen_incl Unsigned.zero Unsigned.max_int in
          qc_test_fast generator ~shrinker ~f:(fun num ->
              match of_formatted_string (to_formatted_string num) with
              | after_format ->
                  if Unsigned.equal after_format num then ()
                  else
                    Error.(
                      raise
                        (of_string
                           (sprintf
                              !"formatting: num=%{Unsigned} middle=%{String} \
                                after=%{Unsigned}"
                              num (to_formatted_string num) after_format)))
              | exception e ->
                  let err = Error.of_exn e in
                  Error.(
                    raise
                      (tag
                         ~tag:(sprintf !"formatting: num=%{Unsigned}" num)
                         err)))

        let%test_unit "formatting_trailing_zeros" =
          let generator = gen_incl Unsigned.zero Unsigned.max_int in
          qc_test_fast generator ~shrinker ~f:(fun num ->
              let formatted = to_formatted_string num in
              let has_decimal = String.contains formatted '.' in
              let trailing_zero = String.is_suffix formatted ~suffix:"0" in
              if has_decimal && trailing_zero then
                Error.(
                  raise
                    (of_string
                       (sprintf
                          !"formatting: num=%{Unsigned} formatted=%{String}"
                          num (to_formatted_string num)))))
      end )
  end

  [%%endif]
end

let currency_length = 64

module Fee = struct
  module T =
    Make
      (Unsigned_extended.UInt64)
      (struct
        let length = currency_length
      end)

  include T

  [%%versioned
  module Stable = struct
    [@@@no_toplevel_latest_type]

    module V1 = struct
      type t = Unsigned_extended.UInt64.Stable.V1.t
      [@@deriving sexp, compare, hash, equal]

      [%%define_from_scope to_yojson, of_yojson, dhall_type]

      let to_latest = Fn.id
    end
  end]

  type _unused = unit constraint Signed.t = (t, Sgn.t) Signed_poly.t
end

module Amount = struct
  module T =
    Make
      (Unsigned_extended.UInt64)
      (struct
        let length = currency_length
      end)

  [%%ifdef consensus_mechanism]

  include (
    T :
      module type of T
        with type var = T.var
         and module Signed = T.Signed
         and module Checked := T.Checked )

  [%%else]

  include (T : module type of T with module Signed = T.Signed)

  [%%endif]

  [%%versioned
  module Stable = struct
    [@@@no_toplevel_latest_type]

    module V1 = struct
      type t = Unsigned_extended.UInt64.Stable.V1.t
      [@@deriving sexp, compare, hash, equal, yojson]

      [%%define_from_scope to_yojson, of_yojson, dhall_type]

      let to_latest = Fn.id
    end
  end]

  let of_fee (fee : Fee.t) : t = fee

  let to_fee (fee : t) : Fee.t = fee

  let add_fee (t : t) (fee : Fee.t) = add t (of_fee fee)

  [%%ifdef consensus_mechanism]

  module Checked = struct
    include T.Checked

    let of_fee (fee : Fee.var) : var = fee

    let to_fee (t : var) : Fee.var = t
  end

  [%%endif]
end

module Balance = struct
  [%%versioned
  module Stable = struct
    module V1 = struct
      type t = Amount.Stable.V1.t
      [@@deriving sexp, compare, equal, hash, yojson]

      let to_latest = Fn.id

      (* can't be automatically derived *)
      let dhall_type = Ppx_dhall_type.Dhall_type.Text
    end
  end]

  [%%ifdef consensus_mechanism]

  include (Amount : Basic with type t := t with type var = Amount.var)

  [%%else]

  include (Amount : Basic with type t := t)

  [%%endif]

  let to_amount = Fn.id

  let add_amount = Amount.add

  let sub_amount = Amount.sub

  let ( + ) = add_amount

  let ( - ) = sub_amount

  [%%ifdef consensus_mechanism]

  module Checked = struct
    include Amount.Checked

<<<<<<< HEAD
=======
    module Unsafe = struct
      let of_field (x : Field.Var.t) : var = x
    end

>>>>>>> 0264804c
    let to_amount = Fn.id

    let add_signed_amount = add_signed

    let add_amount = add

    let sub_amount = sub

    let add_amount_flagged = add_flagged

    let add_signed_amount_flagged = add_signed_flagged

    let sub_amount_flagged = sub_flagged

    let ( + ) = add_amount

    let ( - ) = sub_amount
  end

  [%%endif]
end

module Fee_rate = struct
  type t = Q.t

  let uint64_to_z u64 = Z.of_string @@ Unsigned.UInt64.to_string u64

  let uint64_of_z z = Unsigned.UInt64.of_string @@ Z.to_string z

  let max_uint64_z = uint64_to_z Unsigned.UInt64.max_int

  let fits_uint64 z =
    let open Z in
    leq zero z && leq z max_uint64_z

  (** check if a Q.t is in range *)
  let check_q Q.{ num; den } : bool =
    let open Z in
    fits_uint64 num && fits_int32 den
    && if equal zero den then equal zero num else true

  let of_q q = if check_q q then Some q else None

  let of_q_exn q = Option.value_exn (of_q q)

  let to_q = ident

  let make fee weight = of_q @@ Q.make (uint64_to_z fee) (Z.of_int weight)

  let make_exn fee weight = Option.value_exn (make fee weight)

  let to_uint64 Q.{ num; den } =
    if Z.(equal den Z.one) then Some (uint64_of_z num) else None

  let to_uint64_exn fr = Option.value_exn (to_uint64 fr)

  let add x y = of_q @@ Q.add x y

  let add_flagged x y =
    let z = Q.add x y in
    (z, `Overflow (check_q z))

  let sub x y = of_q @@ Q.sub x y

  let mul x y = of_q @@ Q.mul x y

  let div x y = of_q @@ Q.div x y

  let ( + ) = add

  let ( - ) = sub

  let ( * ) = mul

  let scale fr s = fr * Q.of_int s

  let scale_exn fr s = Option.value_exn (scale fr s)

  let compare = Q.compare

  let t_of_sexp sexp =
    let open Ppx_sexp_conv_lib.Conv in
    pair_of_sexp Fee.t_of_sexp int_of_sexp sexp
    |> fun (fee, weight) -> make_exn fee weight

  let sexp_of_t Q.{ num = fee; den = weight } =
    let sexp_of_fee fee = Fee.sexp_of_t @@ uint64_of_z fee in
    let sexp_of_weight weight = sexp_of_int @@ Z.to_int weight in
    sexp_of_pair sexp_of_fee sexp_of_weight (fee, weight)

  include Comparable.Make (struct
    type nonrec t = t

    let compare = compare

    let t_of_sexp = t_of_sexp

    let sexp_of_t = sexp_of_t
  end)
end

let%test_module "sub_flagged module" =
  ( module struct
    [%%ifdef consensus_mechanism]

    open Tick

    module type Sub_flagged_S = sig
      type t

      type magnitude = t [@@deriving sexp, compare]

      type var

      (* TODO =
         field Snarky_backendless.Cvar.t Snarky_backendless.Boolean.t list *)

      val zero : t

      val ( - ) : t -> t -> t option

      val typ : (var, t) Typ.t

      val gen : t Quickcheck.Generator.t

      module Checked : sig
        val sub_flagged :
          var -> var -> (var * [ `Underflow of Boolean.var ], 'a) Tick.Checked.t
      end
    end

    let run_test (module M : Sub_flagged_S) =
      let open M in
      let sub_flagged_unchecked (x, y) =
        if compare_magnitude x y < 0 then (zero, true)
        else (Option.value_exn (x - y), false)
      in
      let sub_flagged_checked =
        let f (x, y) =
          Snarky_backendless.Checked.map (M.Checked.sub_flagged x y)
            ~f:(fun (r, `Underflow u) -> (r, u))
        in
        Test_util.checked_to_unchecked (Typ.tuple2 typ typ)
          (Typ.tuple2 typ Boolean.typ)
          f
      in
      Quickcheck.test ~trials:100 (Quickcheck.Generator.tuple2 gen gen)
        ~f:(fun p ->
          let m, u = sub_flagged_unchecked p in
          let m_checked, u_checked = sub_flagged_checked p in
          assert (Bool.equal u u_checked) ;
          if not u then [%test_eq: M.magnitude] m m_checked)

    let%test_unit "fee sub_flagged" = run_test (module Fee)

    let%test_unit "amount sub_flagged" = run_test (module Amount)

    [%%endif]
  end )<|MERGE_RESOLUTION|>--- conflicted
+++ resolved
@@ -49,21 +49,10 @@
   include
     S
       with type t = Unsigned.t
-<<<<<<< HEAD
-       and type var = Boolean.var list
-       and type Signed.signed_fee := (Unsigned.t, Sgn.t) Signed_poly.t
-       and type Signed.Checked.signed_fee_var :=
-            (Boolean.var list, Sgn.var) Signed_poly.t
-
-  val var_of_bits : Boolean.var Bitstring.Lsb_first.t -> var
-
-  val unpack_var : Field.Var.t -> (var, _) Tick.Checked.t
-=======
        and type var = Field.Var.t
        and type Signed.var = Field.Var.t Signed_var.t
        and type Signed.signed_fee = (Unsigned.t, Sgn.t) Signed_poly.t
        and type Signed.Checked.signed_fee_var = Field.Var.t Signed_var.t
->>>>>>> 0264804c
 
   val pack_var : var -> Field.Var.t
 
@@ -173,15 +162,7 @@
 
   let pack_var = Fn.id
 
-<<<<<<< HEAD
-  let var_to_input t =
-    Random_oracle.Input.Chunked.packed (Field.Var.project t, length_in_bits)
-
-  let var_to_input_legacy t =
-    Random_oracle.Input.Legacy.bitstring (var_to_bits t :> Boolean.var list)
-=======
   let equal_var = Field.Checked.equal
->>>>>>> 0264804c
 
   let m = Snark_params.Tick.m
 
@@ -259,11 +240,7 @@
 
   type magnitude = t [@@deriving sexp, hash, compare, yojson]
 
-<<<<<<< HEAD
-  let to_input t =
-=======
   let to_input (t : t) =
->>>>>>> 0264804c
     Random_oracle.Input.Chunked.packed
       (Field.project (to_bits t), length_in_bits)
 
@@ -435,24 +412,7 @@
     module Checked = struct
       type t = var
 
-<<<<<<< HEAD
-      let to_bits { magnitude; sgn } =
-        Sgn.Checked.is_pos sgn :: (var_to_bits magnitude :> Boolean.var list)
-
-      let to_input { magnitude; sgn } =
-        let mag = var_to_input magnitude in
-        Random_oracle.Input.Chunked.(
-          append mag (packed ((Sgn.Checked.is_pos sgn :> Field.Var.t), 1)))
-
-      let to_input_legacy t = Random_oracle.Input.Legacy.bitstring (to_bits t)
-
-      let constant { magnitude; sgn } =
-        { magnitude = var_of_t magnitude; sgn = Sgn.Checked.constant sgn }
-
-      let of_unsigned magnitude = { magnitude; sgn = Sgn.Checked.pos }
-=======
       type signed_fee_var = t
->>>>>>> 0264804c
 
       let repr_value ({ magnitude; sgn } : repr) =
         Field.Checked.mul magnitude (sgn :> Field.Var.t)
@@ -569,23 +529,6 @@
         ( { Signed_var.repr = Some { magnitude; sgn }; value = Some res_value }
         , `Overflow (Boolean.not no_overflow) )
 
-      let add_flagged (x : var) (y : var) =
-        let%bind xv = to_field_var x and yv = to_field_var y in
-        let%bind sgn =
-          exists Sgn.typ
-            ~compute:
-              (let open As_prover in
-              let%map x = read typ x and y = read typ y in
-              (Option.value_exn (add x y)).sgn)
-        in
-        let%bind res =
-          Tick.Field.Checked.mul (sgn :> Field.Var.t) (Field.Var.add xv yv)
-        in
-        let%map magnitude, `Success no_overflow =
-          Field.Checked.unpack_flagged res ~length:length_in_bits
-        in
-        ({ magnitude; sgn }, `Overflow (Boolean.not no_overflow))
-
       let add (x : var) (y : var) =
         let%bind xv = value x and yv = value y in
         let%bind sgn =
@@ -614,16 +557,6 @@
 
       let to_fee = Fn.id
 
-<<<<<<< HEAD
-      let scale (f : Field.Var.t) (t : var) =
-        let%bind x = Field.Checked.mul (pack_var t.magnitude) f in
-        let%map x = unpack_var x in
-        { sgn = t.sgn; magnitude = x }
-
-      let to_fee = Fn.id
-
-=======
->>>>>>> 0264804c
       let of_fee = Fn.id
     end
 
@@ -968,13 +901,10 @@
   module Checked = struct
     include Amount.Checked
 
-<<<<<<< HEAD
-=======
     module Unsafe = struct
       let of_field (x : Field.Var.t) : var = x
     end
 
->>>>>>> 0264804c
     let to_amount = Fn.id
 
     let add_signed_amount = add_signed
