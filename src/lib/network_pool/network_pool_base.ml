--- conflicted
+++ resolved
@@ -262,14 +262,9 @@
     go ()
 
   let create ~config ~constraint_constants ~consensus_constants ~time_controller
-<<<<<<< HEAD
-      ~frontier_broadcast_pipe ~logger ~log_gossip_heard ~on_remote_push =
-    (* Diffs from transition frontier extensions *)
-=======
       ~slot_tx_end ~frontier_broadcast_pipe ~logger ~log_gossip_heard
       ~on_remote_push =
-    (*Diffs from tansition frontier extensions*)
->>>>>>> 61d773cf
+    (* Diffs from transition frontier extensions *)
     let tf_diff_reader, tf_diff_writer =
       Strict_pipe.(
         create ~name:"Network pool transition frontier diffs" Synchronous)
