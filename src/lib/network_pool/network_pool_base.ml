open Async_kernel
open Core_kernel
open Pipe_lib
open Network_peer

module Make (Transition_frontier : sig
  type t
end)
(Resource_pool : Intf.Resource_pool_intf
                   with type transition_frontier := Transition_frontier.t) :
  Intf.Network_pool_base_intf
    with type resource_pool := Resource_pool.t
     and type resource_pool_diff := Resource_pool.Diff.t
     and type resource_pool_diff_verified := Resource_pool.Diff.verified
     and type transition_frontier := Transition_frontier.t
     and type transition_frontier_diff := Resource_pool.transition_frontier_diff
     and type config := Resource_pool.Config.t
     and type rejected_diff := Resource_pool.Diff.rejected = struct
  let apply_and_broadcast_thread_label =
    "apply_and_broadcast_" ^ Resource_pool.label ^ "_diffs"

  let processing_diffs_thread_label =
    "processing_" ^ Resource_pool.label ^ "_diffs"

  let processing_transition_frontier_diffs_thread_label =
    "processing_" ^ Resource_pool.label ^ "_transition_frontier_diffs"

  let rebroadcast_loop_thread_label = Resource_pool.label ^ "_rebroadcast_loop"

  module Broadcast_callback = struct
    type resource_pool_diff = Resource_pool.Diff.t

    type rejected_diff = Resource_pool.Diff.rejected

    type t =
      | Local of
          (   ( [ `Broadcasted | `Not_broadcasted ]
              * Resource_pool.Diff.t
              * Resource_pool.Diff.rejected )
              Or_error.t
           -> unit )
      | External of Mina_net2.Validation_callback.t

    let is_expired = function
      | Local _ ->
          false
      | External cb ->
          Mina_net2.Validation_callback.is_expired cb

    open Mina_net2.Validation_callback

    let error err =
      Fn.compose Deferred.return (function
        | Local f ->
            f (Error err)
        | External cb ->
            fire_if_not_already_fired cb `Reject )

    let reject accepted rejected =
      Fn.compose Deferred.return (function
        | Local f ->
            f (Ok (`Not_broadcasted, accepted, rejected))
        | External cb ->
            fire_if_not_already_fired cb `Reject )

    let drop accepted rejected =
      Fn.compose Deferred.return (function
        | Local f ->
            f (Ok (`Not_broadcasted, accepted, rejected))
        | External cb ->
            fire_if_not_already_fired cb `Ignore )

    let forward broadcast_pipe accepted rejected = function
      | Local f ->
          f (Ok (`Broadcasted, accepted, rejected)) ;
<<<<<<< HEAD
          Linear_pipe.write broadcast_pipe accepted
=======
          Linear_pipe.write broadcast_pipe
            { With_nonce.message = accepted; nonce = 0 }
          |> don't_wait_for
>>>>>>> eaba1a9c
      | External cb ->
          fire_if_not_already_fired cb `Accept ;
          Deferred.unit
  end

  module Remote_sink =
    Pool_sink.Remote_sink
      (struct
        include Resource_pool.Diff

        let label = Resource_pool.label

        type pool = Resource_pool.t
      end)
      (Broadcast_callback)

  module Local_sink =
    Pool_sink.Local_sink
      (struct
        include Resource_pool.Diff

        let label = Resource_pool.label

        type pool = Resource_pool.t
      end)
      (Broadcast_callback)

  type t =
    { resource_pool : Resource_pool.t
    ; logger : Logger.t
    ; write_broadcasts : Resource_pool.Diff.t With_nonce.t Linear_pipe.Writer.t
    ; read_broadcasts : Resource_pool.Diff.t With_nonce.t Linear_pipe.Reader.t
    ; constraint_constants : Genesis_constants.Constraint_constants.t
    }

  let resource_pool { resource_pool; _ } = resource_pool

  let broadcasts { read_broadcasts; _ } = read_broadcasts

  let create_rate_limiter () =
    Rate_limiter.create
      ~capacity:
        (Resource_pool.Diff.max_per_15_seconds, `Per (Time.Span.of_sec 15.0))

  let apply_and_broadcast t
      (diff : Resource_pool.Diff.verified Envelope.Incoming.t) cb =
    let rebroadcast (diff', rejected) =
      let open Broadcast_callback in
      if Resource_pool.Diff.is_empty diff' then (
        [%log' trace t.logger]
          "Refusing to rebroadcast $diff. Pool diff apply feedback: empty diff"
          ~metadata:
            [ ( "diff"
              , Resource_pool.Diff.verified_to_yojson
                @@ Envelope.Incoming.data diff )
            ] ;
        drop diff' rejected cb )
      else (
        [%log' debug t.logger] "Rebroadcasting diff %s"
          (Resource_pool.Diff.summary diff') ;
        forward t.write_broadcasts diff' rejected cb )
    in
    O1trace.sync_thread apply_and_broadcast_thread_label (fun () ->
        match%bind Resource_pool.Diff.unsafe_apply t.resource_pool diff with
        | Ok (`Accept, accepted, rejected) ->
            rebroadcast (accepted, rejected)
        | Ok (`Reject, accepted, rejected) ->
            Broadcast_callback.reject accepted rejected cb
        | Error (`Locally_generated res) ->
            rebroadcast res
        | Error (`Other e) ->
            [%log' debug t.logger]
              "Refusing to rebroadcast. Pool diff apply feedback: $error"
              ~metadata:[ ("error", Error_json.error_to_yojson e) ] ;
            Broadcast_callback.error e cb )

  let log_rate_limiter_occasionally t rl =
    let time = Time_ns.Span.of_min 1. in
    every time (fun () ->
        [%log' debug t.logger]
          ~metadata:[ ("rate_limiter", Rate_limiter.summary rl) ]
          !"%s $rate_limiter" Resource_pool.label )

  type wrapped_t =
    | Diff of
        (Resource_pool.Diff.verified Envelope.Incoming.t * Broadcast_callback.t)
    | Transition_frontier_extension of Resource_pool.transition_frontier_diff

  let of_resource_pool_and_diffs resource_pool ~logger ~constraint_constants
      ~tf_diffs ~log_gossip_heard ~on_remote_push =
    let read_broadcasts, write_broadcasts = Linear_pipe.create () in
    let network_pool =
      { resource_pool
      ; logger
      ; read_broadcasts
      ; write_broadcasts
      ; constraint_constants
      }
    in
    let remote_r, remote_w, remote_rl =
      Remote_sink.create ~log_gossip_heard ~on_push:on_remote_push
        ~wrap:(fun m -> Diff m)
        ~unwrap:(function
          | Diff m -> m | _ -> failwith "unexpected message type" )
        ~trace_label:Resource_pool.label ~logger resource_pool
    in
    let local_r, local_w, _ =
      Local_sink.create
        ~wrap:(fun m -> Diff m)
        ~unwrap:(function
          | Diff m -> m | _ -> failwith "unexpected message type" )
        ~trace_label:Resource_pool.label ~logger resource_pool
    in
    log_rate_limiter_occasionally network_pool remote_rl ;
    (*priority: Transition frontier diffs > local diffs > incoming diffs*)
    Deferred.don't_wait_for
      (O1trace.thread Resource_pool.label (fun () ->
           Strict_pipe.Reader.Merge.iter
             [ Strict_pipe.Reader.map tf_diffs ~f:(fun diff ->
                   Transition_frontier_extension diff )
             ; remote_r
             ; local_r
             ]
             ~f:(fun diff_source ->
               match diff_source with
               | Diff ((verified_diff, cb) : Remote_sink.unwrapped_t) ->
                   O1trace.thread processing_diffs_thread_label (fun () ->
                       apply_and_broadcast network_pool verified_diff cb )
               | Transition_frontier_extension diff ->
                   O1trace.thread
                     processing_transition_frontier_diffs_thread_label
                     (fun () ->
                       Resource_pool.handle_transition_frontier_diff diff
                         resource_pool ) ) ) ) ;
    (network_pool, remote_w, local_w)

  (* Rebroadcast locally generated pool items every 10 minutes. Do so for 50
     minutes - at most 5 rebroadcasts - before giving up.

     The goal here is to be resilient to short term network failures and
     partitions. Note that with gossip we don't know anything about the state of
     other peers' pools (we know if something made it into a block, but that can
     take a long time and it's possible for things to be successfully received
     but never used in a block), so in a healthy network all repetition is spam.
     We need to balance reliability with efficiency. Exponential "backoff" would
     be better, but it'd complicate the interface between this module and the
     specific pool implementations.
  *)
  let rebroadcast_loop : t -> Logger.t -> unit Deferred.t =
   fun t logger ->
    let rebroadcast_interval = Time.Span.of_min 10. in
    let rebroadcast_window = Time.Span.scale rebroadcast_interval 5. in
    let has_timed_out time =
      if Time.(add time rebroadcast_window < now ()) then `Timed_out else `Ok
    in
    let rec go () =
      let rebroadcastable =
        Resource_pool.get_rebroadcastable t.resource_pool ~has_timed_out
      in
      if List.is_empty rebroadcastable then
        [%log trace] "Nothing to rebroadcast"
      else
        [%log debug]
          "Preparing to rebroadcast locally generated resource pool diffs \
           $diffs"
          ~metadata:
            [ ("count", `Int (List.length rebroadcastable))
            ; ( "diffs"
              , `List
                  (List.map
                     ~f:(fun d -> `String (Resource_pool.Diff.summary d))
                     rebroadcastable ) )
            ] ;
      let nonce = Time_ns.to_int_ns_since_epoch (Time_ns.now ()) in
      let%bind () =
        Deferred.List.iter rebroadcastable ~f:(fun message ->
            Linear_pipe.write t.write_broadcasts With_nonce.{ message; nonce } )
      in
      let%bind () = Async.after rebroadcast_interval in
      go ()
    in
    go ()

  let create ~config ~constraint_constants ~consensus_constants ~time_controller
      ~frontier_broadcast_pipe ~logger ~log_gossip_heard ~on_remote_push =
    (* Diffs from transition frontier extensions *)
    let tf_diff_reader, tf_diff_writer =
      Strict_pipe.(
        create ~name:"Network pool transition frontier diffs" Synchronous)
    in
    let t, locals, remotes =
      of_resource_pool_and_diffs
        (Resource_pool.create ~constraint_constants ~consensus_constants
           ~time_controller ~config ~logger ~frontier_broadcast_pipe
           ~tf_diff_writer )
        ~constraint_constants ~logger ~tf_diffs:tf_diff_reader ~log_gossip_heard
        ~on_remote_push
    in
    O1trace.background_thread rebroadcast_loop_thread_label (fun () ->
        rebroadcast_loop t logger ) ;
    (t, locals, remotes)
end<|MERGE_RESOLUTION|>--- conflicted
+++ resolved
@@ -73,13 +73,9 @@
     let forward broadcast_pipe accepted rejected = function
       | Local f ->
           f (Ok (`Broadcasted, accepted, rejected)) ;
-<<<<<<< HEAD
-          Linear_pipe.write broadcast_pipe accepted
-=======
           Linear_pipe.write broadcast_pipe
             { With_nonce.message = accepted; nonce = 0 }
           |> don't_wait_for
->>>>>>> eaba1a9c
       | External cb ->
           fire_if_not_already_fired cb `Accept ;
           Deferred.unit
