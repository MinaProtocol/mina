--- conflicted
+++ resolved
@@ -1659,11 +1659,8 @@
 
     let genesis_constants = precomputed_values.genesis_constants
 
-<<<<<<< HEAD
-=======
     let compile_config = precomputed_values.compile_config
 
->>>>>>> 97ab3010
     let minimum_fee =
       Currency.Fee.to_nanomina_int genesis_constants.minimum_user_command_fee
 
@@ -1925,11 +1922,7 @@
       let trust_system = Trust_system.null () in
       let config =
         Test.Resource_pool.make_config ~trust_system ~pool_max_size ~verifier
-<<<<<<< HEAD
-          ~genesis_constants ~slot_tx_end
-=======
           ~genesis_constants ~slot_tx_end ~compile_config
->>>>>>> 97ab3010
       in
       let pool_, _, _ =
         Test.create ~config ~logger ~constraint_constants ~consensus_constants
