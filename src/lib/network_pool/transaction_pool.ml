(** A pool of transactions that can be included in future blocks. Combined with
    the Network_pool module, this handles storing and gossiping the correct
    transactions (user commands) and providing them to the block producer code.
*)

open Core
open Async
open Coda_base
open Module_version
open Pipe_lib
open Signature_lib
open Network_peer

(* TEMP HACK UNTIL DEFUNCTORING: transition frontier interface is simplified *)
module type Transition_frontier_intf = sig
  type t

  type staged_ledger

  module Breadcrumb : sig
    type t

    val staged_ledger : t -> staged_ledger
  end

  type best_tip_diff =
    { new_user_commands: User_command.t list
    ; removed_user_commands: User_command.t list
    ; reorg_best_tip: bool }

  val best_tip : t -> Breadcrumb.t

  val best_tip_diff_pipe : t -> best_tip_diff Broadcast_pipe.Reader.t
end

module type S = sig
  open Intf

  type transition_frontier

  module Resource_pool : sig
    include Transaction_resource_pool_intf

    module Diff : Transaction_pool_diff_intf
  end

  include
    Network_pool_base_intf
    with type resource_pool := Resource_pool.t
     and type transition_frontier := transition_frontier
     and type resource_pool_diff := Resource_pool.Diff.t
     and type config := Resource_pool.Config.t
     and type transition_frontier_diff :=
                Resource_pool.transition_frontier_diff
end

(* Functor over user command, base ledger and transaction validator for
   mocking. *)
module Make0 (Base_ledger : sig
  type t

  module Location : sig
    type t
  end

  val location_of_key : t -> Public_key.Compressed.t -> Location.t option

  val get : t -> Location.t -> Account.t option
end) (Max_size : sig
  val pool_max_size : int
end) (Staged_ledger : sig
  type t

  val ledger : t -> Base_ledger.t
end)
(Transition_frontier : Transition_frontier_intf
                       with type staged_ledger := Staged_ledger.t) =
struct
  module Breadcrumb = Transition_frontier.Breadcrumb

  module Resource_pool = struct
    include Max_size

    type transition_frontier_diff =
      Transition_frontier.best_tip_diff * Base_ledger.t

    module Config = struct
      type t = {trust_system: Trust_system.t sexp_opaque}
      [@@deriving sexp_of, make]
    end

    let make_config = Config.make

    type t =
      { mutable pool: Indexed_pool.t
      ; locally_generated_uncommitted:
          (User_command.With_valid_signature.t, Time.t) Hashtbl.t
            (** Commands generated on this machine, that are not included in the
                current best tip, along with the time they were added. *)
      ; locally_generated_committed:
          (User_command.With_valid_signature.t, Time.t) Hashtbl.t
            (** Ones that are included in the current best tip. *)
      ; config: Config.t
      ; logger: Logger.t sexp_opaque
      ; mutable best_tip_diff_relay: unit Deferred.t sexp_opaque Option.t
      ; mutable best_tip_ledger: Base_ledger.t sexp_opaque option }
    [@@deriving sexp_of]

    let member t = Indexed_pool.member t.pool

    let transactions' p =
      Sequence.unfold ~init:p ~f:(fun pool ->
          match Indexed_pool.get_highest_fee pool with
          | Some cmd ->
              Some
                ( cmd
                , fst
                  @@ Indexed_pool.handle_committed_txn pool cmd
                       (* we have the invariant that the transactions currently
                          in the pool are always valid against the best tip, so
                          no need to check balances here *)
                       Currency.Amount.max_int )
          | None ->
              None )

    let transactions t = transactions' t.pool

    let all_from_user {pool; _} = Indexed_pool.all_from_user pool

    (** Get the best tip ledger*)
    let get_best_tip_ledger frontier =
      Transition_frontier.best_tip frontier
      |> Breadcrumb.staged_ledger |> Staged_ledger.ledger

    let drop_until_below_max_size :
           Indexed_pool.t
        -> Indexed_pool.t * User_command.With_valid_signature.t Sequence.t =
     fun pool ->
      let rec go pool' dropped =
        if Indexed_pool.size pool' > pool_max_size then (
          let dropped', pool'' = Indexed_pool.remove_lowest_fee pool' in
          assert (not (Sequence.is_empty dropped')) ;
          go pool'' @@ Sequence.append dropped dropped' )
        else (pool', dropped)
      in
      go pool @@ Sequence.empty

    let has_sufficient_fee pool cmd : bool =
      match Indexed_pool.min_fee pool with
      | None ->
          true
      | Some min_fee ->
          if Indexed_pool.size pool >= pool_max_size then
            Currency.Fee.(User_command.fee cmd > min_fee)
          else true

    let handle_transition_frontier_diff
        ( ({new_user_commands; removed_user_commands; reorg_best_tip= _} :
            Transition_frontier.best_tip_diff)
        , best_tip_ledger ) t =
      (* This runs whenever the best tip changes. The simple case is when the
         new best tip is an extension of the old one. There, we just remove any
         user commands that were included in it from the transaction pool.
         Dealing with a fork is more intricate. In general we want to remove any
         commands from the pool that are included in the new best tip; and add
         any commands to the pool that were included in the old one but not the
         new one, provided they are still valid against the ledger of the best
         tip. The goal is that transactions are carried from losing forks to
         winning ones as much as possible.

         The locally generated commands need to move from
         locally_generated_uncommitted to locally_generated_committed and vice
         versa so those hashtables remain in sync with reality.
      *)
      t.best_tip_ledger <- Some best_tip_ledger ;
      Logger.trace t.logger ~module_:__MODULE__ ~location:__LOC__
        ~metadata:
          [ ( "removed"
            , `List (List.map removed_user_commands ~f:User_command.to_yojson)
            )
          ; ( "added"
            , `List (List.map new_user_commands ~f:User_command.to_yojson) ) ]
        "Diff: removed: $removed added: $added from best tip" ;
      let pool', dropped_backtrack =
        Sequence.fold
          ( removed_user_commands |> List.rev |> Sequence.of_list
          |> Sequence.map ~f:(fun unchecked ->
                 Option.value_exn
                   ~message:
                     "somehow user command from the frontier has an invalid \
                      signature!"
                   (User_command.check unchecked) ) )
          ~init:(t.pool, Sequence.empty)
          ~f:(fun (pool, dropped_so_far) cmd ->
            ( match
                Hashtbl.find_and_remove t.locally_generated_committed cmd
              with
            | None ->
                ()
            | Some time_added ->
                Hashtbl.add_exn t.locally_generated_uncommitted ~key:cmd
                  ~data:time_added ) ;
            let pool', dropped_seq =
              drop_until_below_max_size
              @@ Indexed_pool.add_from_backtrack pool cmd
            in
            (pool', Sequence.append dropped_so_far dropped_seq) )
      in
      (* Track what locally generated commands were removed from the pool
         during backtracking due to the max size constraint. *)
      let locally_generated_dropped =
        Sequence.filter dropped_backtrack
          ~f:(Hashtbl.mem t.locally_generated_uncommitted)
        |> Sequence.to_list_rev
      in
      if not (List.is_empty locally_generated_dropped) then
        Logger.debug t.logger ~module_:__MODULE__ ~location:__LOC__
          "Dropped locally generated commands $cmds during backtracking to \
           maintain max size. Will attempt to re-add after forwardtracking."
          ~metadata:
            [ ( "cmds"
              , `List
                  (List.map ~f:User_command.With_valid_signature.to_yojson
                     locally_generated_dropped) ) ] ;
      let pool'', dropped_commit_conflicts =
        List.fold new_user_commands ~init:(pool', Sequence.empty)
          ~f:(fun (p, dropped_so_far) cmd ->
            let sender = User_command.sender cmd in
            let balance =
              match Base_ledger.location_of_key best_tip_ledger sender with
              | None ->
                  Currency.Balance.zero
              | Some loc ->
                  let acc =
                    Option.value_exn
                      ~message:"public key has location but no account"
                      (Base_ledger.get best_tip_ledger loc)
                  in
                  acc.balance
            in
            let cmd' = User_command.check cmd |> Option.value_exn in
            ( match
                Hashtbl.find_and_remove t.locally_generated_uncommitted cmd'
              with
            | None ->
                ()
            | Some time_added ->
                Logger.info t.logger ~module_:__MODULE__ ~location:__LOC__
                  "Locally generated command $cmd committed in a block!"
                  ~metadata:[("cmd", User_command.to_yojson cmd)] ;
                Hashtbl.add_exn t.locally_generated_committed ~key:cmd'
                  ~data:time_added ) ;
            let p', dropped =
              Indexed_pool.handle_committed_txn p cmd'
                (Currency.Balance.to_amount balance)
            in
            (p', Sequence.append dropped_so_far dropped) )
      in
      let commit_conflicts_locally_generated =
        Sequence.filter dropped_commit_conflicts ~f:(fun cmd ->
            Hashtbl.find_and_remove t.locally_generated_uncommitted cmd
            |> Option.is_some )
      in
      if not @@ Sequence.is_empty commit_conflicts_locally_generated then
        Logger.info t.logger ~module_:__MODULE__ ~location:__LOC__
          "Locally generated commands $cmds dropped because they conflicted \
           with a committed command."
          ~metadata:
            [ ( "cmds"
              , `List
                  (Sequence.to_list
                     (Sequence.map commit_conflicts_locally_generated
                        ~f:User_command.With_valid_signature.to_yojson)) ) ] ;
      Logger.debug t.logger ~module_:__MODULE__ ~location:__LOC__
        !"Finished handling diff. Old pool size %i, new pool size %i. Dropped \
          %i commands during backtracking to maintain max size."
        (Indexed_pool.size t.pool) (Indexed_pool.size pool'')
        (Sequence.length dropped_backtrack) ;
      t.pool <- pool'' ;
      List.iter locally_generated_dropped ~f:(fun cmd ->
          (* If the dropped transaction was included in the winning chain, it'll
             be in locally_generated_committed. If it wasn't, try re-adding to
             the pool. *)
          let remove_cmd () =
            assert (
              Option.is_some
              @@ Hashtbl.find_and_remove t.locally_generated_uncommitted cmd )
          in
          let log_invalid () =
            Logger.debug t.logger ~module_:__MODULE__ ~location:__LOC__
              "Couldn't re-add locally generated command $cmd, not valid \
               against new ledger."
              ~metadata:
                [("cmd", User_command.to_yojson (cmd :> User_command.t))] ;
            remove_cmd ()
          in
          if not (Hashtbl.mem t.locally_generated_committed cmd) then
            if not (has_sufficient_fee t.pool (cmd :> User_command.t)) then (
              Logger.info t.logger ~module_:__MODULE__ ~location:__LOC__
                "Not re-adding locally generated command $cmd to pool, \
                 insufficient fee"
                ~metadata:
                  [("cmd", User_command.to_yojson (cmd :> User_command.t))] ;
              remove_cmd () )
            else
              match
                Option.bind
                  (Base_ledger.location_of_key best_tip_ledger
                     (User_command.sender (cmd :> User_command.t)))
                  ~f:(Base_ledger.get best_tip_ledger)
              with
              | Some acct -> (
                match
                  Indexed_pool.add_from_gossip_exn t.pool cmd acct.nonce
                    (Currency.Balance.to_amount acct.balance)
                with
                | Error _ ->
                    log_invalid ()
                | Ok (pool''', _) ->
                    Logger.debug t.logger ~module_:__MODULE__ ~location:__LOC__
                      "re-added locally generated command $cmd to transaction \
                       pool after reorg"
                      ~metadata:
                        [ ( "cmd"
                          , User_command.to_yojson (cmd :> User_command.t) ) ] ;
                    t.pool <- pool''' )
              | None ->
                  log_invalid () ) ;
      Deferred.unit

    let create ~frontier_broadcast_pipe ~config ~logger ~tf_diff_writer =
      let t =
        { pool= Indexed_pool.empty
        ; locally_generated_uncommitted=
            Hashtbl.create (module User_command.With_valid_signature)
        ; locally_generated_committed=
            Hashtbl.create (module User_command.With_valid_signature)
        ; config
        ; logger
        ; best_tip_diff_relay= None
        ; best_tip_ledger= None }
      in
      don't_wait_for
        (Broadcast_pipe.Reader.iter frontier_broadcast_pipe
           ~f:(fun frontier_opt ->
             match frontier_opt with
             | None -> (
                 Logger.debug t.logger ~module_:__MODULE__ ~location:__LOC__
                   "no frontier" ;
                 (* Sanity check: the view pipe should have been closed before
                    the frontier was destroyed. *)
                 match t.best_tip_diff_relay with
                 | None ->
                     Deferred.unit
                 | Some hdl ->
                     let is_finished = ref false in
                     t.best_tip_ledger <- None ;
                     Deferred.any_unit
                       [ (let%map () = hdl in
                          t.best_tip_diff_relay <- None ;
                          is_finished := true)
                       ; (let%map () = Async.after (Time.Span.of_sec 5.) in
                          if not !is_finished then (
                            Logger.fatal t.logger ~module_:__MODULE__
                              ~location:__LOC__
                              "Transition frontier closed without first \
                               closing best tip view pipe" ;
                            assert false )
                          else ()) ] )
             | Some frontier ->
                 Logger.debug t.logger ~module_:__MODULE__ ~location:__LOC__
                   "Got frontier!" ;
                 let validation_ledger = get_best_tip_ledger frontier in
                 (*update our cache*)
                 t.best_tip_ledger <- Some validation_ledger ;
                 (* The frontier has changed, so transactions in the pool may
                    not be valid against the current best tip. *)
                 let new_pool, dropped =
                   Indexed_pool.revalidate t.pool (fun sender ->
                       match
                         Base_ledger.location_of_key validation_ledger sender
                       with
                       | None ->
                           (Account.Nonce.zero, Currency.Amount.zero)
                       | Some loc ->
                           let acc =
                             Option.value_exn
                               ~message:
                                 "Somehow a public key has a location but no \
                                  account"
                               (Base_ledger.get validation_ledger loc)
                           in
                           (acc.nonce, Currency.Balance.to_amount acc.balance)
                   )
                 in
                 let dropped_locally_generated =
                   Sequence.filter dropped ~f:(fun cmd ->
                       let find_remove_bool tbl =
                         Hashtbl.find_and_remove tbl cmd |> Option.is_some
                       in
                       let dropped_committed =
                         find_remove_bool t.locally_generated_committed
                       in
                       let dropped_uncommitted =
                         find_remove_bool t.locally_generated_uncommitted
                       in
                       (* Nothing should be in both tables. *)
                       assert (not (dropped_committed && dropped_uncommitted)) ;
                       dropped_committed || dropped_uncommitted )
                 in
                 (* In this situation we don't know whether the commands aren't
                    valid against the new ledger because they were already
                    committed or because they conflict with others,
                    unfortunately. *)
                 if not (Sequence.is_empty dropped_locally_generated) then
                   Logger.info t.logger ~module_:__MODULE__ ~location:__LOC__
                     "Dropped locally generated commands $cmds from pool when \
                      transition frontier was recreated."
                     ~metadata:
                       [ ( "cmds"
                         , `List
                             (List.map
                                (Sequence.to_list dropped_locally_generated)
                                ~f:User_command.With_valid_signature.to_yojson)
                         ) ] ;
                 Logger.debug t.logger ~module_:__MODULE__ ~location:__LOC__
                   !"Re-validated transaction pool after restart: dropped %i \
                     of %i previously in pool"
                   (Sequence.length dropped) (Indexed_pool.size t.pool) ;
                 t.pool <- new_pool ;
                 t.best_tip_diff_relay
                 <- Some
                      (Broadcast_pipe.Reader.iter
                         (Transition_frontier.best_tip_diff_pipe frontier)
                         ~f:(fun diff ->
                           Strict_pipe.Writer.write tf_diff_writer
                             (diff, get_best_tip_ledger frontier)
                           |> Deferred.don't_wait_for ;
                           Deferred.unit )) ;
                 Deferred.unit )) ;
      t

    module Diff = struct
      module Stable = struct
        module V1 = struct
          module T = struct
            type t = User_command.Stable.V1.t list
            [@@deriving bin_io, sexp, yojson, version]
          end

          include T
          include Registration.Make_latest_version (T)
        end

        module Latest = V1

        module Module_decl = struct
          let name = "transaction_pool_diff"

          type latest = Latest.t
        end

        module Registrar = Registration.Make (Module_decl)
        module Registered_V1 = Registrar.Register (V1)
      end

      (* bin_io omitted *)
      type t = Stable.Latest.t [@@deriving sexp, yojson]

      let summary t =
        Printf.sprintf "Transaction diff of length %d" (List.length t)

      let apply t env =
        let txs = Envelope.Incoming.data env in
        let sender = Envelope.Incoming.sender env in
        match t.best_tip_ledger with
        | None ->
            Deferred.Or_error.error_string
              "Got transaction pool diff when transition frontier is \
               unavailable, ignoring."
        | Some ledger ->
            let trust_record =
              Trust_system.record_envelope_sender t.config.trust_system
                t.logger sender
            in
            let rec go txs' pool accepted =
              match txs' with
              | [] ->
                  t.pool <- pool ;
                  if not (List.is_empty accepted) then
                    Deferred.Or_error.return @@ List.rev accepted
                  else Deferred.Or_error.error_string "no useful transactions"
              | tx :: txs'' -> (
                match User_command.check tx with
                | None ->
                    let%bind _ =
                      trust_record
                        ( Trust_system.Actions.Sent_invalid_signature
                        , Some
                            ( "command was: $cmd"
                            , [("cmd", User_command.to_yojson tx)] ) )
                    in
                    (* that's an insta-ban, so ignore the rest of the diff. *)
                    t.pool <- pool ;
                    Deferred.Or_error.error_string "invalid signature"
                | Some tx' -> (
                    if Indexed_pool.member pool tx' then
                      let%bind _ =
                        trust_record
                          (Trust_system.Actions.Sent_old_gossip, None)
                      in
                      go txs'' pool accepted
                    else
                      match
                        Option.bind
                          (Base_ledger.location_of_key ledger
                             (User_command.sender tx))
                          ~f:(Base_ledger.get ledger)
                      with
                      | None ->
                          let%bind _ =
                            trust_record
                              ( Trust_system.Actions.Sent_useless_gossip
                              , Some
                                  ( "account does not exist for command: $cmd"
                                  , [("cmd", User_command.to_yojson tx)] ) )
                          in
                          go txs'' pool accepted
                      | Some account ->
                          if has_sufficient_fee pool tx then
                            let add_res =
                              Indexed_pool.add_from_gossip_exn pool tx'
                                account.nonce
                              @@ Currency.Balance.to_amount account.balance
                            in
                            let yojson_fail_reason =
                              Fn.compose
                                (fun s -> `String s)
                                (function
                                  | `Invalid_nonce ->
                                      "invalid nonce"
                                  | `Insufficient_funds ->
                                      "insufficient funds"
                                  | `Insufficient_replace_fee ->
                                      "insufficient replace fee"
                                  | `Overflow ->
                                      "overflow" )
                            in
                            match add_res with
                            | Ok (pool', dropped) ->
                                let%bind _ =
                                  trust_record
                                    ( Trust_system.Actions.Sent_useful_gossip
                                    , Some
                                        ( "$cmd"
                                        , [("cmd", User_command.to_yojson tx)]
                                        ) )
                                in
                                if
                                  Envelope.Sender.equal sender
                                    Envelope.Sender.Local
                                then
                                  Hashtbl.add_exn
                                    t.locally_generated_uncommitted ~key:tx'
                                    ~data:(Time.now ()) ;
                                let pool'', dropped_for_size =
                                  drop_until_below_max_size pool'
                                in
                                let seq_cmd_to_yojson seq =
                                  `List
                                    Sequence.(
                                      to_list
                                      @@ map
                                           ~f:
                                             User_command.With_valid_signature
                                             .to_yojson seq)
                                in
                                if not (Sequence.is_empty dropped) then
                                  Logger.debug t.logger ~module_:__MODULE__
                                    ~location:__LOC__
                                    "dropped commands due to transaction \
                                     replacement: $dropped"
                                    ~metadata:
                                      [("dropped", seq_cmd_to_yojson dropped)] ;
                                if not (Sequence.is_empty dropped_for_size)
                                then
                                  Logger.debug t.logger ~module_:__MODULE__
                                    ~location:__LOC__
                                    "dropped commands to maintain max size: \
                                     $cmds"
                                    ~metadata:
                                      [ ( "cmds"
                                        , seq_cmd_to_yojson dropped_for_size )
                                      ] ;
                                let locally_generated_dropped =
                                  Sequence.filter
                                    (Sequence.append dropped dropped_for_size)
                                    ~f:(fun tx_dropped ->
                                      Hashtbl.find_and_remove
                                        t.locally_generated_uncommitted
                                        tx_dropped
                                      |> Option.is_some )
                                  |> Sequence.to_list
                                in
                                if
                                  not (List.is_empty locally_generated_dropped)
                                then
                                  Logger.info t.logger ~module_:__MODULE__
                                    ~location:__LOC__
                                    "Dropped locally generated commands $cmds \
                                     from transaction pool due to replacement \
                                     or max size"
                                    ~metadata:
                                      [ ( "cmds"
                                        , `List
                                            (List.map
                                               ~f:
                                                 User_command
                                                 .With_valid_signature
                                                 .to_yojson
                                               locally_generated_dropped) ) ] ;
                                go txs'' pool'' (tx :: accepted)
                            | Error `Insufficient_replace_fee ->
                                (* We can't punish peers for this, since an
                                   attacker can simultaneously send different
                                   transactions at the same nonce to different
                                   nodes, which will then naturally gossip them.
                                *)
                                Logger.debug t.logger ~module_:__MODULE__
                                  ~location:__LOC__
                                  "rejecting $cmd because of insufficient \
                                   replace fee"
                                  ~metadata:[("cmd", User_command.to_yojson tx)] ;
                                go txs'' pool accepted
                            | Error err ->
                                let%bind _ =
                                  trust_record
                                    ( Trust_system.Actions.Sent_useless_gossip
                                    , Some
                                        ( "rejecting $cmd because of $reason"
                                        , [ ("cmd", User_command.to_yojson tx)
                                          ; ("reason", yojson_fail_reason err)
                                          ] ) )
                                in
                                go txs'' pool accepted
                          else
                            let%bind _ =
                              trust_record
                                ( Trust_system.Actions.Sent_useless_gossip
                                , Some
                                    ( sprintf
                                        "rejecting command $cmd due to \
                                         insufficient fee."
                                    , [("cmd", User_command.to_yojson tx)] ) )
                            in
                            go txs'' pool accepted ) )
            in
            go txs t.pool []

      let apply t env =
        match%map apply t env with Ok e -> Ok e | Error e -> Error (`Other e)
    end

    let get_rebroadcastable (t : t) ~is_expired =
      let metadata ~(key : User_command.With_valid_signature.t) ~data =
        [ ("cmd", User_command.to_yojson (key :> User_command.t))
        ; ("time", `String (Time.to_string_abs ~zone:Time.Zone.utc data)) ]
      in
      let added_str =
        "it was added at $time and its rebroadcast period is now expired."
      in
      Hashtbl.filteri_inplace t.locally_generated_uncommitted
        ~f:(fun ~key ~data ->
          match is_expired data with
          | `Expired ->
              Logger.info t.logger ~module_:__MODULE__ ~location:__LOC__
                "No longer rebroadcasting uncommitted command $cmd, %s"
                added_str ~metadata:(metadata ~key ~data) ;
              false
          | `Ok ->
              true ) ;
      Hashtbl.filteri_inplace t.locally_generated_committed
        ~f:(fun ~key ~data ->
          match is_expired data with
          | `Expired ->
              Logger.debug t.logger ~module_:__MODULE__ ~location:__LOC__
                "Removing committed locally generated command $cmd from \
                 possible rebroadcast pool, %s"
                added_str ~metadata:(metadata ~key ~data) ;
              false
          | `Ok ->
              true ) ;
      (* Important to maintain ordering here *)
      let rebroadcastable_txs =
        (Hashtbl.keys t.locally_generated_uncommitted :> User_command.t list)
      in
      if List.is_empty rebroadcastable_txs then []
      else
        [ List.sort rebroadcastable_txs ~compare:(fun tx1 tx2 ->
              User_command.(
                Coda_numbers.Account_nonce.compare (nonce tx1) (nonce tx2)) )
        ]
  end

  include Network_pool_base.Make (Transition_frontier) (Resource_pool)
<<<<<<< HEAD
=======

  (* TODO: This causes the signature to get checked twice as it is checked
     below before feeding it to add *)
  let add t txns =
    apply_and_broadcast t (Envelope.Incoming.local txns, Fn.const ())
>>>>>>> 6b81e201
end

(* Use this one in downstream consumers *)
module Make (Staged_ledger : sig
  type t

  val ledger : t -> Coda_base.Ledger.t
end)
(Transition_frontier : Transition_frontier_intf
                       with type staged_ledger := Staged_ledger.t) :
  S with type transition_frontier := Transition_frontier.t =
  Make0
    (Coda_base.Ledger)
    (struct
      (* note this value needs to be mostly the same across gossipping nodes, so
       nodes with larger pools don't send nodes with smaller pools lots of
       low fee transactions the smaller-pooled nodes consider useless and get
       themselves banned.
    *)
      [%%import
      "../../config.mlh"]

      [%%inject
      "pool_max_size", pool_max_size]
    end)
    (Staged_ledger)
    (Transition_frontier)

(* TODO: defunctor or remove monkey patching (#3731) *)
include Make
          (Staged_ledger)
          (struct
            include Transition_frontier

            type best_tip_diff = Extensions.Best_tip_diff.view =
              { new_user_commands: User_command.t list
              ; removed_user_commands: User_command.t list
              ; reorg_best_tip: bool }

            let best_tip_diff_pipe t =
              Extensions.(get_view_pipe (extensions t) Best_tip_diff)
          end)

let%test_module _ =
  ( module struct
    module Mock_base_ledger = struct
      type t = Account.t Public_key.Compressed.Map.t

      module Location = struct
        type t = Public_key.Compressed.t
      end

      let location_of_key _t k = Some k

      let get t l = Map.find t l
    end

    module Mock_staged_ledger = struct
      type t = Mock_base_ledger.t

      let ledger = Fn.id
    end

    let test_keys = Array.init 10 ~f:(fun _ -> Signature_lib.Keypair.create ())

    module Mock_transition_frontier = struct
      module Breadcrumb = struct
        type t = Mock_staged_ledger.t

        let staged_ledger = Fn.id
      end

      type best_tip_diff =
        { new_user_commands: User_command.t list
        ; removed_user_commands: User_command.t list
        ; reorg_best_tip: bool }

      type t = best_tip_diff Broadcast_pipe.Reader.t * Breadcrumb.t ref

      let create : unit -> t * best_tip_diff Broadcast_pipe.Writer.t =
       fun () ->
        let pipe_r, pipe_w =
          Broadcast_pipe.create
            { new_user_commands= []
            ; removed_user_commands= []
            ; reorg_best_tip= false }
        in
        let accounts =
          List.map (Array.to_list test_keys) ~f:(fun kp ->
              let compressed = Public_key.compress kp.public_key in
              ( compressed
              , Account.create compressed @@ Currency.Balance.of_int 1_000 ) )
        in
        let ledger = Public_key.Compressed.Map.of_alist_exn accounts in
        ((pipe_r, ref ledger), pipe_w)

      let best_tip (_, best_tip_ref) = !best_tip_ref

      let best_tip_diff_pipe (pipe, _) = pipe
    end

    module Test =
      Make0
        (Mock_base_ledger)
        (struct
          let pool_max_size = 25
        end)
        (Mock_staged_ledger)
        (Mock_transition_frontier)

    let _ =
      Core.Backtrace.elide := false ;
      Async.Scheduler.set_record_backtraces true

    (** Assert the invariants of the locally generated command tracking system.
    *)
    let assert_locally_generated (pool : Test.Resource_pool.t) =
      let _ =
        Hashtbl.merge pool.locally_generated_committed
          pool.locally_generated_uncommitted ~f:(fun ~key -> function
          | `Both (committed, uncommitted) ->
              failwithf
                !"Command %{sexp:User_command.With_valid_signature.t} in both \
                  locally generated committed and uncommitted with times %s \
                  and %s"
                key (Time.to_string committed)
                (Time.to_string uncommitted)
                ()
          | `Left cmd ->
              Some cmd
          | `Right cmd ->
              (* Locally generated uncommitted transactions should be in the
                 pool, so long as we're not in the middle of updating it. *)
              assert (Indexed_pool.member pool.pool key) ;
              Some cmd )
      in
      ()

    let setup_test () =
      let tf, best_tip_diff_w = Mock_transition_frontier.create () in
      let tf_pipe_r, _tf_pipe_w = Broadcast_pipe.create @@ Some tf in
      let incoming_diff_r, _incoming_diff_w =
        Strict_pipe.(create ~name:"Transaction pool test" Synchronous)
      in
      let local_diff_r, _local_diff_w =
        Strict_pipe.(create ~name:"Transaction pool test" Synchronous)
      in
      let trust_system = Trust_system.null () in
      let logger = Logger.null () in
      let config = Test.Resource_pool.make_config ~trust_system in
      let pool =
        Test.create ~config ~logger ~incoming_diffs:incoming_diff_r
          ~local_diffs:local_diff_r ~frontier_broadcast_pipe:tf_pipe_r
        |> Test.resource_pool
      in
      let%map () = Async.Scheduler.yield () in
      ( (fun txs ->
          Indexed_pool.For_tests.assert_invariants pool.pool ;
          assert_locally_generated pool ;
          [%test_eq: User_command.t List.t]
            ( Test.Resource_pool.transactions pool
            |> Sequence.map ~f:User_command.forget_check
            |> Sequence.to_list
            |> List.sort ~compare:User_command.compare )
            (List.sort ~compare:User_command.compare txs) )
      , pool
      , best_tip_diff_w
      , tf )

    let independent_cmds =
      let rec go n cmds =
        let open Quickcheck.Generator.Let_syntax in
        if n < Array.length test_keys then
          let%bind cmd =
            let sender = test_keys.(n) in
            User_command.Gen.payment ~sign_type:`Real
              ~key_gen:
                (Quickcheck.Generator.tuple2 (return sender)
                   (Quickcheck_lib.of_array test_keys))
              ~max_amount:100 ~max_fee:10 ()
          in
          go (n + 1) (cmd :: cmds)
        else Quickcheck.Generator.return @@ List.rev cmds
      in
      Quickcheck.random_value ~seed:(`Deterministic "constant") (go 0 [])

    module Result = struct
      include Result

      (*let equal ok_eq err_eq a b =
      match a, b with
      | Ok a, Ok b -> ok_eq a b
      | Error a, Error b -> err_eq a b
      | _ -> false*)
    end

    type pool_apply = (User_command.t list, [`Other of Error.t]) Result.t
    [@@deriving sexp, compare]

    let%test_unit "transactions are removed in linear case" =
      Thread_safe.block_on_async_exn (fun () ->
          let%bind assert_pool_txs, pool, best_tip_diff_w, _frontier =
            setup_test ()
          in
          assert_pool_txs [] ;
          let%bind apply_res =
            Test.Resource_pool.Diff.apply pool
              (Envelope.Incoming.local independent_cmds)
          in
          [%test_eq: pool_apply] apply_res (Ok independent_cmds) ;
          assert_pool_txs independent_cmds ;
          let%bind () =
            Broadcast_pipe.Writer.write best_tip_diff_w
              { new_user_commands= [List.hd_exn independent_cmds]
              ; removed_user_commands= []
              ; reorg_best_tip= false }
          in
          let%bind () = Async.Scheduler.yield_until_no_jobs_remain () in
          assert_pool_txs (List.tl_exn independent_cmds) ;
          let%bind () =
            Broadcast_pipe.Writer.write best_tip_diff_w
              { new_user_commands= List.take (List.tl_exn independent_cmds) 2
              ; removed_user_commands= []
              ; reorg_best_tip= false }
          in
          let%bind () = Async.Scheduler.yield_until_no_jobs_remain () in
          assert_pool_txs (List.drop independent_cmds 3) ;
          Deferred.unit )

    let rec map_set_multi map pairs =
      match pairs with
      | (k, v) :: pairs' ->
          map_set_multi
            (Map.set map
               ~key:(Public_key.compress test_keys.(k).public_key)
               ~data:v)
            pairs'
      | [] ->
          map

    let mk_account i balance nonce =
      ( i
      , Account.Poly.Stable.Latest.
          { public_key= Public_key.compress @@ test_keys.(i).public_key
          ; balance= Currency.Balance.of_int balance
          ; nonce= Account.Nonce.of_int nonce
          ; receipt_chain_hash= Receipt.Chain_hash.empty
          ; delegate= Public_key.Compressed.empty
          ; voting_for=
              Quickcheck.random_value ~seed:(`Deterministic "constant")
                State_hash.gen
          ; timing= Account.Timing.Untimed } )

    let%test_unit "Transactions are removed and added back in fork changes" =
      Thread_safe.block_on_async_exn (fun () ->
          let%bind assert_pool_txs, pool, best_tip_diff_w, (_, best_tip_ref) =
            setup_test ()
          in
          assert_pool_txs [] ;
          let%bind apply_res =
            Test.Resource_pool.Diff.apply pool
              ( Envelope.Incoming.local
              @@ (List.hd_exn independent_cmds :: List.drop independent_cmds 2)
              )
          in
          [%test_eq: pool_apply] apply_res
            (Ok (List.hd_exn independent_cmds :: List.drop independent_cmds 2)) ;
          best_tip_ref := map_set_multi !best_tip_ref [mk_account 1 1_000 1] ;
          let%bind () =
            Broadcast_pipe.Writer.write best_tip_diff_w
              { new_user_commands= List.take independent_cmds 1
              ; removed_user_commands= [List.nth_exn independent_cmds 1]
              ; reorg_best_tip= true }
          in
          assert_pool_txs (List.tl_exn independent_cmds) ;
          Deferred.unit )

    let%test_unit "invalid transactions are not accepted" =
      Thread_safe.block_on_async_exn (fun () ->
          let%bind assert_pool_txs, pool, best_tip_diff_w, (_, best_tip_ref) =
            setup_test ()
          in
          assert_pool_txs [] ;
          best_tip_ref :=
            map_set_multi !best_tip_ref [mk_account 0 0 0; mk_account 1 1_000 1] ;
          (* need a best tip diff so the ref is actually read *)
          let%bind _ =
            Broadcast_pipe.Writer.write best_tip_diff_w
              { new_user_commands= []
              ; removed_user_commands= []
              ; reorg_best_tip= false }
          in
          let%bind apply_res =
            Test.Resource_pool.Diff.apply pool
            @@ Envelope.Incoming.local independent_cmds
          in
          [%test_eq: pool_apply] (Ok (List.drop independent_cmds 2)) apply_res ;
          assert_pool_txs (List.drop independent_cmds 2) ;
          Deferred.unit )

    let mk_payment sender_idx fee nonce receiver_idx amount =
      User_command.forget_check
      @@ User_command.sign test_keys.(sender_idx)
           (User_command_payload.create ~fee:(Currency.Fee.of_int fee)
              ~valid_until:Coda_numbers.Global_slot.max_value
              ~nonce:(Account.Nonce.of_int nonce)
              ~memo:(User_command_memo.create_by_digesting_string_exn "foo")
              ~body:
                (User_command_payload.Body.Payment
                   { receiver=
                       Public_key.compress test_keys.(receiver_idx).public_key
                   ; amount= Currency.Amount.of_int amount }))

    let%test_unit "Now-invalid transactions are removed from the pool on fork \
                   changes" =
      Thread_safe.block_on_async_exn (fun () ->
          let%bind assert_pool_txs, pool, best_tip_diff_w, (_, best_tip_ref) =
            setup_test ()
          in
          assert_pool_txs [] ;
          best_tip_ref := map_set_multi !best_tip_ref [mk_account 0 1_000 1] ;
          let%bind _ =
            Broadcast_pipe.Writer.write best_tip_diff_w
              { new_user_commands= List.take independent_cmds 2
              ; removed_user_commands= []
              ; reorg_best_tip= false }
          in
          assert_pool_txs [] ;
          let cmd1 =
            let sender = test_keys.(0) in
            Quickcheck.random_value
              (User_command.Gen.payment ~sign_type:`Real
                 ~key_gen:
                   Quickcheck.Generator.(
                     tuple2 (return sender) (Quickcheck_lib.of_array test_keys))
                 ~nonce:(Account.Nonce.of_int 1) ~max_amount:100 ~max_fee:10 ())
          in
          let%bind apply_res =
            Test.Resource_pool.Diff.apply pool @@ Envelope.Incoming.local [cmd1]
          in
          [%test_eq: pool_apply] apply_res (Ok [cmd1]) ;
          assert_pool_txs [cmd1] ;
          let cmd2 = mk_payment 0 1 0 5 999 in
          best_tip_ref := map_set_multi !best_tip_ref [mk_account 0 0 1] ;
          let%bind _ =
            Broadcast_pipe.Writer.write best_tip_diff_w
              { new_user_commands= cmd2 :: List.drop independent_cmds 2
              ; removed_user_commands= List.take independent_cmds 2
              ; reorg_best_tip= true }
          in
          assert_pool_txs [List.nth_exn independent_cmds 1] ;
          Deferred.unit )

    let%test_unit "Now-invalid transactions are removed from the pool when \
                   the transition frontier is recreated" =
      Thread_safe.block_on_async_exn (fun () ->
          (* Set up initial frontier *)
          let frontier_pipe_r, frontier_pipe_w = Broadcast_pipe.create None in
          let incoming_diff_r, _incoming_diff_w =
            Strict_pipe.(create ~name:"Transaction pool test" Synchronous)
          in
          let local_diff_r, _local_diff_w =
            Strict_pipe.(create ~name:"Transaction pool test" Synchronous)
          in
          let logger = Logger.null () in
          let trust_system = Trust_system.null () in
          let config = Test.Resource_pool.make_config ~trust_system in
          let pool =
            Test.create ~config ~logger ~incoming_diffs:incoming_diff_r
              ~local_diffs:local_diff_r
              ~frontier_broadcast_pipe:frontier_pipe_r
            |> Test.resource_pool
          in
          let assert_pool_txs txs =
            [%test_eq: User_command.t List.t]
              ( Test.Resource_pool.transactions pool
              |> Sequence.map ~f:User_command.forget_check
              |> Sequence.to_list
              |> List.sort ~compare:User_command.compare )
            @@ List.sort ~compare:User_command.compare txs
          in
          assert_pool_txs [] ;
          let frontier1, best_tip_diff_w1 =
            Mock_transition_frontier.create ()
          in
          let%bind _ =
            Broadcast_pipe.Writer.write frontier_pipe_w (Some frontier1)
          in
          let%bind _ =
            Test.Resource_pool.Diff.apply pool
              (Envelope.Incoming.local independent_cmds)
          in
          assert_pool_txs @@ independent_cmds ;
          (* Destroy initial frontier *)
          Broadcast_pipe.Writer.close best_tip_diff_w1 ;
          let%bind _ = Broadcast_pipe.Writer.write frontier_pipe_w None in
          (* Set up second frontier *)
          let ((_, ledger_ref2) as frontier2), _best_tip_diff_w2 =
            Mock_transition_frontier.create ()
          in
          ledger_ref2 :=
            map_set_multi !ledger_ref2
              [mk_account 0 20_000 5; mk_account 1 0 0; mk_account 2 0 1] ;
          let%bind _ =
            Broadcast_pipe.Writer.write frontier_pipe_w (Some frontier2)
          in
          assert_pool_txs @@ List.drop independent_cmds 3 ;
          Deferred.unit )

    let%test_unit "transaction replacement works and drops later transactions"
        =
      Thread_safe.block_on_async_exn
      @@ fun () ->
      let%bind assert_pool_txs, pool, _best_tip_diff_w, _frontier =
        setup_test ()
      in
      let set_sender idx (tx : User_command.t) =
        User_command.forget_check
        @@ User_command.sign test_keys.(idx) tx.payload
      in
      let txs0 =
        [mk_payment 0 1 0 9 20; mk_payment 0 1 1 9 12; mk_payment 0 1 2 9 500]
      in
      let txs1 = List.map ~f:(set_sender 1) txs0 in
      let txs2 = List.map ~f:(set_sender 2) txs0 in
      let txs3 = List.map ~f:(set_sender 3) txs0 in
      let txs_all = txs0 @ txs1 @ txs2 @ txs3 in
      let%bind apply_res =
        Test.Resource_pool.Diff.apply pool (Envelope.Incoming.local txs_all)
      in
      [%test_eq: pool_apply] (Ok txs_all) apply_res ;
      assert_pool_txs @@ txs_all ;
      let replace_txs =
        [ (* sufficient fee *)
          mk_payment 0 16 0 1 440
        ; (* insufficient fee *)
          mk_payment 1 4 0 1 788
        ; (* sufficient *)
          mk_payment 2 20 1 4 721
        ; (* insufficient *)
          mk_payment 3 10 1 4 927 ]
      in
      let%bind apply_res_2 =
        Test.Resource_pool.Diff.apply pool
          (Envelope.Incoming.local replace_txs)
      in
      [%test_eq: pool_apply]
        (Ok [List.nth_exn replace_txs 0; List.nth_exn replace_txs 2])
        apply_res_2 ;
      Deferred.unit

    let%test_unit "it drops queued transactions if a committed one makes \
                   there be insufficient funds" =
      Thread_safe.block_on_async_exn
      @@ fun () ->
      let%bind assert_pool_txs, pool, best_tip_diff_w, (_, best_tip_ref) =
        setup_test ()
      in
      let txs =
        [mk_payment 0 5 0 9 20; mk_payment 0 6 1 5 77; mk_payment 0 1 2 3 891]
      in
      let committed_tx = mk_payment 0 5 0 2 25 in
      let%bind apply_res =
        Test.Resource_pool.Diff.apply pool @@ Envelope.Incoming.local txs
      in
      [%test_eq: pool_apply] (Ok txs) apply_res ;
      assert_pool_txs @@ txs ;
      best_tip_ref := map_set_multi !best_tip_ref [mk_account 0 970 1] ;
      let%bind () =
        Broadcast_pipe.Writer.write best_tip_diff_w
          { new_user_commands= [committed_tx]
          ; removed_user_commands= []
          ; reorg_best_tip= false }
      in
      assert_pool_txs [List.nth_exn txs 1] ;
      Deferred.unit

    let%test_unit "max size is maintained" =
      Quickcheck.test ~trials:500
        (let open Quickcheck.Generator.Let_syntax in
        let%bind init_ledger_state = Ledger.gen_initial_ledger_state in
        let%bind cmds_count =
          Int.gen_incl Test.Resource_pool.pool_max_size
            (Test.Resource_pool.pool_max_size * 2)
        in
        let%bind cmds =
          User_command.Gen.sequence ~sign_type:`Real ~length:cmds_count
            init_ledger_state
        in
        return (init_ledger_state, cmds))
        ~f:(fun (init_ledger_state, cmds) ->
          Thread_safe.block_on_async_exn (fun () ->
              let%bind ( _assert_pool_txs
                       , pool
                       , best_tip_diff_w
                       , (_, best_tip_ref) ) =
                setup_test ()
              in
              let mock_ledger =
                Public_key.Compressed.Map.of_alist_exn
                  ( init_ledger_state |> Array.to_sequence
                  |> Sequence.map ~f:(fun (kp, bal, nonce) ->
                         let public_key = Public_key.compress kp.public_key in
                         ( public_key
                         , { (Account.initialize public_key) with
                             balance=
                               Currency.Balance.of_int
                                 (Currency.Amount.to_int bal)
                           ; nonce } ) )
                  |> Sequence.to_list )
              in
              best_tip_ref := mock_ledger ;
              let%bind () =
                Broadcast_pipe.Writer.write best_tip_diff_w
                  { new_user_commands= []
                  ; removed_user_commands= []
                  ; reorg_best_tip= true }
              in
              let cmds1, cmds2 =
                List.split_n cmds Test.Resource_pool.pool_max_size
              in
              let%bind apply_res1 =
                Test.Resource_pool.Diff.apply pool
                  (Envelope.Incoming.local cmds1)
              in
              assert (Result.is_ok apply_res1) ;
              [%test_eq: int] Test.Resource_pool.pool_max_size
                (Indexed_pool.size pool.pool) ;
              let%map _apply_res2 =
                Test.Resource_pool.Diff.apply pool
                  (Envelope.Incoming.local cmds2)
              in
              (* N.B. Adding a transaction when the pool is full may drop > 1
                 command, so the size now is not necessarily the maximum.
                 Applying the diff may also return an error if none of the new
                 commands have higher fee than the lowest one already in the
                 pool.
              *)
              assert (
                Indexed_pool.size pool.pool <= Test.Resource_pool.pool_max_size
              ) ) )

    let assert_rebroadcastable pool cmds =
      let normalize = List.sort ~compare:User_command.compare in
      let expected =
        match normalize cmds with [] -> [] | normalized -> [normalized]
      in
      [%test_eq: User_command.t list list]
        ( List.map ~f:normalize
        @@ Test.Resource_pool.get_rebroadcastable pool
             ~is_expired:(Fn.const `Ok) )
        expected

    let mock_sender =
      Envelope.Sender.Remote
        ( Unix.Inet_addr.of_string "1.2.3.4"
        , Peer.Id.unsafe_of_string "contents should be irrelevant" )

    let%test_unit "rebroadcastable transaction behavior" =
      Thread_safe.block_on_async_exn (fun () ->
          let%bind assert_pool_txs, pool, best_tip_diff_w, _frontier =
            setup_test ()
          in
          assert_pool_txs [] ;
          let local_cmds = List.take independent_cmds 5 in
          let remote_cmds = List.drop independent_cmds 5 in
          (* Locally generated transactions are rebroadcastable *)
          let%bind apply_res_1 =
            Test.Resource_pool.Diff.apply pool
              (Envelope.Incoming.local local_cmds)
          in
          [%test_eq: pool_apply] apply_res_1 (Ok local_cmds) ;
          assert_pool_txs local_cmds ;
          assert_rebroadcastable pool local_cmds ;
          (* Adding non-locally-generated transactions doesn't affect
             rebroadcastable pool *)
          let%bind apply_res_2 =
            Test.Resource_pool.Diff.apply pool
              (Envelope.Incoming.wrap ~data:remote_cmds ~sender:mock_sender)
          in
          [%test_eq: pool_apply] apply_res_2 (Ok remote_cmds) ;
          assert_pool_txs (local_cmds @ remote_cmds) ;
          assert_rebroadcastable pool local_cmds ;
          (* When locally generated transactions are committed they are no
             longer rebroadcastable *)
          let%bind () =
            Broadcast_pipe.Writer.write best_tip_diff_w
              { new_user_commands=
                  List.take local_cmds 2 @ List.take remote_cmds 3
              ; removed_user_commands= []
              ; reorg_best_tip= false }
          in
          assert_pool_txs (List.drop local_cmds 2 @ List.drop remote_cmds 3) ;
          assert_rebroadcastable pool (List.drop local_cmds 2) ;
          (* Reorgs put locally generated transactions back into the
             rebroadcastable pool, if they were removed and not re-added *)
          let%bind () =
            Broadcast_pipe.Writer.write best_tip_diff_w
              { new_user_commands= List.take local_cmds 1
              ; removed_user_commands= List.take local_cmds 2
              ; reorg_best_tip= true }
          in
          assert_pool_txs (List.tl_exn local_cmds @ List.drop remote_cmds 3) ;
          assert_rebroadcastable pool (List.tl_exn local_cmds) ;
          (* Committing them again removes them from the pool again. *)
          let%bind () =
            Broadcast_pipe.Writer.write best_tip_diff_w
              { new_user_commands=
                  List.tl_exn local_cmds @ List.drop remote_cmds 3
              ; removed_user_commands= []
              ; reorg_best_tip= false }
          in
          assert_pool_txs [] ;
          assert_rebroadcastable pool [] ;
          (* A reorg that doesn't re-add anything puts the right things back
             into the rebroadcastable pool. *)
          let%bind () =
            Broadcast_pipe.Writer.write best_tip_diff_w
              { new_user_commands= []
              ; removed_user_commands= List.drop local_cmds 3 @ remote_cmds
              ; reorg_best_tip= true }
          in
          assert_pool_txs (List.drop local_cmds 3 @ remote_cmds) ;
          assert_rebroadcastable pool (List.drop local_cmds 3) ;
          (* Committing again removes them. (Checking this works in both one and
             two step reorg processes) *)
          let%bind () =
            Broadcast_pipe.Writer.write best_tip_diff_w
              { new_user_commands= [List.nth_exn local_cmds 3]
              ; removed_user_commands= []
              ; reorg_best_tip= false }
          in
          assert_pool_txs (List.drop local_cmds 4 @ remote_cmds) ;
          assert_rebroadcastable pool (List.drop local_cmds 4) ;
          (* When transactions expire from rebroadcast pool they are gone. This
             doesn't affect the main pool.
          *)
          let _ =
            Test.Resource_pool.get_rebroadcastable pool
              ~is_expired:(Fn.const `Expired)
          in
          assert_pool_txs (List.drop local_cmds 4 @ remote_cmds) ;
          assert_rebroadcastable pool [] ;
          Deferred.unit )
  end )<|MERGE_RESOLUTION|>--- conflicted
+++ resolved
@@ -703,14 +703,6 @@
   end
 
   include Network_pool_base.Make (Transition_frontier) (Resource_pool)
-<<<<<<< HEAD
-=======
-
-  (* TODO: This causes the signature to get checked twice as it is checked
-     below before feeding it to add *)
-  let add t txns =
-    apply_and_broadcast t (Envelope.Incoming.local txns, Fn.const ())
->>>>>>> 6b81e201
 end
 
 (* Use this one in downstream consumers *)
