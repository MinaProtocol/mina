--- conflicted
+++ resolved
@@ -482,11 +482,7 @@
           , `Global_slot_since_genesis global_slot_since_genesis ) ->
           [ ( "valid_until"
             , Mina_numbers.Global_slot_since_genesis.to_yojson valid_until )
-<<<<<<< HEAD
-          ; ( "current_global_slot"
-=======
           ; ( "current_global_slot_since_genesis"
->>>>>>> 55d8a449
             , Mina_numbers.Global_slot_since_genesis.to_yojson
                 global_slot_since_genesis )
           ]
