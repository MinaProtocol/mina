--- conflicted
+++ resolved
@@ -1667,10 +1667,7 @@
             ~genesis_ledger:Genesis_ledger.(Packed.t for_unit_tests)
             ~genesis_epoch_data:Consensus.Genesis_epoch_data.for_unit_tests
             ~constraint_constants ~consensus_constants
-<<<<<<< HEAD
-=======
             ~genesis_body_reference:Staged_ledger_diff.genesis_body_reference
->>>>>>> 24b34594
         in
         compile_time_genesis.data |> Mina_state.Protocol_state.body
       in
