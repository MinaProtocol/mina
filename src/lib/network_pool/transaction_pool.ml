--- conflicted
+++ resolved
@@ -3409,11 +3409,7 @@
                   }
             in
             Or_error.ok_exn
-<<<<<<< HEAD
-              (Zkapp_command.Valid.to_valid ~failed:false
-=======
               (Zkapp_command.Valid.For_tests.to_valid ~failed:false
->>>>>>> 7523ad1f
                  ~find_vk:
                    (Zkapp_command.Verifiable.load_vk_from_ledger
                       ~get:(Mina_ledger.Ledger.get ledger)
