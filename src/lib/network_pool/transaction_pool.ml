(** A pool of transactions that can be included in future blocks. Combined with
    the Network_pool module, this handles storing and gossiping the correct
    transactions (user commands) and providing them to the proposer code. *)

open Core
open Async
open Coda_base
open Module_version
open Pipe_lib
open Signature_lib

module type Transition_frontier_intf = sig
  type t

  type staged_ledger

  module Breadcrumb : sig
    type t

    val staged_ledger : t -> staged_ledger
  end

  module Diff : sig
    module Best_tip_diff : sig
      type view =
        { new_user_commands: User_command.t list
        ; removed_user_commands: User_command.t list
        ; reorg_best_tip: bool }
    end
  end

  val best_tip : t -> Breadcrumb.t

  val best_tip_diff_pipe : t -> Diff.Best_tip_diff.view Broadcast_pipe.Reader.t
end

module type S = sig
  open Intf

  type transition_frontier

  type best_tip_diff

  module Resource_pool : sig
    include
      Transaction_resource_pool_intf
      with type best_tip_diff := best_tip_diff
       and type transition_frontier := transition_frontier

    module Diff : Transaction_pool_diff_intf
  end

  include
    Network_pool_base_intf
    with type resource_pool := Resource_pool.t
     and type transition_frontier := transition_frontier
     and type resource_pool_diff := Resource_pool.Diff.t
     and type config := Resource_pool.Config.t

  val add : t -> User_command.t -> unit Deferred.t
end

(* Functor over user command, base ledger and transaction validator for
   mocking. *)
module Make0 (Base_ledger : sig
  type t

  module Location : sig
    type t
  end

  val location_of_key : t -> Public_key.Compressed.t -> Location.t option

  val get : t -> Location.t -> Account.t option
end) (Max_size : sig
  val pool_max_size : int
end) (Staged_ledger : sig
  type t

  val ledger : t -> Base_ledger.t
end)
(Transition_frontier : Transition_frontier_intf
                       with type staged_ledger := Staged_ledger.t) =
struct
  module Breadcrumb = Transition_frontier.Breadcrumb

  module Resource_pool = struct
    include Max_size

    module Config = struct
      type t = {trust_system: Trust_system.t sexp_opaque}
      [@@deriving sexp_of, make]
    end

    let make_config = Config.make

    type t =
      { mutable pool: Indexed_pool.t
<<<<<<< HEAD
      ; locally_generated_uncommitted:
          (User_command.With_valid_signature.t, Time.t) Hashtbl.t
            (** Commands generated on this machine, that are not included in the
                current best tip, along with the time they were added. *)
      ; locally_generated_committed:
          (User_command.With_valid_signature.t, Time.t) Hashtbl.t
            (** Ones that are included in the current best tip. *)
=======
      ; config: Config.t
>>>>>>> f875b441
      ; logger: Logger.t sexp_opaque
      ; mutable diff_reader: unit Deferred.t sexp_opaque Option.t
      ; mutable best_tip_ledger: Base_ledger.t sexp_opaque option }
    [@@deriving sexp_of]

    let member t = Indexed_pool.member t.pool

    let transactions' p =
      Sequence.unfold ~init:p ~f:(fun pool ->
          match Indexed_pool.get_highest_fee pool with
          | Some cmd ->
              let unchecked = User_command.forget_check cmd in
              Some
                ( cmd
                , Indexed_pool.handle_committed_txn pool
                    (User_command.sender unchecked)
                    (User_command.nonce unchecked)
                    (* we have the invariant that the transactions currently in
                     the pool are always valid against the best tip, so no need
                     to check balances here *)
                    Currency.Amount.max_int )
          | None ->
              None )

    let transactions t = transactions' t.pool

    let all_from_user {pool; _} = Indexed_pool.all_from_user pool

    (** Get the best tip ledger and update our cache. *)
    let get_best_tip_ledger_and_update t frontier =
      let best_tip_ledger =
        Transition_frontier.best_tip frontier
        |> Breadcrumb.staged_ledger |> Staged_ledger.ledger
      in
      t.best_tip_ledger <- Some best_tip_ledger ;
      best_tip_ledger

    let drop_until_below_max_size :
           Indexed_pool.t
        -> Indexed_pool.t * User_command.With_valid_signature.t Sequence.t =
     fun pool ->
      let rec go pool' dropped =
        if Indexed_pool.size pool' > pool_max_size then (
          let dropped', pool'' = Indexed_pool.remove_lowest_fee pool' in
          assert (not (Sequence.is_empty dropped')) ;
          go pool'' @@ Sequence.append dropped dropped' )
        else (pool', dropped)
      in
      go pool @@ Sequence.empty

    let has_sufficient_fee pool cmd : bool =
      match Indexed_pool.min_fee pool with
      | None ->
          true
      | Some min_fee ->
          if Indexed_pool.size pool >= pool_max_size then
            Currency.Fee.(User_command.fee cmd > min_fee)
          else true

    let handle_diff t frontier
        ({new_user_commands; removed_user_commands; reorg_best_tip= _} :
          Transition_frontier.Diff.Best_tip_diff.view) =
      (* This runs whenever the best tip changes. The simple case is when the
         new best tip is an extension of the old one. There, we just remove any
         user commands that were included in it from the transaction pool.
         Dealing with a fork is more intricate. In general we want to remove any
         commands from the pool that are included in the new best tip; and add
         any commands to the pool that were included in the old one but not the
         new one, provided they are still valid against the ledger of the best
         tip. The goal is that transactions are carried from losing forks to
         winning ones as much as possible.

         The locally generated commands need to move from
         locally_generated_uncommitted to locally_generated_committed and vice
         versa so those hashtables remain in sync with reality.
      *)
      let validation_ledger = get_best_tip_ledger_and_update t frontier in
      Logger.trace t.logger ~module_:__MODULE__ ~location:__LOC__
        ~metadata:
          [ ( "removed"
            , `List (List.map removed_user_commands ~f:User_command.to_yojson)
            )
          ; ( "added"
            , `List (List.map new_user_commands ~f:User_command.to_yojson) ) ]
        "Diff: removed: $removed added: $added from best tip" ;
      let pool', dropped_backtrack =
        Sequence.fold
          ( removed_user_commands |> List.rev |> Sequence.of_list
          |> Sequence.map ~f:(fun unchecked ->
                 Option.value_exn
                   ~message:
                     "somehow user command from the frontier has an invalid \
                      signature!"
                   (User_command.check unchecked) ) )
          ~init:(t.pool, Sequence.empty)
          ~f:(fun (pool, dropped_so_far) cmd ->
            ( match
                Hashtbl.find_and_remove t.locally_generated_committed cmd
              with
            | None ->
                ()
            | Some time_added ->
                Hashtbl.add_exn t.locally_generated_uncommitted ~key:cmd
                  ~data:time_added ) ;
            let pool', dropped_seq =
              drop_until_below_max_size
              @@ Indexed_pool.add_from_backtrack pool cmd
            in
            (pool', Sequence.append dropped_so_far dropped_seq) )
      in
      (* Track what locally generated commands were removed from the pool
         during backtracking due to the max size constraint. *)
      let locally_generated_dropped =
        Sequence.filter dropped_backtrack
          ~f:(Hashtbl.mem t.locally_generated_uncommitted)
        |> Sequence.to_list_rev
      in
      if not (List.is_empty locally_generated_dropped) then
        Logger.debug t.logger ~module_:__MODULE__ ~location:__LOC__
          "Dropped locally generated commands $cmds during backtracking to \
           maintain max size. Will attempt to re-add after forwardtracking."
          ~metadata:
            [ ( "cmds"
              , `List
                  (List.map ~f:User_command.With_valid_signature.to_yojson
                     locally_generated_dropped) ) ] ;
      let pool'' =
        List.fold new_user_commands ~init:pool' ~f:(fun p cmd ->
            let sender = User_command.sender cmd in
            let balance =
              match Base_ledger.location_of_key validation_ledger sender with
              | None ->
                  Currency.Balance.zero
              | Some loc ->
                  let acc =
                    Option.value_exn
                      ~message:"public key has location but no account"
                      (Base_ledger.get validation_ledger loc)
                  in
                  acc.balance
            in
            let cmd' = User_command.check cmd |> Option.value_exn in
            ( match
                Hashtbl.find_and_remove t.locally_generated_uncommitted cmd'
              with
            | None ->
                ()
            | Some time_added ->
                Logger.info t.logger ~module_:__MODULE__ ~location:__LOC__
                  "Locally generated command $cmd committed in a block!"
                  ~metadata:[("cmd", User_command.to_yojson cmd)] ;
                Hashtbl.add_exn t.locally_generated_committed ~key:cmd'
                  ~data:time_added ) ;
            Indexed_pool.handle_committed_txn p sender (User_command.nonce cmd)
              (Currency.Balance.to_amount balance) )
      in
      Logger.debug t.logger ~module_:__MODULE__ ~location:__LOC__
        !"Finished handling diff. Old pool size %i, new pool size %i. Dropped \
          %i commands during backtracking to maintain max size."
        (Indexed_pool.size t.pool) (Indexed_pool.size pool'')
        (Sequence.length dropped_backtrack) ;
      t.pool <- pool'' ;
      List.iter locally_generated_dropped ~f:(fun cmd ->
          (* If the dropped transaction was included in the winning chain, it'll
             be in locally_generated_committed. If it wasn't, try re-adding to
             the pool. *)
          let remove_cmd () =
            assert (
              Option.is_some
              @@ Hashtbl.find_and_remove t.locally_generated_uncommitted cmd )
          in
          let log_invalid () =
            Logger.debug t.logger ~module_:__MODULE__ ~location:__LOC__
              "Couldn't re-add locally generated command $cmd, not valid \
               against new ledger."
              ~metadata:
                [("cmd", User_command.to_yojson (cmd :> User_command.t))] ;
            remove_cmd ()
          in
          if not (Hashtbl.mem t.locally_generated_committed cmd) then
            if not (has_sufficient_fee t.pool (cmd :> User_command.t)) then (
              Logger.info t.logger ~module_:__MODULE__ ~location:__LOC__
                "Not re-adding locally generated command $cmd to pool, \
                 insufficient fee"
                ~metadata:
                  [("cmd", User_command.to_yojson (cmd :> User_command.t))] ;
              remove_cmd () )
            else
              match
                Option.bind
                  (Base_ledger.location_of_key validation_ledger
                     (User_command.sender (cmd :> User_command.t)))
                  ~f:(Base_ledger.get validation_ledger)
              with
              | Some acct -> (
                match
                  Indexed_pool.add_from_gossip_exn t.pool cmd acct.nonce
                    (Currency.Balance.to_amount acct.balance)
                with
                | Error _ ->
                    log_invalid ()
                | Ok (pool''', _) ->
                    Logger.debug t.logger ~module_:__MODULE__ ~location:__LOC__
                      "re-added locally generated command $cmd to transaction \
                       pool after reorg"
                      ~metadata:
                        [ ( "cmd"
                          , User_command.to_yojson (cmd :> User_command.t) ) ] ;
                    t.pool <- pool''' )
              | None ->
                  log_invalid () ) ;
      Deferred.unit

    let create ~frontier_broadcast_pipe ~config ~logger =
      let t =
        { pool= Indexed_pool.empty
<<<<<<< HEAD
        ; locally_generated_uncommitted=
            Hashtbl.create (module User_command.With_valid_signature)
        ; locally_generated_committed=
            Hashtbl.create (module User_command.With_valid_signature)
=======
        ; config
>>>>>>> f875b441
        ; logger
        ; diff_reader= None
        ; best_tip_ledger= None }
      in
      don't_wait_for
        (Broadcast_pipe.Reader.iter frontier_broadcast_pipe
           ~f:(fun frontier_opt ->
             match frontier_opt with
             | None -> (
                 Logger.debug t.logger ~module_:__MODULE__ ~location:__LOC__
                   "no frontier" ;
                 (* Sanity check: the view pipe should have been closed before
                    the frontier was destroyed. *)
                 match t.diff_reader with
                 | None ->
                     Deferred.unit
                 | Some hdl ->
                     let is_finished = ref false in
                     t.best_tip_ledger <- None ;
                     Deferred.any_unit
                       [ (let%map () = hdl in
                          t.diff_reader <- None ;
                          is_finished := true)
                       ; (let%map () = Async.after (Time.Span.of_sec 5.) in
                          if not !is_finished then (
                            Logger.fatal t.logger ~module_:__MODULE__
                              ~location:__LOC__
                              "Transition frontier closed without first \
                               closing best tip view pipe" ;
                            assert false )
                          else ()) ] )
             | Some frontier ->
                 Logger.debug t.logger ~module_:__MODULE__ ~location:__LOC__
                   "Got frontier!" ;
                 let validation_ledger =
                   get_best_tip_ledger_and_update t frontier
                 in
                 (* The frontier has changed, so transactions in the pool may
                    not be valid against the current best tip. *)
                 let new_pool, dropped =
                   Indexed_pool.revalidate t.pool (fun sender ->
                       match
                         Base_ledger.location_of_key validation_ledger sender
                       with
                       | None ->
                           (Account.Nonce.zero, Currency.Amount.zero)
                       | Some loc ->
                           let acc =
                             Option.value_exn
                               ~message:
                                 "Somehow a public key has a location but no \
                                  account"
                               (Base_ledger.get validation_ledger loc)
                           in
                           (acc.nonce, Currency.Balance.to_amount acc.balance)
                   )
                 in
                 let dropped_locally_generated =
                   Sequence.filter dropped ~f:(fun cmd ->
                       let find_remove_bool tbl =
                         Hashtbl.find_and_remove tbl cmd |> Option.is_some
                       in
                       let dropped_committed =
                         find_remove_bool t.locally_generated_committed
                       in
                       let dropped_uncommitted =
                         find_remove_bool t.locally_generated_uncommitted
                       in
                       (* Nothing should be in both tables. *)
                       assert (not (dropped_committed && dropped_uncommitted)) ;
                       dropped_committed || dropped_uncommitted )
                 in
                 (* In this situation we don't know whether the commands aren't
                    valid against the new ledger because they were already
                    committed or because they conflict with others,
                    unfortunately. *)
                 if not (Sequence.is_empty dropped_locally_generated) then
                   Logger.info t.logger ~module_:__MODULE__ ~location:__LOC__
                     "Dropped locally generated commands $cmds from pool when \
                      transition frontier was recreated."
                     ~metadata:
                       [ ( "cmds"
                         , `List
                             (List.map
                                (Sequence.to_list dropped_locally_generated)
                                ~f:User_command.With_valid_signature.to_yojson)
                         ) ] ;
                 Logger.debug t.logger ~module_:__MODULE__ ~location:__LOC__
                   !"Re-validated transaction pool after restart: dropped %i \
                     of %i previously in pool"
                   (Sequence.length dropped) (Indexed_pool.size t.pool) ;
                 t.pool <- new_pool ;
                 t.diff_reader
                 <- Some
                      (Broadcast_pipe.Reader.iter
                         (Transition_frontier.best_tip_diff_pipe frontier)
                         ~f:(handle_diff t frontier)) ;
                 Deferred.unit )) ;
      t

    module Diff = struct
      module Stable = struct
        module V1 = struct
          module T = struct
            type t = User_command.Stable.V1.t list
            [@@deriving bin_io, sexp, yojson, version]
          end

          include T
          include Registration.Make_latest_version (T)
        end

        module Latest = V1

        module Module_decl = struct
          let name = "transaction_pool_diff"

          type latest = Latest.t
        end

        module Registrar = Registration.Make (Module_decl)
        module Registered_V1 = Registrar.Register (V1)
      end

      (* bin_io omitted *)
      type t = Stable.Latest.t [@@deriving sexp, yojson]

      let summary t =
        Printf.sprintf "Transaction diff of length %d" (List.length t)

      let apply t env =
        let txs = Envelope.Incoming.data env in
        let sender = Envelope.Incoming.sender env in
        match t.best_tip_ledger with
        | None ->
            Deferred.Or_error.error_string
              "Got transaction pool diff when transition frontier is \
               unavailable, ignoring."
        | Some ledger ->
            let trust_record =
              Trust_system.record_envelope_sender t.config.trust_system
                t.logger sender
            in
            let rec go txs' pool accepted =
              match txs' with
              | [] ->
                  t.pool <- pool ;
                  if not (List.is_empty accepted) then
                    Deferred.Or_error.return @@ List.rev accepted
                  else Deferred.Or_error.error_string "no useful transactions"
              | tx :: txs'' -> (
                match User_command.check tx with
                | None ->
                    let%bind _ =
                      trust_record
                        ( Trust_system.Actions.Sent_invalid_signature
                        , Some
                            ( "command was: $cmd"
                            , [("cmd", User_command.to_yojson tx)] ) )
                    in
                    (* that's an insta-ban, so ignore the rest of the diff. *)
                    t.pool <- pool ;
                    Deferred.Or_error.error_string "invalid signature"
                | Some tx' -> (
                    if Indexed_pool.member pool tx' then
                      let%bind _ =
                        trust_record
                          (Trust_system.Actions.Sent_old_gossip, None)
                      in
                      go txs'' pool accepted
                    else
                      match
                        Option.bind
                          (Base_ledger.location_of_key ledger
                             (User_command.sender tx))
                          ~f:(Base_ledger.get ledger)
                      with
                      | None ->
                          let%bind _ =
                            trust_record
                              ( Trust_system.Actions.Sent_useless_gossip
                              , Some
                                  ( "account does not exist for command: $cmd"
                                  , [("cmd", User_command.to_yojson tx)] ) )
                          in
                          go txs'' pool accepted
                      | Some account ->
                          if has_sufficient_fee pool tx then
                            let add_res =
                              Indexed_pool.add_from_gossip_exn pool tx'
                                account.nonce
                              @@ Currency.Balance.to_amount account.balance
                            in
                            let yojson_fail_reason =
                              Fn.compose
                                (fun s -> `String s)
                                (function
                                  | `Invalid_nonce ->
                                      "invalid nonce"
                                  | `Insufficient_funds ->
                                      "insufficient funds"
                                  | `Insufficient_replace_fee ->
                                      "insufficient replace fee"
                                  | `Overflow ->
                                      "overflow" )
                            in
                            match add_res with
                            | Ok (pool', dropped) ->
                                let%bind _ =
                                  trust_record
                                    ( Trust_system.Actions.Sent_useful_gossip
                                    , Some
                                        ( "$cmd"
                                        , [("cmd", User_command.to_yojson tx)]
                                        ) )
                                in
                                if
                                  Envelope.Sender.equal sender
                                    Envelope.Sender.Local
                                then
                                  Hashtbl.add_exn
                                    t.locally_generated_uncommitted ~key:tx'
                                    ~data:(Time.now ()) ;
                                let pool'', dropped_for_size =
                                  drop_until_below_max_size pool'
                                in
                                let seq_cmd_to_yojson seq =
                                  `List
                                    Sequence.(
                                      to_list
                                      @@ map
                                           ~f:
                                             User_command.With_valid_signature
                                             .to_yojson seq)
                                in
                                if not (Sequence.is_empty dropped) then
                                  Logger.debug t.logger ~module_:__MODULE__
                                    ~location:__LOC__
                                    "dropped commands due to transaction \
                                     replacement: $dropped"
                                    ~metadata:
                                      [("dropped", seq_cmd_to_yojson dropped)] ;
                                if not (Sequence.is_empty dropped_for_size)
                                then
                                  Logger.debug t.logger ~module_:__MODULE__
                                    ~location:__LOC__
                                    "dropped commands to maintain max size: \
                                     $cmds"
                                    ~metadata:
                                      [ ( "cmds"
                                        , seq_cmd_to_yojson dropped_for_size )
                                      ] ;
                                let locally_generated_dropped =
                                  Sequence.filter
                                    (Sequence.append dropped dropped_for_size)
                                    ~f:(fun tx_dropped ->
                                      Hashtbl.find_and_remove
                                        t.locally_generated_uncommitted
                                        tx_dropped
                                      |> Option.is_some )
                                  |> Sequence.to_list
                                in
                                if
                                  not (List.is_empty locally_generated_dropped)
                                then
                                  Logger.info t.logger ~module_:__MODULE__
                                    ~location:__LOC__
                                    "Dropped locally generated commands $cmds \
                                     from transaction pool due to replacement \
                                     or max size"
                                    ~metadata:
                                      [ ( "cmds"
                                        , `List
                                            (List.map
                                               ~f:
                                                 User_command
                                                 .With_valid_signature
                                                 .to_yojson
                                               locally_generated_dropped) ) ] ;
                                go txs'' pool'' (tx :: accepted)
                            | Error `Insufficient_replace_fee ->
                                (* We can't punish peers for this, since an
                                   attacker can simultaneously send different
                                   transactions at the same nonce to different
                                   nodes, which will then naturally gossip them.
                                *)
                                Logger.debug t.logger ~module_:__MODULE__
                                  ~location:__LOC__
                                  "rejecting $cmd because of insufficient \
                                   replace fee"
                                  ~metadata:[("cmd", User_command.to_yojson tx)] ;
                                go txs'' pool accepted
                            | Error err ->
                                let%bind _ =
                                  trust_record
                                    ( Trust_system.Actions.Sent_useless_gossip
                                    , Some
                                        ( "rejecting $cmd because of $reason"
                                        , [ ("cmd", User_command.to_yojson tx)
                                          ; ("reason", yojson_fail_reason err)
                                          ] ) )
                                in
                                go txs'' pool accepted
                          else
                            let%bind _ =
                              trust_record
                                ( Trust_system.Actions.Sent_useless_gossip
                                , Some
                                    ( sprintf
                                        "rejecting command $cmd due to \
                                         insufficient fee."
                                    , [("cmd", User_command.to_yojson tx)] ) )
                            in
                            go txs'' pool accepted ) )
            in
            go txs t.pool []
    end

    let get_rebroadcastable (t : t) ~is_expired =
      let metadata ~(key : User_command.With_valid_signature.t) ~data =
        [ ("cmd", User_command.to_yojson (key :> User_command.t))
        ; ("time", `String (Time.to_string_abs ~zone:Time.Zone.utc data)) ]
      in
      let added_str =
        "it was added at $time and its rebroadcast period is now expired."
      in
      Hashtbl.filteri_inplace t.locally_generated_uncommitted
        ~f:(fun ~key ~data ->
          if is_expired data then (
            Logger.info t.logger ~module_:__MODULE__ ~location:__LOC__
              "No longer rebroadcasting uncommitted command $cmd, %s" added_str
              ~metadata:(metadata ~key ~data) ;
            false )
          else true ) ;
      Hashtbl.filteri_inplace t.locally_generated_committed
        ~f:(fun ~key ~data ->
          if is_expired data then (
            Logger.debug t.logger ~module_:__MODULE__ ~location:__LOC__
              "Removing committed locally generated command $cmd from \
               possible rebroadcast pool, %s"
              added_str ~metadata:(metadata ~key ~data) ;
            false )
          else true ) ;
      (* Important to maintain ordering here *)
      let rebroadcastable_txs =
        (Hashtbl.keys t.locally_generated_uncommitted :> User_command.t list)
      in
      if List.is_empty rebroadcastable_txs then []
      else
        [ List.sort rebroadcastable_txs ~compare:(fun tx1 tx2 ->
              User_command.(
                Coda_numbers.Account_nonce.compare (nonce tx1) (nonce tx2)) )
        ]
  end

  include Network_pool_base.Make (Transition_frontier) (Resource_pool)

  (* TODO: This causes the signature to get checked twice as it is checked
     below before feeding it to add *)
  let add t txn = apply_and_broadcast t (Envelope.Incoming.local [txn])
end

(* Use this one in downstream consumers *)
module Make (Staged_ledger : sig
  type t

  val ledger : t -> Coda_base.Ledger.t
end)
(Transition_frontier : Transition_frontier_intf
                       with type staged_ledger := Staged_ledger.t) :
  S
  with type transition_frontier := Transition_frontier.t
   and type best_tip_diff := Transition_frontier.Diff.Best_tip_diff.view =
  Make0
    (Coda_base.Ledger)
    (struct
      (* note this value needs to be mostly the same across gossipping nodes, so
       nodes with larger pools don't send nodes with smaller pools lots of
       low fee transactions the smaller-pooled nodes consider useless and get
       themselves banned.
    *)
      [%%import
      "../../config.mlh"]

      [%%inject
      "pool_max_size", pool_max_size]
    end)
    (Staged_ledger)
    (Transition_frontier)

include Make (Staged_ledger) (Transition_frontier)

let%test_module _ =
  ( module struct
    module Mock_base_ledger = struct
      type t = Account.t Public_key.Compressed.Map.t

      module Location = struct
        type t = Public_key.Compressed.t
      end

      let location_of_key _t k = Some k

      let get t l = Map.find t l
    end

    module Mock_staged_ledger = struct
      type t = Mock_base_ledger.t

      let ledger = Fn.id
    end

    let test_keys = Array.init 10 ~f:(fun _ -> Signature_lib.Keypair.create ())

    module Mock_transition_frontier = struct
      module Breadcrumb = struct
        type t = Mock_staged_ledger.t

        let staged_ledger = Fn.id
      end

      module Diff = struct
        module Best_tip_diff = struct
          type view =
            { new_user_commands: User_command.t list
            ; removed_user_commands: User_command.t list
            ; reorg_best_tip: bool }
        end
      end

      type t =
        Diff.Best_tip_diff.view Broadcast_pipe.Reader.t * Breadcrumb.t ref

      let create : unit -> t * Diff.Best_tip_diff.view Broadcast_pipe.Writer.t
          =
       fun () ->
        let pipe_r, pipe_w =
          Broadcast_pipe.create
            Diff.Best_tip_diff.
              { new_user_commands= []
              ; removed_user_commands= []
              ; reorg_best_tip= false }
        in
        let accounts =
          List.map (Array.to_list test_keys) ~f:(fun kp ->
              let compressed = Public_key.compress kp.public_key in
              ( compressed
              , Account.create compressed @@ Currency.Balance.of_int 1_000 ) )
        in
        let ledger = Public_key.Compressed.Map.of_alist_exn accounts in
        ((pipe_r, ref ledger), pipe_w)

      let best_tip (_, best_tip_ref) = !best_tip_ref

      let best_tip_diff_pipe (pipe, _) = pipe
    end

    module Test =
      Make0
        (Mock_base_ledger)
        (struct
          let pool_max_size = 25
        end)
        (Mock_staged_ledger)
        (Mock_transition_frontier)

    let _ =
      Core.Backtrace.elide := false ;
      Async.Scheduler.set_record_backtraces true

    (** Assert the invariants of the locally generated command tracking system.
    *)
    let assert_locally_generated (pool : Test.Resource_pool.t) =
      let _ =
        Hashtbl.merge pool.locally_generated_committed
          pool.locally_generated_uncommitted ~f:(fun ~key -> function
          | `Both (committed, uncommitted) ->
              failwithf
                !"Command %{sexp:User_command.With_valid_signature.t} in both \
                  locally generated committed and uncommitted with times %s \
                  and %s"
                key (Time.to_string committed)
                (Time.to_string uncommitted)
                ()
          | `Left cmd | `Right cmd ->
              Some cmd )
      in
      ()

    let setup_test () =
      let tf, best_tip_diff_w = Mock_transition_frontier.create () in
      let tf_pipe_r, _tf_pipe_w = Broadcast_pipe.create @@ Some tf in
      let trust_system = Trust_system.null () in
      let logger = Logger.null () in
      let config = Test.Resource_pool.make_config ~trust_system in
      let pool =
        Test.Resource_pool.create ~config ~logger
          ~frontier_broadcast_pipe:tf_pipe_r
      in
      let%map () = Async.Scheduler.yield () in
      ( (fun txs ->
          Indexed_pool.For_tests.assert_invariants pool.pool ;
          assert_locally_generated pool ;
          [%test_eq: User_command.t List.t]
            ( Test.Resource_pool.transactions pool
            |> Sequence.map ~f:User_command.forget_check
            |> Sequence.to_list
            |> List.sort ~compare:User_command.compare )
            (List.sort ~compare:User_command.compare txs) )
      , pool
      , best_tip_diff_w
      , tf )

    let independent_cmds =
      let rec go n cmds =
        let open Quickcheck.Generator.Let_syntax in
        if n < Array.length test_keys then
          let%bind cmd =
            let sender = test_keys.(n) in
            User_command.Gen.payment ~sign_type:`Real
              ~key_gen:
                (Quickcheck.Generator.tuple2 (return sender)
                   (Quickcheck_lib.of_array test_keys))
              ~max_amount:100 ~max_fee:10 ()
          in
          go (n + 1) (cmd :: cmds)
        else Quickcheck.Generator.return @@ List.rev cmds
      in
      Quickcheck.random_value ~seed:(`Deterministic "constant") (go 0 [])

    let%test_unit "transactions are removed in linear case" =
      Thread_safe.block_on_async_exn (fun () ->
          let%bind assert_pool_txs, pool, best_tip_diff_w, _frontier =
            setup_test ()
          in
          assert_pool_txs [] ;
          let%bind apply_res =
            Test.Resource_pool.Diff.apply pool
              (Envelope.Incoming.local independent_cmds)
          in
          [%test_eq: User_command.t list Or_error.t] apply_res
            (Ok independent_cmds) ;
          assert_pool_txs independent_cmds ;
          let%bind () =
            Broadcast_pipe.Writer.write best_tip_diff_w
              { new_user_commands= [List.hd_exn independent_cmds]
              ; removed_user_commands= []
              ; reorg_best_tip= false }
          in
          assert_pool_txs (List.tl_exn independent_cmds) ;
          let%bind () =
            Broadcast_pipe.Writer.write best_tip_diff_w
              { new_user_commands= List.take (List.tl_exn independent_cmds) 2
              ; removed_user_commands= []
              ; reorg_best_tip= false }
          in
          assert_pool_txs (List.drop independent_cmds 3) ;
          Deferred.unit )

    let rec map_set_multi map pairs =
      match pairs with
      | (k, v) :: pairs' ->
          map_set_multi
            (Map.set map
               ~key:(Public_key.compress test_keys.(k).public_key)
               ~data:v)
            pairs'
      | [] ->
          map

    let mk_account i balance nonce =
      ( i
      , Account.Poly.Stable.Latest.
          { public_key= Public_key.compress @@ test_keys.(i).public_key
          ; balance= Currency.Balance.of_int balance
          ; nonce= Account.Nonce.of_int nonce
          ; receipt_chain_hash= Receipt.Chain_hash.empty
          ; delegate= Public_key.Compressed.empty
          ; voting_for=
              Quickcheck.random_value ~seed:(`Deterministic "constant")
                State_hash.gen } )

    let%test_unit "Transactions are removed and added back in fork changes" =
      Thread_safe.block_on_async_exn (fun () ->
          let%bind assert_pool_txs, pool, best_tip_diff_w, (_, best_tip_ref) =
            setup_test ()
          in
          assert_pool_txs [] ;
          let%bind apply_res =
            Test.Resource_pool.Diff.apply pool
              ( Envelope.Incoming.local
              @@ (List.hd_exn independent_cmds :: List.drop independent_cmds 2)
              )
          in
          [%test_eq: User_command.t list Or_error.t] apply_res
            (Ok (List.hd_exn independent_cmds :: List.drop independent_cmds 2)) ;
          best_tip_ref := map_set_multi !best_tip_ref [mk_account 1 1_000 1] ;
          let%bind () =
            Broadcast_pipe.Writer.write best_tip_diff_w
              { new_user_commands= List.take independent_cmds 1
              ; removed_user_commands= [List.nth_exn independent_cmds 1]
              ; reorg_best_tip= true }
          in
          assert_pool_txs (List.tl_exn independent_cmds) ;
          Deferred.unit )

    let%test_unit "invalid transactions are not accepted" =
      Thread_safe.block_on_async_exn (fun () ->
          let%bind assert_pool_txs, pool, best_tip_diff_w, (_, best_tip_ref) =
            setup_test ()
          in
          assert_pool_txs [] ;
          best_tip_ref :=
            map_set_multi !best_tip_ref [mk_account 0 0 0; mk_account 1 1_000 1] ;
          (* need a best tip diff so the ref is actually read *)
          let%bind _ =
            Broadcast_pipe.Writer.write best_tip_diff_w
              { new_user_commands= []
              ; removed_user_commands= []
              ; reorg_best_tip= false }
          in
          let%bind apply_res =
            Test.Resource_pool.Diff.apply pool
            @@ Envelope.Incoming.local independent_cmds
          in
          [%test_eq: User_command.t list Or_error.t]
            (Ok (List.drop independent_cmds 2))
            apply_res ;
          assert_pool_txs (List.drop independent_cmds 2) ;
          Deferred.unit )

    let mk_payment sender_idx fee nonce receiver_idx amount =
      User_command.forget_check
      @@ User_command.sign test_keys.(sender_idx)
           (User_command_payload.create ~fee:(Currency.Fee.of_int fee)
              ~nonce:(Account.Nonce.of_int nonce)
              ~memo:(User_command_memo.create_by_digesting_string_exn "foo")
              ~body:
                (User_command_payload.Body.Payment
                   { receiver=
                       Public_key.compress test_keys.(receiver_idx).public_key
                   ; amount= Currency.Amount.of_int amount }))

    let%test_unit "Now-invalid transactions are removed from the pool on fork \
                   changes" =
      Thread_safe.block_on_async_exn (fun () ->
          let%bind assert_pool_txs, pool, best_tip_diff_w, (_, best_tip_ref) =
            setup_test ()
          in
          assert_pool_txs [] ;
          best_tip_ref := map_set_multi !best_tip_ref [mk_account 0 1_000 1] ;
          let%bind _ =
            Broadcast_pipe.Writer.write best_tip_diff_w
              { new_user_commands= List.take independent_cmds 1
              ; removed_user_commands= []
              ; reorg_best_tip= false }
          in
          assert_pool_txs [] ;
          let cmd1 =
            let sender = test_keys.(0) in
            Quickcheck.random_value
              (User_command.Gen.payment ~sign_type:`Real
                 ~key_gen:
                   Quickcheck.Generator.(
                     tuple2 (return sender) (Quickcheck_lib.of_array test_keys))
                 ~nonce:(Account.Nonce.of_int 1) ~max_amount:100 ~max_fee:10 ())
          in
          let%bind apply_res =
            Test.Resource_pool.Diff.apply pool @@ Envelope.Incoming.local [cmd1]
          in
          [%test_eq: User_command.t list Or_error.t] apply_res (Ok [cmd1]) ;
          assert_pool_txs [cmd1] ;
          let cmd2 = mk_payment 0 1 0 5 999 in
          best_tip_ref := map_set_multi !best_tip_ref [mk_account 0 0 1] ;
          let%bind _ =
            Broadcast_pipe.Writer.write best_tip_diff_w
              { new_user_commands= cmd2 :: List.drop independent_cmds 2
              ; removed_user_commands= List.take independent_cmds 2
              ; reorg_best_tip= true }
          in
          assert_pool_txs [List.nth_exn independent_cmds 1] ;
          Deferred.unit )

    let%test_unit "Now-invalid transactions are removed from the pool when \
                   the transition frontier is recreated" =
      Thread_safe.block_on_async_exn (fun () ->
          (* Set up initial frontier *)
          let frontier_pipe_r, frontier_pipe_w = Broadcast_pipe.create None in
          let logger = Logger.null () in
          let trust_system = Trust_system.null () in
          let config = Test.Resource_pool.make_config ~trust_system in
          let pool =
            Test.Resource_pool.create ~config ~logger
              ~frontier_broadcast_pipe:frontier_pipe_r
          in
          let assert_pool_txs txs =
            [%test_eq: User_command.t List.t]
              ( Test.Resource_pool.transactions pool
              |> Sequence.map ~f:User_command.forget_check
              |> Sequence.to_list
              |> List.sort ~compare:User_command.compare )
            @@ List.sort ~compare:User_command.compare txs
          in
          assert_pool_txs [] ;
          let frontier1, best_tip_diff_w1 =
            Mock_transition_frontier.create ()
          in
          let%bind _ =
            Broadcast_pipe.Writer.write frontier_pipe_w (Some frontier1)
          in
          let%bind _ =
            Test.Resource_pool.Diff.apply pool
              (Envelope.Incoming.local independent_cmds)
          in
          assert_pool_txs @@ independent_cmds ;
          (* Destroy initial frontier *)
          Broadcast_pipe.Writer.close best_tip_diff_w1 ;
          let%bind _ = Broadcast_pipe.Writer.write frontier_pipe_w None in
          (* Set up second frontier *)
          let ((_, ledger_ref2) as frontier2), _best_tip_diff_w2 =
            Mock_transition_frontier.create ()
          in
          ledger_ref2 :=
            map_set_multi !ledger_ref2
              [mk_account 0 20_000 5; mk_account 1 0 0; mk_account 2 0 1] ;
          let%bind _ =
            Broadcast_pipe.Writer.write frontier_pipe_w (Some frontier2)
          in
          assert_pool_txs @@ List.drop independent_cmds 3 ;
          Deferred.unit )

    let%test_unit "transaction replacement works and drops later transactions"
        =
      Thread_safe.block_on_async_exn
      @@ fun () ->
      let%bind assert_pool_txs, pool, _best_tip_diff_w, _frontier =
        setup_test ()
      in
      let set_sender idx (tx : User_command.t) =
        User_command.forget_check
        @@ User_command.sign test_keys.(idx) tx.payload
      in
      let txs0 =
        [mk_payment 0 1 0 9 20; mk_payment 0 1 1 9 12; mk_payment 0 1 2 9 500]
      in
      let txs1 = List.map ~f:(set_sender 1) txs0 in
      let txs2 = List.map ~f:(set_sender 2) txs0 in
      let txs3 = List.map ~f:(set_sender 3) txs0 in
      let txs_all = txs0 @ txs1 @ txs2 @ txs3 in
      let%bind apply_res =
        Test.Resource_pool.Diff.apply pool (Envelope.Incoming.local txs_all)
      in
      [%test_eq: User_command.t list Or_error.t] (Ok txs_all) apply_res ;
      assert_pool_txs @@ txs_all ;
      let replace_txs =
        [ (* sufficient fee *)
          mk_payment 0 16 0 1 440
        ; (* insufficient fee *)
          mk_payment 1 4 0 1 788
        ; (* sufficient *)
          mk_payment 2 20 1 4 721
        ; (* insufficient *)
          mk_payment 3 10 1 4 927 ]
      in
      let%bind apply_res_2 =
        Test.Resource_pool.Diff.apply pool
          (Envelope.Incoming.local replace_txs)
      in
      [%test_eq: User_command.t list Or_error.t]
        (Ok [List.nth_exn replace_txs 0; List.nth_exn replace_txs 2])
        apply_res_2 ;
      Deferred.unit

    let%test_unit "it drops queued transactions if a committed one makes \
                   there be insufficient funds" =
      Thread_safe.block_on_async_exn
      @@ fun () ->
      let%bind assert_pool_txs, pool, best_tip_diff_w, (_, best_tip_ref) =
        setup_test ()
      in
      let txs =
        [mk_payment 0 5 0 9 20; mk_payment 0 6 1 5 77; mk_payment 0 1 2 3 891]
      in
      let committed_tx = mk_payment 0 5 0 2 25 in
      let%bind apply_res =
        Test.Resource_pool.Diff.apply pool @@ Envelope.Incoming.local txs
      in
      [%test_eq: User_command.t list Or_error.t] (Ok txs) apply_res ;
      assert_pool_txs @@ txs ;
      best_tip_ref := map_set_multi !best_tip_ref [mk_account 0 970 1] ;
      let%bind () =
        Broadcast_pipe.Writer.write best_tip_diff_w
          { new_user_commands= [committed_tx]
          ; removed_user_commands= []
          ; reorg_best_tip= false }
      in
      assert_pool_txs [List.nth_exn txs 1] ;
      Deferred.unit

    let%test_unit "max size is maintained" =
      Quickcheck.test ~trials:500
        (let open Quickcheck.Generator.Let_syntax in
        let%bind init_ledger_state = Ledger.gen_initial_ledger_state in
        let%bind cmds_count =
          Int.gen_incl Test.Resource_pool.pool_max_size
            (Test.Resource_pool.pool_max_size * 2)
        in
        let%bind cmds =
          User_command.Gen.sequence ~sign_type:`Real ~length:cmds_count
            init_ledger_state
        in
        return (init_ledger_state, cmds))
        ~f:(fun (init_ledger_state, cmds) ->
          Thread_safe.block_on_async_exn (fun () ->
              let%bind ( _assert_pool_txs
                       , pool
                       , best_tip_diff_w
                       , (_, best_tip_ref) ) =
                setup_test ()
              in
              let mock_ledger =
                Public_key.Compressed.Map.of_alist_exn
                  ( init_ledger_state |> Array.to_sequence
                  |> Sequence.map ~f:(fun (kp, bal, nonce) ->
                         let public_key = Public_key.compress kp.public_key in
                         ( public_key
                         , { (Account.initialize public_key) with
                             balance=
                               Currency.Balance.of_int
                                 (Currency.Amount.to_int bal)
                           ; nonce } ) )
                  |> Sequence.to_list )
              in
              best_tip_ref := mock_ledger ;
              let%bind () =
                Broadcast_pipe.Writer.write best_tip_diff_w
                  { new_user_commands= []
                  ; removed_user_commands= []
                  ; reorg_best_tip= true }
              in
              let cmds1, cmds2 =
                List.split_n cmds Test.Resource_pool.pool_max_size
              in
              let%bind apply_res1 =
                Test.Resource_pool.Diff.apply pool
                  (Envelope.Incoming.local cmds1)
              in
              assert (Result.is_ok apply_res1) ;
              [%test_eq: int] Test.Resource_pool.pool_max_size
                (Indexed_pool.size pool.pool) ;
              let%map _apply_res2 =
                Test.Resource_pool.Diff.apply pool
                  (Envelope.Incoming.local cmds2)
              in
              (* N.B. Adding a transaction when the pool is full may drop > 1
                 command, so the size now is not necessarily the maximum.
                 Applying the diff may also return an error if none of the new
                 commands have higher fee than the lowest one already in the
                 pool.
              *)
              assert (
                Indexed_pool.size pool.pool <= Test.Resource_pool.pool_max_size
              ) ) )

    let assert_rebroadcastable pool cmds =
      let normalize = List.sort ~compare:User_command.compare in
      let expected =
        match normalize cmds with [] -> [] | normalized -> [normalized]
      in
      [%test_eq: User_command.t list list]
        ( List.map ~f:normalize
        @@ Test.Resource_pool.get_rebroadcastable pool
             ~is_expired:(Fn.const false) )
        expected

    let mock_sender =
      Envelope.Sender.Remote (Unix.Inet_addr.of_string "1.2.3.4")

    let%test_unit "rebroadcastable transaction behavior" =
      Thread_safe.block_on_async_exn (fun () ->
          let%bind assert_pool_txs, pool, best_tip_diff_w, _frontier =
            setup_test ()
          in
          assert_pool_txs [] ;
          let local_cmds = List.take independent_cmds 5 in
          let remote_cmds = List.drop independent_cmds 5 in
          (* Locally generated transactions are rebroadcastable *)
          let%bind apply_res_1 =
            Test.Resource_pool.Diff.apply pool
              (Envelope.Incoming.local local_cmds)
          in
          [%test_eq: User_command.t list Or_error.t] apply_res_1
            (Ok local_cmds) ;
          assert_pool_txs local_cmds ;
          assert_rebroadcastable pool local_cmds ;
          (* Adding non-locally-generated transactions doesn't affect
             rebroadcastable pool *)
          let%bind apply_res_2 =
            Test.Resource_pool.Diff.apply pool
              (Envelope.Incoming.wrap ~data:remote_cmds ~sender:mock_sender)
          in
          [%test_eq: User_command.t list Or_error.t] apply_res_2
            (Ok remote_cmds) ;
          assert_pool_txs (local_cmds @ remote_cmds) ;
          assert_rebroadcastable pool local_cmds ;
          (* When locally generated transactions are committed they are no
             longer rebroadcastable *)
          let%bind () =
            Broadcast_pipe.Writer.write best_tip_diff_w
              { new_user_commands=
                  List.take local_cmds 2 @ List.take remote_cmds 3
              ; removed_user_commands= []
              ; reorg_best_tip= false }
          in
          assert_pool_txs (List.drop local_cmds 2 @ List.drop remote_cmds 3) ;
          assert_rebroadcastable pool (List.drop local_cmds 2) ;
          (* Reorgs put locally generated transactions back into the
             rebroadcastable pool, if they were removed and not re-added *)
          let%bind () =
            Broadcast_pipe.Writer.write best_tip_diff_w
              { new_user_commands= List.take local_cmds 1
              ; removed_user_commands= List.take local_cmds 2
              ; reorg_best_tip= true }
          in
          assert_pool_txs (List.tl_exn local_cmds @ List.drop remote_cmds 3) ;
          assert_rebroadcastable pool (List.tl_exn local_cmds) ;
          (* Committing them again removes them from the pool again. *)
          let%bind () =
            Broadcast_pipe.Writer.write best_tip_diff_w
              { new_user_commands=
                  List.tl_exn local_cmds @ List.drop remote_cmds 3
              ; removed_user_commands= []
              ; reorg_best_tip= false }
          in
          assert_pool_txs [] ;
          assert_rebroadcastable pool [] ;
          (* A reorg that doesn't re-add anything puts the right things back
             into the rebroadcastable pool. *)
          let%bind () =
            Broadcast_pipe.Writer.write best_tip_diff_w
              { new_user_commands= []
              ; removed_user_commands= List.drop local_cmds 3 @ remote_cmds
              ; reorg_best_tip= true }
          in
          assert_pool_txs (List.drop local_cmds 3 @ remote_cmds) ;
          assert_rebroadcastable pool (List.drop local_cmds 3) ;
          (* Committing again removes them. (Checking this works in both one and
             two step reorg processes) *)
          let%bind () =
            Broadcast_pipe.Writer.write best_tip_diff_w
              { new_user_commands= [List.nth_exn local_cmds 3]
              ; removed_user_commands= []
              ; reorg_best_tip= false }
          in
          assert_pool_txs (List.drop local_cmds 4 @ remote_cmds) ;
          assert_rebroadcastable pool (List.drop local_cmds 4) ;
          (* When transactions expire from rebroadcast pool they are gone. This
             doesn't affect the main pool.
          *)
          let _ =
            Test.Resource_pool.get_rebroadcastable pool
              ~is_expired:(Fn.const true)
          in
          assert_pool_txs (List.drop local_cmds 4 @ remote_cmds) ;
          assert_rebroadcastable pool [] ;
          Deferred.unit )
  end )<|MERGE_RESOLUTION|>--- conflicted
+++ resolved
@@ -96,7 +96,6 @@
 
     type t =
       { mutable pool: Indexed_pool.t
-<<<<<<< HEAD
       ; locally_generated_uncommitted:
           (User_command.With_valid_signature.t, Time.t) Hashtbl.t
             (** Commands generated on this machine, that are not included in the
@@ -104,9 +103,7 @@
       ; locally_generated_committed:
           (User_command.With_valid_signature.t, Time.t) Hashtbl.t
             (** Ones that are included in the current best tip. *)
-=======
-      ; config: Config.t
->>>>>>> f875b441
+      ; config : Config.t
       ; logger: Logger.t sexp_opaque
       ; mutable diff_reader: unit Deferred.t sexp_opaque Option.t
       ; mutable best_tip_ledger: Base_ledger.t sexp_opaque option }
@@ -323,14 +320,11 @@
     let create ~frontier_broadcast_pipe ~config ~logger =
       let t =
         { pool= Indexed_pool.empty
-<<<<<<< HEAD
         ; locally_generated_uncommitted=
             Hashtbl.create (module User_command.With_valid_signature)
         ; locally_generated_committed=
             Hashtbl.create (module User_command.With_valid_signature)
-=======
         ; config
->>>>>>> f875b441
         ; logger
         ; diff_reader= None
         ; best_tip_ledger= None }
