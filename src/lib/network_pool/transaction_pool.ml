(** A pool of transactions that can be included in future blocks. Combined with
    the Network_pool module, this handles storing and gossiping the correct
    transactions (user commands) and providing them to the block producer code.
*)

(* Only show stdout for failed inline tests.*)
open Inline_test_quiet_logs
open Core
open Async
open Mina_base
open Mina_transaction
open Pipe_lib
open Network_peer

let max_per_15_seconds = 10

(* TEMP HACK UNTIL DEFUNCTORING: transition frontier interface is simplified *)
module type Transition_frontier_intf = sig
  type t

  type staged_ledger

  module Breadcrumb : sig
    type t

    val staged_ledger : t -> staged_ledger
  end

  type best_tip_diff =
    { new_commands : User_command.Valid.t With_status.t list
    ; removed_commands : User_command.Valid.t With_status.t list
    ; reorg_best_tip : bool
    }

  val best_tip : t -> Breadcrumb.t

  val best_tip_diff_pipe : t -> best_tip_diff Broadcast_pipe.Reader.t
end

(* versioned type, outside of functors *)
module Diff_versioned = struct
  [%%versioned
  module Stable = struct
    [@@@no_toplevel_latest_type]

    module V2 = struct
      type t = User_command.Stable.V2.t list [@@deriving sexp, yojson, hash]

      let to_latest = Fn.id
    end
  end]

  (* We defer do any checking on signed-commands until the call to
     [add_from_gossip_gossip_exn].

     The real solution would be to have more explicit queueing to make sure things don't happen out of order, factor
     [add_from_gossip_gossip_exn] into [check_from_gossip_exn] (which just does
     the checks) and [set_from_gossip_exn] (which just does the mutating the pool),
     and do the same for snapp commands as well.
  *)
  type t = User_command.t list [@@deriving sexp, yojson]

  module Diff_error = struct
    [%%versioned
    module Stable = struct
      [@@@no_toplevel_latest_type]

      module V2 = struct
        type t =
          | Insufficient_replace_fee
          | Duplicate
          | Invalid_nonce
          | Insufficient_funds
          | Overflow
          | Bad_token
          | Unwanted_fee_token
          | Expired
          | Overloaded
<<<<<<< HEAD
          | Fee_payer_account_not_found
          | Fee_payer_not_permitted_to_send
        [@@deriving sexp, yojson, compare]
=======
          | After_slot_tx_end
        [@@deriving sexp, yojson]
>>>>>>> 61d773cf

        let to_latest = Fn.id
      end

      module V1 = struct
        type t =
          | Insufficient_replace_fee
          | Invalid_signature
          | Duplicate
          | Sender_account_does_not_exist
          | Invalid_nonce
          | Insufficient_funds
          | Insufficient_fee
          | Overflow
          | Bad_token
          | Unwanted_fee_token
          | Expired
          | Overloaded
        [@@deriving sexp, yojson]

        let to_latest = function
          | Insufficient_replace_fee ->
              V2.Insufficient_replace_fee
          | Invalid_signature ->
              V2.Invalid_signature
          | Duplicate ->
              V2.Duplicate
          | Sender_account_does_not_exist ->
              V2.Sender_account_does_not_exist
          | Invalid_nonce ->
              V2.Invalid_nonce
          | Insufficient_funds ->
              V2.Insufficient_funds
          | Insufficient_fee ->
              V2.Insufficient_fee
          | Overflow ->
              V2.Overflow
          | Bad_token ->
              V2.Bad_token
          | Unwanted_fee_token ->
              V2.Unwanted_fee_token
          | Expired ->
              V2.Expired
          | Overloaded ->
              V2.Overloaded
      end
    end]

    (* IMPORTANT! Do not change the names of these errors as to adjust the
     * to_yojson output without updating Rosetta's construction API to handle
     * the changes *)
    type t = Stable.Latest.t =
      | Insufficient_replace_fee
      | Duplicate
      | Invalid_nonce
      | Insufficient_funds
      | Overflow
      | Bad_token
      | Unwanted_fee_token
      | Expired
      | Overloaded
<<<<<<< HEAD
      | Fee_payer_account_not_found
      | Fee_payer_not_permitted_to_send
=======
      | After_slot_tx_end
>>>>>>> 61d773cf
    [@@deriving sexp, yojson]

    let to_string_name = function
      | Insufficient_replace_fee ->
          "insufficient_replace_fee"
      | Duplicate ->
          "duplicate"
      | Invalid_nonce ->
          "invalid_nonce"
      | Insufficient_funds ->
          "insufficient_funds"
      | Overflow ->
          "overflow"
      | Bad_token ->
          "bad_token"
      | Unwanted_fee_token ->
          "unwanted_fee_token"
      | Expired ->
          "expired"
      | Overloaded ->
          "overloaded"
      | Fee_payer_account_not_found ->
          "fee_payer_account_not_found"
      | Fee_payer_not_permitted_to_send ->
          "fee_payer_not_permitted_to_send"

    let to_string_hum = function
      | Insufficient_replace_fee ->
          "This transaction would have replaced an existing transaction in the \
           pool, but the fee was too low"
      | Duplicate ->
          "This transaction is a duplicate of one already in the pool"
      | Invalid_nonce ->
          "This transaction had an invalid nonce"
      | Insufficient_funds ->
          "There are not enough funds in the fee-payer's account to execute \
           this transaction"
      | Overflow ->
          "Executing this transaction would result in an integer overflow"
      | Bad_token ->
          "This transaction uses non-default tokens where they are not \
           permitted"
      | Unwanted_fee_token ->
          "This transaction pays fees in a non-default token that this pool \
           does not accept"
      | Expired ->
          "This transaction has expired"
      | Overloaded ->
          "The diff containing this transaction was too large"
<<<<<<< HEAD
      | Fee_payer_account_not_found ->
          "Fee payer account was not found in the best tip ledger"
      | Fee_payer_not_permitted_to_send ->
          "Fee payer account permissions don't allow sending funds"
=======
      | After_slot_tx_end ->
          "This transaction was submitted after the slot defined to stop \
           accepting transactions"
>>>>>>> 61d773cf
  end

  module Rejected = struct
    [%%versioned
    module Stable = struct
      [@@@no_toplevel_latest_type]

<<<<<<< HEAD
      module V3 = struct
        type t = (User_command.Stable.V2.t * Diff_error.Stable.V2.t) list
        [@@deriving sexp, yojson, compare]
=======
      module V2 = struct
        type t = (User_command.Stable.V1.t * Diff_error.Stable.V2.t) list
        [@@deriving sexp, yojson]

        let to_latest = Fn.id
      end

      module V1 = struct
        type t = (User_command.Stable.V1.t * Diff_error.Stable.V1.t) list
        [@@deriving sexp, yojson]
>>>>>>> 61d773cf

        let to_latest =
          List.map ~f:(fun (cmds, diff) ->
              (cmds, Diff_error.Stable.V1.to_latest diff) )
      end
    end]

    type t = Stable.Latest.t [@@deriving sexp, yojson, compare]
  end

  type rejected = Rejected.t [@@deriving sexp, yojson, compare]

  type verified = Transaction_hash.User_command_with_valid_signature.t list
  [@@deriving sexp, to_yojson]

  let summary t = Printf.sprintf "Transaction diff of length %d" (List.length t)

  let is_empty t = List.is_empty t
end

type Structured_log_events.t +=
  | Rejecting_command_for_reason of
      { command : User_command.t
      ; reason : Diff_versioned.Diff_error.t
      ; error_extra : (string * Yojson.Safe.t) list
      }
  [@@deriving register_event { msg = "Rejecting command because: $reason" }]

module type S = sig
  open Intf

  type transition_frontier

  module Resource_pool : sig
    include
      Transaction_resource_pool_intf
        with type transition_frontier := transition_frontier

    module Diff :
      Transaction_pool_diff_intf
        with type resource_pool := t
         and type Diff_error.t = Diff_versioned.Diff_error.t
         and type Rejected.t = Diff_versioned.Rejected.t
  end

  include
    Network_pool_base_intf
      with type resource_pool := Resource_pool.t
       and type transition_frontier := transition_frontier
       and type resource_pool_diff := Diff_versioned.t
       and type resource_pool_diff_verified := Diff_versioned.verified
       and type config := Resource_pool.Config.t
       and type transition_frontier_diff :=
        Resource_pool.transition_frontier_diff
       and type rejected_diff := Diff_versioned.rejected
end

(* Functor over user command, base ledger and transaction validator for
   mocking. *)
module Make0
    (Base_ledger : Intf.Base_ledger_intf) (Staged_ledger : sig
      type t

      val ledger : t -> Base_ledger.t
    end)
    (Transition_frontier : Transition_frontier_intf
                             with type staged_ledger := Staged_ledger.t) =
struct
  type verification_failure =
    | Command_failure of Diff_versioned.Diff_error.t
    | Invalid_failure of Verifier.invalid
  [@@deriving to_yojson]

  module Breadcrumb = Transition_frontier.Breadcrumb

  module Resource_pool = struct
    type transition_frontier_diff =
      Transition_frontier.best_tip_diff * Base_ledger.t

    let label = "transaction_pool"

    let preload_accounts ledger account_ids =
      let existing_account_ids, existing_account_locs =
        Set.to_list account_ids
        |> Base_ledger.location_of_account_batch ledger
        |> List.filter_map ~f:(function
             | id, Some loc ->
                 Some (id, loc)
             | _, None ->
                 None )
        |> List.unzip
      in
      Base_ledger.get_batch ledger existing_account_locs
      |> List.map ~f:snd
      |> List.zip_exn existing_account_ids
      |> List.fold ~init:Account_id.Map.empty ~f:(fun map (id, maybe_account) ->
             let account =
               Option.value_exn maybe_account
                 ~message:"Somehow a public key has a location but no account"
             in
             Map.add_exn map ~key:id ~data:account )

    module Config = struct
      type t =
        { trust_system : (Trust_system.t[@sexp.opaque])
        ; pool_max_size : int
              (* note this value needs to be mostly the same across gossipping nodes, so
                 nodes with larger pools don't send nodes with smaller pools lots of
                 low fee transactions the smaller-pooled nodes consider useless and get
                 themselves banned.

                 we offer this value separately from the one in genesis_constants, because
                 we may wish a different value for testing
              *)
        ; verifier : (Verifier.t[@sexp.opaque])
        ; genesis_constants : Genesis_constants.t
        }
      [@@deriving sexp_of, make]
    end

    let make_config = Config.make

    module Batcher = Batcher.Transaction_pool

    module Lru_cache = struct
      let max_size = 2048

      module T = struct
        type t = User_command.t list [@@deriving hash]
      end

      module Q = Hash_queue.Make (Int)

      type t = unit Q.t

      let add t h =
        if not (Q.mem t h) then (
          if Q.length t >= max_size then ignore (Q.dequeue_front t : 'a option) ;
          Q.enqueue_back_exn t h () ;
          `Already_mem false )
        else (
          ignore (Q.lookup_and_move_to_back t h : unit option) ;
          `Already_mem true )
    end

    module Mutex = struct
      open Async

      type t = unit Mvar.Read_write.t

      let acquire (t : t) = Mvar.take t

      let release (t : t) =
        assert (Mvar.is_empty t) ;
        don't_wait_for (Mvar.put t ())

      let with_ t ~f =
        let%bind () = acquire t in
        let%map x = f () in
        release t ; x

      let create () =
        let t = Mvar.create () in
        don't_wait_for (Mvar.put t ()) ;
        t
    end

    module Vk_refcount_table = struct
      type t = (int * Verification_key_wire.t) Zkapp_basic.F_map.Table.t

      let create () = Zkapp_basic.F_map.Table.create ()

      let find t key = Zkapp_basic.F_map.Table.find t key

      let inc ~key ~value t =
        Zkapp_basic.F_map.Table.update t key ~f:(function
          | None ->
              (1, value)
          | Some (x, value) ->
              (x + 1, value) ) ;
        Mina_metrics.(
          Gauge.set Transaction_pool.vk_refcount_table_size
            (Float.of_int (Zkapp_basic.F_map.Table.length t)))

      let dec ~key ~value:_ t =
        Zkapp_basic.F_map.Table.change t key ~f:(function
          | None ->
              None
          | Some (x, value) ->
              if x = 1 then None else Some (x - 1, value) ) ;
        Mina_metrics.(
          Gauge.set Transaction_pool.vk_refcount_table_size
            (Float.of_int (Zkapp_basic.F_map.Table.length t)))

      let lift_common t table_modify cmd =
        User_command.extract_vks cmd
        |> List.iter ~f:(fun vk -> table_modify ~key:vk.hash ~value:vk t)

      let lift t table_modify (cmd : User_command.Valid.t With_status.t) =
        With_status.data cmd |> User_command.forget_check
        |> lift_common t table_modify

      let lift_hashed t table_modify cmd =
        Transaction_hash.User_command_with_valid_signature.forget_check cmd
        |> With_hash.data |> lift_common t table_modify
    end

    type t =
      { mutable pool : Indexed_pool.t
      ; recently_seen : (Lru_cache.t[@sexp.opaque])
      ; locally_generated_uncommitted :
          ( Transaction_hash.User_command_with_valid_signature.t
          , Time.t * [ `Batch of int ] )
          Hashtbl.t
            (** Commands generated on this machine, that are not included in the
          current best tip, along with the time they were added. *)
      ; locally_generated_committed :
          ( Transaction_hash.User_command_with_valid_signature.t
          , Time.t * [ `Batch of int ] )
          Hashtbl.t
            (** Ones that are included in the current best tip. *)
      ; mutable current_batch : int
      ; mutable remaining_in_batch : int
      ; config : Config.t
      ; logger : (Logger.t[@sexp.opaque])
      ; batcher : Batcher.t
      ; mutable best_tip_diff_relay : (unit Deferred.t[@sexp.opaque]) Option.t
      ; mutable best_tip_ledger : (Base_ledger.t[@sexp.opaque]) Option.t
      ; verification_key_table : (Vk_refcount_table.t[@sexp.opaque])
      }
    [@@deriving sexp_of]

    let member t x =
      Indexed_pool.member t.pool (Transaction_hash.User_command.of_checked x)

    let transactions t = Indexed_pool.transactions ~logger:t.logger t.pool

    let all_from_account { pool; _ } = Indexed_pool.all_from_account pool

    let get_all { pool; _ } = Indexed_pool.get_all pool

    let find_by_hash x hash = Indexed_pool.find_by_hash x.pool hash

    (** Get the best tip ledger*)
    let get_best_tip_ledger frontier =
      Transition_frontier.best_tip frontier
      |> Breadcrumb.staged_ledger |> Staged_ledger.ledger

    let drop_until_below_max_size :
           pool_max_size:int
        -> Indexed_pool.t
        -> Indexed_pool.t
           * Transaction_hash.User_command_with_valid_signature.t Sequence.t =
     fun ~pool_max_size pool ->
      let rec go pool' dropped =
        if Indexed_pool.size pool' > pool_max_size then (
          let dropped', pool'' = Indexed_pool.remove_lowest_fee pool' in
          assert (not (Sequence.is_empty dropped')) ;
          go pool'' @@ Sequence.append dropped dropped' )
        else (pool', dropped)
      in
      go pool @@ Sequence.empty

    let has_sufficient_fee ~pool_max_size pool cmd : bool =
      match Indexed_pool.min_fee pool with
      | None ->
          true
      | Some min_fee ->
          if Indexed_pool.size pool >= pool_max_size then
            Currency.Fee_rate.(User_command.fee_per_wu cmd > min_fee)
          else true

    let diff_error_of_indexed_pool_error :
        Command_error.t -> Diff_versioned.Diff_error.t = function
      | Invalid_nonce _ ->
          Invalid_nonce
      | Insufficient_funds _ ->
          Insufficient_funds
      | Insufficient_replace_fee _ ->
          Insufficient_replace_fee
      | Overflow ->
          Overflow
      | Bad_token ->
          Bad_token
      | Unwanted_fee_token _ ->
          Unwanted_fee_token
      | Expired _ ->
          Expired

    let indexed_pool_error_metadata = function
      | Command_error.Invalid_nonce (`Between (low, hi), nonce) ->
          let nonce_json = Account.Nonce.to_yojson in
          [ ( "between"
            , `Assoc [ ("low", nonce_json low); ("hi", nonce_json hi) ] )
          ; ("nonce", nonce_json nonce)
          ]
      | Invalid_nonce (`Expected enonce, nonce) ->
          let nonce_json = Account.Nonce.to_yojson in
          [ ("expected_nonce", nonce_json enonce); ("nonce", nonce_json nonce) ]
      | Insufficient_funds (`Balance bal, amt) ->
          let amt_json = Currency.Amount.to_yojson in

          [ ("balance", amt_json bal); ("amount", amt_json amt) ]
      | Insufficient_replace_fee (`Replace_fee rfee, fee) ->
          let fee_json = Currency.Fee.to_yojson in
          [ ("replace_fee", fee_json rfee); ("fee", fee_json fee) ]
      | Overflow ->
          []
      | Bad_token ->
          []
      | Unwanted_fee_token fee_token ->
          [ ("fee_token", Token_id.to_yojson fee_token) ]
      | Expired
<<<<<<< HEAD
          ( `Valid_until valid_until
          , `Global_slot_since_genesis global_slot_since_genesis ) ->
          [ ( "valid_until"
            , Mina_numbers.Global_slot_since_genesis.to_yojson valid_until )
          ; ( "current_global_slot"
            , Mina_numbers.Global_slot_since_genesis.to_yojson
                global_slot_since_genesis )
          ]

    let indexed_pool_error_log_info e =
      ( Diff_versioned.Diff_error.to_string_name
          (diff_error_of_indexed_pool_error e)
      , indexed_pool_error_metadata e )
=======
          (`Valid_until valid_until, `Current_global_slot current_global_slot)
        ->
          ( "expired"
          , [ ("valid_until", Mina_numbers.Global_slot.to_yojson valid_until)
            ; ( "current_global_slot"
              , Mina_numbers.Global_slot.to_yojson current_global_slot )
            ] )
      | After_slot_tx_end ->
          ("after_slot_tx_end", [])

    let balance_of_account ~global_slot (account : Account.t) =
      match account.timing with
      | Untimed ->
          account.balance
      | Timed
          { initial_minimum_balance
          ; cliff_time
          ; cliff_amount
          ; vesting_period
          ; vesting_increment
          } ->
          Currency.Balance.sub_amount account.balance
            (Currency.Balance.to_amount
               (Account.min_balance_at_slot ~global_slot ~cliff_time
                  ~cliff_amount ~vesting_period ~vesting_increment
                  ~initial_minimum_balance ) )
          |> Option.value ~default:Currency.Balance.zero

    let check_command (t : User_command.t) : User_command.Valid.t option =
      match t with
      | Snapp_command _ ->
          None
      | Signed_command t ->
          Option.map (Signed_command.check t) ~f:(fun x ->
              User_command.Signed_command x )
>>>>>>> 61d773cf

    let handle_transition_frontier_diff
        ( ({ new_commands; removed_commands; reorg_best_tip = _ } :
            Transition_frontier.best_tip_diff )
        , best_tip_ledger ) t =
      (* This runs whenever the best tip changes. The simple case is when the
         new best tip is an extension of the old one. There, we just remove any
         user commands that were included in it from the transaction pool.
         Dealing with a fork is more intricate. In general we want to remove any
         commands from the pool that are included in the new best tip; and add
         any commands to the pool that were included in the old one but not the
         new one, provided they are still valid against the ledger of the best
         tip. The goal is that transactions are carried from losing forks to
         winning ones as much as possible.

         The locally generated commands need to move from
         locally_generated_uncommitted to locally_generated_committed and vice
         versa so those hashtables remain in sync with reality.

         Don't forget to modify the refcount table as well as remove from the
         index pool.
      *)
<<<<<<< HEAD
      let vk_table_lift = Vk_refcount_table.lift t.verification_key_table in
      let vk_table_lift_hashed =
        Vk_refcount_table.lift_hashed t.verification_key_table
      in
      let global_slot = Indexed_pool.global_slot_since_genesis t.pool in
      t.best_tip_ledger <- Some best_tip_ledger ;
      let pool_max_size = t.config.pool_max_size in
      let log_indexed_pool_error error_str ~metadata cmd =
        [%log' debug t.logger]
          "Couldn't re-add locally generated command $cmd, not valid against \
           new ledger. Error: $error"
          ~metadata:
            ( [ ( "cmd"
                , Transaction_hash.User_command_with_valid_signature.to_yojson
                    cmd )
              ; ("error", `String error_str)
              ]
            @ metadata )
      in
      List.iter new_commands ~f:(vk_table_lift Vk_refcount_table.inc) ;
      List.iter removed_commands ~f:(vk_table_lift Vk_refcount_table.dec) ;
      [%log' trace t.logger]
        ~metadata:
          [ ( "removed"
            , `List
                (List.map removed_commands
                   ~f:(With_status.to_yojson User_command.Valid.to_yojson) ) )
          ; ( "added"
            , `List
                (List.map new_commands
                   ~f:(With_status.to_yojson User_command.Valid.to_yojson) ) )
          ]
        "Diff: removed: $removed added: $added from best tip" ;
      let pool', dropped_backtrack =
        List.fold (List.rev removed_commands) ~init:(t.pool, Sequence.empty)
          ~f:(fun (pool, dropped_so_far) unhashed_cmd ->
            let cmd =
              Transaction_hash.User_command_with_valid_signature.create
                unhashed_cmd.data
            in
            ( match
                Hashtbl.find_and_remove t.locally_generated_committed cmd
              with
            | None ->
                ()
            | Some time_added ->
                [%log' info t.logger]
                  "Locally generated command $cmd committed in a block!"
                  ~metadata:
                    [ ( "cmd"
                      , With_status.to_yojson User_command.Valid.to_yojson
                          unhashed_cmd )
                    ] ;
                Hashtbl.add_exn t.locally_generated_uncommitted ~key:cmd
                  ~data:time_added ) ;
            let pool', dropped_seq =
              match cmd |> Indexed_pool.add_from_backtrack pool with
              | Error e ->
                  let error_str, metadata = indexed_pool_error_log_info e in
                  log_indexed_pool_error error_str ~metadata cmd ;
                  (pool, Sequence.empty)
              | Ok indexed_pool ->
                  drop_until_below_max_size ~pool_max_size indexed_pool
            in
            (pool', Sequence.append dropped_so_far dropped_seq) )
      in
      Sequence.iter dropped_backtrack
        ~f:(vk_table_lift_hashed Vk_refcount_table.dec) ;
      (* Track what locally generated commands were removed from the pool
         during backtracking due to the max size constraint. *)
      let locally_generated_dropped =
        Sequence.filter dropped_backtrack
          ~f:(Hashtbl.mem t.locally_generated_uncommitted)
        |> Sequence.to_list_rev
      in
      if not (List.is_empty locally_generated_dropped) then
        [%log' debug t.logger]
          "Dropped locally generated commands $cmds during backtracking to \
           maintain max size. Will attempt to re-add after forwardtracking."
          ~metadata:
            [ ( "cmds"
              , `List
                  (List.map
                     ~f:
                       Transaction_hash.User_command_with_valid_signature
                       .to_yojson locally_generated_dropped ) )
            ] ;
      let pool'', dropped_commands =
        let accounts_to_check =
          List.fold (new_commands @ removed_commands) ~init:Account_id.Set.empty
            ~f:(fun set cmd ->
              let set' =
                With_status.data cmd |> User_command.forget_check
                |> User_command.accounts_referenced |> Account_id.Set.of_list
              in
              Set.union set set' )
        in
        let get_account =
          let existing_account_states_by_id =
            preload_accounts best_tip_ledger accounts_to_check
          in
          fun id ->
            match Map.find existing_account_states_by_id id with
            | Some account ->
                account
            | None ->
                if Set.mem accounts_to_check id then Account.empty
                else
                  failwith
                    "did not expect Indexed_pool.revalidate to call \
                     get_account on account not in accounts_to_check"
        in
        Indexed_pool.revalidate pool' ~logger:t.logger
          (`Subset accounts_to_check) get_account
      in
      let committed_commands, dropped_commit_conflicts =
        let command_hashes =
          List.fold_left new_commands ~init:Transaction_hash.Set.empty
            ~f:(fun set cmd ->
              let cmd_hash =
                With_status.data cmd
                |> Transaction_hash.User_command_with_valid_signature.create
                |> Transaction_hash.User_command_with_valid_signature.hash
              in
              Set.add set cmd_hash )
        in
        Sequence.to_list dropped_commands
        |> List.partition_tf ~f:(fun cmd ->
               Set.mem command_hashes
                 (Transaction_hash.User_command_with_valid_signature.hash cmd) )
      in
      List.iter committed_commands ~f:(fun cmd ->
          vk_table_lift_hashed Vk_refcount_table.dec cmd ;
          Hashtbl.find_and_remove t.locally_generated_uncommitted cmd
          |> Option.iter ~f:(fun data ->
                 Hashtbl.add_exn t.locally_generated_committed ~key:cmd ~data ) ) ;
      let commit_conflicts_locally_generated =
        List.filter dropped_commit_conflicts ~f:(fun cmd ->
            Hashtbl.find_and_remove t.locally_generated_uncommitted cmd
            |> Option.is_some )
      in
      if not (List.is_empty commit_conflicts_locally_generated) then
        [%log' info t.logger]
          "Locally generated commands $cmds dropped because they conflicted \
           with a committed command."
          ~metadata:
            [ ( "cmds"
              , `List
                  (List.map commit_conflicts_locally_generated
                     ~f:
                       Transaction_hash.User_command_with_valid_signature
                       .to_yojson ) )
            ] ;
      [%log' debug t.logger]
        !"Finished handling diff. Old pool size %i, new pool size %i. Dropped \
          %i commands during backtracking to maintain max size."
        (Indexed_pool.size t.pool) (Indexed_pool.size pool'')
        (Sequence.length dropped_backtrack) ;
      Mina_metrics.(
        Gauge.set Transaction_pool.pool_size
          (Float.of_int (Indexed_pool.size pool''))) ;
      t.pool <- pool'' ;
      List.iter locally_generated_dropped ~f:(fun cmd ->
          (* If the dropped transaction was included in the winning chain, it'll
             be in locally_generated_committed. If it wasn't, try re-adding to
             the pool. *)
          let remove_cmd () =
            vk_table_lift_hashed Vk_refcount_table.dec cmd ;
            assert (
              Option.is_some
              @@ Hashtbl.find_and_remove t.locally_generated_uncommitted cmd )
          in
          let log_and_remove ?(metadata = []) error_str =
            log_indexed_pool_error error_str ~metadata cmd ;
            remove_cmd ()
          in
          if not (Hashtbl.mem t.locally_generated_committed cmd) then
            if
              not
                (has_sufficient_fee t.pool
                   (Transaction_hash.User_command_with_valid_signature.command
                      cmd )
                   ~pool_max_size )
            then (
              [%log' info t.logger]
                "Not re-adding locally generated command $cmd to pool, \
                 insufficient fee"
=======
      let global_slot = Indexed_pool.current_global_slot t.pool in
      let pool =
        match Indexed_pool.slot_tx_end t.pool with
        | Some slot_tx_end
          when Mina_numbers.Account_nonce.(global_slot >= slot_tx_end) ->
            (* discard all transactions *)
            [%log' debug t.logger]
              "Discarding all transactions because the current global slot \
               $slot is past slot_tx_end $slot_tx_end"
              ~metadata:
                [ ("slot", Mina_numbers.Global_slot.to_yojson global_slot)
                ; ("slot_tx_end", Mina_numbers.Global_slot.to_yojson slot_tx_end)
                ] ;
            Hashtbl.clear t.locally_generated_uncommitted ;
            Hashtbl.clear t.locally_generated_committed ;
            Indexed_pool.drop_all t.pool
        | None | Some _ ->
            t.best_tip_ledger <- Some best_tip_ledger ;
            let pool_max_size = t.config.pool_max_size in
            let log_indexed_pool_error error_str ~metadata cmd =
              [%log' debug t.logger]
                "Couldn't re-add locally generated command $cmd, not valid \
                 against new ledger. Error: $error"
                ~metadata:
                  ( [ ( "cmd"
                      , Transaction_hash.User_command_with_valid_signature
                        .to_yojson cmd )
                    ; ("error", `String error_str)
                    ]
                  @ metadata )
            in
            [%log' trace t.logger]
              ~metadata:
                [ ( "removed"
                  , `List
                      (List.map removed_commands
                         ~f:(With_status.to_yojson User_command.Valid.to_yojson) )
                  )
                ; ( "added"
                  , `List
                      (List.map new_commands
                         ~f:(With_status.to_yojson User_command.Valid.to_yojson) )
                  )
                ]
              "Diff: removed: $removed added: $added from best tip" ;
            let pool', dropped_backtrack =
              Sequence.fold
                ( removed_commands |> List.rev |> Sequence.of_list
                |> Sequence.map ~f:(fun unchecked ->
                       unchecked.data
                       |> Transaction_hash.User_command_with_valid_signature
                          .create ) )
                ~init:(t.pool, Sequence.empty)
                ~f:(fun (pool, dropped_so_far) cmd ->
                  ( match
                      Hashtbl.find_and_remove t.locally_generated_committed cmd
                    with
                  | None ->
                      ()
                  | Some time_added ->
                      Hashtbl.add_exn t.locally_generated_uncommitted ~key:cmd
                        ~data:time_added ) ;
                  let pool', dropped_seq =
                    match cmd |> Indexed_pool.add_from_backtrack pool with
                    | Error e ->
                        let error_str, metadata = of_indexed_pool_error e in
                        log_indexed_pool_error error_str ~metadata cmd ;
                        (pool, Sequence.empty)
                    | Ok indexed_pool ->
                        drop_until_below_max_size ~pool_max_size indexed_pool
                  in
                  (pool', Sequence.append dropped_so_far dropped_seq) )
            in
            (* Track what locally generated commands were removed from the pool
               during backtracking due to the max size constraint. *)
            let locally_generated_dropped =
              Sequence.filter dropped_backtrack
                ~f:(Hashtbl.mem t.locally_generated_uncommitted)
              |> Sequence.to_list_rev
            in
            if not (List.is_empty locally_generated_dropped) then
              [%log' debug t.logger]
                "Dropped locally generated commands $cmds during backtracking \
                 to maintain max size. Will attempt to re-add after \
                 forwardtracking."
>>>>>>> 61d773cf
                ~metadata:
                  [ ( "cmds"
                    , `List
                        (List.map
                           ~f:
                             Transaction_hash.User_command_with_valid_signature
                             .to_yojson locally_generated_dropped ) )
                  ] ;
<<<<<<< HEAD
              remove_cmd () )
            else
              let unchecked =
                Transaction_hash.User_command_with_valid_signature.command cmd
              in
              match
                Option.bind
                  (Base_ledger.location_of_account best_tip_ledger
                     (User_command.fee_payer unchecked) )
                  ~f:(Base_ledger.get best_tip_ledger)
              with
              | Some acct -> (
                  match
                    Indexed_pool.add_from_gossip_exn t.pool cmd acct.nonce
                      ( Account.liquid_balance_at_slot ~global_slot acct
                      |> Currency.Balance.to_amount )
                  with
                  | Error e ->
                      let error_str, metadata = indexed_pool_error_log_info e in
                      log_and_remove error_str
                        ~metadata:
                          ( ("user_command", User_command.to_yojson unchecked)
                          :: metadata )
                  | Ok (_, pool''', _) ->
                      [%log' debug t.logger]
                        "re-added locally generated command $cmd to \
                         transaction pool after reorg"
=======
            let pool'', dropped_commit_conflicts =
              List.fold new_commands ~init:(pool', Sequence.empty)
                ~f:(fun (p, dropped_so_far) cmd ->
                  let balance account_id =
                    match
                      Base_ledger.location_of_account best_tip_ledger account_id
                    with
                    | None ->
                        (Currency.Amount.zero, Mina_base.Account.Nonce.zero)
                    | Some loc ->
                        let acc =
                          Option.value_exn
                            ~message:"public key has location but no account"
                            (Base_ledger.get best_tip_ledger loc)
                        in
                        ( Currency.Balance.to_amount
                            (balance_of_account ~global_slot acc)
                        , acc.nonce )
                  in
                  let fee_payer =
                    User_command.(fee_payer (forget_check cmd.data))
                  in
                  let fee_payer_balance, fee_payer_nonce = balance fee_payer in
                  let cmd' =
                    Transaction_hash.User_command_with_valid_signature.create
                      cmd.data
                  in
                  ( match
                      Hashtbl.find_and_remove t.locally_generated_uncommitted
                        cmd'
                    with
                  | None ->
                      ()
                  | Some time_added ->
                      [%log' info t.logger]
                        "Locally generated command $cmd committed in a block!"
>>>>>>> 61d773cf
                        ~metadata:
                          [ ( "cmd"
                            , With_status.to_yojson User_command.Valid.to_yojson
                                cmd )
                          ] ;
<<<<<<< HEAD
                      vk_table_lift_hashed Vk_refcount_table.inc cmd ;
                      Mina_metrics.(
                        Gauge.set Transaction_pool.pool_size
                          (Float.of_int (Indexed_pool.size pool'''))) ;
                      t.pool <- pool''' )
              | None ->
                  log_and_remove "Fee_payer_account not found"
                    ~metadata:
                      [ ("user_command", User_command.to_yojson unchecked) ] ) ;
      (*Remove any expired user commands*)
      let expired_commands, pool = Indexed_pool.remove_expired t.pool in
      Sequence.iter expired_commands ~f:(fun cmd ->
          [%log' debug t.logger]
            "Dropping expired user command from the pool $cmd"
            ~metadata:
              [ ( "cmd"
                , Transaction_hash.User_command_with_valid_signature.to_yojson
                    cmd )
              ] ;
          vk_table_lift_hashed Vk_refcount_table.dec cmd ;
          ignore
            ( Hashtbl.find_and_remove t.locally_generated_uncommitted cmd
              : (Time.t * [ `Batch of int ]) option ) ) ;
=======
                      Hashtbl.add_exn t.locally_generated_committed ~key:cmd'
                        ~data:time_added ) ;
                  let p', dropped =
                    match
                      Indexed_pool.handle_committed_txn p cmd'
                        ~fee_payer_balance ~fee_payer_nonce
                    with
                    | Ok res ->
                        res
                    | Error (`Queued_txns_by_sender (error_str, queued_cmds)) ->
                        [%log' error t.logger]
                          "Error handling committed transaction $cmd: $error "
                          ~metadata:
                            [ ( "cmd"
                              , With_status.to_yojson
                                  User_command.Valid.to_yojson cmd )
                            ; ("error", `String error_str)
                            ; ( "queue"
                              , `List
                                  (List.map (Sequence.to_list queued_cmds)
                                     ~f:(fun c ->
                                       Transaction_hash
                                       .User_command_with_valid_signature
                                       .to_yojson c ) ) )
                            ] ;
                        failwith error_str
                  in
                  (p', Sequence.append dropped_so_far dropped) )
            in
            let commit_conflicts_locally_generated =
              Sequence.filter dropped_commit_conflicts ~f:(fun cmd ->
                  Hashtbl.find_and_remove t.locally_generated_uncommitted cmd
                  |> Option.is_some )
            in
            if not @@ Sequence.is_empty commit_conflicts_locally_generated then
              [%log' info t.logger]
                "Locally generated commands $cmds dropped because they \
                 conflicted with a committed command."
                ~metadata:
                  [ ( "cmds"
                    , `List
                        (Sequence.to_list
                           (Sequence.map commit_conflicts_locally_generated
                              ~f:
                                Transaction_hash
                                .User_command_with_valid_signature
                                .to_yojson ) ) )
                  ] ;
            [%log' debug t.logger]
              !"Finished handling diff. Old pool size %i, new pool size %i. \
                Dropped %i commands during backtracking to maintain max size."
              (Indexed_pool.size t.pool) (Indexed_pool.size pool'')
              (Sequence.length dropped_backtrack) ;
            Mina_metrics.(
              Gauge.set Transaction_pool.pool_size
                (Float.of_int (Indexed_pool.size pool''))) ;
            t.pool <- pool'' ;
            List.iter locally_generated_dropped ~f:(fun cmd ->
                (* If the dropped transaction was included in the winning chain, it'll
                   be in locally_generated_committed. If it wasn't, try re-adding to
                   the pool. *)
                let remove_cmd () =
                  assert (
                    Option.is_some
                    @@ Hashtbl.find_and_remove t.locally_generated_uncommitted
                         cmd )
                in
                let log_and_remove ?(metadata = []) error_str =
                  log_indexed_pool_error error_str ~metadata cmd ;
                  remove_cmd ()
                in
                if not (Hashtbl.mem t.locally_generated_committed cmd) then
                  if
                    not
                      (has_sufficient_fee t.pool
                         (Transaction_hash.User_command_with_valid_signature
                          .command cmd )
                         ~pool_max_size )
                  then (
                    [%log' info t.logger]
                      "Not re-adding locally generated command $cmd to pool, \
                       insufficient fee"
                      ~metadata:
                        [ ( "cmd"
                          , Transaction_hash.User_command_with_valid_signature
                            .to_yojson cmd )
                        ] ;
                    remove_cmd () )
                  else
                    let unchecked =
                      Transaction_hash.User_command_with_valid_signature.command
                        cmd
                    in
                    match
                      Option.bind
                        (Base_ledger.location_of_account best_tip_ledger
                           (User_command.fee_payer unchecked) )
                        ~f:(Base_ledger.get best_tip_ledger)
                    with
                    | Some acct -> (
                        match
                          Indexed_pool.add_from_gossip_exn t.pool (`Checked cmd)
                            acct.nonce ~verify:check_command
                            ( balance_of_account ~global_slot acct
                            |> Currency.Balance.to_amount )
                        with
                        | Error e ->
                            let error_str, metadata = of_indexed_pool_error e in
                            log_and_remove error_str
                              ~metadata:
                                ( ( "user_command"
                                  , User_command.to_yojson unchecked )
                                :: metadata )
                        | Ok (_, pool''', _) ->
                            [%log' debug t.logger]
                              "re-added locally generated command $cmd to \
                               transaction pool after reorg"
                              ~metadata:
                                [ ( "cmd"
                                  , Transaction_hash
                                    .User_command_with_valid_signature
                                    .to_yojson cmd )
                                ] ;
                            Mina_metrics.(
                              Gauge.set Transaction_pool.pool_size
                                (Float.of_int (Indexed_pool.size pool'''))) ;
                            t.pool <- pool''' )
                    | None ->
                        log_and_remove "Fee_payer_account not found"
                          ~metadata:
                            [ ("user_command", User_command.to_yojson unchecked)
                            ] ) ;
            (*Remove any expired user commands*)
            let expired_commands, pool = Indexed_pool.remove_expired t.pool in
            Sequence.iter expired_commands ~f:(fun cmd ->
                [%log' debug t.logger]
                  "Dropping expired user command from the pool $cmd"
                  ~metadata:
                    [ ( "cmd"
                      , Transaction_hash.User_command_with_valid_signature
                        .to_yojson cmd )
                    ] ;
                ignore
                  ( Hashtbl.find_and_remove t.locally_generated_uncommitted cmd
                    : (Time.t * [ `Batch of int ]) option ) ) ;
            pool
      in
>>>>>>> 61d773cf
      Mina_metrics.(
        Gauge.set Transaction_pool.pool_size
          (Float.of_int (Indexed_pool.size pool))) ;
      t.pool <- pool

    let create ~constraint_constants ~consensus_constants ~time_controller
        ~slot_tx_end ~frontier_broadcast_pipe ~config ~logger ~tf_diff_writer =
      let t =
        { pool =
            Indexed_pool.empty ~constraint_constants ~consensus_constants
              ~time_controller ~slot_tx_end
        ; locally_generated_uncommitted =
            Hashtbl.create
              ( module Transaction_hash.User_command_with_valid_signature.Stable
                       .Latest )
        ; locally_generated_committed =
            Hashtbl.create
              ( module Transaction_hash.User_command_with_valid_signature.Stable
                       .Latest )
        ; current_batch = 0
        ; remaining_in_batch = max_per_15_seconds
        ; config
        ; logger
        ; batcher = Batcher.create config.verifier
        ; best_tip_diff_relay = None
        ; recently_seen = Lru_cache.Q.create ()
        ; best_tip_ledger = None
        ; verification_key_table = Vk_refcount_table.create ()
        }
      in
      don't_wait_for
        (Broadcast_pipe.Reader.iter frontier_broadcast_pipe
           ~f:(fun frontier_opt ->
             match frontier_opt with
             | None -> (
                 [%log debug] "no frontier" ;
                 t.best_tip_ledger <- None ;
                 (* Sanity check: the view pipe should have been closed before
                    the frontier was destroyed. *)
                 match t.best_tip_diff_relay with
                 | None ->
                     Deferred.unit
                 | Some hdl ->
                     let is_finished = ref false in
                     Deferred.any_unit
                       [ (let%map () = hdl in
                          t.best_tip_diff_relay <- None ;
                          is_finished := true )
                       ; (let%map () = Async.after (Time.Span.of_sec 5.) in
                          if not !is_finished then (
                            [%log fatal]
                              "Transition frontier closed without first \
                               closing best tip view pipe" ;
                            assert false )
                          else () )
                       ] )
             | Some frontier ->
                 [%log debug] "Got frontier!" ;
                 let validation_ledger = get_best_tip_ledger frontier in
                 (* update our cache *)
                 t.best_tip_ledger <- Some validation_ledger ;
                 (* The frontier has changed, so transactions in the pool may
                    not be valid against the current best tip. *)
                 let new_pool, dropped =
                   Indexed_pool.revalidate t.pool ~logger:t.logger `Entire_pool
                     (fun sender ->
                       match
                         Base_ledger.location_of_account validation_ledger
                           sender
                       with
                       | None ->
                           Account.empty
                       | Some loc ->
                           Option.value_exn
                             ~message:
                               "Somehow a public key has a location but no \
                                account"
                             (Base_ledger.get validation_ledger loc) )
                 in
                 let dropped_locally_generated =
                   Sequence.filter dropped ~f:(fun cmd ->
                       let find_remove_bool tbl =
                         Hashtbl.find_and_remove tbl cmd |> Option.is_some
                       in
                       let dropped_committed =
                         find_remove_bool t.locally_generated_committed
                       in
                       let dropped_uncommitted =
                         find_remove_bool t.locally_generated_uncommitted
                       in
                       (* Nothing should be in both tables. *)
                       assert (not (dropped_committed && dropped_uncommitted)) ;
                       dropped_committed || dropped_uncommitted )
                 in
                 (* In this situation we don't know whether the commands aren't
                    valid against the new ledger because they were already
                    committed or because they conflict with others,
                    unfortunately. *)
                 if not (Sequence.is_empty dropped_locally_generated) then
                   [%log info]
                     "Dropped locally generated commands $cmds from pool when \
                      transition frontier was recreated."
                     ~metadata:
                       [ ( "cmds"
                         , `List
                             (List.map
                                (Sequence.to_list dropped_locally_generated)
                                ~f:
                                  Transaction_hash
                                  .User_command_with_valid_signature
                                  .to_yojson ) )
                       ] ;
                 [%log debug]
                   !"Re-validated transaction pool after restart: dropped %i \
                     of %i previously in pool"
                   (Sequence.length dropped) (Indexed_pool.size t.pool) ;
                 Mina_metrics.(
                   Gauge.set Transaction_pool.pool_size
                     (Float.of_int (Indexed_pool.size new_pool))) ;
                 t.pool <- new_pool ;
                 t.best_tip_diff_relay <-
                   Some
                     (Broadcast_pipe.Reader.iter
                        (Transition_frontier.best_tip_diff_pipe frontier)
                        ~f:(fun diff ->
                          Strict_pipe.Writer.write tf_diff_writer
                            (diff, get_best_tip_ledger frontier)
                          |> Deferred.don't_wait_for ;
                          Deferred.unit ) ) ;
                 Deferred.unit ) ) ;
      t

    type pool = t

    module Diff = struct
      type t = User_command.t list [@@deriving sexp, yojson]

      let (_ : (t, Diff_versioned.t) Type_equal.t) = Type_equal.T

      let label = label

      module Diff_error = struct
        type t = Diff_versioned.Diff_error.t =
          (*Indexed_pool*)
          | Insufficient_replace_fee
          (*apply*)
          | Duplicate
          (*Indexed_pool*)
          | Invalid_nonce
          (*Indexed_pool*)
          | Insufficient_funds
          (*Indexed_pool*)
          | Overflow
          (*Indexed_pool*)
          | Bad_token
          (*Indexed_pool*)
          | Unwanted_fee_token
          (*Indexed_pool*)
          | Expired
          (*Sink*)
          | Overloaded
<<<<<<< HEAD
          (*apply*)
          | Fee_payer_account_not_found
          | Fee_payer_not_permitted_to_send
        [@@deriving sexp, yojson, compare]
=======
          | After_slot_tx_end
        [@@deriving sexp, yojson]
>>>>>>> 61d773cf

        let to_string_hum = Diff_versioned.Diff_error.to_string_hum

        let grounds_for_diff_rejection = function
          | Expired
          | Invalid_nonce
          | Insufficient_funds
          | Insufficient_replace_fee
          | Duplicate
          | Overloaded
          | Fee_payer_account_not_found
          | Fee_payer_not_permitted_to_send ->
              false
          | Overflow | Bad_token | Unwanted_fee_token ->
              true
      end

      module Rejected = struct
        type t = (User_command.t * Diff_error.t) list
        [@@deriving sexp, yojson, compare]

        let (_ : (t, Diff_versioned.Rejected.t) Type_equal.t) = Type_equal.T
      end

      type rejected = Rejected.t [@@deriving sexp, yojson, compare]

      type verified = Diff_versioned.verified [@@deriving sexp, to_yojson]

      let reject_overloaded_diff (diff : verified) : rejected =
        List.map diff ~f:(fun cmd ->
            ( Transaction_hash.User_command_with_valid_signature.command cmd
            , Diff_error.Overloaded ) )

      let empty = []

      let size = List.length

      let score x = Int.max 1 (List.length x)

      let max_per_15_seconds = max_per_15_seconds

      let summary t =
        Printf.sprintf "Transaction diff of length %d" (List.length t)

      let is_empty t = List.is_empty t

      let log_and_punish ?(punish = true) t d e =
        let sender = Envelope.Incoming.sender d in
        let trust_record =
          Trust_system.record_envelope_sender t.config.trust_system t.logger
            sender
        in
        let is_local = Envelope.Sender.(equal Local sender) in
        let metadata =
          [ ("error", Error_json.error_to_yojson e)
          ; ("sender", Envelope.Sender.to_yojson sender)
          ]
        in
        [%log' error t.logger] ~metadata
          "Error verifying transaction pool diff from $sender: $error" ;
        if punish && not is_local then
          (* TODO: Make this error more specific (could also be a bad signature). *)
          trust_record
            ( Trust_system.Actions.Sent_invalid_proof
            , Some ("Error verifying transaction pool diff: $error", metadata)
            )
        else Deferred.return ()

      let of_indexed_pool_error e =
        (diff_error_of_indexed_pool_error e, indexed_pool_error_metadata e)

      let report_command_error ~logger ~is_sender_local tx (e : Command_error.t)
          =
        let diff_err, error_extra = of_indexed_pool_error e in
        if is_sender_local then
          [%str_log error]
            (Rejecting_command_for_reason
               { command = tx; reason = diff_err; error_extra } ) ;
        let log = if is_sender_local then [%log error] else [%log debug] in
        match e with
        | Insufficient_replace_fee (`Replace_fee rfee, fee) ->
            log
              "rejecting $cmd because of insufficient replace fee ($rfee > \
               $fee)"
              ~metadata:
                [ ("cmd", User_command.to_yojson tx)
                ; ("rfee", Currency.Fee.to_yojson rfee)
                ; ("fee", Currency.Fee.to_yojson fee)
                ]
        | Unwanted_fee_token fee_token ->
            log "rejecting $cmd because we don't accept fees in $token"
              ~metadata:
                [ ("cmd", User_command.to_yojson tx)
                ; ("token", Token_id.to_yojson fee_token)
                ]
        | _ ->
            ()

      (** DO NOT mutate any transaction pool state in this function, you may only mutate in the synchronous `apply` function. *)
      let verify (t : pool) (diff : t Envelope.Incoming.t) :
          ( verified Envelope.Incoming.t
          , Intf.Verification_error.t )
          Deferred.Result.t =
        let open Deferred.Result.Let_syntax in
        let is_sender_local =
          Envelope.Sender.(equal Local) (Envelope.Incoming.sender diff)
        in
        let open Intf.Verification_error in
        let%bind () =
          (* TODO: we should probably remove this -- the libp2p gossip cache should cover this already (#11704) *)
          let (`Already_mem already_mem) =
            Lru_cache.add t.recently_seen (Lru_cache.T.hash diff.data)
          in
          Deferred.return
          @@ Result.ok_if_true
               (not (already_mem && not is_sender_local))
               ~error:Recently_seen
        in
        let%bind () =
          let well_formedness_errors =
            List.fold (Envelope.Incoming.data diff) ~init:[]
              ~f:(fun acc user_cmd ->
                match
                  User_command.check_well_formedness
                    ~genesis_constants:t.config.genesis_constants user_cmd
                with
                | Ok () ->
                    acc
                | Error errs ->
                    [%log' debug t.logger]
                      "User command $cmd from $sender has one or more \
                       well-formedness errors."
                      ~metadata:
                        [ ("cmd", User_command.to_yojson user_cmd)
                        ; ( "sender"
                          , Envelope.(Sender.to_yojson (Incoming.sender diff))
                          )
                        ; ( "errors"
                          , `List
                              (List.map errs
                                 ~f:User_command.Well_formedness_error.to_yojson )
                          )
                        ] ;
                    errs @ acc )
          in
          match
            List.dedup_and_sort well_formedness_errors
              ~compare:User_command.Well_formedness_error.compare
          with
          | [] ->
              return ()
          | errs ->
              let err_str =
                List.map errs ~f:User_command.Well_formedness_error.to_string
                |> String.concat ~sep:","
              in
              Deferred.Result.fail
              @@ Invalid
                   (Error.createf
                      "Some commands have one or more well-formedness errors: \
                       %s "
                      err_str )
        in
        (* TODO: batch `to_verifiable` (#11705) *)
        let%bind ledger =
          match t.best_tip_ledger with
          | Some ledger ->
              return ledger
          | None ->
              Deferred.Result.fail
              @@ Failure
                   (Error.of_string
                      "We don't have a transition frontier at the moment, so \
                       we're unable to verify any transactions." )
        in

        let%bind diff' =
          O1trace.sync_thread "convert_transactions_to_verifiable" (fun () ->
              Envelope.Incoming.map diff ~f:(fun diff ->
                  List.map diff ~f:(fun cmd ->
                      { With_status.status = Applied; data = cmd } )
                  |> User_command.Any.to_all_verifiable
                       ~find_vk:(fun vk_hash account_id ->
                         match
                           Vk_refcount_table.find t.verification_key_table
                             vk_hash
                         with
                         | Some (_, vk) ->
                             Ok vk
                         | None ->
                             Zkapp_command.Verifiable.find_vk_via_ledger ~ledger
                               ~get:Base_ledger.get
                               ~location_of_account:
                                 Base_ledger.location_of_account vk_hash
                               account_id ) ) )
          |> Envelope.Incoming.lift_error
          |> Result.map
               ~f:(Envelope.Incoming.map ~f:(List.map ~f:With_status.data))
          |> Result.map_error ~f:(fun e -> Invalid e)
          |> Deferred.return
        in
        match%bind.Deferred
          O1trace.thread "batching_transaction_verification" (fun () ->
              Batcher.verify t.batcher diff' )
        with
        | Error e ->
            [%log' error t.logger] "Transaction verification error: $error"
              ~metadata:[ ("error", `String (Error.to_string_hum e)) ] ;
            [%log' debug t.logger]
              "Failed to batch verify $transaction_pool_diff"
              ~metadata:
                [ ( "transaction_pool_diff"
                  , Diff_versioned.to_yojson (Envelope.Incoming.data diff) )
                ] ;
            Deferred.Result.fail (Failure e)
        | Ok (Error invalid) ->
            let err = Verifier.invalid_to_error invalid in
            [%log' error t.logger]
              "Batch verification failed when adding from gossip"
              ~metadata:[ ("error", Error_json.error_to_yojson err) ] ;
            let%map.Deferred () =
              Trust_system.record_envelope_sender t.config.trust_system t.logger
                (Envelope.Incoming.sender diff)
                ( Trust_system.Actions.Sent_useless_gossip
                , Some
                    ( "rejecting command because had invalid signature or proof"
                    , [] ) )
            in
            Error (Invalid err)
        | Ok (Ok commands) ->
            (* TODO: avoid duplicate hashing (#11706) *)
            O1trace.sync_thread "hashing_transactions_after_verification"
              (fun () ->
                return
                  { diff with
                    data =
                      List.map commands
                        ~f:
                          Transaction_hash.User_command_with_valid_signature
                          .create
                  } )

      let register_locally_generated t txn =
        Hashtbl.update t.locally_generated_uncommitted txn ~f:(function
          | Some (_, `Batch batch_num) ->
              (* Use the existing [batch_num] on a re-issue, to avoid splitting
                 existing batches.
              *)
              (Time.now (), `Batch batch_num)
          | None ->
              let batch_num =
                if t.remaining_in_batch > 0 then (
                  t.remaining_in_batch <- t.remaining_in_batch - 1 ;
                  t.current_batch )
                else (
                  t.remaining_in_batch <- max_per_15_seconds - 1 ;
                  t.current_batch <- t.current_batch + 1 ;
                  t.current_batch )
              in
              (Time.now (), `Batch batch_num) )

<<<<<<< HEAD
      (* This must be synchronous, but you MAY modify state here (do not modify pool state in `verify` *)
      let apply t (diff : verified Envelope.Incoming.t) =
        let open Or_error.Let_syntax in
        let is_sender_local =
          Envelope.Sender.(equal Local) (Envelope.Incoming.sender diff)
        in
        let pool_size_before = Indexed_pool.size t.pool in
        (* preload fee payer accounts from the best tip ledger *)
        let%map ledger =
          match t.best_tip_ledger with
          | None ->
              Or_error.error_string
                "Got transaction pool diff when transitin frontier is \
                 unavailable, ignoring."
          | Some ledger ->
              return ledger
        in
        let fee_payer_account_ids =
          List.map (Envelope.Incoming.data diff) ~f:(fun cmd ->
              Transaction_hash.User_command_with_valid_signature.command cmd
              |> User_command.fee_payer )
          |> Account_id.Set.of_list
        in
        let fee_payer_accounts =
          preload_accounts ledger fee_payer_account_ids
        in
        (* add new commands to the pool *)
        let fee_payer =
          Fn.compose User_command.fee_payer
            Transaction_hash.User_command_with_valid_signature.command
        in
        let check_command pool cmd =
          if
            Indexed_pool.member pool
              (Transaction_hash.User_command.of_checked cmd)
          then Error Diff_error.Duplicate
          else
            match Map.find fee_payer_accounts (fee_payer cmd) with
            | None ->
                Error Diff_error.Fee_payer_account_not_found
            | Some account ->
                Result.ok_if_true
                  ( Account.has_permission_to_send account
                  && Account.has_permission_to_increment_nonce account )
                  ~error:Diff_error.Fee_payer_not_permitted_to_send
        in
        let pool, add_results =
          List.fold_map (Envelope.Incoming.data diff) ~init:t.pool
            ~f:(fun pool cmd ->
              let result =
                let%bind.Result () = check_command pool cmd in
                let global_slot =
                  Indexed_pool.global_slot_since_genesis t.pool
                in
                let account = Map.find_exn fee_payer_accounts (fee_payer cmd) in
                match
                  Indexed_pool.add_from_gossip_exn pool cmd account.nonce
                    ( Account.liquid_balance_at_slot ~global_slot account
                    |> Currency.Balance.to_amount )
                with
                | Ok x ->
                    Ok x
                | Error err ->
                    report_command_error ~logger:t.logger ~is_sender_local
                      (Transaction_hash.User_command_with_valid_signature
                       .command cmd )
                      err ;
                    Error (diff_error_of_indexed_pool_error err)
=======
      let apply t (env : verified Envelope.Incoming.t) =
        let txs = Envelope.Incoming.data env in
        let sender = Envelope.Incoming.sender env in
        let is_sender_local = Envelope.Sender.(equal sender Local) in
        let pool_max_size = t.config.pool_max_size in
        let global_slot = Indexed_pool.current_global_slot t.pool in
        match t.best_tip_ledger with
        | None ->
            Deferred.Or_error.error_string
              "Got transaction pool diff when transition frontier is \
               unavailable, ignoring."
        | Some ledger -> (
            let trust_record =
              Trust_system.record_envelope_sender t.config.trust_system t.logger
                sender
            in
            let rec go txs' (accepted, rejected) =
              let open Interruptible.Deferred_let_syntax in
              match txs' with
              | [] ->
                  Interruptible.Or_error.return
                  @@ (List.rev accepted, List.rev rejected)
              | tx :: txs'' -> (
                  let tx = User_command.Signed_command tx in
                  (*                   let tx = User_command.forget_check tx' in *)
                  let tx' = Transaction_hash.User_command.create tx in
                  if Indexed_pool.member t.pool tx' then
                    if is_sender_local then (
                      [%log' info t.logger]
                        "Rebroadcasting $cmd already present in the pool"
                        ~metadata:[ ("cmd", User_command.to_yojson tx) ] ;
                      Option.iter (check_command tx) ~f:(fun cmd ->
                          (* Re-register to reset the rebroadcast
                             timer.
                          *)
                          register_locally_generated t
                            Transaction_hash.(
                              User_command_with_valid_signature.make cmd
                                (User_command.hash tx')) ) ;
                      go txs'' (tx :: accepted, rejected) )
                    else
                      let%bind _ =
                        trust_record (Trust_system.Actions.Sent_old_gossip, None)
                      in
                      go txs''
                        ( accepted
                        , (tx, Diff_versioned.Diff_error.Duplicate) :: rejected
                        )
                  else
                    let account ledger account_id =
                      Option.bind
                        (Base_ledger.location_of_account ledger account_id)
                        ~f:(Base_ledger.get ledger)
                    in
                    match account ledger (User_command.fee_payer tx) with
                    | None ->
                        let%bind _ =
                          trust_record
                            ( Trust_system.Actions.Sent_useless_gossip
                            , Some
                                ( "account does not exist for command: $cmd"
                                , [ ("cmd", User_command.to_yojson tx) ] ) )
                        in
                        go txs''
                          ( accepted
                          , ( tx
                            , Diff_versioned.Diff_error
                              .Sender_account_does_not_exist )
                            :: rejected )
                    | Some sender_account ->
                        let pool = t.pool in
                        if has_sufficient_fee pool tx ~pool_max_size then (
                          let add_res =
                            Indexed_pool.add_from_gossip_exn pool
                              (`Unchecked tx') sender_account.nonce
                              ~verify:check_command
                            @@ Currency.Balance.to_amount
                            @@ balance_of_account ~global_slot sender_account
                          in
                          let of_indexed_pool_error = function
                            | Indexed_pool.Command_error.Invalid_nonce
                                (`Between (low, hi), nonce) ->
                                let nonce_json = Account.Nonce.to_yojson in
                                ( Diff_versioned.Diff_error.Invalid_nonce
                                , [ ( "between"
                                    , `Assoc
                                        [ ("low", nonce_json low)
                                        ; ("hi", nonce_json hi)
                                        ] )
                                  ; ("nonce", nonce_json nonce)
                                  ] )
                            | Invalid_nonce (`Expected enonce, nonce) ->
                                let nonce_json = Account.Nonce.to_yojson in
                                ( Diff_versioned.Diff_error.Invalid_nonce
                                , [ ("expected_nonce", nonce_json enonce)
                                  ; ("nonce", nonce_json nonce)
                                  ] )
                            | Insufficient_funds (`Balance bal, amt) ->
                                let amt_json = Currency.Amount.to_yojson in
                                ( Insufficient_funds
                                , [ ("balance", amt_json bal)
                                  ; ("amount", amt_json amt)
                                  ] )
                            | Insufficient_replace_fee (`Replace_fee rfee, fee)
                              ->
                                let fee_json = Currency.Fee.to_yojson in
                                ( Insufficient_replace_fee
                                , [ ("replace_fee", fee_json rfee)
                                  ; ("fee", fee_json fee)
                                  ] )
                            | Overflow ->
                                (Overflow, [])
                            | Bad_token ->
                                (Bad_token, [])
                            | Invalid_transaction ->
                                (Diff_error.Invalid_signature, [])
                            | Unwanted_fee_token fee_token ->
                                ( Unwanted_fee_token
                                , [ ("fee_token", Token_id.to_yojson fee_token)
                                  ] )
                            | Expired
                                ( `Valid_until valid_until
                                , `Current_global_slot current_global_slot ) ->
                                ( Expired
                                , [ ( "valid_until"
                                    , Mina_numbers.Global_slot.to_yojson
                                        valid_until )
                                  ; ( "current_global_slot"
                                    , Mina_numbers.Global_slot.to_yojson
                                        current_global_slot )
                                  ] )
                            | After_slot_tx_end ->
                                (After_slot_tx_end, [])
                          in
                          let yojson_fail_reason =
                            Fn.compose
                              (fun s -> `String s)
                              (function
                                | Indexed_pool.Command_error.Invalid_nonce _ ->
                                    "invalid nonce"
                                | Insufficient_funds _ ->
                                    "insufficient funds"
                                | Invalid_transaction ->
                                    "transaction had bad signature or was \
                                     malformed"
                                | Insufficient_replace_fee _ ->
                                    "insufficient replace fee"
                                | Overflow ->
                                    "overflow"
                                | Bad_token ->
                                    "bad token"
                                | Unwanted_fee_token _ ->
                                    "unwanted fee token"
                                | Expired _ ->
                                    "expired"
                                | After_slot_tx_end ->
                                    "after slot tx end" )
                          in
                          match add_res with
                          | Ok (verified, pool', dropped) ->
                              if is_sender_local then
                                register_locally_generated t verified ;
                              let pool'', dropped_for_size =
                                drop_until_below_max_size pool' ~pool_max_size
                              in
                              Mina_metrics.(
                                Gauge.set Transaction_pool.pool_size
                                  (Float.of_int (Indexed_pool.size pool'')) ;
                                Counter.inc_one
                                  Transaction_pool.transactions_added_to_pool) ;
                              t.pool <- pool'' ;
                              let%bind _ =
                                trust_record
                                  ( Trust_system.Actions.Sent_useful_gossip
                                  , Some
                                      ( "$cmd"
                                      , [ ("cmd", User_command.to_yojson tx) ]
                                      ) )
                              in
                              let seq_cmd_to_yojson seq =
                                `List
                                  Sequence.(
                                    to_list
                                    @@ map
                                         ~f:
                                           Transaction_hash
                                           .User_command_with_valid_signature
                                           .to_yojson seq)
                              in
                              if not (Sequence.is_empty dropped) then
                                [%log' debug t.logger]
                                  "dropped commands due to transaction \
                                   replacement: $dropped"
                                  ~metadata:
                                    [ ("dropped", seq_cmd_to_yojson dropped) ] ;
                              if not (Sequence.is_empty dropped_for_size) then
                                [%log' debug t.logger]
                                  "dropped commands to maintain max size: $cmds"
                                  ~metadata:
                                    [ ( "cmds"
                                      , seq_cmd_to_yojson dropped_for_size )
                                    ] ;
                              let locally_generated_dropped =
                                Sequence.filter
                                  (Sequence.append dropped dropped_for_size)
                                  ~f:(fun tx_dropped ->
                                    Hashtbl.find_and_remove
                                      t.locally_generated_uncommitted tx_dropped
                                    |> Option.is_some )
                                |> Sequence.to_list
                              in
                              if not (List.is_empty locally_generated_dropped)
                              then
                                [%log' info t.logger]
                                  "Dropped locally generated commands $cmds \
                                   from transaction pool due to replacement or \
                                   max size"
                                  ~metadata:
                                    [ ( "cmds"
                                      , `List
                                          (List.map
                                             ~f:
                                               Transaction_hash
                                               .User_command_with_valid_signature
                                               .to_yojson
                                             locally_generated_dropped ) )
                                    ] ;
                              go txs'' (tx :: accepted, rejected)
                          | Error
                              (Insufficient_replace_fee (`Replace_fee rfee, fee))
                            ->
                              (* We can't punish peers for this, since an
                                 attacker can simultaneously send different
                                 transactions at the same nonce to different
                                 nodes, which will then naturally gossip them.
                              *)
                              let f_log =
                                if is_sender_local then [%log' error t.logger]
                                else [%log' debug t.logger]
                              in
                              f_log
                                "rejecting $cmd because of insufficient \
                                 replace fee ($rfee > $fee)"
                                ~metadata:
                                  [ ("cmd", User_command.to_yojson tx)
                                  ; ("rfee", Currency.Fee.to_yojson rfee)
                                  ; ("fee", Currency.Fee.to_yojson fee)
                                  ] ;
                              go txs''
                                ( accepted
                                , ( tx
                                  , Diff_versioned.Diff_error
                                    .Insufficient_replace_fee )
                                  :: rejected )
                          | Error (Unwanted_fee_token fee_token) ->
                              (* We can't punish peers for this, since these
                                   are our specific preferences.
                              *)
                              let f_log =
                                if is_sender_local then [%log' error t.logger]
                                else [%log' debug t.logger]
                              in
                              f_log
                                "rejecting $cmd because we don't accept fees \
                                 in $token"
                                ~metadata:
                                  [ ("cmd", User_command.to_yojson tx)
                                  ; ("token", Token_id.to_yojson fee_token)
                                  ] ;
                              go txs''
                                ( accepted
                                , ( tx
                                  , Diff_versioned.Diff_error.Unwanted_fee_token
                                  )
                                  :: rejected )
                          | Error Invalid_transaction ->
                              let%bind _ =
                                trust_record
                                  ( Trust_system.Actions.Sent_useless_gossip
                                  , Some
                                      ( "rejecting command because had invalid \
                                         signature or was malformed"
                                      , [] ) )
                              in
                              go txs''
                                ( accepted
                                , ( tx
                                  , Diff_versioned.Diff_error.Invalid_signature
                                  )
                                  :: rejected )
                          | Error err ->
                              let diff_err, error_extra =
                                of_indexed_pool_error err
                              in
                              if is_sender_local then
                                [%str_log' error t.logger]
                                  (Rejecting_command_for_reason
                                     { command = tx
                                     ; reason = diff_err
                                     ; error_extra
                                     } ) ;
                              let%bind _ =
                                trust_record
                                  ( Trust_system.Actions.Sent_useless_gossip
                                  , Some
                                      ( "rejecting $cmd because of $reason. \
                                         ($error_extra)"
                                      , [ ("cmd", User_command.to_yojson tx)
                                        ; ("reason", yojson_fail_reason err)
                                        ; ("error_extra", `Assoc error_extra)
                                        ] ) )
                              in
                              go txs'' (accepted, (tx, diff_err) :: rejected) )
                        else
                          let%bind _ =
                            trust_record
                              ( Trust_system.Actions.Sent_useless_gossip
                              , Some
                                  ( sprintf
                                      "rejecting command $cmd due to \
                                       insufficient fee."
                                  , [ ("cmd", User_command.to_yojson tx) ] ) )
                          in
                          go txs''
                            ( accepted
                            , (tx, Diff_versioned.Diff_error.Insufficient_fee)
                              :: rejected ) )
            in
            match%map
              Interruptible.force
              @@
              let open Interruptible.Let_syntax in
              let signal =
                Deferred.map (Base_ledger.detached_signal ledger) ~f:(fun () ->
                    Error.createf "Ledger was detatched"
                    |> Error.tag ~tag:"Transaction_pool.apply" )
>>>>>>> 61d773cf
              in
              match result with
              | Ok (cmd', pool', dropped) ->
                  (pool', Ok (cmd', dropped))
              | Error err ->
                  (pool, Error (cmd, err)) )
        in
        let added_cmds =
          List.filter_map add_results ~f:(function
            | Ok (cmd, _) ->
                Some cmd
            | Error _ ->
                None )
        in
        let dropped_for_add =
          List.filter_map add_results ~f:(function
            | Ok (_, dropped) ->
                Some (Sequence.to_list dropped)
            | Error _ ->
                None )
          |> List.concat
        in
        (* drop commands from the pool to retain max size *)
        let pool, dropped_for_size =
          let pool, dropped =
            drop_until_below_max_size pool ~pool_max_size:t.config.pool_max_size
          in
          (pool, Sequence.to_list dropped)
        in
        (* handle drops of locally generated commands *)
        let all_dropped_cmds = dropped_for_add @ dropped_for_size in

        (* apply changes to the vk-refcount-table here *)
        let () =
          let lift = Vk_refcount_table.lift_hashed t.verification_key_table in
          List.iter added_cmds ~f:(lift Vk_refcount_table.inc) ;
          List.iter all_dropped_cmds ~f:(lift Vk_refcount_table.dec)
        in
        let dropped_for_add_hashes =
          List.map dropped_for_add
            ~f:Transaction_hash.User_command_with_valid_signature.hash
          |> Transaction_hash.Set.of_list
        in
        let dropped_for_size_hashes =
          List.map dropped_for_size
            ~f:Transaction_hash.User_command_with_valid_signature.hash
          |> Transaction_hash.Set.of_list
        in
        let all_dropped_cmd_hashes =
          Transaction_hash.Set.union dropped_for_add_hashes
            dropped_for_size_hashes
        in
        [%log' debug t.logger]
          "Dropping $num_for_add commands from pool while adding new commands, \
           and $num_for_size commands due to pool size"
          ~metadata:
            [ ("num_for_add", `Int (List.length dropped_for_add))
            ; ("num_for_size", `Int (List.length dropped_for_size))
            ] ;
        let locally_generated_dropped =
          List.filter all_dropped_cmds ~f:(fun cmd ->
              Hashtbl.find_and_remove t.locally_generated_uncommitted cmd
              |> Option.is_some )
        in
        if not (List.is_empty locally_generated_dropped) then
          [%log' info t.logger]
            "Dropped locally generated commands $cmds from transaction pool \
             due to replacement or max size"
            ~metadata:
              [ ( "cmds"
                , `List
                    (List.map
                       ~f:
                         Transaction_hash.User_command_with_valid_signature
                         .to_yojson locally_generated_dropped ) )
              ] ;
        (* register locally generated commands *)
        if is_sender_local then
          List.iter add_results ~f:(function
            | Ok (cmd, _dropped) ->
                if
                  not
                    (Set.mem all_dropped_cmd_hashes
                       (Transaction_hash.User_command_with_valid_signature.hash
                          cmd ) )
                then register_locally_generated t cmd
            | Error _ ->
                () ) ;
        (* finalize the update to the pool *)
        t.pool <- pool ;
        let pool_size_after = Indexed_pool.size pool in
        Mina_metrics.(
          Gauge.set Transaction_pool.pool_size (Float.of_int pool_size_after) ;
          List.iter
            (List.init (max 0 (pool_size_after - pool_size_before)) ~f:Fn.id)
            ~f:(fun _ ->
              Counter.inc_one Transaction_pool.transactions_added_to_pool )) ;
        (* partition the results *)
        let accepted, rejected, _dropped =
          List.partition3_map add_results ~f:(function
            | Ok (cmd, _dropped) ->
                if
                  Set.mem all_dropped_cmd_hashes
                    (Transaction_hash.User_command_with_valid_signature.hash cmd)
                then `Trd cmd
                else `Fst cmd
            | Error (cmd, error) ->
                `Snd (cmd, error) )
        in
        (* determine if we should re-broadcast this diff *)
        let decision =
          if
            List.exists rejected ~f:(fun (_, error) ->
                Diff_error.grounds_for_diff_rejection error )
          then `Reject
          else `Accept
        in
        (decision, accepted, rejected)

      let unsafe_apply (t : pool) (diff : verified Envelope.Incoming.t) :
          ([ `Accept | `Reject ] * t * rejected, _) Result.t =
        match apply t diff with
        | Ok (decision, accepted, rejected) ->
            ( if not (List.is_empty accepted) then
              Mina_metrics.(
                Gauge.set Transaction_pool.useful_transactions_received_time_sec
                  (let x =
                     Time.(now () |> to_span_since_epoch |> Span.to_sec)
                   in
                   x -. Mina_metrics.time_offset_sec )) ) ;
            let forget_cmd =
              Transaction_hash.User_command_with_valid_signature.command
            in
            Ok
              ( decision
              , List.map ~f:forget_cmd accepted
              , List.map ~f:(Tuple2.map_fst ~f:forget_cmd) rejected )
        | Error e ->
            Error (`Other e)

      type Structured_log_events.t +=
        | Transactions_received of { txns : t; sender : Envelope.Sender.t }
        [@@deriving
          register_event
            { msg = "Received transaction-pool diff $txns from $sender" }]

      let update_metrics ~logger ~log_gossip_heard envelope valid_cb =
        Mina_metrics.(Counter.inc_one Network.gossip_messages_received) ;
        Mina_metrics.(Gauge.inc_one Network.transaction_pool_diff_received) ;
        let diff = Envelope.Incoming.data envelope in
        if log_gossip_heard then
          [%str_log debug]
            (Transactions_received
               { txns = diff; sender = Envelope.Incoming.sender envelope } ) ;
        Mina_net2.Validation_callback.set_message_type valid_cb `Transaction ;
        Mina_metrics.(Counter.inc_one Network.Transaction.received)

      let log_internal ?reason ~logger msg
          { Envelope.Incoming.data = diff; sender; _ } =
        let metadata =
          [ ( "diff"
            , `List
                (List.map diff
                   ~f:Mina_transaction.Transaction.yojson_summary_of_command )
            )
          ]
        in
        let metadata =
          match sender with
          | Remote addr ->
              ("sender", `String (Core.Unix.Inet_addr.to_string @@ Peer.ip addr))
              :: metadata
          | Local ->
              metadata
        in
        let metadata =
          Option.value_map reason
            ~f:(fun r -> List.cons ("reason", `String r))
            ~default:ident metadata
        in
        if not (is_empty diff) then
          [%log internal] "%s" ("Transaction_diff_" ^ msg) ~metadata

      let t_of_verified =
        List.map ~f:Transaction_hash.User_command_with_valid_signature.command
    end

    let get_rebroadcastable (t : t) ~has_timed_out =
      let metadata ~key ~time =
        [ ( "cmd"
          , Transaction_hash.User_command_with_valid_signature.to_yojson key )
        ; ("time", `String (Time.to_string_abs ~zone:Time.Zone.utc time))
        ]
      in
      let added_str =
        "it was added at $time and its rebroadcast period is now expired."
      in
      let logger = t.logger in
      Hashtbl.filteri_inplace t.locally_generated_uncommitted
        ~f:(fun ~key ~data:(time, `Batch _) ->
          match has_timed_out time with
          | `Timed_out ->
              [%log info]
                "No longer rebroadcasting uncommitted command $cmd, %s"
                added_str ~metadata:(metadata ~key ~time) ;
              false
          | `Ok ->
              true ) ;
      Hashtbl.filteri_inplace t.locally_generated_committed
        ~f:(fun ~key ~data:(time, `Batch _) ->
          match has_timed_out time with
          | `Timed_out ->
              [%log debug]
                "Removing committed locally generated command $cmd from \
                 possible rebroadcast pool, %s"
                added_str ~metadata:(metadata ~key ~time) ;
              false
          | `Ok ->
              true ) ;
      (* Important to maintain ordering here *)
      let rebroadcastable_txs =
        Hashtbl.to_alist t.locally_generated_uncommitted
        |> List.sort
             ~compare:(fun (txn1, (_, `Batch batch1)) (txn2, (_, `Batch batch2))
                      ->
               let cmp = compare batch1 batch2 in
               let get_hash =
                 Transaction_hash.User_command_with_valid_signature.hash
               in
               let get_nonce txn =
                 Transaction_hash.User_command_with_valid_signature.command txn
                 |> User_command.applicable_at_nonce
               in
               if cmp <> 0 then cmp
               else
                 let cmp =
                   Mina_numbers.Account_nonce.compare (get_nonce txn1)
                     (get_nonce txn2)
                 in
                 if cmp <> 0 then cmp
                 else Transaction_hash.compare (get_hash txn1) (get_hash txn2) )
        |> List.group
             ~break:(fun (_, (_, `Batch batch1)) (_, (_, `Batch batch2)) ->
               batch1 <> batch2 )
        |> List.map
             ~f:
               (List.map ~f:(fun (txn, _) ->
                    Transaction_hash.User_command_with_valid_signature.command
                      txn ) )
      in
      rebroadcastable_txs
  end

  include Network_pool_base.Make (Transition_frontier) (Resource_pool)
end

(* Use this one in downstream consumers *)
module Make (Staged_ledger : sig
  type t

  val ledger : t -> Mina_ledger.Ledger.t
end)
(Transition_frontier : Transition_frontier_intf
                         with type staged_ledger := Staged_ledger.t) :
  S with type transition_frontier := Transition_frontier.t =
  Make0 (Mina_ledger.Ledger) (Staged_ledger) (Transition_frontier)

(* TODO: defunctor or remove monkey patching (#3731) *)
include
  Make
    (Staged_ledger)
    (struct
      include Transition_frontier

      type best_tip_diff = Extensions.Best_tip_diff.view =
        { new_commands : User_command.Valid.t With_status.t list
        ; removed_commands : User_command.Valid.t With_status.t list
        ; reorg_best_tip : bool
        }

      let best_tip_diff_pipe t =
        Extensions.(get_view_pipe (extensions t) Best_tip_diff)
    end)

let%test_module _ =
  ( module struct
    open Signature_lib
    module Mock_base_ledger = Mocks.Base_ledger
    module Mock_staged_ledger = Mocks.Staged_ledger

    let () =
      Core.Backtrace.elide := false ;
      Async.Scheduler.set_record_backtraces true

    let num_test_keys = 10

    (* keys for accounts in the ledger *)
    let test_keys =
      Array.init num_test_keys ~f:(fun _ -> Signature_lib.Keypair.create ())

    let num_extra_keys = 30

    (* keys that can be used when generating new accounts *)
    let extra_keys =
      Array.init num_extra_keys ~f:(fun _ -> Signature_lib.Keypair.create ())

    let precomputed_values = Lazy.force Precomputed_values.for_unit_tests

    let constraint_constants = precomputed_values.constraint_constants

    let consensus_constants = precomputed_values.consensus_constants

    let proof_level = precomputed_values.proof_level

    let minimum_fee =
      Currency.Fee.to_nanomina_int Currency.Fee.minimum_user_command_fee

    let logger = Logger.create ()

    let time_controller = Block_time.Controller.basic ~logger

    let verifier =
      Async.Thread_safe.block_on_async_exn (fun () ->
          Verifier.create ~logger ~proof_level ~constraint_constants
            ~conf_dir:None
            ~pids:(Child_processes.Termination.create_pid_table ())
            () )

    let `VK vk, `Prover prover =
      Transaction_snark.For_tests.create_trivial_snapp ~constraint_constants ()

    let dummy_state_view =
      let state_body =
        let consensus_constants =
          let genesis_constants = Genesis_constants.for_unit_tests in
          Consensus.Constants.create ~constraint_constants
            ~protocol_constants:genesis_constants.protocol
        in
        let compile_time_genesis =
          (*not using Precomputed_values.for_unit_test because of dependency cycle*)
          Mina_state.Genesis_protocol_state.t
            ~genesis_ledger:Genesis_ledger.(Packed.t for_unit_tests)
            ~genesis_epoch_data:Consensus.Genesis_epoch_data.for_unit_tests
            ~constraint_constants ~consensus_constants
            ~genesis_body_reference:Staged_ledger_diff.genesis_body_reference
        in
        compile_time_genesis.data |> Mina_state.Protocol_state.body
      in
      { (Mina_state.Protocol_state.Body.view state_body) with
        global_slot_since_genesis = Mina_numbers.Global_slot_since_genesis.zero
      }

    module Mock_transition_frontier = struct
      module Breadcrumb = struct
        type t = Mock_staged_ledger.t

        let staged_ledger = Fn.id
      end

      type best_tip_diff =
        { new_commands : User_command.Valid.t With_status.t list
        ; removed_commands : User_command.Valid.t With_status.t list
        ; reorg_best_tip : bool
        }

      type t = best_tip_diff Broadcast_pipe.Reader.t * Breadcrumb.t ref

      let create ?permissions :
          unit -> t * best_tip_diff Broadcast_pipe.Writer.t =
       fun () ->
        let zkappify_account (account : Account.t) : Account.t =
          let zkapp =
            Some { Zkapp_account.default with verification_key = Some vk }
          in
          { account with
            zkapp
          ; permissions =
              ( match permissions with
              | Some p ->
                  p
              | None ->
                  Permissions.user_default )
          }
        in
        let pipe_r, pipe_w =
          Broadcast_pipe.create
            { new_commands = []; removed_commands = []; reorg_best_tip = false }
        in
        let initial_balance =
          Currency.Balance.of_mina_string_exn "900000000.0"
        in
        let ledger = Mina_ledger.Ledger.create_ephemeral ~depth:10 () in
        Array.iteri test_keys ~f:(fun i kp ->
            let account_id =
              Account_id.create
                (Public_key.compress kp.public_key)
                Token_id.default
            in
            let _tag, account, loc =
              Or_error.ok_exn
              @@ Mina_ledger.Ledger.Ledger_inner.get_or_create ledger account_id
            in
            (* set the account balance *)
            let account = { account with balance = initial_balance } in
            (* zkappify every other account *)
            let account =
              if i mod 2 = 0 then account else zkappify_account account
            in
            Mina_ledger.Ledger.Ledger_inner.set ledger loc account ) ;
        ((pipe_r, ref ledger), pipe_w)

      let best_tip (_, best_tip) = !best_tip

      let best_tip_diff_pipe (pipe, _) = pipe
    end

    module Test =
      Make0 (Mock_base_ledger) (Mock_staged_ledger) (Mock_transition_frontier)

    type test =
      { txn_pool : Test.Resource_pool.t
      ; best_tip_diff_w :
          Mock_transition_frontier.best_tip_diff Broadcast_pipe.Writer.t
      ; best_tip_ref : Mina_ledger.Ledger.t ref
      ; frontier_pipe_w :
          Mock_transition_frontier.t option Broadcast_pipe.Writer.t
      }

    let pool_max_size = 25

    let assert_user_command_sets_equal cs1 cs2 =
      let index cs =
        let decompose c =
          ( Transaction_hash.User_command.hash c
          , Transaction_hash.User_command.command c )
        in
        List.map cs ~f:decompose |> Transaction_hash.Map.of_alist_exn
      in
      let index1 = index cs1 in
      let index2 = index cs2 in
      let set1 = Transaction_hash.Set.of_list @@ Map.keys index1 in
      let set2 = Transaction_hash.Set.of_list @@ Map.keys index2 in
      if not (Set.equal set1 set2) then (
        let additional1, additional2 =
          Set.symmetric_diff set1 set2
          |> Sequence.map
               ~f:
                 (Either.map ~first:(Map.find_exn index1)
                    ~second:(Map.find_exn index2) )
          |> Sequence.to_list
          |> List.partition_map ~f:Fn.id
        in
        assert (List.length additional1 + List.length additional2 > 0) ;
        let report_additional commands a b =
          Core.Printf.printf "%s user commands not in %s:\n" a b ;
          List.iter commands ~f:(fun c ->
              Core.Printf.printf !"  %{Sexp}\n" (User_command.sexp_of_t c) )
        in
        if List.length additional1 > 0 then
          report_additional additional1 "actual" "expected" ;
        if List.length additional2 > 0 then
          report_additional additional2 "expected" "actual" ) ;
      [%test_eq: Transaction_hash.Set.t] set1 set2

    let replace_valid_zkapp_command_authorizations ~keymap ~ledger valid_cmds :
        User_command.Valid.t list Deferred.t =
      let open Deferred.Let_syntax in
      let%map zkapp_commands_fixed =
        Deferred.List.map
          (valid_cmds : User_command.Valid.t list)
          ~f:(function
            | Zkapp_command zkapp_command_dummy_auths ->
                let%map cmd =
                  Zkapp_command_builder.replace_authorizations ~keymap ~prover
                    (Zkapp_command.Valid.forget zkapp_command_dummy_auths)
                in
                { With_status.data = User_command.Zkapp_command cmd
                ; status = Applied
                }
            | Signed_command _ ->
                failwith "Expected Zkapp_command valid user command" )
      in
      match
        User_command.Any.to_all_verifiable zkapp_commands_fixed
          ~find_vk:
            (Zkapp_command.Verifiable.find_vk_via_ledger ~ledger
               ~get:Mina_ledger.Ledger.get
               ~location_of_account:Mina_ledger.Ledger.location_of_account )
        |> Or_error.bind ~f:(fun xs ->
               List.map xs ~f:(fun cmd ->
                   User_command.check_verifiable cmd.data )
               |> Or_error.combine_errors )
      with
      | Ok cmds ->
          cmds
      | Error err ->
          Error.raise
          @@ Error.tag ~tag:"Could not create Zkapp_command.Valid.t" err

    (** Assert the invariants of the locally generated command tracking system. *)
    let assert_locally_generated (pool : Test.Resource_pool.t) =
      ignore
        ( Hashtbl.merge pool.locally_generated_committed
            pool.locally_generated_uncommitted ~f:(fun ~key -> function
            | `Both ((committed, _), (uncommitted, _)) ->
                failwithf
                  !"Command \
                    %{sexp:Transaction_hash.User_command_with_valid_signature.t} \
                    in both locally generated committed and uncommitted with \
                    times %s and %s"
                  key (Time.to_string committed)
                  (Time.to_string uncommitted)
                  ()
            | `Left cmd ->
                Some cmd
            | `Right cmd ->
                (* Locally generated uncommitted transactions should be in the
                   pool, so long as we're not in the middle of updating it. *)
                assert (
                  Indexed_pool.member pool.pool
                    (Transaction_hash.User_command.of_checked key) ) ;
                Some cmd )
          : ( Transaction_hash.User_command_with_valid_signature.t
            , Time.t * [ `Batch of int ] )
            Hashtbl.t )

<<<<<<< HEAD
    let assert_fee_wu_ordering (pool : Test.Resource_pool.t) =
      let txns = Test.Resource_pool.transactions pool |> Sequence.to_list in
      let compare txn1 txn2 =
        let open Transaction_hash.User_command_with_valid_signature in
        let cmd1 = command txn1 in
        let cmd2 = command txn2 in
        (* ascending order of nonces, if same fee payer *)
        if
          Account_id.equal
            (User_command.fee_payer cmd1)
            (User_command.fee_payer cmd2)
        then
          Account.Nonce.compare
            (User_command.applicable_at_nonce cmd1)
            (User_command.applicable_at_nonce cmd2)
        else
          let get_fee_wu cmd = User_command.fee_per_wu cmd in
          (* descending order of fee/weight *)
          Currency.Fee_rate.compare (get_fee_wu cmd2) (get_fee_wu cmd1)
      in
      assert (List.is_sorted txns ~compare)

    let assert_pool_txs test txs =
      Indexed_pool.For_tests.assert_pool_consistency test.txn_pool.pool ;
      assert_locally_generated test.txn_pool ;
      assert_fee_wu_ordering test.txn_pool ;
      assert_user_command_sets_equal
        ( Sequence.to_list
        @@ Sequence.map ~f:Transaction_hash.User_command.of_checked
        @@ Test.Resource_pool.transactions test.txn_pool )
        (List.map
           ~f:
             (Fn.compose Transaction_hash.User_command.create
                User_command.forget_check )
           txs )

    let setup_test ?(verifier = verifier) ?permissions () =
      let frontier, best_tip_diff_w =
        Mock_transition_frontier.create ?permissions ()
      in
      let _, best_tip_ref = frontier in
      let frontier_pipe_r, frontier_pipe_w =
        Broadcast_pipe.create @@ Some frontier
      in
=======
    let setup_test ?slot_tx_end () =
      let tf, best_tip_diff_w = Mock_transition_frontier.create () in
      let tf_pipe_r, _tf_pipe_w = Broadcast_pipe.create @@ Some tf in
>>>>>>> 61d773cf
      let trust_system = Trust_system.null () in
      let config =
        Test.Resource_pool.make_config ~trust_system ~pool_max_size ~verifier
          ~genesis_constants:Genesis_constants.compiled
      in
      let pool_, _, _ =
        Test.create ~config ~logger ~constraint_constants ~consensus_constants
<<<<<<< HEAD
          ~time_controller ~frontier_broadcast_pipe:frontier_pipe_r
=======
          ~time_controller ~slot_tx_end ~frontier_broadcast_pipe:tf_pipe_r
>>>>>>> 61d773cf
          ~log_gossip_heard:false ~on_remote_push:(Fn.const Deferred.unit)
      in
      let txn_pool = Test.resource_pool pool_ in
      let%map () = Async.Scheduler.yield_until_no_jobs_remain () in
      { txn_pool; best_tip_diff_w; best_tip_ref; frontier_pipe_w }

    let independent_cmds : User_command.Valid.t list =
      let rec go n cmds =
        let open Quickcheck.Generator.Let_syntax in
        if n < Array.length test_keys then
          let%bind cmd =
            let sender = test_keys.(n) in
            User_command.Valid.Gen.payment ~sign_type:`Real
              ~key_gen:
                (Quickcheck.Generator.tuple2 (return sender)
                   (Quickcheck_lib.of_array test_keys) )
              ~max_amount:1_000_000_000 ~fee_range:1_000_000_000 ()
          in
          go (n + 1) (cmd :: cmds)
        else Quickcheck.Generator.return @@ List.rev cmds
      in
      Quickcheck.random_value ~seed:(`Deterministic "constant") (go 0 [])

    let mk_payment' ?valid_until ~sender_idx ~receiver_idx ~fee ~nonce ~amount
        () =
      let get_pk idx = Public_key.compress test_keys.(idx).public_key in
      Signed_command.sign test_keys.(sender_idx)
        (Signed_command_payload.create
           ~fee:(Currency.Fee.of_nanomina_int_exn fee)
           ~fee_payer_pk:(get_pk sender_idx) ~valid_until
           ~nonce:(Account.Nonce.of_int nonce)
           ~memo:(Signed_command_memo.create_by_digesting_string_exn "foo")
           ~body:
             (Signed_command_payload.Body.Payment
                { receiver_pk = get_pk receiver_idx
                ; amount = Currency.Amount.of_nanomina_int_exn amount
                } ) )

    let mk_single_account_update ~chain ~fee_payer_idx ~zkapp_account_idx ~fee
        ~nonce ~ledger =
      let fee = Currency.Fee.of_nanomina_int_exn fee in
      let fee_payer_kp = test_keys.(fee_payer_idx) in
      let nonce = Account.Nonce.of_int nonce in
      let spec : Transaction_snark.For_tests.Single_account_update_spec.t =
        Transaction_snark.For_tests.Single_account_update_spec.
          { fee_payer = (fee_payer_kp, nonce)
          ; fee
          ; memo = Signed_command_memo.create_from_string_exn "invalid proof"
          ; zkapp_account_keypair = test_keys.(zkapp_account_idx)
          ; update = { Account_update.Update.noop with zkapp_uri = Set "abcd" }
          ; call_data = Snark_params.Tick.Field.zero
          ; events = []
          ; actions = []
          }
      in
      let%map zkapp_command =
        Transaction_snark.For_tests.single_account_update ~chain
          ~constraint_constants spec
      in
      Or_error.ok_exn
        (Zkapp_command.Verifiable.create ~status:Applied
           ~find_vk:
             (Zkapp_command.Verifiable.find_vk_via_ledger ~ledger
                ~get:Mina_ledger.Ledger.get
                ~location_of_account:Mina_ledger.Ledger.location_of_account )
           zkapp_command )

    let mk_transfer_zkapp_command ?valid_period ?fee_payer_idx ~sender_idx
        ~receiver_idx ~fee ~nonce ~amount () =
      let sender_kp = test_keys.(sender_idx) in
      let sender_nonce = Account.Nonce.of_int nonce in
      let sender = (sender_kp, sender_nonce) in
      let amount = Currency.Amount.of_nanomina_int_exn amount in
      let receiver_kp = test_keys.(receiver_idx) in
      let receiver =
        receiver_kp.public_key |> Signature_lib.Public_key.compress
      in
      let fee_payer =
        match fee_payer_idx with
        | None ->
            None
        | Some (idx, nonce) ->
            let fee_payer_kp = test_keys.(idx) in
            let fee_payer_nonce = Account.Nonce.of_int nonce in
            Some (fee_payer_kp, fee_payer_nonce)
      in
      let fee = Currency.Fee.of_nanomina_int_exn fee in
      let protocol_state_precondition =
        match valid_period with
        | None ->
            Zkapp_precondition.Protocol_state.accept
        | Some time ->
            Zkapp_precondition.Protocol_state.valid_until time
      in
      let test_spec : Transaction_snark.For_tests.Multiple_transfers_spec.t =
        { sender
        ; fee_payer
        ; fee
        ; receivers = [ (receiver, amount) ]
        ; amount
        ; zkapp_account_keypairs = []
        ; memo = Signed_command_memo.create_from_string_exn "expiry tests"
        ; new_zkapp_account = false
        ; snapp_update = Account_update.Update.dummy
        ; call_data = Snark_params.Tick.Field.zero
        ; events = []
        ; actions = []
        ; preconditions =
            Some
              { Account_update.Preconditions.network =
                  protocol_state_precondition
              ; account =
                  Account_update.Account_precondition.Nonce
                    ( if Option.is_none fee_payer then
                      Account.Nonce.succ sender_nonce
                    else sender_nonce )
              ; valid_while = Ignore
              }
        }
      in
      let zkapp_command =
        Transaction_snark.For_tests.multiple_transfers test_spec
      in
      let zkapp_command =
        Or_error.ok_exn
          (Zkapp_command.Valid.to_valid ~status:Applied
             ~find_vk:
               (Zkapp_command.Verifiable.find_vk_via_ledger ~ledger:()
                  ~get:(fun _ _ -> failwith "Not expecting proof zkapp_command")
                  ~location_of_account:(fun _ _ ->
                    failwith "Not expecting proof zkapp_command" ) )
             zkapp_command )
      in
      User_command.Zkapp_command zkapp_command

    let mk_payment ?valid_until ~sender_idx ~receiver_idx ~fee ~nonce ~amount ()
        =
      User_command.Signed_command
        (mk_payment' ?valid_until ~sender_idx ~fee ~nonce ~receiver_idx ~amount
           () )

    let mk_zkapp_commands_single_block num_cmds (pool : Test.Resource_pool.t) :
        User_command.Valid.t list Deferred.t =
      assert (num_cmds < Array.length test_keys - 1) ;
      let best_tip_ledger = Option.value_exn pool.best_tip_ledger in
      let keymap =
        Array.fold (Array.append test_keys extra_keys)
          ~init:Public_key.Compressed.Map.empty
          ~f:(fun map { public_key; private_key } ->
            let key = Public_key.compress public_key in
            Public_key.Compressed.Map.add_exn map ~key ~data:private_key )
      in
      let account_state_tbl =
        List.take (Array.to_list test_keys) num_cmds
        |> List.map ~f:(fun kp ->
               let id =
                 Account_id.create
                   (Public_key.compress kp.public_key)
                   Token_id.default
               in
               let state =
                 Option.value_exn
                   (let%bind.Option loc =
                      Mina_ledger.Ledger.location_of_account best_tip_ledger id
                    in
                    Mina_ledger.Ledger.get best_tip_ledger loc )
               in
               (id, (state, `Fee_payer)) )
        |> Account_id.Table.of_alist_exn
      in
      let rec go n cmds =
        let open Quickcheck.Generator.Let_syntax in
        if n >= num_cmds then Quickcheck.Generator.return @@ List.rev cmds
        else
          let%bind cmd =
            let fee_payer_keypair = test_keys.(n) in
            let%map (zkapp_command : Zkapp_command.t) =
              Mina_generators.Zkapp_command_generators.gen_zkapp_command_from
                ~max_token_updates:1 ~keymap ~account_state_tbl
                ~fee_payer_keypair ~ledger:best_tip_ledger ()
            in
            let zkapp_command =
              { zkapp_command with
                account_updates =
                  Zkapp_command.Call_forest.map zkapp_command.account_updates
                    ~f:(fun (p : Account_update.t) ->
                      { p with
                        body =
                          { p.body with
                            preconditions =
                              { p.body.preconditions with
                                account =
                                  ( match p.body.preconditions.account with
                                  | Account_update.Account_precondition.Full
                                      { nonce =
                                          Zkapp_basic.Or_ignore.Check n as c
                                      ; _
                                      }
                                    when Zkapp_precondition.Numeric.(
                                           is_constant Tc.nonce c) ->
                                      Account_update.Account_precondition.Nonce
                                        n.lower
                                  | Account_update.Account_precondition.Full _
                                    ->
                                      Account_update.Account_precondition.Accept
                                  | pre ->
                                      pre )
                              }
                          }
                      } )
              }
            in
            let zkapp_command_valid_vk_hashes =
              Zkapp_command.For_tests.replace_vks zkapp_command vk
            in
            let valid_zkapp_command =
              Or_error.ok_exn
                (Zkapp_command.Valid.to_valid ~status:Applied
                   ~find_vk:
                     (Zkapp_command.Verifiable.find_vk_via_ledger
                        ~ledger:best_tip_ledger ~get:Mina_ledger.Ledger.get
                        ~location_of_account:
                          Mina_ledger.Ledger.location_of_account )
                   zkapp_command_valid_vk_hashes )
            in
            User_command.Zkapp_command valid_zkapp_command
          in
          go (n + 1) (cmd :: cmds)
      in
      let valid_zkapp_commands =
        Quickcheck.random_value ~seed:(`Deterministic "zkapp_command") (go 0 [])
      in
      replace_valid_zkapp_command_authorizations ~keymap ~ledger:best_tip_ledger
        valid_zkapp_commands

    type pool_apply = (User_command.t list, [ `Other of Error.t ]) Result.t
    [@@deriving sexp, compare]

    let canonicalize t =
      Result.map t ~f:(List.sort ~compare:User_command.compare)

    let compare_pool_apply (t1 : pool_apply) (t2 : pool_apply) =
      compare_pool_apply (canonicalize t1) (canonicalize t2)

    let assert_pool_apply expected_commands result =
      let accepted_commands =
        Result.map result ~f:(fun (_, accepted, _) -> accepted)
      in
      [%test_eq: pool_apply] accepted_commands
        (Ok (List.map ~f:User_command.forget_check expected_commands))

    let mk_with_status (cmd : User_command.Valid.t) =
      { With_status.data = cmd; status = Applied }

    let add_commands ?(local = true) test cs =
      let sender =
        if local then Envelope.Sender.Local
        else
          Envelope.Sender.Remote
            (Peer.create
               (Unix.Inet_addr.of_string "1.2.3.4")
               ~peer_id:
                 (Peer.Id.unsafe_of_string "contents should be irrelevant")
               ~libp2p_port:8302 )
      in
      let tm0 = Time.now () in
      let%map verified =
        Test.Resource_pool.Diff.verify test.txn_pool
          (Envelope.Incoming.wrap
             ~data:(List.map ~f:User_command.forget_check cs)
             ~sender )
        >>| Fn.compose Or_error.ok_exn
              (Result.map_error ~f:Intf.Verification_error.to_error)
      in
      let result =
        Test.Resource_pool.Diff.unsafe_apply test.txn_pool verified
      in
      let tm1 = Time.now () in
      [%log' info test.txn_pool.logger] "Time for add_commands: %0.04f sec"
        (Time.diff tm1 tm0 |> Time.Span.to_sec) ;
      ( match result with
      | Ok (`Accept, _, rejects) ->
          List.iter rejects ~f:(fun (cmd, err) ->
              Core.Printf.printf
                !"command was rejected because %s: %{Yojson.Safe}\n%!"
                (Diff_versioned.Diff_error.to_string_name err)
                (User_command.to_yojson cmd) )
      | Ok (`Reject, _, _) ->
          failwith "diff was rejected during application"
      | Error (`Other err) ->
          Core.Printf.printf
            !"failed to apply diff to pool: %s\n%!"
            (Error.to_string_hum err) ) ;
      result

    let add_commands' ?local test cs =
      add_commands ?local test cs >>| assert_pool_apply cs

    let reorg ?(reorg_best_tip = false) test new_commands removed_commands =
      let%bind () =
        Broadcast_pipe.Writer.write test.best_tip_diff_w
          { Mock_transition_frontier.new_commands =
              List.map ~f:mk_with_status new_commands
          ; removed_commands = List.map ~f:mk_with_status removed_commands
          ; reorg_best_tip
          }
      in
      Async.Scheduler.yield_until_no_jobs_remain ()

    let commit_commands test cs =
      let ledger = Option.value_exn test.txn_pool.best_tip_ledger in
      List.iter cs ~f:(fun c ->
          match User_command.forget_check c with
          | User_command.Signed_command c -> (
              let (`If_this_is_used_it_should_have_a_comment_justifying_it valid)
                  =
                Signed_command.to_valid_unsafe c
              in
              let applied =
                Or_error.ok_exn
                @@ Mina_ledger.Ledger.apply_user_command ~constraint_constants
                     ~txn_global_slot:
                       Mina_numbers.Global_slot_since_genesis.zero ledger valid
              in
              match applied.body with
              | Failed ->
                  failwith "failed to apply user command to ledger"
              | _ ->
                  () )
          | User_command.Zkapp_command p -> (
              let applied, _ =
                Or_error.ok_exn
                @@ Mina_ledger.Ledger.apply_zkapp_command_unchecked
                     ~constraint_constants
                     ~global_slot:dummy_state_view.global_slot_since_genesis
                     ~state_view:dummy_state_view ledger p
              in
              match With_status.status applied.command with
              | Failed failures ->
                  failwithf
                    "failed to apply zkapp_command transaction to ledger: [%s]"
                    ( String.concat ~sep:", "
                    @@ List.bind
                         ~f:(List.map ~f:Transaction_status.Failure.to_string)
                         failures )
                    ()
              | Applied ->
                  () ) )

    let commit_commands' test cs =
      let open Mina_ledger in
      let ledger = Option.value_exn test.txn_pool.best_tip_ledger in
      test.best_tip_ref :=
        Ledger.Maskable.register_mask
          (Ledger.Any_ledger.cast (module Mina_ledger.Ledger) ledger)
          (Ledger.Mask.create ~depth:(Ledger.depth ledger) ()) ;
      let%map () = reorg test [] [] in
      assert (
        not (phys_equal (Option.value_exn test.txn_pool.best_tip_ledger) ledger) ) ;
      assert (
        phys_equal
          (Option.value_exn test.txn_pool.best_tip_ledger)
          !(test.best_tip_ref) ) ;
      commit_commands test cs ;
      assert (
        not (phys_equal (Option.value_exn test.txn_pool.best_tip_ledger) ledger) ) ;
      assert (
        phys_equal
          (Option.value_exn test.txn_pool.best_tip_ledger)
          !(test.best_tip_ref) ) ;
      ledger

    let advance_chain test cs = commit_commands test cs ; reorg test cs []

    (* TODO: remove this (all of these test should be expressed by committing txns to the ledger, not mutating accounts *)
    let modify_ledger ledger ~idx ~balance ~nonce =
      let id =
        Account_id.create
          (Signature_lib.Public_key.compress test_keys.(idx).public_key)
          Token_id.default
      in
      let loc =
        Option.value_exn @@ Mina_ledger.Ledger.location_of_account ledger id
      in
      let account = Option.value_exn @@ Mina_ledger.Ledger.get ledger loc in
      Mina_ledger.Ledger.set ledger loc
        { account with
          balance = Currency.Balance.of_nanomina_int_exn balance
        ; nonce = Account.Nonce.of_int nonce
        }

    let mk_linear_case_test t cmds =
      assert_pool_txs t [] ;
      let%bind () = add_commands' t cmds in
      let%bind () = advance_chain t (List.take independent_cmds 1) in
      assert_pool_txs t (List.drop cmds 1) ;
      let%bind () =
        advance_chain t (List.take (List.drop independent_cmds 1) 2)
      in
      assert_pool_txs t (List.drop cmds 3) ;
      Deferred.unit

    let%test_unit "transactions are removed in linear case (user cmds)" =
      Thread_safe.block_on_async_exn (fun () ->
          let%bind test = setup_test () in
          mk_linear_case_test test independent_cmds )

    let%test_unit "transactions are removed in linear case (zkapps)" =
      Thread_safe.block_on_async_exn (fun () ->
          let%bind test = setup_test () in
          mk_zkapp_commands_single_block 7 test.txn_pool
          >>= mk_linear_case_test test )

    let mk_remove_and_add_test t cmds =
      assert_pool_txs t [] ;
      (* omit the 1st (0-based) command *)
      let%bind () = add_commands' t (List.hd_exn cmds :: List.drop cmds 2) in
      commit_commands t (List.take cmds 1) ;
      let%bind () = reorg t (List.take cmds 1) (List.slice cmds 1 2) in
      assert_pool_txs t (List.tl_exn cmds) ;
      Deferred.unit

    let%test_unit "Transactions are removed and added back in fork changes \
                   (user cmds)" =
      Thread_safe.block_on_async_exn (fun () ->
          let%bind test = setup_test () in
          mk_remove_and_add_test test independent_cmds )

    let%test_unit "Transactions are removed and added back in fork changes \
                   (zkapps)" =
      Thread_safe.block_on_async_exn (fun () ->
          let%bind test = setup_test () in
          mk_zkapp_commands_single_block 7 test.txn_pool
          >>= mk_remove_and_add_test test )

    let mk_invalid_test t cmds =
      assert_pool_txs t [] ;
      let%bind () = advance_chain t (List.take cmds 2) in
      let%bind () =
        add_commands t cmds >>| assert_pool_apply (List.drop cmds 2)
      in
      assert_pool_txs t (List.drop cmds 2) ;
      Deferred.unit

    let%test_unit "invalid transactions are not accepted (user cmds)" =
      Thread_safe.block_on_async_exn (fun () ->
          let%bind test = setup_test () in
          mk_invalid_test test independent_cmds )

    let%test_unit "invalid transactions are not accepted (zkapps)" =
      Thread_safe.block_on_async_exn (fun () ->
          let%bind test = setup_test () in
          mk_zkapp_commands_single_block 7 test.txn_pool
          >>= mk_invalid_test test )

    let current_global_slot () =
      let current_time = Block_time.now time_controller in
      (* for testing, consider this slot to be a since-genesis slot *)
      Consensus.Data.Consensus_time.(
        of_time_exn ~constants:consensus_constants current_time
        |> to_global_slot)
      |> Mina_numbers.Global_slot_since_hard_fork.to_uint32
      |> Mina_numbers.Global_slot_since_genesis.of_uint32

    let mk_now_invalid_test t _cmds ~mk_command =
      let cmd1 =
        mk_command ~sender_idx:0 ~receiver_idx:5 ~fee:minimum_fee ~nonce:0
          ~amount:99_999_999_999 ()
      in
      let cmd2 =
        mk_command ~sender_idx:0 ~receiver_idx:5 ~fee:minimum_fee ~nonce:0
          ~amount:999_000_000_000 ()
      in
      assert_pool_txs t [] ;
      let%bind () = add_commands' t [ cmd1 ] in
      assert_pool_txs t [ cmd1 ] ;
      let%bind () = advance_chain t [ cmd2 ] in
      assert_pool_txs t [] ; Deferred.unit

    let%test_unit "Now-invalid transactions are removed from the pool on fork \
                   changes (user cmds)" =
      Thread_safe.block_on_async_exn (fun () ->
          let%bind test = setup_test () in
          mk_now_invalid_test test independent_cmds
            ~mk_command:(mk_payment ?valid_until:None) )

    let%test_unit "Now-invalid transactions are removed from the pool on fork \
                   changes (zkapps)" =
      Thread_safe.block_on_async_exn (fun () ->
          let%bind test = setup_test () in
          mk_zkapp_commands_single_block 7 test.txn_pool
          >>= mk_now_invalid_test test
                ~mk_command:
                  (mk_transfer_zkapp_command ?valid_period:None
                     ?fee_payer_idx:None ) )

    let mk_expired_not_accepted_test t ~padding cmds =
      assert_pool_txs t [] ;
      let%bind () =
        let current_time = Block_time.now time_controller in
        let slot_end =
          Consensus.Data.Consensus_time.(
            of_time_exn ~constants:consensus_constants current_time
            |> end_time ~constants:consensus_constants)
        in
        at (Block_time.to_time_exn slot_end)
      in
      let curr_slot = current_global_slot () in
      let slot_padding = Mina_numbers.Global_slot_span.of_int padding in
      let curr_slot_plus_padding =
        Mina_numbers.Global_slot_since_genesis.add curr_slot slot_padding
      in
      let valid_command =
        mk_payment ~valid_until:curr_slot_plus_padding ~sender_idx:1
          ~fee:minimum_fee ~nonce:1 ~receiver_idx:7 ~amount:1_000_000_000 ()
      in
      let expired_commands =
        [ mk_payment ~valid_until:curr_slot ~sender_idx:0 ~fee:minimum_fee
            ~nonce:1 ~receiver_idx:9 ~amount:1_000_000_000 ()
        ; mk_payment ~sender_idx:0 ~fee:minimum_fee ~nonce:2 ~receiver_idx:9
            ~amount:1_000_000_000 ()
        ]
      in
      (* Wait till global slot increases by 1 which invalidates
         the commands with valid_until = curr_slot
      *)
      let%bind () =
        after
          (Block_time.Span.to_time_span
             consensus_constants.block_window_duration_ms )
      in
      let all_valid_commands = cmds @ [ valid_command ] in
      let%bind () =
        add_commands t (all_valid_commands @ expired_commands)
        >>| assert_pool_apply all_valid_commands
      in
      assert_pool_txs t all_valid_commands ;
      Deferred.unit

    let%test_unit "expired transactions are not accepted (user cmds)" =
      Thread_safe.block_on_async_exn (fun () ->
          let%bind test = setup_test () in
          mk_expired_not_accepted_test test ~padding:10 independent_cmds )

    let%test_unit "expired transactions are not accepted (zkapps)" =
      Thread_safe.block_on_async_exn (fun () ->
          let%bind test = setup_test () in
          mk_zkapp_commands_single_block 7 test.txn_pool
          >>= mk_expired_not_accepted_test test ~padding:55 )

    let%test_unit "Expired transactions that are already in the pool are \
                   removed from the pool when best tip changes (user commands)"
        =
      Thread_safe.block_on_async_exn (fun () ->
          let%bind t = setup_test () in
          assert_pool_txs t [] ;
          let curr_slot = current_global_slot () in
          let curr_slot_plus_three =
            Mina_numbers.Global_slot_since_genesis.add curr_slot
              (Mina_numbers.Global_slot_span.of_int 3)
          in
          let curr_slot_plus_seven =
            Mina_numbers.Global_slot_since_genesis.add curr_slot
              (Mina_numbers.Global_slot_span.of_int 7)
          in
          let few_now =
            List.take independent_cmds (List.length independent_cmds / 2)
          in
          let expires_later1 =
            mk_payment ~valid_until:curr_slot_plus_three ~sender_idx:0
              ~fee:minimum_fee ~nonce:1 ~receiver_idx:9 ~amount:10_000_000_000
              ()
          in
          let expires_later2 =
            mk_payment ~valid_until:curr_slot_plus_seven ~sender_idx:0
              ~fee:minimum_fee ~nonce:2 ~receiver_idx:9 ~amount:10_000_000_000
              ()
          in
          let valid_commands = few_now @ [ expires_later1; expires_later2 ] in
          let%bind () = add_commands' t valid_commands in
          assert_pool_txs t valid_commands ;
          (* new commands from best tip diff should be removed from the pool *)
          (* update the nonce to be consistent with the commands in the block *)
          modify_ledger !(t.best_tip_ref) ~idx:0 ~balance:1_000_000_000_000_000
            ~nonce:2 ;
          let%bind () = reorg t [ List.nth_exn few_now 0; expires_later1 ] [] in
          let%bind () = Async.Scheduler.yield_until_no_jobs_remain () in
          assert_pool_txs t (expires_later2 :: List.drop few_now 1) ;
          (* Add new commands, remove old commands some of which are now expired *)
          let expired_command =
            mk_payment ~valid_until:curr_slot ~sender_idx:9 ~fee:minimum_fee
              ~nonce:0 ~receiver_idx:5 ~amount:1_000_000_000 ()
          in
          let unexpired_command =
            mk_payment ~valid_until:curr_slot_plus_seven ~sender_idx:8
              ~fee:minimum_fee ~nonce:0 ~receiver_idx:9 ~amount:1_000_000_000 ()
          in
          let valid_forever = List.nth_exn few_now 0 in
          let removed_commands =
            [ valid_forever
            ; expires_later1
            ; expired_command
            ; unexpired_command
            ]
          in
          let n_block_times n =
            Int64.(
              Block_time.Span.to_ms consensus_constants.block_window_duration_ms
              * n)
            |> Block_time.Span.of_ms
          in
          let%bind () =
            after (Block_time.Span.to_time_span (n_block_times 3L))
          in
          modify_ledger !(t.best_tip_ref) ~idx:0 ~balance:1_000_000_000_000_000
            ~nonce:1 ;
          let%bind _ = reorg t [ valid_forever ] removed_commands in
          (* expired_command should not be in the pool because they are expired
             and (List.nth few_now 0) because it was committed in a block
          *)
          assert_pool_txs t
            ( expires_later1 :: expires_later2 :: unexpired_command
            :: List.drop few_now 1 ) ;
          (* after 5 block times there should be no expired transactions *)
          let%bind () =
            after (Block_time.Span.to_time_span (n_block_times 5L))
          in
          let%bind _ = reorg t [] [] in
          assert_pool_txs t (List.drop few_now 1) ;
          Deferred.unit )

    let%test_unit "Expired transactions that are already in the pool are \
                   removed from the pool when best tip changes (zkapps)" =
      Thread_safe.block_on_async_exn (fun () ->
          let%bind t = setup_test () in
          assert_pool_txs t [] ;
          let curr_slot = current_global_slot () in
          let curr_slot_plus_three =
            Mina_numbers.Global_slot_since_genesis.add curr_slot
              (Mina_numbers.Global_slot_span.of_int 3)
          in
<<<<<<< HEAD
          let curr_slot_plus_seven =
            Mina_numbers.Global_slot_since_genesis.add curr_slot
              (Mina_numbers.Global_slot_span.of_int 7)
=======
          let pool_, _, _ =
            Test.create ~config ~logger ~constraint_constants
              ~consensus_constants ~time_controller ~slot_tx_end:None
              ~frontier_broadcast_pipe:frontier_pipe_r ~log_gossip_heard:false
              ~on_remote_push:(Fn.const Deferred.unit)
>>>>>>> 61d773cf
          in
          let few_now =
            List.take independent_cmds (List.length independent_cmds / 2)
          in
          let expires_later1 =
            mk_transfer_zkapp_command
              ~valid_period:{ lower = curr_slot; upper = curr_slot_plus_three }
              ~fee_payer_idx:(0, 1) ~sender_idx:1 ~receiver_idx:9
              ~fee:minimum_fee ~amount:10_000_000_000 ~nonce:1 ()
          in
          let expires_later2 =
            mk_transfer_zkapp_command
              ~valid_period:{ lower = curr_slot; upper = curr_slot_plus_seven }
              ~fee_payer_idx:(2, 1) ~sender_idx:3 ~receiver_idx:9
              ~fee:minimum_fee ~amount:10_000_000_000 ~nonce:1 ()
          in
          let valid_commands = few_now @ [ expires_later1; expires_later2 ] in
          let%bind () = add_commands' t valid_commands in
          assert_pool_txs t valid_commands ;
          let n_block_times n =
            Int64.(
              Block_time.Span.to_ms consensus_constants.block_window_duration_ms
              * n)
            |> Block_time.Span.of_ms
          in
          let%bind () =
            after (Block_time.Span.to_time_span (n_block_times 4L))
          in
          let%bind () = reorg t [] [] in
          assert_pool_txs t (expires_later2 :: few_now) ;
          (* after 5 block times there should be no expired transactions *)
          let%bind () =
            after (Block_time.Span.to_time_span (n_block_times 5L))
          in
          let%bind () = reorg t [] [] in
          assert_pool_txs t few_now ; Deferred.unit )

    let%test_unit "Now-invalid transactions are removed from the pool when the \
                   transition frontier is recreated (user cmds)" =
      Thread_safe.block_on_async_exn (fun () ->
          (* Set up initial frontier *)
          let%bind t = setup_test () in
          assert_pool_txs t [] ;
          let%bind _ = add_commands t independent_cmds in
          assert_pool_txs t independent_cmds ;
          (* Destroy initial frontier *)
          Broadcast_pipe.Writer.close t.best_tip_diff_w ;
          let%bind _ = Broadcast_pipe.Writer.write t.frontier_pipe_w None in
          (* Set up second frontier *)
          let ((_, ledger_ref2) as frontier2), _best_tip_diff_w2 =
            Mock_transition_frontier.create ()
          in
          modify_ledger !ledger_ref2 ~idx:0 ~balance:20_000_000_000_000 ~nonce:5 ;
          modify_ledger !ledger_ref2 ~idx:1 ~balance:0 ~nonce:0 ;
          modify_ledger !ledger_ref2 ~idx:2 ~balance:0 ~nonce:1 ;
          let%bind _ =
            Broadcast_pipe.Writer.write t.frontier_pipe_w (Some frontier2)
          in
          assert_pool_txs t (List.drop independent_cmds 3) ;
          Deferred.unit )

    let%test_unit "transactions added before slot_tx_end are accepted" =
      Thread_safe.block_on_async_exn (fun () ->
          let curr_slot = current_global_slot () in
          let%bind assert_pool_txs, pool, _best_tip_diff_w, (_, _best_tip_ref) =
            setup_test
              ~slot_tx_end:Mina_numbers.Global_slot.(succ (succ curr_slot))
              ()
          in
          assert_pool_txs [] ;
          let%bind apply_res =
            Test.Resource_pool.Diff.unsafe_apply pool
            @@ Envelope.Incoming.local
                 (extract_signed_commands independent_cmds)
          in
          [%test_eq: pool_apply] (Ok independent_cmds')
            (accepted_commands apply_res) ;
          assert_pool_txs independent_cmds' ;
          Deferred.unit )

    let%test_unit "transactions added after slot_tx_end are rejected" =
      Thread_safe.block_on_async_exn (fun () ->
          let curr_slot = current_global_slot () in
          let%bind assert_pool_txs, pool, _best_tip_diff_w, (_, _best_tip_ref) =
            setup_test ~slot_tx_end:curr_slot ()
          in
          assert_pool_txs [] ;
          let%bind apply_res =
            Test.Resource_pool.Diff.unsafe_apply pool
            @@ Envelope.Incoming.local
                 (extract_signed_commands independent_cmds)
          in
          [%test_eq: pool_apply] (Ok []) (accepted_commands apply_res) ;
          assert_pool_txs [] ;
          Deferred.unit )

    let%test_unit "transactions from the pool are removed when the transition \
                   frontier is recreated and current slot is after slot_tx_end"
        =
      Thread_safe.block_on_async_exn (fun () ->
          (* Set up initial frontier *)
          let frontier_pipe_r, frontier_pipe_w = Broadcast_pipe.create None in
          let trust_system = Trust_system.null () in
          let config =
            Test.Resource_pool.make_config ~trust_system ~pool_max_size
              ~verifier
          in
          let current_global_slot = current_global_slot () in
          let pool_, _, _ =
            Test.create ~config ~logger ~constraint_constants
              ~consensus_constants ~time_controller
              ~slot_tx_end:
                (Some Mina_numbers.Global_slot.(succ current_global_slot))
              ~frontier_broadcast_pipe:frontier_pipe_r ~log_gossip_heard:false
              ~on_remote_push:(Fn.const Deferred.unit)
          in
          let pool = Test.resource_pool pool_ in
          let assert_pool_txs txs =
            [%test_eq: User_command.t List.t]
              ( Test.Resource_pool.transactions ~logger pool
              |> Sequence.map
                   ~f:Transaction_hash.User_command_with_valid_signature.command
              |> Sequence.to_list
              |> List.sort ~compare:User_command.compare )
            @@ List.sort ~compare:User_command.compare txs
          in
          assert_pool_txs [] ;
          let frontier1, best_tip_diff_w1 =
            Mock_transition_frontier.create ()
          in
          let%bind _ =
            Broadcast_pipe.Writer.write frontier_pipe_w (Some frontier1)
          in
          let%bind _ =
            Test.Resource_pool.Diff.unsafe_apply pool
              (Envelope.Incoming.local
                 (extract_signed_commands independent_cmds) )
          in
          assert_pool_txs independent_cmds' ;
          (* Destroy initial frontier *)
          Broadcast_pipe.Writer.close best_tip_diff_w1 ;
          let%bind _ = Broadcast_pipe.Writer.write frontier_pipe_w None in
          (* wait until next slot *)
          let%bind () =
            after
              (Block_time.Span.to_time_span
                 consensus_constants.block_window_duration_ms )
          in
          (* Set up second frontier *)
          let frontier2, _best_tip_diff_w2 =
            Mock_transition_frontier.create ()
          in
          let%bind _ =
            Broadcast_pipe.Writer.write frontier_pipe_w (Some frontier2)
          in
          assert_pool_txs [] ; Deferred.unit )

    let%test_unit "transaction replacement works" =
      Thread_safe.block_on_async_exn
      @@ fun () ->
      let%bind t = setup_test () in
      let set_sender idx (tx : Signed_command.t) =
        let sender_kp = test_keys.(idx) in
        let sender_pk = Public_key.compress sender_kp.public_key in
        let payload : Signed_command.Payload.t =
          match tx.payload with
          | { common; body = Payment payload } ->
              { common = { common with fee_payer_pk = sender_pk }
              ; body = Payment payload
              }
          | { common; body = Stake_delegation (Set_delegate payload) } ->
              { common = { common with fee_payer_pk = sender_pk }
              ; body = Stake_delegation (Set_delegate payload)
              }
        in
        User_command.Signed_command (Signed_command.sign sender_kp payload)
      in
      let txs0 =
        [ mk_payment' ~sender_idx:0 ~fee:minimum_fee ~nonce:0 ~receiver_idx:9
            ~amount:20_000_000_000 ()
        ; mk_payment' ~sender_idx:0 ~fee:minimum_fee ~nonce:1 ~receiver_idx:9
            ~amount:12_000_000_000 ()
        ; mk_payment' ~sender_idx:0 ~fee:minimum_fee ~nonce:2 ~receiver_idx:9
            ~amount:500_000_000_000 ()
        ]
      in
      let txs0' = List.map txs0 ~f:Signed_command.forget_check in
      let txs1 = List.map ~f:(set_sender 1) txs0' in
      let txs2 = List.map ~f:(set_sender 2) txs0' in
      let txs3 = List.map ~f:(set_sender 3) txs0' in
      let txs_all =
        List.map ~f:(fun x -> User_command.Signed_command x) txs0
        @ txs1 @ txs2 @ txs3
      in
      let%bind () = add_commands' t txs_all in
      assert_pool_txs t txs_all ;
      let replace_txs =
        [ (* sufficient fee *)
          mk_payment ~sender_idx:0
            ~fee:
              ( minimum_fee
              + Currency.Fee.to_nanomina_int Indexed_pool.replace_fee )
            ~nonce:0 ~receiver_idx:1 ~amount:440_000_000_000 ()
        ; (* insufficient fee *)
          mk_payment ~sender_idx:1 ~fee:minimum_fee ~nonce:0 ~receiver_idx:1
            ~amount:788_000_000_000 ()
        ; (* sufficient *)
          mk_payment ~sender_idx:2
            ~fee:
              ( minimum_fee
              + Currency.Fee.to_nanomina_int Indexed_pool.replace_fee )
            ~nonce:1 ~receiver_idx:4 ~amount:721_000_000_000 ()
        ; (* insufficient *)
          (let amount = 927_000_000_000 in
           let fee =
             let ledger = !(t.best_tip_ref) in
             let sender_kp = test_keys.(3) in
             let sender_pk = Public_key.compress sender_kp.public_key in
             let sender_aid = Account_id.create sender_pk Token_id.default in
             let location =
               Mock_base_ledger.location_of_account ledger sender_aid
               |> Option.value_exn
             in
             (* Spend all of the tokens in the account. Should fail because the
                command with nonce=0 will already have spent some.
             *)
             let account =
               Mock_base_ledger.get ledger location |> Option.value_exn
             in
             Currency.Balance.to_nanomina_int account.balance - amount
           in
           mk_payment ~sender_idx:3 ~fee ~nonce:1 ~receiver_idx:4 ~amount () )
        ]
      in
      add_commands t replace_txs
      >>| assert_pool_apply
            [ List.nth_exn replace_txs 0; List.nth_exn replace_txs 2 ]

    let%test_unit "it drops queued transactions if a committed one makes there \
                   be insufficient funds" =
      Thread_safe.block_on_async_exn
      @@ fun () ->
      let%bind t = setup_test () in
      let txs =
        [ mk_payment ~sender_idx:0 ~fee:minimum_fee ~nonce:0 ~receiver_idx:9
            ~amount:20_000_000_000 ()
        ; mk_payment ~sender_idx:0 ~fee:minimum_fee ~nonce:1 ~receiver_idx:5
            ~amount:77_000_000_000 ()
        ; mk_payment ~sender_idx:0 ~fee:minimum_fee ~nonce:2 ~receiver_idx:3
            ~amount:891_000_000_000 ()
        ]
      in
      let committed_tx =
        mk_payment ~sender_idx:0 ~fee:minimum_fee ~nonce:0 ~receiver_idx:2
          ~amount:25_000_000_000 ()
      in
      let%bind () = add_commands' t txs in
      assert_pool_txs t txs ;
      modify_ledger !(t.best_tip_ref) ~idx:0 ~balance:970_000_000_000 ~nonce:1 ;
      let%bind () = reorg t [ committed_tx ] [] in
      assert_pool_txs t [ List.nth_exn txs 1 ] ;
      Deferred.unit

    let%test_unit "max size is maintained" =
      Quickcheck.test ~trials:500
        (let open Quickcheck.Generator.Let_syntax in
        let%bind init_ledger_state =
          Mina_ledger.Ledger.gen_initial_ledger_state
        in
        let%bind cmds_count = Int.gen_incl pool_max_size (pool_max_size * 2) in
        let%bind cmds =
          User_command.Valid.Gen.sequence ~sign_type:`Real ~length:cmds_count
            init_ledger_state
        in
        return (init_ledger_state, cmds))
        ~f:(fun (init_ledger_state, cmds) ->
          Thread_safe.block_on_async_exn (fun () ->
              let%bind t = setup_test () in
              let new_ledger =
                Mina_ledger.Ledger.create_ephemeral
                  ~depth:(Mina_ledger.Ledger.depth !(t.best_tip_ref))
                  ()
              in
              Mina_ledger.Ledger.apply_initial_ledger_state new_ledger
                init_ledger_state ;
              t.best_tip_ref := new_ledger ;
              let%bind () = reorg ~reorg_best_tip:true t [] [] in
              let cmds1, cmds2 = List.split_n cmds pool_max_size in
              let%bind apply_res1 = add_commands t cmds1 in
              assert (Result.is_ok apply_res1) ;
              [%test_eq: int] pool_max_size (Indexed_pool.size t.txn_pool.pool) ;
              let%map _apply_res2 = add_commands t cmds2 in
              (* N.B. Adding a transaction when the pool is full may drop > 1
                 command, so the size now is not necessarily the maximum.
                 Applying the diff may also return an error if none of the new
                 commands have higher fee than the lowest one already in the
                 pool.
              *)
              assert (Indexed_pool.size t.txn_pool.pool <= pool_max_size) ) )

    let assert_rebroadcastable test cmds =
      let expected =
        if List.is_empty cmds then []
        else
          [ List.map cmds
              ~f:
                (Fn.compose Transaction_hash.User_command.create
                   User_command.forget_check )
          ]
      in
      let actual =
        Test.Resource_pool.get_rebroadcastable test.txn_pool
          ~has_timed_out:(Fn.const `Ok)
        |> List.map ~f:(List.map ~f:Transaction_hash.User_command.create)
      in
      if List.length actual > 1 then
        failwith "unexpected number of rebroadcastable diffs" ;

      List.iter (List.zip_exn actual expected) ~f:(fun (a, b) ->
          assert_user_command_sets_equal a b )

    let mk_rebroadcastable_test t cmds =
      assert_pool_txs t [] ;
      assert_rebroadcastable t [] ;
      (* Locally generated transactions are rebroadcastable *)
      let%bind () = add_commands' ~local:true t (List.take cmds 2) in
      assert_pool_txs t (List.take cmds 2) ;
      assert_rebroadcastable t (List.take cmds 2) ;
      (* Adding non-locally-generated transactions doesn't affect
         rebroadcastable pool *)
      let%bind () = add_commands' ~local:false t (List.slice cmds 2 5) in
      assert_pool_txs t (List.take cmds 5) ;
      assert_rebroadcastable t (List.take cmds 2) ;
      (* When locally generated transactions are committed they are no
         longer rebroadcastable *)
      let%bind () = add_commands' ~local:true t (List.slice cmds 5 7) in
      let%bind checkpoint_1 = commit_commands' t (List.take cmds 1) in
      let%bind checkpoint_2 = commit_commands' t (List.slice cmds 1 5) in
      let%bind () = reorg t (List.take cmds 5) [] in
      assert_pool_txs t (List.slice cmds 5 7) ;
      assert_rebroadcastable t (List.slice cmds 5 7) ;
      (* Reorgs put locally generated transactions back into the
         rebroadcastable pool, if they were removed and not re-added *)
      (* restore up to after the application of the first command *)
      t.best_tip_ref := checkpoint_2 ;
      (* reorg both removes and re-adds the first command (which is local) *)
      let%bind () = reorg t (List.take cmds 1) (List.take cmds 5) in
      assert_pool_txs t (List.slice cmds 1 7) ;
      assert_rebroadcastable t (List.nth_exn cmds 1 :: List.slice cmds 5 7) ;
      (* Committing them again removes them from the pool again. *)
      commit_commands t (List.slice cmds 1 5) ;
      let%bind () = reorg t (List.slice cmds 1 5) [] in
      assert_pool_txs t (List.slice cmds 5 7) ;
      assert_rebroadcastable t (List.slice cmds 5 7) ;
      (* When transactions expire from rebroadcast pool they are gone. This
         doesn't affect the main pool.
      *)
      t.best_tip_ref := checkpoint_1 ;
      let%bind () = reorg t [] (List.take cmds 5) in
      assert_pool_txs t (List.take cmds 7) ;
      assert_rebroadcastable t (List.take cmds 2 @ List.slice cmds 5 7) ;
      ignore
        ( Test.Resource_pool.get_rebroadcastable t.txn_pool
            ~has_timed_out:(Fn.const `Timed_out)
          : User_command.t list list ) ;
      assert_rebroadcastable t [] ;
      Deferred.unit

    let%test_unit "rebroadcastable transaction behavior (user cmds)" =
      Thread_safe.block_on_async_exn (fun () ->
          let%bind test = setup_test () in
          mk_rebroadcastable_test test independent_cmds )

    let%test_unit "rebroadcastable transaction behavior (zkapps)" =
      Thread_safe.block_on_async_exn (fun () ->
          let%bind test = setup_test () in
          mk_zkapp_commands_single_block 7 test.txn_pool
          >>= mk_rebroadcastable_test test )

    let%test_unit "apply user cmds and zkapps" =
      Thread_safe.block_on_async_exn (fun () ->
          let%bind t = setup_test () in
          let num_cmds = Array.length test_keys in
          (* the user cmds and snapp cmds are taken from the same list of keys,
             so splitting by the order from that list makes sure that they
             don't share fee payer keys
             therefore, the original nonces in the accounts are valid
          *)
          let take_len = num_cmds / 2 in
          let%bind snapp_cmds =
            let%map cmds = mk_zkapp_commands_single_block 7 t.txn_pool in
            List.take cmds take_len
          in
          let user_cmds = List.drop independent_cmds take_len in
          let all_cmds = snapp_cmds @ user_cmds in
          assert_pool_txs t [] ;
          let%bind () = add_commands' t all_cmds in
          assert_pool_txs t all_cmds ; Deferred.unit )

    let mk_zkapp_user_cmd (pool : Test.Resource_pool.t) zkapp_command =
      let best_tip_ledger = Option.value_exn pool.best_tip_ledger in
      let keymap =
        Array.fold (Array.append test_keys extra_keys)
          ~init:Public_key.Compressed.Map.empty
          ~f:(fun map { public_key; private_key } ->
            let key = Public_key.compress public_key in
            Public_key.Compressed.Map.add_exn map ~key ~data:private_key )
      in
      let zkapp_command =
        Or_error.ok_exn
          (Zkapp_command.Valid.to_valid ~status:Applied
             ~find_vk:
               (Zkapp_command.Verifiable.find_vk_via_ledger
                  ~ledger:best_tip_ledger ~get:Mina_ledger.Ledger.get
                  ~location_of_account:Mina_ledger.Ledger.location_of_account )
             zkapp_command )
      in
      let zkapp_command = User_command.Zkapp_command zkapp_command in
      let%bind zkapp_command =
        replace_valid_zkapp_command_authorizations ~keymap
          ~ledger:best_tip_ledger [ zkapp_command ]
      in
      let zkapp_command = List.hd_exn zkapp_command in
      Deferred.return zkapp_command

    let mk_basic_zkapp ?(fee = 10_000_000_000) ?(empty_update = false)
        ?preconditions ?permissions nonce fee_payer_kp =
      let open Zkapp_command_builder in
      let preconditions =
        Option.value preconditions
          ~default:
            Account_update.Preconditions.
              { network = Zkapp_precondition.Protocol_state.accept
              ; account = Account_update.Account_precondition.Accept
              ; valid_while = Ignore
              }
      in
      let update : Account_update.Update.t =
        let permissions =
          match permissions with
          | None ->
              Zkapp_basic.Set_or_keep.Keep
          | Some perms ->
              Zkapp_basic.Set_or_keep.Set perms
        in
        { Account_update.Update.noop with permissions }
      in
      let account_updates =
        if empty_update then []
        else
          mk_forest
            [ mk_node
                (mk_account_update_body Signature No fee_payer_kp
                   Token_id.default 0 ~preconditions ~update )
                []
            ]
      in
      account_updates
      |> mk_zkapp_command ~memo:"" ~fee
           ~fee_payer_pk:(Public_key.compress fee_payer_kp.public_key)
           ~fee_payer_nonce:(Account.Nonce.of_int nonce)

    let%test_unit "zkapp cmd with same nonce should replace previous submitted \
                   zkapp with same nonce" =
      Thread_safe.block_on_async_exn (fun () ->
          let%bind () = after (Time.Span.of_sec 2.) in
          let%bind t = setup_test () in
          assert_pool_txs t [] ;
          let fee_payer_kp = test_keys.(0) in
          let%bind valid_command1 =
            mk_basic_zkapp ~fee:10_000_000_000 0 fee_payer_kp
            |> mk_zkapp_user_cmd t.txn_pool
          in
          let%bind valid_command2 =
            mk_basic_zkapp ~fee:20_000_000_000 ~empty_update:true 0 fee_payer_kp
            |> mk_zkapp_user_cmd t.txn_pool
          in
          let%bind () =
            add_commands t ([ valid_command1 ] @ [ valid_command2 ])
            >>| assert_pool_apply [ valid_command2 ]
          in
          Deferred.unit )

    let%test_unit "commands are rejected if fee payer permissions are not \
                   handled" =
      let test_permissions ~is_able_to_send send_command permissions =
        let%bind t = setup_test () in
        assert_pool_txs t [] ;
        let%bind set_permissions_command =
          mk_basic_zkapp 0 test_keys.(0) ~permissions
          |> mk_zkapp_user_cmd t.txn_pool
        in
        let%bind () = add_commands' t [ set_permissions_command ] in
        let%bind () = advance_chain t [ set_permissions_command ] in
        assert_pool_txs t [] ;
        let%map result = add_commands t [ send_command ] in
        let expectation = if is_able_to_send then [ send_command ] else [] in
        assert_pool_apply expectation result
      in
      let run_test_cases send_cmd =
        let%bind () =
          test_permissions ~is_able_to_send:true send_cmd
            { Permissions.user_default with
              send = Permissions.Auth_required.Signature
            }
        in
        let%bind () =
          test_permissions ~is_able_to_send:true send_cmd
            { Permissions.user_default with
              send = Permissions.Auth_required.Either
            }
        in
        let%bind () =
          test_permissions ~is_able_to_send:true send_cmd
            { Permissions.user_default with
              send = Permissions.Auth_required.None
            }
        in
        let%bind () =
          test_permissions ~is_able_to_send:false send_cmd
            { Permissions.user_default with
              send = Permissions.Auth_required.Impossible
            }
        in
        let%bind () =
          test_permissions ~is_able_to_send:false send_cmd
            { Permissions.user_default with
              send = Permissions.Auth_required.Proof
            }
        in
        let%bind () =
          test_permissions ~is_able_to_send:true send_cmd
            { Permissions.user_default with
              increment_nonce = Permissions.Auth_required.Signature
            }
        in
        let%bind () =
          test_permissions ~is_able_to_send:true send_cmd
            { Permissions.user_default with
              increment_nonce = Permissions.Auth_required.Either
            }
        in
        let%bind () =
          test_permissions ~is_able_to_send:true send_cmd
            { Permissions.user_default with
              increment_nonce = Permissions.Auth_required.None
            }
        in
        let%bind () =
          test_permissions ~is_able_to_send:false send_cmd
            { Permissions.user_default with
              increment_nonce = Permissions.Auth_required.Impossible
            }
        in
        let%bind () =
          test_permissions ~is_able_to_send:false send_cmd
            { Permissions.user_default with
              increment_nonce = Permissions.Auth_required.Proof
            }
        in
        let%bind () =
          test_permissions ~is_able_to_send:true send_cmd
            { Permissions.user_default with
              access = Permissions.Auth_required.Signature
            }
        in
        let%bind () =
          test_permissions ~is_able_to_send:true send_cmd
            { Permissions.user_default with
              access = Permissions.Auth_required.Either
            }
        in
        let%bind () =
          test_permissions ~is_able_to_send:true send_cmd
            { Permissions.user_default with
              access = Permissions.Auth_required.None
            }
        in
        let%bind () =
          test_permissions ~is_able_to_send:false send_cmd
            { Permissions.user_default with
              access = Permissions.Auth_required.Impossible
            }
        in
        let%bind () =
          test_permissions ~is_able_to_send:false send_cmd
            { Permissions.user_default with
              access = Permissions.Auth_required.Proof
            }
        in
        return ()
      in
      Thread_safe.block_on_async_exn (fun () ->
          let%bind () =
            let send_command =
              mk_payment ~sender_idx:0 ~fee:minimum_fee ~nonce:1 ~receiver_idx:1
                ~amount:1_000_000 ()
            in
            run_test_cases send_command
          in
          let%bind () =
            let send_command =
              mk_transfer_zkapp_command ~fee_payer_idx:(0, 1) ~sender_idx:0
                ~fee:minimum_fee ~nonce:2 ~receiver_idx:1 ~amount:1_000_000 ()
            in
            run_test_cases send_command
          in
          return () )

    let%test "account update with a different network id that uses proof \
              authorization would be rejected" =
      Thread_safe.block_on_async_exn (fun () ->
          let%bind verifier_full =
            Verifier.create ~logger ~proof_level:Full ~constraint_constants
              ~conf_dir:None
              ~pids:(Child_processes.Termination.create_pid_table ())
              ()
          in
          let%bind test =
            setup_test ~verifier:verifier_full
              ~permissions:
                { Permissions.user_default with set_zkapp_uri = Proof }
              ()
          in
          let%bind zkapp_command =
            mk_single_account_update
              ~chain:Mina_signature_kind.(Other_network "invalid")
              ~fee_payer_idx:0 ~fee:minimum_fee ~nonce:0 ~zkapp_account_idx:1
              ~ledger:(Option.value_exn test.txn_pool.best_tip_ledger)
          in
          match%map
            Test.Resource_pool.Diff.verify test.txn_pool
              (Envelope.Incoming.wrap
                 ~data:
                   [ User_command.forget_check
                     @@ Zkapp_command
                          (Zkapp_command.Valid.of_verifiable zkapp_command)
                   ]
                 ~sender:Envelope.Sender.Local )
          with
          | Error (Intf.Verification_error.Invalid e) ->
              String.is_substring (Error.to_string_hum e) ~substring:"proof"
          | _ ->
              false )
  end )<|MERGE_RESOLUTION|>--- conflicted
+++ resolved
@@ -64,6 +64,25 @@
     [%%versioned
     module Stable = struct
       [@@@no_toplevel_latest_type]
+
+      module V3 = struct
+        type t =
+          | Insufficient_replace_fee
+          | Duplicate
+          | Invalid_nonce
+          | Insufficient_funds
+          | Overflow
+          | Bad_token
+          | Unwanted_fee_token
+          | Expired
+          | Overloaded
+          | Fee_payer_account_not_found
+          | Fee_payer_not_permitted_to_send
+          | After_slot_tx_end
+        [@@deriving sexp, yojson, compare]
+
+        let to_latest = Fn.id
+      end
 
       module V2 = struct
         type t =
@@ -76,59 +95,33 @@
           | Unwanted_fee_token
           | Expired
           | Overloaded
-<<<<<<< HEAD
           | Fee_payer_account_not_found
           | Fee_payer_not_permitted_to_send
         [@@deriving sexp, yojson, compare]
-=======
-          | After_slot_tx_end
-        [@@deriving sexp, yojson]
->>>>>>> 61d773cf
-
-        let to_latest = Fn.id
-      end
-
-      module V1 = struct
-        type t =
-          | Insufficient_replace_fee
-          | Invalid_signature
-          | Duplicate
-          | Sender_account_does_not_exist
-          | Invalid_nonce
-          | Insufficient_funds
-          | Insufficient_fee
-          | Overflow
-          | Bad_token
-          | Unwanted_fee_token
-          | Expired
-          | Overloaded
-        [@@deriving sexp, yojson]
 
         let to_latest = function
           | Insufficient_replace_fee ->
-              V2.Insufficient_replace_fee
-          | Invalid_signature ->
-              V2.Invalid_signature
+              V3.Insufficient_replace_fee
           | Duplicate ->
-              V2.Duplicate
-          | Sender_account_does_not_exist ->
-              V2.Sender_account_does_not_exist
+              V3.Duplicate
           | Invalid_nonce ->
-              V2.Invalid_nonce
+              V3.Invalid_nonce
           | Insufficient_funds ->
-              V2.Insufficient_funds
-          | Insufficient_fee ->
-              V2.Insufficient_fee
+              V3.Insufficient_funds
           | Overflow ->
-              V2.Overflow
+              V3.Overflow
           | Bad_token ->
-              V2.Bad_token
+              V3.Bad_token
           | Unwanted_fee_token ->
-              V2.Unwanted_fee_token
+              V3.Unwanted_fee_token
           | Expired ->
-              V2.Expired
+              V3.Expired
           | Overloaded ->
-              V2.Overloaded
+              V3.Overloaded
+          | Fee_payer_account_not_found ->
+              V3.Fee_payer_account_not_found
+          | Fee_payer_not_permitted_to_send ->
+              V3.Fee_payer_not_permitted_to_send
       end
     end]
 
@@ -145,12 +138,9 @@
       | Unwanted_fee_token
       | Expired
       | Overloaded
-<<<<<<< HEAD
       | Fee_payer_account_not_found
       | Fee_payer_not_permitted_to_send
-=======
       | After_slot_tx_end
->>>>>>> 61d773cf
     [@@deriving sexp, yojson]
 
     let to_string_name = function
@@ -176,6 +166,8 @@
           "fee_payer_account_not_found"
       | Fee_payer_not_permitted_to_send ->
           "fee_payer_not_permitted_to_send"
+      | After_slot_tx_end ->
+          "after_slot_tx_end"
 
     let to_string_hum = function
       | Insufficient_replace_fee ->
@@ -200,16 +192,13 @@
           "This transaction has expired"
       | Overloaded ->
           "The diff containing this transaction was too large"
-<<<<<<< HEAD
       | Fee_payer_account_not_found ->
           "Fee payer account was not found in the best tip ledger"
       | Fee_payer_not_permitted_to_send ->
           "Fee payer account permissions don't allow sending funds"
-=======
       | After_slot_tx_end ->
           "This transaction was submitted after the slot defined to stop \
            accepting transactions"
->>>>>>> 61d773cf
   end
 
   module Rejected = struct
@@ -217,26 +206,20 @@
     module Stable = struct
       [@@@no_toplevel_latest_type]
 
-<<<<<<< HEAD
+      module V4 = struct
+        type t = (User_command.Stable.V2.t * Diff_error.Stable.V3.t) list
+        [@@deriving sexp, yojson, compare]
+
+        let to_latest = Fn.id
+      end
+
       module V3 = struct
         type t = (User_command.Stable.V2.t * Diff_error.Stable.V2.t) list
         [@@deriving sexp, yojson, compare]
-=======
-      module V2 = struct
-        type t = (User_command.Stable.V1.t * Diff_error.Stable.V2.t) list
-        [@@deriving sexp, yojson]
-
-        let to_latest = Fn.id
-      end
-
-      module V1 = struct
-        type t = (User_command.Stable.V1.t * Diff_error.Stable.V1.t) list
-        [@@deriving sexp, yojson]
->>>>>>> 61d773cf
 
         let to_latest =
           List.map ~f:(fun (cmds, diff) ->
-              (cmds, Diff_error.Stable.V1.to_latest diff) )
+              (cmds, Diff_error.Stable.V2.to_latest diff) )
       end
     end]
 
@@ -521,6 +504,8 @@
           Unwanted_fee_token
       | Expired _ ->
           Expired
+      | After_slot_tx_end ->
+          After_slot_tx_end
 
     let indexed_pool_error_metadata = function
       | Command_error.Invalid_nonce (`Between (low, hi), nonce) ->
@@ -546,7 +531,6 @@
       | Unwanted_fee_token fee_token ->
           [ ("fee_token", Token_id.to_yojson fee_token) ]
       | Expired
-<<<<<<< HEAD
           ( `Valid_until valid_until
           , `Global_slot_since_genesis global_slot_since_genesis ) ->
           [ ( "valid_until"
@@ -555,48 +539,13 @@
             , Mina_numbers.Global_slot_since_genesis.to_yojson
                 global_slot_since_genesis )
           ]
+      | After_slot_tx_end ->
+          []
 
     let indexed_pool_error_log_info e =
       ( Diff_versioned.Diff_error.to_string_name
           (diff_error_of_indexed_pool_error e)
       , indexed_pool_error_metadata e )
-=======
-          (`Valid_until valid_until, `Current_global_slot current_global_slot)
-        ->
-          ( "expired"
-          , [ ("valid_until", Mina_numbers.Global_slot.to_yojson valid_until)
-            ; ( "current_global_slot"
-              , Mina_numbers.Global_slot.to_yojson current_global_slot )
-            ] )
-      | After_slot_tx_end ->
-          ("after_slot_tx_end", [])
-
-    let balance_of_account ~global_slot (account : Account.t) =
-      match account.timing with
-      | Untimed ->
-          account.balance
-      | Timed
-          { initial_minimum_balance
-          ; cliff_time
-          ; cliff_amount
-          ; vesting_period
-          ; vesting_increment
-          } ->
-          Currency.Balance.sub_amount account.balance
-            (Currency.Balance.to_amount
-               (Account.min_balance_at_slot ~global_slot ~cliff_time
-                  ~cliff_amount ~vesting_period ~vesting_increment
-                  ~initial_minimum_balance ) )
-          |> Option.value ~default:Currency.Balance.zero
-
-    let check_command (t : User_command.t) : User_command.Valid.t option =
-      match t with
-      | Snapp_command _ ->
-          None
-      | Signed_command t ->
-          Option.map (Signed_command.check t) ~f:(fun x ->
-              User_command.Signed_command x )
->>>>>>> 61d773cf
 
     let handle_transition_frontier_diff
         ( ({ new_commands; removed_commands; reorg_best_tip = _ } :
@@ -619,212 +568,38 @@
          Don't forget to modify the refcount table as well as remove from the
          index pool.
       *)
-<<<<<<< HEAD
+      let global_slot_since_hard_fork =
+        Indexed_pool.global_slot_since_hard_fork t.pool
+      in
       let vk_table_lift = Vk_refcount_table.lift t.verification_key_table in
       let vk_table_lift_hashed =
         Vk_refcount_table.lift_hashed t.verification_key_table
       in
-      let global_slot = Indexed_pool.global_slot_since_genesis t.pool in
-      t.best_tip_ledger <- Some best_tip_ledger ;
-      let pool_max_size = t.config.pool_max_size in
-      let log_indexed_pool_error error_str ~metadata cmd =
-        [%log' debug t.logger]
-          "Couldn't re-add locally generated command $cmd, not valid against \
-           new ledger. Error: $error"
-          ~metadata:
-            ( [ ( "cmd"
-                , Transaction_hash.User_command_with_valid_signature.to_yojson
-                    cmd )
-              ; ("error", `String error_str)
-              ]
-            @ metadata )
-      in
-      List.iter new_commands ~f:(vk_table_lift Vk_refcount_table.inc) ;
-      List.iter removed_commands ~f:(vk_table_lift Vk_refcount_table.dec) ;
-      [%log' trace t.logger]
-        ~metadata:
-          [ ( "removed"
-            , `List
-                (List.map removed_commands
-                   ~f:(With_status.to_yojson User_command.Valid.to_yojson) ) )
-          ; ( "added"
-            , `List
-                (List.map new_commands
-                   ~f:(With_status.to_yojson User_command.Valid.to_yojson) ) )
-          ]
-        "Diff: removed: $removed added: $added from best tip" ;
-      let pool', dropped_backtrack =
-        List.fold (List.rev removed_commands) ~init:(t.pool, Sequence.empty)
-          ~f:(fun (pool, dropped_so_far) unhashed_cmd ->
-            let cmd =
-              Transaction_hash.User_command_with_valid_signature.create
-                unhashed_cmd.data
-            in
-            ( match
-                Hashtbl.find_and_remove t.locally_generated_committed cmd
-              with
-            | None ->
-                ()
-            | Some time_added ->
-                [%log' info t.logger]
-                  "Locally generated command $cmd committed in a block!"
-                  ~metadata:
-                    [ ( "cmd"
-                      , With_status.to_yojson User_command.Valid.to_yojson
-                          unhashed_cmd )
-                    ] ;
-                Hashtbl.add_exn t.locally_generated_uncommitted ~key:cmd
-                  ~data:time_added ) ;
-            let pool', dropped_seq =
-              match cmd |> Indexed_pool.add_from_backtrack pool with
-              | Error e ->
-                  let error_str, metadata = indexed_pool_error_log_info e in
-                  log_indexed_pool_error error_str ~metadata cmd ;
-                  (pool, Sequence.empty)
-              | Ok indexed_pool ->
-                  drop_until_below_max_size ~pool_max_size indexed_pool
-            in
-            (pool', Sequence.append dropped_so_far dropped_seq) )
-      in
-      Sequence.iter dropped_backtrack
-        ~f:(vk_table_lift_hashed Vk_refcount_table.dec) ;
-      (* Track what locally generated commands were removed from the pool
-         during backtracking due to the max size constraint. *)
-      let locally_generated_dropped =
-        Sequence.filter dropped_backtrack
-          ~f:(Hashtbl.mem t.locally_generated_uncommitted)
-        |> Sequence.to_list_rev
-      in
-      if not (List.is_empty locally_generated_dropped) then
-        [%log' debug t.logger]
-          "Dropped locally generated commands $cmds during backtracking to \
-           maintain max size. Will attempt to re-add after forwardtracking."
-          ~metadata:
-            [ ( "cmds"
-              , `List
-                  (List.map
-                     ~f:
-                       Transaction_hash.User_command_with_valid_signature
-                       .to_yojson locally_generated_dropped ) )
-            ] ;
-      let pool'', dropped_commands =
-        let accounts_to_check =
-          List.fold (new_commands @ removed_commands) ~init:Account_id.Set.empty
-            ~f:(fun set cmd ->
-              let set' =
-                With_status.data cmd |> User_command.forget_check
-                |> User_command.accounts_referenced |> Account_id.Set.of_list
-              in
-              Set.union set set' )
-        in
-        let get_account =
-          let existing_account_states_by_id =
-            preload_accounts best_tip_ledger accounts_to_check
-          in
-          fun id ->
-            match Map.find existing_account_states_by_id id with
-            | Some account ->
-                account
-            | None ->
-                if Set.mem accounts_to_check id then Account.empty
-                else
-                  failwith
-                    "did not expect Indexed_pool.revalidate to call \
-                     get_account on account not in accounts_to_check"
-        in
-        Indexed_pool.revalidate pool' ~logger:t.logger
-          (`Subset accounts_to_check) get_account
-      in
-      let committed_commands, dropped_commit_conflicts =
-        let command_hashes =
-          List.fold_left new_commands ~init:Transaction_hash.Set.empty
-            ~f:(fun set cmd ->
-              let cmd_hash =
-                With_status.data cmd
-                |> Transaction_hash.User_command_with_valid_signature.create
-                |> Transaction_hash.User_command_with_valid_signature.hash
-              in
-              Set.add set cmd_hash )
-        in
-        Sequence.to_list dropped_commands
-        |> List.partition_tf ~f:(fun cmd ->
-               Set.mem command_hashes
-                 (Transaction_hash.User_command_with_valid_signature.hash cmd) )
-      in
-      List.iter committed_commands ~f:(fun cmd ->
-          vk_table_lift_hashed Vk_refcount_table.dec cmd ;
-          Hashtbl.find_and_remove t.locally_generated_uncommitted cmd
-          |> Option.iter ~f:(fun data ->
-                 Hashtbl.add_exn t.locally_generated_committed ~key:cmd ~data ) ) ;
-      let commit_conflicts_locally_generated =
-        List.filter dropped_commit_conflicts ~f:(fun cmd ->
-            Hashtbl.find_and_remove t.locally_generated_uncommitted cmd
-            |> Option.is_some )
-      in
-      if not (List.is_empty commit_conflicts_locally_generated) then
-        [%log' info t.logger]
-          "Locally generated commands $cmds dropped because they conflicted \
-           with a committed command."
-          ~metadata:
-            [ ( "cmds"
-              , `List
-                  (List.map commit_conflicts_locally_generated
-                     ~f:
-                       Transaction_hash.User_command_with_valid_signature
-                       .to_yojson ) )
-            ] ;
-      [%log' debug t.logger]
-        !"Finished handling diff. Old pool size %i, new pool size %i. Dropped \
-          %i commands during backtracking to maintain max size."
-        (Indexed_pool.size t.pool) (Indexed_pool.size pool'')
-        (Sequence.length dropped_backtrack) ;
-      Mina_metrics.(
-        Gauge.set Transaction_pool.pool_size
-          (Float.of_int (Indexed_pool.size pool''))) ;
-      t.pool <- pool'' ;
-      List.iter locally_generated_dropped ~f:(fun cmd ->
-          (* If the dropped transaction was included in the winning chain, it'll
-             be in locally_generated_committed. If it wasn't, try re-adding to
-             the pool. *)
-          let remove_cmd () =
-            vk_table_lift_hashed Vk_refcount_table.dec cmd ;
-            assert (
-              Option.is_some
-              @@ Hashtbl.find_and_remove t.locally_generated_uncommitted cmd )
-          in
-          let log_and_remove ?(metadata = []) error_str =
-            log_indexed_pool_error error_str ~metadata cmd ;
-            remove_cmd ()
-          in
-          if not (Hashtbl.mem t.locally_generated_committed cmd) then
-            if
-              not
-                (has_sufficient_fee t.pool
-                   (Transaction_hash.User_command_with_valid_signature.command
-                      cmd )
-                   ~pool_max_size )
-            then (
-              [%log' info t.logger]
-                "Not re-adding locally generated command $cmd to pool, \
-                 insufficient fee"
-=======
-      let global_slot = Indexed_pool.current_global_slot t.pool in
       let pool =
         match Indexed_pool.slot_tx_end t.pool with
         | Some slot_tx_end
-          when Mina_numbers.Account_nonce.(global_slot >= slot_tx_end) ->
+          when Mina_numbers.Global_slot_since_hard_fork.(
+                 global_slot_since_hard_fork >= slot_tx_end) ->
             (* discard all transactions *)
             [%log' debug t.logger]
               "Discarding all transactions because the current global slot \
                $slot is past slot_tx_end $slot_tx_end"
               ~metadata:
-                [ ("slot", Mina_numbers.Global_slot.to_yojson global_slot)
-                ; ("slot_tx_end", Mina_numbers.Global_slot.to_yojson slot_tx_end)
+                [ ( "slot"
+                  , Mina_numbers.Global_slot_since_hard_fork.to_yojson
+                      global_slot_since_hard_fork )
+                ; ( "slot_tx_end"
+                  , Mina_numbers.Global_slot_since_hard_fork.to_yojson
+                      slot_tx_end )
                 ] ;
+            List.iter
+              (Indexed_pool.get_all t.pool)
+              ~f:(vk_table_lift_hashed Vk_refcount_table.dec) ;
             Hashtbl.clear t.locally_generated_uncommitted ;
             Hashtbl.clear t.locally_generated_committed ;
             Indexed_pool.drop_all t.pool
         | None | Some _ ->
+            let global_slot = Indexed_pool.global_slot_since_genesis t.pool in
             t.best_tip_ledger <- Some best_tip_ledger ;
             let pool_max_size = t.config.pool_max_size in
             let log_indexed_pool_error error_str ~metadata cmd =
@@ -839,6 +614,8 @@
                     ]
                   @ metadata )
             in
+            List.iter new_commands ~f:(vk_table_lift Vk_refcount_table.inc) ;
+            List.iter removed_commands ~f:(vk_table_lift Vk_refcount_table.dec) ;
             [%log' trace t.logger]
               ~metadata:
                 [ ( "removed"
@@ -854,26 +631,34 @@
                 ]
               "Diff: removed: $removed added: $added from best tip" ;
             let pool', dropped_backtrack =
-              Sequence.fold
-                ( removed_commands |> List.rev |> Sequence.of_list
-                |> Sequence.map ~f:(fun unchecked ->
-                       unchecked.data
-                       |> Transaction_hash.User_command_with_valid_signature
-                          .create ) )
+              List.fold (List.rev removed_commands)
                 ~init:(t.pool, Sequence.empty)
-                ~f:(fun (pool, dropped_so_far) cmd ->
+                ~f:(fun (pool, dropped_so_far) unhashed_cmd ->
+                  let cmd =
+                    Transaction_hash.User_command_with_valid_signature.create
+                      unhashed_cmd.data
+                  in
                   ( match
                       Hashtbl.find_and_remove t.locally_generated_committed cmd
                     with
                   | None ->
                       ()
                   | Some time_added ->
+                      [%log' info t.logger]
+                        "Locally generated command $cmd committed in a block!"
+                        ~metadata:
+                          [ ( "cmd"
+                            , With_status.to_yojson User_command.Valid.to_yojson
+                                unhashed_cmd )
+                          ] ;
                       Hashtbl.add_exn t.locally_generated_uncommitted ~key:cmd
                         ~data:time_added ) ;
                   let pool', dropped_seq =
                     match cmd |> Indexed_pool.add_from_backtrack pool with
                     | Error e ->
-                        let error_str, metadata = of_indexed_pool_error e in
+                        let error_str, metadata =
+                          indexed_pool_error_log_info e
+                        in
                         log_indexed_pool_error error_str ~metadata cmd ;
                         (pool, Sequence.empty)
                     | Ok indexed_pool ->
@@ -881,6 +666,8 @@
                   in
                   (pool', Sequence.append dropped_so_far dropped_seq) )
             in
+            Sequence.iter dropped_backtrack
+              ~f:(vk_table_lift_hashed Vk_refcount_table.dec) ;
             (* Track what locally generated commands were removed from the pool
                during backtracking due to the max size constraint. *)
             let locally_generated_dropped =
@@ -893,7 +680,6 @@
                 "Dropped locally generated commands $cmds during backtracking \
                  to maintain max size. Will attempt to re-add after \
                  forwardtracking."
->>>>>>> 61d773cf
                 ~metadata:
                   [ ( "cmds"
                     , `List
@@ -902,149 +688,75 @@
                              Transaction_hash.User_command_with_valid_signature
                              .to_yojson locally_generated_dropped ) )
                   ] ;
-<<<<<<< HEAD
-              remove_cmd () )
-            else
-              let unchecked =
-                Transaction_hash.User_command_with_valid_signature.command cmd
+            let pool'', dropped_commands =
+              let accounts_to_check =
+                List.fold (new_commands @ removed_commands)
+                  ~init:Account_id.Set.empty ~f:(fun set cmd ->
+                    let set' =
+                      With_status.data cmd |> User_command.forget_check
+                      |> User_command.accounts_referenced
+                      |> Account_id.Set.of_list
+                    in
+                    Set.union set set' )
               in
-              match
-                Option.bind
-                  (Base_ledger.location_of_account best_tip_ledger
-                     (User_command.fee_payer unchecked) )
-                  ~f:(Base_ledger.get best_tip_ledger)
-              with
-              | Some acct -> (
-                  match
-                    Indexed_pool.add_from_gossip_exn t.pool cmd acct.nonce
-                      ( Account.liquid_balance_at_slot ~global_slot acct
-                      |> Currency.Balance.to_amount )
-                  with
-                  | Error e ->
-                      let error_str, metadata = indexed_pool_error_log_info e in
-                      log_and_remove error_str
-                        ~metadata:
-                          ( ("user_command", User_command.to_yojson unchecked)
-                          :: metadata )
-                  | Ok (_, pool''', _) ->
-                      [%log' debug t.logger]
-                        "re-added locally generated command $cmd to \
-                         transaction pool after reorg"
-=======
-            let pool'', dropped_commit_conflicts =
-              List.fold new_commands ~init:(pool', Sequence.empty)
-                ~f:(fun (p, dropped_so_far) cmd ->
-                  let balance account_id =
-                    match
-                      Base_ledger.location_of_account best_tip_ledger account_id
-                    with
-                    | None ->
-                        (Currency.Amount.zero, Mina_base.Account.Nonce.zero)
-                    | Some loc ->
-                        let acc =
-                          Option.value_exn
-                            ~message:"public key has location but no account"
-                            (Base_ledger.get best_tip_ledger loc)
-                        in
-                        ( Currency.Balance.to_amount
-                            (balance_of_account ~global_slot acc)
-                        , acc.nonce )
-                  in
-                  let fee_payer =
-                    User_command.(fee_payer (forget_check cmd.data))
-                  in
-                  let fee_payer_balance, fee_payer_nonce = balance fee_payer in
-                  let cmd' =
-                    Transaction_hash.User_command_with_valid_signature.create
-                      cmd.data
-                  in
-                  ( match
-                      Hashtbl.find_and_remove t.locally_generated_uncommitted
-                        cmd'
-                    with
+              let get_account =
+                let existing_account_states_by_id =
+                  preload_accounts best_tip_ledger accounts_to_check
+                in
+                fun id ->
+                  match Map.find existing_account_states_by_id id with
+                  | Some account ->
+                      account
                   | None ->
-                      ()
-                  | Some time_added ->
-                      [%log' info t.logger]
-                        "Locally generated command $cmd committed in a block!"
->>>>>>> 61d773cf
-                        ~metadata:
-                          [ ( "cmd"
-                            , With_status.to_yojson User_command.Valid.to_yojson
-                                cmd )
-                          ] ;
-<<<<<<< HEAD
-                      vk_table_lift_hashed Vk_refcount_table.inc cmd ;
-                      Mina_metrics.(
-                        Gauge.set Transaction_pool.pool_size
-                          (Float.of_int (Indexed_pool.size pool'''))) ;
-                      t.pool <- pool''' )
-              | None ->
-                  log_and_remove "Fee_payer_account not found"
-                    ~metadata:
-                      [ ("user_command", User_command.to_yojson unchecked) ] ) ;
-      (*Remove any expired user commands*)
-      let expired_commands, pool = Indexed_pool.remove_expired t.pool in
-      Sequence.iter expired_commands ~f:(fun cmd ->
-          [%log' debug t.logger]
-            "Dropping expired user command from the pool $cmd"
-            ~metadata:
-              [ ( "cmd"
-                , Transaction_hash.User_command_with_valid_signature.to_yojson
-                    cmd )
-              ] ;
-          vk_table_lift_hashed Vk_refcount_table.dec cmd ;
-          ignore
-            ( Hashtbl.find_and_remove t.locally_generated_uncommitted cmd
-              : (Time.t * [ `Batch of int ]) option ) ) ;
-=======
-                      Hashtbl.add_exn t.locally_generated_committed ~key:cmd'
-                        ~data:time_added ) ;
-                  let p', dropped =
-                    match
-                      Indexed_pool.handle_committed_txn p cmd'
-                        ~fee_payer_balance ~fee_payer_nonce
-                    with
-                    | Ok res ->
-                        res
-                    | Error (`Queued_txns_by_sender (error_str, queued_cmds)) ->
-                        [%log' error t.logger]
-                          "Error handling committed transaction $cmd: $error "
-                          ~metadata:
-                            [ ( "cmd"
-                              , With_status.to_yojson
-                                  User_command.Valid.to_yojson cmd )
-                            ; ("error", `String error_str)
-                            ; ( "queue"
-                              , `List
-                                  (List.map (Sequence.to_list queued_cmds)
-                                     ~f:(fun c ->
-                                       Transaction_hash
-                                       .User_command_with_valid_signature
-                                       .to_yojson c ) ) )
-                            ] ;
-                        failwith error_str
-                  in
-                  (p', Sequence.append dropped_so_far dropped) )
+                      if Set.mem accounts_to_check id then Account.empty
+                      else
+                        failwith
+                          "did not expect Indexed_pool.revalidate to call \
+                           get_account on account not in accounts_to_check"
+              in
+              Indexed_pool.revalidate pool' ~logger:t.logger
+                (`Subset accounts_to_check) get_account
             in
+            let committed_commands, dropped_commit_conflicts =
+              let command_hashes =
+                List.fold_left new_commands ~init:Transaction_hash.Set.empty
+                  ~f:(fun set cmd ->
+                    let cmd_hash =
+                      With_status.data cmd
+                      |> Transaction_hash.User_command_with_valid_signature
+                         .create
+                      |> Transaction_hash.User_command_with_valid_signature.hash
+                    in
+                    Set.add set cmd_hash )
+              in
+              Sequence.to_list dropped_commands
+              |> List.partition_tf ~f:(fun cmd ->
+                     Set.mem command_hashes
+                       (Transaction_hash.User_command_with_valid_signature.hash
+                          cmd ) )
+            in
+            List.iter committed_commands ~f:(fun cmd ->
+                vk_table_lift_hashed Vk_refcount_table.dec cmd ;
+                Hashtbl.find_and_remove t.locally_generated_uncommitted cmd
+                |> Option.iter ~f:(fun data ->
+                       Hashtbl.add_exn t.locally_generated_committed ~key:cmd
+                         ~data ) ) ;
             let commit_conflicts_locally_generated =
-              Sequence.filter dropped_commit_conflicts ~f:(fun cmd ->
+              List.filter dropped_commit_conflicts ~f:(fun cmd ->
                   Hashtbl.find_and_remove t.locally_generated_uncommitted cmd
                   |> Option.is_some )
             in
-            if not @@ Sequence.is_empty commit_conflicts_locally_generated then
+            if not (List.is_empty commit_conflicts_locally_generated) then
               [%log' info t.logger]
                 "Locally generated commands $cmds dropped because they \
                  conflicted with a committed command."
                 ~metadata:
                   [ ( "cmds"
                     , `List
-                        (Sequence.to_list
-                           (Sequence.map commit_conflicts_locally_generated
-                              ~f:
-                                Transaction_hash
-                                .User_command_with_valid_signature
-                                .to_yojson ) ) )
+                        (List.map commit_conflicts_locally_generated
+                           ~f:
+                             Transaction_hash.User_command_with_valid_signature
+                             .to_yojson ) )
                   ] ;
             [%log' debug t.logger]
               !"Finished handling diff. Old pool size %i, new pool size %i. \
@@ -1060,6 +772,7 @@
                    be in locally_generated_committed. If it wasn't, try re-adding to
                    the pool. *)
                 let remove_cmd () =
+                  vk_table_lift_hashed Vk_refcount_table.dec cmd ;
                   assert (
                     Option.is_some
                     @@ Hashtbl.find_and_remove t.locally_generated_uncommitted
@@ -1099,13 +812,14 @@
                     with
                     | Some acct -> (
                         match
-                          Indexed_pool.add_from_gossip_exn t.pool (`Checked cmd)
-                            acct.nonce ~verify:check_command
-                            ( balance_of_account ~global_slot acct
+                          Indexed_pool.add_from_gossip_exn t.pool cmd acct.nonce
+                            ( Account.liquid_balance_at_slot ~global_slot acct
                             |> Currency.Balance.to_amount )
                         with
                         | Error e ->
-                            let error_str, metadata = of_indexed_pool_error e in
+                            let error_str, metadata =
+                              indexed_pool_error_log_info e
+                            in
                             log_and_remove error_str
                               ~metadata:
                                 ( ( "user_command"
@@ -1121,6 +835,7 @@
                                     .User_command_with_valid_signature
                                     .to_yojson cmd )
                                 ] ;
+                            vk_table_lift_hashed Vk_refcount_table.inc cmd ;
                             Mina_metrics.(
                               Gauge.set Transaction_pool.pool_size
                                 (Float.of_int (Indexed_pool.size pool'''))) ;
@@ -1140,12 +855,12 @@
                       , Transaction_hash.User_command_with_valid_signature
                         .to_yojson cmd )
                     ] ;
+                vk_table_lift_hashed Vk_refcount_table.dec cmd ;
                 ignore
                   ( Hashtbl.find_and_remove t.locally_generated_uncommitted cmd
                     : (Time.t * [ `Batch of int ]) option ) ) ;
             pool
       in
->>>>>>> 61d773cf
       Mina_metrics.(
         Gauge.set Transaction_pool.pool_size
           (Float.of_int (Indexed_pool.size pool))) ;
@@ -1307,15 +1022,11 @@
           | Expired
           (*Sink*)
           | Overloaded
-<<<<<<< HEAD
           (*apply*)
           | Fee_payer_account_not_found
           | Fee_payer_not_permitted_to_send
+          | After_slot_tx_end
         [@@deriving sexp, yojson, compare]
-=======
-          | After_slot_tx_end
-        [@@deriving sexp, yojson]
->>>>>>> 61d773cf
 
         let to_string_hum = Diff_versioned.Diff_error.to_string_hum
 
@@ -1327,7 +1038,8 @@
           | Duplicate
           | Overloaded
           | Fee_payer_account_not_found
-          | Fee_payer_not_permitted_to_send ->
+          | Fee_payer_not_permitted_to_send
+          | After_slot_tx_end ->
               false
           | Overflow | Bad_token | Unwanted_fee_token ->
               true
@@ -1577,7 +1289,6 @@
               in
               (Time.now (), `Batch batch_num) )
 
-<<<<<<< HEAD
       (* This must be synchronous, but you MAY modify state here (do not modify pool state in `verify` *)
       let apply t (diff : verified Envelope.Incoming.t) =
         let open Or_error.Let_syntax in
@@ -1646,344 +1357,6 @@
                        .command cmd )
                       err ;
                     Error (diff_error_of_indexed_pool_error err)
-=======
-      let apply t (env : verified Envelope.Incoming.t) =
-        let txs = Envelope.Incoming.data env in
-        let sender = Envelope.Incoming.sender env in
-        let is_sender_local = Envelope.Sender.(equal sender Local) in
-        let pool_max_size = t.config.pool_max_size in
-        let global_slot = Indexed_pool.current_global_slot t.pool in
-        match t.best_tip_ledger with
-        | None ->
-            Deferred.Or_error.error_string
-              "Got transaction pool diff when transition frontier is \
-               unavailable, ignoring."
-        | Some ledger -> (
-            let trust_record =
-              Trust_system.record_envelope_sender t.config.trust_system t.logger
-                sender
-            in
-            let rec go txs' (accepted, rejected) =
-              let open Interruptible.Deferred_let_syntax in
-              match txs' with
-              | [] ->
-                  Interruptible.Or_error.return
-                  @@ (List.rev accepted, List.rev rejected)
-              | tx :: txs'' -> (
-                  let tx = User_command.Signed_command tx in
-                  (*                   let tx = User_command.forget_check tx' in *)
-                  let tx' = Transaction_hash.User_command.create tx in
-                  if Indexed_pool.member t.pool tx' then
-                    if is_sender_local then (
-                      [%log' info t.logger]
-                        "Rebroadcasting $cmd already present in the pool"
-                        ~metadata:[ ("cmd", User_command.to_yojson tx) ] ;
-                      Option.iter (check_command tx) ~f:(fun cmd ->
-                          (* Re-register to reset the rebroadcast
-                             timer.
-                          *)
-                          register_locally_generated t
-                            Transaction_hash.(
-                              User_command_with_valid_signature.make cmd
-                                (User_command.hash tx')) ) ;
-                      go txs'' (tx :: accepted, rejected) )
-                    else
-                      let%bind _ =
-                        trust_record (Trust_system.Actions.Sent_old_gossip, None)
-                      in
-                      go txs''
-                        ( accepted
-                        , (tx, Diff_versioned.Diff_error.Duplicate) :: rejected
-                        )
-                  else
-                    let account ledger account_id =
-                      Option.bind
-                        (Base_ledger.location_of_account ledger account_id)
-                        ~f:(Base_ledger.get ledger)
-                    in
-                    match account ledger (User_command.fee_payer tx) with
-                    | None ->
-                        let%bind _ =
-                          trust_record
-                            ( Trust_system.Actions.Sent_useless_gossip
-                            , Some
-                                ( "account does not exist for command: $cmd"
-                                , [ ("cmd", User_command.to_yojson tx) ] ) )
-                        in
-                        go txs''
-                          ( accepted
-                          , ( tx
-                            , Diff_versioned.Diff_error
-                              .Sender_account_does_not_exist )
-                            :: rejected )
-                    | Some sender_account ->
-                        let pool = t.pool in
-                        if has_sufficient_fee pool tx ~pool_max_size then (
-                          let add_res =
-                            Indexed_pool.add_from_gossip_exn pool
-                              (`Unchecked tx') sender_account.nonce
-                              ~verify:check_command
-                            @@ Currency.Balance.to_amount
-                            @@ balance_of_account ~global_slot sender_account
-                          in
-                          let of_indexed_pool_error = function
-                            | Indexed_pool.Command_error.Invalid_nonce
-                                (`Between (low, hi), nonce) ->
-                                let nonce_json = Account.Nonce.to_yojson in
-                                ( Diff_versioned.Diff_error.Invalid_nonce
-                                , [ ( "between"
-                                    , `Assoc
-                                        [ ("low", nonce_json low)
-                                        ; ("hi", nonce_json hi)
-                                        ] )
-                                  ; ("nonce", nonce_json nonce)
-                                  ] )
-                            | Invalid_nonce (`Expected enonce, nonce) ->
-                                let nonce_json = Account.Nonce.to_yojson in
-                                ( Diff_versioned.Diff_error.Invalid_nonce
-                                , [ ("expected_nonce", nonce_json enonce)
-                                  ; ("nonce", nonce_json nonce)
-                                  ] )
-                            | Insufficient_funds (`Balance bal, amt) ->
-                                let amt_json = Currency.Amount.to_yojson in
-                                ( Insufficient_funds
-                                , [ ("balance", amt_json bal)
-                                  ; ("amount", amt_json amt)
-                                  ] )
-                            | Insufficient_replace_fee (`Replace_fee rfee, fee)
-                              ->
-                                let fee_json = Currency.Fee.to_yojson in
-                                ( Insufficient_replace_fee
-                                , [ ("replace_fee", fee_json rfee)
-                                  ; ("fee", fee_json fee)
-                                  ] )
-                            | Overflow ->
-                                (Overflow, [])
-                            | Bad_token ->
-                                (Bad_token, [])
-                            | Invalid_transaction ->
-                                (Diff_error.Invalid_signature, [])
-                            | Unwanted_fee_token fee_token ->
-                                ( Unwanted_fee_token
-                                , [ ("fee_token", Token_id.to_yojson fee_token)
-                                  ] )
-                            | Expired
-                                ( `Valid_until valid_until
-                                , `Current_global_slot current_global_slot ) ->
-                                ( Expired
-                                , [ ( "valid_until"
-                                    , Mina_numbers.Global_slot.to_yojson
-                                        valid_until )
-                                  ; ( "current_global_slot"
-                                    , Mina_numbers.Global_slot.to_yojson
-                                        current_global_slot )
-                                  ] )
-                            | After_slot_tx_end ->
-                                (After_slot_tx_end, [])
-                          in
-                          let yojson_fail_reason =
-                            Fn.compose
-                              (fun s -> `String s)
-                              (function
-                                | Indexed_pool.Command_error.Invalid_nonce _ ->
-                                    "invalid nonce"
-                                | Insufficient_funds _ ->
-                                    "insufficient funds"
-                                | Invalid_transaction ->
-                                    "transaction had bad signature or was \
-                                     malformed"
-                                | Insufficient_replace_fee _ ->
-                                    "insufficient replace fee"
-                                | Overflow ->
-                                    "overflow"
-                                | Bad_token ->
-                                    "bad token"
-                                | Unwanted_fee_token _ ->
-                                    "unwanted fee token"
-                                | Expired _ ->
-                                    "expired"
-                                | After_slot_tx_end ->
-                                    "after slot tx end" )
-                          in
-                          match add_res with
-                          | Ok (verified, pool', dropped) ->
-                              if is_sender_local then
-                                register_locally_generated t verified ;
-                              let pool'', dropped_for_size =
-                                drop_until_below_max_size pool' ~pool_max_size
-                              in
-                              Mina_metrics.(
-                                Gauge.set Transaction_pool.pool_size
-                                  (Float.of_int (Indexed_pool.size pool'')) ;
-                                Counter.inc_one
-                                  Transaction_pool.transactions_added_to_pool) ;
-                              t.pool <- pool'' ;
-                              let%bind _ =
-                                trust_record
-                                  ( Trust_system.Actions.Sent_useful_gossip
-                                  , Some
-                                      ( "$cmd"
-                                      , [ ("cmd", User_command.to_yojson tx) ]
-                                      ) )
-                              in
-                              let seq_cmd_to_yojson seq =
-                                `List
-                                  Sequence.(
-                                    to_list
-                                    @@ map
-                                         ~f:
-                                           Transaction_hash
-                                           .User_command_with_valid_signature
-                                           .to_yojson seq)
-                              in
-                              if not (Sequence.is_empty dropped) then
-                                [%log' debug t.logger]
-                                  "dropped commands due to transaction \
-                                   replacement: $dropped"
-                                  ~metadata:
-                                    [ ("dropped", seq_cmd_to_yojson dropped) ] ;
-                              if not (Sequence.is_empty dropped_for_size) then
-                                [%log' debug t.logger]
-                                  "dropped commands to maintain max size: $cmds"
-                                  ~metadata:
-                                    [ ( "cmds"
-                                      , seq_cmd_to_yojson dropped_for_size )
-                                    ] ;
-                              let locally_generated_dropped =
-                                Sequence.filter
-                                  (Sequence.append dropped dropped_for_size)
-                                  ~f:(fun tx_dropped ->
-                                    Hashtbl.find_and_remove
-                                      t.locally_generated_uncommitted tx_dropped
-                                    |> Option.is_some )
-                                |> Sequence.to_list
-                              in
-                              if not (List.is_empty locally_generated_dropped)
-                              then
-                                [%log' info t.logger]
-                                  "Dropped locally generated commands $cmds \
-                                   from transaction pool due to replacement or \
-                                   max size"
-                                  ~metadata:
-                                    [ ( "cmds"
-                                      , `List
-                                          (List.map
-                                             ~f:
-                                               Transaction_hash
-                                               .User_command_with_valid_signature
-                                               .to_yojson
-                                             locally_generated_dropped ) )
-                                    ] ;
-                              go txs'' (tx :: accepted, rejected)
-                          | Error
-                              (Insufficient_replace_fee (`Replace_fee rfee, fee))
-                            ->
-                              (* We can't punish peers for this, since an
-                                 attacker can simultaneously send different
-                                 transactions at the same nonce to different
-                                 nodes, which will then naturally gossip them.
-                              *)
-                              let f_log =
-                                if is_sender_local then [%log' error t.logger]
-                                else [%log' debug t.logger]
-                              in
-                              f_log
-                                "rejecting $cmd because of insufficient \
-                                 replace fee ($rfee > $fee)"
-                                ~metadata:
-                                  [ ("cmd", User_command.to_yojson tx)
-                                  ; ("rfee", Currency.Fee.to_yojson rfee)
-                                  ; ("fee", Currency.Fee.to_yojson fee)
-                                  ] ;
-                              go txs''
-                                ( accepted
-                                , ( tx
-                                  , Diff_versioned.Diff_error
-                                    .Insufficient_replace_fee )
-                                  :: rejected )
-                          | Error (Unwanted_fee_token fee_token) ->
-                              (* We can't punish peers for this, since these
-                                   are our specific preferences.
-                              *)
-                              let f_log =
-                                if is_sender_local then [%log' error t.logger]
-                                else [%log' debug t.logger]
-                              in
-                              f_log
-                                "rejecting $cmd because we don't accept fees \
-                                 in $token"
-                                ~metadata:
-                                  [ ("cmd", User_command.to_yojson tx)
-                                  ; ("token", Token_id.to_yojson fee_token)
-                                  ] ;
-                              go txs''
-                                ( accepted
-                                , ( tx
-                                  , Diff_versioned.Diff_error.Unwanted_fee_token
-                                  )
-                                  :: rejected )
-                          | Error Invalid_transaction ->
-                              let%bind _ =
-                                trust_record
-                                  ( Trust_system.Actions.Sent_useless_gossip
-                                  , Some
-                                      ( "rejecting command because had invalid \
-                                         signature or was malformed"
-                                      , [] ) )
-                              in
-                              go txs''
-                                ( accepted
-                                , ( tx
-                                  , Diff_versioned.Diff_error.Invalid_signature
-                                  )
-                                  :: rejected )
-                          | Error err ->
-                              let diff_err, error_extra =
-                                of_indexed_pool_error err
-                              in
-                              if is_sender_local then
-                                [%str_log' error t.logger]
-                                  (Rejecting_command_for_reason
-                                     { command = tx
-                                     ; reason = diff_err
-                                     ; error_extra
-                                     } ) ;
-                              let%bind _ =
-                                trust_record
-                                  ( Trust_system.Actions.Sent_useless_gossip
-                                  , Some
-                                      ( "rejecting $cmd because of $reason. \
-                                         ($error_extra)"
-                                      , [ ("cmd", User_command.to_yojson tx)
-                                        ; ("reason", yojson_fail_reason err)
-                                        ; ("error_extra", `Assoc error_extra)
-                                        ] ) )
-                              in
-                              go txs'' (accepted, (tx, diff_err) :: rejected) )
-                        else
-                          let%bind _ =
-                            trust_record
-                              ( Trust_system.Actions.Sent_useless_gossip
-                              , Some
-                                  ( sprintf
-                                      "rejecting command $cmd due to \
-                                       insufficient fee."
-                                  , [ ("cmd", User_command.to_yojson tx) ] ) )
-                          in
-                          go txs''
-                            ( accepted
-                            , (tx, Diff_versioned.Diff_error.Insufficient_fee)
-                              :: rejected ) )
-            in
-            match%map
-              Interruptible.force
-              @@
-              let open Interruptible.Let_syntax in
-              let signal =
-                Deferred.map (Base_ledger.detached_signal ledger) ~f:(fun () ->
-                    Error.createf "Ledger was detatched"
-                    |> Error.tag ~tag:"Transaction_pool.apply" )
->>>>>>> 61d773cf
               in
               match result with
               | Ok (cmd', pool', dropped) ->
@@ -2510,7 +1883,6 @@
             , Time.t * [ `Batch of int ] )
             Hashtbl.t )
 
-<<<<<<< HEAD
     let assert_fee_wu_ordering (pool : Test.Resource_pool.t) =
       let txns = Test.Resource_pool.transactions pool |> Sequence.to_list in
       let compare txn1 txn2 =
@@ -2547,7 +1919,7 @@
                 User_command.forget_check )
            txs )
 
-    let setup_test ?(verifier = verifier) ?permissions () =
+    let setup_test ?(verifier = verifier) ?permissions ?slot_tx_end () =
       let frontier, best_tip_diff_w =
         Mock_transition_frontier.create ?permissions ()
       in
@@ -2555,11 +1927,6 @@
       let frontier_pipe_r, frontier_pipe_w =
         Broadcast_pipe.create @@ Some frontier
       in
-=======
-    let setup_test ?slot_tx_end () =
-      let tf, best_tip_diff_w = Mock_transition_frontier.create () in
-      let tf_pipe_r, _tf_pipe_w = Broadcast_pipe.create @@ Some tf in
->>>>>>> 61d773cf
       let trust_system = Trust_system.null () in
       let config =
         Test.Resource_pool.make_config ~trust_system ~pool_max_size ~verifier
@@ -2567,11 +1934,7 @@
       in
       let pool_, _, _ =
         Test.create ~config ~logger ~constraint_constants ~consensus_constants
-<<<<<<< HEAD
-          ~time_controller ~frontier_broadcast_pipe:frontier_pipe_r
-=======
-          ~time_controller ~slot_tx_end ~frontier_broadcast_pipe:tf_pipe_r
->>>>>>> 61d773cf
+          ~time_controller ~slot_tx_end ~frontier_broadcast_pipe:frontier_pipe_r
           ~log_gossip_heard:false ~on_remote_push:(Fn.const Deferred.unit)
       in
       let txn_pool = Test.resource_pool pool_ in
@@ -3213,17 +2576,9 @@
             Mina_numbers.Global_slot_since_genesis.add curr_slot
               (Mina_numbers.Global_slot_span.of_int 3)
           in
-<<<<<<< HEAD
           let curr_slot_plus_seven =
             Mina_numbers.Global_slot_since_genesis.add curr_slot
               (Mina_numbers.Global_slot_span.of_int 7)
-=======
-          let pool_, _, _ =
-            Test.create ~config ~logger ~constraint_constants
-              ~consensus_constants ~time_controller ~slot_tx_end:None
-              ~frontier_broadcast_pipe:frontier_pipe_r ~log_gossip_heard:false
-              ~on_remote_push:(Fn.const Deferred.unit)
->>>>>>> 61d773cf
           in
           let few_now =
             List.take independent_cmds (List.length independent_cmds / 2)
@@ -3287,99 +2642,73 @@
 
     let%test_unit "transactions added before slot_tx_end are accepted" =
       Thread_safe.block_on_async_exn (fun () ->
-          let curr_slot = current_global_slot () in
-          let%bind assert_pool_txs, pool, _best_tip_diff_w, (_, _best_tip_ref) =
+          let curr_slot =
+            Consensus.Data.Consensus_time.(
+              to_global_slot
+                (of_time_exn ~constants:consensus_constants
+                   (Block_time.now time_controller) ))
+          in
+          let%bind t =
             setup_test
-              ~slot_tx_end:Mina_numbers.Global_slot.(succ (succ curr_slot))
+              ~slot_tx_end:
+                Mina_numbers.Global_slot_since_hard_fork.(succ curr_slot)
               ()
           in
-          assert_pool_txs [] ;
-          let%bind apply_res =
-            Test.Resource_pool.Diff.unsafe_apply pool
-            @@ Envelope.Incoming.local
-                 (extract_signed_commands independent_cmds)
-          in
-          [%test_eq: pool_apply] (Ok independent_cmds')
-            (accepted_commands apply_res) ;
-          assert_pool_txs independent_cmds' ;
+          assert_pool_txs t [] ;
+          let%bind () = add_commands' t independent_cmds in
+          assert_pool_txs t independent_cmds ;
           Deferred.unit )
 
     let%test_unit "transactions added after slot_tx_end are rejected" =
       Thread_safe.block_on_async_exn (fun () ->
-          let curr_slot = current_global_slot () in
-          let%bind assert_pool_txs, pool, _best_tip_diff_w, (_, _best_tip_ref) =
-            setup_test ~slot_tx_end:curr_slot ()
-          in
-          assert_pool_txs [] ;
-          let%bind apply_res =
-            Test.Resource_pool.Diff.unsafe_apply pool
-            @@ Envelope.Incoming.local
-                 (extract_signed_commands independent_cmds)
-          in
-          [%test_eq: pool_apply] (Ok []) (accepted_commands apply_res) ;
-          assert_pool_txs [] ;
-          Deferred.unit )
+          let curr_slot =
+            Consensus.Data.Consensus_time.(
+              to_global_slot
+                (of_time_exn ~constants:consensus_constants
+                   (Block_time.now time_controller) ))
+          in
+          let%bind t = setup_test ~slot_tx_end:curr_slot () in
+          assert_pool_txs t [] ;
+          let%bind _result = add_commands t independent_cmds in
+          assert_pool_txs t [] ; Deferred.unit )
 
     let%test_unit "transactions from the pool are removed when the transition \
                    frontier is recreated and current slot is after slot_tx_end"
         =
       Thread_safe.block_on_async_exn (fun () ->
+          let curr_slot =
+            Consensus.Data.Consensus_time.(
+              to_global_slot
+                (of_time_exn ~constants:consensus_constants
+                   (Block_time.now time_controller) ))
+          in
           (* Set up initial frontier *)
-          let frontier_pipe_r, frontier_pipe_w = Broadcast_pipe.create None in
-          let trust_system = Trust_system.null () in
-          let config =
-            Test.Resource_pool.make_config ~trust_system ~pool_max_size
-              ~verifier
-          in
-          let current_global_slot = current_global_slot () in
-          let pool_, _, _ =
-            Test.create ~config ~logger ~constraint_constants
-              ~consensus_constants ~time_controller
+          let%bind t =
+            setup_test
               ~slot_tx_end:
-                (Some Mina_numbers.Global_slot.(succ current_global_slot))
-              ~frontier_broadcast_pipe:frontier_pipe_r ~log_gossip_heard:false
-              ~on_remote_push:(Fn.const Deferred.unit)
-          in
-          let pool = Test.resource_pool pool_ in
-          let assert_pool_txs txs =
-            [%test_eq: User_command.t List.t]
-              ( Test.Resource_pool.transactions ~logger pool
-              |> Sequence.map
-                   ~f:Transaction_hash.User_command_with_valid_signature.command
-              |> Sequence.to_list
-              |> List.sort ~compare:User_command.compare )
-            @@ List.sort ~compare:User_command.compare txs
-          in
-          assert_pool_txs [] ;
-          let frontier1, best_tip_diff_w1 =
-            Mock_transition_frontier.create ()
-          in
-          let%bind _ =
-            Broadcast_pipe.Writer.write frontier_pipe_w (Some frontier1)
-          in
-          let%bind _ =
-            Test.Resource_pool.Diff.unsafe_apply pool
-              (Envelope.Incoming.local
-                 (extract_signed_commands independent_cmds) )
-          in
-          assert_pool_txs independent_cmds' ;
-          (* Destroy initial frontier *)
-          Broadcast_pipe.Writer.close best_tip_diff_w1 ;
-          let%bind _ = Broadcast_pipe.Writer.write frontier_pipe_w None in
+                Mina_numbers.Global_slot_since_hard_fork.(succ curr_slot)
+              ()
+          in
+          assert_pool_txs t [] ;
+          let%bind _ = add_commands t independent_cmds in
+          assert_pool_txs t independent_cmds ;
           (* wait until next slot *)
           let%bind () =
             after
               (Block_time.Span.to_time_span
                  consensus_constants.block_window_duration_ms )
           in
+          (* Destroy initial frontier *)
+          Broadcast_pipe.Writer.close t.best_tip_diff_w ;
+          let%bind _ = Broadcast_pipe.Writer.write t.frontier_pipe_w None in
           (* Set up second frontier *)
           let frontier2, _best_tip_diff_w2 =
             Mock_transition_frontier.create ()
           in
           let%bind _ =
-            Broadcast_pipe.Writer.write frontier_pipe_w (Some frontier2)
-          in
-          assert_pool_txs [] ; Deferred.unit )
+            Broadcast_pipe.Writer.write t.frontier_pipe_w (Some frontier2)
+          in
+          assert_pool_txs t [] ; Deferred.unit )
 
     let%test_unit "transaction replacement works" =
       Thread_safe.block_on_async_exn
