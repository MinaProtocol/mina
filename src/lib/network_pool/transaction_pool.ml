--- conflicted
+++ resolved
@@ -347,15 +347,11 @@
             remove_cmd ()
           in
           if not (Hashtbl.mem t.locally_generated_committed cmd) then
-<<<<<<< HEAD
-            if not (has_sufficient_fee t.pool (User_command.forget_check cmd))
-=======
             if
               not
                 (has_sufficient_fee t.pool
                    (User_command.forget_check cmd)
                    ~pool_max_size)
->>>>>>> 0fbd8e9e
             then (
               Logger.info t.logger ~module_:__MODULE__ ~location:__LOC__
                 "Not re-adding locally generated command $cmd to pool, \
@@ -895,26 +891,7 @@
 (Transition_frontier : Transition_frontier_intf
                        with type staged_ledger := Staged_ledger.t) :
   S with type transition_frontier := Transition_frontier.t =
-<<<<<<< HEAD
-  Make0
-    (Coda_base.Ledger)
-    (struct
-      (* note this value needs to be mostly the same across gossipping nodes, so
-       nodes with larger pools don't send nodes with smaller pools lots of
-       low fee transactions the smaller-pooled nodes consider useless and get
-       themselves banned.
-      *)
-      [%%import
-      "../../config.mlh"]
-
-      [%%inject
-      "pool_max_size", pool_max_size]
-    end)
-    (Staged_ledger)
-    (Transition_frontier)
-=======
   Make0 (Coda_base.Ledger) (Staged_ledger) (Transition_frontier)
->>>>>>> 0fbd8e9e
 
 (* TODO: defunctor or remove monkey patching (#3731) *)
 include Make
