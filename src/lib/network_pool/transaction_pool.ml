(** A pool of transactions that can be included in future blocks. Combined with
    the Network_pool module, this handles storing and gossiping the correct
    transactions (user commands) and providing them to the block producer code.
*)

(* Only show stdout for failed inline tests.*)
open Inline_test_quiet_logs
open Core
open Async
open Mina_base
open Mina_transaction
open Pipe_lib
open Network_peer

let max_per_15_seconds = 10

(* TEMP HACK UNTIL DEFUNCTORING: transition frontier interface is simplified *)
module type Transition_frontier_intf = sig
  type t

  type staged_ledger

  module Breadcrumb : sig
    type t

    val staged_ledger : t -> staged_ledger
  end

  type best_tip_diff =
    { new_commands : User_command.Valid.t With_status.t list
    ; removed_commands : User_command.Valid.t With_status.t list
    ; reorg_best_tip : bool
    }

  val best_tip : t -> Breadcrumb.t

  val best_tip_diff_pipe : t -> best_tip_diff Broadcast_pipe.Reader.t
end

(* versioned type, outside of functors *)
module Diff_versioned = struct
  [%%versioned
  module Stable = struct
    [@@@no_toplevel_latest_type]

    module V2 = struct
      type t = User_command.Stable.V2.t list [@@deriving sexp, yojson, hash]

      let to_latest = Fn.id
    end
  end]

  (* We defer do any checking on signed-commands until the call to
     [add_from_gossip_gossip_exn].

     The real solution would be to have more explicit queueing to make sure things don't happen out of order, factor
     [add_from_gossip_gossip_exn] into [check_from_gossip_exn] (which just does
     the checks) and [set_from_gossip_exn] (which just does the mutating the pool),
     and do the same for snapp commands as well.
  *)
  type t = User_command.t list [@@deriving sexp, yojson]

  module Diff_error = struct
    [%%versioned
    module Stable = struct
      [@@@no_toplevel_latest_type]

      module V2 = struct
        type t =
          | Insufficient_replace_fee
          | Duplicate
          | Invalid_nonce
          | Insufficient_funds
          | Overflow
          | Bad_token
          | Unwanted_fee_token
          | Expired
          | Overloaded
          | Fee_payer_account_not_found
          | Fee_payer_not_permitted_to_send
        [@@deriving sexp, yojson, compare]

        let to_latest = Fn.id
      end
    end]

    (* IMPORTANT! Do not change the names of these errors as to adjust the
     * to_yojson output without updating Rosetta's construction API to handle
     * the changes *)
    type t = Stable.Latest.t =
      | Insufficient_replace_fee
      | Duplicate
      | Invalid_nonce
      | Insufficient_funds
      | Overflow
      | Bad_token
      | Unwanted_fee_token
      | Expired
      | Overloaded
      | Fee_payer_account_not_found
      | Fee_payer_not_permitted_to_send
    [@@deriving sexp, yojson]

    let to_string_name = function
      | Insufficient_replace_fee ->
          "insufficient_replace_fee"
      | Duplicate ->
          "duplicate"
      | Invalid_nonce ->
          "invalid_nonce"
      | Insufficient_funds ->
          "insufficient_funds"
      | Overflow ->
          "overflow"
      | Bad_token ->
          "bad_token"
      | Unwanted_fee_token ->
          "unwanted_fee_token"
      | Expired ->
          "expired"
      | Overloaded ->
          "overloaded"
      | Fee_payer_account_not_found ->
          "fee_payer_account_not_found"
      | Fee_payer_not_permitted_to_send ->
          "fee_payer_not_permitted_to_send"

    let to_string_hum = function
      | Insufficient_replace_fee ->
          "This transaction would have replaced an existing transaction in the \
           pool, but the fee was too low"
      | Duplicate ->
          "This transaction is a duplicate of one already in the pool"
      | Invalid_nonce ->
          "This transaction had an invalid nonce"
      | Insufficient_funds ->
          "There are not enough funds in the fee-payer's account to execute \
           this transaction"
      | Overflow ->
          "Executing this transaction would result in an integer overflow"
      | Bad_token ->
          "This transaction uses non-default tokens where they are not \
           permitted"
      | Unwanted_fee_token ->
          "This transaction pays fees in a non-default token that this pool \
           does not accept"
      | Expired ->
          "This transaction has expired"
      | Overloaded ->
          "The diff containing this transaction was too large"
      | Fee_payer_account_not_found ->
          "Fee payer account was not found in the best tip ledger"
      | Fee_payer_not_permitted_to_send ->
          "Fee payer account permissions don't allow sending funds"
  end

  module Rejected = struct
    [%%versioned
    module Stable = struct
      [@@@no_toplevel_latest_type]

      module V3 = struct
        type t = (User_command.Stable.V2.t * Diff_error.Stable.V2.t) list
        [@@deriving sexp, yojson, compare]

        let to_latest = Fn.id
      end
    end]

    type t = Stable.Latest.t [@@deriving sexp, yojson, compare]
  end

  type rejected = Rejected.t [@@deriving sexp, yojson, compare]

  type verified = Transaction_hash.User_command_with_valid_signature.t list
  [@@deriving sexp, to_yojson]

  let summary t = Printf.sprintf "Transaction diff of length %d" (List.length t)

  let is_empty t = List.is_empty t
end

type Structured_log_events.t +=
  | Rejecting_command_for_reason of
      { command : User_command.t
      ; reason : Diff_versioned.Diff_error.t
      ; error_extra : (string * Yojson.Safe.t) list
      }
  [@@deriving register_event { msg = "Rejecting command because: $reason" }]

module type S = sig
  open Intf

  type transition_frontier

  module Resource_pool : sig
    include
      Transaction_resource_pool_intf
        with type transition_frontier := transition_frontier

    module Diff :
      Transaction_pool_diff_intf
        with type resource_pool := t
         and type Diff_error.t = Diff_versioned.Diff_error.t
         and type Rejected.t = Diff_versioned.Rejected.t
  end

  include
    Network_pool_base_intf
      with type resource_pool := Resource_pool.t
       and type transition_frontier := transition_frontier
       and type resource_pool_diff := Diff_versioned.t
       and type resource_pool_diff_verified := Diff_versioned.verified
       and type config := Resource_pool.Config.t
       and type transition_frontier_diff :=
        Resource_pool.transition_frontier_diff
       and type rejected_diff := Diff_versioned.rejected
end

(* Functor over user command, base ledger and transaction validator for
   mocking. *)
module Make0
    (Base_ledger : Intf.Base_ledger_intf) (Staged_ledger : sig
      type t

      val ledger : t -> Base_ledger.t
    end)
    (Transition_frontier : Transition_frontier_intf
                             with type staged_ledger := Staged_ledger.t) =
struct
  type verification_failure =
    | Command_failure of Diff_versioned.Diff_error.t
    | Invalid_failure of Verifier.invalid
  [@@deriving to_yojson]

  module Breadcrumb = Transition_frontier.Breadcrumb

  module Resource_pool = struct
    type transition_frontier_diff =
      Transition_frontier.best_tip_diff * Base_ledger.t

    let label = "transaction_pool"

    let preload_accounts ledger account_ids =
      let existing_account_ids, existing_account_locs =
        Set.to_list account_ids
        |> Base_ledger.location_of_account_batch ledger
        |> List.filter_map ~f:(function
             | id, Some loc ->
                 Some (id, loc)
             | _, None ->
                 None )
        |> List.unzip
      in
      Base_ledger.get_batch ledger existing_account_locs
      |> List.map ~f:snd
      |> List.zip_exn existing_account_ids
      |> List.fold ~init:Account_id.Map.empty ~f:(fun map (id, maybe_account) ->
             let account =
               Option.value_exn maybe_account
                 ~message:"Somehow a public key has a location but no account"
             in
             Map.add_exn map ~key:id ~data:account )

    module Config = struct
      type t =
        { trust_system : (Trust_system.t[@sexp.opaque])
        ; pool_max_size : int
              (* note this value needs to be mostly the same across gossipping nodes, so
                 nodes with larger pools don't send nodes with smaller pools lots of
                 low fee transactions the smaller-pooled nodes consider useless and get
                 themselves banned.

                 we offer this value separately from the one in genesis_constants, because
                 we may wish a different value for testing
              *)
        ; verifier : (Verifier.t[@sexp.opaque])
        ; genesis_constants : Genesis_constants.t
        }
      [@@deriving sexp_of, make]
    end

    let make_config = Config.make

    module Batcher = Batcher.Transaction_pool

    module Lru_cache = struct
      let max_size = 2048

      module T = struct
        type t = User_command.t list [@@deriving hash]
      end

      module Q = Hash_queue.Make (Int)

      type t = unit Q.t

      let add t h =
        if not (Q.mem t h) then (
          if Q.length t >= max_size then ignore (Q.dequeue_front t : 'a option) ;
          Q.enqueue_back_exn t h () ;
          `Already_mem false )
        else (
          ignore (Q.lookup_and_move_to_back t h : unit option) ;
          `Already_mem true )
    end

    module Mutex = struct
      open Async

      type t = unit Mvar.Read_write.t

      let acquire (t : t) = Mvar.take t

      let release (t : t) =
        assert (Mvar.is_empty t) ;
        don't_wait_for (Mvar.put t ())

      let with_ t ~f =
        let%bind () = acquire t in
        let%map x = f () in
        release t ; x

      let create () =
        let t = Mvar.create () in
        don't_wait_for (Mvar.put t ()) ;
        t
    end

    type t =
      { mutable pool : Indexed_pool.t
      ; recently_seen : (Lru_cache.t[@sexp.opaque])
      ; locally_generated_uncommitted :
          ( Transaction_hash.User_command_with_valid_signature.t
          , Time.t * [ `Batch of int ] )
          Hashtbl.t
            (** Commands generated on this machine, that are not included in the
                current best tip, along with the time they were added. *)
      ; locally_generated_committed :
          ( Transaction_hash.User_command_with_valid_signature.t
          , Time.t * [ `Batch of int ] )
          Hashtbl.t
            (** Ones that are included in the current best tip. *)
      ; mutable current_batch : int
      ; mutable remaining_in_batch : int
      ; config : Config.t
      ; logger : (Logger.t[@sexp.opaque])
      ; batcher : Batcher.t
      ; mutable best_tip_diff_relay : (unit Deferred.t[@sexp.opaque]) Option.t
      ; mutable best_tip_ledger : (Base_ledger.t[@sexp.opaque]) Option.t
      }
    [@@deriving sexp_of]

    let member t x =
      Indexed_pool.member t.pool (Transaction_hash.User_command.of_checked x)

    let transactions t = Indexed_pool.transactions ~logger:t.logger t.pool

    let all_from_account { pool; _ } = Indexed_pool.all_from_account pool

    let get_all { pool; _ } = Indexed_pool.get_all pool

    let find_by_hash x hash = Indexed_pool.find_by_hash x.pool hash

    (** Get the best tip ledger*)
    let get_best_tip_ledger frontier =
      Transition_frontier.best_tip frontier
      |> Breadcrumb.staged_ledger |> Staged_ledger.ledger

    let drop_until_below_max_size :
           pool_max_size:int
        -> Indexed_pool.t
        -> Indexed_pool.t
           * Transaction_hash.User_command_with_valid_signature.t Sequence.t =
     fun ~pool_max_size pool ->
      let rec go pool' dropped =
        if Indexed_pool.size pool' > pool_max_size then (
          let dropped', pool'' = Indexed_pool.remove_lowest_fee pool' in
          assert (not (Sequence.is_empty dropped')) ;
          go pool'' @@ Sequence.append dropped dropped' )
        else (pool', dropped)
      in
      go pool @@ Sequence.empty

    let has_sufficient_fee ~pool_max_size pool cmd : bool =
      match Indexed_pool.min_fee pool with
      | None ->
          true
      | Some min_fee ->
          if Indexed_pool.size pool >= pool_max_size then
            Currency.Fee_rate.(User_command.fee_per_wu cmd > min_fee)
          else true

    let diff_error_of_indexed_pool_error :
        Indexed_pool.Command_error.t -> Diff_versioned.Diff_error.t = function
      | Invalid_nonce _ ->
          Invalid_nonce
      | Insufficient_funds _ ->
          Insufficient_funds
      | Insufficient_replace_fee _ ->
          Insufficient_replace_fee
      | Overflow ->
          Overflow
      | Bad_token ->
          Bad_token
      | Unwanted_fee_token _ ->
          Unwanted_fee_token
      | Expired _ ->
          Expired

    let indexed_pool_error_metadata = function
      | Indexed_pool.Command_error.Invalid_nonce (`Between (low, hi), nonce) ->
          let nonce_json = Account.Nonce.to_yojson in
          [ ( "between"
            , `Assoc [ ("low", nonce_json low); ("hi", nonce_json hi) ] )
          ; ("nonce", nonce_json nonce)
          ]
      | Invalid_nonce (`Expected enonce, nonce) ->
          let nonce_json = Account.Nonce.to_yojson in
          [ ("expected_nonce", nonce_json enonce); ("nonce", nonce_json nonce) ]
      | Insufficient_funds (`Balance bal, amt) ->
          let amt_json = Currency.Amount.to_yojson in

          [ ("balance", amt_json bal); ("amount", amt_json amt) ]
      | Insufficient_replace_fee (`Replace_fee rfee, fee) ->
          let fee_json = Currency.Fee.to_yojson in
          [ ("replace_fee", fee_json rfee); ("fee", fee_json fee) ]
      | Overflow ->
          []
      | Bad_token ->
          []
      | Unwanted_fee_token fee_token ->
          [ ("fee_token", Token_id.to_yojson fee_token) ]
      | Expired
          ( `Valid_until valid_until
          , `Global_slot_since_genesis global_slot_since_genesis ) ->
          [ ("valid_until", Mina_numbers.Global_slot.to_yojson valid_until)
          ; ( "current_global_slot"
            , Mina_numbers.Global_slot.to_yojson global_slot_since_genesis )
          ]
      | Expired
          ( `Timestamp_predicate expiry_ns
          , `Global_slot_since_genesis global_slot_since_genesis ) ->
          [ ("expiry_ns", `String expiry_ns)
          ; ( "current_global_slot"
            , Mina_numbers.Global_slot.to_yojson global_slot_since_genesis )
          ]

    let indexed_pool_error_log_info e =
      ( Diff_versioned.Diff_error.to_string_name
          (diff_error_of_indexed_pool_error e)
      , indexed_pool_error_metadata e )

    let handle_transition_frontier_diff
        ( ({ new_commands; removed_commands; reorg_best_tip = _ } :
            Transition_frontier.best_tip_diff )
        , best_tip_ledger ) t =
      (* This runs whenever the best tip changes. The simple case is when the
         new best tip is an extension of the old one. There, we just remove any
         user commands that were included in it from the transaction pool.
         Dealing with a fork is more intricate. In general we want to remove any
         commands from the pool that are included in the new best tip; and add
         any commands to the pool that were included in the old one but not the
         new one, provided they are still valid against the ledger of the best
         tip. The goal is that transactions are carried from losing forks to
         winning ones as much as possible.

         The locally generated commands need to move from
         locally_generated_uncommitted to locally_generated_committed and vice
         versa so those hashtables remain in sync with reality.
      *)
      let global_slot = Indexed_pool.global_slot_since_genesis t.pool in
      t.best_tip_ledger <- Some best_tip_ledger ;
      let pool_max_size = t.config.pool_max_size in
      let log_indexed_pool_error error_str ~metadata cmd =
        [%log' debug t.logger]
          "Couldn't re-add locally generated command $cmd, not valid against \
           new ledger. Error: $error"
          ~metadata:
            ( [ ( "cmd"
                , Transaction_hash.User_command_with_valid_signature.to_yojson
                    cmd )
              ; ("error", `String error_str)
              ]
            @ metadata )
      in
      [%log' trace t.logger]
        ~metadata:
          [ ( "removed"
            , `List
                (List.map removed_commands
                   ~f:(With_status.to_yojson User_command.Valid.to_yojson) ) )
          ; ( "added"
            , `List
                (List.map new_commands
                   ~f:(With_status.to_yojson User_command.Valid.to_yojson) ) )
          ]
        "Diff: removed: $removed added: $added from best tip" ;
      let pool', dropped_backtrack =
        List.fold (List.rev removed_commands) ~init:(t.pool, Sequence.empty)
          ~f:(fun (pool, dropped_so_far) unhashed_cmd ->
            let cmd =
              Transaction_hash.User_command_with_valid_signature.create
                unhashed_cmd.data
            in
            ( match
                Hashtbl.find_and_remove t.locally_generated_committed cmd
              with
            | None ->
                ()
            | Some time_added ->
                [%log' info t.logger]
                  "Locally generated command $cmd committed in a block!"
                  ~metadata:
                    [ ( "cmd"
                      , With_status.to_yojson User_command.Valid.to_yojson
                          unhashed_cmd )
                    ] ;
                Hashtbl.add_exn t.locally_generated_uncommitted ~key:cmd
                  ~data:time_added ) ;
            let pool', dropped_seq =
              match cmd |> Indexed_pool.add_from_backtrack pool with
              | Error e ->
                  let error_str, metadata = indexed_pool_error_log_info e in
                  log_indexed_pool_error error_str ~metadata cmd ;
                  (pool, Sequence.empty)
              | Ok indexed_pool ->
                  drop_until_below_max_size ~pool_max_size indexed_pool
            in
            (pool', Sequence.append dropped_so_far dropped_seq) )
      in
      (* Track what locally generated commands were removed from the pool
         during backtracking due to the max size constraint. *)
      let locally_generated_dropped =
        Sequence.filter dropped_backtrack
          ~f:(Hashtbl.mem t.locally_generated_uncommitted)
        |> Sequence.to_list_rev
      in
      if not (List.is_empty locally_generated_dropped) then
        [%log' debug t.logger]
          "Dropped locally generated commands $cmds during backtracking to \
           maintain max size. Will attempt to re-add after forwardtracking."
          ~metadata:
            [ ( "cmds"
              , `List
                  (List.map
                     ~f:
                       Transaction_hash.User_command_with_valid_signature
                       .to_yojson locally_generated_dropped ) )
            ] ;
      let pool'', dropped_commands =
        let accounts_to_check =
          List.fold (new_commands @ removed_commands) ~init:Account_id.Set.empty
            ~f:(fun set cmd ->
              let set' =
                With_status.data cmd |> User_command.forget_check
                |> User_command.accounts_referenced |> Account_id.Set.of_list
              in
              Set.union set set' )
        in
        let get_account =
          let account_state (account : Account.t) =
            ( account.nonce
            , Currency.Amount.of_uint64
              @@ Currency.Balance.to_uint64 account.balance )
          in
          let empty_state = (Account.Nonce.zero, Currency.Amount.zero) in
          let existing_account_states_by_id =
            preload_accounts best_tip_ledger accounts_to_check
          in
          fun id ->
            match Map.find existing_account_states_by_id id with
            | Some account ->
                account_state account
            | None ->
                if Set.mem accounts_to_check id then empty_state
                else
                  failwith
                    "did not expect Indexed_pool.revalidate to call \
                     get_account on account not in accounts_to_check"
        in
        Indexed_pool.revalidate pool' ~logger:t.logger
          (`Subset accounts_to_check) get_account
      in
      let committed_commands, dropped_commit_conflicts =
        let command_hashes =
          List.fold_left new_commands ~init:Transaction_hash.Set.empty
            ~f:(fun set cmd ->
              let cmd_hash =
                With_status.data cmd
                |> Transaction_hash.User_command_with_valid_signature.create
                |> Transaction_hash.User_command_with_valid_signature.hash
              in
              Set.add set cmd_hash )
        in
        Sequence.to_list dropped_commands
        |> List.partition_tf ~f:(fun cmd ->
               Set.mem command_hashes
                 (Transaction_hash.User_command_with_valid_signature.hash cmd) )
      in
      List.iter committed_commands ~f:(fun cmd ->
          Hashtbl.find_and_remove t.locally_generated_uncommitted cmd
          |> Option.iter ~f:(fun data ->
                 Hashtbl.add_exn t.locally_generated_committed ~key:cmd ~data ) ) ;
      let commit_conflicts_locally_generated =
        List.filter dropped_commit_conflicts ~f:(fun cmd ->
            Hashtbl.find_and_remove t.locally_generated_uncommitted cmd
            |> Option.is_some )
      in
      if not @@ List.is_empty commit_conflicts_locally_generated then
        [%log' info t.logger]
          "Locally generated commands $cmds dropped because they conflicted \
           with a committed command."
          ~metadata:
            [ ( "cmds"
              , `List
                  (List.map commit_conflicts_locally_generated
                     ~f:
                       Transaction_hash.User_command_with_valid_signature
                       .to_yojson ) )
            ] ;
      [%log' debug t.logger]
        !"Finished handling diff. Old pool size %i, new pool size %i. Dropped \
          %i commands during backtracking to maintain max size."
        (Indexed_pool.size t.pool) (Indexed_pool.size pool'')
        (Sequence.length dropped_backtrack) ;
      Mina_metrics.(
        Gauge.set Transaction_pool.pool_size
          (Float.of_int (Indexed_pool.size pool''))) ;
      t.pool <- pool'' ;
      List.iter locally_generated_dropped ~f:(fun cmd ->
          (* If the dropped transaction was included in the winning chain, it'll
             be in locally_generated_committed. If it wasn't, try re-adding to
             the pool. *)
          let remove_cmd () =
            assert (
              Option.is_some
              @@ Hashtbl.find_and_remove t.locally_generated_uncommitted cmd )
          in
          let log_and_remove ?(metadata = []) error_str =
            log_indexed_pool_error error_str ~metadata cmd ;
            remove_cmd ()
          in
          if not (Hashtbl.mem t.locally_generated_committed cmd) then
            if
              not
                (has_sufficient_fee t.pool
                   (Transaction_hash.User_command_with_valid_signature.command
                      cmd )
                   ~pool_max_size )
            then (
              [%log' info t.logger]
                "Not re-adding locally generated command $cmd to pool, \
                 insufficient fee"
                ~metadata:
                  [ ( "cmd"
                    , Transaction_hash.User_command_with_valid_signature
                      .to_yojson cmd )
                  ] ;
              remove_cmd () )
            else
              let unchecked =
                Transaction_hash.User_command_with_valid_signature.command cmd
              in
              match
                Option.bind
                  (Base_ledger.location_of_account best_tip_ledger
                     (User_command.fee_payer unchecked) )
                  ~f:(Base_ledger.get best_tip_ledger)
              with
              | Some acct -> (
                  match
                    Indexed_pool.add_from_gossip_exn t.pool cmd acct.nonce
                      ( Account.liquid_balance_at_slot ~global_slot acct
                      |> Currency.Balance.to_amount )
                  with
                  | Error e ->
                      let error_str, metadata = indexed_pool_error_log_info e in
                      log_and_remove error_str
                        ~metadata:
                          ( ("user_command", User_command.to_yojson unchecked)
                          :: metadata )
                  | Ok (_, pool''', _) ->
                      [%log' debug t.logger]
                        "re-added locally generated command $cmd to \
                         transaction pool after reorg"
                        ~metadata:
                          [ ( "cmd"
                            , Transaction_hash.User_command_with_valid_signature
                              .to_yojson cmd )
                          ] ;
                      Mina_metrics.(
                        Gauge.set Transaction_pool.pool_size
                          (Float.of_int (Indexed_pool.size pool'''))) ;
                      t.pool <- pool''' )
              | None ->
                  log_and_remove "Fee_payer_account not found"
                    ~metadata:
                      [ ("user_command", User_command.to_yojson unchecked) ] ) ;
      (*Remove any expired user commands*)
      let expired_commands, pool = Indexed_pool.remove_expired t.pool in
      Sequence.iter expired_commands ~f:(fun cmd ->
          [%log' debug t.logger]
            "Dropping expired user command from the pool $cmd"
            ~metadata:
              [ ( "cmd"
                , Transaction_hash.User_command_with_valid_signature.to_yojson
                    cmd )
              ] ;
          ignore
            ( Hashtbl.find_and_remove t.locally_generated_uncommitted cmd
              : (Time.t * [ `Batch of int ]) option ) ) ;
      Mina_metrics.(
        Gauge.set Transaction_pool.pool_size
          (Float.of_int (Indexed_pool.size pool))) ;
      t.pool <- pool ;
      Deferred.unit

    let create ~constraint_constants ~consensus_constants ~time_controller
        ~frontier_broadcast_pipe ~config ~logger ~tf_diff_writer =
      let t =
        { pool =
            Indexed_pool.empty ~constraint_constants ~consensus_constants
              ~time_controller
        ; locally_generated_uncommitted =
            Hashtbl.create
              ( module Transaction_hash.User_command_with_valid_signature.Stable
                       .Latest )
        ; locally_generated_committed =
            Hashtbl.create
              ( module Transaction_hash.User_command_with_valid_signature.Stable
                       .Latest )
        ; current_batch = 0
        ; remaining_in_batch = max_per_15_seconds
        ; config
        ; logger
        ; batcher = Batcher.create config.verifier
        ; best_tip_diff_relay = None
        ; recently_seen = Lru_cache.Q.create ()
        ; best_tip_ledger = None
        }
      in
      don't_wait_for
        (Broadcast_pipe.Reader.iter frontier_broadcast_pipe
           ~f:(fun frontier_opt ->
             match frontier_opt with
             | None -> (
                 [%log debug] "no frontier" ;
                 t.best_tip_ledger <- None ;
                 (* Sanity check: the view pipe should have been closed before
                    the frontier was destroyed. *)
                 match t.best_tip_diff_relay with
                 | None ->
                     Deferred.unit
                 | Some hdl ->
                     let is_finished = ref false in
                     Deferred.any_unit
                       [ (let%map () = hdl in
                          t.best_tip_diff_relay <- None ;
                          is_finished := true )
                       ; (let%map () = Async.after (Time.Span.of_sec 5.) in
                          if not !is_finished then (
                            [%log fatal]
                              "Transition frontier closed without first \
                               closing best tip view pipe" ;
                            assert false )
                          else () )
                       ] )
             | Some frontier ->
                 [%log debug] "Got frontier!" ;
                 let validation_ledger = get_best_tip_ledger frontier in
                 (* update our cache *)
                 t.best_tip_ledger <- Some validation_ledger ;
                 (* The frontier has changed, so transactions in the pool may
                    not be valid against the current best tip. *)
                 let global_slot =
                   Indexed_pool.global_slot_since_genesis t.pool
                 in
                 let new_pool, dropped =
                   Indexed_pool.revalidate t.pool ~logger:t.logger `Entire_pool
                     (fun sender ->
                       match
                         Base_ledger.location_of_account validation_ledger
                           sender
                       with
                       | None ->
                           (Account.Nonce.zero, Currency.Amount.zero)
                       | Some loc ->
                           let acc =
                             Option.value_exn
                               ~message:
                                 "Somehow a public key has a location but no \
                                  account"
                               (Base_ledger.get validation_ledger loc)
                           in
                           ( acc.nonce
                           , Account.liquid_balance_at_slot ~global_slot acc
                             |> Currency.Balance.to_amount ) )
                 in
                 let dropped_locally_generated =
                   Sequence.filter dropped ~f:(fun cmd ->
                       let find_remove_bool tbl =
                         Hashtbl.find_and_remove tbl cmd |> Option.is_some
                       in
                       let dropped_committed =
                         find_remove_bool t.locally_generated_committed
                       in
                       let dropped_uncommitted =
                         find_remove_bool t.locally_generated_uncommitted
                       in
                       (* Nothing should be in both tables. *)
                       assert (not (dropped_committed && dropped_uncommitted)) ;
                       dropped_committed || dropped_uncommitted )
                 in
                 (* In this situation we don't know whether the commands aren't
                    valid against the new ledger because they were already
                    committed or because they conflict with others,
                    unfortunately. *)
                 if not (Sequence.is_empty dropped_locally_generated) then
                   [%log info]
                     "Dropped locally generated commands $cmds from pool when \
                      transition frontier was recreated."
                     ~metadata:
                       [ ( "cmds"
                         , `List
                             (List.map
                                (Sequence.to_list dropped_locally_generated)
                                ~f:
                                  Transaction_hash
                                  .User_command_with_valid_signature
                                  .to_yojson ) )
                       ] ;
                 [%log debug]
                   !"Re-validated transaction pool after restart: dropped %i \
                     of %i previously in pool"
                   (Sequence.length dropped) (Indexed_pool.size t.pool) ;
                 Mina_metrics.(
                   Gauge.set Transaction_pool.pool_size
                     (Float.of_int (Indexed_pool.size new_pool))) ;
                 t.pool <- new_pool ;
                 t.best_tip_diff_relay <-
                   Some
                     (Broadcast_pipe.Reader.iter
                        (Transition_frontier.best_tip_diff_pipe frontier)
                        ~f:(fun diff ->
                          Strict_pipe.Writer.write tf_diff_writer
                            (diff, get_best_tip_ledger frontier)
                          |> Deferred.don't_wait_for ;
                          Deferred.unit ) ) ;
                 Deferred.unit ) ) ;
      t

    type pool = t

    module Diff = struct
      type t = User_command.t list [@@deriving sexp, yojson]

      type _unused = unit constraint t = Diff_versioned.t

      module Diff_error = struct
        type t = Diff_versioned.Diff_error.t =
          (*Indexed_pool*)
          | Insufficient_replace_fee
          (*apply*)
          | Duplicate
          (*Indexed_pool*)
          | Invalid_nonce
          (*Indexed_pool*)
          | Insufficient_funds
          (*Indexed_pool*)
          | Overflow
          (*Indexed_pool*)
          | Bad_token
          (*Indexed_pool*)
          | Unwanted_fee_token
          (*Indexed_pool*)
          | Expired
          (*Sink*)
          | Overloaded
          (*apply*)
          | Fee_payer_account_not_found
          | Fee_payer_not_permitted_to_send
        [@@deriving sexp, yojson, compare]

        let to_string_hum = Diff_versioned.Diff_error.to_string_hum

        let grounds_for_diff_rejection = function
          | Expired
          | Invalid_nonce
          | Insufficient_funds
          | Insufficient_replace_fee
          | Duplicate
          | Overloaded
          | Fee_payer_account_not_found
          | Fee_payer_not_permitted_to_send ->
              false
          | Overflow | Bad_token | Unwanted_fee_token ->
              true
      end

      module Rejected = struct
        type t = (User_command.t * Diff_error.t) list
        [@@deriving sexp, yojson, compare]

        type _unused = unit constraint t = Diff_versioned.Rejected.t
      end

      type rejected = Rejected.t [@@deriving sexp, yojson, compare]

      type verified = Diff_versioned.verified [@@deriving sexp, to_yojson]

      let reject_overloaded_diff (diff : verified) : rejected =
        List.map diff ~f:(fun cmd ->
            ( Transaction_hash.User_command_with_valid_signature.command cmd
            , Diff_error.Overloaded ) )

      let empty = []

      let size = List.length

      let score x = Int.max 1 (List.length x)

      let max_per_15_seconds = max_per_15_seconds

      let summary t =
        Printf.sprintf "Transaction diff of length %d" (List.length t)

      let is_empty t = List.is_empty t

      let log_and_punish ?(punish = true) t d e =
        let sender = Envelope.Incoming.sender d in
        let trust_record =
          Trust_system.record_envelope_sender t.config.trust_system t.logger
            sender
        in
        let is_local = Envelope.Sender.(equal Local sender) in
        let metadata =
          [ ("error", Error_json.error_to_yojson e)
          ; ("sender", Envelope.Sender.to_yojson sender)
          ]
        in
        [%log' error t.logger] ~metadata
          "Error verifying transaction pool diff from $sender: $error" ;
        if punish && not is_local then
          (* TODO: Make this error more specific (could also be a bad signature). *)
          trust_record
            ( Trust_system.Actions.Sent_invalid_proof
            , Some ("Error verifying transaction pool diff: $error", metadata)
            )
        else Deferred.return ()

      let of_indexed_pool_error e =
        (diff_error_of_indexed_pool_error e, indexed_pool_error_metadata e)

      let report_command_error ~logger ~is_sender_local tx
          (e : Indexed_pool.Command_error.t) =
        let diff_err, error_extra = of_indexed_pool_error e in
        if is_sender_local then
          [%str_log error]
            (Rejecting_command_for_reason
               { command = tx; reason = diff_err; error_extra } ) ;
        let log = if is_sender_local then [%log error] else [%log debug] in
        match e with
        | Insufficient_replace_fee (`Replace_fee rfee, fee) ->
            log
              "rejecting $cmd because of insufficient replace fee ($rfee > \
               $fee)"
              ~metadata:
                [ ("cmd", User_command.to_yojson tx)
                ; ("rfee", Currency.Fee.to_yojson rfee)
                ; ("fee", Currency.Fee.to_yojson fee)
                ]
        | Unwanted_fee_token fee_token ->
            log "rejecting $cmd because we don't accept fees in $token"
              ~metadata:
                [ ("cmd", User_command.to_yojson tx)
                ; ("token", Token_id.to_yojson fee_token)
                ]
        | _ ->
            ()

      let verify (t : pool) (diff : t Envelope.Incoming.t) :
          verified Envelope.Incoming.t Deferred.Or_error.t =
        let open Deferred.Or_error.Let_syntax in
        let ok_if_true cond ~error =
          Deferred.return
            (Result.ok_if_true cond ~error:(Error.of_string error))
        in
        let is_sender_local =
          Envelope.Sender.(equal Local) (Envelope.Incoming.sender diff)
        in
        let%bind () =
          (* TODO: we should probably remove this -- the libp2p gossip cache should cover this already (#11704) *)
          let (`Already_mem already_mem) =
            Lru_cache.add t.recently_seen (Lru_cache.T.hash diff.data)
          in
          ok_if_true
            (not (already_mem && not is_sender_local))
            ~error:"Recently seen"
        in
        let%bind () =
          let cmds_with_insufficient_fees =
            List.filter
              (Envelope.Incoming.data diff)
              ~f:User_command.has_insufficient_fee
          in
          List.iter cmds_with_insufficient_fees ~f:(fun cmd ->
              [%log' debug t.logger]
                "User command $cmd from $sender has insufficient fee."
                ~metadata:
                  [ ("cmd", User_command.to_yojson cmd)
                  ; ( "sender"
                    , Envelope.(Sender.to_yojson (Incoming.sender diff)) )
                  ] ) ;
          let too_big_cmds =
            List.filter (Envelope.Incoming.data diff) ~f:(fun cmd ->
                let size_validity =
                  User_command.valid_size
                    ~genesis_constants:t.config.genesis_constants cmd
                in
                match size_validity with
                | Ok () ->
                    false
                | Error err ->
                    [%log' debug t.logger] "User command is too big"
                      ~metadata:
                        [ ("cmd", User_command.to_yojson cmd)
                        ; ( "sender"
                          , Envelope.(Sender.to_yojson (Incoming.sender diff))
                          )
                        ; ("size_violation", Error_json.error_to_yojson err)
                        ] ;
                    true )
          in
          let sufficient_fees = List.is_empty cmds_with_insufficient_fees in
          let valid_sizes = List.is_empty too_big_cmds in
          match (sufficient_fees, valid_sizes) with
          | true, true ->
              Deferred.Or_error.return ()
          | false, true ->
              Deferred.Or_error.fail
              @@ Error.of_string "Some commands have an insufficient fee"
          | true, false ->
              Deferred.Or_error.fail
              @@ Error.of_string "Some commands are too big"
          | false, false ->
              Deferred.Or_error.fail
              @@ Error.of_string
                   "Some commands have an insufficient fee, and some are too \
                    big"
        in
        (* TODO: batch `to_verifiable` (#11705) *)
        let%bind ledger =
          match t.best_tip_ledger with
          | Some ledger ->
              return ledger
          | None ->
              Deferred.Or_error.error_string
                "We don't have a transition frontier at the moment, so we're \
                 unable to verify any transactions."
        in
        let diff' =
          O1trace.sync_thread "convert_transactions_to_verifiable" (fun () ->
              Envelope.Incoming.map diff
                ~f:
                  (List.map
                     ~f:
                       (User_command.to_verifiable ~ledger ~get:Base_ledger.get
                          ~location_of_account:Base_ledger.location_of_account ) ) )
        in
        match%bind.Deferred
          O1trace.thread "batching_transaction_verification" (fun () ->
              Batcher.verify t.batcher diff' )
        with
        | Error e ->
            [%log' error t.logger] "Transaction verification error: $error"
              ~metadata:[ ("error", `String (Error.to_string_hum e)) ] ;
            [%log' debug t.logger]
              "Failed to batch verify $transaction_pool_diff"
              ~metadata:
                [ ( "transaction_pool_diff"
                  , Diff_versioned.to_yojson (Envelope.Incoming.data diff) )
                ] ;
            Deferred.return (Error (Error.tag e ~tag:"Internal_error"))
        | Ok (Error invalid) ->
            let msg = Verifier.invalid_to_string invalid in
            [%log' error t.logger]
              "Batch verification failed when adding from gossip"
              ~metadata:[ ("error", `String msg) ] ;
            let%map.Deferred () =
              Trust_system.record_envelope_sender t.config.trust_system t.logger
                (Envelope.Incoming.sender diff)
                ( Trust_system.Actions.Sent_useless_gossip
                , Some
                    ( "rejecting command because had invalid signature or proof"
                    , [] ) )
            in
            Error Error.(tag (of_string msg) ~tag:"Verification_failed")
        | Ok (Ok commands) ->
            (* TODO: avoid duplicate hashing (#11706) *)
            O1trace.sync_thread "hashing_transactions_after_verification"
              (fun () ->
                Deferred.return
                  (Ok
                     { diff with
                       data =
                         List.map commands
                           ~f:
                             Transaction_hash.User_command_with_valid_signature
                             .create
                     } ) )

      let register_locally_generated t txn =
        Hashtbl.update t.locally_generated_uncommitted txn ~f:(function
          | Some (_, `Batch batch_num) ->
              (* Use the existing [batch_num] on a re-issue, to avoid splitting
                 existing batches.
              *)
              (Time.now (), `Batch batch_num)
          | None ->
              let batch_num =
                if t.remaining_in_batch > 0 then (
                  t.remaining_in_batch <- t.remaining_in_batch - 1 ;
                  t.current_batch )
                else (
                  t.remaining_in_batch <- max_per_15_seconds - 1 ;
                  t.current_batch <- t.current_batch + 1 ;
                  t.current_batch )
              in
              (Time.now (), `Batch batch_num) )

      let apply t (diff : verified Envelope.Incoming.t) =
        let open Or_error.Let_syntax in
        let is_sender_local =
          Envelope.Sender.(equal Local) (Envelope.Incoming.sender diff)
        in
        let pool_size_before = Indexed_pool.size t.pool in
        (* preload fee payer accounts from the best tip ledger *)
        let%map ledger =
          match t.best_tip_ledger with
          | None ->
              Or_error.error_string
                "Got transaction pool diff when transitin frontier is \
                 unavailable, ignoring."
          | Some ledger ->
              return ledger
        in
        let fee_payer_account_ids =
          List.map (Envelope.Incoming.data diff) ~f:(fun cmd ->
              Transaction_hash.User_command_with_valid_signature.command cmd
              |> User_command.fee_payer )
          |> Account_id.Set.of_list
        in
        let fee_payer_accounts =
          preload_accounts ledger fee_payer_account_ids
        in
        (* add new commands to the pool *)
        let fee_payer =
          Fn.compose User_command.fee_payer
            Transaction_hash.User_command_with_valid_signature.command
        in
        let check_command pool cmd =
          if
            Indexed_pool.member pool
              (Transaction_hash.User_command.of_checked cmd)
          then Error Diff_error.Duplicate
          else
            match Map.find fee_payer_accounts (fee_payer cmd) with
            | None ->
                Error Diff_error.Fee_payer_account_not_found
            | Some account ->
                if not (Account.has_permission ~to_:`Send account) then
                  Error Diff_error.Fee_payer_not_permitted_to_send
                else Ok ()
        in
        let pool, add_results =
          List.fold_map (Envelope.Incoming.data diff) ~init:t.pool
            ~f:(fun pool cmd ->
              let result =
                let%bind.Result () = check_command pool cmd in
                let global_slot =
                  Indexed_pool.global_slot_since_genesis t.pool
                in
                let account = Map.find_exn fee_payer_accounts (fee_payer cmd) in
                match
                  Indexed_pool.add_from_gossip_exn pool cmd account.nonce
                    ( Account.liquid_balance_at_slot ~global_slot account
                    |> Currency.Balance.to_amount )
                with
                | Ok x ->
                    Ok x
                | Error err ->
                    report_command_error ~logger:t.logger ~is_sender_local
                      (Transaction_hash.User_command_with_valid_signature
                       .command cmd )
                      err ;
                    Error (diff_error_of_indexed_pool_error err)
              in
              match result with
              | Ok (cmd', pool', dropped) ->
                  (pool', Ok (cmd', dropped))
              | Error err ->
                  (pool, Error (cmd, err)) )
        in
        let dropped_for_add =
          List.filter_map add_results ~f:(function
            | Ok (_, dropped) ->
                Some (Sequence.to_list dropped)
            | Error _ ->
                None )
          |> List.concat
        in
        (* drop commands from the pool to retain max size *)
        let pool, dropped_for_size =
          let pool, dropped =
            drop_until_below_max_size pool ~pool_max_size:t.config.pool_max_size
          in
          (pool, Sequence.to_list dropped)
        in
        (* handle drops of locally generated commands *)
        let all_dropped_cmds = dropped_for_add @ dropped_for_size in
        let all_dropped_cmd_hashes =
          List.map all_dropped_cmds
            ~f:Transaction_hash.User_command_with_valid_signature.hash
          |> Transaction_hash.Set.of_list
        in
        [%log' debug t.logger]
          "Dropping $num_for_add commands from pool while adding new commands, \
           and $num_for_size commands due to pool size"
          ~metadata:
            [ ("num_for_add", `Int (List.length dropped_for_add))
            ; ("num_for_size", `Int (List.length dropped_for_size))
            ] ;
        let locally_generated_dropped =
          List.filter all_dropped_cmds ~f:(fun cmd ->
              Hashtbl.find_and_remove t.locally_generated_uncommitted cmd
              |> Option.is_some )
        in
        if not (List.is_empty locally_generated_dropped) then
          [%log' info t.logger]
            "Dropped locally generated commands $cmds from transaction pool \
             due to replacement or max size"
            ~metadata:
              [ ( "cmds"
                , `List
                    (List.map
                       ~f:
                         Transaction_hash.User_command_with_valid_signature
                         .to_yojson locally_generated_dropped ) )
              ] ;
        (* register locally generated commands *)
        if is_sender_local then
          List.iter add_results ~f:(function
            | Ok (cmd, _dropped) ->
                if
                  not
                    (Set.mem all_dropped_cmd_hashes
                       (Transaction_hash.User_command_with_valid_signature.hash
                          cmd ) )
                then register_locally_generated t cmd
            | Error _ ->
                () ) ;
        (* finalize the update to the pool *)
        t.pool <- pool ;
        let pool_size_after = Indexed_pool.size pool in
        Mina_metrics.(
          Gauge.set Transaction_pool.pool_size (Float.of_int pool_size_after) ;
          List.iter
            (List.init (max 0 (pool_size_after - pool_size_before)) ~f:Fn.id)
            ~f:(fun _ ->
              Counter.inc_one Transaction_pool.transactions_added_to_pool )) ;
        (* partition the results *)
        let accepted, rejected =
          List.partition_map add_results ~f:(function
            | Ok (cmd, _dropped) ->
                Either.First cmd
            | Error (cmd, error) ->
                Either.Second (cmd, error) )
        in
        (* determine if we should re-broadcast this diff *)
        let decision =
          if
            List.exists rejected ~f:(fun (_, error) ->
                Diff_error.grounds_for_diff_rejection error )
          then `Reject
          else `Accept
        in
        (decision, accepted, rejected)

      let unsafe_apply' (t : pool) (diff : verified Envelope.Incoming.t) :
          ([ `Accept | `Reject ] * t * rejected, _) Result.t =
        match apply t diff with
        | Ok (decision, accepted, rejected) ->
            ( if not (List.is_empty accepted) then
              Mina_metrics.(
                Gauge.set Transaction_pool.useful_transactions_received_time_sec
                  (let x =
                     Time.(now () |> to_span_since_epoch |> Span.to_sec)
                   in
                   x -. Mina_metrics.time_offset_sec )) ) ;
            let forget_cmd =
              Transaction_hash.User_command_with_valid_signature.command
            in
            Ok
              ( decision
              , List.map ~f:forget_cmd accepted
              , List.map ~f:(Tuple2.map_fst ~f:forget_cmd) rejected )
        | Error e ->
            Error (`Other e)

      let unsafe_apply t diff = Deferred.return (unsafe_apply' t diff)

      type Structured_log_events.t +=
        | Transactions_received of { txns : t; sender : Envelope.Sender.t }
        [@@deriving
          register_event
            { msg = "Received transaction-pool diff $txns from $sender" }]

      let update_metrics envelope valid_cb gossip_heard_logger_option =
        Mina_metrics.(Counter.inc_one Network.gossip_messages_received) ;
        Mina_metrics.(Gauge.inc_one Network.transaction_pool_diff_received) ;
        let diff = Envelope.Incoming.data envelope in
        Option.iter gossip_heard_logger_option ~f:(fun logger ->
            [%str_log debug]
              (Transactions_received
                 { txns = diff; sender = Envelope.Incoming.sender envelope } ) ) ;
        Mina_net2.Validation_callback.set_message_type valid_cb `Transaction ;
        Mina_metrics.(Counter.inc_one Network.Transaction.received)
    end

    let get_rebroadcastable (t : t) ~has_timed_out =
      let metadata ~key ~time =
        [ ( "cmd"
          , Transaction_hash.User_command_with_valid_signature.to_yojson key )
        ; ("time", `String (Time.to_string_abs ~zone:Time.Zone.utc time))
        ]
      in
      let added_str =
        "it was added at $time and its rebroadcast period is now expired."
      in
      let logger = t.logger in
      Hashtbl.filteri_inplace t.locally_generated_uncommitted
        ~f:(fun ~key ~data:(time, `Batch _) ->
          match has_timed_out time with
          | `Timed_out ->
              [%log info]
                "No longer rebroadcasting uncommitted command $cmd, %s"
                added_str ~metadata:(metadata ~key ~time) ;
              false
          | `Ok ->
              true ) ;
      Hashtbl.filteri_inplace t.locally_generated_committed
        ~f:(fun ~key ~data:(time, `Batch _) ->
          match has_timed_out time with
          | `Timed_out ->
              [%log debug]
                "Removing committed locally generated command $cmd from \
                 possible rebroadcast pool, %s"
                added_str ~metadata:(metadata ~key ~time) ;
              false
          | `Ok ->
              true ) ;
      (* Important to maintain ordering here *)
      let rebroadcastable_txs =
        Hashtbl.to_alist t.locally_generated_uncommitted
        |> List.sort
             ~compare:(fun (txn1, (_, `Batch batch1)) (txn2, (_, `Batch batch2))
                      ->
               let cmp = compare batch1 batch2 in
               let get_hash =
                 Transaction_hash.User_command_with_valid_signature.hash
               in
               let get_nonce txn =
                 Transaction_hash.User_command_with_valid_signature.command txn
                 |> User_command.applicable_at_nonce
               in
               if cmp <> 0 then cmp
               else
                 let cmp =
                   Mina_numbers.Account_nonce.compare (get_nonce txn1)
                     (get_nonce txn2)
                 in
                 if cmp <> 0 then cmp
                 else Transaction_hash.compare (get_hash txn1) (get_hash txn2) )
        |> List.group
             ~break:(fun (_, (_, `Batch batch1)) (_, (_, `Batch batch2)) ->
               batch1 <> batch2 )
        |> List.map
             ~f:
               (List.map ~f:(fun (txn, _) ->
                    Transaction_hash.User_command_with_valid_signature.command
                      txn ) )
      in
      rebroadcastable_txs
  end

  include Network_pool_base.Make (Transition_frontier) (Resource_pool)
end

(* Use this one in downstream consumers *)
module Make (Staged_ledger : sig
  type t

  val ledger : t -> Mina_ledger.Ledger.t
end)
(Transition_frontier : Transition_frontier_intf
                         with type staged_ledger := Staged_ledger.t) :
  S with type transition_frontier := Transition_frontier.t =
  Make0 (Mina_ledger.Ledger) (Staged_ledger) (Transition_frontier)

(* TODO: defunctor or remove monkey patching (#3731) *)
include
  Make
    (Staged_ledger)
    (struct
      include Transition_frontier

      type best_tip_diff = Extensions.Best_tip_diff.view =
        { new_commands : User_command.Valid.t With_status.t list
        ; removed_commands : User_command.Valid.t With_status.t list
        ; reorg_best_tip : bool
        }

      let best_tip_diff_pipe t =
        Extensions.(get_view_pipe (extensions t) Best_tip_diff)
    end)

let%test_module _ =
  ( module struct
    open Signature_lib
    module Mock_base_ledger = Mocks.Base_ledger
    module Mock_staged_ledger = Mocks.Staged_ledger

    let () =
      Core.Backtrace.elide := false ;
      Async.Scheduler.set_record_backtraces true

    let num_test_keys = 10

    (* keys for accounts in the ledger *)
    let test_keys =
      Array.init num_test_keys ~f:(fun _ -> Signature_lib.Keypair.create ())

    let num_extra_keys = 30

    (* keys that can be used when generating new accounts *)
    let extra_keys =
      Array.init num_extra_keys ~f:(fun _ -> Signature_lib.Keypair.create ())

    let precomputed_values = Lazy.force Precomputed_values.for_unit_tests

    let constraint_constants = precomputed_values.constraint_constants

    let consensus_constants = precomputed_values.consensus_constants

    let proof_level = precomputed_values.proof_level

    let minimum_fee =
      Currency.Fee.to_nanomina_int Mina_compile_config.minimum_user_command_fee

    let logger = Logger.create ()

    let time_controller = Block_time.Controller.basic ~logger

    let verifier =
      Async.Thread_safe.block_on_async_exn (fun () ->
          Verifier.create ~logger ~proof_level ~constraint_constants
            ~conf_dir:None
            ~pids:(Child_processes.Termination.create_pid_table ()) )

    let `VK vk, `Prover prover =
      Transaction_snark.For_tests.create_trivial_snapp ~constraint_constants ()

    let dummy_state_view =
      let state_body =
        let consensus_constants =
          let genesis_constants = Genesis_constants.for_unit_tests in
          Consensus.Constants.create ~constraint_constants
            ~protocol_constants:genesis_constants.protocol
        in
        let compile_time_genesis =
          (*not using Precomputed_values.for_unit_test because of dependency cycle*)
          Mina_state.Genesis_protocol_state.t
            ~genesis_ledger:Genesis_ledger.(Packed.t for_unit_tests)
            ~genesis_epoch_data:Consensus.Genesis_epoch_data.for_unit_tests
            ~constraint_constants ~consensus_constants
            ~genesis_body_reference:Staged_ledger_diff.genesis_body_reference
        in
        compile_time_genesis.data |> Mina_state.Protocol_state.body
      in
      { (Mina_state.Protocol_state.Body.view state_body) with
        global_slot_since_genesis = Mina_numbers.Global_slot.zero
      }

    module Mock_transition_frontier = struct
      module Breadcrumb = struct
        type t = Mock_staged_ledger.t

        let staged_ledger = Fn.id
      end

      type best_tip_diff =
        { new_commands : User_command.Valid.t With_status.t list
        ; removed_commands : User_command.Valid.t With_status.t list
        ; reorg_best_tip : bool
        }

      type t = best_tip_diff Broadcast_pipe.Reader.t * Breadcrumb.t ref

      let create : unit -> t * best_tip_diff Broadcast_pipe.Writer.t =
       fun () ->
        let zkappify_account (account : Account.t) : Account.t =
          let zkapp =
            Some { Zkapp_account.default with verification_key = Some vk }
          in
          { account with zkapp }
        in
        let pipe_r, pipe_w =
          Broadcast_pipe.create
            { new_commands = []; removed_commands = []; reorg_best_tip = false }
        in
        let initial_balance =
          Currency.Balance.of_mina_string_exn "900000000.0"
        in
        let ledger = Mina_ledger.Ledger.create_ephemeral ~depth:10 () in
        Array.iteri test_keys ~f:(fun i kp ->
            let account_id =
              Account_id.create
                (Public_key.compress kp.public_key)
                Token_id.default
            in
            let _tag, account, loc =
              Or_error.ok_exn
              @@ Mina_ledger.Ledger.Ledger_inner.get_or_create ledger account_id
            in
            (* set the account balance *)
            let account = { account with balance = initial_balance } in
            (* zkappify every other account *)
            let account =
              if i mod 2 = 0 then account else zkappify_account account
            in
            Mina_ledger.Ledger.Ledger_inner.set ledger loc account ) ;
        ((pipe_r, ref ledger), pipe_w)

      let best_tip (_, best_tip) = !best_tip

      let best_tip_diff_pipe (pipe, _) = pipe
    end

    module Test =
      Make0 (Mock_base_ledger) (Mock_staged_ledger) (Mock_transition_frontier)

    type test =
      { txn_pool : Test.Resource_pool.t
      ; best_tip_diff_w :
          Mock_transition_frontier.best_tip_diff Broadcast_pipe.Writer.t
      ; best_tip_ref : Mina_ledger.Ledger.t ref
      ; frontier_pipe_w :
          Mock_transition_frontier.t option Broadcast_pipe.Writer.t
      }

    let pool_max_size = 25

    let assert_user_command_sets_equal cs1 cs2 =
      let index cs =
        let decompose c =
          ( Transaction_hash.User_command.hash c
          , Transaction_hash.User_command.command c )
        in
        List.map cs ~f:decompose |> Transaction_hash.Map.of_alist_exn
      in
      let index1 = index cs1 in
      let index2 = index cs2 in
      let set1 = Transaction_hash.Set.of_list @@ Map.keys index1 in
      let set2 = Transaction_hash.Set.of_list @@ Map.keys index2 in
      if not (Set.equal set1 set2) then (
        let additional1, additional2 =
          Set.symmetric_diff set1 set2
          |> Sequence.map
               ~f:
                 (Either.map ~first:(Map.find_exn index1)
                    ~second:(Map.find_exn index2) )
          |> Sequence.to_list
          |> List.partition_map ~f:Fn.id
        in
        assert (List.length additional1 + List.length additional2 > 0) ;
        let report_additional commands a b =
          Core.Printf.printf "%s user commands not in %s:\n" a b ;
          List.iter commands ~f:(fun c ->
              Core.Printf.printf !"  %{Sexp}\n" (User_command.sexp_of_t c) )
        in
        if List.length additional1 > 0 then
          report_additional additional1 "actual" "expected" ;
        if List.length additional2 > 0 then
          report_additional additional2 "expected" "actual" ) ;
      [%test_eq: Transaction_hash.Set.t] set1 set2

    let replace_valid_zkapp_command_authorizations ~keymap ~ledger valid_cmds :
        User_command.Valid.t list Deferred.t =
      Deferred.List.map
        (valid_cmds : User_command.Valid.t list)
        ~f:(function
          | Zkapp_command zkapp_command_dummy_auths ->
              let%map zkapp_command =
                Zkapp_command_builder.replace_authorizations ~keymap ~prover
                  (Zkapp_command.Valid.forget zkapp_command_dummy_auths)
              in
              let valid_zkapp_command =
                let open Mina_ledger.Ledger in
                match
                  Zkapp_command.Valid.to_valid ~ledger ~get ~location_of_account
                    zkapp_command
                with
                | Some ps ->
                    ps
                | None ->
                    failwith "Could not create Zkapp_command.Valid.t"
              in
              User_command.Zkapp_command valid_zkapp_command
          | Signed_command _ ->
              failwith "Expected Zkapp_command valid user command" )

    (** Assert the invariants of the locally generated command tracking system. *)
    let assert_locally_generated (pool : Test.Resource_pool.t) =
      ignore
        ( Hashtbl.merge pool.locally_generated_committed
            pool.locally_generated_uncommitted ~f:(fun ~key -> function
            | `Both ((committed, _), (uncommitted, _)) ->
                failwithf
                  !"Command \
                    %{sexp:Transaction_hash.User_command_with_valid_signature.t} \
                    in both locally generated committed and uncommitted with \
                    times %s and %s"
                  key (Time.to_string committed)
                  (Time.to_string uncommitted)
                  ()
            | `Left cmd ->
                Some cmd
            | `Right cmd ->
                (* Locally generated uncommitted transactions should be in the
                   pool, so long as we're not in the middle of updating it. *)
                assert (
                  Indexed_pool.member pool.pool
                    (Transaction_hash.User_command.of_checked key) ) ;
                Some cmd )
          : ( Transaction_hash.User_command_with_valid_signature.t
            , Time.t * [ `Batch of int ] )
            Hashtbl.t )

    let assert_fee_wu_ordering (pool : Test.Resource_pool.t) =
      let txns = Test.Resource_pool.transactions pool |> Sequence.to_list in
      let compare txn1 txn2 =
        let open Transaction_hash.User_command_with_valid_signature in
        let cmd1 = command txn1 in
        let cmd2 = command txn2 in
        (* ascending order of nonces, if same fee payer *)
        if
          Account_id.equal
            (User_command.fee_payer cmd1)
            (User_command.fee_payer cmd2)
        then
          Account.Nonce.compare
            (User_command.applicable_at_nonce cmd1)
            (User_command.applicable_at_nonce cmd2)
        else
          let get_fee_wu cmd = User_command.fee_per_wu cmd in
          (* descending order of fee/weight *)
          Currency.Fee_rate.compare (get_fee_wu cmd2) (get_fee_wu cmd1)
      in
      assert (List.is_sorted txns ~compare)

    let assert_pool_txs test txs =
      Indexed_pool.For_tests.assert_invariants test.txn_pool.pool ;
      assert_locally_generated test.txn_pool ;
      assert_fee_wu_ordering test.txn_pool ;
      assert_user_command_sets_equal
        ( Sequence.to_list
        @@ Sequence.map ~f:Transaction_hash.User_command.of_checked
        @@ Test.Resource_pool.transactions test.txn_pool )
        (List.map
           ~f:
             (Fn.compose Transaction_hash.User_command.create
                User_command.forget_check )
           txs )

    let setup_test () =
      let frontier, best_tip_diff_w = Mock_transition_frontier.create () in
      let _, best_tip_ref = frontier in
      let frontier_pipe_r, frontier_pipe_w =
        Broadcast_pipe.create @@ Some frontier
      in
      let trust_system = Trust_system.null () in
      let config =
        Test.Resource_pool.make_config ~trust_system ~pool_max_size ~verifier
          ~genesis_constants:Genesis_constants.compiled
      in
      let pool_, _, _ =
        Test.create ~config ~logger ~constraint_constants ~consensus_constants
          ~time_controller ~frontier_broadcast_pipe:frontier_pipe_r
          ~log_gossip_heard:false ~on_remote_push:(Fn.const Deferred.unit)
      in
      let txn_pool = Test.resource_pool pool_ in
      let%map () = Async.Scheduler.yield_until_no_jobs_remain () in
      { txn_pool; best_tip_diff_w; best_tip_ref; frontier_pipe_w }

    let independent_cmds : User_command.Valid.t list =
      let rec go n cmds =
        let open Quickcheck.Generator.Let_syntax in
        if n < Array.length test_keys then
          let%bind cmd =
            let sender = test_keys.(n) in
            User_command.Valid.Gen.payment ~sign_type:`Real
              ~key_gen:
                (Quickcheck.Generator.tuple2 (return sender)
                   (Quickcheck_lib.of_array test_keys) )
              ~max_amount:1_000_000_000 ~fee_range:1_000_000_000 ()
          in
          go (n + 1) (cmd :: cmds)
        else Quickcheck.Generator.return @@ List.rev cmds
      in
      Quickcheck.random_value ~seed:(`Deterministic "constant") (go 0 [])

    let mk_payment' ?valid_until ~sender_idx ~receiver_idx ~fee ~nonce ~amount
        () =
      let get_pk idx = Public_key.compress test_keys.(idx).public_key in
      Signed_command.sign test_keys.(sender_idx)
        (Signed_command_payload.create
           ~fee:(Currency.Fee.of_nanomina_int_exn fee)
           ~fee_payer_pk:(get_pk sender_idx) ~valid_until
           ~nonce:(Account.Nonce.of_int nonce)
           ~memo:(Signed_command_memo.create_by_digesting_string_exn "foo")
           ~body:
             (Signed_command_payload.Body.Payment
                { source_pk = get_pk sender_idx
                ; receiver_pk = get_pk receiver_idx
                ; amount = Currency.Amount.of_nanomina_int_exn amount
                } ) )

    let mk_transfer_zkapp_command ?fee_payer_idx ~sender_idx ~receiver_idx ~fee
        ~nonce ~amount () =
      let sender_kp = test_keys.(sender_idx) in
      let sender_nonce = Account.Nonce.of_int nonce in
      let sender = (sender_kp, sender_nonce) in
      let amount = Currency.Amount.of_nanomina_int_exn amount in
      let receiver_kp = test_keys.(receiver_idx) in
      let receiver =
        receiver_kp.public_key |> Signature_lib.Public_key.compress
      in
      let fee_payer =
        match fee_payer_idx with
        | None ->
            None
        | Some (idx, nonce) ->
            let fee_payer_kp = test_keys.(idx) in
            let fee_payer_nonce = Account.Nonce.of_int nonce in
            Some (fee_payer_kp, fee_payer_nonce)
      in
<<<<<<< HEAD
      let fee = Currency.Fee.of_int fee in
=======
      let fee = Currency.Fee.of_nanomina_int_exn fee in
      let protocol_state_precondition =
        match valid_period with
        | None ->
            Zkapp_precondition.Protocol_state.accept
        | Some time ->
            Zkapp_precondition.Protocol_state.valid_until time
      in
>>>>>>> a80b0022
      let test_spec : Transaction_snark.For_tests.Multiple_transfers_spec.t =
        { sender
        ; fee_payer
        ; fee
        ; receivers = [ (receiver, amount) ]
        ; amount
        ; zkapp_account_keypairs = []
        ; memo = Signed_command_memo.create_from_string_exn "expiry tests"
        ; new_zkapp_account = false
        ; snapp_update = Account_update.Update.dummy
        ; call_data = Snark_params.Tick.Field.zero
        ; events = []
        ; sequence_events = []
        ; preconditions =
            Some
              { Account_update.Preconditions.network =
                  Zkapp_precondition.Protocol_state.accept
              ; account =
                  Account_update.Account_precondition.Nonce
                    ( if Option.is_none fee_payer then
                      Account.Nonce.succ sender_nonce
                    else sender_nonce )
              }
        }
      in
      let zkapp_command =
        Transaction_snark.For_tests.multiple_transfers test_spec
      in
      let zkapp_command =
        Option.value_exn
          (Zkapp_command.Valid.to_valid ~ledger:()
             ~get:(fun _ _ -> failwith "Not expecting proof zkapp_command")
             ~location_of_account:(fun _ _ ->
               failwith "Not expecting proof zkapp_command" )
             zkapp_command )
      in
      User_command.Zkapp_command zkapp_command

    let mk_payment ?valid_until ~sender_idx ~receiver_idx ~fee ~nonce ~amount ()
        =
      User_command.Signed_command
        (mk_payment' ?valid_until ~sender_idx ~fee ~nonce ~receiver_idx ~amount
           () )

    let mk_zkapp_command_cmds (pool : Test.Resource_pool.t) :
        User_command.Valid.t list Deferred.t =
      let num_cmds = 7 in
      assert (num_cmds < Array.length test_keys - 1) ;
      let best_tip_ledger = Option.value_exn pool.best_tip_ledger in
      let keymap =
        Array.fold (Array.append test_keys extra_keys)
          ~init:Public_key.Compressed.Map.empty
          ~f:(fun map { public_key; private_key } ->
            let key = Public_key.compress public_key in
            Public_key.Compressed.Map.add_exn map ~key ~data:private_key )
      in
      let account_state_tbl =
        List.take (Array.to_list test_keys) num_cmds
        |> List.map ~f:(fun kp ->
               let id =
                 Account_id.create
                   (Public_key.compress kp.public_key)
                   Token_id.default
               in
               let state =
                 Option.value_exn
                   (let%bind.Option loc =
                      Mina_ledger.Ledger.location_of_account best_tip_ledger id
                    in
                    Mina_ledger.Ledger.get best_tip_ledger loc )
               in
               (id, (state, `Fee_payer)) )
        |> Account_id.Table.of_alist_exn
      in
      let rec go n cmds =
        let open Quickcheck.Generator.Let_syntax in
        if n < num_cmds then
          let%bind cmd =
            let fee_payer_keypair = test_keys.(n) in
            let%map (zkapp_command : Zkapp_command.t) =
              Mina_generators.Zkapp_command_generators.gen_zkapp_command_from
                ~max_token_updates:1 ~keymap ~account_state_tbl
                ~fee_payer_keypair ~ledger:best_tip_ledger ()
            in
            let zkapp_command =
              { zkapp_command with
                account_updates =
                  Zkapp_command.Call_forest.map zkapp_command.account_updates
                    ~f:(fun (p : Account_update.t) ->
                      { p with
                        body =
                          { p.body with
                            preconditions =
                              { p.body.preconditions with
                                account =
                                  ( match p.body.preconditions.account with
                                  | Account_update.Account_precondition.Full
                                      { nonce =
                                          Zkapp_basic.Or_ignore.Check n as c
                                      ; _
                                      }
                                    when Zkapp_precondition.Numeric.(
                                           is_constant Tc.nonce c) ->
                                      Account_update.Account_precondition.Nonce
                                        n.lower
                                  | Account_update.Account_precondition.Full _
                                    ->
                                      Account_update.Account_precondition.Accept
                                  | pre ->
                                      pre )
                              }
                          }
                      } )
              }
            in
            let zkapp_command =
              Option.value_exn
                (Zkapp_command.Valid.to_valid ~ledger:best_tip_ledger
                   ~get:Mina_ledger.Ledger.get
                   ~location_of_account:Mina_ledger.Ledger.location_of_account
                   zkapp_command )
            in
            User_command.Zkapp_command zkapp_command
          in
          go (n + 1) (cmd :: cmds)
        else Quickcheck.Generator.return @@ List.rev cmds
      in
      let result =
        Quickcheck.random_value ~seed:(`Deterministic "zkapp_command") (go 0 [])
      in
      replace_valid_zkapp_command_authorizations ~keymap ~ledger:best_tip_ledger
        result

    type pool_apply = (User_command.t list, [ `Other of Error.t ]) Result.t
    [@@deriving sexp, compare]

    let canonicalize t =
      Result.map t ~f:(List.sort ~compare:User_command.compare)

    let compare_pool_apply (t1 : pool_apply) (t2 : pool_apply) =
      compare_pool_apply (canonicalize t1) (canonicalize t2)

    let assert_pool_apply expected_commands result =
      let accepted_commands =
        Result.map result ~f:(fun (_, accepted, _) -> accepted)
      in
      [%test_eq: pool_apply] accepted_commands
        (Ok (List.map ~f:User_command.forget_check expected_commands))

    let mk_with_status (cmd : User_command.Valid.t) =
      { With_status.data = cmd; status = Applied }

    let add_commands ?(local = true) test cs =
      let sender =
        if local then Envelope.Sender.Local
        else
          Envelope.Sender.Remote
            (Peer.create
               (Unix.Inet_addr.of_string "1.2.3.4")
               ~peer_id:
                 (Peer.Id.unsafe_of_string "contents should be irrelevant")
               ~libp2p_port:8302 )
      in
      let tm0 = Time.now () in
      let%bind verified =
        Test.Resource_pool.Diff.verify test.txn_pool
          (Envelope.Incoming.wrap
             ~data:(List.map ~f:User_command.forget_check cs)
             ~sender )
        >>| Or_error.ok_exn
      in
      let%map result =
        Test.Resource_pool.Diff.unsafe_apply test.txn_pool verified
      in
      let tm1 = Time.now () in
      [%log' info test.txn_pool.logger] "Time for add_commands: %0.04f sec"
        (Time.diff tm1 tm0 |> Time.Span.to_sec) ;
      ( match result with
      | Ok (`Accept, _, rejects) ->
          List.iter rejects ~f:(fun (cmd, err) ->
              Core.Printf.printf
                !"command was rejected because %s: %{Yojson.Safe}\n%!"
                (Diff_versioned.Diff_error.to_string_name err)
                (User_command.to_yojson cmd) )
      | Ok (`Reject, _, _) ->
          failwith "diff was rejected during application"
      | Error (`Other err) ->
          Core.Printf.printf
            !"failed to apply diff to pool: %s\n%!"
            (Error.to_string_hum err) ) ;
      result

    let add_commands' ?local test cs =
      add_commands ?local test cs >>| assert_pool_apply cs

    let reorg ?(reorg_best_tip = false) test new_commands removed_commands =
      let%bind () =
        Broadcast_pipe.Writer.write test.best_tip_diff_w
          { Mock_transition_frontier.new_commands =
              List.map ~f:mk_with_status new_commands
          ; removed_commands = List.map ~f:mk_with_status removed_commands
          ; reorg_best_tip
          }
      in
      Async.Scheduler.yield_until_no_jobs_remain ()

    let commit_commands test cs =
      let ledger = Option.value_exn test.txn_pool.best_tip_ledger in
      List.iter cs ~f:(fun c ->
          match User_command.forget_check c with
          | User_command.Signed_command c -> (
              let (`If_this_is_used_it_should_have_a_comment_justifying_it valid)
                  =
                Signed_command.to_valid_unsafe c
              in
              let applied =
                Or_error.ok_exn
                @@ Mina_ledger.Ledger.apply_user_command ~constraint_constants
                     ~txn_global_slot:Mina_numbers.Global_slot.zero ledger valid
              in
              match applied.body with
              | Failed ->
                  failwith "failed to apply user command to ledger"
              | _ ->
                  () )
          | User_command.Zkapp_command p -> (
              let applied, _ =
                Or_error.ok_exn
                @@ Mina_ledger.Ledger.apply_zkapp_command_unchecked
                     ~constraint_constants ~state_view:dummy_state_view ledger p
              in
              match With_status.status applied.command with
              | Failed failures ->
                  failwithf
                    "failed to apply zkapp_command transaction to ledger: [%s]"
                    ( String.concat ~sep:", "
                    @@ List.bind
                         ~f:(List.map ~f:Transaction_status.Failure.to_string)
                         failures )
                    ()
              | Applied ->
                  () ) )

    let commit_commands' test cs =
      let open Mina_ledger in
      let ledger = Option.value_exn test.txn_pool.best_tip_ledger in
      test.best_tip_ref :=
        Ledger.Maskable.register_mask
          (Ledger.Any_ledger.cast (module Mina_ledger.Ledger) ledger)
          (Ledger.Mask.create ~depth:(Ledger.depth ledger) ()) ;
      let%map () = reorg test [] [] in
      commit_commands test cs ; ledger

    let advance_chain test cs = commit_commands test cs ; reorg test cs []

    (* TODO: remove this (all of these test should be expressed by committing txns to the ledger, not mutating accounts *)
    let modify_ledger ledger ~idx ~balance ~nonce =
      let id =
        Account_id.create
          (Signature_lib.Public_key.compress test_keys.(idx).public_key)
          Token_id.default
      in
      let loc =
        Option.value_exn @@ Mina_ledger.Ledger.location_of_account ledger id
      in
      let account = Option.value_exn @@ Mina_ledger.Ledger.get ledger loc in
      Mina_ledger.Ledger.set ledger loc
        { account with
          balance = Currency.Balance.of_nanomina_int_exn balance
        ; nonce = Account.Nonce.of_int nonce
        }

    let mk_linear_case_test t cmds =
      assert_pool_txs t [] ;
      let%bind () = add_commands' t cmds in
      let%bind () = advance_chain t (List.take independent_cmds 1) in
      assert_pool_txs t (List.drop cmds 1) ;
      let%bind () =
        advance_chain t (List.take (List.drop independent_cmds 1) 2)
      in
      assert_pool_txs t (List.drop cmds 3) ;
      Deferred.unit

    let%test_unit "transactions are removed in linear case (user cmds)" =
      Thread_safe.block_on_async_exn (fun () ->
          let%bind test = setup_test () in
          mk_linear_case_test test independent_cmds )

    let%test_unit "transactions are removed in linear case (zkapps)" =
      Thread_safe.block_on_async_exn (fun () ->
          let%bind test = setup_test () in
          mk_zkapp_command_cmds test.txn_pool >>= mk_linear_case_test test )

    let mk_remove_and_add_test t cmds =
      assert_pool_txs t [] ;
      (* omit the 1st (0-based) command *)
      let%bind () = add_commands' t (List.hd_exn cmds :: List.drop cmds 2) in
      commit_commands t (List.take cmds 1) ;
      let%bind () = reorg t (List.take cmds 1) (List.slice cmds 1 2) in
      assert_pool_txs t (List.tl_exn cmds) ;
      Deferred.unit

    let%test_unit "Transactions are removed and added back in fork changes \
                   (user cmds)" =
      Thread_safe.block_on_async_exn (fun () ->
          let%bind test = setup_test () in
          mk_remove_and_add_test test independent_cmds )

    let%test_unit "Transactions are removed and added back in fork changes \
                   (zkapps)" =
      Thread_safe.block_on_async_exn (fun () ->
          let%bind test = setup_test () in
          mk_zkapp_command_cmds test.txn_pool >>= mk_remove_and_add_test test )

    let mk_invalid_test t cmds =
      assert_pool_txs t [] ;
      let%bind () = advance_chain t (List.take cmds 2) in
      let%bind () =
        add_commands t cmds >>| assert_pool_apply (List.drop cmds 2)
      in
      assert_pool_txs t (List.drop cmds 2) ;
      Deferred.unit

    let%test_unit "invalid transactions are not accepted (user cmds)" =
      Thread_safe.block_on_async_exn (fun () ->
          let%bind test = setup_test () in
          mk_invalid_test test independent_cmds )

    let%test_unit "invalid transactions are not accepted (zkapps)" =
      Thread_safe.block_on_async_exn (fun () ->
          let%bind test = setup_test () in
          mk_zkapp_command_cmds test.txn_pool >>= mk_invalid_test test )

    let current_global_slot () =
      let current_time = Block_time.now time_controller in
      Consensus.Data.Consensus_time.(
        of_time_exn ~constants:consensus_constants current_time
        |> to_global_slot)

    let mk_now_invalid_test t _cmds ~mk_command =
      let cmd1 =
        mk_command ~sender_idx:0 ~receiver_idx:5 ~fee:minimum_fee ~nonce:0
          ~amount:99_999_999_999 ()
      in
      let cmd2 =
        mk_command ~sender_idx:0 ~receiver_idx:5 ~fee:minimum_fee ~nonce:0
          ~amount:999_000_000_000 ()
      in
      assert_pool_txs t [] ;
      let%bind () = add_commands' t [ cmd1 ] in
      assert_pool_txs t [ cmd1 ] ;
      let%bind () = advance_chain t [ cmd2 ] in
      assert_pool_txs t [] ; Deferred.unit

    let%test_unit "Now-invalid transactions are removed from the pool on fork \
                   changes (user cmds)" =
      Thread_safe.block_on_async_exn (fun () ->
          let%bind test = setup_test () in
          mk_now_invalid_test test independent_cmds
            ~mk_command:(mk_payment ?valid_until:None) )

    let%test_unit "Now-invalid transactions are removed from the pool on fork \
                   changes (zkapps)" =
      Thread_safe.block_on_async_exn (fun () ->
          let%bind test = setup_test () in
          mk_zkapp_command_cmds test.txn_pool
          >>= mk_now_invalid_test test
                ~mk_command:(mk_transfer_zkapp_command ?fee_payer_idx:None) )

    let mk_expired_not_accepted_test t ~padding cmds =
      assert_pool_txs t [] ;
      let%bind () =
        let current_time = Block_time.now time_controller in
        let slot_end =
          Consensus.Data.Consensus_time.(
            of_time_exn ~constants:consensus_constants current_time
            |> end_time ~constants:consensus_constants)
        in
        at (Block_time.to_time_exn slot_end)
      in
      let curr_slot = current_global_slot () in
      let slot_padding = Mina_numbers.Global_slot.of_int padding in
      let curr_slot_plus_padding =
        Mina_numbers.Global_slot.add curr_slot slot_padding
      in
      let valid_command =
        mk_payment ~valid_until:curr_slot_plus_padding ~sender_idx:1
          ~fee:minimum_fee ~nonce:1 ~receiver_idx:7 ~amount:1_000_000_000 ()
      in
      let expired_commands =
        [ mk_payment ~valid_until:curr_slot ~sender_idx:0 ~fee:minimum_fee
            ~nonce:1 ~receiver_idx:9 ~amount:1_000_000_000 ()
        ; mk_payment ~sender_idx:0 ~fee:minimum_fee ~nonce:2 ~receiver_idx:9
            ~amount:1_000_000_000 ()
        ]
      in
      (* Wait till global slot increases by 1 which invalidates
         the commands with valid_until = curr_slot
      *)
      let%bind () =
        after
          (Block_time.Span.to_time_span
             consensus_constants.block_window_duration_ms )
      in
      let all_valid_commands = cmds @ [ valid_command ] in
      let%bind () =
        add_commands t (all_valid_commands @ expired_commands)
        >>| assert_pool_apply all_valid_commands
      in
      assert_pool_txs t all_valid_commands ;
      Deferred.unit

    let%test_unit "expired transactions are not accepted (user cmds)" =
      Thread_safe.block_on_async_exn (fun () ->
          let%bind test = setup_test () in
          mk_expired_not_accepted_test test ~padding:10 independent_cmds )

    let%test_unit "expired transactions are not accepted (zkapps)" =
      Thread_safe.block_on_async_exn (fun () ->
          let%bind test = setup_test () in
          mk_zkapp_command_cmds test.txn_pool
          >>= mk_expired_not_accepted_test test ~padding:55 )

    let%test_unit "Expired transactions that are already in the pool are \
                   removed from the pool when best tip changes (user commands)"
        =
      Thread_safe.block_on_async_exn (fun () ->
          let%bind t = setup_test () in
          assert_pool_txs t [] ;
          let curr_slot = current_global_slot () in
          let curr_slot_plus_three =
            Mina_numbers.Global_slot.(add curr_slot (of_int 3))
          in
          let curr_slot_plus_seven =
            Mina_numbers.Global_slot.(add curr_slot (of_int 7))
          in
          let few_now =
            List.take independent_cmds (List.length independent_cmds / 2)
          in
          let expires_later1 =
            mk_payment ~valid_until:curr_slot_plus_three ~sender_idx:0
              ~fee:minimum_fee ~nonce:1 ~receiver_idx:9 ~amount:10_000_000_000
              ()
          in
          let expires_later2 =
            mk_payment ~valid_until:curr_slot_plus_seven ~sender_idx:0
              ~fee:minimum_fee ~nonce:2 ~receiver_idx:9 ~amount:10_000_000_000
              ()
          in
          let valid_commands = few_now @ [ expires_later1; expires_later2 ] in
          let%bind () = add_commands' t valid_commands in
          assert_pool_txs t valid_commands ;
          (* new commands from best tip diff should be removed from the pool *)
          (* update the nonce to be consistent with the commands in the block *)
          modify_ledger !(t.best_tip_ref) ~idx:0 ~balance:1_000_000_000_000_000
            ~nonce:2 ;
          let%bind () = reorg t [ List.nth_exn few_now 0; expires_later1 ] [] in
          let%bind () = Async.Scheduler.yield_until_no_jobs_remain () in
          assert_pool_txs t (expires_later2 :: List.drop few_now 1) ;
          (* Add new commands, remove old commands some of which are now expired *)
          let expired_command =
            mk_payment ~valid_until:curr_slot ~sender_idx:9 ~fee:minimum_fee
              ~nonce:0 ~receiver_idx:5 ~amount:1_000_000_000 ()
          in
          let unexpired_command =
            mk_payment ~valid_until:curr_slot_plus_seven ~sender_idx:8
              ~fee:minimum_fee ~nonce:0 ~receiver_idx:9 ~amount:1_000_000_000 ()
          in
          let valid_forever = List.nth_exn few_now 0 in
          let removed_commands =
            [ valid_forever
            ; expires_later1
            ; expired_command
            ; unexpired_command
            ]
          in
          let n_block_times n =
            Int64.(
              Block_time.Span.to_ms consensus_constants.block_window_duration_ms
              * n)
            |> Block_time.Span.of_ms
          in
          let%bind () =
            after (Block_time.Span.to_time_span (n_block_times 3L))
          in
          modify_ledger !(t.best_tip_ref) ~idx:0 ~balance:1_000_000_000_000_000
            ~nonce:1 ;
          let%bind _ = reorg t [ valid_forever ] removed_commands in
          (* expired_command should not be in the pool because they are expired
             and (List.nth few_now 0) because it was committed in a block
          *)
          assert_pool_txs t
            ( expires_later1 :: expires_later2 :: unexpired_command
            :: List.drop few_now 1 ) ;
          (* after 5 block times there should be no expired transactions *)
          let%bind () =
            after (Block_time.Span.to_time_span (n_block_times 5L))
          in
          let%bind _ = reorg t [] [] in
          assert_pool_txs t (List.drop few_now 1) ;
          Deferred.unit )

    let%test_unit "Now-invalid transactions are removed from the pool when the \
                   transition frontier is recreated (user cmds)" =
      Thread_safe.block_on_async_exn (fun () ->
          (* Set up initial frontier *)
          let%bind t = setup_test () in
          assert_pool_txs t [] ;
          let%bind _ = add_commands t independent_cmds in
          assert_pool_txs t independent_cmds ;
          (* Destroy initial frontier *)
          Broadcast_pipe.Writer.close t.best_tip_diff_w ;
          let%bind _ = Broadcast_pipe.Writer.write t.frontier_pipe_w None in
          (* Set up second frontier *)
          let ((_, ledger_ref2) as frontier2), _best_tip_diff_w2 =
            Mock_transition_frontier.create ()
          in
          modify_ledger !ledger_ref2 ~idx:0 ~balance:20_000_000_000_000 ~nonce:5 ;
          modify_ledger !ledger_ref2 ~idx:1 ~balance:0 ~nonce:0 ;
          modify_ledger !ledger_ref2 ~idx:2 ~balance:0 ~nonce:1 ;
          let%bind _ =
            Broadcast_pipe.Writer.write t.frontier_pipe_w (Some frontier2)
          in
          assert_pool_txs t (List.drop independent_cmds 3) ;
          Deferred.unit )

    let%test_unit "transaction replacement works" =
      Thread_safe.block_on_async_exn
      @@ fun () ->
      let%bind t = setup_test () in
      let set_sender idx (tx : Signed_command.t) =
        let sender_kp = test_keys.(idx) in
        let sender_pk = Public_key.compress sender_kp.public_key in
        let payload : Signed_command.Payload.t =
          match tx.payload with
          | { common; body = Payment payload } ->
              { common = { common with fee_payer_pk = sender_pk }
              ; body = Payment { payload with source_pk = sender_pk }
              }
          | { common; body = Stake_delegation (Set_delegate payload) } ->
              { common = { common with fee_payer_pk = sender_pk }
              ; body =
                  Stake_delegation
                    (Set_delegate { payload with delegator = sender_pk })
              }
        in
        User_command.Signed_command (Signed_command.sign sender_kp payload)
      in
      let txs0 =
        [ mk_payment' ~sender_idx:0 ~fee:minimum_fee ~nonce:0 ~receiver_idx:9
            ~amount:20_000_000_000 ()
        ; mk_payment' ~sender_idx:0 ~fee:minimum_fee ~nonce:1 ~receiver_idx:9
            ~amount:12_000_000_000 ()
        ; mk_payment' ~sender_idx:0 ~fee:minimum_fee ~nonce:2 ~receiver_idx:9
            ~amount:500_000_000_000 ()
        ]
      in
      let txs0' = List.map txs0 ~f:Signed_command.forget_check in
      let txs1 = List.map ~f:(set_sender 1) txs0' in
      let txs2 = List.map ~f:(set_sender 2) txs0' in
      let txs3 = List.map ~f:(set_sender 3) txs0' in
      let txs_all =
        List.map ~f:(fun x -> User_command.Signed_command x) txs0
        @ txs1 @ txs2 @ txs3
      in
      Core.Printf.printf !"PHASE 1\n%!" ;
      let%bind () = add_commands' t txs_all in
      assert_pool_txs t txs_all ;
      let replace_txs =
        [ (* sufficient fee *)
          mk_payment ~sender_idx:0
            ~fee:
              ( minimum_fee
              + Currency.Fee.to_nanomina_int Indexed_pool.replace_fee )
            ~nonce:0 ~receiver_idx:1 ~amount:440_000_000_000 ()
        ; (* insufficient fee *)
          mk_payment ~sender_idx:1 ~fee:minimum_fee ~nonce:0 ~receiver_idx:1
            ~amount:788_000_000_000 ()
        ; (* sufficient *)
          mk_payment ~sender_idx:2
            ~fee:
              ( minimum_fee
              + Currency.Fee.to_nanomina_int Indexed_pool.replace_fee )
            ~nonce:1 ~receiver_idx:4 ~amount:721_000_000_000 ()
        ; (* insufficient *)
          (let amount = 927_000_000_000 in
           let fee =
             let ledger = !(t.best_tip_ref) in
             let sender_kp = test_keys.(3) in
             let sender_pk = Public_key.compress sender_kp.public_key in
             let sender_aid = Account_id.create sender_pk Token_id.default in
             let location =
               Mock_base_ledger.location_of_account ledger sender_aid
               |> Option.value_exn
             in
             (* Spend all of the tokens in the account. Should fail because the
                command with nonce=0 will already have spent some.
             *)
             let account =
               Mock_base_ledger.get ledger location |> Option.value_exn
             in
             Currency.Balance.to_nanomina_int account.balance - amount
           in
           mk_payment ~sender_idx:3 ~fee ~nonce:1 ~receiver_idx:4 ~amount () )
        ]
      in
      Core.Printf.printf !"PHASE 2\n%!" ;
      add_commands t replace_txs
      >>| assert_pool_apply
            [ List.nth_exn replace_txs 0; List.nth_exn replace_txs 2 ]

    let%test_unit "it drops queued transactions if a committed one makes there \
                   be insufficient funds" =
      Thread_safe.block_on_async_exn
      @@ fun () ->
      let%bind t = setup_test () in
      let txs =
        [ mk_payment ~sender_idx:0 ~fee:minimum_fee ~nonce:0 ~receiver_idx:9
            ~amount:20_000_000_000 ()
        ; mk_payment ~sender_idx:0 ~fee:minimum_fee ~nonce:1 ~receiver_idx:5
            ~amount:77_000_000_000 ()
        ; mk_payment ~sender_idx:0 ~fee:minimum_fee ~nonce:2 ~receiver_idx:3
            ~amount:891_000_000_000 ()
        ]
      in
      let committed_tx =
        mk_payment ~sender_idx:0 ~fee:minimum_fee ~nonce:0 ~receiver_idx:2
          ~amount:25_000_000_000 ()
      in
      let%bind () = add_commands' t txs in
      assert_pool_txs t txs ;
      modify_ledger !(t.best_tip_ref) ~idx:0 ~balance:970_000_000_000 ~nonce:1 ;
      let%bind () = reorg t [ committed_tx ] [] in
      assert_pool_txs t [ List.nth_exn txs 1 ] ;
      Deferred.unit

    let%test_unit "max size is maintained" =
      Quickcheck.test ~trials:500
        (let open Quickcheck.Generator.Let_syntax in
        let%bind init_ledger_state =
          Mina_ledger.Ledger.gen_initial_ledger_state
        in
        let%bind cmds_count = Int.gen_incl pool_max_size (pool_max_size * 2) in
        let%bind cmds =
          User_command.Valid.Gen.sequence ~sign_type:`Real ~length:cmds_count
            init_ledger_state
        in
        return (init_ledger_state, cmds))
        ~f:(fun (init_ledger_state, cmds) ->
          Thread_safe.block_on_async_exn (fun () ->
              let%bind t = setup_test () in
              let new_ledger =
                Mina_ledger.Ledger.create_ephemeral
                  ~depth:(Mina_ledger.Ledger.depth !(t.best_tip_ref))
                  ()
              in
              Mina_ledger.Ledger.apply_initial_ledger_state new_ledger
                init_ledger_state ;
              t.best_tip_ref := new_ledger ;
              let%bind () = reorg ~reorg_best_tip:true t [] [] in
              let cmds1, cmds2 = List.split_n cmds pool_max_size in
              let%bind apply_res1 = add_commands t cmds1 in
              assert (Result.is_ok apply_res1) ;
              [%test_eq: int] pool_max_size (Indexed_pool.size t.txn_pool.pool) ;
              let%map _apply_res2 = add_commands t cmds2 in
              (* N.B. Adding a transaction when the pool is full may drop > 1
                 command, so the size now is not necessarily the maximum.
                 Applying the diff may also return an error if none of the new
                 commands have higher fee than the lowest one already in the
                 pool.
              *)
              assert (Indexed_pool.size t.txn_pool.pool <= pool_max_size) ) )

    let assert_rebroadcastable test cmds =
      let expected =
        if List.is_empty cmds then []
        else
          [ List.map cmds
              ~f:
                (Fn.compose Transaction_hash.User_command.create
                   User_command.forget_check )
          ]
      in
      let actual =
        Test.Resource_pool.get_rebroadcastable test.txn_pool
          ~has_timed_out:(Fn.const `Ok)
        |> List.map ~f:(List.map ~f:Transaction_hash.User_command.create)
      in
      if List.length actual > 1 then
        failwith "unexpected number of rebroadcastable diffs" ;

      List.iter (List.zip_exn actual expected) ~f:(fun (a, b) ->
          assert_user_command_sets_equal a b )

    let mk_rebroadcastable_test t cmds =
      assert_pool_txs t [] ;
      assert_rebroadcastable t [] ;
      (* Locally generated transactions are rebroadcastable *)
      let%bind () = add_commands' ~local:true t (List.take cmds 2) in
      assert_pool_txs t (List.take cmds 2) ;
      assert_rebroadcastable t (List.take cmds 2) ;
      (* Adding non-locally-generated transactions doesn't affect
         rebroadcastable pool *)
      let%bind () = add_commands' ~local:false t (List.slice cmds 2 5) in
      assert_pool_txs t (List.take cmds 5) ;
      assert_rebroadcastable t (List.take cmds 2) ;
      (* When locally generated transactions are committed they are no
         longer rebroadcastable *)
      let%bind () = add_commands' ~local:true t (List.slice cmds 5 7) in
      let%bind checkpoint_1 = commit_commands' t (List.take cmds 1) in
      let%bind checkpoint_2 = commit_commands' t (List.slice cmds 1 5) in
      let%bind () = reorg t (List.take cmds 5) [] in
      assert_pool_txs t (List.slice cmds 5 7) ;
      assert_rebroadcastable t (List.slice cmds 5 7) ;
      (* Reorgs put locally generated transactions back into the
         rebroadcastable pool, if they were removed and not re-added *)
      (* restore up to after the application of the first command *)
      t.best_tip_ref := checkpoint_2 ;
      (* reorge both removes and re-adds the first command (which is local) *)
      let%bind () = reorg t (List.take cmds 1) (List.take cmds 5) in
      assert_pool_txs t (List.slice cmds 1 7) ;
      assert_rebroadcastable t (List.nth_exn cmds 1 :: List.slice cmds 5 7) ;
      (* Committing them again removes them from the pool again. *)
      commit_commands t (List.slice cmds 1 7) ;
      let%bind () = reorg t (List.slice cmds 1 7) [] in
      assert_pool_txs t [] ;
      assert_rebroadcastable t [] ;
      (* When transactions expire from rebroadcast pool they are gone. This
         doesn't affect the main pool.
      *)
      t.best_tip_ref := checkpoint_1 ;
      let%bind () = reorg t [] (List.take cmds 7) in
      assert_pool_txs t (List.take cmds 7) ;
      assert_rebroadcastable t (List.take cmds 2 @ List.slice cmds 5 7) ;
      ignore
        ( Test.Resource_pool.get_rebroadcastable t.txn_pool
            ~has_timed_out:(Fn.const `Timed_out)
          : User_command.t list list ) ;
      assert_rebroadcastable t [] ;
      Deferred.unit

    let%test_unit "rebroadcastable transaction behavior (user cmds)" =
      Thread_safe.block_on_async_exn (fun () ->
          let%bind test = setup_test () in
          mk_rebroadcastable_test test independent_cmds )

    let%test_unit "rebroadcastable transaction behavior (zkapps)" =
      Thread_safe.block_on_async_exn (fun () ->
          let%bind test = setup_test () in
          mk_zkapp_command_cmds test.txn_pool >>= mk_rebroadcastable_test test )

    let%test_unit "apply user cmds and zkapps" =
      Thread_safe.block_on_async_exn (fun () ->
          let%bind t = setup_test () in
          let num_cmds = Array.length test_keys in
          (* the user cmds and snapp cmds are taken from the same list of keys,
             so splitting by the order from that list makes sure that they
             don't share fee payer keys
             therefore, the original nonces in the accounts are valid
          *)
          let take_len = num_cmds / 2 in
          let%bind snapp_cmds =
            let%map cmds = mk_zkapp_command_cmds t.txn_pool in
            List.take cmds take_len
          in
          let user_cmds = List.drop independent_cmds take_len in
          let all_cmds = snapp_cmds @ user_cmds in
          assert_pool_txs t [] ;
          let%bind () = add_commands' t all_cmds in
          assert_pool_txs t all_cmds ; Deferred.unit )
  end )<|MERGE_RESOLUTION|>--- conflicted
+++ resolved
@@ -1755,18 +1755,7 @@
             let fee_payer_nonce = Account.Nonce.of_int nonce in
             Some (fee_payer_kp, fee_payer_nonce)
       in
-<<<<<<< HEAD
-      let fee = Currency.Fee.of_int fee in
-=======
       let fee = Currency.Fee.of_nanomina_int_exn fee in
-      let protocol_state_precondition =
-        match valid_period with
-        | None ->
-            Zkapp_precondition.Protocol_state.accept
-        | Some time ->
-            Zkapp_precondition.Protocol_state.valid_until time
-      in
->>>>>>> a80b0022
       let test_spec : Transaction_snark.For_tests.Multiple_transfers_spec.t =
         { sender
         ; fee_payer
