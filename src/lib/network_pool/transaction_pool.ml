--- conflicted
+++ resolved
@@ -716,10 +716,9 @@
                                   )
                             in
                             let of_indexed_pool_error = function
-<<<<<<< HEAD
                               | `Invalid_nonce (`Between (low, hi), nonce) ->
                                   let nonce_json = Account.Nonce.to_yojson in
-                                  ( Diff_error.Invalid_nonce
+                                  ( Diff_versioned.Diff_error.Invalid_nonce
                                   , [ ( "between"
                                       , `Assoc
                                           [ ("low", nonce_json low)
@@ -727,7 +726,7 @@
                                     ; ("nonce", nonce_json nonce) ] )
                               | `Invalid_nonce (`Expected enonce, nonce) ->
                                   let nonce_json = Account.Nonce.to_yojson in
-                                  ( Diff_error.Invalid_nonce
+                                  ( Diff_versioned.Diff_error.Invalid_nonce
                                   , [ ("expected_nonce", nonce_json enonce)
                                     ; ("nonce", nonce_json nonce) ] )
                               | `Insufficient_funds (`Balance bal, amt) ->
@@ -741,14 +740,6 @@
                                   ( Insufficient_replace_fee
                                   , [ ("replace_fee", fee_json rfee)
                                     ; ("fee", fee_json fee) ] )
-=======
-                              | `Invalid_nonce ->
-                                  Diff_versioned.Diff_error.Invalid_nonce
-                              | `Insufficient_funds ->
-                                  Insufficient_funds
-                              | `Insufficient_replace_fee ->
-                                  Insufficient_replace_fee
->>>>>>> 616e7625
                               | `Overflow ->
                                   (Overflow, [])
                               | `Delegate_not_found ->
@@ -885,13 +876,9 @@
                                     ~metadata:
                                       [ ("cmd", User_command.to_yojson tx)
                                       ; ( "reason"
-<<<<<<< HEAD
-                                        , Diff_error.to_yojson diff_err )
+                                        , Diff_versioned.Diff_error.to_yojson
+                                            diff_err )
                                       ; ("error_extra", `Assoc err_extra) ] ;
-=======
-                                        , Diff_versioned.Diff_error.to_yojson
-                                            diff_err ) ] ;
->>>>>>> 616e7625
                                 let%bind _ =
                                   trust_record
                                     ( Trust_system.Actions.Sent_useless_gossip
