--- conflicted
+++ resolved
@@ -145,19 +145,7 @@
 
     let handle_diff t frontier
         ({new_user_commands; removed_user_commands; reorg_best_tip= _} :
-<<<<<<< HEAD
           Transition_frontier.best_tip_diff) =
-      (* This runs whenever the best tip changes. The simple case is when the new
-         best tip is an extension of the old one. There, we remove any user
-         commands that were included in it from the transaction pool. Dealing with
-         a fork is more intricate. In general we want to remove any commands from
-         the pool that are included in the new best tip; and add any commands to
-         the pool that were included in the old one but not the new one, provided
-         they are still valid against the ledger of the best tip. The goal is that
-         transactions are carried from losing forks to winning ones as much as
-         possible. *)
-=======
-          Transition_frontier.Diff.Best_tip_diff.view) =
       (* This runs whenever the best tip changes. The simple case is when the
          new best tip is an extension of the old one. There, we remove any user
          commands that were included in it from the transaction pool. Dealing
@@ -167,7 +155,6 @@
          new one, provided they are still valid against the ledger of the best
          tip. The goal is that transactions are carried from losing forks to
          winning ones as much as possible. *)
->>>>>>> 403a6149
       let validation_ledger = get_best_tip_ledger_and_update t frontier in
       Logger.trace t.logger ~module_:__MODULE__ ~location:__LOC__
         ~metadata:
