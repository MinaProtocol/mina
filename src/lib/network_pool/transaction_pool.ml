(** A pool of transactions that can be included in future blocks. Combined with
    the Network_pool module, this handles storing and gossiping the correct
    transactions (user commands) and providing them to the block producer code.
*)

open Core
open Async
open Coda_base
open Pipe_lib
open Signature_lib
open Network_peer

(* TEMP HACK UNTIL DEFUNCTORING: transition frontier interface is simplified *)
module type Transition_frontier_intf = sig
  type t

  type staged_ledger

  module Breadcrumb : sig
    type t

    val staged_ledger : t -> staged_ledger
  end

  type best_tip_diff =
    { new_user_commands: User_command.t list
    ; removed_user_commands: User_command.t list
    ; reorg_best_tip: bool }

  val best_tip : t -> Breadcrumb.t

  val best_tip_diff_pipe : t -> best_tip_diff Broadcast_pipe.Reader.t
end

module type S = sig
  open Intf

  type transition_frontier

  module Resource_pool : sig
    include
      Transaction_resource_pool_intf
      with type transition_frontier := transition_frontier

    module Diff : Transaction_pool_diff_intf with type resource_pool := t
  end

  include
    Network_pool_base_intf
    with type resource_pool := Resource_pool.t
     and type transition_frontier := transition_frontier
     and type resource_pool_diff := Resource_pool.Diff.t
     and type config := Resource_pool.Config.t
     and type transition_frontier_diff :=
                Resource_pool.transition_frontier_diff
     and type rejected_diff := Resource_pool.Diff.rejected
end

(* Functor over user command, base ledger and transaction validator for
   mocking. *)
module Make0 (Base_ledger : sig
  type t

  module Location : sig
    type t
  end

  val location_of_account : t -> Account_id.t -> Location.t option

  val get : t -> Location.t -> Account.t option
end) (Max_size : sig
  val pool_max_size : int
end) (Staged_ledger : sig
  type t

  val ledger : t -> Base_ledger.t
end)
(Transition_frontier : Transition_frontier_intf
                       with type staged_ledger := Staged_ledger.t) =
struct
  module Breadcrumb = Transition_frontier.Breadcrumb

  module Resource_pool = struct
    include Max_size

    type transition_frontier_diff =
      Transition_frontier.best_tip_diff * Base_ledger.t

    module Config = struct
      type t = {trust_system: Trust_system.t sexp_opaque}
      [@@deriving sexp_of, make]
    end

    let make_config = Config.make

    type t =
      { mutable pool: Indexed_pool.t
      ; locally_generated_uncommitted:
          (User_command.With_valid_signature.t, Time.t) Hashtbl.t
            (** Commands generated on this machine, that are not included in the
                current best tip, along with the time they were added. *)
      ; locally_generated_committed:
          (User_command.With_valid_signature.t, Time.t) Hashtbl.t
            (** Ones that are included in the current best tip. *)
      ; config: Config.t
      ; logger: Logger.t sexp_opaque
      ; mutable best_tip_diff_relay: unit Deferred.t sexp_opaque Option.t
      ; mutable best_tip_ledger: Base_ledger.t sexp_opaque option }
    [@@deriving sexp_of]

    let member t = Indexed_pool.member t.pool

    let transactions' ~logger p =
      Sequence.unfold ~init:p ~f:(fun pool ->
          match Indexed_pool.get_highest_fee pool with
          | Some cmd -> (
            match
              Indexed_pool.handle_committed_txn pool
                cmd
                (* we have the invariant that the transactions currently
                   in the pool are always valid against the best tip, so
                   no need to check balances here *)
                ~fee_payer_balance:Currency.Amount.max_int
                ~source_balance:Currency.Amount.max_int
            with
            | Ok (t, _) ->
                Some (cmd, t)
            | Error (`Queued_txns_by_sender (error_str, queued_cmds)) ->
                Logger.error logger ~module_:__MODULE__ ~location:__LOC__
                  "Error handling committed transaction $cmd: $error "
                  ~metadata:
                    [ ("cmd", User_command.With_valid_signature.to_yojson cmd)
                    ; ("error", `String error_str)
                    ; ( "queue"
                      , `List
                          (List.map (Sequence.to_list queued_cmds) ~f:(fun c ->
                               User_command.With_valid_signature.to_yojson c ))
                      ) ] ;
                failwith error_str )
          | None ->
              None )

    let transactions ~logger t = transactions' ~logger t.pool

    let all_from_account {pool; _} = Indexed_pool.all_from_account pool

    (** Get the best tip ledger*)
    let get_best_tip_ledger frontier =
      Transition_frontier.best_tip frontier
      |> Breadcrumb.staged_ledger |> Staged_ledger.ledger

    let drop_until_below_max_size :
           Indexed_pool.t
        -> Indexed_pool.t * User_command.With_valid_signature.t Sequence.t =
     fun pool ->
      let rec go pool' dropped =
        if Indexed_pool.size pool' > pool_max_size then (
          let dropped', pool'' = Indexed_pool.remove_lowest_fee pool' in
          assert (not (Sequence.is_empty dropped')) ;
          go pool'' @@ Sequence.append dropped dropped' )
        else (pool', dropped)
      in
      go pool @@ Sequence.empty

    let has_sufficient_fee pool cmd : bool =
      match Indexed_pool.min_fee pool with
      | None ->
          true
      | Some min_fee ->
          if Indexed_pool.size pool >= pool_max_size then
            Currency.Fee.(User_command.fee cmd > min_fee)
          else true

    let handle_transition_frontier_diff
        ( ({new_user_commands; removed_user_commands; reorg_best_tip= _} :
            Transition_frontier.best_tip_diff)
        , best_tip_ledger ) t =
      (* This runs whenever the best tip changes. The simple case is when the
         new best tip is an extension of the old one. There, we just remove any
         user commands that were included in it from the transaction pool.
         Dealing with a fork is more intricate. In general we want to remove any
         commands from the pool that are included in the new best tip; and add
         any commands to the pool that were included in the old one but not the
         new one, provided they are still valid against the ledger of the best
         tip. The goal is that transactions are carried from losing forks to
         winning ones as much as possible.

         The locally generated commands need to move from
         locally_generated_uncommitted to locally_generated_committed and vice
         versa so those hashtables remain in sync with reality.
      *)
      t.best_tip_ledger <- Some best_tip_ledger ;
      Logger.trace t.logger ~module_:__MODULE__ ~location:__LOC__
        ~metadata:
          [ ( "removed"
            , `List (List.map removed_user_commands ~f:User_command.to_yojson)
            )
          ; ( "added"
            , `List (List.map new_user_commands ~f:User_command.to_yojson) ) ]
        "Diff: removed: $removed added: $added from best tip" ;
      let pool', dropped_backtrack =
        Sequence.fold
          ( removed_user_commands |> List.rev |> Sequence.of_list
          |> Sequence.map ~f:(fun unchecked ->
                 Option.value_exn
                   ~message:
                     "somehow user command from the frontier has an invalid \
                      signature!"
                   (User_command.check unchecked) ) )
          ~init:(t.pool, Sequence.empty)
          ~f:(fun (pool, dropped_so_far) cmd ->
            ( match
                Hashtbl.find_and_remove t.locally_generated_committed cmd
              with
            | None ->
                ()
            | Some time_added ->
                Hashtbl.add_exn t.locally_generated_uncommitted ~key:cmd
                  ~data:time_added ) ;
            let pool', dropped_seq =
              drop_until_below_max_size
              @@ Indexed_pool.add_from_backtrack pool cmd
            in
            (pool', Sequence.append dropped_so_far dropped_seq) )
      in
      (* Track what locally generated commands were removed from the pool
         during backtracking due to the max size constraint. *)
      let locally_generated_dropped =
        Sequence.filter dropped_backtrack
          ~f:(Hashtbl.mem t.locally_generated_uncommitted)
        |> Sequence.to_list_rev
      in
      if not (List.is_empty locally_generated_dropped) then
        Logger.debug t.logger ~module_:__MODULE__ ~location:__LOC__
          "Dropped locally generated commands $cmds during backtracking to \
           maintain max size. Will attempt to re-add after forwardtracking."
          ~metadata:
            [ ( "cmds"
              , `List
                  (List.map ~f:User_command.With_valid_signature.to_yojson
                     locally_generated_dropped) ) ] ;
      let pool'', dropped_commit_conflicts =
        List.fold new_user_commands ~init:(pool', Sequence.empty)
          ~f:(fun (p, dropped_so_far) cmd ->
            let balance account_id =
              match
                Base_ledger.location_of_account best_tip_ledger account_id
              with
              | None ->
                  Currency.Balance.zero
              | Some loc ->
                  let acc =
                    Option.value_exn
                      ~message:"public key has location but no account"
                      (Base_ledger.get best_tip_ledger loc)
                  in
                  acc.balance
            in
<<<<<<< HEAD
            let fee_payer = User_command.fee_payer cmd in
            let fee_payer_balance =
              Currency.Balance.to_amount (balance fee_payer)
            in
            let source = User_command.source cmd in
            let source_balance = Currency.Balance.to_amount (balance source) in
            let cmd' = User_command.check cmd |> Option.value_exn in
=======
            let cmd' =
              User_command.check cmd
              |> Option.value_exn ~message:"user command was invalid"
            in
>>>>>>> 0dfe6f99
            ( match
                Hashtbl.find_and_remove t.locally_generated_uncommitted cmd'
              with
            | None ->
                ()
            | Some time_added ->
                Logger.info t.logger ~module_:__MODULE__ ~location:__LOC__
                  "Locally generated command $cmd committed in a block!"
                  ~metadata:[("cmd", User_command.to_yojson cmd)] ;
                Hashtbl.add_exn t.locally_generated_committed ~key:cmd'
                  ~data:time_added ) ;
            let p', dropped =
              match
                Indexed_pool.handle_committed_txn p cmd' ~fee_payer_balance
                  ~source_balance
              with
              | Ok res ->
                  res
              | Error (`Queued_txns_by_sender (error_str, queued_cmds)) ->
                  Logger.error t.logger ~module_:__MODULE__ ~location:__LOC__
                    "Error handling committed transaction $cmd: $error "
                    ~metadata:
                      [ ("cmd", User_command.to_yojson cmd)
                      ; ("error", `String error_str)
                      ; ( "queue"
                        , `List
                            (List.map (Sequence.to_list queued_cmds)
                               ~f:(fun c ->
                                 User_command.With_valid_signature.to_yojson c
                             )) ) ] ;
                  failwith error_str
            in
            (p', Sequence.append dropped_so_far dropped) )
      in
      let commit_conflicts_locally_generated =
        Sequence.filter dropped_commit_conflicts ~f:(fun cmd ->
            Hashtbl.find_and_remove t.locally_generated_uncommitted cmd
            |> Option.is_some )
      in
      if not @@ Sequence.is_empty commit_conflicts_locally_generated then
        Logger.info t.logger ~module_:__MODULE__ ~location:__LOC__
          "Locally generated commands $cmds dropped because they conflicted \
           with a committed command."
          ~metadata:
            [ ( "cmds"
              , `List
                  (Sequence.to_list
                     (Sequence.map commit_conflicts_locally_generated
                        ~f:User_command.With_valid_signature.to_yojson)) ) ] ;
      Logger.debug t.logger ~module_:__MODULE__ ~location:__LOC__
        !"Finished handling diff. Old pool size %i, new pool size %i. Dropped \
          %i commands during backtracking to maintain max size."
        (Indexed_pool.size t.pool) (Indexed_pool.size pool'')
        (Sequence.length dropped_backtrack) ;
      t.pool <- pool'' ;
      List.iter locally_generated_dropped ~f:(fun cmd ->
          (* If the dropped transaction was included in the winning chain, it'll
             be in locally_generated_committed. If it wasn't, try re-adding to
             the pool. *)
          let remove_cmd () =
            assert (
              Option.is_some
              @@ Hashtbl.find_and_remove t.locally_generated_uncommitted cmd )
          in
          let log_invalid () =
            Logger.debug t.logger ~module_:__MODULE__ ~location:__LOC__
              "Couldn't re-add locally generated command $cmd, not valid \
               against new ledger."
              ~metadata:
                [ ( "cmd"
                  , User_command.to_yojson (User_command.forget_check cmd) ) ] ;
            remove_cmd ()
          in
          if not (Hashtbl.mem t.locally_generated_committed cmd) then
            if not (has_sufficient_fee t.pool (User_command.forget_check cmd))
            then (
              Logger.info t.logger ~module_:__MODULE__ ~location:__LOC__
                "Not re-adding locally generated command $cmd to pool, \
                 insufficient fee"
                ~metadata:
                  [ ( "cmd"
                    , User_command.to_yojson (User_command.forget_check cmd) )
                  ] ;
              remove_cmd () )
            else
              match
                Option.bind
                  (Base_ledger.location_of_account best_tip_ledger
                     (User_command.fee_payer (User_command.forget_check cmd)))
                  ~f:(Base_ledger.get best_tip_ledger)
              with
              | Some acct -> (
                match
                  Indexed_pool.add_from_gossip_exn t.pool cmd acct.nonce
                    (Currency.Balance.to_amount acct.balance)
                with
                | Error _ ->
                    log_invalid ()
                | Ok (pool''', _) ->
                    Logger.debug t.logger ~module_:__MODULE__ ~location:__LOC__
                      "re-added locally generated command $cmd to transaction \
                       pool after reorg"
                      ~metadata:
                        [ ( "cmd"
                          , User_command.to_yojson
                              (User_command.forget_check cmd) ) ] ;
                    t.pool <- pool''' )
              | None ->
                  log_invalid () ) ;
      Deferred.unit

    let create ~frontier_broadcast_pipe ~config ~logger ~tf_diff_writer =
      let t =
        { pool= Indexed_pool.empty
        ; locally_generated_uncommitted=
            Hashtbl.create (module User_command.With_valid_signature)
        ; locally_generated_committed=
            Hashtbl.create (module User_command.With_valid_signature)
        ; config
        ; logger
        ; best_tip_diff_relay= None
        ; best_tip_ledger= None }
      in
      don't_wait_for
        (Broadcast_pipe.Reader.iter frontier_broadcast_pipe
           ~f:(fun frontier_opt ->
             match frontier_opt with
             | None -> (
                 Logger.debug t.logger ~module_:__MODULE__ ~location:__LOC__
                   "no frontier" ;
                 (* Sanity check: the view pipe should have been closed before
                    the frontier was destroyed. *)
                 match t.best_tip_diff_relay with
                 | None ->
                     Deferred.unit
                 | Some hdl ->
                     let is_finished = ref false in
                     t.best_tip_ledger <- None ;
                     Deferred.any_unit
                       [ (let%map () = hdl in
                          t.best_tip_diff_relay <- None ;
                          is_finished := true)
                       ; (let%map () = Async.after (Time.Span.of_sec 5.) in
                          if not !is_finished then (
                            Logger.fatal t.logger ~module_:__MODULE__
                              ~location:__LOC__
                              "Transition frontier closed without first \
                               closing best tip view pipe" ;
                            assert false )
                          else ()) ] )
             | Some frontier ->
                 Logger.debug t.logger ~module_:__MODULE__ ~location:__LOC__
                   "Got frontier!" ;
                 let validation_ledger = get_best_tip_ledger frontier in
                 (*update our cache*)
                 t.best_tip_ledger <- Some validation_ledger ;
                 (* The frontier has changed, so transactions in the pool may
                    not be valid against the current best tip. *)
                 let new_pool, dropped =
                   Indexed_pool.revalidate t.pool (fun sender ->
                       match
                         Base_ledger.location_of_account validation_ledger
                           sender
                       with
                       | None ->
                           (Account.Nonce.zero, Currency.Amount.zero)
                       | Some loc ->
                           let acc =
                             Option.value_exn
                               ~message:
                                 "Somehow a public key has a location but no \
                                  account"
                               (Base_ledger.get validation_ledger loc)
                           in
                           (acc.nonce, Currency.Balance.to_amount acc.balance)
                   )
                 in
                 let dropped_locally_generated =
                   Sequence.filter dropped ~f:(fun cmd ->
                       let find_remove_bool tbl =
                         Hashtbl.find_and_remove tbl cmd |> Option.is_some
                       in
                       let dropped_committed =
                         find_remove_bool t.locally_generated_committed
                       in
                       let dropped_uncommitted =
                         find_remove_bool t.locally_generated_uncommitted
                       in
                       (* Nothing should be in both tables. *)
                       assert (not (dropped_committed && dropped_uncommitted)) ;
                       dropped_committed || dropped_uncommitted )
                 in
                 (* In this situation we don't know whether the commands aren't
                    valid against the new ledger because they were already
                    committed or because they conflict with others,
                    unfortunately. *)
                 if not (Sequence.is_empty dropped_locally_generated) then
                   Logger.info t.logger ~module_:__MODULE__ ~location:__LOC__
                     "Dropped locally generated commands $cmds from pool when \
                      transition frontier was recreated."
                     ~metadata:
                       [ ( "cmds"
                         , `List
                             (List.map
                                (Sequence.to_list dropped_locally_generated)
                                ~f:User_command.With_valid_signature.to_yojson)
                         ) ] ;
                 Logger.debug t.logger ~module_:__MODULE__ ~location:__LOC__
                   !"Re-validated transaction pool after restart: dropped %i \
                     of %i previously in pool"
                   (Sequence.length dropped) (Indexed_pool.size t.pool) ;
                 t.pool <- new_pool ;
                 t.best_tip_diff_relay
                 <- Some
                      (Broadcast_pipe.Reader.iter
                         (Transition_frontier.best_tip_diff_pipe frontier)
                         ~f:(fun diff ->
                           Strict_pipe.Writer.write tf_diff_writer
                             (diff, get_best_tip_ledger frontier)
                           |> Deferred.don't_wait_for ;
                           Deferred.unit )) ;
                 Deferred.unit )) ;
      t

    module Diff = struct
      [%%versioned
      module Stable = struct
        module V1 = struct
          type t = User_command.Stable.V1.t list [@@deriving sexp, yojson]

          let to_latest = Fn.id
        end
      end]

      (* bin_io omitted *)
      type t = User_command.t list [@@deriving sexp, yojson]

      module Diff_error = struct
        [%%versioned
        module Stable = struct
          module V1 = struct
            type t =
              | Insufficient_replace_fee
              | Invalid_signature
              | Duplicate
              | Sender_account_does_not_exist
              | Insufficient_amount_for_account_creation
              | Delegate_not_found
              | Invalid_nonce
              | Insufficient_funds
              | Insufficient_fee
              | Overflow
            [@@deriving sexp, yojson]

            let to_latest = Fn.id
          end
        end]

        type t = Stable.Latest.t =
          | Insufficient_replace_fee
          | Invalid_signature
          | Duplicate
          | Sender_account_does_not_exist
          | Insufficient_amount_for_account_creation
          | Delegate_not_found
          | Invalid_nonce
          | Insufficient_funds
          | Insufficient_fee
          | Overflow
        [@@deriving sexp, yojson]
      end

      module Rejected = struct
        [%%versioned
        module Stable = struct
          module V1 = struct
            type t = (User_command.Stable.V1.t * Diff_error.Stable.V1.t) list
            [@@deriving sexp, yojson]

            let to_latest = Fn.id
          end
        end]

        type t = Stable.Latest.t [@@deriving sexp, yojson]
      end

      type rejected = Rejected.t [@@deriving sexp, yojson]

      let summary t =
        Printf.sprintf "Transaction diff of length %d" (List.length t)

      let is_empty = List.is_empty

      let apply t env =
        let txs = Envelope.Incoming.data env in
        let sender = Envelope.Incoming.sender env in
        let is_sender_local = Envelope.Sender.(equal sender Local) in
        match t.best_tip_ledger with
        | None ->
            Deferred.Or_error.error_string
              "Got transaction pool diff when transition frontier is \
               unavailable, ignoring."
        | Some ledger ->
            let trust_record =
              Trust_system.record_envelope_sender t.config.trust_system
                t.logger sender
            in
            let rec go txs' pool (accepted, rejected) =
              match txs' with
              | [] ->
                  t.pool <- pool ;
                  Deferred.Or_error.return
                  @@ (List.rev accepted, List.rev rejected)
              | tx :: txs'' -> (
                match User_command.check tx with
                | None ->
                    let%bind _ =
                      trust_record
                        ( Trust_system.Actions.Sent_invalid_signature
                        , Some
                            ( "command was: $cmd"
                            , [("cmd", User_command.to_yojson tx)] ) )
                    in
                    (* that's an insta-ban, so ignore the rest of the diff. *)
                    t.pool <- pool ;
                    Deferred.Or_error.error_string
                      (sprintf !"invalid signature %s"
                         (Yojson.Safe.to_string (User_command.to_yojson tx)))
                | Some tx' -> (
                    if Indexed_pool.member pool tx' then
                      let%bind _ =
                        trust_record
                          (Trust_system.Actions.Sent_old_gossip, None)
                      in
                      go txs'' pool
                        (accepted, (tx, Diff_error.Duplicate) :: rejected)
                    else
                      let account ledger account_id =
                        Option.bind
                          (Base_ledger.location_of_account ledger account_id)
                          ~f:(Base_ledger.get ledger)
                      in
                      match account ledger (User_command.fee_payer tx) with
                      | None ->
                          let%bind _ =
                            trust_record
                              ( Trust_system.Actions.Sent_useless_gossip
                              , Some
                                  ( "account does not exist for command: $cmd"
                                  , [("cmd", User_command.to_yojson tx)] ) )
                          in
                          go txs'' pool
                            ( accepted
                            , (tx, Diff_error.Sender_account_does_not_exist)
                              :: rejected )
                      | Some sender_account ->
                          if has_sufficient_fee pool tx then (
                            let validate_receiver =
                              match
                                account ledger (User_command.receiver tx)
                              with
                              | None -> (
                                (*receiver account is new*)
                                match User_command.amount tx with
                                | None ->
                                    (* When tx is for stake delegation. The new Delegate should be in the ledger*)
                                    Error `Delegate_not_found
                                | Some receiver_amount ->
                                    (*amount should be at least account_creation_fee for transactions that create new accounts*)
                                    let receiver_amount_to_fee =
                                      Currency.Amount.to_fee receiver_amount
                                    in
                                    if
                                      Currency.Fee.(
                                        receiver_amount_to_fee
                                        >= Coda_compile_config
                                           .account_creation_fee)
                                    then Ok ()
                                    else
                                      Error
                                        `Insufficient_amount_for_account_creation
                                )
                              | Some _ ->
                                  Ok ()
                            in
                            let add_res =
                              Result.bind
                                ( Indexed_pool.add_from_gossip_exn pool tx'
                                    sender_account.nonce
                                @@ Currency.Balance.to_amount
                                     sender_account.balance )
                                ~f:(fun res ->
                                  Result.map validate_receiver ~f:(fun _ -> res)
                                  )
                            in
                            let of_indexed_pool_error = function
                              | `Invalid_nonce ->
                                  Diff_error.Invalid_nonce
                              | `Insufficient_funds ->
                                  Insufficient_funds
                              | `Insufficient_replace_fee ->
                                  Insufficient_replace_fee
                              | `Overflow ->
                                  Overflow
                              | `Delegate_not_found ->
                                  Delegate_not_found
                              | `Insufficient_amount_for_account_creation ->
                                  Insufficient_amount_for_account_creation
                            in
                            let yojson_fail_reason =
                              Fn.compose
                                (fun s -> `String s)
                                (function
                                  | `Invalid_nonce ->
                                      "invalid nonce"
                                  | `Insufficient_funds ->
                                      "insufficient funds"
                                  | `Insufficient_replace_fee ->
                                      "insufficient replace fee"
                                  | `Overflow ->
                                      "overflow"
                                  | `Delegate_not_found ->
                                      "delegate not found"
                                  | `Insufficient_amount_for_account_creation
                                    ->
                                      "insufficient amount for reciever \
                                       account creation" )
                            in
                            match add_res with
                            | Ok (pool', dropped) ->
                                let%bind _ =
                                  trust_record
                                    ( Trust_system.Actions.Sent_useful_gossip
                                    , Some
                                        ( "$cmd"
                                        , [("cmd", User_command.to_yojson tx)]
                                        ) )
                                in
                                if is_sender_local then
                                  Hashtbl.add_exn
                                    t.locally_generated_uncommitted ~key:tx'
                                    ~data:(Time.now ()) ;
                                let pool'', dropped_for_size =
                                  drop_until_below_max_size pool'
                                in
                                let seq_cmd_to_yojson seq =
                                  `List
                                    Sequence.(
                                      to_list
                                      @@ map
                                           ~f:
                                             User_command.With_valid_signature
                                             .to_yojson seq)
                                in
                                if not (Sequence.is_empty dropped) then
                                  Logger.debug t.logger ~module_:__MODULE__
                                    ~location:__LOC__
                                    "dropped commands due to transaction \
                                     replacement: $dropped"
                                    ~metadata:
                                      [("dropped", seq_cmd_to_yojson dropped)] ;
                                if not (Sequence.is_empty dropped_for_size)
                                then
                                  Logger.debug t.logger ~module_:__MODULE__
                                    ~location:__LOC__
                                    "dropped commands to maintain max size: \
                                     $cmds"
                                    ~metadata:
                                      [ ( "cmds"
                                        , seq_cmd_to_yojson dropped_for_size )
                                      ] ;
                                let locally_generated_dropped =
                                  Sequence.filter
                                    (Sequence.append dropped dropped_for_size)
                                    ~f:(fun tx_dropped ->
                                      Hashtbl.find_and_remove
                                        t.locally_generated_uncommitted
                                        tx_dropped
                                      |> Option.is_some )
                                  |> Sequence.to_list
                                in
                                if
                                  not (List.is_empty locally_generated_dropped)
                                then
                                  Logger.info t.logger ~module_:__MODULE__
                                    ~location:__LOC__
                                    "Dropped locally generated commands $cmds \
                                     from transaction pool due to replacement \
                                     or max size"
                                    ~metadata:
                                      [ ( "cmds"
                                        , `List
                                            (List.map
                                               ~f:
                                                 User_command
                                                 .With_valid_signature
                                                 .to_yojson
                                               locally_generated_dropped) ) ] ;
                                go txs'' pool'' (tx :: accepted, rejected)
                            | Error `Insufficient_replace_fee ->
                                (* We can't punish peers for this, since an
                                   attacker can simultaneously send different
                                   transactions at the same nonce to different
                                   nodes, which will then naturally gossip them.
                                *)
                                let f_log =
                                  if is_sender_local then Logger.error
                                  else Logger.debug
                                in
                                f_log t.logger ~module_:__MODULE__
                                  ~location:__LOC__
                                  "rejecting $cmd because of insufficient \
                                   replace fee"
                                  ~metadata:[("cmd", User_command.to_yojson tx)] ;
                                go txs'' pool
                                  ( accepted
                                  , (tx, Diff_error.Insufficient_replace_fee)
                                    :: rejected )
                            | Error err ->
                                let diff_err = of_indexed_pool_error err in
                                if is_sender_local then
                                  Logger.error t.logger ~module_:__MODULE__
                                    ~location:__LOC__
                                    "rejecting $cmd because of $reason"
                                    ~metadata:
                                      [ ("cmd", User_command.to_yojson tx)
                                      ; ( "reason"
                                        , Diff_error.to_yojson diff_err ) ] ;
                                let%bind _ =
                                  trust_record
                                    ( Trust_system.Actions.Sent_useless_gossip
                                    , Some
                                        ( "rejecting $cmd because of $reason"
                                        , [ ("cmd", User_command.to_yojson tx)
                                          ; ("reason", yojson_fail_reason err)
                                          ] ) )
                                in
                                go txs'' pool
                                  (accepted, (tx, diff_err) :: rejected) )
                          else
                            let%bind _ =
                              trust_record
                                ( Trust_system.Actions.Sent_useless_gossip
                                , Some
                                    ( sprintf
                                        "rejecting command $cmd due to \
                                         insufficient fee."
                                    , [("cmd", User_command.to_yojson tx)] ) )
                            in
                            go txs'' pool
                              ( accepted
                              , (tx, Diff_error.Insufficient_fee) :: rejected
                              ) ) )
            in
            go txs t.pool ([], [])

      let unsafe_apply t env =
        match%map apply t env with Ok e -> Ok e | Error e -> Error (`Other e)
    end

    let get_rebroadcastable (t : t) ~is_expired =
      let metadata ~(key : User_command.With_valid_signature.t) ~data =
        [ ("cmd", User_command.to_yojson (User_command.forget_check key))
        ; ("time", `String (Time.to_string_abs ~zone:Time.Zone.utc data)) ]
      in
      let added_str =
        "it was added at $time and its rebroadcast period is now expired."
      in
      Hashtbl.filteri_inplace t.locally_generated_uncommitted
        ~f:(fun ~key ~data ->
          match is_expired data with
          | `Expired ->
              Logger.info t.logger ~module_:__MODULE__ ~location:__LOC__
                "No longer rebroadcasting uncommitted command $cmd, %s"
                added_str ~metadata:(metadata ~key ~data) ;
              false
          | `Ok ->
              true ) ;
      Hashtbl.filteri_inplace t.locally_generated_committed
        ~f:(fun ~key ~data ->
          match is_expired data with
          | `Expired ->
              Logger.debug t.logger ~module_:__MODULE__ ~location:__LOC__
                "Removing committed locally generated command $cmd from \
                 possible rebroadcast pool, %s"
                added_str ~metadata:(metadata ~key ~data) ;
              false
          | `Ok ->
              true ) ;
      (* Important to maintain ordering here *)
      let rebroadcastable_txs =
        (Hashtbl.keys t.locally_generated_uncommitted :> User_command.t list)
      in
      if List.is_empty rebroadcastable_txs then []
      else
        [ List.sort rebroadcastable_txs ~compare:(fun tx1 tx2 ->
              User_command.(
                Coda_numbers.Account_nonce.compare (nonce tx1) (nonce tx2)) )
        ]
  end

  include Network_pool_base.Make (Transition_frontier) (Resource_pool)
end

(* Use this one in downstream consumers *)
module Make (Staged_ledger : sig
  type t

  val ledger : t -> Coda_base.Ledger.t
end)
(Transition_frontier : Transition_frontier_intf
                       with type staged_ledger := Staged_ledger.t) :
  S with type transition_frontier := Transition_frontier.t =
  Make0
    (Coda_base.Ledger)
    (struct
      (* note this value needs to be mostly the same across gossipping nodes, so
       nodes with larger pools don't send nodes with smaller pools lots of
       low fee transactions the smaller-pooled nodes consider useless and get
       themselves banned.
      *)
      [%%import
      "../../config.mlh"]

      [%%inject
      "pool_max_size", pool_max_size]
    end)
    (Staged_ledger)
    (Transition_frontier)

(* TODO: defunctor or remove monkey patching (#3731) *)
include Make
          (Staged_ledger)
          (struct
            include Transition_frontier

            type best_tip_diff = Extensions.Best_tip_diff.view =
              { new_user_commands: User_command.t list
              ; removed_user_commands: User_command.t list
              ; reorg_best_tip: bool }

            let best_tip_diff_pipe t =
              Extensions.(get_view_pipe (extensions t) Best_tip_diff)
          end)

let%test_module _ =
  ( module struct
    module Mock_base_ledger = struct
      type t = Account.t Account_id.Map.t

      module Location = struct
        type t = Account_id.t
      end

      let location_of_account _t k = Some k

      let get t l = Map.find t l
    end

    module Mock_staged_ledger = struct
      type t = Mock_base_ledger.t

      let ledger = Fn.id
    end

    let test_keys = Array.init 10 ~f:(fun _ -> Signature_lib.Keypair.create ())

    module Mock_transition_frontier = struct
      module Breadcrumb = struct
        type t = Mock_staged_ledger.t

        let staged_ledger = Fn.id
      end

      type best_tip_diff =
        { new_user_commands: User_command.t list
        ; removed_user_commands: User_command.t list
        ; reorg_best_tip: bool }

      type t = best_tip_diff Broadcast_pipe.Reader.t * Breadcrumb.t ref

      let create : unit -> t * best_tip_diff Broadcast_pipe.Writer.t =
       fun () ->
        let pipe_r, pipe_w =
          Broadcast_pipe.create
            { new_user_commands= []
            ; removed_user_commands= []
            ; reorg_best_tip= false }
        in
        let accounts =
          List.map (Array.to_list test_keys) ~f:(fun kp ->
              let compressed = Public_key.compress kp.public_key in
<<<<<<< HEAD
              let account_id = Account_id.create compressed Token_id.default in
              ( account_id
              , Account.create account_id @@ Currency.Balance.of_int 1_000 ) )
=======
              ( compressed
              , Account.create compressed
                @@ Currency.Balance.of_int 1_000_000_000_000 ) )
>>>>>>> 0dfe6f99
        in
        let ledger = Account_id.Map.of_alist_exn accounts in
        ((pipe_r, ref ledger), pipe_w)

      let best_tip (_, best_tip_ref) = !best_tip_ref

      let best_tip_diff_pipe (pipe, _) = pipe
    end

    module Test =
      Make0
        (Mock_base_ledger)
        (struct
          let pool_max_size = 25
        end)
        (Mock_staged_ledger)
        (Mock_transition_frontier)

    let _ =
      Core.Backtrace.elide := false ;
      Async.Scheduler.set_record_backtraces true

    (** Assert the invariants of the locally generated command tracking system.
    *)
    let assert_locally_generated (pool : Test.Resource_pool.t) =
      let _ =
        Hashtbl.merge pool.locally_generated_committed
          pool.locally_generated_uncommitted ~f:(fun ~key -> function
          | `Both (committed, uncommitted) ->
              failwithf
                !"Command %{sexp:User_command.With_valid_signature.t} in both \
                  locally generated committed and uncommitted with times %s \
                  and %s"
                key (Time.to_string committed)
                (Time.to_string uncommitted)
                ()
          | `Left cmd ->
              Some cmd
          | `Right cmd ->
              (* Locally generated uncommitted transactions should be in the
                 pool, so long as we're not in the middle of updating it. *)
              assert (Indexed_pool.member pool.pool key) ;
              Some cmd )
      in
      ()

    let setup_test () =
      let tf, best_tip_diff_w = Mock_transition_frontier.create () in
      let tf_pipe_r, _tf_pipe_w = Broadcast_pipe.create @@ Some tf in
      let incoming_diff_r, _incoming_diff_w =
        Strict_pipe.(create ~name:"Transaction pool test" Synchronous)
      in
      let local_diff_r, _local_diff_w =
        Strict_pipe.(create ~name:"Transaction pool test" Synchronous)
      in
      let trust_system = Trust_system.null () in
      let logger = Logger.null () in
      let config = Test.Resource_pool.make_config ~trust_system in
      let pool =
        Test.create ~config ~logger ~incoming_diffs:incoming_diff_r
          ~local_diffs:local_diff_r ~frontier_broadcast_pipe:tf_pipe_r
        |> Test.resource_pool
      in
      let%map () = Async.Scheduler.yield () in
      ( (fun txs ->
          Indexed_pool.For_tests.assert_invariants pool.pool ;
          assert_locally_generated pool ;
          [%test_eq: User_command.t List.t]
            ( Test.Resource_pool.transactions ~logger pool
            |> Sequence.map ~f:User_command.forget_check
            |> Sequence.to_list
            |> List.sort ~compare:User_command.compare )
            (List.sort ~compare:User_command.compare txs) )
      , pool
      , best_tip_diff_w
      , tf )

    let independent_cmds =
      let rec go n cmds =
        let open Quickcheck.Generator.Let_syntax in
        if n < Array.length test_keys then
          let%bind cmd =
            let sender = test_keys.(n) in
            User_command.Gen.payment ~sign_type:`Real
              ~key_gen:
                (Quickcheck.Generator.tuple2 (return sender)
                   (Quickcheck_lib.of_array test_keys))
              ~max_amount:100_000_000_000 ~max_fee:10_000_000_000 ()
          in
          go (n + 1) (cmd :: cmds)
        else Quickcheck.Generator.return @@ List.rev cmds
      in
      Quickcheck.random_value ~seed:(`Deterministic "constant") (go 0 [])

    module Result = struct
      include Result

      (*let equal ok_eq err_eq a b =
      match a, b with
      | Ok a, Ok b -> ok_eq a b
      | Error a, Error b -> err_eq a b
      | _ -> false*)
    end

    type pool_apply = (User_command.t list, [`Other of Error.t]) Result.t
    [@@deriving sexp, compare]

    let accepted_user_commands = Result.map ~f:fst

    let%test_unit "transactions are removed in linear case" =
      Thread_safe.block_on_async_exn (fun () ->
          let%bind assert_pool_txs, pool, best_tip_diff_w, _frontier =
            setup_test ()
          in
          assert_pool_txs [] ;
          let%bind apply_res =
            Test.Resource_pool.Diff.unsafe_apply pool
              (Envelope.Incoming.local independent_cmds)
          in
          [%test_eq: pool_apply]
            (accepted_user_commands apply_res)
            (Ok independent_cmds) ;
          assert_pool_txs independent_cmds ;
          let%bind () =
            Broadcast_pipe.Writer.write best_tip_diff_w
              { new_user_commands= [List.hd_exn independent_cmds]
              ; removed_user_commands= []
              ; reorg_best_tip= false }
          in
          let%bind () = Async.Scheduler.yield_until_no_jobs_remain () in
          assert_pool_txs (List.tl_exn independent_cmds) ;
          let%bind () =
            Broadcast_pipe.Writer.write best_tip_diff_w
              { new_user_commands= List.take (List.tl_exn independent_cmds) 2
              ; removed_user_commands= []
              ; reorg_best_tip= false }
          in
          let%bind () = Async.Scheduler.yield_until_no_jobs_remain () in
          assert_pool_txs (List.drop independent_cmds 3) ;
          Deferred.unit )

    let rec map_set_multi map pairs =
      match pairs with
      | (k, v) :: pairs' ->
          let pk = Public_key.compress test_keys.(k).public_key in
          let key = Account_id.create pk Token_id.default in
          map_set_multi (Map.set map ~key ~data:v) pairs'
      | [] ->
          map

    let mk_account i balance nonce =
      ( i
      , Account.Poly.Stable.Latest.
          { public_key= Public_key.compress @@ test_keys.(i).public_key
          ; token_id= Token_id.default
          ; balance= Currency.Balance.of_int balance
          ; nonce= Account.Nonce.of_int nonce
          ; receipt_chain_hash= Receipt.Chain_hash.empty
          ; delegate= Public_key.Compressed.empty
          ; voting_for=
              Quickcheck.random_value ~seed:(`Deterministic "constant")
                State_hash.gen
          ; timing= Account.Timing.Untimed } )

    let%test_unit "Transactions are removed and added back in fork changes" =
      Thread_safe.block_on_async_exn (fun () ->
          let%bind assert_pool_txs, pool, best_tip_diff_w, (_, best_tip_ref) =
            setup_test ()
          in
          assert_pool_txs [] ;
          let%bind apply_res =
            Test.Resource_pool.Diff.unsafe_apply pool
              ( Envelope.Incoming.local
              @@ (List.hd_exn independent_cmds :: List.drop independent_cmds 2)
              )
          in
          [%test_eq: pool_apply]
            (accepted_user_commands apply_res)
            (Ok (List.hd_exn independent_cmds :: List.drop independent_cmds 2)) ;
          best_tip_ref :=
            map_set_multi !best_tip_ref [mk_account 1 1_000_000_000_000 1] ;
          let%bind () =
            Broadcast_pipe.Writer.write best_tip_diff_w
              { new_user_commands= List.take independent_cmds 1
              ; removed_user_commands= [List.nth_exn independent_cmds 1]
              ; reorg_best_tip= true }
          in
          assert_pool_txs (List.tl_exn independent_cmds) ;
          Deferred.unit )

    let%test_unit "invalid transactions are not accepted" =
      Thread_safe.block_on_async_exn (fun () ->
          let%bind assert_pool_txs, pool, best_tip_diff_w, (_, best_tip_ref) =
            setup_test ()
          in
          assert_pool_txs [] ;
          best_tip_ref :=
            map_set_multi !best_tip_ref
              [mk_account 0 0 0; mk_account 1 1_000_000_000_000 1] ;
          (* need a best tip diff so the ref is actually read *)
          let%bind _ =
            Broadcast_pipe.Writer.write best_tip_diff_w
              { new_user_commands= []
              ; removed_user_commands= []
              ; reorg_best_tip= false }
          in
          let%bind apply_res =
            Test.Resource_pool.Diff.unsafe_apply pool
            @@ Envelope.Incoming.local independent_cmds
          in
          [%test_eq: pool_apply]
            (Ok (List.drop independent_cmds 2))
            (accepted_user_commands apply_res) ;
          assert_pool_txs (List.drop independent_cmds 2) ;
          Deferred.unit )

    let mk_payment sender_idx fee nonce receiver_idx amount =
      let get_pk idx = Public_key.compress test_keys.(idx).public_key in
      User_command.forget_check
      @@ User_command.sign test_keys.(sender_idx)
           (User_command_payload.create ~fee:(Currency.Fee.of_int fee)
              ~fee_token:Token_id.default ~fee_payer_pk:(get_pk sender_idx)
              ~valid_until:Coda_numbers.Global_slot.max_value
              ~nonce:(Account.Nonce.of_int nonce)
              ~memo:(User_command_memo.create_by_digesting_string_exn "foo")
              ~body:
                (User_command_payload.Body.Payment
                   { source_pk= get_pk sender_idx
                   ; receiver_pk= get_pk receiver_idx
                   ; token_id= Token_id.default
                   ; amount= Currency.Amount.of_int amount }))

    let%test_unit "Now-invalid transactions are removed from the pool on fork \
                   changes" =
      Thread_safe.block_on_async_exn (fun () ->
          let%bind assert_pool_txs, pool, best_tip_diff_w, (_, best_tip_ref) =
            setup_test ()
          in
          assert_pool_txs [] ;
          best_tip_ref :=
            map_set_multi !best_tip_ref [mk_account 0 1_000_000_000_000 1] ;
          let%bind _ =
            Broadcast_pipe.Writer.write best_tip_diff_w
              { new_user_commands= List.take independent_cmds 2
              ; removed_user_commands= []
              ; reorg_best_tip= false }
          in
          assert_pool_txs [] ;
          let cmd1 =
            let sender = test_keys.(0) in
            Quickcheck.random_value
              (User_command.Gen.payment ~sign_type:`Real
                 ~key_gen:
                   Quickcheck.Generator.(
                     tuple2 (return sender) (Quickcheck_lib.of_array test_keys))
                 ~nonce:(Account.Nonce.of_int 1) ~max_amount:100_000_000_000
                 ~max_fee:10_000_000_000 ())
          in
          let%bind apply_res =
            Test.Resource_pool.Diff.unsafe_apply pool
            @@ Envelope.Incoming.local [cmd1]
          in
          [%test_eq: pool_apply] (accepted_user_commands apply_res) (Ok [cmd1]) ;
          assert_pool_txs [cmd1] ;
          let cmd2 = mk_payment 0 1_000_000_000 0 5 999_000_000_000 in
          best_tip_ref := map_set_multi !best_tip_ref [mk_account 0 0 1] ;
          let%bind _ =
            Broadcast_pipe.Writer.write best_tip_diff_w
              { new_user_commands= cmd2 :: List.drop independent_cmds 2
              ; removed_user_commands= List.take independent_cmds 2
              ; reorg_best_tip= true }
          in
          assert_pool_txs [List.nth_exn independent_cmds 1] ;
          Deferred.unit )

    let%test_unit "Now-invalid transactions are removed from the pool when \
                   the transition frontier is recreated" =
      Thread_safe.block_on_async_exn (fun () ->
          (* Set up initial frontier *)
          let frontier_pipe_r, frontier_pipe_w = Broadcast_pipe.create None in
          let incoming_diff_r, _incoming_diff_w =
            Strict_pipe.(create ~name:"Transaction pool test" Synchronous)
          in
          let local_diff_r, _local_diff_w =
            Strict_pipe.(create ~name:"Transaction pool test" Synchronous)
          in
          let logger = Logger.null () in
          let trust_system = Trust_system.null () in
          let config = Test.Resource_pool.make_config ~trust_system in
          let pool =
            Test.create ~config ~logger ~incoming_diffs:incoming_diff_r
              ~local_diffs:local_diff_r
              ~frontier_broadcast_pipe:frontier_pipe_r
            |> Test.resource_pool
          in
          let assert_pool_txs txs =
            [%test_eq: User_command.t List.t]
              ( Test.Resource_pool.transactions ~logger pool
              |> Sequence.map ~f:User_command.forget_check
              |> Sequence.to_list
              |> List.sort ~compare:User_command.compare )
            @@ List.sort ~compare:User_command.compare txs
          in
          assert_pool_txs [] ;
          let frontier1, best_tip_diff_w1 =
            Mock_transition_frontier.create ()
          in
          let%bind _ =
            Broadcast_pipe.Writer.write frontier_pipe_w (Some frontier1)
          in
          let%bind _ =
            Test.Resource_pool.Diff.unsafe_apply pool
              (Envelope.Incoming.local independent_cmds)
          in
          assert_pool_txs @@ independent_cmds ;
          (* Destroy initial frontier *)
          Broadcast_pipe.Writer.close best_tip_diff_w1 ;
          let%bind _ = Broadcast_pipe.Writer.write frontier_pipe_w None in
          (* Set up second frontier *)
          let ((_, ledger_ref2) as frontier2), _best_tip_diff_w2 =
            Mock_transition_frontier.create ()
          in
          ledger_ref2 :=
            map_set_multi !ledger_ref2
              [ mk_account 0 20_000_000_000_000 5
              ; mk_account 1 0 0
              ; mk_account 2 0 1 ] ;
          let%bind _ =
            Broadcast_pipe.Writer.write frontier_pipe_w (Some frontier2)
          in
          assert_pool_txs @@ List.drop independent_cmds 3 ;
          Deferred.unit )

    let%test_unit "transaction replacement works and drops later transactions"
        =
      Thread_safe.block_on_async_exn
      @@ fun () ->
      let%bind assert_pool_txs, pool, _best_tip_diff_w, _frontier =
        setup_test ()
      in
      let set_sender idx (tx : User_command.t) =
        let sender_kp = test_keys.(idx) in
        let sender_pk = Public_key.compress sender_kp.public_key in
        let payload : User_command.Payload.t =
          match tx.payload with
          | {common; body= Payment payload} ->
              { common= {common with fee_payer_pk= sender_pk}
              ; body= Payment {payload with source_pk= sender_pk} }
          | {common; body= Stake_delegation (Set_delegate payload)} ->
              { common= {common with fee_payer_pk= sender_pk}
              ; body=
                  Stake_delegation
                    (Set_delegate {payload with delegator= sender_pk}) }
        in
        User_command.forget_check @@ User_command.sign sender_kp payload
      in
      let txs0 =
        [ mk_payment 0 1_000_000_000 0 9 20_000_000_000
        ; mk_payment 0 1_000_000_000 1 9 12_000_000_000
        ; mk_payment 0 1_000_000_000 2 9 500_000_000_000 ]
      in
      let txs1 = List.map ~f:(set_sender 1) txs0 in
      let txs2 = List.map ~f:(set_sender 2) txs0 in
      let txs3 = List.map ~f:(set_sender 3) txs0 in
      let txs_all = txs0 @ txs1 @ txs2 @ txs3 in
      let%bind apply_res =
        Test.Resource_pool.Diff.unsafe_apply pool
          (Envelope.Incoming.local txs_all)
      in
      [%test_eq: pool_apply] (Ok txs_all) (accepted_user_commands apply_res) ;
      assert_pool_txs @@ txs_all ;
      let replace_txs =
        [ (* sufficient fee *)
          mk_payment 0 16_000_000_000 0 1 440_000_000_000
        ; (* insufficient fee *)
          mk_payment 1 4_000_000_000 0 1 788_000_000_000
        ; (* sufficient *)
          mk_payment 2 20_000_000_000 1 4 721_000_000_000
        ; (* insufficient *)
          mk_payment 3 10_000_000_000 1 4 927_000_000_000 ]
      in
      let%bind apply_res_2 =
        Test.Resource_pool.Diff.unsafe_apply pool
          (Envelope.Incoming.local replace_txs)
      in
      [%test_eq: pool_apply]
        (Ok [List.nth_exn replace_txs 0; List.nth_exn replace_txs 2])
        (accepted_user_commands apply_res_2) ;
      Deferred.unit

    let%test_unit "it drops queued transactions if a committed one makes \
                   there be insufficient funds" =
      Thread_safe.block_on_async_exn
      @@ fun () ->
      let%bind assert_pool_txs, pool, best_tip_diff_w, (_, best_tip_ref) =
        setup_test ()
      in
      let txs =
        [ mk_payment 0 5_000_000_000 0 9 20_000_000_000
        ; mk_payment 0 6_000_000_000 1 5 77_000_000_000
        ; mk_payment 0 1_000_000_000 2 3 891_000_000_000 ]
      in
      let committed_tx = mk_payment 0 5_000_000_000 0 2 25_000_000_000 in
      let%bind apply_res =
        Test.Resource_pool.Diff.unsafe_apply pool
        @@ Envelope.Incoming.local txs
      in
      [%test_eq: pool_apply] (Ok txs) (accepted_user_commands apply_res) ;
      assert_pool_txs @@ txs ;
      best_tip_ref :=
        map_set_multi !best_tip_ref [mk_account 0 970_000_000_000 1] ;
      let%bind () =
        Broadcast_pipe.Writer.write best_tip_diff_w
          { new_user_commands= [committed_tx]
          ; removed_user_commands= []
          ; reorg_best_tip= false }
      in
      assert_pool_txs [List.nth_exn txs 1] ;
      Deferred.unit

    let%test_unit "max size is maintained" =
      Quickcheck.test ~trials:500
        (let open Quickcheck.Generator.Let_syntax in
        let%bind init_ledger_state = Ledger.gen_initial_ledger_state in
        let%bind cmds_count =
          Int.gen_incl Test.Resource_pool.pool_max_size
            (Test.Resource_pool.pool_max_size * 2)
        in
        let%bind cmds =
          User_command.Gen.sequence ~sign_type:`Real ~length:cmds_count
            init_ledger_state
        in
        return (init_ledger_state, cmds))
        ~f:(fun (init_ledger_state, cmds) ->
          Thread_safe.block_on_async_exn (fun () ->
              let%bind ( _assert_pool_txs
                       , pool
                       , best_tip_diff_w
                       , (_, best_tip_ref) ) =
                setup_test ()
              in
              let mock_ledger =
                Account_id.Map.of_alist_exn
                  ( init_ledger_state |> Array.to_sequence
                  |> Sequence.map ~f:(fun (kp, bal, nonce) ->
                         let public_key = Public_key.compress kp.public_key in
                         let account_id =
                           Account_id.create public_key Token_id.default
                         in
                         ( account_id
                         , { (Account.initialize account_id) with
                             balance=
                               Currency.Balance.of_int
                                 (Currency.Amount.to_int bal)
                           ; nonce } ) )
                  |> Sequence.to_list )
              in
              best_tip_ref := mock_ledger ;
              let%bind () =
                Broadcast_pipe.Writer.write best_tip_diff_w
                  { new_user_commands= []
                  ; removed_user_commands= []
                  ; reorg_best_tip= true }
              in
              let cmds1, cmds2 =
                List.split_n cmds Test.Resource_pool.pool_max_size
              in
              let%bind apply_res1 =
                Test.Resource_pool.Diff.unsafe_apply pool
                  (Envelope.Incoming.local cmds1)
              in
              assert (Result.is_ok apply_res1) ;
              [%test_eq: int] Test.Resource_pool.pool_max_size
                (Indexed_pool.size pool.pool) ;
              let%map _apply_res2 =
                Test.Resource_pool.Diff.unsafe_apply pool
                  (Envelope.Incoming.local cmds2)
              in
              (* N.B. Adding a transaction when the pool is full may drop > 1
                 command, so the size now is not necessarily the maximum.
                 Applying the diff may also return an error if none of the new
                 commands have higher fee than the lowest one already in the
                 pool.
              *)
              assert (
                Indexed_pool.size pool.pool <= Test.Resource_pool.pool_max_size
              ) ) )

    let assert_rebroadcastable pool cmds =
      let normalize = List.sort ~compare:User_command.compare in
      let expected =
        match normalize cmds with [] -> [] | normalized -> [normalized]
      in
      [%test_eq: User_command.t list list]
        ( List.map ~f:normalize
        @@ Test.Resource_pool.get_rebroadcastable pool
             ~is_expired:(Fn.const `Ok) )
        expected

    let mock_sender =
      Envelope.Sender.Remote
        ( Unix.Inet_addr.of_string "1.2.3.4"
        , Peer.Id.unsafe_of_string "contents should be irrelevant" )

    let%test_unit "rebroadcastable transaction behavior" =
      Thread_safe.block_on_async_exn (fun () ->
          let%bind assert_pool_txs, pool, best_tip_diff_w, _frontier =
            setup_test ()
          in
          assert_pool_txs [] ;
          let local_cmds = List.take independent_cmds 5 in
          let remote_cmds = List.drop independent_cmds 5 in
          (* Locally generated transactions are rebroadcastable *)
          let%bind apply_res_1 =
            Test.Resource_pool.Diff.unsafe_apply pool
              (Envelope.Incoming.local local_cmds)
          in
          [%test_eq: pool_apply]
            (accepted_user_commands apply_res_1)
            (Ok local_cmds) ;
          assert_pool_txs local_cmds ;
          assert_rebroadcastable pool local_cmds ;
          (* Adding non-locally-generated transactions doesn't affect
             rebroadcastable pool *)
          let%bind apply_res_2 =
            Test.Resource_pool.Diff.unsafe_apply pool
              (Envelope.Incoming.wrap ~data:remote_cmds ~sender:mock_sender)
          in
          [%test_eq: pool_apply]
            (accepted_user_commands apply_res_2)
            (Ok remote_cmds) ;
          assert_pool_txs (local_cmds @ remote_cmds) ;
          assert_rebroadcastable pool local_cmds ;
          (* When locally generated transactions are committed they are no
             longer rebroadcastable *)
          let%bind () =
            Broadcast_pipe.Writer.write best_tip_diff_w
              { new_user_commands=
                  List.take local_cmds 2 @ List.take remote_cmds 3
              ; removed_user_commands= []
              ; reorg_best_tip= false }
          in
          assert_pool_txs (List.drop local_cmds 2 @ List.drop remote_cmds 3) ;
          assert_rebroadcastable pool (List.drop local_cmds 2) ;
          (* Reorgs put locally generated transactions back into the
             rebroadcastable pool, if they were removed and not re-added *)
          let%bind () =
            Broadcast_pipe.Writer.write best_tip_diff_w
              { new_user_commands= List.take local_cmds 1
              ; removed_user_commands= List.take local_cmds 2
              ; reorg_best_tip= true }
          in
          assert_pool_txs (List.tl_exn local_cmds @ List.drop remote_cmds 3) ;
          assert_rebroadcastable pool (List.tl_exn local_cmds) ;
          (* Committing them again removes them from the pool again. *)
          let%bind () =
            Broadcast_pipe.Writer.write best_tip_diff_w
              { new_user_commands=
                  List.tl_exn local_cmds @ List.drop remote_cmds 3
              ; removed_user_commands= []
              ; reorg_best_tip= false }
          in
          assert_pool_txs [] ;
          assert_rebroadcastable pool [] ;
          (* A reorg that doesn't re-add anything puts the right things back
             into the rebroadcastable pool. *)
          let%bind () =
            Broadcast_pipe.Writer.write best_tip_diff_w
              { new_user_commands= []
              ; removed_user_commands= List.drop local_cmds 3 @ remote_cmds
              ; reorg_best_tip= true }
          in
          assert_pool_txs (List.drop local_cmds 3 @ remote_cmds) ;
          assert_rebroadcastable pool (List.drop local_cmds 3) ;
          (* Committing again removes them. (Checking this works in both one and
             two step reorg processes) *)
          let%bind () =
            Broadcast_pipe.Writer.write best_tip_diff_w
              { new_user_commands= [List.nth_exn local_cmds 3]
              ; removed_user_commands= []
              ; reorg_best_tip= false }
          in
          assert_pool_txs (List.drop local_cmds 4 @ remote_cmds) ;
          assert_rebroadcastable pool (List.drop local_cmds 4) ;
          (* When transactions expire from rebroadcast pool they are gone. This
             doesn't affect the main pool.
          *)
          let _ =
            Test.Resource_pool.get_rebroadcastable pool
              ~is_expired:(Fn.const `Expired)
          in
          assert_pool_txs (List.drop local_cmds 4 @ remote_cmds) ;
          assert_rebroadcastable pool [] ;
          Deferred.unit )
  end )<|MERGE_RESOLUTION|>--- conflicted
+++ resolved
@@ -256,20 +256,16 @@
                   in
                   acc.balance
             in
-<<<<<<< HEAD
             let fee_payer = User_command.fee_payer cmd in
             let fee_payer_balance =
               Currency.Balance.to_amount (balance fee_payer)
             in
             let source = User_command.source cmd in
             let source_balance = Currency.Balance.to_amount (balance source) in
-            let cmd' = User_command.check cmd |> Option.value_exn in
-=======
             let cmd' =
               User_command.check cmd
               |> Option.value_exn ~message:"user command was invalid"
             in
->>>>>>> 0dfe6f99
             ( match
                 Hashtbl.find_and_remove t.locally_generated_uncommitted cmd'
               with
@@ -962,15 +958,10 @@
         let accounts =
           List.map (Array.to_list test_keys) ~f:(fun kp ->
               let compressed = Public_key.compress kp.public_key in
-<<<<<<< HEAD
               let account_id = Account_id.create compressed Token_id.default in
               ( account_id
-              , Account.create account_id @@ Currency.Balance.of_int 1_000 ) )
-=======
-              ( compressed
-              , Account.create compressed
+              , Account.create account_id
                 @@ Currency.Balance.of_int 1_000_000_000_000 ) )
->>>>>>> 0dfe6f99
         in
         let ledger = Account_id.Map.of_alist_exn accounts in
         ((pipe_r, ref ledger), pipe_w)
