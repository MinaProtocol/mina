(** The data structure underlying the transaction pool. We want to efficently
    support all the operations necessary. We also need to make sure that an
    attacker can't craft transactions or sequences thereof that take up an
    unacceptable amount of resources leading to a DoS.
*)
open Core

open Mina_base
open Mina_transaction
open Mina_numbers

<<<<<<< HEAD
val replace_fee : Currency.Fee.t

module Config : sig
  type t
=======
module Command_error : sig
  type t =
    | Invalid_nonce of
        [ `Expected of Account.Nonce.t
        | `Between of Account.Nonce.t * Account.Nonce.t ]
        * Account.Nonce.t
    | Insufficient_funds of
        [ `Balance of Currency.Amount.t ] * Currency.Amount.t
    | (* NOTE: don't punish for this, attackers can induce nodes to banlist
          each other that way! *)
        Insufficient_replace_fee of
        [ `Replace_fee of Currency.Fee.t ] * Currency.Fee.t
    | Overflow
    | Bad_token
    | Expired of
        [ `Valid_until of Mina_numbers.Global_slot.t ]
        * [ `Current_global_slot of Mina_numbers.Global_slot.t ]
    | Unwanted_fee_token of Token_id.t
    | Invalid_transaction
    | After_slot_tx_end
  [@@deriving sexp_of, to_yojson]
>>>>>>> 61d773cf
end

module Sender_local_state : sig
  type t [@@deriving sexp, to_yojson]

  val sender : t -> Account_id.t

  val is_remove : t -> bool
end

(** Transaction pool. This is a purely functional data structure. *)
type t [@@deriving equal, compare, sexp_of]

val config : t -> Config.t

val get_sender_local_state : t -> Account_id.t -> Sender_local_state.t

val set_sender_local_state : t -> Sender_local_state.t -> t

module rec Update : sig
  val apply : Update.t -> t -> t

  type t [@@deriving to_yojson, sexp]

  val merge : t -> t -> t

  val empty : t
end

(* TODO sexp is debug only, remove *)

(** Empty pool *)
val empty :
     constraint_constants:Genesis_constants.Constraint_constants.t
  -> consensus_constants:Consensus.Constants.t
  -> time_controller:Block_time.Controller.t
  -> slot_tx_end:Global_slot.t option
  -> t

(** How many transactions are currently in the pool *)
val size : t -> int

(* The least fee per weight unit of all transactions in the transaction pool *)
val min_fee : t -> Currency.Fee_rate.t option

val transactions :
     logger:Logger.t
  -> t
  -> Transaction_hash.User_command_with_valid_signature.t Sequence.t

(** Remove the command from the pool with the lowest fee per wu,
    along with any others from the same account with higher nonces. *)
val remove_lowest_fee :
  t -> Transaction_hash.User_command_with_valid_signature.t Sequence.t * t

(** Remove all the user commands that are expired. (Valid-until < Current-global-slot) *)
val remove_expired :
  t -> Transaction_hash.User_command_with_valid_signature.t Sequence.t * t

(** Get the applicable command in the pool with the highest fee per wu *)
val get_highest_fee :
  t -> Transaction_hash.User_command_with_valid_signature.t option

(** Add a command to the pool. Pass the current nonce for the account and
    its current balance. Throws if the contents of the pool before adding the
    new command are invalid given the supplied current nonce and balance - you
    are required to keep the pool in sync with the ledger you are applying
    transactions against.
*)
val add_from_gossip_exn :
     t
  -> Transaction_hash.User_command_with_valid_signature.t
  -> Account_nonce.t
  -> Currency.Amount.t
  -> ( Transaction_hash.User_command_with_valid_signature.t
       * t
       * Transaction_hash.User_command_with_valid_signature.t Sequence.t
     , Command_error.t )
     Result.t
(** Returns the commands dropped as a result of adding the command, which will
    be empty unless we're replacing one. *)

(** Add a command to the pool that was removed from the best tip because we're
    switching chains. Must be called in reverse order i.e. newest-to-oldest.
*)
val add_from_backtrack :
     t
  -> Transaction_hash.User_command_with_valid_signature.t
  -> (t, Command_error.t) Result.t

(** Check whether a command is in the pool *)
val member : t -> Transaction_hash.User_command.t -> bool

(** Check whether the pool has any commands for a given fee payer *)
val has_commands_for_fee_payer : t -> Account_id.t -> bool

(** Get all the user commands sent by a user with a particular account *)
val all_from_account :
  t -> Account_id.t -> Transaction_hash.User_command_with_valid_signature.t list

(** Get all user commands in the pool. *)
val get_all : t -> Transaction_hash.User_command_with_valid_signature.t list

val find_by_hash :
     t
  -> Transaction_hash.t
  -> Transaction_hash.User_command_with_valid_signature.t option

(** Check the contents of the pool are valid against the current ledger. Call
    this whenever the transition frontier is (re)created.
*)
val revalidate :
     t
  -> logger:Logger.t
  -> [ `Entire_pool | `Subset of Account_id.Set.t ]
  -> (Account_id.t -> Account.t) (** Lookup an account in the new ledger *)
  -> t * Transaction_hash.User_command_with_valid_signature.t Sequence.t

(** Get the global slot since genesis according to the pool's time controller. *)
val global_slot_since_genesis : t -> Mina_numbers.Global_slot_since_genesis.t

(** Get the slot at which transactions are no longer accepted. *)
val slot_tx_end : t -> Global_slot.t option

(** Empties the pool *)
val drop_all : t -> t

module For_tests : sig
  (** Checks the invariants of the data structure. If this throws an exception
      there is a bug. *)
  val assert_pool_consistency : t -> unit

  val applicable_by_fee :
       t
    -> Transaction_hash.User_command_with_valid_signature.Set.t
       Currency.Fee_rate.Map.t

  val all_by_sender :
       t
    -> ( Transaction_hash.User_command_with_valid_signature.t F_sequence.t
       * Currency.Amount.t )
       Account_id.Map.t

  val currency_consumed :
       constraint_constants:Genesis_constants.Constraint_constants.t
    -> Transaction_hash.User_command_with_valid_signature.t
    -> Currency.Amount.t option
end<|MERGE_RESOLUTION|>--- conflicted
+++ resolved
@@ -9,34 +9,10 @@
 open Mina_transaction
 open Mina_numbers
 
-<<<<<<< HEAD
 val replace_fee : Currency.Fee.t
 
 module Config : sig
   type t
-=======
-module Command_error : sig
-  type t =
-    | Invalid_nonce of
-        [ `Expected of Account.Nonce.t
-        | `Between of Account.Nonce.t * Account.Nonce.t ]
-        * Account.Nonce.t
-    | Insufficient_funds of
-        [ `Balance of Currency.Amount.t ] * Currency.Amount.t
-    | (* NOTE: don't punish for this, attackers can induce nodes to banlist
-          each other that way! *)
-        Insufficient_replace_fee of
-        [ `Replace_fee of Currency.Fee.t ] * Currency.Fee.t
-    | Overflow
-    | Bad_token
-    | Expired of
-        [ `Valid_until of Mina_numbers.Global_slot.t ]
-        * [ `Current_global_slot of Mina_numbers.Global_slot.t ]
-    | Unwanted_fee_token of Token_id.t
-    | Invalid_transaction
-    | After_slot_tx_end
-  [@@deriving sexp_of, to_yojson]
->>>>>>> 61d773cf
 end
 
 module Sender_local_state : sig
@@ -73,7 +49,7 @@
      constraint_constants:Genesis_constants.Constraint_constants.t
   -> consensus_constants:Consensus.Constants.t
   -> time_controller:Block_time.Controller.t
-  -> slot_tx_end:Global_slot.t option
+  -> slot_tx_end:Global_slot_since_hard_fork.t option
   -> t
 
 (** How many transactions are currently in the pool *)
@@ -158,8 +134,12 @@
 (** Get the global slot since genesis according to the pool's time controller. *)
 val global_slot_since_genesis : t -> Mina_numbers.Global_slot_since_genesis.t
 
+(** Get the global slot since hard fork according to the pool's time controller. *)
+val global_slot_since_hard_fork :
+  t -> Mina_numbers.Global_slot_since_hard_fork.t
+
 (** Get the slot at which transactions are no longer accepted. *)
-val slot_tx_end : t -> Global_slot.t option
+val slot_tx_end : t -> Global_slot_since_hard_fork.t option
 
 (** Empties the pool *)
 val drop_all : t -> t
