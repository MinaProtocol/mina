open Pipe_lib
open Core_kernel

module type S = sig
  type transition_frontier

  module Resource_pool : sig
    include
      Intf.Snark_resource_pool_intf
        with type transition_frontier := transition_frontier

    val remove_solved_work : t -> Transaction_snark_work.Statement.t -> unit

    module Diff : Intf.Snark_pool_diff_intf with type resource_pool := t
  end

  module For_tests : sig
    val get_rebroadcastable :
         Resource_pool.t
      -> has_timed_out:(Core.Time.t -> [ `Timed_out | `Ok ])
      -> Resource_pool.Diff.t list
  end

  include
    Intf.Network_pool_base_intf
      with type resource_pool := Resource_pool.t
       and type resource_pool_diff := Resource_pool.Diff.t
       and type resource_pool_diff_verified := Resource_pool.Diff.verified
       and type transition_frontier := transition_frontier
       and type config := Resource_pool.Config.t
       and type transition_frontier_diff :=
        Resource_pool.transition_frontier_diff
       and type rejected_diff := Resource_pool.Diff.rejected

  val get_completed_work :
       t
    -> Transaction_snark_work.Statement.t
    -> Transaction_snark_work.Checked.t option
<<<<<<< HEAD

  val load :
       ?allow_multiple_instances_for_tests:bool
    -> config:Resource_pool.Config.t
    -> logger:Logger.t
    -> constraint_constants:Genesis_constants.Constraint_constants.t
    -> consensus_constants:Consensus.Constants.t
    -> time_controller:Block_time.Controller.t
    -> frontier_broadcast_pipe:
         transition_frontier option Broadcast_pipe.Reader.t
    -> log_gossip_heard:bool
    -> on_remote_push:(unit -> unit Deferred.t)
    -> unit
    -> (t * Remote_sink.t * Local_sink.t) Deferred.t
=======
>>>>>>> 3080c5e2
end

module type Transition_frontier_intf = sig
  type t

  type staged_ledger

  module Breadcrumb : sig
    type t

    val staged_ledger : t -> staged_ledger
  end

  type best_tip_diff

  val best_tip : t -> Breadcrumb.t

  val best_tip_diff_pipe : t -> best_tip_diff Broadcast_pipe.Reader.t

  val snark_pool_refcount_pipe :
       t
    -> Transition_frontier.Extensions.Snark_pool_refcount.view
       Pipe_lib.Broadcast_pipe.Reader.t

  val work_is_referenced : t -> Transaction_snark_work.Statement.t -> bool

  val best_tip_table : t -> Transaction_snark_work.Statement.Hash_set.t
end

module Make
    (Base_ledger : Intf.Base_ledger_intf) (Staged_ledger : sig
      type t

      val ledger : t -> Base_ledger.t
    end)
    (Transition_frontier : Transition_frontier_intf
                             with type staged_ledger := Staged_ledger.t) :
  S with type transition_frontier := Transition_frontier.t

include S with type transition_frontier := Transition_frontier.t

module Diff_versioned : sig
  [%%versioned:
  module Stable : sig
    module V2 : sig
      type t = Resource_pool.Diff.t =
        | Add_solved_work of
            Transaction_snark_work.Statement.Stable.V2.t
            * Ledger_proof.Stable.V2.t One_or_two.Stable.V1.t
              Priced_proof.Stable.V1.t
        | Empty
      [@@deriving compare, sexp, hash]
    end
  end]
end<|MERGE_RESOLUTION|>--- conflicted
+++ resolved
@@ -36,23 +36,6 @@
        t
     -> Transaction_snark_work.Statement.t
     -> Transaction_snark_work.Checked.t option
-<<<<<<< HEAD
-
-  val load :
-       ?allow_multiple_instances_for_tests:bool
-    -> config:Resource_pool.Config.t
-    -> logger:Logger.t
-    -> constraint_constants:Genesis_constants.Constraint_constants.t
-    -> consensus_constants:Consensus.Constants.t
-    -> time_controller:Block_time.Controller.t
-    -> frontier_broadcast_pipe:
-         transition_frontier option Broadcast_pipe.Reader.t
-    -> log_gossip_heard:bool
-    -> on_remote_push:(unit -> unit Deferred.t)
-    -> unit
-    -> (t * Remote_sink.t * Local_sink.t) Deferred.t
-=======
->>>>>>> 3080c5e2
 end
 
 module type Transition_frontier_intf = sig
