--- conflicted
+++ resolved
@@ -38,15 +38,10 @@
        config:Resource_pool.Config.t
     -> logger:Logger.t
     -> disk_location:string
-<<<<<<< HEAD
-    -> incoming_diffs:Resource_pool.Diff.t Envelope.Incoming.t
+    -> incoming_diffs:( Resource_pool.Diff.t Envelope.Incoming.t
+                      * (bool -> unit) )
                       Strict_pipe.Reader.t
     -> local_diffs:Resource_pool.Diff.t Strict_pipe.Reader.t
-=======
-    -> incoming_diffs:( Resource_pool.Diff.t Envelope.Incoming.t
-                      * (bool -> unit) )
-                      Linear_pipe.Reader.t
->>>>>>> 6b81e201
     -> frontier_broadcast_pipe:transition_frontier option
                                Broadcast_pipe.Reader.t
     -> t Deferred.t
