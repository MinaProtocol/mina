open Core_kernel
open Async_kernel
open Pipe_lib

module type Pool_intf = sig
  type t

  type transition_frontier

  val create :
       logger:Logger.t
    -> frontier_broadcast_pipe:transition_frontier Option.t
                               Broadcast_pipe.Reader.t
    -> t
end

module type Pool_diff_intf = sig
  type pool

  type t [@@deriving sexp]

  val summary : t -> string

  val apply : pool -> t Envelope.Incoming.t -> t Deferred.Or_error.t
end

module type Network_pool_intf = sig
  type t

  type pool

  type pool_diff

  type transition_frontier

  val create :
       logger:Logger.t
    -> incoming_diffs:pool_diff Envelope.Incoming.t Linear_pipe.Reader.t
    -> frontier_broadcast_pipe:transition_frontier Option.t
                               Broadcast_pipe.Reader.t
    -> t

  val of_pool_and_diffs :
       pool
    -> logger:Logger.t
    -> incoming_diffs:pool_diff Envelope.Incoming.t Linear_pipe.Reader.t
    -> t

  val pool : t -> pool

  val broadcasts : t -> pool_diff Linear_pipe.Reader.t

  val apply_and_broadcast :
    t -> pool_diff Envelope.Incoming.t -> unit Deferred.t
end

module Snark_pool_diff = Snark_pool_diff

module Make
    (Transition_frontier : T)
    (Pool : Pool_intf with type transition_frontier := Transition_frontier.t)
    (Pool_diff : Pool_diff_intf with type pool := Pool.t) :
  Network_pool_intf
  with type pool := Pool.t
   and type pool_diff := Pool_diff.t
   and type transition_frontier := Transition_frontier.t = struct
  type t =
    { pool: Pool.t
    ; logger: Logger.t
    ; write_broadcasts: Pool_diff.t Linear_pipe.Writer.t
    ; read_broadcasts: Pool_diff.t Linear_pipe.Reader.t }

  let pool {pool; _} = pool

  let broadcasts {read_broadcasts; _} = read_broadcasts

  let apply_and_broadcast t pool_diff =
    match%bind Pool_diff.apply t.pool pool_diff with
    | Ok diff' ->
        Logger.trace t.logger ~module_:__MODULE__ ~location:__LOC__
          "Broadcasting %s" (Pool_diff.summary diff') ;
        Linear_pipe.write t.write_broadcasts diff'
    | Error e ->
        Logger.info t.logger ~module_:__MODULE__ ~location:__LOC__
          "Pool diff apply feedback: %s" (Error.to_string_hum e) ;
        Deferred.unit

  let of_pool_and_diffs pool ~logger ~incoming_diffs =
    let read_broadcasts, write_broadcasts = Linear_pipe.create () in
    let network_pool = {pool; logger; read_broadcasts; write_broadcasts} in
    Linear_pipe.iter incoming_diffs ~f:(fun diff ->
        apply_and_broadcast network_pool diff )
    |> ignore ;
    network_pool

  let create ~logger ~incoming_diffs ~frontier_broadcast_pipe =
    of_pool_and_diffs
      (Pool.create ~logger ~frontier_broadcast_pipe)
      ~logger ~incoming_diffs
end

let%test_module "network pool test" =
  ( module struct
    module Mock_proof = struct
      type input = Int.t

      type t = Int.t [@@deriving sexp, bin_io]

      let verify _ _ = return true

      let gen = Int.gen
    end

    module Mock_transition_frontier = struct
      type t = Int.t

      let create () : t = 0

      module Extensions = struct
        module Work = Int
      end

      let snark_pool_refcount_pipe _ =
        let reader, _writer =
          Pipe_lib.Broadcast_pipe.create (0, Extensions.Work.Table.create ())
        in
        reader
    end

    module Mock_fee = Int
    module Mock_work = Int
    module Mock_snark_pool =
      Snark_pool.Make (Mock_proof) (Mock_work) (Int) (Mock_transition_frontier)
    module Mock_snark_pool_diff =
      Snark_pool_diff.Make (Mock_proof) (Mock_fee) (Mock_work) (Int)
        (Mock_snark_pool)
    module Mock_network_pool =
      Make (Mock_transition_frontier) (Mock_snark_pool) (Mock_snark_pool_diff)

    let%test_unit "Work that gets fed into apply_and_broadcast will be \
                   received in the pool's reader" =
      let pool_reader, _pool_writer = Linear_pipe.create () in
      let frontier_broadcast_pipe_r, _ =
        Broadcast_pipe.create (Some (Mock_transition_frontier.create ()))
      in
      let network_pool =
<<<<<<< HEAD
        Mock_network_pool.create ~logger:(Logger.create ())
=======
        Mock_network_pool.create ~parent_log:(Logger.null ())
>>>>>>> 382d083f
          ~incoming_diffs:pool_reader
          ~frontier_broadcast_pipe:frontier_broadcast_pipe_r
      in
      let work = 1 in
      let priced_proof = {Mock_snark_pool_diff.proof= 0; fee= 0} in
      let command = Snark_pool_diff.Add_solved_work (work, priced_proof) in
      (fun () ->
        don't_wait_for
        @@ Linear_pipe.iter (Mock_network_pool.broadcasts network_pool)
             ~f:(fun _ ->
               let pool = Mock_network_pool.pool network_pool in
               ( match Mock_snark_pool.request_proof pool 1 with
               | Some {proof; fee= _} -> assert (proof = priced_proof.proof)
               | None -> failwith "There should have been a proof here" ) ;
               Deferred.unit ) ;
        Mock_network_pool.apply_and_broadcast network_pool
          (Envelope.Incoming.local command) )
      |> Async.Thread_safe.block_on_async_exn

    let%test_unit "when creating a network, the incoming diffs in reader pipe \
                   will automatically get process" =
      let works = List.range 0 10 in
      let verify_unsolved_work () =
        let work_diffs =
          List.map works ~f:(fun work ->
              Envelope.Incoming.local
                (Snark_pool_diff.Add_solved_work
                   (work, {Mock_snark_pool_diff.proof= 0; fee= 0})) )
          |> Linear_pipe.of_list
        in
        let frontier_broadcast_pipe_r, _ =
          Broadcast_pipe.create (Some (Mock_transition_frontier.create ()))
        in
        let network_pool =
<<<<<<< HEAD
          Mock_network_pool.create ~logger:(Logger.create ())
=======
          Mock_network_pool.create ~parent_log:(Logger.null ())
>>>>>>> 382d083f
            ~incoming_diffs:work_diffs
            ~frontier_broadcast_pipe:frontier_broadcast_pipe_r
        in
        don't_wait_for
        @@ Linear_pipe.iter (Mock_network_pool.broadcasts network_pool)
             ~f:(fun work_command ->
               let work =
                 match work_command
                 with Snark_pool_diff.Add_solved_work (work, _) -> work
               in
               assert (List.mem works work ~equal:( = )) ;
               Deferred.unit ) ;
        Deferred.unit
      in
      verify_unsolved_work |> Async.Thread_safe.block_on_async_exn
  end )<|MERGE_RESOLUTION|>--- conflicted
+++ resolved
@@ -144,11 +144,7 @@
         Broadcast_pipe.create (Some (Mock_transition_frontier.create ()))
       in
       let network_pool =
-<<<<<<< HEAD
-        Mock_network_pool.create ~logger:(Logger.create ())
-=======
-        Mock_network_pool.create ~parent_log:(Logger.null ())
->>>>>>> 382d083f
+        Mock_network_pool.create ~logger:(Logger.null ())
           ~incoming_diffs:pool_reader
           ~frontier_broadcast_pipe:frontier_broadcast_pipe_r
       in
@@ -183,11 +179,7 @@
           Broadcast_pipe.create (Some (Mock_transition_frontier.create ()))
         in
         let network_pool =
-<<<<<<< HEAD
-          Mock_network_pool.create ~logger:(Logger.create ())
-=======
-          Mock_network_pool.create ~parent_log:(Logger.null ())
->>>>>>> 382d083f
+          Mock_network_pool.create ~logger:(Logger.null ())
             ~incoming_diffs:work_diffs
             ~frontier_broadcast_pipe:frontier_broadcast_pipe_r
         in
