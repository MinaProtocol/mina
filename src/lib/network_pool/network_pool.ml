--- conflicted
+++ resolved
@@ -9,24 +9,18 @@
 
   val create :
        parent_log:Logger.t
-<<<<<<< HEAD
-    -> frontier_broadcast_pipe:transition_frontier option
-                               Broadcast_pipe.Reader.t
-    -> t
-end
-
-module type Transition_frontier_intf = sig
-  type t
-
-  module Extensions :
-    Protocols.Coda_transition_frontier.Transition_frontier_extensions_intf
-
-  val extension_pipes : t -> Extensions.readers
-=======
     -> frontier_broadcast_pipe:transition_frontier Option.t
                                Broadcast_pipe.Reader.t
     -> t
->>>>>>> ba075140
+end
+
+module type Transition_frontier_intf = sig
+  type t
+
+  module Extensions :
+    Protocols.Coda_transition_frontier.Transition_frontier_extensions_intf
+
+  val extension_pipes : t -> Extensions.readers
 end
 
 module type Pool_diff_intf = sig
@@ -51,11 +45,7 @@
   val create :
        parent_log:Logger.t
     -> incoming_diffs:pool_diff Envelope.Incoming.t Linear_pipe.Reader.t
-<<<<<<< HEAD
-    -> frontier_broadcast_pipe:transition_frontier option
-=======
     -> frontier_broadcast_pipe:transition_frontier Option.t
->>>>>>> ba075140
                                Broadcast_pipe.Reader.t
     -> t
 
@@ -75,18 +65,10 @@
 
 module Snark_pool_diff = Snark_pool_diff
 
-<<<<<<< HEAD
 module Make
     (Transition_frontier : T)
     (Pool : Pool_intf with type transition_frontier := Transition_frontier.t)
     (Pool_diff : Pool_diff_intf with type pool := Pool.t) :
-=======
-module Make (Transition_frontier : sig
-  type t
-end)
-(Pool : Pool_intf with type transition_frontier := Transition_frontier.t)
-(Pool_diff : Pool_diff_intf with type pool := Pool.t) :
->>>>>>> ba075140
   Network_pool_intf
   with type pool := Pool.t
    and type pool_diff := Pool_diff.t
@@ -140,7 +122,6 @@
     end
 
     module Mock_transition_frontier = struct
-<<<<<<< HEAD
       type t = Int.t
 
       let create () : t = 0
@@ -161,21 +142,12 @@
     end
 
     module Mock_fee = Int
-=======
-      type t = unit
-    end
-
->>>>>>> ba075140
     module Mock_work = Int
     module Mock_snark_pool =
       Snark_pool.Make (Mock_proof) (Mock_work) (Int) (Mock_transition_frontier)
     module Mock_snark_pool_diff =
-<<<<<<< HEAD
       Snark_pool_diff.Make (Mock_proof) (Mock_fee) (Mock_work) (Int)
         (Mock_snark_pool)
-=======
-      Snark_pool_diff.Make (Mock_proof) (Mock_work) (Int) (Mock_snark_pool)
->>>>>>> ba075140
     module Mock_network_pool =
       Make (Mock_transition_frontier) (Mock_snark_pool) (Mock_snark_pool_diff)
 
@@ -188,11 +160,7 @@
       let network_pool =
         Mock_network_pool.create ~parent_log:(Logger.create ())
           ~incoming_diffs:pool_reader
-<<<<<<< HEAD
           ~frontier_broadcast_pipe:frontier_broadcast_pipe_r
-=======
-          ~frontier_broadcast_pipe:(fst @@ Broadcast_pipe.create None)
->>>>>>> ba075140
       in
       let work = 1 in
       let priced_proof = {Mock_snark_pool_diff.proof= 0; fee= 0} in
@@ -227,11 +195,7 @@
         let network_pool =
           Mock_network_pool.create ~parent_log:(Logger.create ())
             ~incoming_diffs:work_diffs
-<<<<<<< HEAD
             ~frontier_broadcast_pipe:frontier_broadcast_pipe_r
-=======
-            ~frontier_broadcast_pipe:(fst @@ Broadcast_pipe.create None)
->>>>>>> ba075140
         in
         don't_wait_for
         @@ Linear_pipe.iter (Mock_network_pool.broadcasts network_pool)
