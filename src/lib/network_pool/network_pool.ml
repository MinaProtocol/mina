--- conflicted
+++ resolved
@@ -253,14 +253,8 @@
         @@ Linear_pipe.iter (Mock_network_pool.broadcasts network_pool)
              ~f:(fun work_command ->
                let work =
-<<<<<<< HEAD
-                 match work_command with
-                 | Snark_pool_diff.Add_solved_work (work, _) ->
-                     work
-=======
                  match work_command
                  with Snark_pool_diff.Diff.Add_solved_work (work, _) -> work
->>>>>>> 6fce5c86
                in
                assert (List.mem works work ~equal:( = )) ;
                Deferred.unit ) ;
