--- conflicted
+++ resolved
@@ -678,11 +678,7 @@
     -> [ `Entire_pool | `Subset of Account_id.Set.t ]
     -> (Account_id.t -> Account.t)
     -> t * Transaction_hash.User_command_with_valid_signature.t Sequence.t =
-<<<<<<< HEAD
- fun ({ config = { constraint_constants; _ }; _ } as t_initial) ~logger scope f ->
-=======
- fun t ~logger scope f ->
->>>>>>> 3ebfd0ab
+ fun t_initial ~logger scope f ->
   let requires_revalidation =
     match scope with
     | `Entire_pool ->
@@ -759,25 +755,13 @@
             F_sequence.foldl
               (fun c cmd ->
                 Option.value_exn
-<<<<<<< HEAD
-                  Currency.Amount.(
-                    c
-                    - Option.value_exn
-                        (currency_consumed ~constraint_constants cmd)) )
-              currency_reserved dropped_for_nonce
-          in
-          let keep_queue, currency_reserved_updated, dropped_for_balance =
-            drop_until_sufficient_balance ~constraint_constants
-              (retained_for_nonce, currency_reserved_partially_updated)
-=======
                   Currency.Amount.(c - Option.value_exn (currency_consumed cmd))
                 )
-              currency_reserved drop_queue
-          in
-          let keep_queue', currency_reserved'', dropped_for_balance =
+              currency_reserved dropped_for_nonce
+          in
+          let keep_queue, currency_reserved_updated, dropped_for_balance =
             drop_until_sufficient_balance
-              (keep_queue, currency_reserved')
->>>>>>> 3ebfd0ab
+              (retained_for_nonce, currency_reserved_partially_updated)
               current_balance
           in
           let to_drop =
