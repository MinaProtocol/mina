--- conflicted
+++ resolved
@@ -512,47 +512,38 @@
           Transaction_hash.User_command_with_valid_signature.hash cmd
         in
         ( match Transaction_hash.User_command_with_valid_signature.data cmd with
-<<<<<<< HEAD
-        | Parties p ->
-            let p = Parties.Valid.forget p in
+        | Zkapp_command p ->
+            let p = Zkapp_command.Valid.forget p in
             let updates, proof_updates =
               let init =
-                match (Party.of_fee_payer p.fee_payer).authorization with
+                match
+                  (Account_update.of_fee_payer p.fee_payer).authorization
+                with
                 | Proof _ ->
                     (1, 1)
                 | _ ->
                     (1, 0)
               in
-              Parties.Call_forest.fold p.Parties.other_parties ~init
-                ~f:(fun (count, proof_parties_count) party ->
+              Zkapp_command.Call_forest.fold p.account_updates ~init
+                ~f:(fun (count, proof_updates_count) account_update ->
                   ( count + 1
                   , if
                       Control.(
-                        Tag.equal Proof (tag (Party.authorization party)))
-                    then proof_parties_count + 1
-                    else proof_parties_count ) )
+                        Tag.equal Proof
+                          (tag (Account_update.authorization account_update)))
+                    then proof_updates_count + 1
+                    else proof_updates_count ) )
             in
             Mina_metrics.Counter.inc_one
               Mina_metrics.Transaction_pool.zkapp_transactions_added_to_pool ;
             Mina_metrics.Counter.inc
               Mina_metrics.Transaction_pool.zkapp_transaction_size
-              (Parties.Stable.Latest.bin_size_t p |> Float.of_int) ;
+              (Zkapp_command.Stable.Latest.bin_size_t p |> Float.of_int) ;
             Mina_metrics.Counter.inc Mina_metrics.Transaction_pool.zkapp_updates
               (Float.of_int updates) ;
             Mina_metrics.Counter.inc
               Mina_metrics.Transaction_pool.zkapp_proof_updates
               (Float.of_int proof_updates)
-=======
-        | Zkapp_command p ->
-            let p = Zkapp_command.Valid.forget p in
-            Mina_metrics.Gauge.set
-              Mina_metrics.Transaction_pool.zkapp_command_transaction_size
-              (Zkapp_command.Stable.Latest.bin_size_t p |> Float.of_int) ;
-            Mina_metrics.Gauge.set
-              Mina_metrics.Transaction_pool.zkapp_command_count
-              ( List.length (Zkapp_command.to_simple p).account_updates
-              |> Float.of_int )
->>>>>>> 778f4993
         | Signed_command _ ->
             () ) ;
         { acc with
