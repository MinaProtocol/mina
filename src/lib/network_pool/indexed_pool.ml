--- conflicted
+++ resolved
@@ -265,19 +265,14 @@
       of_time_exn ~constants:conf.consensus_constants current_time
       |> to_global_slot)
   in
-<<<<<<< HEAD
   match conf.constraint_constants.fork with
-  | Some { genesis_slot; _ } ->
+  | Some { global_slot_since_genesis; _ } ->
       let slot_span =
         Mina_numbers.Global_slot_since_hard_fork.to_uint32 current_slot
         |> Mina_numbers.Global_slot_span.of_uint32
       in
-      Mina_numbers.Global_slot_since_genesis.(add genesis_slot slot_span)
-=======
-  match t.constraint_constants.fork with
-  | Some { global_slot_since_genesis; _ } ->
-      Mina_numbers.Global_slot.(add global_slot_since_genesis current_slot)
->>>>>>> 0939d74d
+      Mina_numbers.Global_slot_since_genesis.(
+        add global_slot_since_genesis slot_span)
   | None ->
       (* we're in the genesis "hard fork", so consider current slot as
          since-genesis
