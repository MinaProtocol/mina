--- conflicted
+++ resolved
@@ -224,9 +224,8 @@
               else `Don't_rebroadcast
         else `Don't_rebroadcast
 
-<<<<<<< HEAD
       let get_rebroadcastable _ ~is_expired:_ = []
-=======
+
       let verify_and_act t ~work ~sender =
         let statements, priced_proof = work in
         let open Deferred.Or_error.Let_syntax in
@@ -279,7 +278,6 @@
         let%bind pairs = One_or_two.zip statements proofs |> Deferred.return in
         One_or_two.Deferred_result.fold ~init:() pairs
           ~f:(fun _ (statement, proof) -> verify ~proof ~statement)
->>>>>>> ae7893a8
     end
 
     include T
