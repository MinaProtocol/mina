open Core_kernel
open Async
open Pipe_lib
open Network_peer
module Statement_table = Transaction_snark_work.Statement.Table

module Snark_tables = struct
  module Serializable = struct
    [%%versioned
    module Stable = struct
      module V2 = struct
        type t =
          ( Ledger_proof.Stable.V2.t One_or_two.Stable.V1.t
            Priced_proof.Stable.V1.t
          * [ `Rebroadcastable of Core.Time.Stable.With_utc_sexp.V2.t
            | `Not_rebroadcastable ] )
          Transaction_snark_work.Statement.Stable.V2.Table.t
        [@@deriving sexp]

        let to_latest = Fn.id
      end
    end]
  end

  type t =
    { all :
        Ledger_proof.t One_or_two.t Priced_proof.t
        Transaction_snark_work.Statement.Table.t
    ; rebroadcastable :
        (Ledger_proof.t One_or_two.t Priced_proof.t * Core.Time.t)
        Transaction_snark_work.Statement.Table.t
    }
  [@@deriving sexp]

  let compare t1 t2 =
    let p t = (Hashtbl.to_alist t.all, Hashtbl.to_alist t.rebroadcastable) in
    [%compare:
      ( Transaction_snark_work.Statement.t
      * Ledger_proof.t One_or_two.t Priced_proof.t )
      list
      * ( Transaction_snark_work.Statement.t
        * (Ledger_proof.t One_or_two.t Priced_proof.t * Core.Time.t) )
        list]
      (p t1) (p t2)

  let of_serializable (t : Serializable.t) : t =
    { all = Hashtbl.map t ~f:fst
    ; rebroadcastable =
        Hashtbl.filter_map t ~f:(fun (x, r) ->
            match r with
            | `Rebroadcastable time ->
                Some (x, time)
            | `Not_rebroadcastable ->
                None)
    }

  let to_serializable (t : t) : Serializable.t =
    let res = Hashtbl.map t.all ~f:(fun x -> (x, `Not_rebroadcastable)) in
    Hashtbl.iteri t.rebroadcastable ~f:(fun ~key ~data:(x, r) ->
        Hashtbl.set res ~key ~data:(x, `Rebroadcastable r)) ;
    res
end

module type S = sig
  type transition_frontier

  module Resource_pool : sig
    include
      Intf.Snark_resource_pool_intf
        with type transition_frontier := transition_frontier

    val remove_solved_work : t -> Transaction_snark_work.Statement.t -> unit

    module Diff : Intf.Snark_pool_diff_intf with type resource_pool := t
  end

  module For_tests : sig
    val get_rebroadcastable :
         Resource_pool.t
      -> has_timed_out:(Time.t -> [ `Timed_out | `Ok ])
      -> Resource_pool.Diff.t list
  end

  include
    Intf.Network_pool_base_intf
      with type resource_pool := Resource_pool.t
       and type resource_pool_diff := Resource_pool.Diff.t
       and type resource_pool_diff_verified := Resource_pool.Diff.t
       and type transition_frontier := transition_frontier
       and type config := Resource_pool.Config.t
       and type transition_frontier_diff :=
            Resource_pool.transition_frontier_diff
       and type rejected_diff := Resource_pool.Diff.rejected

  val get_completed_work :
       t
    -> Transaction_snark_work.Statement.t
    -> Transaction_snark_work.Checked.t option

  val load :
       config:Resource_pool.Config.t
    -> logger:Logger.t
    -> constraint_constants:Genesis_constants.Constraint_constants.t
    -> consensus_constants:Consensus.Constants.t
    -> time_controller:Block_time.Controller.t
<<<<<<< HEAD
=======
    -> expiry_ns:Time_ns.Span.t
>>>>>>> 8eb2e109
    -> frontier_broadcast_pipe:
         transition_frontier option Broadcast_pipe.Reader.t
    -> log_gossip_heard:bool
    -> on_remote_push:(unit -> unit Deferred.t)
    -> (t * Remote_sink.t * Local_sink.t) Deferred.t
end

module type Transition_frontier_intf = sig
  type t

  type staged_ledger

  module Breadcrumb : sig
    type t

    val staged_ledger : t -> staged_ledger
  end

  type best_tip_diff

  val best_tip : t -> Breadcrumb.t

  val best_tip_diff_pipe : t -> best_tip_diff Broadcast_pipe.Reader.t

  val snark_pool_refcount_pipe :
       t
    -> Transition_frontier.Extensions.Snark_pool_refcount.view
       Pipe_lib.Broadcast_pipe.Reader.t
end

module Make
    (Base_ledger : Intf.Base_ledger_intf) (Staged_ledger : sig
      type t

      val ledger : t -> Base_ledger.t
    end)
    (Transition_frontier : Transition_frontier_intf
                             with type staged_ledger := Staged_ledger.t) =
struct
  module Resource_pool = struct
    module T = struct
      let label = "snark_pool"

      module Config = struct
        type t =
          { trust_system : (Trust_system.t[@sexp.opaque])
          ; verifier : (Verifier.t[@sexp.opaque])
          ; disk_location : string
          }
        [@@deriving sexp, make]
      end

      type transition_frontier_diff =
        [ `New_refcount_table of Extensions.Snark_pool_refcount.view
        | `New_best_tip of Base_ledger.t ]

      type t =
        { snark_tables : Snark_tables.t
        ; snark_table_lock : (unit Throttle.Sequencer.t[@sexp.opaque])
        ; best_tip_ledger : (unit -> Base_ledger.t option[@sexp.opaque])
        ; mutable ref_table : int Statement_table.t option
              (** Tracks the number of blocks that have each work statement in
                  their scan state.
                  Work is included iff it is a member of some block scan state.
                  Used to filter the pool, ensuring that only work referenced
                  within the frontier is kept.
              *)
        ; mutable best_tip_table :
            Transaction_snark_work.Statement.Hash_set.t option
              (** The set of all snark work statements present in the scan
                  state for the last 10 blocks in the best chain.
                  Used to filter broadcasts of locally produced work, so that
                  irrelevant work is not broadcast.
              *)
        ; config : Config.t
        ; logger : (Logger.t[@sexp.opaque])
        ; mutable removed_counter : int
              (** A counter for transition frontier breadcrumbs removed. When
                  this reaches a certain value, unreferenced snark work is
                  removed from ref_table
              *)
        ; account_creation_fee : Currency.Fee.t
        ; batcher : Batcher.Snark_pool.t
        }
      [@@deriving sexp]

      type serializable = Snark_tables.Serializable.Stable.Latest.t
      [@@deriving bin_io_unversioned]

      let make_config = Config.make

      let removed_breadcrumb_wait = 10

      let get_best_tip_ledger ~frontier_broadcast_pipe () =
        Option.map (Broadcast_pipe.Reader.peek frontier_broadcast_pipe)
          ~f:(fun tf ->
            Transition_frontier.best_tip tf
            |> Transition_frontier.Breadcrumb.staged_ledger
            |> Staged_ledger.ledger)

      let of_serializable tables ~constraint_constants ~frontier_broadcast_pipe
          ~config ~logger : t =
        { snark_tables = Snark_tables.of_serializable tables
        ; snark_table_lock = Throttle.Sequencer.create ()
        ; best_tip_ledger = get_best_tip_ledger ~frontier_broadcast_pipe
        ; batcher = Batcher.Snark_pool.create config.verifier
        ; account_creation_fee =
            constraint_constants
              .Genesis_constants.Constraint_constants.account_creation_fee
        ; ref_table = None
        ; best_tip_table = None
        ; config
        ; logger
        ; removed_counter = removed_breadcrumb_wait
        }

      let snark_pool_json t : Yojson.Safe.t =
        `List
          (Statement_table.fold ~init:[] t.snark_tables.all
             ~f:(fun ~key ~data:{ proof = _; fee = { fee; prover } } acc ->
               let work_ids =
                 Transaction_snark_work.Statement.compact_json key
               in
               `Assoc
                 [ ("work_ids", work_ids)
                 ; ("fee", Currency.Fee.Stable.V1.to_yojson fee)
                 ; ( "prover"
                   , Signature_lib.Public_key.Compressed.Stable.V1.to_yojson
                       prover )
                 ]
               :: acc))

      let all_completed_work (t : t) : Transaction_snark_work.Info.t list =
        Statement_table.fold ~init:[] t.snark_tables.all
          ~f:(fun ~key ~data:{ proof = _; fee = { fee; prover } } acc ->
            let work_ids = Transaction_snark_work.Statement.work_ids key in
            { Transaction_snark_work.Info.statements = key
            ; work_ids
            ; fee
            ; prover
            }
            :: acc)

      (** false when there is no active transition_frontier or
          when the refcount for the given work is 0 *)
      let work_is_referenced t work =
        match t.ref_table with
        | None ->
            false
        | Some ref_table -> (
            match Statement_table.find ref_table work with
            | None ->
                false
            | Some _ ->
                true )

      let fee_is_sufficient t ~fee ~account_exists =
        Currency.Fee.(fee >= t.account_creation_fee) || account_exists

      let handle_new_best_tip_ledger t ledger =
        let open Mina_base in
        let open Signature_lib in
        Throttle.enqueue t.snark_table_lock (fun () ->
            let%map _ =
              let open Interruptible.Deferred_let_syntax in
              Interruptible.force
                (let%bind.Interruptible () =
                   Interruptible.lift (Deferred.return ())
                     (Base_ledger.detached_signal ledger)
                 in
                 let%bind prover_account_ids =
                   let account_ids =
                     t.snark_tables.all |> Statement_table.data
                     |> List.map
                          ~f:(fun { Priced_proof.fee = { prover; _ }; _ } ->
                            prover)
                     |> List.dedup_and_sort
                          ~compare:Public_key.Compressed.compare
                     |> List.map ~f:(fun prover ->
                            (prover, Account_id.create prover Token_id.default))
                     |> Public_key.Compressed.Map.of_alist_exn
                   in
                   Deferred.map (Scheduler.yield ()) ~f:(Fn.const account_ids)
                 in
                 (* if this is still starving the scheduler, we can make `location_of_account_batch` yield while it traverses the masks *)
                 let%bind prover_account_locations =
                   let account_locations =
                     prover_account_ids |> Map.data
                     |> Base_ledger.location_of_account_batch ledger
                     |> Account_id.Map.of_alist_exn
                   in
                   Deferred.map (Scheduler.yield ())
                     ~f:(Fn.const account_locations)
                 in
                 let yield = Staged.unstage (Scheduler.yield_every ~n:50) in
                 let%map () =
                   let open Deferred.Let_syntax in
                   Statement_table.fold ~init:Deferred.unit t.snark_tables.all
                     ~f:(fun ~key ~data:{ fee = { fee; prover }; _ } acc ->
                       let%bind () = acc in
                       let%map () = yield () in
                       let prover_account_exists =
                         prover
                         |> Map.find_exn prover_account_ids
                         |> Map.find_exn prover_account_locations
                         |> Option.is_some
                       in
                       let keep =
                         fee_is_sufficient t ~fee
                           ~account_exists:prover_account_exists
                       in
                       if not keep then (
                         Hashtbl.remove t.snark_tables.all key ;
                         Hashtbl.remove t.snark_tables.rebroadcastable key ))
                 in
                 ())
            in
            ())

      let handle_new_refcount_table t
          ({ removed; refcount_table; best_tip_table } :
            Extensions.Snark_pool_refcount.view) =
        t.ref_table <- Some refcount_table ;
        t.best_tip_table <- Some best_tip_table ;
        t.removed_counter <- t.removed_counter + removed ;
        if t.removed_counter >= removed_breadcrumb_wait then (
          t.removed_counter <- 0 ;
          Statement_table.filter_keys_inplace t.snark_tables.all ~f:(fun k ->
              let keep = work_is_referenced t k in
              if not keep then Hashtbl.remove t.snark_tables.rebroadcastable k ;
              keep) ;
          Mina_metrics.(
            Gauge.set Snark_work.snark_pool_size
              (Float.of_int @@ Hashtbl.length t.snark_tables.all)) )

      let handle_transition_frontier_diff u t =
        match u with
        | `New_best_tip ledger ->
            O1trace.thread "apply_new_best_tip_ledger_to_snark_pool" (fun () ->
                handle_new_best_tip_ledger t ledger)
        | `New_refcount_table refcount_table ->
            O1trace.sync_thread "apply_refcount_table_to_snark_pool" (fun () ->
                handle_new_refcount_table t refcount_table) ;
            Deferred.unit

      (*TODO? add referenced statements from the transition frontier to ref_table here otherwise the work referenced in the root and not in any of the successor blocks will never be included. This may not be required because the chances of a new block from the root is very low (root's existing successor is 1 block away from finality)*)
      let listen_to_frontier_broadcast_pipe frontier_broadcast_pipe (t : t)
          ~tf_diff_writer =
        (* start with empty ref table *)
        t.ref_table <- None ;
        t.best_tip_table <- None ;
        let tf_deferred =
          Broadcast_pipe.Reader.iter frontier_broadcast_pipe ~f:(function
            | Some tf ->
                (* Start the count at the max so we flush after reconstructing
                   the transition_frontier *)
                t.removed_counter <- removed_breadcrumb_wait ;
                Broadcast_pipe.Reader.iter
                  (Transition_frontier.snark_pool_refcount_pipe tf) ~f:(fun x ->
                    Strict_pipe.Writer.write tf_diff_writer
                      (`New_refcount_table x))
                |> Deferred.don't_wait_for ;
                Broadcast_pipe.Reader.iter
                  (Transition_frontier.best_tip_diff_pipe tf) ~f:(fun _ ->
                    Strict_pipe.Writer.write tf_diff_writer
                      (`New_best_tip
                        ( Transition_frontier.best_tip tf
                        |> Transition_frontier.Breadcrumb.staged_ledger
                        |> Staged_ledger.ledger )))
                |> Deferred.don't_wait_for ;
                return ()
            | None ->
                t.ref_table <- None ;
                t.best_tip_table <- None ;
                return ())
        in
        Deferred.don't_wait_for tf_deferred

      let create ~constraint_constants ~consensus_constants:_ ~time_controller:_
          ~expiry_ns:_ ~frontier_broadcast_pipe ~config ~logger ~tf_diff_writer
          =
        let t =
          { snark_tables =
              { all = Statement_table.create ()
              ; rebroadcastable = Statement_table.create ()
              }
          ; snark_table_lock = Throttle.Sequencer.create ()
          ; best_tip_ledger = get_best_tip_ledger ~frontier_broadcast_pipe
          ; batcher = Batcher.Snark_pool.create config.verifier
          ; logger
          ; config
          ; ref_table = None
          ; best_tip_table = None
          ; account_creation_fee =
              constraint_constants
                .Genesis_constants.Constraint_constants.account_creation_fee
          ; removed_counter = removed_breadcrumb_wait
          }
        in
        listen_to_frontier_broadcast_pipe frontier_broadcast_pipe t
          ~tf_diff_writer ;
        t

      let get_logger t = t.logger

      let request_proof t = Statement_table.find t.snark_tables.all

      let add_snark ?(is_local = false) t ~work
          ~(proof : Ledger_proof.t One_or_two.t) ~fee =
        Throttle.enqueue t.snark_table_lock (fun () ->
            Deferred.return
              ( if work_is_referenced t work then (
                (*Note: fee against existing proofs and the new proofs are checked in
                  Diff.unsafe_apply which calls this function*)
                Hashtbl.set t.snark_tables.all ~key:work ~data:{ proof; fee } ;
                if is_local then
                  Hashtbl.set t.snark_tables.rebroadcastable ~key:work
                    ~data:({ proof; fee }, Time.now ())
                else
                  (* Stop rebroadcasting locally generated snarks if they are
                     overwritten. No-op if there is no rebroadcastable SNARK with that
                     statement. *)
                  Hashtbl.remove t.snark_tables.rebroadcastable work ;
                (*when snark work is added to the pool*)
                Mina_metrics.(
                  Gauge.set Snark_work.useful_snark_work_received_time_sec
                    Time.(
                      let x = now () |> to_span_since_epoch |> Span.to_sec in
                      x -. Mina_metrics.time_offset_sec) ;
                  Gauge.set Snark_work.snark_pool_size
                    (Float.of_int @@ Hashtbl.length t.snark_tables.all) ;
                  Snark_work.Snark_fee_histogram.observe Snark_work.snark_fee
                    ( fee.Mina_base.Fee_with_prover.fee |> Currency.Fee.to_int
                    |> Float.of_int )) ;
                `Added )
              else
                let origin =
                  if is_local then "locally generated" else "gossiped"
                in
                [%log' warn t.logger]
                  "Rejecting %s snark work $stmt, statement not referenced"
                  origin
                  ~metadata:
                    [ ( "stmt"
                      , One_or_two.to_yojson
                          Transaction_snark.Statement.to_yojson work )
                    ] ;
                `Statement_not_referenced ))

      let verify_and_act t ~work ~sender =
        let statements, priced_proof = work in
        let { Priced_proof.proof = proofs; fee = { prover; fee } } =
          priced_proof
        in
        let trust_record =
          Trust_system.record_envelope_sender t.config.trust_system t.logger
            sender
        in
        let is_local = Envelope.Sender.(equal Local sender) in
        let metadata =
          [ ("prover", Signature_lib.Public_key.Compressed.to_yojson prover)
          ; ("fee", Currency.Fee.to_yojson fee)
          ; ("sender", Envelope.Sender.to_yojson sender)
          ]
        in
        let log_and_punish ?(punish = true) statement e =
          let metadata =
            [ ("error", Error_json.error_to_yojson e)
            ; ("work_id", `Int (Transaction_snark.Statement.hash statement))
            ]
            @ metadata
          in
          [%log' error t.logger] ~metadata
            "Error verifying transaction snark from $sender: $error" ;
          if punish && not is_local then
            trust_record
              ( Trust_system.Actions.Sent_invalid_proof
              , Some ("Error verifying transaction snark: $error", metadata) )
          else Deferred.return ()
        in
        let message = Mina_base.Sok_message.create ~fee ~prover in
        let verify proofs =
          let open Deferred.Let_syntax in
          let%bind statement_check =
            One_or_two.Deferred_result.map proofs ~f:(fun (p, s) ->
                let proof_statement = Ledger_proof.statement p in
                if Transaction_snark.Statement.( = ) proof_statement s then
                  Deferred.Or_error.ok_unit
                else
                  let e = Error.of_string "Statement and proof do not match" in
                  if is_local then
                    [%log' debug t.logger] ~metadata
                      !"Statement and proof mismatch. Proof statement: \
                        %{sexp:Transaction_snark.Statement.t} Statement \
                        %{sexp: Transaction_snark.Statement.t}"
                      proof_statement s ;
                  let%map () = log_and_punish s e in
                  Error e)
          in
          let work = One_or_two.map proofs ~f:snd in
          let prover_account_exists =
            let open Mina_base in
            let open Option.Let_syntax in
            Option.is_some
              (let%bind ledger = t.best_tip_ledger () in
               if Deferred.is_determined (Base_ledger.detached_signal ledger)
               then None
               else
                 Account_id.create prover Token_id.default
                 |> Base_ledger.location_of_account ledger)
          in
          if
            not (fee_is_sufficient t ~fee ~account_exists:prover_account_exists)
          then (
            [%log' debug t.logger]
              "Prover $prover did not have sufficient balance" ~metadata ;
            return false )
          else if not (work_is_referenced t work) then (
            [%log' debug t.logger] "Work $stmt not referenced"
              ~metadata:
                ( ( "stmt"
                  , One_or_two.to_yojson Transaction_snark.Statement.to_yojson
                      work )
                :: metadata ) ;
            return false )
          else
            match statement_check with
            | Error _ ->
                return false
            | Ok _ -> (
                let log ?punish e =
                  Deferred.List.iter (One_or_two.to_list proofs)
                    ~f:(fun (_, s) -> log_and_punish ?punish s e)
                in
                let proof_env =
                  Envelope.Incoming.wrap
                    ~data:(One_or_two.map proofs ~f:fst, message)
                    ~sender
                in
                match Signature_lib.Public_key.decompress prover with
                | None ->
                    (* We may need to decompress the key when paying the fee
                       transfer, so check that we can do it now.
                    *)
                    [%log' error t.logger]
                      "Proof had an invalid key: $public_key"
                      ~metadata:
                        [ ( "public_key"
                          , Signature_lib.Public_key.Compressed.to_yojson prover
                          )
                        ] ;
                    Deferred.return false
                | Some _ -> (
                    match%bind
                      Batcher.Snark_pool.verify t.batcher proof_env
                    with
                    | Ok true ->
                        return true
                    | Ok false ->
                        (* if this proof is in the set of invalid proofs*)
                        let e = Error.of_string "Invalid proof" in
                        let%map () = log e in
                        false
                    | Error e ->
                        (* Verifier crashed or other errors at our end. Don't punish the peer*)
                        let%map () = log ~punish:false e in
                        false ) )
        in
        match One_or_two.zip proofs statements with
        | Ok pairs ->
            verify pairs
        | Error e ->
            [%log' error t.logger]
              ~metadata:
                ( [ ("error", Error_json.error_to_yojson e)
                  ; ( "work_ids"
                    , Transaction_snark_work.Statement.compact_json statements
                    )
                  ]
                @ metadata )
              "One_or_two length mismatch: $error" ;
            Deferred.return false
    end

    include T
    module Diff = Snark_pool_diff.Make (Transition_frontier) (T)

    (** Returns locally-generated snark work for re-broadcast.
        This is limited to recent work which is yet to appear in a block.
    *)
    let get_rebroadcastable t ~has_timed_out:_ =
      let in_best_tip_table =
        match t.best_tip_table with
        | Some best_tip_table ->
            Hash_set.mem best_tip_table
        | None ->
            Fn.const false
      in
      Hashtbl.to_alist t.snark_tables.rebroadcastable
      |> List.filter_map ~f:(fun (stmt, (snark, _time)) ->
             if in_best_tip_table stmt then
               Some (Diff.Add_solved_work (stmt, snark))
             else None)

    let remove_solved_work t work =
      Statement_table.remove t.snark_tables.all work ;
      Statement_table.remove t.snark_tables.rebroadcastable work
  end

  include Network_pool_base.Make (Transition_frontier) (Resource_pool)

  module For_tests = struct
    let get_rebroadcastable = Resource_pool.get_rebroadcastable

    let snark_tables (t : Resource_pool.t) = t.snark_tables
  end

  let get_completed_work t statement =
    Option.map
      (Resource_pool.request_proof (resource_pool t) statement)
      ~f:(fun Priced_proof.{ proof; fee = { fee; prover } } ->
        Transaction_snark_work.Checked.create_unsafe
          { Transaction_snark_work.fee; proofs = proof; prover })

  (* This causes a snark pool to never be GC'd. This is fine as it should live as long as the daemon lives. *)
  let store_periodically (t : Resource_pool.t) =
    Clock.every' (Time.Span.of_min 3.) (fun () ->
        let before = Time.now () in
        let%map () =
          Writer.save_bin_prot t.config.disk_location
            Snark_tables.Serializable.Stable.Latest.bin_writer_t
            (Snark_tables.to_serializable t.snark_tables)
        in
        let elapsed = Time.(diff (now ()) before |> Span.to_ms) in
        Mina_metrics.(
          Snark_work.Snark_pool_serialization_ms_histogram.observe
            Snark_work.snark_pool_serialization_ms elapsed) ;
        [%log' debug t.logger] "SNARK pool serialization took $time ms"
          ~metadata:[ ("time", `Float elapsed) ])

  let loaded = ref false

  let load ~config ~logger ~constraint_constants ~consensus_constants
<<<<<<< HEAD
      ~time_controller ~frontier_broadcast_pipe ~log_gossip_heard
=======
      ~time_controller ~expiry_ns ~frontier_broadcast_pipe ~log_gossip_heard
>>>>>>> 8eb2e109
      ~on_remote_push =
    if !loaded then
      failwith
        "Snark_pool.load should only be called once. It has been called twice." ;
    loaded := true ;
    let tf_diff_reader, tf_diff_writer =
      Strict_pipe.(
        create ~name:"Snark pool Transition frontier diffs" Synchronous)
    in
    let%map pool, r_sink, l_sink =
      match%map
        Async.Reader.load_bin_prot config.Resource_pool.Config.disk_location
          Snark_tables.Serializable.Stable.Latest.bin_reader_t
      with
      | Ok snark_table ->
          let pool =
            Resource_pool.of_serializable snark_table ~constraint_constants
              ~config ~logger ~frontier_broadcast_pipe
          in
          let res =
            of_resource_pool_and_diffs pool ~logger ~constraint_constants
              ~tf_diffs:tf_diff_reader ~log_gossip_heard ~on_remote_push
          in
          Resource_pool.listen_to_frontier_broadcast_pipe
            frontier_broadcast_pipe pool ~tf_diff_writer ;
          res
      | Error _e ->
          create ~config ~logger ~constraint_constants ~consensus_constants
<<<<<<< HEAD
            ~time_controller ~frontier_broadcast_pipe ~log_gossip_heard
            ~on_remote_push
=======
            ~time_controller ~expiry_ns ~frontier_broadcast_pipe
            ~log_gossip_heard ~on_remote_push
>>>>>>> 8eb2e109
    in
    store_periodically (resource_pool pool) ;
    (pool, r_sink, l_sink)
end

(* TODO: defunctor or remove monkey patching (#3731) *)
include Make (Mina_ledger.Ledger) (Staged_ledger)
          (struct
            include Transition_frontier

            type best_tip_diff = Extensions.Best_tip_diff.view

            let best_tip_diff_pipe t =
              Extensions.(get_view_pipe (extensions t) Best_tip_diff)

            let snark_pool_refcount_pipe t =
              Extensions.(get_view_pipe (extensions t) Snark_pool_refcount)
          end)

module Diff_versioned = struct
  [%%versioned
  module Stable = struct
    [@@@no_toplevel_latest_type]

    module V2 = struct
      type t = Resource_pool.Diff.t =
        | Add_solved_work of
            Transaction_snark_work.Statement.Stable.V2.t
            * Ledger_proof.Stable.V2.t One_or_two.Stable.V1.t
              Priced_proof.Stable.V1.t
        | Empty
      [@@deriving compare, sexp, to_yojson, hash]

      let to_latest = Fn.id
    end
  end]

  type t = Stable.Latest.t =
    | Add_solved_work of
        Transaction_snark_work.Statement.t
        * Ledger_proof.t One_or_two.t Priced_proof.t
    | Empty
  [@@deriving compare, sexp, to_yojson, hash]
end

(* Only show stdout for failed inline tests. *)
open Inline_test_quiet_logs

let%test_module "random set test" =
  ( module struct
    open Mina_base

    let trust_system = Mocks.trust_system

    let precomputed_values = Lazy.force Precomputed_values.for_unit_tests

    (* SNARK work is rejected if the prover doesn't have an account and the fee
       is below the account creation fee. So, just to make generating valid SNARK
       work easier for testing, we set the account creation fee to 0. *)
    let constraint_constants =
      { precomputed_values.constraint_constants with
        account_creation_fee = Currency.Fee.zero
      }

    let consensus_constants = precomputed_values.consensus_constants

    let proof_level = precomputed_values.proof_level

    let logger = Logger.null ()

    let time_controller = Block_time.Controller.basic ~logger

    let expiry_ns =
      Time_ns.Span.of_hr
        (Float.of_int
           precomputed_values.genesis_constants.transaction_expiry_hr)

    let verifier =
      Async.Thread_safe.block_on_async_exn (fun () ->
          Verifier.create ~logger ~proof_level ~constraint_constants
            ~conf_dir:None
            ~pids:(Child_processes.Termination.create_pid_table ()))

    module Mock_snark_pool =
      Make (Mocks.Base_ledger) (Mocks.Staged_ledger) (Mocks.Transition_frontier)
    open Ledger_proof.For_tests

    let apply_diff resource_pool work
        ?(proof = One_or_two.map ~f:mk_dummy_proof)
        ?(sender = Envelope.Sender.Local) fee =
      let diff =
        Mock_snark_pool.Resource_pool.Diff.Add_solved_work
          (work, { Priced_proof.Stable.Latest.proof = proof work; fee })
      in
      let enveloped_diff = Envelope.Incoming.wrap ~data:diff ~sender in
      match%bind
        Mock_snark_pool.Resource_pool.Diff.verify resource_pool enveloped_diff
      with
      | Ok _ ->
          Mock_snark_pool.Resource_pool.Diff.unsafe_apply resource_pool
            enveloped_diff
      | Error _ ->
          Deferred.return (Error (`Other (Error.of_string "Invalid diff")))

    let config =
      Mock_snark_pool.Resource_pool.make_config ~verifier ~trust_system
        ~disk_location:"/tmp/snark-pool"

    let gen ?length () =
      let open Quickcheck.Generator.Let_syntax in
      let gen_entry =
        Quickcheck.Generator.tuple2 Mocks.Transaction_snark_work.Statement.gen
          Fee_with_prover.gen
      in
      let%map sample_solved_work =
        match length with
        | None ->
            Quickcheck.Generator.list gen_entry
        | Some n ->
            Quickcheck.Generator.list_with_length n gen_entry
      in
      let tf = Mocks.Transition_frontier.create [] in
      let frontier_broadcast_pipe_r, _ = Broadcast_pipe.create (Some tf) in
      let open Deferred.Let_syntax in
      let mock_pool, _r_sink, _l_sink =
        Mock_snark_pool.create ~config ~logger ~constraint_constants
<<<<<<< HEAD
          ~consensus_constants ~time_controller
=======
          ~consensus_constants ~time_controller ~expiry_ns
>>>>>>> 8eb2e109
          ~frontier_broadcast_pipe:frontier_broadcast_pipe_r
          ~log_gossip_heard:false ~on_remote_push:(Fn.const Deferred.unit)
        (* |>  *)
      in
      let pool = Mock_snark_pool.resource_pool mock_pool in
      (*Statements should be referenced before work for those can be included*)
      let%bind () =
        Mocks.Transition_frontier.refer_statements tf
          (List.unzip sample_solved_work |> fst)
      in
      let%map () =
        Deferred.List.iter sample_solved_work ~f:(fun (work, fee) ->
            let%map res = apply_diff pool work fee in
            assert (Result.is_ok res))
      in
      (pool, tf)

    let%test_unit "serialization" =
      let t, _tf =
        Async.Thread_safe.block_on_async_exn (fun () ->
            Quickcheck.random_value (gen ~length:100 ()))
      in
      let s0 = Mock_snark_pool.For_tests.snark_tables t in
      let s1 =
        Snark_tables.to_serializable s0 |> Snark_tables.of_serializable
      in
      [%test_eq: Snark_tables.t] s0 s1

    let%test_unit "Invalid proofs are not accepted" =
      let open Quickcheck.Generator.Let_syntax in
      let invalid_work_gen =
        let gen =
          let gen_entry =
            Quickcheck.Generator.tuple3
              Mocks.Transaction_snark_work.Statement.gen Fee_with_prover.gen
              Signature_lib.Public_key.Compressed.gen
          in
          let%map solved_work = Quickcheck.Generator.list gen_entry in
          List.fold ~init:[] solved_work
            ~f:(fun acc (work, fee, some_other_pk) ->
              (*Making it invalid by forging*)
              let invalid_sok_digest =
                Sok_message.(
                  digest @@ create ~prover:some_other_pk ~fee:fee.fee)
              in
              ( work
              , One_or_two.map work ~f:(fun statement ->
                    Ledger_proof.create ~statement
                      ~sok_digest:invalid_sok_digest
                      ~proof:Proof.transaction_dummy)
              , fee
              , some_other_pk )
              :: acc)
        in
        Quickcheck.Generator.filter gen ~f:(fun ls ->
            List.for_all ls ~f:(fun (_, _, fee, mal_pk) ->
                not
                @@ Signature_lib.Public_key.Compressed.equal mal_pk fee.prover))
      in
      Quickcheck.test ~trials:5
        ~sexp_of:
          [%sexp_of:
            (Mock_snark_pool.Resource_pool.t * Mocks.Transition_frontier.t)
            Deferred.t
            * ( Transaction_snark_work.Statement.t
              * Ledger_proof.t One_or_two.t
              * Fee_with_prover.t
              * Signature_lib.Public_key.Compressed.t )
              list]
        (Quickcheck.Generator.tuple2 (gen ()) invalid_work_gen)
        ~f:(fun (t, invalid_work_lst) ->
          Async.Thread_safe.block_on_async_exn (fun () ->
              let open Deferred.Let_syntax in
              let%bind t, tf = t in
              let completed_works =
                Mock_snark_pool.Resource_pool.all_completed_work t
              in
              (*Statements should be referenced before work for those can be included*)
              let%bind () =
                Mocks.Transition_frontier.refer_statements tf
                  (List.map invalid_work_lst ~f:(fun (stmt, _, _, _) -> stmt))
              in
              let%map () =
                Deferred.List.iter invalid_work_lst
                  ~f:(fun (statements, proofs, fee, _) ->
                    let diff =
                      Mock_snark_pool.Resource_pool.Diff.Add_solved_work
                        ( statements
                        , { Priced_proof.Stable.Latest.proof = proofs; fee } )
                      |> Envelope.Incoming.local
                    in
                    let%map res =
                      Mock_snark_pool.Resource_pool.Diff.verify t diff
                    in
                    assert (Result.is_error res))
              in
              [%test_eq: Transaction_snark_work.Info.t list] completed_works
                (Mock_snark_pool.Resource_pool.all_completed_work t)))

    let%test_unit "When two priced proofs of the same work are inserted into \
                   the snark pool, the fee of the work is at most the minimum \
                   of those fees" =
      Quickcheck.test ~trials:5
        ~sexp_of:
          [%sexp_of:
            (Mock_snark_pool.Resource_pool.t * Mocks.Transition_frontier.t)
            Deferred.t
            * Mocks.Transaction_snark_work.Statement.t
            * Fee_with_prover.t
            * Fee_with_prover.t]
        (Async.Quickcheck.Generator.tuple4 (gen ())
           Mocks.Transaction_snark_work.Statement.gen Fee_with_prover.gen
           Fee_with_prover.gen)
        ~f:(fun (t, work, fee_1, fee_2) ->
          Async.Thread_safe.block_on_async_exn (fun () ->
              let%bind t, tf = t in
              (*Statements should be referenced before work for those can be included*)
              let%bind () =
                Mocks.Transition_frontier.refer_statements tf [ work ]
              in
              let%bind _ = apply_diff t work fee_1 in
              let%map _ = apply_diff t work fee_2 in
              let fee_upper_bound = Currency.Fee.min fee_1.fee fee_2.fee in
              let { Priced_proof.fee = { fee; _ }; _ } =
                Option.value_exn
                  (Mock_snark_pool.Resource_pool.request_proof t work)
              in
              assert (Currency.Fee.(fee <= fee_upper_bound))))

    let%test_unit "A priced proof of a work will replace an existing priced \
                   proof of the same work only if it's fee is smaller than the \
                   existing priced proof" =
      Quickcheck.test ~trials:5
        ~sexp_of:
          [%sexp_of:
            (Mock_snark_pool.Resource_pool.t * Mocks.Transition_frontier.t)
            Deferred.t
            * Mocks.Transaction_snark_work.Statement.t
            * Fee_with_prover.t
            * Fee_with_prover.t]
        (Quickcheck.Generator.tuple4 (gen ())
           Mocks.Transaction_snark_work.Statement.gen Fee_with_prover.gen
           Fee_with_prover.gen)
        ~f:(fun (t, work, fee_1, fee_2) ->
          Async.Thread_safe.block_on_async_exn (fun () ->
              let%bind t, tf = t in
              (*Statements should be referenced before work for those can be included*)
              let%bind () =
                Mocks.Transition_frontier.refer_statements tf [ work ]
              in
              Mock_snark_pool.Resource_pool.remove_solved_work t work ;
              let expensive_fee = Fee_with_prover.max fee_1 fee_2
              and cheap_fee = Fee_with_prover.min fee_1 fee_2 in
              let%bind _ = apply_diff t work cheap_fee in
              let%map res = apply_diff t work expensive_fee in
              assert (Result.is_error res) ;
              assert (
                Currency.Fee.equal cheap_fee.fee
                  (Option.value_exn
                     (Mock_snark_pool.Resource_pool.request_proof t work))
                    .fee
                    .fee )))

    let fake_work =
      `One
        (Quickcheck.random_value ~seed:(`Deterministic "worktest")
           Transaction_snark.Statement.gen)

    let%test_unit "Work that gets fed into apply_and_broadcast will be \
                   received in the pool's reader" =
      Async.Thread_safe.block_on_async_exn (fun () ->
          let frontier_broadcast_pipe_r, _ =
            Broadcast_pipe.create (Some (Mocks.Transition_frontier.create []))
          in
          let network_pool, _, _ =
            Mock_snark_pool.create ~config ~constraint_constants
<<<<<<< HEAD
              ~consensus_constants ~time_controller ~logger
=======
              ~consensus_constants ~time_controller ~expiry_ns ~logger
>>>>>>> 8eb2e109
              ~frontier_broadcast_pipe:frontier_broadcast_pipe_r
              ~log_gossip_heard:false ~on_remote_push:(Fn.const Deferred.unit)
          in
          let priced_proof =
            { Priced_proof.proof =
                `One
                  (mk_dummy_proof
                     (Quickcheck.random_value
                        ~seed:(`Deterministic "test proof")
                        Transaction_snark.Statement.gen))
            ; fee =
                { fee = Currency.Fee.of_int 0
                ; prover = Signature_lib.Public_key.Compressed.empty
                }
            }
          in
          let command =
            Mock_snark_pool.Resource_pool.Diff.Add_solved_work
              (fake_work, priced_proof)
          in
          don't_wait_for
          @@ Linear_pipe.iter (Mock_snark_pool.broadcasts network_pool)
               ~f:(fun _ ->
                 let pool = Mock_snark_pool.resource_pool network_pool in
                 ( match
                     Mock_snark_pool.Resource_pool.request_proof pool fake_work
                   with
                 | Some { proof; fee = _ } ->
                     assert (
                       [%equal: Ledger_proof.t One_or_two.t] proof
                         priced_proof.proof )
                 | None ->
                     failwith "There should have been a proof here" ) ;
                 Deferred.unit) ;
          Mock_snark_pool.apply_and_broadcast network_pool
            (Envelope.Incoming.local command)
            (Mock_snark_pool.Broadcast_callback.Local (Fn.const ())))

    let%test_unit "when creating a network, the incoming diffs and locally \
                   generated diffs in reader pipes will automatically get \
                   process" =
      Async.Thread_safe.block_on_async_exn (fun () ->
          let work_count = 10 in
          let works =
            Quickcheck.random_sequence ~seed:(`Deterministic "works")
              Transaction_snark.Statement.gen
            |> Fn.flip Sequence.take work_count
            |> Sequence.map ~f:(fun x -> `One x)
            |> Sequence.to_list
          in
          let per_reader = work_count / 2 in
          let create_work work =
            Mock_snark_pool.Resource_pool.Diff.Add_solved_work
              ( work
              , Priced_proof.
                  { proof = One_or_two.map ~f:mk_dummy_proof work
                  ; fee =
                      { fee = Currency.Fee.of_int 0
                      ; prover = Signature_lib.Public_key.Compressed.empty
                      }
                  } )
          in
          let verify_unsolved_work () =
            (*incomming diffs*)
            let%bind () = Async.Scheduler.yield_until_no_jobs_remain () in
            let frontier_broadcast_pipe_r, _ =
              Broadcast_pipe.create (Some (Mocks.Transition_frontier.create []))
            in
            let network_pool, remote_sink, local_sink =
              Mock_snark_pool.create ~logger ~config ~constraint_constants
<<<<<<< HEAD
                ~consensus_constants ~time_controller
=======
                ~consensus_constants ~time_controller ~expiry_ns
>>>>>>> 8eb2e109
                ~frontier_broadcast_pipe:frontier_broadcast_pipe_r
                ~log_gossip_heard:false ~on_remote_push:(Fn.const Deferred.unit)
            in
            List.map (List.take works per_reader) ~f:create_work
            |> List.map ~f:(fun work ->
                   ( Envelope.Incoming.local work
                   , Mina_net2.Validation_callback.create_without_expiration ()
                   ))
            |> List.iter ~f:(fun diff ->
                   Mock_snark_pool.Remote_sink.push remote_sink diff
                   |> Deferred.don't_wait_for) ;
            (* locally generated diffs *)
            List.map (List.drop works per_reader) ~f:create_work
            |> List.iter ~f:(fun diff ->
                   Mock_snark_pool.Local_sink.push local_sink (diff, Fn.const ())
                   |> Deferred.don't_wait_for) ;
            don't_wait_for
            @@ Linear_pipe.iter (Mock_snark_pool.broadcasts network_pool)
                 ~f:(fun work_command ->
                   let work =
                     match work_command with
                     | Mock_snark_pool.Resource_pool.Diff.Add_solved_work
                         (work, _) ->
                         work
                     | Mock_snark_pool.Resource_pool.Diff.Empty ->
                         assert false
                   in
                   assert (
                     List.mem works work
                       ~equal:
                         [%equal: Transaction_snark.Statement.t One_or_two.t] ) ;
                   Deferred.unit) ;
            Deferred.unit
          in
          verify_unsolved_work ())

    let%test_unit "rebroadcast behavior" =
      let tf = Mocks.Transition_frontier.create [] in
      let frontier_broadcast_pipe_r, _w = Broadcast_pipe.create (Some tf) in
      let stmt1, stmt2, stmt3, stmt4 =
        let gen_not_any l =
          Quickcheck.Generator.filter Mocks.Transaction_snark_work.Statement.gen
            ~f:(fun x ->
              List.for_all l ~f:(fun y ->
                  Mocks.Transaction_snark_work.Statement.compare x y <> 0))
        in
        let open Quickcheck.Generator.Let_syntax in
        Quickcheck.random_value ~seed:(`Deterministic "")
          (let%bind a = gen_not_any [] in
           let%bind b = gen_not_any [ a ] in
           let%bind c = gen_not_any [ a; b ] in
           let%map d = gen_not_any [ a; b; c ] in
           (a, b, c, d))
      in
      let fee1, fee2, fee3, fee4 =
        Quickcheck.random_value ~seed:(`Deterministic "")
          (Quickcheck.Generator.tuple4 Fee_with_prover.gen Fee_with_prover.gen
             Fee_with_prover.gen Fee_with_prover.gen)
      in
      let fake_sender =
        Envelope.Sender.Remote
          (Peer.create
             (Unix.Inet_addr.of_string "1.2.3.4")
             ~peer_id:(Peer.Id.unsafe_of_string "contents should be irrelevant")
             ~libp2p_port:8302)
      in
      let compare_work (x : Mock_snark_pool.Resource_pool.Diff.t)
          (y : Mock_snark_pool.Resource_pool.Diff.t) =
        match (x, y) with
        | Add_solved_work (stmt1, _), Add_solved_work (stmt2, _) ->
            Transaction_snark_work.Statement.compare stmt1 stmt2
        | _ ->
            assert false
      in
      let check_work ~expected ~got =
        let sort = List.sort ~compare:compare_work in
        [%test_eq: Mock_snark_pool.Resource_pool.Diff.t list] (sort got)
          (sort expected)
      in
      Async.Thread_safe.block_on_async_exn (fun () ->
          let open Deferred.Let_syntax in
          let network_pool, _, _ =
            Mock_snark_pool.create ~logger:(Logger.null ()) ~config
              ~constraint_constants ~consensus_constants ~time_controller
<<<<<<< HEAD
              ~frontier_broadcast_pipe:frontier_broadcast_pipe_r
=======
              ~expiry_ns ~frontier_broadcast_pipe:frontier_broadcast_pipe_r
>>>>>>> 8eb2e109
              ~log_gossip_heard:false ~on_remote_push:(Fn.const Deferred.unit)
          in
          let resource_pool = Mock_snark_pool.resource_pool network_pool in
          let%bind () =
            Mocks.Transition_frontier.refer_statements tf
              [ stmt1; stmt2; stmt3; stmt4 ]
          in
          let%bind res1 =
            apply_diff ~sender:fake_sender resource_pool stmt1 fee1
          in
          let ok_exn = function
            | Ok e ->
                e
            | Error (`Other e) ->
                Or_error.ok_exn (Error e)
            | Error (`Locally_generated _) ->
                failwith "rejected because locally generated"
          in
          ignore
            ( ok_exn res1
              : Mock_snark_pool.Resource_pool.Diff.verified
                * Mock_snark_pool.Resource_pool.Diff.rejected ) ;
          let rebroadcastable1 =
            Mock_snark_pool.For_tests.get_rebroadcastable resource_pool
              ~has_timed_out:(Fn.const `Ok)
          in
          check_work ~got:rebroadcastable1 ~expected:[] ;
          let%bind res2 = apply_diff resource_pool stmt2 fee2 in
          let proof2 = One_or_two.map ~f:mk_dummy_proof stmt2 in
          ignore
            ( ok_exn res2
              : Mock_snark_pool.Resource_pool.Diff.verified
                * Mock_snark_pool.Resource_pool.Diff.rejected ) ;
          let rebroadcastable2 =
            Mock_snark_pool.For_tests.get_rebroadcastable resource_pool
              ~has_timed_out:(Fn.const `Ok)
          in
          check_work ~got:rebroadcastable2
            ~expected:
              [ Add_solved_work (stmt2, { proof = proof2; fee = fee2 }) ] ;
          let%bind res3 = apply_diff resource_pool stmt3 fee3 in
          let proof3 = One_or_two.map ~f:mk_dummy_proof stmt3 in
          ignore
            ( ok_exn res3
              : Mock_snark_pool.Resource_pool.Diff.verified
                * Mock_snark_pool.Resource_pool.Diff.rejected ) ;
          let rebroadcastable3 =
            Mock_snark_pool.For_tests.get_rebroadcastable resource_pool
              ~has_timed_out:(Fn.const `Ok)
          in
          check_work ~got:rebroadcastable3
            ~expected:
              [ Add_solved_work (stmt2, { proof = proof2; fee = fee2 })
              ; Add_solved_work (stmt3, { proof = proof3; fee = fee3 })
              ] ;
          (* Keep rebroadcasting even after the timeout, as long as the work
             hasn't appeared in a block yet.
          *)
          let rebroadcastable4 =
            Mock_snark_pool.For_tests.get_rebroadcastable resource_pool
              ~has_timed_out:(Fn.const `Timed_out)
          in
          check_work ~got:rebroadcastable4
            ~expected:
              [ Add_solved_work (stmt2, { proof = proof2; fee = fee2 })
              ; Add_solved_work (stmt3, { proof = proof3; fee = fee3 })
              ] ;
          let%bind res6 = apply_diff resource_pool stmt4 fee4 in
          let proof4 = One_or_two.map ~f:mk_dummy_proof stmt4 in
          ignore
            ( ok_exn res6
              : Mock_snark_pool.Resource_pool.Diff.verified
                * Mock_snark_pool.Resource_pool.Diff.rejected ) ;
          (* Mark best tip as not including stmt3. *)
          let%bind () =
            Mocks.Transition_frontier.remove_from_best_tip tf [ stmt3 ]
          in
          let rebroadcastable5 =
            Mock_snark_pool.For_tests.get_rebroadcastable resource_pool
              ~has_timed_out:(Fn.const `Ok)
          in
          check_work ~got:rebroadcastable5
            ~expected:
              [ Add_solved_work (stmt2, { proof = proof2; fee = fee2 })
              ; Add_solved_work (stmt4, { proof = proof4; fee = fee4 })
              ] ;
          Deferred.unit)
  end )<|MERGE_RESOLUTION|>--- conflicted
+++ resolved
@@ -103,10 +103,7 @@
     -> constraint_constants:Genesis_constants.Constraint_constants.t
     -> consensus_constants:Consensus.Constants.t
     -> time_controller:Block_time.Controller.t
-<<<<<<< HEAD
-=======
     -> expiry_ns:Time_ns.Span.t
->>>>>>> 8eb2e109
     -> frontier_broadcast_pipe:
          transition_frontier option Broadcast_pipe.Reader.t
     -> log_gossip_heard:bool
@@ -650,11 +647,7 @@
   let loaded = ref false
 
   let load ~config ~logger ~constraint_constants ~consensus_constants
-<<<<<<< HEAD
-      ~time_controller ~frontier_broadcast_pipe ~log_gossip_heard
-=======
       ~time_controller ~expiry_ns ~frontier_broadcast_pipe ~log_gossip_heard
->>>>>>> 8eb2e109
       ~on_remote_push =
     if !loaded then
       failwith
@@ -683,13 +676,8 @@
           res
       | Error _e ->
           create ~config ~logger ~constraint_constants ~consensus_constants
-<<<<<<< HEAD
-            ~time_controller ~frontier_broadcast_pipe ~log_gossip_heard
-            ~on_remote_push
-=======
             ~time_controller ~expiry_ns ~frontier_broadcast_pipe
             ~log_gossip_heard ~on_remote_push
->>>>>>> 8eb2e109
     in
     store_periodically (resource_pool pool) ;
     (pool, r_sink, l_sink)
@@ -816,11 +804,7 @@
       let open Deferred.Let_syntax in
       let mock_pool, _r_sink, _l_sink =
         Mock_snark_pool.create ~config ~logger ~constraint_constants
-<<<<<<< HEAD
-          ~consensus_constants ~time_controller
-=======
           ~consensus_constants ~time_controller ~expiry_ns
->>>>>>> 8eb2e109
           ~frontier_broadcast_pipe:frontier_broadcast_pipe_r
           ~log_gossip_heard:false ~on_remote_push:(Fn.const Deferred.unit)
         (* |>  *)
@@ -997,11 +981,7 @@
           in
           let network_pool, _, _ =
             Mock_snark_pool.create ~config ~constraint_constants
-<<<<<<< HEAD
-              ~consensus_constants ~time_controller ~logger
-=======
               ~consensus_constants ~time_controller ~expiry_ns ~logger
->>>>>>> 8eb2e109
               ~frontier_broadcast_pipe:frontier_broadcast_pipe_r
               ~log_gossip_heard:false ~on_remote_push:(Fn.const Deferred.unit)
           in
@@ -1072,11 +1052,7 @@
             in
             let network_pool, remote_sink, local_sink =
               Mock_snark_pool.create ~logger ~config ~constraint_constants
-<<<<<<< HEAD
-                ~consensus_constants ~time_controller
-=======
                 ~consensus_constants ~time_controller ~expiry_ns
->>>>>>> 8eb2e109
                 ~frontier_broadcast_pipe:frontier_broadcast_pipe_r
                 ~log_gossip_heard:false ~on_remote_push:(Fn.const Deferred.unit)
             in
@@ -1161,11 +1137,7 @@
           let network_pool, _, _ =
             Mock_snark_pool.create ~logger:(Logger.null ()) ~config
               ~constraint_constants ~consensus_constants ~time_controller
-<<<<<<< HEAD
-              ~frontier_broadcast_pipe:frontier_broadcast_pipe_r
-=======
               ~expiry_ns ~frontier_broadcast_pipe:frontier_broadcast_pipe_r
->>>>>>> 8eb2e109
               ~log_gossip_heard:false ~on_remote_push:(Fn.const Deferred.unit)
           in
           let resource_pool = Mock_snark_pool.resource_pool network_pool in
