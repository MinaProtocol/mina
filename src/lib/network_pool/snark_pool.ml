--- conflicted
+++ resolved
@@ -4,26 +4,6 @@
 open Network_peer
 
 module Snark_tables = struct
-<<<<<<< HEAD
-  module Serializable = struct
-    [%%versioned
-    module Stable = struct
-      module V2 = struct
-        type t =
-          ( Ledger_proof.Stable.V2.t One_or_two.Stable.V1.t
-            Priced_proof.Stable.V1.t
-          * [ `Rebroadcastable of Core.Time.Stable.With_utc_sexp.V2.t
-            | `Not_rebroadcastable ] )
-          Transaction_snark_work.Statement.Stable.V2.Table.t
-        [@@deriving sexp]
-
-        let to_latest = Fn.id
-      end
-    end]
-  end
-
-=======
->>>>>>> 3080c5e2
   type t =
     { all :
         Ledger_proof.t One_or_two.t Priced_proof.t
@@ -70,23 +50,6 @@
        t
     -> Transaction_snark_work.Statement.t
     -> Transaction_snark_work.Checked.t option
-<<<<<<< HEAD
-
-  val load :
-       ?allow_multiple_instances_for_tests:bool
-    -> config:Resource_pool.Config.t
-    -> logger:Logger.t
-    -> constraint_constants:Genesis_constants.Constraint_constants.t
-    -> consensus_constants:Consensus.Constants.t
-    -> time_controller:Block_time.Controller.t
-    -> frontier_broadcast_pipe:
-         transition_frontier option Broadcast_pipe.Reader.t
-    -> log_gossip_heard:bool
-    -> on_remote_push:(unit -> unit Deferred.t)
-    -> unit
-    -> (t * Remote_sink.t * Local_sink.t) Deferred.t
-=======
->>>>>>> 3080c5e2
 end
 
 module type Transition_frontier_intf = sig
@@ -443,8 +406,7 @@
           let account_opt =
             let open Mina_base in
             let open Option.Let_syntax in
-<<<<<<< HEAD
-            let%bind ledger = t.best_tip_ledger () in
+            let%bind ledger = best_tip_ledger t in
             if Deferred.is_determined (Base_ledger.detached_signal ledger) then
               None
             else
@@ -462,15 +424,6 @@
               ~control:Mina_base.Control.Tag.None_given ~to_:`Access account
             && Mina_base.Account.has_permission
                  ~control:Mina_base.Control.Tag.None_given ~to_:`Receive account
-=======
-            Option.is_some
-              (let%bind ledger = best_tip_ledger t in
-               if Deferred.is_determined (Base_ledger.detached_signal ledger)
-               then None
-               else
-                 Account_id.create prover Token_id.default
-                 |> Base_ledger.location_of_account ledger )
->>>>>>> 3080c5e2
           in
           if
             not (fee_is_sufficient t ~fee ~account_exists:prover_account_exists)
@@ -598,63 +551,6 @@
       ~f:(fun Priced_proof.{ proof; fee = { fee; prover } } ->
         Transaction_snark_work.Checked.create_unsafe
           { Transaction_snark_work.fee; proofs = proof; prover } )
-<<<<<<< HEAD
-
-  (* This causes a snark pool to never be GC'd. This is fine as it should live as long as the daemon lives. *)
-  let store_periodically (t : Resource_pool.t) =
-    Clock.every' (Time.Span.of_min 3.) (fun () ->
-        let before = Time.now () in
-        let%map () =
-          Writer.save_bin_prot t.config.disk_location
-            Snark_tables.Serializable.Stable.Latest.bin_writer_t
-            (Snark_tables.to_serializable t.snark_tables)
-        in
-        let elapsed = Time.(diff (now ()) before |> Span.to_ms) in
-        Mina_metrics.(
-          Snark_work.Snark_pool_serialization_ms_histogram.observe
-            Snark_work.snark_pool_serialization_ms elapsed) ;
-        [%log' debug t.logger] "SNARK pool serialization took $time ms"
-          ~metadata:[ ("time", `Float elapsed) ] )
-
-  let loaded = ref false
-
-  let load ?(allow_multiple_instances_for_tests = false) ~config ~logger
-      ~constraint_constants ~consensus_constants ~time_controller
-      ~frontier_broadcast_pipe ~log_gossip_heard ~on_remote_push () =
-    if (not allow_multiple_instances_for_tests) && !loaded then
-      failwith
-        "Snark_pool.load should only be called once. It has been called twice." ;
-    loaded := true ;
-    let tf_diff_reader, tf_diff_writer =
-      Strict_pipe.(
-        create ~name:"Snark pool Transition frontier diffs" Synchronous)
-    in
-    let%map pool, r_sink, l_sink =
-      match%map
-        Async.Reader.load_bin_prot config.Resource_pool.Config.disk_location
-          Snark_tables.Serializable.Stable.Latest.bin_reader_t
-      with
-      | Ok snark_table ->
-          let pool =
-            Resource_pool.of_serializable snark_table ~constraint_constants
-              ~config ~logger ~frontier_broadcast_pipe
-          in
-          let res =
-            of_resource_pool_and_diffs pool ~logger ~constraint_constants
-              ~tf_diffs:tf_diff_reader ~log_gossip_heard ~on_remote_push
-          in
-          Resource_pool.listen_to_frontier_broadcast_pipe
-            frontier_broadcast_pipe pool ~tf_diff_writer ;
-          res
-      | Error _e ->
-          create ~config ~logger ~constraint_constants ~consensus_constants
-            ~time_controller ~frontier_broadcast_pipe ~log_gossip_heard
-            ~on_remote_push
-    in
-    store_periodically (resource_pool pool) ;
-    (pool, r_sink, l_sink)
-=======
->>>>>>> 3080c5e2
 end
 
 (* TODO: defunctor or remove monkey patching (#3731) *)
