--- conflicted
+++ resolved
@@ -736,29 +736,6 @@
 
       let to_latest = Fn.id
     end
-<<<<<<< HEAD
-
-    module V1 = struct
-      type t =
-        | Add_solved_work of
-            Transaction_snark_work.Statement.Stable.V1.t
-            * Ledger_proof.Stable.V2.t One_or_two.Stable.V1.t
-              Priced_proof.Stable.V1.t
-        | Empty
-      [@@deriving compare, sexp, to_yojson, hash]
-
-      let to_latest (t : t) : V2.t =
-        match t with
-        | Empty ->
-            Empty
-        | Add_solved_work (s, p) ->
-            Add_solved_work
-              ( Transaction_snark_work.Statement.Stable.V1.to_latest s
-              , Priced_proof.map p
-                  ~f:(One_or_two.map ~f:Ledger_proof.Stable.V2.to_latest) )
-    end
-=======
->>>>>>> c0a6c8fa
   end]
 
   type t = Stable.Latest.t =
