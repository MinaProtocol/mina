--- conflicted
+++ resolved
@@ -510,15 +510,7 @@
       (Resource_pool.request_proof (resource_pool t) statement)
       ~f:(fun Priced_proof.{ proof = proofs; fee = { fee; prover } } ->
         Transaction_snark_work.Checked.create_unsafe
-<<<<<<< HEAD
-          { Transaction_snark_work.fee
-          ; proofs =
-              One_or_two.map ~f:Ledger_proof.Cached.read_proof_from_disk proof
-          ; prover
-          } )
-=======
           { Transaction_snark_work.fee; proofs; prover } )
->>>>>>> df5b5077
 end
 
 (* TODO: defunctor or remove monkey patching (#3731) *)
