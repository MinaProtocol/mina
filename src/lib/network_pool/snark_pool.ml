open Core_kernel
open Async
open Pipe_lib
open Network_peer

module type S = sig
  type transition_frontier

  module Resource_pool : sig
    include Intf.Snark_resource_pool_intf

    val remove_solved_work : t -> Transaction_snark_work.Statement.t -> unit

    module Diff : Intf.Snark_pool_diff_intf with type resource_pool := t
  end

  module For_tests : sig
    val get_rebroadcastable :
         Resource_pool.t
      -> is_expired:(Time.t -> [`Expired | `Ok])
      -> Resource_pool.Diff.t list
  end

  include
    Intf.Network_pool_base_intf
    with type resource_pool := Resource_pool.t
     and type resource_pool_diff := Resource_pool.Diff.t
     and type transition_frontier := transition_frontier
     and type config := Resource_pool.Config.t
     and type transition_frontier_diff :=
                Resource_pool.transition_frontier_diff

  val get_completed_work :
       t
    -> Transaction_snark_work.Statement.t
    -> Transaction_snark_work.Checked.t option

  val load :
       config:Resource_pool.Config.t
    -> logger:Logger.t
    -> disk_location:string
<<<<<<< HEAD
    -> incoming_diffs:Resource_pool.Diff.t Envelope.Incoming.t
                      Strict_pipe.Reader.t
    -> local_diffs:Resource_pool.Diff.t Strict_pipe.Reader.t
=======
    -> incoming_diffs:( Resource_pool.Diff.t Envelope.Incoming.t
                      * (bool -> unit) )
                      Linear_pipe.Reader.t
>>>>>>> 6b81e201
    -> frontier_broadcast_pipe:transition_frontier option
                               Broadcast_pipe.Reader.t
    -> t Deferred.t
end

module type Transition_frontier_intf = sig
  type t

  val snark_pool_refcount_pipe :
       t
    -> (int * int Transaction_snark_work.Statement.Table.t)
       Pipe_lib.Broadcast_pipe.Reader.t
end

module Make (Transition_frontier : Transition_frontier_intf) :
  S with type transition_frontier := Transition_frontier.t = struct
  module Statement_table = Transaction_snark_work.Statement.Stable.V1.Table

  module Resource_pool = struct
    module T = struct
      (* TODO : Version this type *)
      type serializable =
        { all:
            Ledger_proof.Stable.V1.t One_or_two.Stable.V1.t
            Priced_proof.Stable.V1.t
            Statement_table.t
              (** Every SNARK in the pool *)
        ; rebroadcastable:
            ( Ledger_proof.Stable.V1.t One_or_two.Stable.V1.t
              Priced_proof.Stable.V1.t
            * Time.Stable.With_utc_sexp.V2.t )
            Statement_table.t
              (** Rebroadcastable SNARKs generated on this machine, along with
                  when they were first added. *)
        }
      [@@deriving sexp, bin_io]

      module Config = struct
        type t =
          { trust_system: Trust_system.t sexp_opaque
          ; verifier: Verifier.t sexp_opaque }
        [@@deriving sexp, make]
      end

      type transition_frontier_diff =
        int * int Transaction_snark_work.Statement.Table.t

      type t =
        { snark_tables: serializable
        ; mutable ref_table: int Statement_table.t option
        ; config: Config.t
        ; logger: Logger.t sexp_opaque
        ; mutable removed_counter: int
              (*A counter for transition frontier breadcrumbs removed. When this reaches a certain value, unreferenced snark work is removed from ref_table*)
        }
      [@@deriving sexp]

      let make_config = Config.make

      let removed_breadcrumb_wait = 10

      let of_serializable tables ~config ~logger : t =
        { snark_tables= tables
        ; ref_table= None
        ; config
        ; logger
        ; removed_counter= removed_breadcrumb_wait }

      let snark_pool_json t : Yojson.Safe.json =
        `List
          (Statement_table.fold ~init:[] t.snark_tables.all
             ~f:(fun ~key ~data:{proof= _; fee= {fee; prover}} acc ->
               let work_ids =
                 Transaction_snark_work.Statement.compact_json key
               in
               `Assoc
                 [ ("work_ids", work_ids)
                 ; ("fee", Currency.Fee.Stable.V1.to_yojson fee)
                 ; ( "prover"
                   , Signature_lib.Public_key.Compressed.Stable.V1.to_yojson
                       prover ) ]
               :: acc ))

      let all_completed_work (t : t) : Transaction_snark_work.Info.t list =
        Statement_table.fold ~init:[] t.snark_tables.all
          ~f:(fun ~key ~data:{proof= _; fee= {fee; prover}} acc ->
            let work_ids = Transaction_snark_work.Statement.work_ids key in
            {Transaction_snark_work.Info.statements= key; work_ids; fee; prover}
            :: acc )

      (** True when there is no active transition_frontier or
          when the refcount for the given work is 0 *)
      let work_is_referenced t work =
        match t.ref_table with
        | None ->
            true
        | Some ref_table -> (
          match Statement_table.find ref_table work with
          | None ->
              false
          | Some _ ->
              true )

      let handle_transition_frontier_diff (removed, refcount_table) t =
        t.ref_table <- Some refcount_table ;
        t.removed_counter <- t.removed_counter + removed ;
        if t.removed_counter < removed_breadcrumb_wait then return ()
        else (
          t.removed_counter <- 0 ;
          Statement_table.filter_keys_inplace t.snark_tables.rebroadcastable
            ~f:(fun work ->
              (* Rebroadcastable should always be a subset of all. *)
              assert (Hashtbl.mem t.snark_tables.all work) ;
              work_is_referenced t work ) ;
          Statement_table.filter_keys_inplace t.snark_tables.all
            ~f:(work_is_referenced t) ;
          return
            (*when snark works removed from the pool*)
            Coda_metrics.(
              Gauge.set Snark_work.snark_pool_size
                (Float.of_int @@ Hashtbl.length t.snark_tables.all)) )

      let listen_to_frontier_broadcast_pipe frontier_broadcast_pipe (t : t)
          ~tf_diff_writer =
        (* start with empty ref table *)
        t.ref_table <- None ;
        let tf_deferred =
          Broadcast_pipe.Reader.iter frontier_broadcast_pipe ~f:(function
            | Some tf ->
                (* Start the count at the max so we flush after reconstructing
                   the transition_frontier *)
                t.removed_counter <- removed_breadcrumb_wait ;
                let pipe = Transition_frontier.snark_pool_refcount_pipe tf in
                Broadcast_pipe.Reader.iter pipe
                  ~f:(Strict_pipe.Writer.write tf_diff_writer)
                |> Deferred.don't_wait_for ;
                return ()
            | None ->
                t.ref_table <- None ;
                return () )
        in
        Deferred.don't_wait_for tf_deferred

      let create ~frontier_broadcast_pipe ~config ~logger ~tf_diff_writer =
        let t =
          { snark_tables=
              { all= Statement_table.create ()
              ; rebroadcastable= Statement_table.create () }
          ; logger
          ; config
          ; ref_table= None
          ; removed_counter= removed_breadcrumb_wait }
        in
        listen_to_frontier_broadcast_pipe frontier_broadcast_pipe t
          ~tf_diff_writer ;
        t

      let get_logger t = t.logger

      let request_proof t = Statement_table.find t.snark_tables.all

      let add_snark ?(is_local = false) t ~work
          ~(proof : Ledger_proof.t One_or_two.t) ~fee =
        if work_is_referenced t work then (
          (*Note: fee against existing proofs and the new proofs are checked in
          Diff.apply which calls this function*)
          Hashtbl.set t.snark_tables.all ~key:work ~data:{proof; fee} ;
          if is_local then
            Hashtbl.set t.snark_tables.rebroadcastable ~key:work
              ~data:({proof; fee}, Time.now ())
          else
            (* Stop rebroadcasting locally generated snarks if they are
               overwritten. No-op if there is no rebroadcastable SNARK with that
               statement. *)
            Hashtbl.remove t.snark_tables.rebroadcastable work ;
          (*when snark work is added to the pool*)
          Coda_metrics.(
            Gauge.set Snark_work.snark_pool_size
              (Float.of_int @@ Hashtbl.length t.snark_tables.all)) ;
          Coda_metrics.(
            Snark_work.Snark_fee_histogram.observe Snark_work.snark_fee
              ( fee.Coda_base.Fee_with_prover.fee |> Currency.Fee.to_int
              |> Float.of_int )) ;
          `Added )
        else (
          if is_local then
            Logger.warn t.logger ~module_:__MODULE__ ~location:__LOC__
              "Rejecting locally generated snark work $stmt, statement not \
               referenced"
              ~metadata:
                [ ( "stmt"
                  , One_or_two.to_yojson Transaction_snark.Statement.to_yojson
                      work ) ] ;
          `Statement_not_referenced )

      let verify_and_act t ~work ~sender =
        let statements, priced_proof = work in
        let open Deferred.Or_error.Let_syntax in
        let {Priced_proof.proof= proofs; fee= {prover; fee}} = priced_proof in
        let trust_record =
          Trust_system.record_envelope_sender t.config.trust_system t.logger
            sender
        in
        let log_and_punish ?(punish = true) statement e =
          let metadata =
            [ ("work_id", `Int (Transaction_snark.Statement.hash statement))
            ; ("prover", Signature_lib.Public_key.Compressed.to_yojson prover)
            ; ("fee", Currency.Fee.to_yojson fee)
            ; ("error", `String (Error.to_string_hum e)) ]
          in
          Logger.error t.logger ~module_:__MODULE__ ~location:__LOC__ ~metadata
            "Error verifying transaction snark: $error" ;
          if punish then
            trust_record
              ( Trust_system.Actions.Sent_invalid_proof
              , Some ("Error verifying transaction snark: $error", metadata) )
          else Deferred.return ()
        in
        let message = Coda_base.Sok_message.create ~fee ~prover in
        let verify ~proof ~statement =
          let open Deferred.Let_syntax in
          let statement_eq a b =
            Int.(Transaction_snark.Statement.compare a b = 0)
          in
          if not (statement_eq (Ledger_proof.statement proof) statement) then
            let e = Error.of_string "Statement and proof do not match" in
            let%map () = log_and_punish statement e in
            Error e
          else
            match%bind
              Verifier.verify_transaction_snark t.config.verifier proof
                ~message
            with
            | Ok true ->
                Deferred.Or_error.return ()
            | Ok false ->
                (*Invalid proof*)
                let e = Error.of_string "Invalid proof" in
                let%map () = log_and_punish statement e in
                Error e
            | Error e ->
                (* Verifier crashed or other errors at our end. Don't punish the peer*)
                let%map () = log_and_punish ~punish:false statement e in
                Error e
        in
        let%bind pairs = One_or_two.zip statements proofs |> Deferred.return in
        One_or_two.Deferred_result.fold ~init:() pairs
          ~f:(fun _ (statement, proof) ->
            let start = Time.now () in
            let res = verify ~proof ~statement in
            let time_ms =
              Time.abs_diff (Time.now ()) start |> Time.Span.to_ms
            in
            Logger.trace t.logger ~module_:__MODULE__ ~location:__LOC__
              ~metadata:
                [ ("work_id", `Int (Transaction_snark.Statement.hash statement))
                ; ("time", `Float time_ms) ]
              "Verification of work $work_id took $time ms" ;
            res )
    end

    include T
    module Diff = Snark_pool_diff.Make (Transition_frontier) (T)

    let get_rebroadcastable t ~is_expired =
      Hashtbl.filteri_inplace t.snark_tables.rebroadcastable
        ~f:(fun ~key:stmt ~data:(_proof, time) ->
          match is_expired time with
          | `Expired ->
              Logger.debug t.logger ~module_:__MODULE__ ~location:__LOC__
                "No longer rebroadcasting SNARK with statement $stmt, it was \
                 added at $time its rebroadcast period is now expired"
                ~metadata:
                  [ ( "stmt"
                    , One_or_two.to_yojson
                        Transaction_snark.Statement.to_yojson stmt )
                  ; ( "time"
                    , `String (Time.to_string_abs ~zone:Time.Zone.utc time) )
                  ] ;
              false
          | `Ok ->
              true ) ;
      Hashtbl.to_alist t.snark_tables.rebroadcastable
      |> List.map ~f:(fun (stmt, (snark, _time)) ->
             Diff.Stable.Latest.Add_solved_work (stmt, snark) )

    let remove_solved_work t work =
      Statement_table.remove t.snark_tables.all work ;
      Statement_table.remove t.snark_tables.rebroadcastable work
  end

  include Network_pool_base.Make (Transition_frontier) (Resource_pool)

  module For_tests = struct
    let get_rebroadcastable = Resource_pool.get_rebroadcastable
  end

  let get_completed_work t statement =
    Option.map
      (Resource_pool.request_proof (resource_pool t) statement)
      ~f:(fun Priced_proof.{proof; fee= {fee; prover}} ->
        Transaction_snark_work.Checked.create_unsafe
          {Transaction_snark_work.fee; proofs= proof; prover} )

  let load ~config ~logger ~disk_location ~incoming_diffs ~local_diffs
      ~frontier_broadcast_pipe =
    let tf_diff_reader, tf_diff_writer =
      Strict_pipe.(
        create ~name:"Snark pool Transition frontier diffs" Synchronous)
    in
    match%map
      Async.Reader.load_bin_prot disk_location
        Resource_pool.bin_reader_serializable
    with
    | Ok snark_table ->
        let pool = Resource_pool.of_serializable snark_table ~config ~logger in
        let network_pool =
          of_resource_pool_and_diffs pool ~logger ~incoming_diffs ~local_diffs
            ~tf_diff:tf_diff_reader
        in
        Resource_pool.listen_to_frontier_broadcast_pipe frontier_broadcast_pipe
          pool ~tf_diff_writer ;
        network_pool
    | Error _e ->
<<<<<<< HEAD
        create ~config ~logger ~incoming_diffs ~local_diffs
          ~frontier_broadcast_pipe
=======
        create ~config ~logger ~incoming_diffs ~frontier_broadcast_pipe

  open Snark_work_lib.Work

  let add_completed_work t
      (res : (('a, 'b, 'c) Single.Spec.t Spec.t, Ledger_proof.t) Result.t) =
    apply_and_broadcast t
      ( Envelope.Incoming.wrap
          ~data:
            (Resource_pool.Diff.Stable.V1.Add_solved_work
               ( One_or_two.map res.spec.instances ~f:Single.Spec.statement
               , { proof= res.proofs
                 ; fee= {fee= res.spec.fee; prover= res.prover} } ))
          ~sender:Envelope.Sender.Local
      , Fn.const () )
>>>>>>> 6b81e201
end

(* TODO: defunctor or remove monkey patching (#3731) *)
include Make (struct
  include Transition_frontier

  let snark_pool_refcount_pipe t =
    Extensions.(get_view_pipe (extensions t) Snark_pool_refcount)
end)

let%test_module "random set test" =
  ( module struct
    open Coda_base

    let trust_system = Mocks.trust_system

    let logger = Logger.null ()

    module Mock_snark_pool = Make (Mocks.Transition_frontier)
    open Ledger_proof.For_tests

    let apply_diff resource_pool work
        ?(proof = One_or_two.map ~f:mk_dummy_proof)
        ?(sender = Envelope.Sender.Local) fee =
      let diff =
        Mock_snark_pool.Resource_pool.Diff.Stable.Latest.Add_solved_work
          (work, {Priced_proof.Stable.Latest.proof= proof work; fee})
      in
      Mock_snark_pool.Resource_pool.Diff.apply resource_pool
        {Envelope.Incoming.data= diff; sender}

    let config verifier =
      Mock_snark_pool.Resource_pool.make_config ~verifier ~trust_system

    let gen =
      let open Quickcheck.Generator.Let_syntax in
      let gen_entry =
        Quickcheck.Generator.tuple2 Mocks.Transaction_snark_work.Statement.gen
          Fee_with_prover.gen
      in
      let%map sample_solved_work = Quickcheck.Generator.list gen_entry in
      (*This has to be None because otherwise (if frontier_broadcast_pipe_r is
      seeded with (0, empty-table)) add_snark function wouldn't add snarks in
      the snark pool (see work_is_referenced) until the first diff (first block)
      and there are no best tip diffs being fed into this pipe from the mock
      transition frontier*)
      let frontier_broadcast_pipe_r, _ = Broadcast_pipe.create None in
      let incoming_diff_r, _incoming_diff_w =
        Strict_pipe.(create ~name:"Snark pool test" Synchronous)
      in
      let local_diff_r, _local_diff_w =
        Strict_pipe.(create ~name:"Snark pool test" Synchronous)
      in
      let res =
        let open Deferred.Let_syntax in
        let%bind verifier =
          Verifier.create ~logger
            ~pids:(Child_processes.Termination.create_pid_table ())
            ~conf_dir:None
        in
        let config = config verifier in
        let resource_pool =
          Mock_snark_pool.create ~config ~logger
            ~frontier_broadcast_pipe:frontier_broadcast_pipe_r
            ~incoming_diffs:incoming_diff_r ~local_diffs:local_diff_r
          |> Mock_snark_pool.resource_pool
        in
        let%map () =
          let open Deferred.Let_syntax in
          Deferred.List.iter sample_solved_work ~f:(fun (work, fee) ->
              let%map res = apply_diff resource_pool work fee in
              assert (Result.is_ok res) ;
              () )
        in
        resource_pool
      in
      res

    let%test_unit "Invalid proofs are not accepted" =
      let open Quickcheck.Generator.Let_syntax in
      let invalid_work_gen =
        let gen =
          let gen_entry =
            Quickcheck.Generator.tuple3
              Mocks.Transaction_snark_work.Statement.gen Fee_with_prover.gen
              Signature_lib.Public_key.Compressed.gen
          in
          let%map solved_work = Quickcheck.Generator.list gen_entry in
          List.fold ~init:[] solved_work
            ~f:(fun acc (work, fee, some_other_pk) ->
              (*Making it invalid by forging*)
              let invalid_sok_digest =
                Sok_message.(
                  digest @@ create ~prover:some_other_pk ~fee:fee.fee)
              in
              ( work
              , One_or_two.map work ~f:(fun statement ->
                    Ledger_proof.create ~statement
                      ~sok_digest:invalid_sok_digest ~proof:Proof.dummy )
              , fee
              , some_other_pk )
              :: acc )
        in
        Quickcheck.Generator.filter gen ~f:(fun ls ->
            List.for_all ls ~f:(fun (_, _, fee, mal_pk) ->
                not
                @@ Signature_lib.Public_key.Compressed.equal mal_pk fee.prover
            ) )
      in
      Quickcheck.test
        ~sexp_of:
          [%sexp_of:
            Mock_snark_pool.Resource_pool.t Deferred.t
            * ( Transaction_snark_work.Statement.t
              * Ledger_proof.t One_or_two.t
              * Fee_with_prover.t
              * Signature_lib.Public_key.Compressed.t )
              list] (Quickcheck.Generator.tuple2 gen invalid_work_gen)
        ~f:(fun (t, invalid_work_lst) ->
          Async.Thread_safe.block_on_async_exn (fun () ->
              let open Deferred.Let_syntax in
              let%bind t = t in
              let completed_works =
                Mock_snark_pool.Resource_pool.all_completed_work t
              in
              let%map () =
                Deferred.List.iter invalid_work_lst
                  ~f:(fun (statements, proofs, fee, _) ->
                    let%map res =
                      apply_diff t statements ~proof:(fun _ -> proofs) fee
                    in
                    assert (Result.is_error res) ;
                    () )
              in
              [%test_eq: Transaction_snark_work.Info.t list] completed_works
                (Mock_snark_pool.Resource_pool.all_completed_work t) ) )

    let%test_unit "When two priced proofs of the same work are inserted into \
                   the snark pool, the fee of the work is at most the minimum \
                   of those fees" =
      Quickcheck.test
        ~sexp_of:
          [%sexp_of:
            Mock_snark_pool.Resource_pool.t Deferred.t
            * Mocks.Transaction_snark_work.Statement.t
            * Fee_with_prover.t
            * Fee_with_prover.t]
        (Async.Quickcheck.Generator.tuple4 gen
           Mocks.Transaction_snark_work.Statement.gen Fee_with_prover.gen
           Fee_with_prover.gen) ~f:(fun (t, work, fee_1, fee_2) ->
          Async.Thread_safe.block_on_async_exn (fun () ->
              let%bind t = t in
              let%bind _ = apply_diff t work fee_1 in
              let%map _ = apply_diff t work fee_2 in
              let fee_upper_bound = Currency.Fee.min fee_1.fee fee_2.fee in
              let {Priced_proof.fee= {fee; _}; _} =
                Option.value_exn
                  (Mock_snark_pool.Resource_pool.request_proof t work)
              in
              assert (fee <= fee_upper_bound) ) )

    let%test_unit "A priced proof of a work will replace an existing priced \
                   proof of the same work only if it's fee is smaller than \
                   the existing priced proof" =
      Quickcheck.test
        ~sexp_of:
          [%sexp_of:
            Mock_snark_pool.Resource_pool.t Deferred.t
            * Mocks.Transaction_snark_work.Statement.t
            * Fee_with_prover.t
            * Fee_with_prover.t]
        (Quickcheck.Generator.tuple4 gen
           Mocks.Transaction_snark_work.Statement.gen Fee_with_prover.gen
           Fee_with_prover.gen) ~f:(fun (t, work, fee_1, fee_2) ->
          Async.Thread_safe.block_on_async_exn (fun () ->
              let%bind t = t in
              Mock_snark_pool.Resource_pool.remove_solved_work t work ;
              let expensive_fee = max fee_1 fee_2
              and cheap_fee = min fee_1 fee_2 in
              let%bind _ = apply_diff t work cheap_fee in
              let%map res = apply_diff t work expensive_fee in
              assert (Result.is_error res) ;
              assert (
                cheap_fee.fee
                = (Option.value_exn
                     (Mock_snark_pool.Resource_pool.request_proof t work))
                    .fee
                    .fee ) ) )

    let fake_work =
      `One
        (Quickcheck.random_value ~seed:(`Deterministic "worktest")
           Transaction_snark.Statement.gen)

    let%test_unit "Work that gets fed into apply_and_broadcast will be \
                   received in the pool's reader" =
      Async.Thread_safe.block_on_async_exn (fun () ->
          let pool_reader, _pool_writer =
            Strict_pipe.(create ~name:"Snark pool test" Synchronous)
          in
          let local_reader, _local_writer =
            Strict_pipe.(create ~name:"Snark pool test" Synchronous)
          in
          let frontier_broadcast_pipe_r, _ =
            Broadcast_pipe.create (Some (Mocks.Transition_frontier.create ()))
          in
          let%bind verifier =
            Verifier.create ~logger
              ~pids:(Child_processes.Termination.create_pid_table ())
              ~conf_dir:None
          in
          let config = config verifier in
          let network_pool =
            Mock_snark_pool.create ~config ~incoming_diffs:pool_reader
              ~local_diffs:local_reader ~logger
              ~frontier_broadcast_pipe:frontier_broadcast_pipe_r
          in
          let priced_proof =
            { Priced_proof.proof=
                `One
                  (mk_dummy_proof
                     (Quickcheck.random_value
                        ~seed:(`Deterministic "test proof")
                        Transaction_snark.Statement.gen))
            ; fee=
                { fee= Currency.Fee.of_int 0
                ; prover= Signature_lib.Public_key.Compressed.empty } }
          in
          let command =
            Mock_snark_pool.Resource_pool.Diff.Stable.V1.Add_solved_work
              (fake_work, priced_proof)
          in
          don't_wait_for
          @@ Linear_pipe.iter (Mock_snark_pool.broadcasts network_pool)
               ~f:(fun _ ->
                 let pool = Mock_snark_pool.resource_pool network_pool in
                 ( match
                     Mock_snark_pool.Resource_pool.request_proof pool fake_work
                   with
                 | Some {proof; fee= _} ->
                     assert (proof = priced_proof.proof)
                 | None ->
                     failwith "There should have been a proof here" ) ;
                 Deferred.unit ) ;
          Mock_snark_pool.apply_and_broadcast network_pool
            (Envelope.Incoming.local command, Fn.const ()) )

    let%test_unit "when creating a network, the incoming diffs and locally \
                   generated diffs in reader pipes will automatically get \
                   process" =
      Async.Thread_safe.block_on_async_exn (fun () ->
          let work_count = 10 in
          let works =
            Quickcheck.random_sequence ~seed:(`Deterministic "works")
              Transaction_snark.Statement.gen
            |> Fn.flip Sequence.take work_count
            |> Sequence.map ~f:(fun x -> `One x)
            |> Sequence.to_list
          in
          let per_reader = work_count / 2 in
          let create_work work =
            Mock_snark_pool.Resource_pool.Diff.Stable.V1.Add_solved_work
              ( work
              , Priced_proof.
                  { proof= One_or_two.map ~f:mk_dummy_proof work
                  ; fee=
                      { fee= Currency.Fee.of_int 0
                      ; prover= Signature_lib.Public_key.Compressed.empty } }
              )
          in
          let verify_unsolved_work () =
<<<<<<< HEAD
            let pool_reader, pool_writer =
              Strict_pipe.(create ~name:"Snark pool test" Synchronous)
            in
            let local_reader, local_writer =
              Strict_pipe.(create ~name:"Snark pool test" Synchronous)
=======
            let work_diffs =
              List.map works ~f:(fun work ->
                  ( Envelope.Incoming.local
                      (Mock_snark_pool.Resource_pool.Diff.Stable.V1
                       .Add_solved_work
                         ( work
                         , Priced_proof.
                             { proof= One_or_two.map ~f:mk_dummy_proof work
                             ; fee=
                                 { fee= Currency.Fee.of_int 0
                                 ; prover=
                                     Signature_lib.Public_key.Compressed.empty
                                 } } ))
                  , Fn.const () ) )
              |> Linear_pipe.of_list
>>>>>>> 6b81e201
            in
            (*incomming diffs*)
            List.map (List.take works per_reader) ~f:create_work
            |> List.map ~f:Envelope.Incoming.local
            |> List.iter ~f:(fun diff ->
                   Strict_pipe.Writer.write pool_writer diff
                   |> Deferred.don't_wait_for ) ;
            (* locally generated diffs *)
            List.map (List.drop works per_reader) ~f:create_work
            |> List.iter ~f:(fun diff ->
                   Strict_pipe.Writer.write local_writer diff
                   |> Deferred.don't_wait_for ) ;
            let%bind () = Async.Scheduler.yield_until_no_jobs_remain () in
            let frontier_broadcast_pipe_r, _ =
              Broadcast_pipe.create
                (Some (Mocks.Transition_frontier.create ()))
            in
            let%bind verifier =
              Verifier.create ~logger
                ~pids:(Child_processes.Termination.create_pid_table ())
                ~conf_dir:None
            in
            let config = config verifier in
            let network_pool =
              Mock_snark_pool.create ~logger ~config
                ~incoming_diffs:pool_reader ~local_diffs:local_reader
                ~frontier_broadcast_pipe:frontier_broadcast_pipe_r
            in
            don't_wait_for
            @@ Linear_pipe.iter (Mock_snark_pool.broadcasts network_pool)
                 ~f:(fun work_command ->
                   let work =
                     match work_command with
                     | Mock_snark_pool.Resource_pool.Diff.Stable.V1
                       .Add_solved_work (work, _) ->
                         work
                   in
                   assert (List.mem works work ~equal:( = )) ;
                   Deferred.unit ) ;
            Deferred.unit
          in
          verify_unsolved_work () )

    let%test_unit "rebroadcast behavior" =
      let pool_reader, _pool_writer =
        Strict_pipe.(create ~name:"Snark pool test" Synchronous)
      in
      let local_reader, _local_writer =
        Strict_pipe.(create ~name:"Snark pool test" Synchronous)
      in
      let frontier_broadcast_pipe_r, _w = Broadcast_pipe.create None in
      let stmt1, stmt2 =
        Quickcheck.random_value ~seed:(`Deterministic "")
          (Quickcheck.Generator.filter
             ~f:(fun (a, b) ->
               Mocks.Transaction_snark_work.Statement.compare a b <> 0 )
             (Quickcheck.Generator.tuple2
                Mocks.Transaction_snark_work.Statement.gen
                Mocks.Transaction_snark_work.Statement.gen))
      in
      let fee1, fee2 =
        Quickcheck.random_value ~seed:(`Deterministic "")
          (Quickcheck.Generator.tuple2 Fee_with_prover.gen Fee_with_prover.gen)
      in
      let fake_sender =
        Envelope.Sender.Remote
          ( Unix.Inet_addr.of_string "1.2.4.8"
          , Peer.Id.unsafe_of_string "contents should be irrelevant" )
      in
      Async.Thread_safe.block_on_async_exn (fun () ->
          let open Deferred.Let_syntax in
          let%bind verifier =
            Verifier.create ~logger
              ~pids:(Child_processes.Termination.create_pid_table ())
              ~conf_dir:None
          in
          let config = config verifier in
          let network_pool =
            Mock_snark_pool.create ~logger:(Logger.null ()) ~config
              ~incoming_diffs:pool_reader ~local_diffs:local_reader
              ~frontier_broadcast_pipe:frontier_broadcast_pipe_r
          in
          let resource_pool = Mock_snark_pool.resource_pool network_pool in
          let%bind res1 =
            apply_diff ~sender:fake_sender resource_pool stmt1 fee1
          in
          let ok_exn = function
            | Ok e ->
                e
            | Error (`Other e) ->
                Or_error.ok_exn (Error e)
            | Error (`Locally_generated _) ->
                failwith "rejected because locally generated"
          in
          ok_exn res1 |> ignore ;
          let rebroadcastable1 =
            Mock_snark_pool.For_tests.get_rebroadcastable resource_pool
              ~is_expired:(Fn.const `Ok)
          in
          [%test_eq: Mock_snark_pool.Resource_pool.Diff.t list]
            rebroadcastable1 [] ;
          let%bind res2 = apply_diff resource_pool stmt2 fee2 in
          let proof2 = One_or_two.map ~f:mk_dummy_proof stmt2 in
          ok_exn res2 |> ignore ;
          let rebroadcastable2 =
            Mock_snark_pool.For_tests.get_rebroadcastable resource_pool
              ~is_expired:(Fn.const `Ok)
          in
          [%test_eq: Mock_snark_pool.Resource_pool.Diff.t list]
            rebroadcastable2
            [Add_solved_work (stmt2, {proof= proof2; fee= fee2})] ;
          let rebroadcastable3 =
            Mock_snark_pool.For_tests.get_rebroadcastable resource_pool
              ~is_expired:(Fn.const `Expired)
          in
          [%test_eq: Mock_snark_pool.Resource_pool.Diff.t list]
            rebroadcastable3 [] ;
          Deferred.unit )
  end )<|MERGE_RESOLUTION|>--- conflicted
+++ resolved
@@ -39,15 +39,10 @@
        config:Resource_pool.Config.t
     -> logger:Logger.t
     -> disk_location:string
-<<<<<<< HEAD
-    -> incoming_diffs:Resource_pool.Diff.t Envelope.Incoming.t
+    -> incoming_diffs:( Resource_pool.Diff.t Envelope.Incoming.t
+                      * (bool -> unit) )
                       Strict_pipe.Reader.t
     -> local_diffs:Resource_pool.Diff.t Strict_pipe.Reader.t
-=======
-    -> incoming_diffs:( Resource_pool.Diff.t Envelope.Incoming.t
-                      * (bool -> unit) )
-                      Linear_pipe.Reader.t
->>>>>>> 6b81e201
     -> frontier_broadcast_pipe:transition_frontier option
                                Broadcast_pipe.Reader.t
     -> t Deferred.t
@@ -372,26 +367,8 @@
           pool ~tf_diff_writer ;
         network_pool
     | Error _e ->
-<<<<<<< HEAD
         create ~config ~logger ~incoming_diffs ~local_diffs
           ~frontier_broadcast_pipe
-=======
-        create ~config ~logger ~incoming_diffs ~frontier_broadcast_pipe
-
-  open Snark_work_lib.Work
-
-  let add_completed_work t
-      (res : (('a, 'b, 'c) Single.Spec.t Spec.t, Ledger_proof.t) Result.t) =
-    apply_and_broadcast t
-      ( Envelope.Incoming.wrap
-          ~data:
-            (Resource_pool.Diff.Stable.V1.Add_solved_work
-               ( One_or_two.map res.spec.instances ~f:Single.Spec.statement
-               , { proof= res.proofs
-                 ; fee= {fee= res.spec.fee; prover= res.prover} } ))
-          ~sender:Envelope.Sender.Local
-      , Fn.const () )
->>>>>>> 6b81e201
 end
 
 (* TODO: defunctor or remove monkey patching (#3731) *)
@@ -663,33 +640,16 @@
               )
           in
           let verify_unsolved_work () =
-<<<<<<< HEAD
             let pool_reader, pool_writer =
               Strict_pipe.(create ~name:"Snark pool test" Synchronous)
             in
             let local_reader, local_writer =
               Strict_pipe.(create ~name:"Snark pool test" Synchronous)
-=======
-            let work_diffs =
-              List.map works ~f:(fun work ->
-                  ( Envelope.Incoming.local
-                      (Mock_snark_pool.Resource_pool.Diff.Stable.V1
-                       .Add_solved_work
-                         ( work
-                         , Priced_proof.
-                             { proof= One_or_two.map ~f:mk_dummy_proof work
-                             ; fee=
-                                 { fee= Currency.Fee.of_int 0
-                                 ; prover=
-                                     Signature_lib.Public_key.Compressed.empty
-                                 } } ))
-                  , Fn.const () ) )
-              |> Linear_pipe.of_list
->>>>>>> 6b81e201
             in
             (*incomming diffs*)
             List.map (List.take works per_reader) ~f:create_work
-            |> List.map ~f:Envelope.Incoming.local
+            |> List.map ~f:(fun work ->
+                   (Envelope.Incoming.local work, Fn.const ()) )
             |> List.iter ~f:(fun diff ->
                    Strict_pipe.Writer.write pool_writer diff
                    |> Deferred.don't_wait_for ) ;
