--- conflicted
+++ resolved
@@ -102,16 +102,10 @@
           if is_local then (
             Logger.trace (Pool.get_logger pool) ~module_:__MODULE__
               ~location:__LOC__
-<<<<<<< HEAD
               "Rejecting locally generated snark work $work: $reason"
               ~metadata:
                 [("work", Work.compact_json work); ("reason", `String reason)] ;
-            Deferred.return (Error (`Locally_generated diff)) )
-=======
-              "Rejecting locally generated snark work $work, %s" reason
-              ~metadata:[("work", Work.compact_json work)] ;
             Deferred.return (Error (`Locally_generated (diff, ()))) )
->>>>>>> 0dfe6f99
           else Deferred.return (Error (`Other (Error.of_string reason)))
         in
         let check_and_add () =
