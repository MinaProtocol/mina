--- conflicted
+++ resolved
@@ -88,33 +88,35 @@
       | `Rebroadcast ->
           Ok diff
     in
-<<<<<<< HEAD
     match diff with
-    | Stable.V1.Add_solved_work (work, ({Priced_proof.proof; fee} as p)) ->
-        let%bind () =
-          let check () =
-=======
-    match data with
     | Stable.V1.Add_solved_work (work, ({Priced_proof.proof; fee} as p)) -> (
+        let reject_and_log_if_local reason =
+          if is_local then
+            Logger.warn (Pool.get_logger pool) ~module_:__MODULE__
+              ~location:__LOC__
+              "Rejecting locally generated snark work $work, %s" reason
+              ~metadata:[("work", Work.Stable.V1.to_yojson work)] ;
+          Deferred.return (Or_error.error_string reason)
+        in
         let check_and_add () =
           let%bind () =
->>>>>>> 76394fc1
             Pool.verify_and_act pool ~work:(work, p)
               ~sender:(Envelope.Incoming.sender t)
           in
-          Pool.add_snark pool ~work ~proof ~fee
+          Pool.add_snark ~is_local pool ~work ~proof ~fee
           |> to_or_error |> Deferred.return
         in
-<<<<<<< HEAD
-        Pool.add_snark ~is_local pool ~work ~proof ~fee
-        |> to_or_error |> Deferred.return
-=======
         match Pool.request_proof pool work with
         | None ->
             check_and_add ()
-        | Some {fee= {fee= prev; _}; _} ->
-            if Currency.Fee.( <= ) prev fee.fee then
-              Deferred.return (Or_error.error_string "Worse fee")
-            else check_and_add () )
->>>>>>> 76394fc1
+        | Some {fee= {fee= prev; _}; _} -> (
+          match compare fee.fee prev with
+          | -1 ->
+              check_and_add ()
+          | 0 ->
+              reject_and_log_if_local "fee equal to cheapest work we have"
+          | 1 ->
+              reject_and_log_if_local "fee higher than cheapest work we have"
+          | _ ->
+              failwith "compare didn't return -1, 0, or 1!" ) )
 end