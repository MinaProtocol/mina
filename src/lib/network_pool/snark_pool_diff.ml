--- conflicted
+++ resolved
@@ -1,13 +1,10 @@
 open Core_kernel
 open Async_kernel
 open Module_version
-<<<<<<< HEAD
 module Work = Transaction_snark_work.Statement
 module Ledger_proof = Ledger_proof
 module Work_info = Transaction_snark_work.Info
-=======
 open Network_peer
->>>>>>> 6b81e201
 
 module Make (Transition_frontier : T) (Pool : Intf.Snark_resource_pool_intf) :
   Intf.Snark_pool_diff_intf with type resource_pool := Pool.t = struct
@@ -59,7 +56,6 @@
           (Yojson.Safe.to_string @@ Work.compact_json work)
           (Yojson.Safe.to_string @@ Coda_base.Fee_with_prover.to_yojson fee)
 
-<<<<<<< HEAD
   let of_result
       (res :
         ( ('a, 'b, 'c) Snark_work_lib.Work.Single.Spec.t
@@ -71,12 +67,7 @@
           ~f:Snark_work_lib.Work.Single.Spec.statement
       , {proof= res.proofs; fee= {fee= res.spec.fee; prover= res.prover}} )
 
-  let apply (pool : Pool.t) (t : t Envelope.Incoming.t) :
-      t Or_error.t Deferred.t =
-    let open Deferred.Or_error.Let_syntax in
-=======
   let apply (pool : Pool.t) (t : t Envelope.Incoming.t) =
->>>>>>> 6b81e201
     let {Envelope.Incoming.data= diff; sender} = t in
     let is_local = match sender with Local -> true | _ -> false in
     let to_or_error = function
