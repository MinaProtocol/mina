open Async_kernel
open Core_kernel
open Mina_base
open Mina_transaction
open Pipe_lib
open Network_peer

(** A [Resource_pool_base_intf] is a mutable pool of resources that supports
 *  mutation via some [Resource_pool_diff_intf]. A [Resource_pool_base_intf]
 *  can only be initialized, and any interaction with it must go through
 *  its [Resource_pool_diff_intf] *)
module type Resource_pool_base_intf = sig
  type t [@@deriving sexp_of]

  val label : string

  type transition_frontier_diff

  type transition_frontier

  module Config : sig
    type t [@@deriving sexp_of]
  end

  (** Diff from a transition frontier extension that would update the resource pool*)
  val handle_transition_frontier_diff :
    transition_frontier_diff -> t -> unit Deferred.t

  val create :
       constraint_constants:Genesis_constants.Constraint_constants.t
    -> consensus_constants:Consensus.Constants.t
    -> time_controller:Block_time.Controller.t
    -> expiry_ns:Time_ns.Span.t
    -> frontier_broadcast_pipe:
         transition_frontier Option.t Broadcast_pipe.Reader.t
    -> config:Config.t
    -> logger:Logger.t
    -> tf_diff_writer:
         ( transition_frontier_diff
         , Strict_pipe.synchronous
         , unit Deferred.t )
         Strict_pipe.Writer.t
    -> t
end

(** A [Resource_pool_diff_intf] is a representation of a mutation to
 *  perform on a [Resource_pool_base_intf]. It includes the logic for
 *  processing this mutation and applying it to an underlying
 *  [Resource_pool_base_intf]. *)
module type Resource_pool_diff_intf = sig
  type pool

  type t [@@deriving sexp, to_yojson]

  type verified [@@deriving sexp, to_yojson]

  (** Part of the diff that was not added to the resource pool*)
  type rejected [@@deriving sexp, to_yojson]

  val empty : t

  val reject_overloaded_diff : verified -> rejected

  (** Used to check whether or not information was filtered out of diffs
   *  during diff application. Assumes that diff size will be the equal or
   *  smaller after application is completed. *)
  val size : t -> int

  (* TODO
     val verified_size : verified -> int
  *)

  (** How big to consider this diff for purposes of metering. *)
  val score : t -> int

  (** The maximum "diff score" permitted per IP/peer-id per 15 seconds. *)
  val max_per_15_seconds : int

  val summary : t -> string

  (** Warning: It must be safe to call this function asynchronously! *)
  val verify :
       pool
    -> t Envelope.Incoming.t
    -> verified Envelope.Incoming.t Deferred.Or_error.t

  (** Warning: Using this directly could corrupt the resource pool if it
      conincides with applying locally generated diffs or diffs from the network
      or diffs from transition frontier extensions.*)
  val unsafe_apply :
       pool
    -> verified Envelope.Incoming.t
    -> ( [ `Accept | `Reject ] * t * rejected
       , [ `Locally_generated of t * rejected | `Other of Error.t ] )
       Deferred.Result.t

  val is_empty : t -> bool

  val update_metrics :
       t Envelope.Incoming.t
    -> Mina_net2.Validation_callback.t
    -> Logger.t option
    -> unit
end

(** A [Resource_pool_intf] ties together an associated pair of
 *  [Resource_pool_base_intf] and [Resource_pool_diff_intf]. *)
module type Resource_pool_intf = sig
  include Resource_pool_base_intf

  module Diff : Resource_pool_diff_intf with type pool := t

  (** Locally generated items (user commands and snarks) should be periodically
      rebroadcast, to ensure network unreliability doesn't mean they're never
      included in a block. This function gets the locally generated items that
      are currently rebroadcastable. [has_timed_out] is a function that returns
      true if an item that was added at a given time should not be rebroadcast
      anymore. If it does, the implementation should not return that item, and
      remove it from the set of potentially-rebroadcastable item.
  *)
  val get_rebroadcastable :
    t -> has_timed_out:(Time.t -> [ `Timed_out | `Ok ]) -> Diff.t list
end

module type Broadcast_callback = sig
  type resource_pool_diff

  type rejected_diff

  type t =
    | Local of
        (   ( [ `Broadcasted | `Not_broadcasted ]
            * resource_pool_diff
            * rejected_diff )
            Or_error.t
         -> unit )
    | External of Mina_net2.Validation_callback.t

  val drop : resource_pool_diff -> rejected_diff -> t -> unit Deferred.t
end

(** A [Network_pool_base_intf] is the core implementation of a
 *  network pool on top of a [Resource_pool_intf]. It wraps
 *  some [Resource_pool_intf] and provides a generic interface
 *  for interacting with the [Resource_pool_intf] using the
 *  network. A [Network_pool_base_intf] wires the [Resource_pool_intf]
 *  into the network using pipes of diffs and transition frontiers.
 *  It also provides a way to apply new diffs and rebroadcast them
 *  to the network if necessary. *)
module type Network_pool_base_intf = sig
  type t

  type resource_pool

  type resource_pool_diff

  type resource_pool_diff_verified

  type rejected_diff

  type transition_frontier_diff

  type config

  type transition_frontier

  module Local_sink :
    Mina_net2.Sink.S_with_void
      with type msg :=
        resource_pool_diff
        * (   ( [ `Broadcasted | `Not_broadcasted ]
              * resource_pool_diff
              * rejected_diff )
              Or_error.t
           -> unit )

  module Remote_sink :
    Mina_net2.Sink.S_with_void
      with type msg :=
        resource_pool_diff Envelope.Incoming.t * Mina_net2.Validation_callback.t

  module Broadcast_callback :
    Broadcast_callback
      with type resource_pool_diff := resource_pool_diff
       and type rejected_diff := rejected_diff

  val create :
       config:config
    -> constraint_constants:Genesis_constants.Constraint_constants.t
    -> consensus_constants:Consensus.Constants.t
    -> time_controller:Block_time.Controller.t
    -> expiry_ns:Time_ns.Span.t
    -> frontier_broadcast_pipe:
         transition_frontier Option.t Broadcast_pipe.Reader.t
    -> logger:Logger.t
    -> log_gossip_heard:bool
    -> on_remote_push:(unit -> unit Deferred.t)
    -> t * Remote_sink.t * Local_sink.t

  val of_resource_pool_and_diffs :
       resource_pool
    -> logger:Logger.t
    -> constraint_constants:Genesis_constants.Constraint_constants.t
    -> tf_diffs:transition_frontier_diff Strict_pipe.Reader.t
    -> log_gossip_heard:bool
    -> on_remote_push:(unit -> unit Deferred.t)
    -> t * Remote_sink.t * Local_sink.t

  val resource_pool : t -> resource_pool

  val broadcasts : t -> resource_pool_diff Linear_pipe.Reader.t

  val create_rate_limiter : unit -> Rate_limiter.t

  val apply_and_broadcast :
       t
    -> resource_pool_diff_verified Envelope.Incoming.t
    -> Broadcast_callback.t
    -> unit Deferred.t
end

(** A [Snark_resource_pool_intf] is a superset of a
 *  [Resource_pool_intf] specifically for handling snarks. *)
module type Snark_resource_pool_intf = sig
  include Resource_pool_base_intf

  val make_config :
       trust_system:Trust_system.t
    -> verifier:Verifier.t
    -> disk_location:string
    -> Config.t

  val add_snark :
       ?is_local:bool
    -> t
    -> work:Transaction_snark_work.Statement.t
    -> proof:Ledger_proof.t One_or_two.t
    -> fee:Fee_with_prover.t
    -> [ `Added | `Statement_not_referenced ] Deferred.t

  val request_proof :
       t
    -> Transaction_snark_work.Statement.t
    -> Ledger_proof.t One_or_two.t Priced_proof.t option

  val verify_and_act :
       t
    -> work:
         Transaction_snark_work.Statement.t
         * Ledger_proof.t One_or_two.t Priced_proof.t
    -> sender:Envelope.Sender.t
    -> bool Deferred.t

  val snark_pool_json : t -> Yojson.Safe.t

  val all_completed_work : t -> Transaction_snark_work.Info.t list

  val get_logger : t -> Logger.t
end

(** A [Snark_pool_diff_intf] is the resource pool diff for
 *  a [Snark_resource_pool_intf]. *)
module type Snark_pool_diff_intf = sig
  type resource_pool

  type t =
    | Add_solved_work of
        Transaction_snark_work.Statement.t
        * Ledger_proof.t One_or_two.t Priced_proof.t
    | Empty
  [@@deriving compare, sexp]

  type verified = t [@@deriving compare, sexp]

  type compact =
    { work : Transaction_snark_work.Statement.t
    ; fee : Currency.Fee.t
    ; prover : Signature_lib.Public_key.Compressed.t
    }
  [@@deriving yojson, hash]

  type Structured_log_events.t +=
    | Snark_work_received of { work : compact; sender : Envelope.Sender.t }
    [@@deriving register_event]

  include
    Resource_pool_diff_intf
      with type t := t
       and type verified := t
       and type pool := resource_pool

  val to_compact : t -> compact option

  val compact_json : t -> Yojson.Safe.t option

  val of_result :
       ( (_, _) Snark_work_lib.Work.Single.Spec.t Snark_work_lib.Work.Spec.t
       , Ledger_proof.t )
       Snark_work_lib.Work.Result.t
    -> t
end

module type Transaction_pool_diff_intf = sig
  type resource_pool

  type t = User_command.t list [@@deriving sexp, of_yojson]

  module Diff_error : sig
    type t =
      | Insufficient_replace_fee
<<<<<<< HEAD
      | Verification_failed
=======
>>>>>>> a5d2b57c
      | Duplicate
      | Invalid_nonce
      | Insufficient_funds
      | Overflow
      | Bad_token
      | Unwanted_fee_token
      | Expired
      | Overloaded
      | Fee_payer_account_not_found
      | Fee_payer_not_permitted_to_send
    [@@deriving sexp, yojson]

    val to_string_hum : t -> string
  end

  module Rejected : sig
    type t = (User_command.t * Diff_error.t) list [@@deriving sexp, yojson]
  end

  type Structured_log_events.t +=
    | Transactions_received of { txns : t; sender : Envelope.Sender.t }
    [@@deriving register_event]

  include
    Resource_pool_diff_intf
      with type t := t
       and type pool := resource_pool
       and type rejected = Rejected.t
end

module type Transaction_resource_pool_intf = sig
  type t

  include Resource_pool_base_intf with type t := t

  val make_config :
       trust_system:Trust_system.t
    -> pool_max_size:int
    -> verifier:Verifier.t
    -> genesis_constants:Genesis_constants.t
    -> Config.t

  val member : t -> Transaction_hash.User_command_with_valid_signature.t -> bool

  val transactions :
    t -> Transaction_hash.User_command_with_valid_signature.t Sequence.t

  val all_from_account :
       t
    -> Account_id.t
    -> Transaction_hash.User_command_with_valid_signature.t list

  val get_all : t -> Transaction_hash.User_command_with_valid_signature.t list

  val find_by_hash :
       t
    -> Transaction_hash.t
    -> Transaction_hash.User_command_with_valid_signature.t option
end

module type Base_ledger_intf = sig
  type t

  module Location : sig
    type t
  end

  val location_of_account : t -> Account_id.t -> Location.t option

  val location_of_account_batch :
    t -> Account_id.t list -> (Account_id.t * Location.t option) list

  val get : t -> Location.t -> Account.t option

  val accounts : t -> Account_id.Set.t

  val get_batch : t -> Location.t list -> (Location.t * Account.t option) list

  val detached_signal : t -> unit Deferred.t
end<|MERGE_RESOLUTION|>--- conflicted
+++ resolved
@@ -308,10 +308,6 @@
   module Diff_error : sig
     type t =
       | Insufficient_replace_fee
-<<<<<<< HEAD
-      | Verification_failed
-=======
->>>>>>> a5d2b57c
       | Duplicate
       | Invalid_nonce
       | Insufficient_funds
