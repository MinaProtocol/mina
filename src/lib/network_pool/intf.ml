open Async_kernel
open Core_kernel
open Coda_base
open Pipe_lib
open Signature_lib
open Network_peer

(** A [Resource_pool_base_intf] is a mutable pool of resources that supports
 *  mutation via some [Resource_pool_diff_intf]. A [Resource_pool_base_intf]
 *  can only be initialized, and any interaction with it must go through
 *  its [Resource_pool_diff_intf] *)
module type Resource_pool_base_intf = sig
  type t [@@deriving sexp_of]

  type transition_frontier_diff

  module Config : sig
    type t [@@deriving sexp_of]
  end
end

(** A [Resource_pool_diff_intf] is a representation of a mutation to
 *  perform on a [Resource_pool_base_intf]. It includes the logic for
 *  processing this mutation and applying it to an underlying
 *  [Resource_pool_base_intf]. *)
module type Resource_pool_diff_intf = sig
  type pool

  type t [@@deriving sexp, to_yojson]

  val summary : t -> string

<<<<<<< HEAD
  (** Warning: Using this directly could corrupt the resource pool if it
  conincides with applying locally generated diffs or diffs from the network
  or diffs from transition frontier extensions.*)
  val apply : pool -> t Envelope.Incoming.t -> t Deferred.Or_error.t
=======
  val apply :
       pool
    -> t Envelope.Incoming.t
    -> (t, [`Locally_generated of t | `Other of Error.t]) Result.t Deferred.t
>>>>>>> 6b81e201
end

(** A [Resource_pool_intf] ties together an associated pair of
 *  [Resource_pool_base_intf] and [Resource_pool_diff_intf]. *)
module type Resource_pool_intf = sig
  include Resource_pool_base_intf

  module Diff : Resource_pool_diff_intf with type pool := t

  (** Locally generated items (user commands and snarks) should be periodically
      rebroadcast, to ensure network unreliability doesn't mean they're never
      included in a block. This function gets the locally generated items that
      are currently rebroadcastable. [is_expired] is a function that returns
      true if an item that was added at a given time should not be rebroadcast
      anymore. If it does, the implementation should not return that item, and
      remove it from the set of potentially-rebroadcastable item.
  *)
  val get_rebroadcastable :
    t -> is_expired:(Time.t -> [`Expired | `Ok]) -> Diff.t list
end

(** A [Network_pool_base_intf] is the core implementation of a
 *  network pool on top of a [Resource_pool_intf]. It wraps
 *  some [Resource_pool_intf] and provides a generic interface
 *  for interacting with the [Resource_pool_intf] using the
 *  network. A [Network_pool_base_intf] wires the [Resource_pool_intf]
 *  into the network using pipes of diffs and transition frontiers.
 *  It also provides a way to apply new diffs and rebroadcast them
 *  to the network if necessary. *)
module type Network_pool_base_intf = sig
  type t

  type resource_pool

  type resource_pool_diff

  type transition_frontier_diff

  type config

  type transition_frontier

  val create :
       config:config
<<<<<<< HEAD
    -> incoming_diffs:resource_pool_diff Envelope.Incoming.t
                      Strict_pipe.Reader.t
    -> local_diffs:resource_pool_diff Strict_pipe.Reader.t
=======
    -> incoming_diffs:(resource_pool_diff Envelope.Incoming.t * (bool -> unit))
                      Linear_pipe.Reader.t
>>>>>>> 6b81e201
    -> frontier_broadcast_pipe:transition_frontier Option.t
                               Broadcast_pipe.Reader.t
    -> logger:Logger.t
    -> t

  val of_resource_pool_and_diffs :
       resource_pool
    -> logger:Logger.t
<<<<<<< HEAD
    -> incoming_diffs:resource_pool_diff Envelope.Incoming.t
                      Strict_pipe.Reader.t
    -> local_diffs:resource_pool_diff Strict_pipe.Reader.t
    -> tf_diff:transition_frontier_diff Strict_pipe.Reader.t
=======
    -> incoming_diffs:(resource_pool_diff Envelope.Incoming.t * (bool -> unit))
                      Linear_pipe.Reader.t
>>>>>>> 6b81e201
    -> t

  val resource_pool : t -> resource_pool

  val broadcasts : t -> resource_pool_diff Linear_pipe.Reader.t

  val apply_and_broadcast :
       t
    -> resource_pool_diff Envelope.Incoming.t * (bool -> unit)
    -> unit Deferred.t
end

(** A [Snark_resource_pool_intf] is a superset of a
 *  [Resource_pool_intf] specifically for handling snarks. *)
module type Snark_resource_pool_intf = sig
  include Resource_pool_base_intf

  val make_config :
    trust_system:Trust_system.t -> verifier:Verifier.t -> Config.t

  type serializable [@@deriving bin_io]

  val of_serializable : serializable -> config:Config.t -> logger:Logger.t -> t

  val add_snark :
       ?is_local:bool
    -> t
    -> work:Transaction_snark_work.Statement.t
    -> proof:Ledger_proof.t One_or_two.t
    -> fee:Fee_with_prover.t
    -> [`Added | `Statement_not_referenced]

  val verify_and_act :
       t
    -> work:Transaction_snark_work.Statement.t
            * Ledger_proof.t One_or_two.t Priced_proof.t
    -> sender:Envelope.Sender.t
    -> unit Deferred.Or_error.t

  val request_proof :
       t
    -> Transaction_snark_work.Statement.t
    -> Ledger_proof.t One_or_two.t Priced_proof.t option

  val snark_pool_json : t -> Yojson.Safe.json

  val all_completed_work : t -> Transaction_snark_work.Info.t list

  val get_logger : t -> Logger.t
end

(** A [Snark_pool_diff_intf] is the resource pool diff for
 *  a [Snark_resource_pool_intf]. *)
module type Snark_pool_diff_intf = sig
  type resource_pool

  module Stable : sig
    module V1 : sig
      type t =
        | Add_solved_work of
            Transaction_snark_work.Statement.Stable.V1.t
            * Ledger_proof.Stable.V1.t One_or_two.Stable.V1.t
              Priced_proof.Stable.V1.t
      [@@deriving bin_io, compare, sexp, to_yojson, version]
    end

    module Latest = V1
  end

  type t = Stable.Latest.t [@@deriving compare, sexp]

  include
    Resource_pool_diff_intf with type t := t and type pool := resource_pool

  val compact_json : t -> Yojson.Safe.json

<<<<<<< HEAD
  val of_result :
       ( ('a, 'b, 'c) Snark_work_lib.Work.Single.Spec.t
         Snark_work_lib.Work.Spec.t
       , Ledger_proof.t )
       Snark_work_lib.Work.Result.t
    -> t
=======
  val apply :
       resource_pool
    -> t Envelope.Incoming.t
    -> (t, [`Locally_generated of t | `Other of Error.t]) Result.t Deferred.t
>>>>>>> 6b81e201
end

module type Transaction_pool_diff_intf = sig
  module Stable : sig
    module V1 : sig
      type t = User_command.Stable.V1.t list
      [@@deriving sexp, to_yojson, bin_io, version]
    end

    module Latest = V1
  end

  type t = Stable.Latest.t [@@deriving sexp, to_yojson]
end

module type Transaction_resource_pool_intf = sig
  type t

  include Resource_pool_base_intf with type t := t

  val make_config : trust_system:Trust_system.t -> Config.t

  val member : t -> User_command.With_valid_signature.t -> bool

  val transactions : t -> User_command.With_valid_signature.t Sequence.t

  val all_from_user :
    t -> Public_key.Compressed.t -> User_command.With_valid_signature.t list
end<|MERGE_RESOLUTION|>--- conflicted
+++ resolved
@@ -30,17 +30,13 @@
 
   val summary : t -> string
 
-<<<<<<< HEAD
   (** Warning: Using this directly could corrupt the resource pool if it
   conincides with applying locally generated diffs or diffs from the network
   or diffs from transition frontier extensions.*)
-  val apply : pool -> t Envelope.Incoming.t -> t Deferred.Or_error.t
-=======
   val apply :
        pool
     -> t Envelope.Incoming.t
     -> (t, [`Locally_generated of t | `Other of Error.t]) Result.t Deferred.t
->>>>>>> 6b81e201
 end
 
 (** A [Resource_pool_intf] ties together an associated pair of
@@ -85,14 +81,9 @@
 
   val create :
        config:config
-<<<<<<< HEAD
-    -> incoming_diffs:resource_pool_diff Envelope.Incoming.t
+    -> incoming_diffs:(resource_pool_diff Envelope.Incoming.t * (bool -> unit))
                       Strict_pipe.Reader.t
     -> local_diffs:resource_pool_diff Strict_pipe.Reader.t
-=======
-    -> incoming_diffs:(resource_pool_diff Envelope.Incoming.t * (bool -> unit))
-                      Linear_pipe.Reader.t
->>>>>>> 6b81e201
     -> frontier_broadcast_pipe:transition_frontier Option.t
                                Broadcast_pipe.Reader.t
     -> logger:Logger.t
@@ -101,15 +92,10 @@
   val of_resource_pool_and_diffs :
        resource_pool
     -> logger:Logger.t
-<<<<<<< HEAD
-    -> incoming_diffs:resource_pool_diff Envelope.Incoming.t
+    -> incoming_diffs:(resource_pool_diff Envelope.Incoming.t * (bool -> unit))
                       Strict_pipe.Reader.t
     -> local_diffs:resource_pool_diff Strict_pipe.Reader.t
     -> tf_diff:transition_frontier_diff Strict_pipe.Reader.t
-=======
-    -> incoming_diffs:(resource_pool_diff Envelope.Incoming.t * (bool -> unit))
-                      Linear_pipe.Reader.t
->>>>>>> 6b81e201
     -> t
 
   val resource_pool : t -> resource_pool
@@ -186,19 +172,12 @@
 
   val compact_json : t -> Yojson.Safe.json
 
-<<<<<<< HEAD
   val of_result :
        ( ('a, 'b, 'c) Snark_work_lib.Work.Single.Spec.t
          Snark_work_lib.Work.Spec.t
        , Ledger_proof.t )
        Snark_work_lib.Work.Result.t
     -> t
-=======
-  val apply :
-       resource_pool
-    -> t Envelope.Incoming.t
-    -> (t, [`Locally_generated of t | `Other of Error.t]) Result.t Deferred.t
->>>>>>> 6b81e201
 end
 
 module type Transaction_pool_diff_intf = sig
