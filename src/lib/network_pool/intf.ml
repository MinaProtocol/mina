open Async_kernel
open Core_kernel
open Mina_base
open Mina_transaction
open Pipe_lib
open Network_peer

(** A [Resource_pool_base_intf] is a mutable pool of resources that supports
 *  mutation via some [Resource_pool_diff_intf]. A [Resource_pool_base_intf]
 *  can only be initialized, and any interaction with it must go through
 *  its [Resource_pool_diff_intf] *)
module type Resource_pool_base_intf = sig
  type t [@@deriving sexp_of]

  val label : string

  type transition_frontier_diff

  type transition_frontier

  module Config : sig
    type t [@@deriving sexp_of]
  end

  (** Diff from a transition frontier extension that would update the resource pool*)
  val handle_transition_frontier_diff : transition_frontier_diff -> t -> unit

  val create :
       constraint_constants:Genesis_constants.Constraint_constants.t
    -> consensus_constants:Consensus.Constants.t
    -> time_controller:Block_time.Controller.t
    -> frontier_broadcast_pipe:
         transition_frontier Option.t Broadcast_pipe.Reader.t
    -> config:Config.t
    -> logger:Logger.t
    -> tf_diff_writer:
         ( transition_frontier_diff
         , Strict_pipe.synchronous
         , unit Deferred.t )
         Strict_pipe.Writer.t
    -> t
end

module Verification_error = struct
  type t =
    | Fee_higher
    | Fee_equal
    | Recently_seen
    | Invalid of Error.t
    | Failure of Error.t

  let to_error = function
    | Fee_equal ->
        Error.of_string "fee equal to cheapest work we have"
    | Fee_higher ->
        Error.of_string "fee higher than cheapest work we have"
    | Invalid err ->
        Error.tag err ~tag:"invalid"
    | Failure err ->
        Error.tag err ~tag:"failure"
    | Recently_seen ->
        Error.of_string "recently seen"

  let to_short_string = function
    | Recently_seen ->
        "recently_seen"
    | Fee_equal ->
        "fee_equal"
    | Fee_higher ->
        "fee_higher"
    | Invalid _ ->
        "invalid"
    | Failure _ ->
        "failure"
end

(** A [Resource_pool_diff_intf] is a representation of a mutation to
 *  perform on a [Resource_pool_base_intf]. It includes the logic for
 *  processing this mutation and applying it to an underlying
 *  [Resource_pool_base_intf]. *)
module type Resource_pool_diff_intf = sig
  type pool

  val label : string

  type t [@@deriving sexp, to_yojson]

  type verified [@@deriving sexp, to_yojson]

  (** Part of the diff that was not added to the resource pool*)
  type rejected [@@deriving sexp, to_yojson]

  val empty : t

  val reject_overloaded_diff : verified -> rejected

  (** Used to check whether or not information was filtered out of diffs
   *  during diff application. Assumes that diff size will be the equal or
   *  smaller after application is completed. *)
  val size : t -> int

  (* TODO
     val verified_size : verified -> int
  *)

  (** How big to consider this diff for purposes of metering. *)
  val score : t -> int

  (** The maximum "diff score" permitted per IP/peer-id per 15 seconds. *)
  val max_per_15_seconds : int

  val summary : t -> string

  (** Warning: It must be safe to call this function asynchronously! *)
  val verify :
       pool
    -> t Envelope.Incoming.t
    -> (verified Envelope.Incoming.t, Verification_error.t) Deferred.Result.t

  (** Warning: Using this directly could corrupt the resource pool if it
      conincides with applying locally generated diffs or diffs from the network
      or diffs from transition frontier extensions.*)
  val unsafe_apply :
       pool
    -> verified Envelope.Incoming.t
    -> ( [ `Accept | `Reject ] * t * rejected
       , [ `Locally_generated of t * rejected | `Other of Error.t ] )
       Result.t

  val is_empty : t -> bool

  val update_metrics :
       logger:Logger.t
    -> log_gossip_heard:bool
    -> t Envelope.Incoming.t
    -> Mina_net2.Validation_callback.t
    -> unit

  val log_internal :
    ?reason:string -> logger:Logger.t -> string -> t Envelope.Incoming.t -> unit

  val t_of_verified : verified -> t
end

(** A [Resource_pool_intf] ties together an associated pair of
 *  [Resource_pool_base_intf] and [Resource_pool_diff_intf]. *)
module type Resource_pool_intf = sig
  include Resource_pool_base_intf

  module Diff : Resource_pool_diff_intf with type pool := t

  (** Locally generated items (user commands and snarks) should be periodically
      rebroadcast, to ensure network unreliability doesn't mean they're never
      included in a block. This function gets the locally generated items that
      are currently rebroadcastable. [has_timed_out] is a function that returns
      true if an item that was added at a given time should not be rebroadcast
      anymore. If it does, the implementation should not return that item, and
      remove it from the set of potentially-rebroadcastable item.
  *)
  val get_rebroadcastable :
    t -> has_timed_out:(Time.t -> [ `Timed_out | `Ok ]) -> Diff.t list
end

module type Broadcast_callback = sig
  type resource_pool_diff

  type rejected_diff

  type t =
    | Local of
        (   ( [ `Broadcasted | `Not_broadcasted ]
            * resource_pool_diff
            * rejected_diff )
            Or_error.t
         -> unit )
    | External of Mina_net2.Validation_callback.t

  val drop : resource_pool_diff -> rejected_diff -> t -> unit
end

(** A [Network_pool_base_intf] is the core implementation of a
 *  network pool on top of a [Resource_pool_intf]. It wraps
 *  some [Resource_pool_intf] and provides a generic interface
 *  for interacting with the [Resource_pool_intf] using the
 *  network. A [Network_pool_base_intf] wires the [Resource_pool_intf]
 *  into the network using pipes of diffs and transition frontiers.
 *  It also provides a way to apply new diffs and rebroadcast them
 *  to the network if necessary. *)
module type Network_pool_base_intf = sig
  type t

  type resource_pool

  type resource_pool_diff

  type resource_pool_diff_verified

  type rejected_diff

  type transition_frontier_diff

  type config

  type transition_frontier

  module Local_sink :
    Mina_net2.Sink.S_with_void
      with type msg :=
        resource_pool_diff
        * (   ( [ `Broadcasted | `Not_broadcasted ]
              * resource_pool_diff
              * rejected_diff )
              Or_error.t
           -> unit )

  module Remote_sink :
    Mina_net2.Sink.S_with_void
      with type msg :=
        resource_pool_diff Envelope.Incoming.t * Mina_net2.Validation_callback.t

  module Broadcast_callback :
    Broadcast_callback
      with type resource_pool_diff := resource_pool_diff
       and type rejected_diff := rejected_diff

  val create :
       config:config
    -> constraint_constants:Genesis_constants.Constraint_constants.t
    -> consensus_constants:Consensus.Constants.t
    -> time_controller:Block_time.Controller.t
    -> frontier_broadcast_pipe:
         transition_frontier Option.t Broadcast_pipe.Reader.t
    -> logger:Logger.t
    -> log_gossip_heard:bool
    -> on_remote_push:(unit -> unit Deferred.t)
    -> t * Remote_sink.t * Local_sink.t

  val of_resource_pool_and_diffs :
       resource_pool
    -> logger:Logger.t
    -> constraint_constants:Genesis_constants.Constraint_constants.t
    -> tf_diffs:transition_frontier_diff Strict_pipe.Reader.t
    -> log_gossip_heard:bool
    -> on_remote_push:(unit -> unit Deferred.t)
    -> t * Remote_sink.t * Local_sink.t

  val resource_pool : t -> resource_pool

  val broadcasts : t -> resource_pool_diff With_nonce.t Linear_pipe.Reader.t

  val create_rate_limiter : unit -> Rate_limiter.t

  val apply_and_broadcast :
       t
    -> resource_pool_diff_verified Envelope.Incoming.t
    -> Broadcast_callback.t
    -> unit
end

(** A [Snark_resource_pool_intf] is a superset of a
 *  [Resource_pool_intf] specifically for handling snarks. *)
module type Snark_resource_pool_intf = sig
  include Resource_pool_base_intf

  val make_config :
       trust_system:Trust_system.t
    -> verifier:Verifier.t
    -> disk_location:string
    -> Config.t

  val add_snark :
       ?is_local:bool
    -> t
    -> work:Transaction_snark_work.Statement.t
    -> proof:Ledger_proof.t One_or_two.t
    -> fee:Fee_with_prover.t
    -> [ `Added | `Statement_not_referenced ]

  val request_proof :
       t
    -> Transaction_snark_work.Statement.t
    -> Ledger_proof.t One_or_two.t Priced_proof.t option

  val verify_and_act :
       t
    -> work:
         Transaction_snark_work.Statement.t
         * Ledger_proof.t One_or_two.t Priced_proof.t
    -> sender:Envelope.Sender.t
    -> (unit, Verification_error.t) Deferred.Result.t

  val snark_pool_json : t -> Yojson.Safe.t

  val all_completed_work : t -> Transaction_snark_work.Info.t list

  val get_logger : t -> Logger.t
end

(** A [Snark_pool_diff_intf] is the resource pool diff for
 *  a [Snark_resource_pool_intf]. *)
module type Snark_pool_diff_intf = sig
  type resource_pool

  type t = Mina_wire_types.Network_pool.Snark_pool.Diff_versioned.V2.t =
    | Add_solved_work of
        Transaction_snark_work.Statement.t
        * Ledger_proof.t One_or_two.t Priced_proof.t
    | Empty
  [@@deriving compare, sexp]

  type verified = t [@@deriving compare, sexp]

  type compact =
    { work_ids : int One_or_two.t
    ; fee : Currency.Fee.t
    ; prover : Signature_lib.Public_key.Compressed.t
    }
  [@@deriving yojson, hash]

  type Structured_log_events.t +=
    | Snark_work_received of { work : compact; sender : Envelope.Sender.t }
    [@@deriving register_event]

  include
    Resource_pool_diff_intf
      with type t := t
       and type verified := t
       and type pool := resource_pool

  val to_compact : t -> compact option

  val compact_json : t -> Yojson.Safe.t option

  val of_result :
       ( (_, _) Snark_work_lib.Work.Single.Spec.t Snark_work_lib.Work.Spec.t
       , Ledger_proof.t )
       Snark_work_lib.Work.Result.t
    -> t
end

module type Transaction_pool_diff_intf = sig
  type resource_pool

  type t = User_command.t list [@@deriving sexp, of_yojson]

  module Diff_error : sig
    type t =
      | Insufficient_replace_fee
      | Duplicate
      | Invalid_nonce
      | Insufficient_funds
      | Overflow
      | Bad_token
      | Unwanted_fee_token
      | Expired
      | Overloaded
<<<<<<< HEAD
      | Fee_payer_account_not_found
      | Fee_payer_not_permitted_to_send
=======
      | After_slot_tx_end
>>>>>>> cb1c7ecb
    [@@deriving sexp, yojson]

    val to_string_hum : t -> string
  end

  module Rejected : sig
    type t = (User_command.t * Diff_error.t) list [@@deriving sexp, yojson]
  end

  type Structured_log_events.t +=
    | Transactions_received of
        { fee_payer_summaries : User_command.fee_payer_summary_t list
        ; sender : Envelope.Sender.t
        }
    [@@deriving register_event]

  include
    Resource_pool_diff_intf
      with type t := t
       and type pool := resource_pool
       and type rejected = Rejected.t
end

module type Transaction_resource_pool_intf = sig
  type t

  include Resource_pool_base_intf with type t := t

  val make_config :
       trust_system:Trust_system.t
    -> pool_max_size:int
    -> verifier:Verifier.t
<<<<<<< HEAD
    -> genesis_constants:Genesis_constants.t
=======
    -> slot_tx_end:Mina_numbers.Global_slot.t option
>>>>>>> cb1c7ecb
    -> Config.t

  val member : t -> Transaction_hash.User_command_with_valid_signature.t -> bool

  val transactions :
    t -> Transaction_hash.User_command_with_valid_signature.t Sequence.t

  val all_from_account :
       t
    -> Account_id.t
    -> Transaction_hash.User_command_with_valid_signature.t list

  val get_all : t -> Transaction_hash.User_command_with_valid_signature.t list

  val find_by_hash :
       t
    -> Transaction_hash.t
    -> Transaction_hash.User_command_with_valid_signature.t option
end

module type Base_ledger_intf = sig
  type t

  module Location : sig
    type t
  end

  val location_of_account : t -> Account_id.t -> Location.t option

  val location_of_account_batch :
    t -> Account_id.t list -> (Account_id.t * Location.t option) list

  val get : t -> Location.t -> Account.t option

  val accounts : t -> Account_id.Set.t Deferred.t

  val get_batch : t -> Location.t list -> (Location.t * Account.t option) list

  val detached_signal : t -> unit Deferred.t
end<|MERGE_RESOLUTION|>--- conflicted
+++ resolved
@@ -354,12 +354,9 @@
       | Unwanted_fee_token
       | Expired
       | Overloaded
-<<<<<<< HEAD
       | Fee_payer_account_not_found
       | Fee_payer_not_permitted_to_send
-=======
       | After_slot_tx_end
->>>>>>> cb1c7ecb
     [@@deriving sexp, yojson]
 
     val to_string_hum : t -> string
@@ -392,11 +389,8 @@
        trust_system:Trust_system.t
     -> pool_max_size:int
     -> verifier:Verifier.t
-<<<<<<< HEAD
     -> genesis_constants:Genesis_constants.t
-=======
-    -> slot_tx_end:Mina_numbers.Global_slot.t option
->>>>>>> cb1c7ecb
+    -> slot_tx_end:Mina_numbers.Global_slot_since_hard_fork.t option
     -> Config.t
 
   val member : t -> Transaction_hash.User_command_with_valid_signature.t -> bool
