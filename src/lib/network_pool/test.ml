open Async_kernel
open Core_kernel
open Pipe_lib
open Network_peer

let%test_module "network pool test" =
  ( module struct
    let trust_system = Mocks.trust_system

    let logger = Logger.null ()

    module Mock_snark_pool = Snark_pool.Make (Mocks.Transition_frontier)

    let config verifier =
      Mock_snark_pool.Resource_pool.make_config ~verifier ~trust_system

    let%test_unit "Work that gets fed into apply_and_broadcast will be \
                   received in the pool's reader" =
      let pool_reader, _pool_writer =
        Strict_pipe.(create ~name:"Network pool test" Synchronous)
      in
      let local_reader, _local_writer =
        Strict_pipe.(create ~name:"Network pool test" Synchronous)
      in
      let frontier_broadcast_pipe_r, _ = Broadcast_pipe.create None in
      let work =
        `One
          (Quickcheck.random_value ~seed:(`Deterministic "network_pool_test")
             Transaction_snark.Statement.gen)
      in
      let priced_proof =
        { Priced_proof.proof=
            One_or_two.map ~f:Ledger_proof.For_tests.mk_dummy_proof work
        ; fee=
            { fee= Currency.Fee.of_int 0
            ; prover= Signature_lib.Public_key.Compressed.empty } }
      in
      Async.Thread_safe.block_on_async_exn (fun () ->
          let%bind verifier =
            Verifier.create ~logger
              ~pids:(Child_processes.Termination.create_pid_table ())
              ~conf_dir:None
          in
          let config = config verifier in
          let network_pool =
            Mock_snark_pool.create ~config ~logger ~incoming_diffs:pool_reader
              ~local_diffs:local_reader
              ~frontier_broadcast_pipe:frontier_broadcast_pipe_r
          in
          let command =
            Mock_snark_pool.Resource_pool.Diff.Stable.V1.Add_solved_work
              (work, priced_proof)
          in
          don't_wait_for
            (Mock_snark_pool.apply_and_broadcast network_pool
               (Envelope.Incoming.local command, Fn.const ())) ;
          let%map _ =
            Linear_pipe.read (Mock_snark_pool.broadcasts network_pool)
          in
          let pool = Mock_snark_pool.resource_pool network_pool in
          match Mock_snark_pool.Resource_pool.request_proof pool work with
          | Some {proof; fee= _} ->
              assert (proof = priced_proof.proof)
          | None ->
              failwith "There should have been a proof here" )

    let%test_unit "when creating a network, the incoming diffs and local \
                   diffs in the reader pipes will automatically get process" =
      let work_count = 10 in
      let works =
        Quickcheck.random_sequence ~seed:(`Deterministic "works")
          Transaction_snark.Statement.gen
        |> Fn.flip Sequence.take work_count
        |> Sequence.map ~f:(fun x -> `One x)
        |> Sequence.to_list
      in
      let per_reader = work_count / 2 in
      let create_work work =
        Mock_snark_pool.Resource_pool.Diff.Stable.V1.Add_solved_work
          ( work
          , Priced_proof.
              { proof=
                  One_or_two.map ~f:Ledger_proof.For_tests.mk_dummy_proof work
              ; fee=
                  { fee= Currency.Fee.of_int 0
                  ; prover= Signature_lib.Public_key.Compressed.empty } } )
      in
      let verify_unsolved_work () =
<<<<<<< HEAD
        let pool_reader, pool_writer =
          Strict_pipe.(create ~name:"Network pool test" Synchronous)
        in
        let local_reader, local_writer =
          Strict_pipe.(create ~name:"Network pool test" Synchronous)
=======
        let work_diffs =
          List.map works ~f:(fun work ->
              ( Envelope.Incoming.local
                  (Mock_snark_pool.Resource_pool.Diff.Stable.V1.Add_solved_work
                     ( work
                     , Priced_proof.
                         { proof=
                             One_or_two.map
                               ~f:Ledger_proof.For_tests.mk_dummy_proof work
                         ; fee=
                             { fee= Currency.Fee.of_int 0
                             ; prover=
                                 Signature_lib.Public_key.Compressed.empty } }
                     ))
              , Fn.const () ) )
          |> Linear_pipe.of_list
>>>>>>> 6b81e201
        in
        List.map (List.take works per_reader) ~f:create_work
        |> List.map ~f:Envelope.Incoming.local
        |> List.iter ~f:(fun diff ->
               Strict_pipe.Writer.write pool_writer diff
               |> Deferred.don't_wait_for ) ;
        List.map (List.drop works per_reader) ~f:create_work
        |> List.iter ~f:(fun diff ->
               Strict_pipe.Writer.write local_writer diff
               |> Deferred.don't_wait_for ) ;
        let%bind () = Async.Scheduler.yield_until_no_jobs_remain () in
        let frontier_broadcast_pipe_r, _ =
          Broadcast_pipe.create (Some (Mocks.Transition_frontier.create ()))
        in
        let%bind verifier =
          Verifier.create ~logger
            ~pids:(Child_processes.Termination.create_pid_table ())
            ~conf_dir:None
        in
        let config = config verifier in
        let network_pool =
          Mock_snark_pool.create ~config ~logger ~incoming_diffs:pool_reader
            ~local_diffs:local_reader
            ~frontier_broadcast_pipe:frontier_broadcast_pipe_r
        in
        don't_wait_for
        @@ Linear_pipe.iter (Mock_snark_pool.broadcasts network_pool)
             ~f:(fun work_command ->
               let work =
                 match work_command with
                 | Mock_snark_pool.Resource_pool.Diff.Stable.V1.Add_solved_work
                     (work, _) ->
                     work
               in
               assert (List.mem works work ~equal:( = )) ;
               Deferred.unit ) ;
        Deferred.unit
      in
      verify_unsolved_work |> Async.Thread_safe.block_on_async_exn
  end )<|MERGE_RESOLUTION|>--- conflicted
+++ resolved
@@ -86,33 +86,14 @@
                   ; prover= Signature_lib.Public_key.Compressed.empty } } )
       in
       let verify_unsolved_work () =
-<<<<<<< HEAD
         let pool_reader, pool_writer =
           Strict_pipe.(create ~name:"Network pool test" Synchronous)
         in
         let local_reader, local_writer =
           Strict_pipe.(create ~name:"Network pool test" Synchronous)
-=======
-        let work_diffs =
-          List.map works ~f:(fun work ->
-              ( Envelope.Incoming.local
-                  (Mock_snark_pool.Resource_pool.Diff.Stable.V1.Add_solved_work
-                     ( work
-                     , Priced_proof.
-                         { proof=
-                             One_or_two.map
-                               ~f:Ledger_proof.For_tests.mk_dummy_proof work
-                         ; fee=
-                             { fee= Currency.Fee.of_int 0
-                             ; prover=
-                                 Signature_lib.Public_key.Compressed.empty } }
-                     ))
-              , Fn.const () ) )
-          |> Linear_pipe.of_list
->>>>>>> 6b81e201
         in
         List.map (List.take works per_reader) ~f:create_work
-        |> List.map ~f:Envelope.Incoming.local
+        |> List.map ~f:(fun work -> (Envelope.Incoming.local work, Fn.const ()))
         |> List.iter ~f:(fun diff ->
                Strict_pipe.Writer.write pool_writer diff
                |> Deferred.don't_wait_for ) ;
