--- conflicted
+++ resolved
@@ -12,10 +12,7 @@
    base
    sexplib0
    ;; local libraries
-<<<<<<< HEAD
-=======
    mina_wire_types
->>>>>>> a5d2b57c
    kimchi_backend.pasta
    bignum_bigint
    pickles.backend
