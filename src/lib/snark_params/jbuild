--- conflicted
+++ resolved
@@ -7,21 +7,20 @@
   (library_flags (-linkall))
   (inline_tests)
   (libraries
-<<<<<<< HEAD
     ( fold_lib
+      o1trace
+      coda_digestif
       tuple_lib
       bitstring_lib
       core_kernel
       snarky
+      snarky_verifier
+      snarky_field_extensions
+      snarky_curves
+      snarky_pairing
       snark_bits
       dummy_values
       crypto_params
-      snarky_verifier
-      snarky_field_extensions
-      snarky_curves
-      snarky_pairing ))
-=======
-    ( fold_lib o1trace coda_digestif tuple_lib bitstring_lib core_kernel snarky snark_bits dummy_values crypto_params chunked_triples ))
->>>>>>> cfcbf886
+      chunked_triples ))
   (preprocess (pps (ppx_jane ppx_deriving.eq bisect_ppx -conditional)))
   (synopsis "Snark parameters")))