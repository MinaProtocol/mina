[%%import
"../../config.mlh"]

open Core_kernel
open Bitstring_lib
open Snark_bits
module Tick_backend = Crypto_params.Tick_backend
module Tock_backend = Crypto_params.Tock_backend

module Make_snarkable (Impl : Snarky.Snark_intf.S) = struct
  open Impl

  module type S = sig
    type var

    type value

    val typ : (var, value) Typ.t
  end

  module Bits = struct
    module type Lossy =
      Bits_intf.Snarkable.Lossy
      with type ('a, 'b) typ := ('a, 'b) Typ.t
       and type ('a, 'b) checked := ('a, 'b) Checked.t
       and type boolean_var := Boolean.var

    module type Faithful =
      Bits_intf.Snarkable.Faithful
      with type ('a, 'b) typ := ('a, 'b) Typ.t
       and type ('a, 'b) checked := ('a, 'b) Checked.t
       and type boolean_var := Boolean.var

    module type Small =
      Bits_intf.Snarkable.Small
      with type ('a, 'b) typ := ('a, 'b) Typ.t
       and type ('a, 'b) checked := ('a, 'b) Checked.t
       and type boolean_var := Boolean.var
       and type comparison_result := Field.Checked.comparison_result
       and type field_var := Field.Var.t
  end
end

module Tock0 = struct
  include Crypto_params.Tock0
  module Snarkable = Make_snarkable (Crypto_params.Tock0)
end

module Tick0 = struct
  include Crypto_params.Tick0
  module Snarkable = Make_snarkable (Crypto_params.Tick0)
end

module Wrap_input = Crypto_params.Wrap_input

module Make_inner_curve_scalar
    (Impl : Snark_intf.S)
    (Other_impl : Snark_intf.S) =
struct
  module T = Other_impl.Field

  include (
    T :
      module type of T with module Var := T.Var and module Checked := T.Checked )

  let of_bits = Other_impl.Field.project

  let length_in_bits = size_in_bits

  open Impl

  type var = Boolean.var Bitstring.Lsb_first.t

  let typ : (var, t) Typ.t =
    Typ.transport_var
      (Typ.transport
         (Typ.list ~length:size_in_bits Boolean.typ)
         ~there:unpack ~back:project)
      ~there:Bitstring.Lsb_first.to_list ~back:Bitstring.Lsb_first.of_list

  let gen : t Quickcheck.Generator.t =
    Quickcheck.Generator.map
      (Bignum_bigint.gen_incl Bignum_bigint.one
         Bignum_bigint.(Other_impl.Field.size - one))
      ~f:(fun x -> Other_impl.Bigint.(to_field (of_bignum_bigint x)))

  let test_bit x i = Other_impl.Bigint.(test_bit (of_field x) i)

  module Checked = struct
    let equal a b =
      Bitstring_checked.equal
        (Bitstring.Lsb_first.to_list a)
        (Bitstring.Lsb_first.to_list b)

    let to_bits = Fn.id

    module Assert = struct
      let equal : var -> var -> (unit, _) Checked.t =
       fun a b ->
        Bitstring_checked.Assert.equal
          (Bitstring.Lsb_first.to_list a)
          (Bitstring.Lsb_first.to_list b)
    end
  end
end

module Make_inner_curve_aux
    (Impl : Snark_intf.S)
    (Other_impl : Snark_intf.S) (Coefficients : sig
        val a : Impl.Field.t

        val b : Impl.Field.t
    end) =
struct
  open Impl

  type var = Field.Var.t * Field.Var.t

  module Scalar = Make_inner_curve_scalar (Impl) (Other_impl)

  let find_y x =
    let y2 = Field.((x * square x) + (Coefficients.a * x) + Coefficients.b) in
    if Field.is_square y2 then Some (Field.sqrt y2) else None
end

module Tock = struct
  include (Tock0 : module type of Tock0 with module Proof := Tock0.Proof)

  module Groth16 = Snarky.Snark.Make (Tock_backend.Full.Default)
  module Fq = Snarky_field_extensions.Field_extensions.F (Tock0)

  module Inner_curve = struct
    include Tock_backend.Inner_curve

    include Sexpable.Of_sexpable (struct
                type t = Field.t * Field.t [@@deriving sexp]
              end)
              (struct
                type nonrec t = t

                let to_sexpable = to_affine_coordinates

                let of_sexpable = of_affine_coordinates
              end)

    include Make_inner_curve_aux (Tock0) (Tick0)
              (Tock_backend.Inner_curve.Coefficients)

    let ctypes_typ = typ

    let scale = scale_field

    module Checked = struct
      include Snarky_curves.Make_weierstrass_checked (Fq) (Scalar)
                (struct
                  include Tock_backend.Inner_curve

                  let scale = scale_field
                end)
                (Coefficients)

      let add_known_unsafe t x = add_unsafe t (constant x)
    end

    let typ = Checked.typ
  end

  module Pairing = struct
    module T = struct
      module Impl = Tock0
      open Snarky_field_extensions.Field_extensions
      module Fq = Fq

      let non_residue = Tock0.Field.of_int 17

      module Fqe = struct
        module Params = struct
          let non_residue = non_residue

          let mul_by_non_residue x = Fq.scale x non_residue
        end

        include E2 (Fq) (Params)

        let real_part (x, _) = x
      end

      module G1 = struct
        module Unchecked = Inner_curve

        let one : Unchecked.t = Inner_curve.one

        include Inner_curve.Checked
      end

      module G2 = struct
        module Coefficients = struct
          let a = Fq.Unchecked.(Inner_curve.Coefficients.a * non_residue, zero)

          let b = Fq.Unchecked.(zero, Inner_curve.Coefficients.b * non_residue)
        end

        module Unchecked = struct
          include Snarkette.Elliptic_curve.Make (struct
                      include Inner_curve.Scalar

                      let num_bits _ = Field.size_in_bits
                    end)
                    (Fqe.Unchecked)
                    (Coefficients)

          let one =
            let open Field in
            { x=
                ( of_string
                    "438374926219350099854919100077809681842783509163790991847867546339851681564223481322252708"
                , of_string
                    "37620953615500480110935514360923278605464476459712393277679280819942849043649216370485641"
                )
            ; y=
                ( of_string
                    "37437409008528968268352521034936931842973546441370663118543015118291998305624025037512482"
                , of_string
                    "424621479598893882672393190337420680597584695892317197646113820787463109735345923009077489"
                )
            ; z= Fqe.Unchecked.one }
        end

        include Snarky_curves.Make_weierstrass_checked
                  (Fqe)
                  (Inner_curve.Scalar)
                  (struct
                    include Unchecked

                    let double x = x + x

                    let random () = scale one (Tick0.Field.random ())
                  end)
                  (Unchecked.Coefficients)
      end

      module Fqk = struct
        module Params = struct
          let non_residue = Fq.Unchecked.(zero, one)

          let mul_by_non_residue = Fqe.mul_by_primitive_element

          let frobenius_coeffs_c1 =
            [| Tock0.Field.of_string "1"
             ; Tock0.Field.of_string
                 "7684163245453501615621351552473337069301082060976805004625011694147890954040864167002308"
             ; Tock0.Field.of_string
                 "475922286169261325753349249653048451545124879242694725395555128576210262817955800483758080"
             ; Tock0.Field.of_string
                 "468238122923807824137727898100575114475823797181717920390930116882062371863914936316755773"
            |]
        end

        include F4 (Fqe) (Params)
      end

      module G1_precomputation =
        Snarky_pairing.G1_precomputation.Make (Tock0) (Fqe)
          (struct
            let twist = Fq.Unchecked.(zero, one)
          end)

      module N = Snarkette.Mnt6_80.N

      module Params = struct
        include Snarkette.Mnt4_80.Pairing_info

        let loop_count_is_neg =
          Snarkette.Mnt4_80.Pairing_info.is_loop_count_neg
      end

      module G2_precomputation = struct
        include Snarky_pairing.G2_precomputation.Make (Fqe) (N)
                  (struct
                    include Params

                    let coeff_a = G2.Coefficients.a
                  end)

        let create_constant =
          Fn.compose create_constant G2.Unchecked.to_affine_coordinates
      end
    end

    include T
    include Snarky_pairing.Miller_loop.Make (T)
    module FE = Snarky_pairing.Final_exponentiation.Make (T)

    let final_exponentiation = FE.final_exponentiation4
  end

  module Proof = struct
    include Tock0.Proof

    let dummy = Dummy_values.Tock.GrothMaller17.proof
  end

  module Groth_maller_verifier = Snarky_verifier.Groth_maller.Make (Pairing)

  module Groth_verifier = struct
    include Snarky_verifier.Groth.Make (Pairing)

    let conv_fqe v = Field.Vector.(get v 0, get v 1)

    let conv_g2 p =
      let x, y = Tock_backend.Inner_twisted_curve.to_affine_coordinates p in
      Pairing.G2.Unchecked.of_affine_coordinates (conv_fqe x, conv_fqe y)

    let conv_fqk p =
      let v = Tick_backend.Full.Fqk.to_elts p in
      let f i =
        let x j = Tock0.Field.Vector.get v ((2 * i) + j) in
        (x 0, x 1)
      in
      (f 0, f 1)

    let proof_of_backend_proof p =
      let open Tick_backend.Full.Groth16_proof_accessors in
      {Proof.a= a p; b= conv_g2 (b p); c= c p}

    let vk_of_backend_vk vk =
      let open Tick_backend.Full.Groth16_verification_key_accessors in
      let open Inner_curve.Vector in
      let q = query vk in
      { Verification_key.query_base= get q 0
      ; query= List.init (length q - 1) ~f:(fun i -> get q (i + 1))
      ; delta= conv_g2 (delta vk)
      ; alpha_beta= conv_fqk (alpha_beta vk) }

    let constant_vk vk =
      let open Verification_key in
      { query_base= Inner_curve.Checked.constant vk.query_base
      ; query= List.map ~f:Inner_curve.Checked.constant vk.query
      ; delta= Pairing.G2.constant vk.delta
      ; alpha_beta= Pairing.Fqk.constant vk.alpha_beta }
  end
end

module Tick = struct
  include (Tick0 : module type of Tick0 with module Field := Tick0.Field)

  module Groth16 = Snarky.Snark.Make (Tick_backend.Full.Default)

  module Field = struct
    include Tick0.Field
    include Hashable.Make (Tick0.Field)
    module Bits = Bits.Make_field (Tick0.Field) (Tick0.Bigint)

<<<<<<< HEAD
    let size_in_triples = Int.((size_in_bits + 2) / 3)
=======
    let size_in_triples = (size_in_bits + 2) / 3

    (* for now, assert this type, derived from snarky, is versioned; can we 
       prevent it changing?
     *)
    let __versioned__ = true
>>>>>>> 7f368382
  end

  module Fq = Snarky_field_extensions.Field_extensions.F (Tick0)

  module Inner_curve = struct
    include Crypto_params.Tick_backend.Inner_curve

    include Sexpable.Of_sexpable (struct
                type t = Field.t * Field.t [@@deriving sexp]
              end)
              (struct
                type nonrec t = t

                let to_sexpable = to_affine_coordinates

                let of_sexpable = of_affine_coordinates
              end)

    include Make_inner_curve_aux (Tick0) (Tock0)
              (Tick_backend.Inner_curve.Coefficients)

    let ctypes_typ = typ

    let scale = scale_field

    let point_near_x x =
      let rec go x = function
        | Some y -> of_affine_coordinates (x, y)
        | None ->
            let x' = Field.(add one x) in
            go x' (find_y x')
      in
      go x (find_y x)

    module Checked = struct
      include Snarky_curves.Make_weierstrass_checked (Fq) (Scalar)
                (struct
                  include Crypto_params.Tick_backend.Inner_curve

                  let scale = scale_field
                end)
                (Coefficients)

      let add_known_unsafe t x = add_unsafe t (constant x)
    end

    let typ = Checked.typ
  end

  module Pedersen = struct
    include Crypto_params.Pedersen_params
    include Crypto_params.Pedersen_chunk_table

    include Pedersen.Make (struct
      module Field = Field
      module Bigint = Bigint
      module Curve = Inner_curve

      let params = params

      let chunk_table = chunk_table
    end)

    let zero_hash =
      digest_fold (State.create ())
        (Fold_lib.Fold.of_list [(false, false, false)])

    module Checked = struct
      include Snarky.Pedersen.Make (Tick0) (Inner_curve)
                (Crypto_params.Pedersen_params)

      let hash_triples ts ~(init : State.t) =
        hash ts ~init:(init.triples_consumed, `Value init.acc)

      let digest_triples ts ~init =
        Checked.map (hash_triples ts ~init) ~f:digest
    end

    (* easier to put these hashing tests here, where Pedersen.Make has been applied, than
      inside the Pedersen functor
    *)
    module For_tests = struct
      open Fold_lib

      let equal_curves c1 c2 =
        if phys_equal c1 Inner_curve.zero || phys_equal c2 Inner_curve.zero
        then phys_equal c1 c2
        else
          let c1_x, c1_y = Inner_curve.to_affine_coordinates c1 in
          let c2_x, c2_y = Inner_curve.to_affine_coordinates c2 in
          Field.equal c1_x c2_x && Field.equal c1_y c2_y

      let equal_states s1 s2 =
        equal_curves s1.State.acc s2.State.acc
        && Int.equal s1.triples_consumed s2.triples_consumed

      (* params, chunk_tables should never be modified *)

      let gen_fold n =
        let gen_triple =
          Quickcheck.Generator.map (Int.gen_incl 0 7) ~f:(function
            | 0 -> (false, false, false)
            | 1 -> (false, false, true)
            | 2 -> (false, true, false)
            | 3 -> (false, true, true)
            | 4 -> (true, false, false)
            | 5 -> (true, false, true)
            | 6 -> (true, true, false)
            | 7 -> (true, true, true)
            | _ -> failwith "gen_triple: got unexpected integer" )
        in
        let gen_triples n =
          Quickcheck.random_value
            (Quickcheck.Generator.list_with_length n gen_triple)
        in
        Fold.of_list (gen_triples n)

      let initial_state = State.create ()

      let run_updates fold =
        (* make sure chunk table deserialized before running test;
           actual deserialization happens just once
         *)
        ignore (Lazy.force chunk_table) ;
        let result = State.update_fold_chunked initial_state fold in
        let unchunked_result =
          State.update_fold_unchunked initial_state fold
        in
        (result, unchunked_result)

      let run_hash_test n =
        let fold = gen_fold n in
        let result, unchunked_result = run_updates fold in
        assert (equal_states result unchunked_result)
    end

    let%test_unit "hash one triple" = For_tests.run_hash_test 1

    let%test_unit "hash small number of chunks" =
      For_tests.run_hash_test (Chunked_triples.Chunk.size * 25)

    let%test_unit "hash small number of chunks plus 1" =
      For_tests.run_hash_test ((Chunked_triples.Chunk.size * 25) + 1)

    let%test_unit "hash large number of chunks" =
      For_tests.run_hash_test (Chunked_triples.Chunk.size * 250)

    let%test_unit "hash large number of chunks plus 2" =
      For_tests.run_hash_test ((Chunked_triples.Chunk.size * 250) + 2)
  end

  module Util = Snark_util.Make (Tick0)

  module Pairing = struct
    module T = struct
      module Impl = Tick0
      open Snarky_field_extensions.Field_extensions
      module Fq = Fq

      let non_residue = Tick0.Field.of_int 5

      module Fqe = struct
        module Params = struct
          let non_residue = non_residue

          let mul_by_non_residue x = Fq.scale x non_residue

          let frobenius_coeffs_c1 =
            [| Tick0.Field.of_string "1"
             ; Tick0.Field.of_string
                 "471738898967521029133040851318449165997304108729558973770077319830005517129946578866686956"
             ; Tick0.Field.of_string
                 "4183387201740296620308398334599285547820769823264541783190415909159130177461911693276180"
            |]

          let frobenius_coeffs_c2 =
            [| Tick0.Field.of_string "1"
             ; Tick0.Field.of_string
                 "4183387201740296620308398334599285547820769823264541783190415909159130177461911693276180"
             ; Tick0.Field.of_string
                 "471738898967521029133040851318449165997304108729558973770077319830005517129946578866686956"
            |]
        end

        include F3 (Fq) (Params)

        let real_part (x, _, _) = x
      end

      module G1 = struct
        module Unchecked = Inner_curve

        let one : Unchecked.t = Inner_curve.one

        include Inner_curve.Checked
      end

      module G2 = struct
        module Unchecked = struct
          include Snarkette.Elliptic_curve.Make (struct
                      include Inner_curve.Scalar

                      let num_bits _ = Field.size_in_bits
                    end)
                    (Fqe.Unchecked)
                    (struct
                      let a =
                        Tick0.Field.(zero, zero, Inner_curve.Coefficients.a)

                      let b =
                        Fq.Unchecked.
                          ( Inner_curve.Coefficients.b * Fqe.Params.non_residue
                          , zero
                          , zero )
                    end)

          let one =
            let open Field in
            { z= Fqe.Unchecked.one
            ; x=
                ( of_string
                    "421456435772811846256826561593908322288509115489119907560382401870203318738334702321297427"
                , of_string
                    "103072927438548502463527009961344915021167584706439945404959058962657261178393635706405114"
                , of_string
                    "143029172143731852627002926324735183809768363301149009204849580478324784395590388826052558"
                )
            ; y=
                ( of_string
                    "464673596668689463130099227575639512541218133445388869383893594087634649237515554342751377"
                , of_string
                    "100642907501977375184575075967118071807821117960152743335603284583254620685343989304941678"
                , of_string
                    "123019855502969896026940545715841181300275180157288044663051565390506010149881373807142903"
                ) }
        end

        include Snarky_curves.Make_weierstrass_checked
                  (Fqe)
                  (Inner_curve.Scalar)
                  (struct
                    include Unchecked

                    let double x = x + x

                    let random () = scale one (Tock.Field.random ())
                  end)
                  (Unchecked.Coefficients)
      end

      module Fqk = struct
        module Params = struct
          let frobenius_coeffs_c1 =
            Array.map ~f:Tick0.Field.of_string
              [| "1"
               ; "471738898967521029133040851318449165997304108729558973770077319830005517129946578866686957"
               ; "471738898967521029133040851318449165997304108729558973770077319830005517129946578866686956"
               ; "475922286169261325753349249653048451545124878552823515553267735739164647307408490559963136"
               ; "4183387201740296620308398334599285547820769823264541783190415909159130177461911693276180"
               ; "4183387201740296620308398334599285547820769823264541783190415909159130177461911693276181"
              |]
        end

        module Fq2 =
          E2
            (Fq)
            (struct
              let non_residue = non_residue

              let mul_by_non_residue x = Fq.scale x non_residue
            end)

        include F6 (Fq) (Fq2) (Fqe) (Params)
      end

      module G1_precomputation =
        Snarky_pairing.G1_precomputation.Make (Tick0) (Fqe)
          (struct
            let twist = Fq.Unchecked.(zero, one, zero)
          end)

      module N = Snarkette.Mnt6_80.N

      module Params = struct
        include Snarkette.Mnt6_80.Pairing_info

        let loop_count_is_neg =
          Snarkette.Mnt6_80.Pairing_info.is_loop_count_neg
      end

      module G2_precomputation = struct
        include Snarky_pairing.G2_precomputation.Make (Fqe) (N)
                  (struct
                    include Params

                    let coeff_a = Tick0.Field.(zero, zero, of_int 11)
                  end)

        let create_constant =
          Fn.compose create_constant G2.Unchecked.to_affine_coordinates
      end
    end

    include T
    include Snarky_pairing.Miller_loop.Make (T)
    module FE = Snarky_pairing.Final_exponentiation.Make (T)

    let final_exponentiation = FE.final_exponentiation6
  end

  module Groth_maller_verifier = struct
    include Snarky_verifier.Groth_maller.Make (Pairing)

    let conv_fqe v = Field.Vector.(get v 0, get v 1, get v 2)

    let conv_g2 p =
      let x, y = Tick_backend.Inner_twisted_curve.to_affine_coordinates p in
      Pairing.G2.Unchecked.of_affine_coordinates (conv_fqe x, conv_fqe y)

    let conv_fqk (p : Tock_backend.Full.Fqk.t) =
      let v = Tock_backend.Full.Fqk.to_elts p in
      let f i =
        let x j = Tick0.Field.Vector.get v ((3 * i) + j) in
        (x 0, x 1, x 2)
      in
      (f 0, f 1)

    let proof_of_backend_proof p =
      let open Tock_backend.Full.GM_proof_accessors in
      {Proof.a= a p; b= conv_g2 (b p); c= c p}

    let vk_of_backend_vk (vk : Tock_backend.Full.GM.Verification_key.t) =
      let open Tock_backend.Full.GM_verification_key_accessors in
      let open Inner_curve.Vector in
      let q = query vk in
      let g_alpha = g_alpha vk in
      let h_beta = conv_g2 (h_beta vk) in
      { Verification_key.query_base= get q 0
      ; query= List.init (length q - 1) ~f:(fun i -> get q (i + 1))
      ; h= conv_g2 (h vk)
      ; g_alpha
      ; h_beta
      ; g_gamma= g_gamma vk
      ; h_gamma= conv_g2 (h_gamma vk)
      ; g_alpha_h_beta= conv_fqk (g_alpha_h_beta vk) }

    let constant_vk vk =
      let open Verification_key in
      { query_base= Inner_curve.Checked.constant vk.query_base
      ; query= List.map ~f:Inner_curve.Checked.constant vk.query
      ; h= Pairing.G2.constant vk.h
      ; g_alpha= Pairing.G1.constant vk.g_alpha
      ; h_beta= Pairing.G2.constant vk.h_beta
      ; g_gamma= Pairing.G1.constant vk.g_gamma
      ; h_gamma= Pairing.G2.constant vk.h_gamma
      ; g_alpha_h_beta= Pairing.Fqk.constant vk.g_alpha_h_beta }
  end

  module Groth_verifier = Snarky_verifier.Groth.Make (Pairing)
end

let tock_vk_to_bool_list vk =
  let vk = Tick.Groth_maller_verifier.vk_of_backend_vk vk in
  let g1 = Tick.Inner_curve.to_affine_coordinates in
  let g2 = Tick.Pairing.G2.Unchecked.to_affine_coordinates in
  let vk =
    { vk with
      query_base= g1 vk.query_base
    ; query= List.map vk.query ~f:g1
    ; g_alpha= g1 vk.g_alpha
    ; g_gamma= g1 vk.g_gamma
    ; h= g2 vk.h
    ; h_beta= g2 vk.h_beta
    ; h_gamma= g2 vk.h_gamma }
  in
  Tick.Groth_maller_verifier.Verification_key.(
    summary_unchecked (summary_input vk))

let embed (x : Tick.Field.t) : Tock.Field.t =
  let n = Tick.Bigint.of_field x in
  let rec go pt acc i =
    if i = Tick.Field.size_in_bits then acc
    else
      go (Tock.Field.add pt pt)
        (if Tick.Bigint.test_bit n i then Tock.Field.add pt acc else acc)
        (i + 1)
  in
  go Tock.Field.one Tock.Field.zero 0

(** enable/disable use of chunk table in Pedersen hashing *)
let set_chunked_hashing b = Tick.Pedersen.State.set_chunked_fold b

[%%inject
"ledger_depth", ledger_depth]

[%%inject
"scan_state_transaction_capacity_log_2", scan_state_transaction_capacity_log_2]

[%%inject
"scan_state_work_delay_factor", scan_state_work_delay_factor]

let pending_coinbase_depth =
  scan_state_transaction_capacity_log_2 + scan_state_work_delay_factor

(* Let n = Tick.Field.size_in_bits.
   Let k = n - 3.
   The reason k = n - 3 is as follows. Inside [meets_target], we compare
   a value against 2^k. 2^k requires k + 1 bits. The comparison then unpacks
   a (k + 1) + 1 bit number. This number cannot overflow so it is important that
   k + 1 + 1 < n. Thus k < n - 2.

   However, instead of using `Field.size_in_bits - 3` we choose `Field.size_in_bits - 8`
   to clamp the easiness. To something not-to-quick on a personal laptop from mid 2010s.
*)
let target_bit_length = Tick.Field.size_in_bits - 8

module type Snark_intf = Snark_intf.S<|MERGE_RESOLUTION|>--- conflicted
+++ resolved
@@ -351,16 +351,12 @@
     include Hashable.Make (Tick0.Field)
     module Bits = Bits.Make_field (Tick0.Field) (Tick0.Bigint)
 
-<<<<<<< HEAD
     let size_in_triples = Int.((size_in_bits + 2) / 3)
-=======
-    let size_in_triples = (size_in_bits + 2) / 3
 
     (* for now, assert this type, derived from snarky, is versioned; can we 
        prevent it changing?
      *)
     let __versioned__ = true
->>>>>>> 7f368382
   end
 
   module Fq = Snarky_field_extensions.Field_extensions.F (Tick0)
