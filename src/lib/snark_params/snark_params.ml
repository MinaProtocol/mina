--- conflicted
+++ resolved
@@ -670,7 +670,6 @@
 
   module Run = Snarky.Snark.Run.Make (Tick_backend) (Unit)
 
-<<<<<<< HEAD
   module Verifier = struct
     include Snarky_verifier.Bowe_gabizon.Make (struct
       include Pairing
@@ -691,10 +690,6 @@
 
       let hash = H.hash
     end)
-=======
-  module Groth_maller_verifier = struct
-    include Snarky_verifier.Groth_maller.Make (Pairing)
->>>>>>> c4282699
 
     let conv_fqe v = Field.Vector.(get v 0, get v 1, get v 2)
 
