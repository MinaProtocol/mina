--- conflicted
+++ resolved
@@ -8,11 +8,7 @@
 module Tock_backend = Crypto_params.Tock_backend
 module Snarkette_tick = Crypto_params.Snarkette_tick
 module Snarkette_tock = Crypto_params.Snarkette_tock
-<<<<<<< HEAD
-module Sponge = Sponge_inst
 module Scan_state_constants = Scan_state_constants
-=======
->>>>>>> f28db120
 
 module Make_snarkable (Impl : Snarky.Snark_intf.S) = struct
   open Impl
