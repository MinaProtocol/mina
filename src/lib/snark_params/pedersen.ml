--- conflicted
+++ resolved
@@ -174,7 +174,6 @@
                     (process_triple accum.triples_consumed triple)
               ; triples_consumed= accum.triples_consumed + 1 } )
       in
-<<<<<<< HEAD
       let new_state = {t with acc; triples_consumed} in
       if List.is_empty chunk_rev then (* no stragglers *)
         new_state
@@ -188,14 +187,8 @@
         in
         {new_state with acc; triples_consumed}
 
-    let digest (t : t) =
-      let x, _y = Curve.to_coords t.acc in
-=======
-      {t with acc; triples_consumed}
-
     let digest t =
       let x, _y = Curve.to_affine_coordinates t.acc in
->>>>>>> 4934c5a8
       x
 
     let salt params chunk_table s =
