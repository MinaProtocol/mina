open Core
module Tick = Snark_params.Tick
module Tock = Snark_params.Tock
module LTock = Lite_base.Crypto_params.Tock

<<<<<<< HEAD
module Make (Blockchain_state : Coda_base.Blockchain_state.S) = struct
  let field : Snark_params.Tick.Field.t -> LTock.Fq.t =
    Fn.compose LTock.Fq.of_string Snark_params.Tick.Field.to_string

  let digest = field

  let twist_field x : LTock.Fq3.t =
    let module V = Snark_params.Tick_curve.Field.Vector in
    let c i = field (V.get x i) in
    (c 0, c 1, c 2)

  let g1 (t: Snark_params.Tick.Inner_curve.t) : LTock.G1.t =
    let x, y = Snark_params.Tick.Inner_curve.to_coords t in
    {x= field x; y= field y; z= LTock.Fq.one}

  let g2 (t: Snarky.Libsnark.Mnt6.G2.t) : LTock.G2.t =
    let x, y = Snarky.Libsnark.Mnt6.G2.to_coords t in
    {x= twist_field x; y= twist_field y; z= LTock.Fq3.one}

  let g1_vector v =
    let module V = Snark_params.Tick.Inner_curve.Vector in
    Array.init (V.length v) ~f:(fun i -> g1 (V.get v i))

  let verification_key vk =
    let open Snarky.Libsnark.Mnt6.GM_verification_key_accessors in
    let g_alpha = g_alpha vk |> g1 in
    let h_beta = h_beta vk |> g2 in
    let g_alpha_h_beta = LTock.Pairing.reduced_pairing g_alpha h_beta in
    { LTock.Groth_maller.Verification_key.h= h vk |> g2
    ; g_alpha
    ; h_beta
    ; g_alpha_h_beta
    ; g_gamma= g_gamma vk |> g1
    ; h_gamma= h_gamma vk |> g2
    ; query= query vk |> g1_vector }

  let proof proof : LTock.Groth_maller.Proof.t =
    let module P = Snarky.Libsnark.Mnt6.GM_proof_accessors in
    {a= P.a proof |> g1; b= P.b proof |> g2; c= P.c proof |> g1}

  let merkle_path :
         Coda_base.Ledger.Path.t
      -> [ `Left of Lite_base.Pedersen.Digest.t
         | `Right of Lite_base.Pedersen.Digest.t ]
         list =
    let f (e: Coda_base.Ledger.Path.elem) =
      match e with
      | `Left h -> `Left (digest (h :> Snark_params.Tick.Pedersen.Digest.t))
      | `Right h -> `Right (digest (h :> Snark_params.Tick.Pedersen.Digest.t))
    in
    List.map ~f

  let public_key ({x; is_odd}: Signature_lib.Public_key.Compressed.t) :
      Lite_base.Public_key.Compressed.t =
    {x= field x; is_odd}

  let length =
    Fn.compose Lite_base.Length.t_of_sexp Coda_numbers.Length.sexp_of_t

  let account_nonce : Coda_base.Account.Nonce.t -> Lite_base.Account.Nonce.t =
    Fn.compose Lite_base.Account.Nonce.t_of_sexp
      Coda_base.Account.Nonce.sexp_of_t

  let balance : Currency.Balance.t -> Lite_base.Account.Balance.t =
    Fn.compose Lite_base.Account.Balance.t_of_sexp Currency.Balance.sexp_of_t

  let time : Coda_base.Block_time.t -> Lite_base.Block_time.t =
    Fn.compose Lite_base.Block_time.t_of_sexp Coda_base.Block_time.sexp_of_t

  let account (account: Coda_base.Account.value) : Lite_base.Account.t =
    { public_key= public_key account.public_key
    ; nonce= account_nonce account.nonce
    ; balance= balance account.balance
    ; receipt_chain_hash=
        digest
          (account.receipt_chain_hash :> Snark_params.Tick.Pedersen.Digest.t)
    }

  let ledger_hash (h: Coda_base.Ledger_hash.t) : Lite_base.Ledger_hash.t =
    digest (h :> Snark_params.Tick.Pedersen.Digest.t)

  let frozen_ledger_hash (h: Coda_base.Frozen_ledger_hash.t) :
      Lite_base.Ledger_hash.t =
    digest (h :> Snark_params.Tick.Pedersen.Digest.t)

  let ledger_builder_hash (h: Coda_base.Ledger_builder_hash.t) =
    { Lite_base.Ledger_builder_hash.ledger_hash=
        ledger_hash (Coda_base.Ledger_builder_hash.ledger_hash h)
    ; aux_hash= Coda_base.Ledger_builder_hash.(Aux_hash.to_bytes (aux_hash h))
    }

  let blockchain_state
      ({ledger_builder_hash= lbh; ledger_hash= lh; timestamp}:
        Blockchain_state.t) : Lite_base.Blockchain_state.t =
    { ledger_builder_hash= ledger_builder_hash lbh
    ; ledger_hash= frozen_ledger_hash lh
    ; timestamp= time timestamp }
end
=======
let field : Tick.Field.t -> LTock.Fq.t =
  Fn.compose LTock.Fq.of_string Tick.Field.to_string

let digest = field

let twist_field x : LTock.Fq3.t =
  let module V = Snark_params.Tick_backend.Field.Vector in
  let c i = field (V.get x i) in
  (c 0, c 1, c 2)

let g1 (t: Tick.Inner_curve.t) : LTock.G1.t =
  let x, y = Tick.Inner_curve.to_coords t in
  {x= field x; y= field y; z= LTock.Fq.one}

let g2 (t: Snarky.Libsnark.Mnt6.G2.t) : LTock.G2.t =
  let x, y = Crypto_params.Tick_backend.Inner_twisted_curve.to_coords t in
  {x= twist_field x; y= twist_field y; z= LTock.Fq3.one}

let g1_vector v =
  let module V = Snark_params.Tick.Inner_curve.Vector in
  Array.init (V.length v) ~f:(fun i -> g1 (V.get v i))

let verification_key vk =
  let open Crypto_params.Tock_backend.Full.GM_verification_key_accessors in
  let g_alpha = g_alpha vk |> g1 in
  let h_beta = h_beta vk |> g2 in
  let g_alpha_h_beta = LTock.Pairing.reduced_pairing g_alpha h_beta in
  { LTock.Groth_maller.Verification_key.h= h vk |> g2
  ; g_alpha
  ; h_beta
  ; g_alpha_h_beta
  ; g_gamma= g_gamma vk |> g1
  ; h_gamma= h_gamma vk |> g2
  ; query= query vk |> g1_vector }

let proof proof : LTock.Groth_maller.Proof.t =
  let module P = Crypto_params.Tock_backend.Full.GM_proof_accessors in
  {a= P.a proof |> g1; b= P.b proof |> g2; c= P.c proof |> g1}

let merkle_path :
       Coda_base.Ledger.Path.t
    -> [ `Left of Lite_base.Pedersen.Digest.t
       | `Right of Lite_base.Pedersen.Digest.t ]
       list =
  let f (e: Coda_base.Ledger.Path.elem) =
    match e with
    | `Left h -> `Left (digest (h :> Tick.Pedersen.Digest.t))
    | `Right h -> `Right (digest (h :> Tick.Pedersen.Digest.t))
  in
  List.map ~f

let public_key ({x; is_odd}: Signature_lib.Public_key.Compressed.t) :
    Lite_base.Public_key.Compressed.t =
  {x= field x; is_odd}

let length =
  Fn.compose Lite_base.Length.t_of_sexp Coda_numbers.Length.sexp_of_t

let account_nonce : Coda_base.Account.Nonce.t -> Lite_base.Account.Nonce.t =
  Fn.compose Lite_base.Account.Nonce.t_of_sexp
    Coda_base.Account.Nonce.sexp_of_t

let balance : Currency.Balance.t -> Lite_base.Account.Balance.t =
  Fn.compose Lite_base.Account.Balance.t_of_sexp Currency.Balance.sexp_of_t

let time : Coda_base.Block_time.t -> Lite_base.Block_time.t =
  Fn.compose Lite_base.Block_time.t_of_sexp Coda_base.Block_time.sexp_of_t

let account (account: Coda_base.Account.value) : Lite_base.Account.t =
  { public_key= public_key account.public_key
  ; nonce= account_nonce account.nonce
  ; balance= balance account.balance
  ; receipt_chain_hash=
      digest (account.receipt_chain_hash :> Tick.Pedersen.Digest.t) }

let ledger_hash (h: Coda_base.Ledger_hash.t) : Lite_base.Ledger_hash.t =
  digest (h :> Tick.Pedersen.Digest.t)

let frozen_ledger_hash (h: Coda_base.Frozen_ledger_hash.t) :
    Lite_base.Ledger_hash.t =
  digest (h :> Tick.Pedersen.Digest.t)

let ledger_builder_hash (h: Coda_base.Ledger_builder_hash.t) =
  { Lite_base.Ledger_builder_hash.ledger_hash=
      ledger_hash (Coda_base.Ledger_builder_hash.ledger_hash h)
  ; aux_hash= Coda_base.Ledger_builder_hash.(Aux_hash.to_bytes (aux_hash h)) }

let blockchain_state
    ({ledger_builder_hash= lbh; ledger_hash= lh; timestamp}:
      Coda_base.Blockchain_state.t) : Lite_base.Blockchain_state.t =
  { ledger_builder_hash= ledger_builder_hash lbh
  ; ledger_hash= frozen_ledger_hash lh
  ; timestamp= time timestamp }
>>>>>>> 6e66c0aa
<|MERGE_RESOLUTION|>--- conflicted
+++ resolved
@@ -3,24 +3,23 @@
 module Tock = Snark_params.Tock
 module LTock = Lite_base.Crypto_params.Tock
 
-<<<<<<< HEAD
 module Make (Blockchain_state : Coda_base.Blockchain_state.S) = struct
-  let field : Snark_params.Tick.Field.t -> LTock.Fq.t =
-    Fn.compose LTock.Fq.of_string Snark_params.Tick.Field.to_string
+  let field : Tick.Field.t -> LTock.Fq.t =
+    Fn.compose LTock.Fq.of_string Tick.Field.to_string
 
   let digest = field
 
   let twist_field x : LTock.Fq3.t =
-    let module V = Snark_params.Tick_curve.Field.Vector in
+    let module V = Snark_params.Tick_backend.Field.Vector in
     let c i = field (V.get x i) in
     (c 0, c 1, c 2)
 
-  let g1 (t: Snark_params.Tick.Inner_curve.t) : LTock.G1.t =
-    let x, y = Snark_params.Tick.Inner_curve.to_coords t in
+  let g1 (t: Tick.Inner_curve.t) : LTock.G1.t =
+    let x, y = Tick.Inner_curve.to_coords t in
     {x= field x; y= field y; z= LTock.Fq.one}
 
   let g2 (t: Snarky.Libsnark.Mnt6.G2.t) : LTock.G2.t =
-    let x, y = Snarky.Libsnark.Mnt6.G2.to_coords t in
+    let x, y = Crypto_params.Tick_backend.Inner_twisted_curve.to_coords t in
     {x= twist_field x; y= twist_field y; z= LTock.Fq3.one}
 
   let g1_vector v =
@@ -28,7 +27,7 @@
     Array.init (V.length v) ~f:(fun i -> g1 (V.get v i))
 
   let verification_key vk =
-    let open Snarky.Libsnark.Mnt6.GM_verification_key_accessors in
+    let open Crypto_params.Tock_backend.Full.GM_verification_key_accessors in
     let g_alpha = g_alpha vk |> g1 in
     let h_beta = h_beta vk |> g2 in
     let g_alpha_h_beta = LTock.Pairing.reduced_pairing g_alpha h_beta in
@@ -41,7 +40,7 @@
     ; query= query vk |> g1_vector }
 
   let proof proof : LTock.Groth_maller.Proof.t =
-    let module P = Snarky.Libsnark.Mnt6.GM_proof_accessors in
+    let module P = Crypto_params.Tock_backend.Full.GM_proof_accessors in
     {a= P.a proof |> g1; b= P.b proof |> g2; c= P.c proof |> g1}
 
   let merkle_path :
@@ -51,8 +50,8 @@
          list =
     let f (e: Coda_base.Ledger.Path.elem) =
       match e with
-      | `Left h -> `Left (digest (h :> Snark_params.Tick.Pedersen.Digest.t))
-      | `Right h -> `Right (digest (h :> Snark_params.Tick.Pedersen.Digest.t))
+      | `Left h -> `Left (digest (h :> Tick.Pedersen.Digest.t))
+      | `Right h -> `Right (digest (h :> Tick.Pedersen.Digest.t))
     in
     List.map ~f
 
@@ -78,22 +77,19 @@
     ; nonce= account_nonce account.nonce
     ; balance= balance account.balance
     ; receipt_chain_hash=
-        digest
-          (account.receipt_chain_hash :> Snark_params.Tick.Pedersen.Digest.t)
-    }
+        digest (account.receipt_chain_hash :> Tick.Pedersen.Digest.t) }
 
   let ledger_hash (h: Coda_base.Ledger_hash.t) : Lite_base.Ledger_hash.t =
-    digest (h :> Snark_params.Tick.Pedersen.Digest.t)
+    digest (h :> Tick.Pedersen.Digest.t)
 
   let frozen_ledger_hash (h: Coda_base.Frozen_ledger_hash.t) :
       Lite_base.Ledger_hash.t =
-    digest (h :> Snark_params.Tick.Pedersen.Digest.t)
+    digest (h :> Tick.Pedersen.Digest.t)
 
   let ledger_builder_hash (h: Coda_base.Ledger_builder_hash.t) =
     { Lite_base.Ledger_builder_hash.ledger_hash=
         ledger_hash (Coda_base.Ledger_builder_hash.ledger_hash h)
-    ; aux_hash= Coda_base.Ledger_builder_hash.(Aux_hash.to_bytes (aux_hash h))
-    }
+    ; aux_hash= Coda_base.Ledger_builder_hash.(Aux_hash.to_bytes (aux_hash h)) }
 
   let blockchain_state
       ({ledger_builder_hash= lbh; ledger_hash= lh; timestamp}:
@@ -101,99 +97,4 @@
     { ledger_builder_hash= ledger_builder_hash lbh
     ; ledger_hash= frozen_ledger_hash lh
     ; timestamp= time timestamp }
-end
-=======
-let field : Tick.Field.t -> LTock.Fq.t =
-  Fn.compose LTock.Fq.of_string Tick.Field.to_string
-
-let digest = field
-
-let twist_field x : LTock.Fq3.t =
-  let module V = Snark_params.Tick_backend.Field.Vector in
-  let c i = field (V.get x i) in
-  (c 0, c 1, c 2)
-
-let g1 (t: Tick.Inner_curve.t) : LTock.G1.t =
-  let x, y = Tick.Inner_curve.to_coords t in
-  {x= field x; y= field y; z= LTock.Fq.one}
-
-let g2 (t: Snarky.Libsnark.Mnt6.G2.t) : LTock.G2.t =
-  let x, y = Crypto_params.Tick_backend.Inner_twisted_curve.to_coords t in
-  {x= twist_field x; y= twist_field y; z= LTock.Fq3.one}
-
-let g1_vector v =
-  let module V = Snark_params.Tick.Inner_curve.Vector in
-  Array.init (V.length v) ~f:(fun i -> g1 (V.get v i))
-
-let verification_key vk =
-  let open Crypto_params.Tock_backend.Full.GM_verification_key_accessors in
-  let g_alpha = g_alpha vk |> g1 in
-  let h_beta = h_beta vk |> g2 in
-  let g_alpha_h_beta = LTock.Pairing.reduced_pairing g_alpha h_beta in
-  { LTock.Groth_maller.Verification_key.h= h vk |> g2
-  ; g_alpha
-  ; h_beta
-  ; g_alpha_h_beta
-  ; g_gamma= g_gamma vk |> g1
-  ; h_gamma= h_gamma vk |> g2
-  ; query= query vk |> g1_vector }
-
-let proof proof : LTock.Groth_maller.Proof.t =
-  let module P = Crypto_params.Tock_backend.Full.GM_proof_accessors in
-  {a= P.a proof |> g1; b= P.b proof |> g2; c= P.c proof |> g1}
-
-let merkle_path :
-       Coda_base.Ledger.Path.t
-    -> [ `Left of Lite_base.Pedersen.Digest.t
-       | `Right of Lite_base.Pedersen.Digest.t ]
-       list =
-  let f (e: Coda_base.Ledger.Path.elem) =
-    match e with
-    | `Left h -> `Left (digest (h :> Tick.Pedersen.Digest.t))
-    | `Right h -> `Right (digest (h :> Tick.Pedersen.Digest.t))
-  in
-  List.map ~f
-
-let public_key ({x; is_odd}: Signature_lib.Public_key.Compressed.t) :
-    Lite_base.Public_key.Compressed.t =
-  {x= field x; is_odd}
-
-let length =
-  Fn.compose Lite_base.Length.t_of_sexp Coda_numbers.Length.sexp_of_t
-
-let account_nonce : Coda_base.Account.Nonce.t -> Lite_base.Account.Nonce.t =
-  Fn.compose Lite_base.Account.Nonce.t_of_sexp
-    Coda_base.Account.Nonce.sexp_of_t
-
-let balance : Currency.Balance.t -> Lite_base.Account.Balance.t =
-  Fn.compose Lite_base.Account.Balance.t_of_sexp Currency.Balance.sexp_of_t
-
-let time : Coda_base.Block_time.t -> Lite_base.Block_time.t =
-  Fn.compose Lite_base.Block_time.t_of_sexp Coda_base.Block_time.sexp_of_t
-
-let account (account: Coda_base.Account.value) : Lite_base.Account.t =
-  { public_key= public_key account.public_key
-  ; nonce= account_nonce account.nonce
-  ; balance= balance account.balance
-  ; receipt_chain_hash=
-      digest (account.receipt_chain_hash :> Tick.Pedersen.Digest.t) }
-
-let ledger_hash (h: Coda_base.Ledger_hash.t) : Lite_base.Ledger_hash.t =
-  digest (h :> Tick.Pedersen.Digest.t)
-
-let frozen_ledger_hash (h: Coda_base.Frozen_ledger_hash.t) :
-    Lite_base.Ledger_hash.t =
-  digest (h :> Tick.Pedersen.Digest.t)
-
-let ledger_builder_hash (h: Coda_base.Ledger_builder_hash.t) =
-  { Lite_base.Ledger_builder_hash.ledger_hash=
-      ledger_hash (Coda_base.Ledger_builder_hash.ledger_hash h)
-  ; aux_hash= Coda_base.Ledger_builder_hash.(Aux_hash.to_bytes (aux_hash h)) }
-
-let blockchain_state
-    ({ledger_builder_hash= lbh; ledger_hash= lh; timestamp}:
-      Coda_base.Blockchain_state.t) : Lite_base.Blockchain_state.t =
-  { ledger_builder_hash= ledger_builder_hash lbh
-  ; ledger_hash= frozen_ledger_hash lh
-  ; timestamp= time timestamp }
->>>>>>> 6e66c0aa
+end