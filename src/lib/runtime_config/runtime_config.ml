--- conflicted
+++ resolved
@@ -77,11 +77,7 @@
           ; vesting_period : Mina_numbers.Global_slot_span.t
           ; vesting_increment : Currency.Amount.t
           }
-<<<<<<< HEAD
-        [@@deriving yojson, fields, dhall_type, sexp]
-=======
         [@@deriving yojson, fields, sexp]
->>>>>>> fe8d85b4
 
         let fields = Fields.names |> Array.of_list
 
@@ -91,11 +87,7 @@
       module Permissions = struct
         module Auth_required = struct
           type t = None | Either | Proof | Signature | Impossible
-<<<<<<< HEAD
-          [@@deriving dhall_type, sexp, bin_io_unversioned]
-=======
           [@@deriving sexp, bin_io_unversioned]
->>>>>>> fe8d85b4
 
           let to_yojson = function
             | None ->
@@ -164,11 +156,7 @@
 
         module Verification_key_perm = struct
           type t = { auth : Auth_required.t; txn_version : Txn_version.t }
-<<<<<<< HEAD
-          [@@deriving dhall_type, sexp, yojson, bin_io_unversioned]
-=======
           [@@deriving sexp, yojson, bin_io_unversioned]
->>>>>>> fe8d85b4
         end
 
         type t =
@@ -190,11 +178,7 @@
           ; set_voting_for : Auth_required.t [@default None]
           ; set_timing : Auth_required.t [@default None]
           }
-<<<<<<< HEAD
-        [@@deriving yojson, fields, dhall_type, sexp, bin_io_unversioned]
-=======
         [@@deriving yojson, fields, sexp, bin_io_unversioned]
->>>>>>> fe8d85b4
 
         let fields = Fields.names |> Array.of_list
 
@@ -235,15 +219,11 @@
                 Error
                   "Invalid JSON in runtime config Zkapp_account.state, \
                    expected string"
-<<<<<<< HEAD
         end
 
         module Verification_key = struct
           type t = Pickles.Side_loaded.Verification_key.Stable.Latest.t
           [@@deriving sexp, bin_io_unversioned]
-
-          (* can't be automatically derived *)
-          let dhall_type = Ppx_dhall_type.Dhall_type.Text
 
           let to_yojson t =
             `String (Pickles.Side_loaded.Verification_key.to_base64 t)
@@ -278,51 +258,8 @@
           ; proved_state : bool
           ; zkapp_uri : string
           }
-        [@@deriving sexp, fields, dhall_type, yojson, bin_io_unversioned]
-
-=======
-        end
-
-        module Verification_key = struct
-          type t = Pickles.Side_loaded.Verification_key.Stable.Latest.t
-          [@@deriving sexp, bin_io_unversioned]
-
-          let to_yojson t =
-            `String (Pickles.Side_loaded.Verification_key.to_base64 t)
-
-          let of_yojson = function
-            | `String s ->
-                let vk_or_err =
-                  Pickles.Side_loaded.Verification_key.of_base64 s
-                in
-                Result.map_error vk_or_err ~f:Error.to_string_hum
-            | _ ->
-                Error
-                  "Invalid JSON in runtime config \
-                   Zkapp_account.verification_key, expected string"
-        end
-
-        module Zkapp_version = struct
-          type t = Mina_numbers.Zkapp_version.Stable.Latest.t
-          [@@deriving bin_io_unversioned]
-
-          include (
-            Mina_numbers.Zkapp_version :
-              module type of Mina_numbers.Zkapp_version with type t := t )
-        end
-
-        type t =
-          { app_state : Field.t list
-          ; verification_key : Verification_key.t option [@default None]
-          ; zkapp_version : Zkapp_version.t
-          ; action_state : Field.t list
-          ; last_action_slot : int
-          ; proved_state : bool
-          ; zkapp_uri : string
-          }
         [@@deriving sexp, fields, yojson, bin_io_unversioned]
 
->>>>>>> fe8d85b4
         let fields = Fields.names |> Array.of_list
 
         let of_yojson json = of_yojson_generic ~fields of_yojson json
@@ -359,11 +296,7 @@
         ; permissions : Permissions.t option [@default None]
         ; token_symbol : string option [@default None]
         }
-<<<<<<< HEAD
-      [@@deriving sexp, fields, yojson, dhall_type]
-=======
       [@@deriving sexp, fields, yojson]
->>>>>>> fe8d85b4
 
       let fields = Fields.names |> Array.of_list
 
@@ -402,11 +335,7 @@
       ; name : string option [@default None]
       ; add_genesis_winner : bool option [@default None]
       }
-<<<<<<< HEAD
-    [@@deriving yojson, fields, dhall_type]
-=======
     [@@deriving yojson, fields]
->>>>>>> fe8d85b4
 
     let fields = Fields.names |> Array.of_list
 
@@ -447,11 +376,7 @@
       ; account_creation_fee : Currency.Fee.t option [@default None]
       ; fork : Fork_config.t option [@default None]
       }
-<<<<<<< HEAD
-    [@@deriving yojson, fields, dhall_type]
-=======
     [@@deriving yojson, fields]
->>>>>>> fe8d85b4
 
     let fields = Fields.names |> Array.of_list
 
@@ -467,11 +392,7 @@
       ; grace_period_slots : int option [@default None]
       ; genesis_state_timestamp : string option [@default None]
       }
-<<<<<<< HEAD
-    [@@deriving yojson, fields, dhall_type]
-=======
     [@@deriving yojson, fields]
->>>>>>> fe8d85b4
 
     let fields = Fields.names |> Array.of_list
 
@@ -489,11 +410,7 @@
       ; max_event_elements : int option [@default None]
       ; max_action_elements : int option [@default None]
       }
-<<<<<<< HEAD
-    [@@deriving yojson, fields, dhall_type]
-=======
     [@@deriving yojson, fields]
->>>>>>> fe8d85b4
 
     let fields = Fields.names |> Array.of_list
 
@@ -507,11 +424,7 @@
         ; seed : string
         ; hash : string option [@default None]
         }
-<<<<<<< HEAD
-      [@@deriving yojson, fields, dhall_type]
-=======
       [@@deriving yojson, fields]
->>>>>>> fe8d85b4
 
       let fields = Fields.names |> Array.of_list
 
@@ -522,11 +435,7 @@
       { staking : Data.t
       ; next : (Data.t option[@default None]) (*If None then next = staking*)
       }
-<<<<<<< HEAD
-    [@@deriving yojson, fields, dhall_type]
-=======
     [@@deriving yojson, fields]
->>>>>>> fe8d85b4
 
     let fields = Fields.names |> Array.of_list
 
@@ -540,11 +449,7 @@
     ; ledger : Ledger.t option [@default None]
     ; epoch_data : Epoch_data.t option [@default None]
     }
-<<<<<<< HEAD
-  [@@deriving yojson, fields, dhall_type]
-=======
   [@@deriving yojson, fields]
->>>>>>> fe8d85b4
 
   let fields = Fields.names |> Array.of_list
 
@@ -721,17 +626,10 @@
               Json_layout.Accounts.Single.Permissions.Auth_required
               .to_account_perm perms.edit_action_state
           ; set_token_symbol =
-<<<<<<< HEAD
               Json_layout.Accounts.Single.Permissions.Auth_required
               .to_account_perm perms.set_token_symbol
           ; increment_nonce =
               Json_layout.Accounts.Single.Permissions.Auth_required
-=======
-              Json_layout.Accounts.Single.Permissions.Auth_required
-              .to_account_perm perms.set_token_symbol
-          ; increment_nonce =
-              Json_layout.Accounts.Single.Permissions.Auth_required
->>>>>>> fe8d85b4
               .to_account_perm perms.increment_nonce
           ; set_voting_for =
               Json_layout.Accounts.Single.Permissions.Auth_required
