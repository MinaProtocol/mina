--- conflicted
+++ resolved
@@ -57,15 +57,6 @@
 let of_yojson_generic ~fields of_yojson json =
   dump_on_error json @@ of_yojson
   @@ yojson_strip_fields ~keep_fields:fields json
-
-let map_results ls ~f =
-  let open Result.Let_syntax in
-  let%map r =
-    List.fold_result ls ~init:[] ~f:(fun t el ->
-        let%map h = f el in
-        h :: t )
-  in
-  List.rev r
 
 module Json_layout = struct
   module Accounts = struct
@@ -570,15 +561,9 @@
 
     let to_account (a : t) : Mina_base.Account.t =
       let open Signature_lib in
-<<<<<<< HEAD
-      let open Mina_base.Account.Poly.Stable.V2 in
-      let timing =
-        let open Mina_base.Account_timing.Poly.Stable.V2 in
-=======
       let open Mina_base.Account.Poly in
       let timing =
         let open Mina_base.Account_timing.Poly in
->>>>>>> ef75f130
         match a.timing with
         | None ->
             Untimed
@@ -599,11 +584,7 @@
       in
       let permissions =
         let perms = Option.value_exn a.permissions in
-<<<<<<< HEAD
-        Mina_base.Permissions.Poly.Stable.V2.
-=======
         Mina_base.Permissions.Poly.
->>>>>>> ef75f130
           { edit_state =
               Json_layout.Accounts.Single.Permissions.Auth_required
               .to_account_perm perms.edit_state
@@ -646,16 +627,6 @@
           }
       in
       let mk_zkapp (app : Zkapp_account.t) :
-<<<<<<< HEAD
-          ( Mina_base__.Zkapp_state.Value.Stable.V1.t
-          , Mina_base__.Verification_key_wire.Stable.V1.t option
-          , Zkapp_account.Zkapp_version.t
-          , Zkapp_account.Field.t
-          , Mina_wire_types.Mina_numbers.Global_slot_since_genesis.V1.t
-          , bool
-          , string )
-          Mina_base.Zkapp_account.Poly.Stable.V2.t =
-=======
           ( Mina_base.Zkapp_state.Value.t
           , Mina_base.Verification_key_wire.t option
           , Zkapp_account.Zkapp_version.t
@@ -664,7 +635,6 @@
           , bool
           , string )
           Mina_base.Zkapp_account.Poly.t =
->>>>>>> ef75f130
         let hash_data = Mina_base.Verification_key_wire.digest_vk in
         Zkapp_account.
           { app_state = Mina_base.Zkapp_state.V.of_list_exn app.app_state
@@ -1394,12 +1364,8 @@
 
 let ledger_accounts (ledger : Mina_ledger.Ledger.Any_ledger.witness) =
   Mina_ledger.Ledger.Any_ledger.M.to_list ledger
-<<<<<<< HEAD
-  |> Async.Deferred.map ~f:(map_results ~f:Accounts.Single.of_account)
-=======
   |> Async.Deferred.map
        ~f:(Mina_stdlib.Result.List.map ~f:Accounts.Single.of_account)
->>>>>>> ef75f130
 
 let ledger_of_accounts accounts =
   Ledger.
